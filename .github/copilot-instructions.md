<<<<<<< HEAD
When writing documentation, follow the following guidelines:

Unless otherwise specified, all .NET content refers to modern .NET (not .NET Framework).

Follow the style of the [Microsoft Writing Style Guide](https://learn.microsoft.com/en-us/style-guide/welcome/).

Headings should be in sentence case, not title case. Don't use gerunds in titles.

Use the active voice whenever possible, and second person to address the reader directly.

Use a conversational tone with contractions.

Be concise.

Break up long sentences.

Use the present tense for instructions and descriptions. For example, "The method returns a value" instead of "The method will return a value."

Do not use "we" or "our" to refer to the authors of the documentation.

Use the imperative mood for instructions. For example, "Call the method" instead of "You should call the method."

Use "might" instead of "may" to indicate possibility. For example, "This method might throw an exception" instead of "This method may throw an exception."

Use the Oxford comma in lists of three or more items.

Number ordered list items all as "1." instead of "1.", "2.", etc. Use bullets for unordered lists.

Use **bold** when referring to UI elements. Use `code style` for file names and folders, custom types, and other text that should never be localized.

Put raw URLs within angle brackets.

Include links to related topics and resources where appropriate. Use relative links if the target file lives in this repo. If you add a link to another page on learn.microsoft.com that's not in this repo, remove https://learn.microsoft.com/en-us from the link.

When mentioning APIs, use cross-references to the API documentation. These links are formatted as <xref:api-doc-ID>. You can find the API doc ID in the XML files in the https://github.com/dotnet/dotnet-api-docs repository. For types, the doc ID is the value of the `Value` attribute of the `<TypeSignature>` element where the `Language` attribute value is `DocId`. For other (member) APIs, the doc ID is the value of the `Value` attribute of the `<MemberSignature>` element where the `Language` attribute value is `DocId`. Omit the first two characters of the DocId. For example, the xref link for System.String is <xref:System.String>.

If you're assigned a GitHub issue that's labeled "breaking-change", include the prompt directions in the .github/prompts/breaking-change.md file in this repo.

If you include a code snippet that's more than 6 lines long, put it in a separate .cs file in a folder named "snippets" in the same folder as the document. Within the "snippets" folder, add a new directory with the name of the document. For example, if the document is named "my-doc.md", create a folder named "snippets/my-doc" folder. Also add a simple .csproj file to the same directory that targets the latest version of .NET. It can be a library or executable project.

If you're adding a new Markdown file, it should be named in all lowercase with hyphens separating words. Also, omit any filler words such as "the" or "a" from the file name.
=======
# .NET Documentation Guidelines

## Terminology
- Unless otherwise specified, all .NET content refers to modern .NET (not .NET Framework).

## Writing Style
Follow [Microsoft Writing Style Guide](https://learn.microsoft.com/en-us/style-guide/welcome/) with these specifics:

### Voice and Tone
- Active voice, second person addressing reader directly.
- Conversational tone with contractions.
- Present tense for instructions/descriptions.
- Imperative mood for instructions ("Call the method" not "You should call the method").
- Use "might" instead of "may" for possibility.
- Use "can" instead of "may" for permissible actions.
- Avoid "we"/"our" referring to documentation authors or product teams.

### Structure and Format
- Sentence case headings (no gerunds in titles).
- Be concise, break up long sentences.
- Oxford comma in lists.
- Number all ordered list items as "1." (not sequential numbering like "1.", "2.", "3.", etc.)
- Use bullets for unordered lists.
- Ordered and unordered lists should use complete sentences with proper punctuation, ending with a period if it's more than three words.
- Avoid "etc." or "and so on" - provide complete lists or use "for example".
- No consecutive headings without content between them.

### Formatting Conventions
- **Bold** for UI elements.
- `Code style` for file names, folders, custom types, non-localizable text.
- Raw URLs in angle brackets.
- Use relative links for files in this repo.
- Remove `https://learn.microsoft.com/en-us` from learn.microsoft.com links.

## API References
Use cross-references: `<xref:api-doc-ID>`.

To find API doc IDs:
1. Check XML files in https://github.com/dotnet/dotnet-api-docs.
2. For types: `Value` attribute of `<TypeSignature>` where `Language="DocId"` (omit first 2 characters).
3. For members: `Value` attribute of `<MemberSignature>` where `Language="DocId"` (omit first 2 characters).

If unsure, use API browser: `https://learn.microsoft.com/api/apibrowser/dotnet/search?api-version=0.2&locale=en-us&search={API_NAME}&$skip=0&$top=5` and then use the `url` value from the results as a manual link.

## Code Snippets
For snippets >6 lines:
1. Create `./snippets/my-doc/language` folder in same directory as document (for a document named `my-doc.md`) where language is either vb (for visual basic) or csharp (for c#). Omit the `language` component when the document is in the `docs/visual-basic`, `docs/csharp`, or `docs/fsharp` folders.
1. Add snippet as separate code file.
1. Include simple project file targeting latest .NET.
1. All code should use the latest stable versions/features.
1. Create examples in both C# and Visual Basic unless the article referencing the snippet resides in the in the `csharp`, `fsharp`, and `visual-basic` language folders.
1. When you add code, use code comments sparingly because they don't get localized. You can use them to briefly clarify code-specific details (such as logic, parameters, or edge cases). Put any critical information and context in the markdown text of the referencing article.

## File Naming
New Markdown files: lowercase with hyphens, omit filler words (the, a, etc.).

## Special Cases
- Breaking changes: Include directions from `.github/prompts/breaking-change.md`.
- When you (Copilot) are assigned an issue in GitHub, after you've completed your work and the workflows (status checks) have run, check to make sure there are no build warnings under the OpenPublishing.Build status check. If there are, open the build report (under View Details) and resolve any build warnings you introduced.
>>>>>>> 17acabc5
<|MERGE_RESOLUTION|>--- conflicted
+++ resolved
@@ -1,46 +1,3 @@
-<<<<<<< HEAD
-When writing documentation, follow the following guidelines:
-
-Unless otherwise specified, all .NET content refers to modern .NET (not .NET Framework).
-
-Follow the style of the [Microsoft Writing Style Guide](https://learn.microsoft.com/en-us/style-guide/welcome/).
-
-Headings should be in sentence case, not title case. Don't use gerunds in titles.
-
-Use the active voice whenever possible, and second person to address the reader directly.
-
-Use a conversational tone with contractions.
-
-Be concise.
-
-Break up long sentences.
-
-Use the present tense for instructions and descriptions. For example, "The method returns a value" instead of "The method will return a value."
-
-Do not use "we" or "our" to refer to the authors of the documentation.
-
-Use the imperative mood for instructions. For example, "Call the method" instead of "You should call the method."
-
-Use "might" instead of "may" to indicate possibility. For example, "This method might throw an exception" instead of "This method may throw an exception."
-
-Use the Oxford comma in lists of three or more items.
-
-Number ordered list items all as "1." instead of "1.", "2.", etc. Use bullets for unordered lists.
-
-Use **bold** when referring to UI elements. Use `code style` for file names and folders, custom types, and other text that should never be localized.
-
-Put raw URLs within angle brackets.
-
-Include links to related topics and resources where appropriate. Use relative links if the target file lives in this repo. If you add a link to another page on learn.microsoft.com that's not in this repo, remove https://learn.microsoft.com/en-us from the link.
-
-When mentioning APIs, use cross-references to the API documentation. These links are formatted as <xref:api-doc-ID>. You can find the API doc ID in the XML files in the https://github.com/dotnet/dotnet-api-docs repository. For types, the doc ID is the value of the `Value` attribute of the `<TypeSignature>` element where the `Language` attribute value is `DocId`. For other (member) APIs, the doc ID is the value of the `Value` attribute of the `<MemberSignature>` element where the `Language` attribute value is `DocId`. Omit the first two characters of the DocId. For example, the xref link for System.String is <xref:System.String>.
-
-If you're assigned a GitHub issue that's labeled "breaking-change", include the prompt directions in the .github/prompts/breaking-change.md file in this repo.
-
-If you include a code snippet that's more than 6 lines long, put it in a separate .cs file in a folder named "snippets" in the same folder as the document. Within the "snippets" folder, add a new directory with the name of the document. For example, if the document is named "my-doc.md", create a folder named "snippets/my-doc" folder. Also add a simple .csproj file to the same directory that targets the latest version of .NET. It can be a library or executable project.
-
-If you're adding a new Markdown file, it should be named in all lowercase with hyphens separating words. Also, omit any filler words such as "the" or "a" from the file name.
-=======
 # .NET Documentation Guidelines
 
 ## Terminology
@@ -99,5 +56,4 @@
 
 ## Special Cases
 - Breaking changes: Include directions from `.github/prompts/breaking-change.md`.
-- When you (Copilot) are assigned an issue in GitHub, after you've completed your work and the workflows (status checks) have run, check to make sure there are no build warnings under the OpenPublishing.Build status check. If there are, open the build report (under View Details) and resolve any build warnings you introduced.
->>>>>>> 17acabc5
+- When you (Copilot) are assigned an issue in GitHub, after you've completed your work and the workflows (status checks) have run, check to make sure there are no build warnings under the OpenPublishing.Build status check. If there are, open the build report (under View Details) and resolve any build warnings you introduced.