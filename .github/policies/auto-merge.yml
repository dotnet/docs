--- conflicted
+++ resolved
@@ -33,29 +33,8 @@
       then:
       - enableAutoMerge:
           mergeMethod: Merge
-<<<<<<< HEAD
-    - description: Auto-merge PRs to live with title "Merge main into live"
-      triggerOnOwnActions: true
-      if:
-      - payloadType: Pull_Request
-      - isAction:
-          action: Opened
-      - isActivitySender:
-          user: dotnet-policy-service
-          issueAuthor: False
-      - titleContains:
-          pattern: Merge main into live
-          isRegex: False
-      - targetsBranch:
-          branch: live
-      then:
-      - enableAutoMerge:
-          mergeMethod: Merge
-    - description: Don't auto-merge PRs with auto-merge label removed
-=======
 
     - description: Don't auto-merge PRs with 'auto-merge' label removed
->>>>>>> e35b5897
       if:
       - payloadType: Pull_Request
       - labelRemoved:
