{
<<<<<<< HEAD
    "need_generate_intellisense": false,
    "need_preview_pull_request": true,
    "need_pr_comments": false,
    "need_generate_pdf_url_template": true,
    "git_repository_branch_open_to_public_contributors": "master",
    "git_repository_url_open_to_public_contributors": "https://github.com/dotnet/docs",
    "branch_target_mapping": {
        "live": [
            "Publish",
            "Pdf"
=======
  "need_generate_intellisense": false,
  "need_preview_pull_request": true,
  "need_pr_comments": false,
  "need_generate_pdf_url_template": false,
  "git_repository_branch_open_to_public_contributors": "master",
  "git_repository_url_open_to_public_contributors": "https://github.com/dotnet/docs",
  "docsets_to_publish": [
    {
      "docset_name": "core-docs",
      "build_source_folder": ".",
      "build_output_subfolder": ".",
      "locale": "en-us",
      "monikers": ["netframework-4.5.1","netframework-4.5.2","netframework-4.5","netframework-4.6","netframework-4.6.1","netframework-4.6.2","netframework-4.7","netcore-1.0","netcore-1.1.0","netstandard-1.0","netstandard-1.1","netstandard-1.2","netstandard-1.3","netstandard-1.4","netstandard-1.5","netstandard-1.6","xamarinios-10.8","xamarinandroid-7.1","xamarinmac-3.0"],
      "open_to_public_contributors": true,
      "type_mapping": {
        "Conceptual": "Content",
        "ManagedReference": "Content",
        "RestApi": "Content"
      },
      "build_entry_point": "docs",
      "template_folder": "_themes",
      "customized_template_paths": [
         "_dependentPackages/memberpage.plugins/content"
      ],
      "customized_tasks": {
        "docset_prebuild": [
          "_dependentPackages/ECMA2Yaml/tools/Run.ps1",
          "_dependentPackages/splitToc/tools/run.ps1"
>>>>>>> 1605acbe
        ],
        "docset_postbuild": [
          "_dependentPackages/ECMA2Yaml/tools/PostBuild.ps1"
        ]
      }
    }
  ],
  "notification_subscribers": [],
  "branches_to_filter": [],
  "skip_source_output_uploading": false,
  "dependent_repositories": [{
        "path_to_root": "_themes",
        "url": "https://github.com/Microsoft/templates.docs.msft",
        "branch": "master"
    }, {
        "path_to_root": "_themes.pdf",
        "url": "https://github.com/Microsoft/templates.docs.msft.pdf",
        "branch": "master"
    }],
  "dependent_packages": [
    {
      "id": "Microsoft.DocAsCode.ECMA2Yaml",
      "nuget_feed": "https://www.myget.org/F/op-dev/api/v2",
      "path_to_root": "_dependentPackages/ECMA2Yaml",
      "target_framework": "net45",
      "version": "latest"
    },
    {
      "id": "memberpage.plugins",
      "nuget_feed": "https://www.myget.org/F/docfx/api/v2",
      "path_to_root": "_dependentPackages/memberpage.plugins",
      "target_framework": "net45",
      "version": "latest"
    },
    {
      "id": "SplitToc",
      "nuget_feed": "https://www.myget.org/F/op-dev/api/v2",
      "path_to_root": "_dependentPackages/splitToc",
      "target_framework": "net45",
      "version": "latest"
    }
  ],
  "ECMA2Yaml": {
    "SourceXmlFolder": "xml",
    "SourceMetadataFolder": "add\\metadata",
    "OutputYamlFolder": "api",
    "Flatten": true
  },
  "toc_path_need_to_split": "api/toc.yml"
}<|MERGE_RESOLUTION|>--- conflicted
+++ resolved
@@ -1,16 +1,4 @@
 {
-<<<<<<< HEAD
-    "need_generate_intellisense": false,
-    "need_preview_pull_request": true,
-    "need_pr_comments": false,
-    "need_generate_pdf_url_template": true,
-    "git_repository_branch_open_to_public_contributors": "master",
-    "git_repository_url_open_to_public_contributors": "https://github.com/dotnet/docs",
-    "branch_target_mapping": {
-        "live": [
-            "Publish",
-            "Pdf"
-=======
   "need_generate_intellisense": false,
   "need_preview_pull_request": true,
   "need_pr_comments": false,
@@ -39,7 +27,6 @@
         "docset_prebuild": [
           "_dependentPackages/ECMA2Yaml/tools/Run.ps1",
           "_dependentPackages/splitToc/tools/run.ps1"
->>>>>>> 1605acbe
         ],
         "docset_postbuild": [
           "_dependentPackages/ECMA2Yaml/tools/PostBuild.ps1"
