{
    "redirections": [
        {
            "source_path_from_root": "/_csharplang/proposals/csharp-7.0/binary-literals.md",
            "redirect_url": "/dotnet/csharp/language-reference/language-specification/lexical-structure#6453-integer-literals"
        },
        {
            "source_path_from_root": "/_csharplang/proposals/csharp-7.0/digit-separators.md",
            "redirect_url": "/dotnet/csharp/language-reference/language-specification/lexical-structure#6453-integer-literals"
        },
        {
            "source_path_from_root": "/_csharplang/proposals/csharp-7.0/local-functions.md",
            "redirect_url": "/dotnet/csharp/language-reference/language-specification/statements.md#1264-local-function-declarations"
        },
        {
            "source_path_from_root": "/_csharplang/proposals/csharp-7.0/throw-expression.md",
            "redirect_url": "/dotnet/csharp/language-reference/language-specification/expressions.md#1115-the-throw-expression-operator"
        },
        {
            "source_path_from_root": "/_csharplang/proposals/csharp-7.2/private-protected.md",
            "redirect_url": "/dotnet/csharp/language-reference/language-specification/classes.md#1436-access-modifiers"
        },
        {
            "source_path_from_root": "/_csharplang/proposals/csharp-7.2/readonly-struct.md",
            "redirect_url": "/dotnet/csharp/language-reference/language-specification/structs.md#1524-struct-interfaces"
        },
        {
            "source_path_from_root": "/_csharplang/proposals/csharp-7.3/leading-digit-separator.md",
            "redirect_url": "/dotnet/csharp/language-reference/language-specification/lexical-structure#6453-integer-literals"
        },
        {
            "source_path_from_root": "/_csharplang/proposals/csharp-10.0/generic-attributes.md",
            "redirect_url": "/dotnet/csharp/language-reference/proposals/csharp-11.0/generic-attributes"
        },
        {
            "source_path_from_root": "/docs/csharp/basic-types.md",
            "redirect_url": "/dotnet/csharp/fundamentals/types"
        },
        {
            "source_path_from_root": "/docs/csharp/classes.md",
            "redirect_url": "/dotnet/csharp/fundamentals/types/classes"
        },
        {
            "source_path_from_root": "/docs/csharp/codedoc.md",
            "redirect_url": "/dotnet/csharp/language-reference/xmldoc/recommended-tags"
        },
        {
            "source_path_from_root": "/docs/csharp/csharp-6.md",
            "redirect_url": "/dotnet/csharp/whats-new/csharp-version-history#c-version-60"
        },
        {
            "source_path_from_root": "/docs/csharp/csharp-7.md",
            "redirect_url": "/dotnet/csharp/whats-new/csharp-version-history#c-version-70"
        },
        {
            "source_path_from_root": "/docs/csharp/csharp.md",
            "redirect_url": "/dotnet/csharp"
        },
        {
            "source_path_from_root": "/docs/csharp/deconstruct.md",
            "redirect_url": "/dotnet/csharp/fundamentals/functional/deconstruct"
        },
        {
            "source_path_from_root": "/docs/csharp/delegates-events.md",
            "redirect_url": "/dotnet/csharp/delegates-overview"
        },
        {
            "source_path_from_root": "/docs/csharp/discards.md",
            "redirect_url": "/dotnet/csharp/fundamentals/functional/discards"
        },
        {
            "source_path_from_root": "/docs/csharp/features.md",
            "redirect_url": "/dotnet/csharp/programming-guide/concepts"
        },
        {
            "source_path_from_root": "/docs/csharp/generics.md",
            "redirect_url": "/dotnet/csharp/fundamentals/types/generics"
        },
        {
            "source_path_from_root": "/docs/csharp/getting-started/additional-resources.md",
            "redirect_url": "/dotnet/csharp/tour-of-csharp"
        },
        {
            "source_path_from_root": "/docs/csharp/getting-started/breaking-changes-in-visual-studio-2013.md",
            "redirect_url": "/previous-versions/visualstudio/visual-studio-2013/hh678682(v=vs.120)"
        },
        {
            "source_path_from_root": "/docs/csharp/getting-started/consuming-library-with-visual-studio-2017.md",
            "redirect_url": "/nuget/quickstart/install-and-use-a-package-in-visual-studio"
        },
        {
            "source_path_from_root": "/docs/csharp/getting-started/consuming-library-with-visual-studio.md",
            "redirect_url": "/nuget/quickstart/install-and-use-a-package-in-visual-studio"
        },
        {
            "source_path_from_root": "/docs/csharp/getting-started/debugging-with-visual-studio-2017.md",
            "redirect_url": "/dotnet/core/tutorials/debugging-with-visual-studio"
        },
        {
            "source_path_from_root": "/docs/csharp/getting-started/debugging-with-visual-studio.md",
            "redirect_url": "/dotnet/core/tutorials/debugging-with-visual-studio"
        },
        {
            "source_path_from_root": "/docs/csharp/getting-started/getting-started-with-csharp.md",
            "redirect_url": "/dotnet/csharp/tour-of-csharp"
        },
        {
            "source_path_from_root": "/docs/csharp/getting-started/index.md",
            "redirect_url": "/dotnet/csharp/tour-of-csharp"
        },
        {
            "source_path_from_root": "/docs/csharp/getting-started/library-with-visual-studio-2017.md",
            "redirect_url": "/dotnet/core/tutorials/library-with-visual-studio",
            "redirect_document_id": true
        },
        {
            "source_path_from_root": "/docs/csharp/getting-started/library-with-visual-studio.md",
            "redirect_url": "/dotnet/core/tutorials/library-with-visual-studio"
        },
        {
            "source_path_from_root": "/docs/csharp/getting-started/publishing-with-visual-studio-2017.md",
            "redirect_url": "/dotnet/core/tutorials/publishing-with-visual-studio"
        },
        {
            "source_path_from_root": "/docs/csharp/getting-started/publishing-with-visual-studio.md",
            "redirect_url": "/dotnet/core/tutorials/publishing-with-visual-studio"
        },
        {
            "source_path_from_root": "/docs/csharp/getting-started/testing-library-with-visual-studio.md",
            "redirect_url": "/dotnet/core/tutorials/testing-library-with-visual-studio"
        },
        {
            "source_path_from_root": "/docs/csharp/getting-started/whats-new.md",
            "redirect_url": "/dotnet/csharp/whats-new/csharp-11"
        },
        {
            "source_path_from_root": "/docs/csharp/getting-started/with-visual-studio-2017.md",
            "redirect_url": "/dotnet/core/tutorials/with-visual-studio",
            "redirect_document_id": true
        },
        {
            "source_path_from_root": "/docs/csharp/getting-started/with-visual-studio-code.md",
            "redirect_url": "/dotnet/core/tutorials/with-visual-studio-code",
            "redirect_document_id": true
        },
        {
            "source_path_from_root": "/docs/csharp/getting-started/with-visual-studio.md",
            "redirect_url": "/dotnet/core/tutorials/with-visual-studio"
        },
        {
            "source_path_from_root": "/docs/csharp/how-to/safely-cast-using-pattern-matching-is-and-as-operators.md",
            "redirect_url": "/dotnet/csharp/fundamentals/tutorials/safely-cast-using-pattern-matching-is-and-as-operators"
        },
        {
            "source_path_from_root": "/docs/csharp/implicitly-typed-lambda-expressions.md",
            "redirect_url": "/dotnet/csharp/language-reference/operators/lambda-expressions"
        },
        {
            "source_path_from_root": "/docs/csharp/interactive-with-bash.md",
            "redirect_url": "/dotnet/csharp/index"
        },
        {
            "source_path_from_root": "/docs/csharp/interactive-with-powershell.md",
            "redirect_url": "/dotnet/csharp/index"
        },
        {
            "source_path_from_root": "/docs/csharp/interactive-with-visualstudio.md",
            "redirect_url": "/dotnet/csharp/index"
        },
        {
            "source_path_from_root": "/docs/csharp/interactive.md",
            "redirect_url": "/dotnet/csharp/index"
        },
        {
            "source_path_from_root": "/docs/csharp/interfaces.md",
            "redirect_url": "/dotnet/csharp/fundamentals/types/interfaces"
        },
        {
            "source_path_from_root": "/docs/csharp/interop.md",
            "redirect_url": "/dotnet/csharp/programming-guide/interop/index"
        },
        {
            "source_path_from_root": "/docs/csharp/lambda-expressions.md",
            "redirect_url": "/dotnet/csharp/language-reference/operators/lambda-expressions"
        },
        {
            "source_path_from_root": "/docs/csharp/language-reference/builtin-types/nint-nuint.md",
            "redirect_url": "/dotnet/csharp/language-reference/builtin-types/integral-numeric-types#native-sized-integers"
        },
        {
            "source_path_from_root": "/docs/csharp/language-reference/compiler-messages/cs8892.md",
            "redirect_url": "/dotnet/csharp/language-reference/compiler-messages/warning-waves#cs8892"
        },
        {
            "source_path_from_root": "/docs/csharp/language-reference/compiler-options/addmodule-compiler-option.md",
            "redirect_url": "/dotnet/csharp/language-reference/compiler-options/inputs"
        },
        {
            "source_path_from_root": "/docs/csharp/language-reference/compiler-options/app-deployment.md",
            "redirect_url": "/dotnet/framework/deployment/deployment-guide-for-developers"
        },
        {
            "source_path_from_root": "/docs/csharp/language-reference/compiler-options/appconfig-compiler-option.md",
            "redirect_url": "/dotnet/csharp/language-reference/compiler-options/advanced"
        },
        {
            "source_path_from_root": "/docs/csharp/language-reference/compiler-options/baseaddress-compiler-option.md",
            "redirect_url": "/dotnet/csharp/language-reference/compiler-options/advanced"
        },
        {
            "source_path_from_root": "/docs/csharp/language-reference/compiler-options/bugreport-compiler-option.md",
            "redirect_url": "/dotnet/csharp/language-reference/compiler-options"
        },
        {
            "source_path_from_root": "/docs/csharp/language-reference/compiler-options/checked-compiler-option.md",
            "redirect_url": "/dotnet/csharp/language-reference/compiler-options/language"
        },
        {
            "source_path_from_root": "/docs/csharp/language-reference/compiler-options/codepage-compiler-option.md",
            "redirect_url": "/dotnet/csharp/language-reference/compiler-options/advanced"
        },
        {
            "source_path_from_root": "/docs/csharp/language-reference/compiler-options/command-line-building-with-csc-exe.md",
            "redirect_url": "/dotnet/csharp/language-reference/compiler-options"
        },
        {
            "source_path_from_root": "/docs/csharp/language-reference/compiler-options/debug-compiler-option.md",
            "redirect_url": "/dotnet/csharp/language-reference/compiler-options/code-generation"
        },
        {
            "source_path_from_root": "/docs/csharp/language-reference/compiler-options/define-compiler-option.md",
            "redirect_url": "/dotnet/csharp/language-reference/compiler-options/language"
        },
        {
            "source_path_from_root": "/docs/csharp/language-reference/compiler-options/delaysign-compiler-option.md",
            "redirect_url": "/dotnet/csharp/language-reference/compiler-options/security"
        },
        {
            "source_path_from_root": "/docs/csharp/language-reference/compiler-options/deterministic-compiler-option.md",
            "redirect_url": "/dotnet/csharp/language-reference/compiler-options/code-generation"
        },
        {
            "source_path_from_root": "/docs/csharp/language-reference/compiler-options/doc-compiler-option.md",
            "redirect_url": "/dotnet/csharp/language-reference/compiler-options/output"
        },
        {
            "source_path_from_root": "/docs/csharp/language-reference/compiler-options/errorreport-compiler-option.md",
            "redirect_url": "/dotnet/csharp/language-reference/compiler-options"
        },
        {
            "source_path_from_root": "/docs/csharp/language-reference/compiler-options/filealign-compiler-option.md",
            "redirect_url": "/dotnet/csharp/language-reference/compiler-options/advanced"
        },
        {
            "source_path_from_root": "/docs/csharp/language-reference/compiler-options/fullpaths-compiler-option.md",
            "redirect_url": "/dotnet/csharp/language-reference/compiler-options/advanced"
        },
        {
            "source_path_from_root": "/docs/csharp/language-reference/compiler-options/help-compiler-option.md",
            "redirect_url": "/dotnet/csharp/language-reference/compiler-options/miscellaneous"
        },
        {
            "source_path_from_root": "/docs/csharp/language-reference/compiler-options/highentropyva-compiler-option.md",
            "redirect_url": "/dotnet/csharp/language-reference/compiler-options/security"
        },
        {
            "source_path_from_root": "/docs/csharp/language-reference/compiler-options/how-to-set-environment-variables-for-the-visual-studio-command-line.md",
            "redirect_url": "/dotnet/csharp/language-reference/compiler-options"
        },
        {
            "source_path_from_root": "/docs/csharp/language-reference/compiler-options/keycontainer-compiler-option.md",
            "redirect_url": "/dotnet/csharp/language-reference/compiler-options/security"
        },
        {
            "source_path_from_root": "/docs/csharp/language-reference/compiler-options/keyfile-compiler-option.md",
            "redirect_url": "/dotnet/csharp/language-reference/compiler-options/security"
        },
        {
            "source_path_from_root": "/docs/csharp/language-reference/compiler-options/langversion-compiler-option.md",
            "redirect_url": "/dotnet/csharp/language-reference/compiler-options/language"
        },
        {
            "source_path_from_root": "/docs/csharp/language-reference/compiler-options/lib-compiler-option.md",
            "redirect_url": "/dotnet/csharp/language-reference/compiler-options/advanced"
        },
        {
            "source_path_from_root": "/docs/csharp/language-reference/compiler-options/link-compiler-option.md",
            "redirect_url": "/dotnet/csharp/language-reference/compiler-options/inputs"
        },
        {
            "source_path_from_root": "/docs/csharp/language-reference/compiler-options/linkresource-compiler-option.md",
            "redirect_url": "/dotnet/csharp/language-reference/compiler-options/resources"
        },
        {
            "source_path_from_root": "/docs/csharp/language-reference/compiler-options/listed-alphabetically.md",
            "redirect_url": "/dotnet/csharp/language-reference/compiler-options"
        },
        {
            "source_path_from_root": "/docs/csharp/language-reference/compiler-options/listed-by-category.md",
            "redirect_url": "/dotnet/csharp/language-reference/compiler-options"
        },
        {
            "source_path_from_root": "/docs/csharp/language-reference/compiler-options/main-compiler-option.md",
            "redirect_url": "/dotnet/csharp/language-reference/compiler-options/advanced"
        },
        {
            "source_path_from_root": "/docs/csharp/language-reference/compiler-options/moduleassemblyname-compiler-option.md",
            "redirect_url": "/dotnet/csharp/language-reference/compiler-options/advanced"
        },
        {
            "source_path_from_root": "/docs/csharp/language-reference/compiler-options/noconfig-compiler-option.md",
            "redirect_url": "/dotnet/csharp/language-reference/compiler-options/miscellaneous"
        },
        {
            "source_path_from_root": "/docs/csharp/language-reference/compiler-options/nologo-file-compiler-option.md",
            "redirect_url": "/dotnet/csharp/language-reference/compiler-options/miscellaneous"
        },
        {
            "source_path_from_root": "/docs/csharp/language-reference/compiler-options/nostdlib-compiler-option.md",
            "redirect_url": "/dotnet/csharp/language-reference/compiler-options/advanced"
        },
        {
            "source_path_from_root": "/docs/csharp/language-reference/compiler-options/nowarn-compiler-option.md",
            "redirect_url": "/dotnet/csharp/language-reference/compiler-options/errors-warnings"
        },
        {
            "source_path_from_root": "/docs/csharp/language-reference/compiler-options/nowin32manifest-compiler-option.md",
            "redirect_url": "/dotnet/csharp/language-reference/compiler-options/resources"
        },
        {
            "source_path_from_root": "/docs/csharp/language-reference/compiler-options/nullable-compiler-option.md",
            "redirect_url": "/dotnet/csharp/language-reference/compiler-options/language"
        },
        {
            "source_path_from_root": "/docs/csharp/language-reference/compiler-options/optimize-compiler-option.md",
            "redirect_url": "/dotnet/csharp/language-reference/compiler-options/code-generation"
        },
        {
            "source_path_from_root": "/docs/csharp/language-reference/compiler-options/out-compiler-option.md",
            "redirect_url": "/dotnet/csharp/language-reference/compiler-options/output"
        },
        {
            "source_path_from_root": "/docs/csharp/language-reference/compiler-options/pathmap-compiler-option.md",
            "redirect_url": "/dotnet/csharp/language-reference/compiler-options/advanced"
        },
        {
            "source_path_from_root": "/docs/csharp/language-reference/compiler-options/pdb-compiler-option.md",
            "redirect_url": "/dotnet/csharp/language-reference/compiler-options/advanced"
        },
        {
            "source_path_from_root": "/docs/csharp/language-reference/compiler-options/platform-compiler-option.md",
            "redirect_url": "/dotnet/csharp/language-reference/compiler-options/output"
        },
        {
            "source_path_from_root": "/docs/csharp/language-reference/compiler-options/preferreduilang-compiler-option.md",
            "redirect_url": "/dotnet/csharp/language-reference/compiler-options/advanced"
        },
        {
            "source_path_from_root": "/docs/csharp/language-reference/compiler-options/publicsign-compiler-option.md",
            "redirect_url": "/dotnet/csharp/language-reference/compiler-options/security"
        },
        {
            "source_path_from_root": "/docs/csharp/language-reference/compiler-options/recurse-compiler-option.md",
            "redirect_url": "/dotnet/csharp/language-reference/compiler-options"
        },
        {
            "source_path_from_root": "/docs/csharp/language-reference/compiler-options/reference-compiler-option.md",
            "redirect_url": "/dotnet/csharp/language-reference/compiler-options/inputs"
        },
        {
            "source_path_from_root": "/docs/csharp/language-reference/compiler-options/refonly-compiler-option.md",
            "redirect_url": "/dotnet/csharp/language-reference/compiler-options/code-generation"
        },
        {
            "source_path_from_root": "/docs/csharp/language-reference/compiler-options/refout-compiler-option.md",
            "redirect_url": "/dotnet/csharp/language-reference/compiler-options/output"
        },
        {
            "source_path_from_root": "/docs/csharp/language-reference/compiler-options/resource-compiler-option.md",
            "redirect_url": "/dotnet/csharp/language-reference/compiler-options/resources"
        },
        {
            "source_path_from_root": "/docs/csharp/language-reference/compiler-options/response-file-compiler-option.md",
            "redirect_url": "/dotnet/csharp/language-reference/compiler-options/miscellaneous"
        },
        {
            "source_path_from_root": "/docs/csharp/language-reference/compiler-options/subsystemversion-compiler-option.md",
            "redirect_url": "/dotnet/csharp/language-reference/compiler-options/advanced"
        },
        {
            "source_path_from_root": "/docs/csharp/language-reference/compiler-options/target-appcontainerexe-compiler-option.md",
            "redirect_url": "/dotnet/csharp/language-reference/compiler-options/output"
        },
        {
            "source_path_from_root": "/docs/csharp/language-reference/compiler-options/target-compiler-option.md",
            "redirect_url": "/dotnet/csharp/language-reference/compiler-options/output"
        },
        {
            "source_path_from_root": "/docs/csharp/language-reference/compiler-options/target-exe-compiler-option.md",
            "redirect_url": "/dotnet/csharp/language-reference/compiler-options/output"
        },
        {
            "source_path_from_root": "/docs/csharp/language-reference/compiler-options/target-library-compiler-option.md",
            "redirect_url": "/dotnet/csharp/language-reference/compiler-options/output"
        },
        {
            "source_path_from_root": "/docs/csharp/language-reference/compiler-options/target-module-compiler-option.md",
            "redirect_url": "/dotnet/csharp/language-reference/compiler-options/output"
        },
        {
            "source_path_from_root": "/docs/csharp/language-reference/compiler-options/target-winexe-compiler-option.md",
            "redirect_url": "/dotnet/csharp/language-reference/compiler-options/output"
        },
        {
            "source_path_from_root": "/docs/csharp/language-reference/compiler-options/target-winmdobj-compiler-option.md",
            "redirect_url": "/dotnet/csharp/language-reference/compiler-options/output"
        },
        {
            "source_path_from_root": "/docs/csharp/language-reference/compiler-options/unsafe-compiler-option.md",
            "redirect_url": "/dotnet/csharp/language-reference/compiler-options/language"
        },
        {
            "source_path_from_root": "/docs/csharp/language-reference/compiler-options/utf8output-compiler-option.md",
            "redirect_url": "/dotnet/csharp/language-reference/compiler-options/advanced"
        },
        {
            "source_path_from_root": "/docs/csharp/language-reference/compiler-options/warn-compiler-option.md",
            "redirect_url": "/dotnet/csharp/language-reference/compiler-options/errors-warnings"
        },
        {
            "source_path_from_root": "/docs/csharp/language-reference/compiler-options/warnaserror-compiler-option.md",
            "redirect_url": "/dotnet/csharp/language-reference/compiler-options/errors-warnings"
        },
        {
            "source_path_from_root": "/docs/csharp/language-reference/compiler-options/win32icon-compiler-option.md",
            "redirect_url": "/dotnet/csharp/language-reference/compiler-options/resources"
        },
        {
            "source_path_from_root": "/docs/csharp/language-reference/compiler-options/win32manifest-compiler-option.md",
            "redirect_url": "/dotnet/csharp/language-reference/compiler-options/resources"
        },
        {
            "source_path_from_root": "/docs/csharp/language-reference/compiler-options/win32res-compiler-option.md",
            "redirect_url": "/dotnet/csharp/language-reference/compiler-options/resources"
        },
        {
            "source_path_from_root": "/docs/csharp/language-reference/keywords/access-keywords.md",
            "redirect_url": "/dotnet/csharp/language-reference/keywords/base"
        },
        {
            "source_path_from_root": "/docs/csharp/language-reference/keywords/as.md",
            "redirect_url": "/dotnet/csharp/language-reference/operators/type-testing-and-cast#as-operator"
        },
        {
            "source_path_from_root": "/docs/csharp/language-reference/keywords/await.md",
            "redirect_url": "/dotnet/csharp/language-reference/operators/await"
        },
        {
            "source_path_from_root": "/docs/csharp/language-reference/keywords/bool.md",
            "redirect_url": "/dotnet/csharp/language-reference/builtin-types/bool"
        },
        {
            "source_path_from_root": "/docs/csharp/language-reference/keywords/break.md",
            "redirect_url": "/dotnet/csharp/language-reference/statements/jump-statements"
        },
        {
            "source_path_from_root": "/docs/csharp/language-reference/keywords/built-in-types-table.md",
            "redirect_url": "/dotnet/csharp/language-reference/builtin-types/built-in-types"
        },
        {
            "source_path_from_root": "/docs/csharp/language-reference/keywords/byte.md",
            "redirect_url": "/dotnet/csharp/language-reference/builtin-types/integral-numeric-types"
        },
        {
            "source_path_from_root": "/docs/csharp/language-reference/keywords/char.md",
            "redirect_url": "/dotnet/csharp/language-reference/builtin-types/char"
        },
        {
            "source_path_from_root": "/docs/csharp/language-reference/keywords/checked.md",
            "redirect_url": "/dotnet/csharp/language-reference/statements/checked-and-unchecked"
        },
        {
            "source_path_from_root": "/docs/csharp/language-reference/keywords/checked-and-unchecked.md",
            "redirect_url": "/dotnet/csharp/language-reference/statements/checked-and-unchecked"
        },
        {
            "source_path_from_root": "/docs/csharp/language-reference/keywords/continue.md",
            "redirect_url": "/dotnet/csharp/language-reference/statements/jump-statements"
        },
        {
            "source_path_from_root": "/docs/csharp/language-reference/keywords/contextual-keywords.md",
            "redirect_url": "/dotnet/csharp/language-reference/keywords/index#contextual-keywords"
        },
        {
            "source_path_from_root": "/docs/csharp/language-reference/keywords/conversion-keywords.md",
            "redirect_url": "/dotnet/csharp/language-reference/operators/user-defined-conversion-operators"
        },
        {
            "source_path_from_root": "/docs/csharp/language-reference/keywords/decimal.md",
            "redirect_url": "/dotnet/csharp/language-reference/builtin-types/floating-point-numeric-types"
        },
        {
            "source_path_from_root": "/docs/csharp/language-reference/keywords/default-values-table.md",
            "redirect_url": "/dotnet/csharp/language-reference/builtin-types/default-values"
        },
        {
            "source_path_from_root": "/docs/csharp/language-reference/keywords/delegate.md",
            "redirect_url": "/dotnet/csharp/language-reference/builtin-types/reference-types"
        },
        {
            "source_path_from_root": "/docs/csharp/language-reference/keywords/do.md",
            "redirect_url": "/dotnet/csharp/language-reference/statements/iteration-statements"
        },
        {
            "source_path_from_root": "/docs/csharp/language-reference/keywords/double.md",
            "redirect_url": "/dotnet/csharp/language-reference/builtin-types/floating-point-numeric-types"
        },
        {
            "source_path_from_root": "/docs/csharp/language-reference/keywords/dynamic.md",
            "redirect_url": "/dotnet/csharp/language-reference/builtin-types/reference-types"
        },
        {
            "source_path_from_root": "/docs/csharp/language-reference/keywords/enum.md",
            "redirect_url": "/dotnet/csharp/language-reference/builtin-types/enum"
        },
        {
            "source_path_from_root": "/docs/csharp/language-reference/keywords/exception-handling-statements.md",
            "redirect_url": "/dotnet/csharp/language-reference/keywords/statement-keywords"
        },
        {
            "source_path_from_root": "/docs/csharp/language-reference/keywords/explicit-numeric-conversions-table.md",
            "redirect_url": "/dotnet/csharp/language-reference/builtin-types/numeric-conversions"
        },
        {
            "source_path_from_root": "/docs/csharp/language-reference/keywords/explicit.md",
            "redirect_url": "/dotnet/csharp/language-reference/operators/user-defined-conversion-operators"
        },
        {
            "source_path_from_root": "/docs/csharp/language-reference/keywords/false-literal.md",
            "redirect_url": "/dotnet/csharp/language-reference/builtin-types/bool"
        },
        {
            "source_path_from_root": "/docs/csharp/language-reference/keywords/false-operator.md",
            "redirect_url": "/dotnet/csharp/language-reference/operators/true-false-operators"
        },
        {
            "source_path_from_root": "/docs/csharp/language-reference/keywords/false.md",
            "redirect_url": "/dotnet/csharp/language-reference/builtin-types/bool"
        },
        {
            "source_path_from_root": "/docs/csharp/language-reference/keywords/fixed-statement.md",
            "redirect_url": "/dotnet/csharp/language-reference/statements/fixed"
        },
        {
            "source_path_from_root": "/docs/csharp/language-reference/keywords/float.md",
            "redirect_url": "/dotnet/csharp/language-reference/builtin-types/floating-point-numeric-types"
        },
        {
            "source_path_from_root": "/docs/csharp/language-reference/keywords/floating-point-types-table.md",
            "redirect_url": "/dotnet/csharp/language-reference/builtin-types/floating-point-numeric-types"
        },
        {
            "source_path_from_root": "/docs/csharp/language-reference/keywords/for.md",
            "redirect_url": "/dotnet/csharp/language-reference/statements/iteration-statements"
        },
        {
            "source_path_from_root": "/docs/csharp/language-reference/keywords/foreach-in.md",
            "redirect_url": "/dotnet/csharp/language-reference/statements/iteration-statements"
        },
        {
            "source_path_from_root": "/docs/csharp/language-reference/keywords/formatting-numeric-results-table.md",
            "redirect_url": "/dotnet/standard/base-types/standard-numeric-format-strings"
        },
        {
            "source_path_from_root": "/docs/csharp/language-reference/keywords/global.md",
            "redirect_url": "/dotnet/csharp/language-reference/operators/namespace-alias-qualifier"
        },
        {
            "source_path_from_root": "/docs/csharp/language-reference/keywords/goto.md",
            "redirect_url": "/dotnet/csharp/language-reference/statements/jump-statements"
        },
        {
            "source_path_from_root": "/docs/csharp/language-reference/keywords/if-else.md",
            "redirect_url": "/dotnet/csharp/language-reference/statements/selection-statements"
        },
        {
            "source_path_from_root": "/docs/csharp/language-reference/keywords/implicit-numeric-conversions-table.md",
            "redirect_url": "/dotnet/csharp/language-reference/builtin-types/numeric-conversions"
        },
        {
            "source_path_from_root": "/docs/csharp/language-reference/keywords/implicit.md",
            "redirect_url": "/dotnet/csharp/language-reference/operators/user-defined-conversion-operators"
        },
        {
            "source_path_from_root": "/docs/csharp/language-reference/keywords/int.md",
            "redirect_url": "/dotnet/csharp/language-reference/builtin-types/integral-numeric-types"
        },
        {
            "source_path_from_root": "/docs/csharp/language-reference/keywords/integral-types-table.md",
            "redirect_url": "/dotnet/csharp/language-reference/builtin-types/integral-numeric-types"
        },
        {
            "source_path_from_root": "/docs/csharp/language-reference/keywords/interpolated-strings.md",
            "redirect_url": "/dotnet/csharp/language-reference/tokens/interpolated"
        },
        {
            "source_path_from_root": "/docs/csharp/language-reference/keywords/is.md",
            "redirect_url": "/dotnet/csharp/language-reference/operators/is"
        },
        {
            "source_path_from_root": "/docs/csharp/language-reference/keywords/iteration-statements.md",
            "redirect_url": "/dotnet/csharp/language-reference/statements/iteration-statements"
        },
        {
            "source_path_from_root": "/docs/csharp/language-reference/keywords/jump-statements.md",
            "redirect_url": "/dotnet/csharp/language-reference/keywords/statement-keywords"
        },
        {
            "source_path_from_root": "/docs/csharp/language-reference/keywords/literal-keywords.md",
            "redirect_url": "/dotnet/csharp/language-reference/keywords/null"
        },
        {
            "source_path_from_root": "/docs/csharp/language-reference/keywords/lock-statement.md",
            "redirect_url": "/dotnet/csharp/language-reference/statements/lock"
        },
        {
            "source_path_from_root": "/docs/csharp/language-reference/keywords/long.md",
            "redirect_url": "/dotnet/csharp/language-reference/builtin-types/integral-numeric-types"
        },
        {
            "source_path_from_root": "/docs/csharp/language-reference/keywords/modifiers.md",
            "redirect_url": "/dotnet/csharp/language-reference/keywords"
        },
        {
            "source_path_from_root": "/docs/csharp/language-reference/keywords/nameof.md",
            "redirect_url": "/dotnet/csharp/language-reference/operators/nameof"
        },
        {
            "source_path_from_root": "/docs/csharp/language-reference/keywords/namespace-keywords.md",
            "redirect_url": "/dotnet/csharp/language-reference/keywords/namespace"
        },
        {
            "source_path_from_root": "/docs/csharp/language-reference/keywords/new-operator.md",
            "redirect_url": "/dotnet/csharp/language-reference/operators/new-operator"
        },
        {
            "source_path_from_root": "/docs/csharp/language-reference/keywords/new.md",
            "redirect_url": "/dotnet/csharp/language-reference/operators/new-operator"
        },
        {
            "source_path_from_root": "/docs/csharp/language-reference/keywords/object.md",
            "redirect_url": "/dotnet/csharp/language-reference/builtin-types/reference-types"
        },
        {
            "source_path_from_root": "/docs/csharp/language-reference/keywords/operator-keywords.md",
            "redirect_url": "/dotnet/csharp/language-reference/operators/index"
        },
        {
            "source_path_from_root": "/docs/csharp/language-reference/keywords/operator.md",
            "redirect_url": "/dotnet/csharp/language-reference/operators/operator-overloading"
        },
        {
            "source_path_from_root": "/docs/csharp/language-reference/keywords/reference-tables-for-types.md",
            "redirect_url": "/dotnet/csharp/language-reference/keywords"
        },
        {
            "source_path_from_root": "/docs/csharp/language-reference/keywords/return.md",
            "redirect_url": "/dotnet/csharp/language-reference/statements/jump-statements"
        },
        {
            "source_path_from_root": "/docs/csharp/language-reference/keywords/sbyte.md",
            "redirect_url": "/dotnet/csharp/language-reference/builtin-types/integral-numeric-types"
        },
        {
            "source_path_from_root": "/docs/csharp/language-reference/keywords/selection-statements.md",
            "redirect_url": "/dotnet/csharp/language-reference/statements/selection-statements"
        },
        {
            "source_path_from_root": "/docs/csharp/language-reference/keywords/short.md",
            "redirect_url": "/dotnet/csharp/language-reference/builtin-types/integral-numeric-types"
        },
        {
            "source_path_from_root": "/docs/csharp/language-reference/keywords/sizeof.md",
            "redirect_url": "/dotnet/csharp/language-reference/operators/sizeof"
        },
        {
            "source_path_from_root": "/docs/csharp/language-reference/keywords/stackalloc.md",
            "redirect_url": "/dotnet/csharp/language-reference/operators/stackalloc"
        },
        {
            "source_path_from_root": "/docs/csharp/language-reference/keywords/string.md",
            "redirect_url": "/dotnet/csharp/language-reference/builtin-types/reference-types"
        },
        {
            "source_path_from_root": "/docs/csharp/language-reference/keywords/struct.md",
            "redirect_url": "/dotnet/csharp/language-reference/builtin-types/struct"
        },
        {
            "source_path_from_root": "/docs/csharp/language-reference/keywords/switch.md",
            "redirect_url": "/dotnet/csharp/language-reference/statements/selection-statements"
        },
        {
            "source_path_from_root": "/docs/csharp/language-reference/keywords/true-false-operators.md",
            "redirect_url": "/dotnet/csharp/language-reference/operators/true-false-operators"
        },
        {
            "source_path_from_root": "/docs/csharp/language-reference/keywords/true-literal.md",
            "redirect_url": "/dotnet/csharp/language-reference/builtin-types/bool"
        },
        {
            "source_path_from_root": "/docs/csharp/language-reference/keywords/true-operator.md",
            "redirect_url": "/dotnet/csharp/language-reference/operators/true-false-operators"
        },
        {
            "source_path_from_root": "/docs/csharp/language-reference/keywords/true.md",
            "redirect_url": "/dotnet/csharp/language-reference/builtin-types/bool"
        },
        {
            "source_path_from_root": "/docs/csharp/language-reference/keywords/typeof.md",
            "redirect_url": "/dotnet/csharp/language-reference/operators/type-testing-and-cast#typeof-operator"
        },
        {
            "source_path_from_root": "/docs/csharp/language-reference/keywords/types.md",
            "redirect_url": "/dotnet/csharp/language-reference/keywords"
        },
        {
            "source_path_from_root": "/docs/csharp/language-reference/keywords/uint.md",
            "redirect_url": "/dotnet/csharp/language-reference/builtin-types/integral-numeric-types"
        },
        {
            "source_path_from_root": "/docs/csharp/language-reference/keywords/ulong.md",
            "redirect_url": "/dotnet/csharp/language-reference/builtin-types/integral-numeric-types"
        },
        {
            "source_path_from_root": "/docs/csharp/language-reference/keywords/unchecked.md",
            "redirect_url": "/dotnet/csharp/language-reference/statements/checked-and-unchecked"
        },
        {
            "source_path_from_root": "/docs/csharp/language-reference/keywords/ushort.md",
            "redirect_url": "/dotnet/csharp/language-reference/builtin-types/integral-numeric-types"
        },
        {
            "source_path_from_root": "/docs/csharp/language-reference/keywords/using-static.md",
            "redirect_url": "/dotnet/csharp/language-reference/keywords/using-directive"
        },
        {
            "source_path_from_root": "/docs/csharp/language-reference/keywords/value-types-table.md",
            "redirect_url": "/dotnet/csharp/language-reference/builtin-types/value-types"
        },
        {
            "source_path_from_root": "/docs/csharp/language-reference/keywords/value-types.md",
            "redirect_url": "/dotnet/csharp/language-reference/builtin-types/value-types"
        },
        {
            "source_path_from_root": "/docs/csharp/language-reference/keywords/var.md",
            "redirect_url": "/dotnet/csharp/language-reference/statements/declarations#implicitly-typed-local-variables"
        },
        {
            "source_path_from_root": "/docs/csharp/language-reference/keywords/void.md",
            "redirect_url": "/dotnet/csharp/language-reference/builtin-types/void"
        },
        {
            "source_path_from_root": "/docs/csharp/language-reference/keywords/while.md",
            "redirect_url": "/dotnet/csharp/language-reference/statements/iteration-statements"
        },
        {
            "source_path_from_root": "/docs/csharp/language-reference/keywords/yield.md",
            "redirect_url": "/dotnet/csharp/language-reference/statements/yield"
        },
        {
            "source_path_from_root": "/docs/csharp/language-reference/language-specification/index.md",
            "redirect_url": "/dotnet/csharp/language-reference/language-specification/introduction"
        },
        {
            "source_path_from_root": "/docs/csharp/language-reference/operators/addition-assignment-operator.md",
            "redirect_url": "/dotnet/csharp/language-reference/operators/arithmetic-operators#compound-assignment"
        },
        {
            "source_path_from_root": "/docs/csharp/language-reference/operators/and-assignment-operator.md",
            "redirect_url": "/dotnet/csharp/language-reference/operators/boolean-logical-operators#compound-assignment"
        },
        {
            "source_path_from_root": "/docs/csharp/language-reference/operators/and-operator.md",
            "redirect_url": "/dotnet/csharp/language-reference/operators/boolean-logical-operators#logical-and-operator-"
        },
        {
            "source_path_from_root": "/docs/csharp/language-reference/operators/bitwise-complement-operator.md",
            "redirect_url": "/dotnet/csharp/language-reference/operators/bitwise-and-shift-operators#bitwise-complement-operator-"
        },
        {
            "source_path_from_root": "/docs/csharp/language-reference/operators/conditional-and-operator.md",
            "redirect_url": "/dotnet/csharp/language-reference/operators/boolean-logical-operators#conditional-logical-and-operator-"
        },
        {
            "source_path_from_root": "/docs/csharp/language-reference/operators/conditional-or-operator.md",
            "redirect_url": "/dotnet/csharp/language-reference/operators/boolean-logical-operators#conditional-logical-or-operator-"
        },
        {
            "source_path_from_root": "/docs/csharp/language-reference/operators/decrement-operator.md",
            "redirect_url": "/dotnet/csharp/language-reference/operators/arithmetic-operators#decrement-operator---"
        },
        {
            "source_path_from_root": "/docs/csharp/language-reference/operators/dereference-operator.md",
            "redirect_url": "/dotnet/csharp/language-reference/operators/pointer-related-operators#pointer-member-access-operator--"
        },
        {
            "source_path_from_root": "/docs/csharp/language-reference/operators/division-assignment-operator.md",
            "redirect_url": "/dotnet/csharp/language-reference/operators/arithmetic-operators#compound-assignment"
        },
        {
            "source_path_from_root": "/docs/csharp/language-reference/operators/division-operator.md",
            "redirect_url": "/dotnet/csharp/language-reference/operators/arithmetic-operators#division-operator-"
        },
        {
            "source_path_from_root": "/docs/csharp/language-reference/operators/equality-comparison-operator.md",
            "redirect_url": "/dotnet/csharp/language-reference/operators/equality-operators#equality-operator-"
        },
        {
            "source_path_from_root": "/docs/csharp/language-reference/operators/greater-than-equal-operator.md",
            "redirect_url": "/dotnet/csharp/language-reference/operators/comparison-operators#greater-than-or-equal-operator-"
        },
        {
            "source_path_from_root": "/docs/csharp/language-reference/operators/greater-than-operator.md",
            "redirect_url": "/dotnet/csharp/language-reference/operators/comparison-operators#greater-than-operator-"
        },
        {
            "source_path_from_root": "/docs/csharp/language-reference/operators/increment-operator.md",
            "redirect_url": "/dotnet/csharp/language-reference/operators/arithmetic-operators#increment-operator-"
        },
        {
            "source_path_from_root": "/docs/csharp/language-reference/operators/index-operator.md",
            "redirect_url": "/dotnet/csharp/language-reference/operators/member-access-operators#indexer-operator-"
        },
        {
            "source_path_from_root": "/docs/csharp/language-reference/operators/invocation-operator.md",
            "redirect_url": "/dotnet/csharp/language-reference/operators/member-access-operators#invocation-operator-"
        },
        {
            "source_path_from_root": "/docs/csharp/language-reference/operators/left-shift-assignment-operator.md",
            "redirect_url": "/dotnet/csharp/language-reference/operators/bitwise-and-shift-operators#compound-assignment"
        },
        {
            "source_path_from_root": "/docs/csharp/language-reference/operators/left-shift-operator.md",
            "redirect_url": "/dotnet/csharp/language-reference/operators/bitwise-and-shift-operators#left-shift-operator-"
        },
        {
            "source_path_from_root": "/docs/csharp/language-reference/operators/less-than-equal-operator.md",
            "redirect_url": "/dotnet/csharp/language-reference/operators/comparison-operators#less-than-or-equal-operator-"
        },
        {
            "source_path_from_root": "/docs/csharp/language-reference/operators/less-than-operator.md",
            "redirect_url": "/dotnet/csharp/language-reference/operators/comparison-operators#less-than-operator-"
        },
        {
            "source_path_from_root": "/docs/csharp/language-reference/operators/logical-negation-operator.md",
            "redirect_url": "/dotnet/csharp/language-reference/operators/boolean-logical-operators#logical-negation-operator-"
        },
        {
            "source_path_from_root": "/docs/csharp/language-reference/operators/member-access-operator.md",
            "redirect_url": "/dotnet/csharp/language-reference/operators/member-access-operators#member-access-operator-"
        },
        {
            "source_path_from_root": "/docs/csharp/language-reference/operators/modulus-assignment-operator.md",
            "redirect_url": "/dotnet/csharp/language-reference/operators/arithmetic-operators#compound-assignment"
        },
        {
            "source_path_from_root": "/docs/csharp/language-reference/operators/modulus-operator.md",
            "redirect_url": "/dotnet/csharp/language-reference/operators/arithmetic-operators#remainder-operator-"
        },
        {
            "source_path_from_root": "/docs/csharp/language-reference/operators/multiplication-assignment-operator.md",
            "redirect_url": "/dotnet/csharp/language-reference/operators/arithmetic-operators#compound-assignment"
        },
        {
            "source_path_from_root": "/docs/csharp/language-reference/operators/multiplication-operator.md",
            "redirect_url": "/dotnet/csharp/language-reference/operators/arithmetic-operators#multiplication-operator-"
        },
        {
            "source_path_from_root": "/docs/csharp/language-reference/operators/namespace-alias-qualifer.md",
            "redirect_url": "/dotnet/csharp/language-reference/operators/namespace-alias-qualifier"
        },
        {
            "source_path_from_root": "/docs/csharp/language-reference/operators/not-equal-operator.md",
            "redirect_url": "/dotnet/csharp/language-reference/operators/equality-operators#inequality-operator-"
        },
        {
            "source_path_from_root": "/docs/csharp/language-reference/operators/null-conditional-operator.md",
            "redirect_url": "/dotnet/csharp/language-reference/operators/null-coalescing-operator"
        },
        {
            "source_path_from_root": "/docs/csharp/language-reference/operators/null-conditional-operators.md",
            "redirect_url": "/dotnet/csharp/language-reference/operators/member-access-operators#null-conditional-operators--and-"
        },
        {
            "source_path_from_root": "/docs/csharp/language-reference/operators/or-assignment-operator.md",
            "redirect_url": "/dotnet/csharp/language-reference/operators/boolean-logical-operators#compound-assignment"
        },
        {
            "source_path_from_root": "/docs/csharp/language-reference/operators/or-operator.md",
            "redirect_url": "/dotnet/csharp/language-reference/operators/boolean-logical-operators#logical-or-operator-"
        },
        {
            "source_path_from_root": "/docs/csharp/language-reference/operators/remainder-assignment-operator.md",
            "redirect_url": "/dotnet/csharp/language-reference/operators/arithmetic-operators#compound-assignment"
        },
        {
            "source_path_from_root": "/docs/csharp/language-reference/operators/remainder-operator.md",
            "redirect_url": "/dotnet/csharp/language-reference/operators/arithmetic-operators#remainder-operator-"
        },
        {
            "source_path_from_root": "/docs/csharp/language-reference/operators/right-shift-assignment-operator.md",
            "redirect_url": "/dotnet/csharp/language-reference/operators/bitwise-and-shift-operators#compound-assignment"
        },
        {
            "source_path_from_root": "/docs/csharp/language-reference/operators/right-shift-operator.md",
            "redirect_url": "/dotnet/csharp/language-reference/operators/bitwise-and-shift-operators#right-shift-operator-"
        },
        {
            "source_path_from_root": "/docs/csharp/language-reference/operators/null-parameter-check.md",
            "redirect_url": "/dotnet/csharp/language-reference/operators"
        },
        {
            "source_path_from_root": "/docs/csharp/language-reference/operators/subtraction-assignment-operator.md",
            "redirect_url": "/dotnet/csharp/language-reference/operators/arithmetic-operators#compound-assignment"
        },
        {
            "source_path_from_root": "/docs/csharp/language-reference/operators/type-testing-and-conversion-operators.md",
            "redirect_url": "/dotnet/csharp/language-reference/operators/type-testing-and-cast"
        },
        {
            "source_path_from_root": "/docs/csharp/language-reference/operators/xor-assignment-operator.md",
            "redirect_url": "/dotnet/csharp/language-reference/operators/boolean-logical-operators#compound-assignment"
        },
        {
            "source_path_from_root": "/docs/csharp/language-reference/operators/xor-operator.md",
            "redirect_url": "/dotnet/csharp/language-reference/operators/boolean-logical-operators#logical-exclusive-or-operator-"
        },
        {
            "source_path_from_root": "/docs/csharp/language-reference/preprocessor-directives/index.md",
            "redirect_url": "/dotnet/csharp/language-reference/preprocessor-directives",
            "redirect_document_id": true
        },
        {
            "source_path_from_root": "/docs/csharp/language-reference/preprocessor-directives/preprocessor-define.md",
            "redirect_url": "/dotnet/csharp/language-reference/preprocessor-directives"
        },
        {
            "source_path_from_root": "/docs/csharp/language-reference/preprocessor-directives/preprocessor-elif.md",
            "redirect_url": "/dotnet/csharp/language-reference/preprocessor-directives"
        },
        {
            "source_path_from_root": "/docs/csharp/language-reference/preprocessor-directives/preprocessor-else.md",
            "redirect_url": "/dotnet/csharp/language-reference/preprocessor-directives"
        },
        {
            "source_path_from_root": "/docs/csharp/language-reference/preprocessor-directives/preprocessor-endif.md",
            "redirect_url": "/dotnet/csharp/language-reference/preprocessor-directives"
        },
        {
            "source_path_from_root": "/docs/csharp/language-reference/preprocessor-directives/preprocessor-endregion.md",
            "redirect_url": "/dotnet/csharp/language-reference/preprocessor-directives"
        },
        {
            "source_path_from_root": "/docs/csharp/language-reference/preprocessor-directives/preprocessor-error.md",
            "redirect_url": "/dotnet/csharp/language-reference/preprocessor-directives"
        },
        {
            "source_path_from_root": "/docs/csharp/language-reference/preprocessor-directives/preprocessor-if.md",
            "redirect_url": "/dotnet/csharp/language-reference/preprocessor-directives"
        },
        {
            "source_path_from_root": "/docs/csharp/language-reference/preprocessor-directives/preprocessor-line.md",
            "redirect_url": "/dotnet/csharp/language-reference/preprocessor-directives"
        },
        {
            "source_path_from_root": "/docs/csharp/language-reference/preprocessor-directives/preprocessor-nullable.md",
            "redirect_url": "/dotnet/csharp/language-reference/preprocessor-directives"
        },
        {
            "source_path_from_root": "/docs/csharp/language-reference/preprocessor-directives/preprocessor-pragma-checksum.md",
            "redirect_url": "/dotnet/csharp/language-reference/preprocessor-directives"
        },
        {
            "source_path_from_root": "/docs/csharp/language-reference/preprocessor-directives/preprocessor-pragma-warning.md",
            "redirect_url": "/dotnet/csharp/language-reference/preprocessor-directives"
        },
        {
            "source_path_from_root": "/docs/csharp/language-reference/preprocessor-directives/preprocessor-pragma.md",
            "redirect_url": "/dotnet/csharp/language-reference/preprocessor-directives"
        },
        {
            "source_path_from_root": "/docs/csharp/language-reference/preprocessor-directives/preprocessor-region.md",
            "redirect_url": "/dotnet/csharp/language-reference/preprocessor-directives"
        },
        {
            "source_path_from_root": "/docs/csharp/language-reference/preprocessor-directives/preprocessor-undef.md",
            "redirect_url": "/dotnet/csharp/language-reference/preprocessor-directives"
        },
        {
            "source_path_from_root": "/docs/csharp/language-reference/preprocessor-directives/preprocessor-warning.md",
            "redirect_url": "/dotnet/csharp/language-reference/preprocessor-directives"
        },
        {
            "source_path_from_root": "/docs/csharp/language-reference/proposals/csharp-10.0/lambda-attributes.md",
            "redirect_url": "/dotnet/csharp/language-reference/proposals/csharp-10.0/lambda-improvements"
        },
        {
            "source_path_from_root": "/docs/csharp/language-reference/proposals/csharp-7.0/index.md",
            "redirect_url": "/dotnet/csharp/language-reference/proposals/csharp-7.0/pattern-matching"
        },
        {
            "source_path_from_root": "/docs/csharp/language-reference/proposals/csharp-7.1/index.md",
            "redirect_url": "/dotnet/csharp/language-reference/proposals/csharp-7.1/async-main"
        },
        {
            "source_path_from_root": "/docs/csharp/language-reference/proposals/csharp-7.2/index.md",
            "redirect_url": "/dotnet/csharp/language-reference/proposals/csharp-7.2/readonly-ref"
        },
        {
            "source_path_from_root": "/docs/csharp/language-reference/proposals/csharp-7.3/index.md",
            "redirect_url": "/dotnet/csharp/language-reference/proposals/csharp-7.3/blittable"
        },
        {
            "source_path_from_root": "/docs/csharp/language-reference/proposals/csharp-8.0/index.md",
            "redirect_url": "/dotnet/csharp/language-reference/proposals/csharp-8.0/nullable-reference-types"
        },
        {
            "source_path_from_root": "/docs/csharp/language-reference/proposals/csharp-9.0/index.md",
            "redirect_url": "/dotnet/csharp/language-reference/proposals/csharp-9.0/records"
        },
        {
            "source_path_from_root": "/docs/csharp/language-reference/proposals/csharp-10.0/index.md",
            "redirect_url": "/dotnet/csharp/language-reference/proposals/csharp-10.0/record-structs"
        },
        {
            "source_path_from_root": "/docs/csharp/language-reference/proposals/csharp-11.0/index.md",
            "redirect_url": "/dotnet/csharp/language-reference/proposals/csharp-11.0/static-abstracts-in-interfaces"
        },
        {
            "source_path_from_root": "/docs/csharp/local-functions-vs-lambdas.md",
            "redirect_url": "/dotnet/csharp/programming-guide/classes-and-structs/local-functions"
        },
        {
            "source_path_from_root": "/docs/csharp/methods-lambda-expressions.md",
            "redirect_url": "/dotnet/csharp/language-reference/operators/lambda-expressions"
        },
        {
            "source_path_from_root": "/docs/csharp/namespaces-and-assemblies.md",
            "redirect_url": "/dotnet/csharp/fundamentals/types/namespaces"
        },
        {
            "source_path_from_root": "/docs/csharp/nullable-attributes.md",
            "redirect_url": "/dotnet/csharp/nullable-migration-strategies"
        },
        {
            "source_path_from_root": "/docs/csharp/nullable-warnings.md",
            "redirect_url": "/dotnet/csharp/language-reference/compiler-messages/nullable-warnings"
        },
        {
            "source_path_from_root": "/docs/csharp/parallel.md",
            "redirect_url": "/dotnet/standard/parallel-programming/index"
        },
        {
            "source_path_from_root": "/docs/csharp/pattern-matching.md",
            "redirect_url": "/dotnet/csharp/fundamentals/functional/pattern-matching"
        },
        {
            "source_path_from_root": "/docs/csharp/programming-guide/arrays/arrays-as-objects.md",
            "redirect_url": "/dotnet/csharp/programming-guide/arrays"
        },
        {
            "source_path_from_root": "/docs/csharp/programming-guide/arrays/passing-arrays-using-ref-and-out.md",
            "redirect_url": "/dotnet/csharp/programming-guide/arrays"
        },
        {
            "source_path_from_root": "/docs/csharp/programming-guide/classes-and-structs/anonymous-types.md",
            "redirect_url": "/dotnet/csharp/fundamentals/types/anonymous-types"
        },
        {
            "source_path_from_root": "/docs/csharp/programming-guide/classes-and-structs/classes.md",
            "redirect_url": "/dotnet/csharp/fundamentals/types/classes"
        },
        {
            "source_path_from_root": "/docs/csharp/programming-guide/classes-and-structs/destructors.md",
            "redirect_url": "/dotnet/csharp/programming-guide/classes-and-structs/finalizers"
        },
        {
            "source_path_from_root": "/docs/csharp/programming-guide/classes-and-structs/how-to-access-a-collection-class-with-foreach.md",
            "redirect_url": "/dotnet/csharp/language-reference/statements/iteration-statements"
        },
        {
            "source_path_from_root": "/docs/csharp/programming-guide/classes-and-structs/how-to-know-the-difference-passing-a-struct-and-passing-a-class-to-a-method.md",
            "redirect_url": "/dotnet/csharp/language-reference/keywords/method-parameters"
        },
        {
            "source_path_from_root": "/docs/csharp/programming-guide/classes-and-structs/index.md",
            "redirect_url": "/dotnet/csharp/fundamentals/object-oriented"
        },
        {
            "source_path_from_root": "/docs/csharp/programming-guide/classes-and-structs/inheritance.md",
            "redirect_url": "/dotnet/csharp/fundamentals/object-oriented/inheritance"
        },
        {
            "source_path_from_root": "/docs/csharp/programming-guide/classes-and-structs/objects.md",
            "redirect_url": "/dotnet/csharp/fundamentals/object-oriented/objects"
        },
        {
            "source_path_from_root": "/docs/csharp/programming-guide/classes-and-structs/passing-parameters.md",
            "redirect_url": "/dotnet/csharp/language-reference/keywords/method-parameters"
        },
        {
            "source_path_from_root": "/docs/csharp/programming-guide/classes-and-structs/passing-reference-type-parameters.md",
            "redirect_url": "/dotnet/csharp/language-reference/keywords/method-parameters"
        },
        {
            "source_path_from_root": "/docs/csharp/programming-guide/classes-and-structs/passing-value-type-parameters.md",
            "redirect_url": "/dotnet/csharp/language-reference/keywords/method-parameters"
        },
        {
            "source_path_from_root": "/docs/csharp/programming-guide/classes-and-structs/polymorphism.md",
            "redirect_url": "/dotnet/csharp/fundamentals/object-oriented/polymorphism"
        },
        {
            "source_path_from_root": "/docs/csharp/programming-guide/classes-and-structs/records.md",
            "redirect_url": "/dotnet/csharp/fundamentals/types/records"
        },
        {
            "source_path_from_root": "/docs/csharp/programming-guide/classes-and-structs/ref-returns.md",
            "redirect_url": "/dotnet/csharp/language-reference/statements/declarations"
        },
        {
            "source_path_from_root": "/docs/csharp/programming-guide/classes-and-structs/structs.md",
            "redirect_url": "/dotnet/csharp/language-reference/builtin-types/struct"
        },
        {
            "source_path_from_root": "/docs/csharp/programming-guide/classes-and-structs/using-structs.md",
            "redirect_url": "/dotnet/csharp/language-reference/builtin-types/struct"
        },
        {
            "source_path_from_root": "/docs/csharp/programming-guide/concepts/assemblies-gac/friend-assemblies.md",
            "redirect_url": "/dotnet/standard/assembly/friend",
            "redirect_document_id": true
        },
        {
            "source_path_from_root": "/docs/csharp/programming-guide/concepts/assemblies-gac/how-to-create-and-use-assemblies-using-the-command-line.md",
            "redirect_url": "/dotnet/standard/assembly/index"
        },
        {
            "source_path_from_root": "/docs/csharp/programming-guide/concepts/assemblies-gac/how-to-create-signed-friend-assemblies.md",
            "redirect_url": "/dotnet/standard/assembly/create-signed-friend"
        },
        {
            "source_path_from_root": "/docs/csharp/programming-guide/concepts/assemblies-gac/how-to-create-unsigned-friend-assemblies.md",
            "redirect_url": "/dotnet/standard/assembly/create-unsigned-friend"
        },
        {
            "source_path_from_root": "/docs/csharp/programming-guide/concepts/assemblies-gac/how-to-determine-if-a-file-is-an-assembly.md",
            "redirect_url": "/dotnet/standard/assembly/identify"
        },
        {
            "source_path_from_root": "/docs/csharp/programming-guide/concepts/assemblies-gac/how-to-load-and-unload-assemblies.md",
            "redirect_url": "/dotnet/standard/assembly/load-unload"
        },
        {
            "source_path_from_root": "/docs/csharp/programming-guide/concepts/assemblies-gac/how-to-share-an-assembly-with-other-applications.md",
            "redirect_url": "/dotnet/framework/app-domains/how-to-share-an-assembly-with-other-applications"
        },
        {
            "source_path_from_root": "/docs/csharp/programming-guide/concepts/assemblies-gac/index.md",
            "redirect_url": "/dotnet/standard/assembly/index",
            "redirect_document_id": true
        },
        {
            "source_path_from_root": "/docs/csharp/programming-guide/concepts/assemblies-gac/walkthrough-embedding-type-information-from-microsoft-office-assemblies.md",
            "redirect_url": "/previous-versions/visualstudio/visual-studio-2013/ee317478(v%3dvs.120)"
        },
        {
            "source_path_from_root": "/docs/csharp/programming-guide/concepts/assemblies-gac/walkthrough-embedding-types-from-managed-assemblies-in-visual-studio.md",
            "redirect_url": "/dotnet/standard/assembly/embed-types-visual-studio"
        },
        {
            "source_path_from_root": "/docs/csharp/programming-guide/concepts/async/asynchronous-programming-with-async-and-await.md",
            "redirect_url": "/dotnet/csharp/async/"
        },
        {
            "source_path_from_root": "/docs/csharp/programming-guide/concepts/async/cancel-remaining-async-tasks-after-one-is-complete.md",
            "redirect_url": "/dotnet/csharp/programming-guide/concepts/async"
        },
        {
            "source_path_from_root": "/docs/csharp/programming-guide/concepts/async/control-flow-in-async-programs.md",
            "redirect_url": "/dotnet/csharp/programming-guide/concepts/async/task-asynchronous-programming-model#BKMK_WhatHappensUnderstandinganAsyncMethod"
        },
        {
            "source_path_from_root": "/docs/csharp/programming-guide/concepts/async/fine-tuning-your-async-application.md",
            "redirect_url": "/dotnet/csharp/programming-guide/concepts/async"
        },
        {
            "source_path_from_root": "/docs/csharp/programming-guide/concepts/async/handling-reentrancy-in-async-apps.md",
            "redirect_url": "/dotnet/csharp/programming-guide/concepts/async"
        },
        {
            "source_path_from_root": "/docs/csharp/programming-guide/concepts/async/how-to-extend-the-async-walkthrough-by-using-task-whenall.md",
            "redirect_url": "/dotnet/csharp/programming-guide/concepts/async"
        },
        {
            "source_path_from_root": "/docs/csharp/programming-guide/concepts/async/how-to-make-multiple-web-requests-in-parallel-by-using-async-and-await.md",
            "redirect_url": "/dotnet/csharp/programming-guide/concepts/async"
        },
        {
            "source_path_from_root": "/docs/csharp/programming-guide/concepts/async/walkthrough-accessing-the-web-by-using-async-and-await.md",
            "redirect_url": "/dotnet/csharp/programming-guide/concepts/async"
        },
        {
            "source_path_from_root": "/docs/csharp/programming-guide/concepts/attributes/attributeusage.md",
            "redirect_url": "/dotnet/csharp/language-reference/attributes/general"
        },
        {
            "source_path_from_root": "/docs/csharp/programming-guide/concepts/attributes/common-attributes.md",
            "redirect_url": "/dotnet/csharp/language-reference/attributes/global"
        },
        {
            "source_path_from_root": "/docs/csharp/programming-guide/concepts/caller-information.md",
            "redirect_url": "/dotnet/csharp/language-reference/attributes/caller-information"
        },
        {
            "source_path_from_root": "/docs/csharp/programming-guide/concepts/linq/adding-elements-attributes-and-nodes-to-an-xml-tree.md",
            "redirect_url": "/dotnet/standard/linq/add-elements-attributes-nodes-xml-tree",
            "redirect_document_id": true
        },
        {
            "source_path_from_root": "/docs/csharp/programming-guide/concepts/linq/advanced-query-techniques-linq-to-xml.md",
            "redirect_url": "/dotnet/standard/linq/join-two-collections",
            "redirect_document_id": false
        },
        {
            "source_path_from_root": "/docs/csharp/programming-guide/concepts/linq/applicability-of-functional-transformation.md",
            "redirect_url": "/dotnet/standard/linq/applicability-functional-transformation",
            "redirect_document_id": true
        },
        {
            "source_path_from_root": "/docs/csharp/programming-guide/concepts/linq/atomized-xname-and-xnamespace-objects-linq-to-xml.md",
            "redirect_url": "/dotnet/standard/linq/atomized-xname-xnamespace-objects",
            "redirect_document_id": true
        },
        {
            "source_path_from_root": "/docs/csharp/programming-guide/concepts/linq/basic-queries-linq-to-xml.md",
            "redirect_url": "/dotnet/standard/linq/basic-queries-linq-to-xml",
            "redirect_document_id": true
        },
        {
            "source_path_from_root": "/docs/csharp/programming-guide/concepts/linq/chaining-queries-example.md",
            "redirect_url": "/dotnet/standard/linq/chain-queries-example",
            "redirect_document_id": true
        },
        {
            "source_path_from_root": "/docs/csharp/programming-guide/concepts/linq/chaining-standard-query-operators-together.md",
            "redirect_url": "/dotnet/standard/linq/chain-standard-query-operators-together",
            "redirect_document_id": true
        },
        {
            "source_path_from_root": "/docs/csharp/programming-guide/concepts/linq/cloning-vs-attaching.md",
            "redirect_url": "/dotnet/standard/linq/create-xml-trees#example-attach-vs-clone",
            "redirect_document_id": false
        },
        {
            "source_path_from_root": "/docs/csharp/programming-guide/concepts/linq/comparison-of-xpath-and-linq-to-xml.md",
            "redirect_url": "/dotnet/standard/linq/comparison-xpath-linq-xml",
            "redirect_document_id": true
        },
        {
            "source_path_from_root": "/docs/csharp/programming-guide/concepts/linq/concepts-and-terminology-functional-transformation.md",
            "redirect_url": "/dotnet/standard/linq/concepts-terminology-functional-transformation",
            "redirect_document_id": true
        },
        {
            "source_path_from_root": "/docs/csharp/programming-guide/concepts/linq/creating-the-source-office-open-xml-document.md",
            "redirect_url": "/dotnet/standard/linq/create-source-office-open-xml-document",
            "redirect_document_id": true
        },
        {
            "source_path_from_root": "/docs/csharp/programming-guide/concepts/linq/creating-xml-trees-linq-to-xml-2.md",
            "redirect_url": "/dotnet/standard/linq/create-xml-trees",
            "redirect_document_id": true
        },
        {
            "source_path_from_root": "/docs/csharp/programming-guide/concepts/linq/creating-xml-trees.md",
            "redirect_url": "/dotnet/standard/linq/create-xml-trees",
            "redirect_document_id": false
        },
        {
            "source_path_from_root": "/docs/csharp/programming-guide/concepts/linq/deferred-execution-and-lazy-evaluation-in-linq-to-xml.md",
            "redirect_url": "/dotnet/standard/linq/deferred-execution-lazy-evaluation",
            "redirect_document_id": true
        },
        {
            "source_path_from_root": "/docs/csharp/programming-guide/concepts/linq/deferred-execution-example.md",
            "redirect_url": "/dotnet/standard/linq/deferred-execution-example",
            "redirect_document_id": true
        },
        {
            "source_path_from_root": "/docs/csharp/programming-guide/concepts/linq/example-that-outputs-office-open-xml-document-parts.md",
            "redirect_url": "/dotnet/standard/linq/example-outputs-office-open-xml-document-parts",
            "redirect_document_id": true
        },
        {
            "source_path_from_root": "/docs/csharp/programming-guide/concepts/linq/finding-text-in-word-documents.md",
            "redirect_url": "/dotnet/standard/linq/find-text-word-documents",
            "redirect_document_id": true
        },
        {
            "source_path_from_root": "/docs/csharp/programming-guide/concepts/linq/finding-the-default-paragraph-style.md",
            "redirect_url": "/dotnet/standard/linq/find-default-paragraph-style",
            "redirect_document_id": true
        },
        {
            "source_path_from_root": "/docs/csharp/programming-guide/concepts/linq/functional-construction-linq-to-xml.md",
            "redirect_url": "/dotnet/standard/linq/functional-construction",
            "redirect_document_id": true
        },
        {
            "source_path_from_root": "/docs/csharp/programming-guide/concepts/linq/functional-programming-vs-imperative-programming.md",
            "redirect_url": "/dotnet/standard/linq/functional-vs-imperative-programming",
            "redirect_document_id": true
        },
        {
            "source_path_from_root": "/docs/csharp/programming-guide/concepts/linq/functional-transformation-of-xml.md",
            "redirect_url": "/dotnet/standard/linq/functional-transformation-xml",
            "redirect_document_id": true
        },
        {
            "source_path_from_root": "/docs/csharp/programming-guide/concepts/linq/functional-vs-procedural-programming-linq-to-xml.md",
            "redirect_url": "/dotnet/standard/linq/functional-vs-procedural-programming",
            "redirect_document_id": true
        },
        {
            "source_path_from_root": "/docs/csharp/programming-guide/concepts/linq/getting-started-linq-to-xml.md",
            "redirect_url": "/dotnet/standard/linq/linq-xml-overview",
            "redirect_document_id": false
        },
        {
            "source_path_from_root": "/docs/csharp/programming-guide/concepts/linq/getting-started-with-linq.md",
            "redirect_url": "/dotnet/csharp/programming-guide/concepts/linq/"
        },
        {
            "source_path_from_root": "/docs/csharp/programming-guide/concepts/linq/how-to-build-linq-to-xml-examples.md",
            "redirect_url": "/dotnet/standard/linq/build-linq-xml-examples",
            "redirect_document_id": true
        },
        {
            "source_path_from_root": "/docs/csharp/programming-guide/concepts/linq/how-to-calculate-intermediate-values.md",
            "redirect_url": "/dotnet/standard/linq/calculate-intermediate-values",
            "redirect_document_id": true
        },
        {
            "source_path_from_root": "/docs/csharp/programming-guide/concepts/linq/how-to-catch-parsing-errors.md",
            "redirect_url": "/dotnet/standard/linq/catch-parsing-errors",
            "redirect_document_id": true
        },
        {
            "source_path_from_root": "/docs/csharp/programming-guide/concepts/linq/how-to-chain-axis-method-calls-linq-to-xml.md",
            "redirect_url": "/dotnet/standard/linq/chain-axis-method-calls",
            "redirect_document_id": true
        },
        {
            "source_path_from_root": "/docs/csharp/programming-guide/concepts/linq/how-to-change-the-namespace-for-an-entire-xml-tree.md",
            "redirect_url": "/dotnet/standard/linq/change-namespace-entire-xml-tree",
            "redirect_document_id": true
        },
        {
            "source_path_from_root": "/docs/csharp/programming-guide/concepts/linq/how-to-control-namespace-prefixes-linq-to-xml.md",
            "redirect_url": "/dotnet/standard/linq/control-namespace-prefixes",
            "redirect_document_id": true
        },
        {
            "source_path_from_root": "/docs/csharp/programming-guide/concepts/linq/how-to-control-the-type-of-a-projection.md",
            "redirect_url": "/dotnet/standard/linq/control-type-projection",
            "redirect_document_id": true
        },
        {
            "source_path_from_root": "/docs/csharp/programming-guide/concepts/linq/how-to-create-a-document-with-namespaces-linq-to-xml.md",
            "redirect_url": "/dotnet/standard/linq/create-document-namespaces-csharp",
            "redirect_document_id": true
        },
        {
            "source_path_from_root": "/docs/csharp/programming-guide/concepts/linq/how-to-create-a-tree-from-an-xmlreader.md",
            "redirect_url": "/dotnet/standard/linq/create-tree-xmlreader",
            "redirect_document_id": true
        },
        {
            "source_path_from_root": "/docs/csharp/programming-guide/concepts/linq/how-to-create-hierarchy-using-grouping.md",
            "redirect_url": "/dotnet/standard/linq/create-hierarchy-grouping",
            "redirect_document_id": true
        },
        {
            "source_path_from_root": "/docs/csharp/programming-guide/concepts/linq/how-to-debug-empty-query-results-sets.md",
            "redirect_url": "/dotnet/standard/linq/debug-empty-query-results-sets",
            "redirect_document_id": true
        },
        {
            "source_path_from_root": "/docs/csharp/programming-guide/concepts/linq/how-to-filter-on-an-attribute-xpath-linq-to-xml.md",
            "redirect_url": "/dotnet/standard/linq/filter-attribute",
            "redirect_document_id": true
        },
        {
            "source_path_from_root": "/docs/csharp/programming-guide/concepts/linq/how-to-filter-on-an-optional-element.md",
            "redirect_url": "/dotnet/standard/linq/filter-optional-element",
            "redirect_document_id": true
        },
        {
            "source_path_from_root": "/docs/csharp/programming-guide/concepts/linq/how-to-filter-on-element-names-linq-to-xml.md",
            "redirect_url": "/dotnet/standard/linq/filter-element-names",
            "redirect_document_id": true
        },
        {
            "source_path_from_root": "/docs/csharp/programming-guide/concepts/linq/how-to-find-a-child-element-xpath-linq-to-xml.md",
            "redirect_url": "/dotnet/standard/linq/find-child-element",
            "redirect_document_id": true
        },
        {
            "source_path_from_root": "/docs/csharp/programming-guide/concepts/linq/how-to-find-a-list-of-child-elements-xpath-linq-to-xml.md",
            "redirect_url": "/dotnet/standard/linq/find-list-child-elements",
            "redirect_document_id": true
        },
        {
            "source_path_from_root": "/docs/csharp/programming-guide/concepts/linq/how-to-find-a-single-descendant-using-the-descendants-method.md",
            "redirect_url": "/dotnet/standard/linq/find-single-descendant-descendants-method",
            "redirect_document_id": true
        },
        {
            "source_path_from_root": "/docs/csharp/programming-guide/concepts/linq/how-to-find-a-union-of-two-location-paths-xpath-linq-to-xml.md",
            "redirect_url": "/dotnet/standard/linq/find-union-two-location-paths",
            "redirect_document_id": true
        },
        {
            "source_path_from_root": "/docs/csharp/programming-guide/concepts/linq/how-to-find-all-nodes-in-a-namespace.md",
            "redirect_url": "/dotnet/standard/linq/find-all-nodes-namespace",
            "redirect_document_id": true
        },
        {
            "source_path_from_root": "/docs/csharp/programming-guide/concepts/linq/how-to-find-an-attribute-of-the-parent-xpath-linq-to-xml.md",
            "redirect_url": "/dotnet/standard/linq/find-attribute-parent",
            "redirect_document_id": true
        },
        {
            "source_path_from_root": "/docs/csharp/programming-guide/concepts/linq/how-to-find-an-element-with-a-specific-attribute.md",
            "redirect_url": "/dotnet/standard/linq/find-element-specific-attribute",
            "redirect_document_id": true
        },
        {
            "source_path_from_root": "/docs/csharp/programming-guide/concepts/linq/how-to-find-an-element-with-a-specific-child-element.md",
            "redirect_url": "/dotnet/standard/linq/find-element-specific-child-element",
            "redirect_document_id": true
        },
        {
            "source_path_from_root": "/docs/csharp/programming-guide/concepts/linq/how-to-find-attributes-of-siblings-with-a-specific-name-xpath-linq-to-xml.md",
            "redirect_url": "/dotnet/standard/linq/find-attributes-siblings-specific-name",
            "redirect_document_id": true
        },
        {
            "source_path_from_root": "/docs/csharp/programming-guide/concepts/linq/how-to-find-child-elements-based-on-position-xpath-linq-to-xml.md",
            "redirect_url": "/dotnet/standard/linq/find-child-elements-based-position",
            "redirect_document_id": true
        },
        {
            "source_path_from_root": "/docs/csharp/programming-guide/concepts/linq/how-to-find-descendant-elements-xpath-linq-to-xml.md",
            "redirect_url": "/dotnet/standard/linq/find-descendant-elements",
            "redirect_document_id": true
        },
        {
            "source_path_from_root": "/docs/csharp/programming-guide/concepts/linq/how-to-find-descendants-of-a-child-element-xpath-linq-to-xml.md",
            "redirect_url": "/dotnet/standard/linq/find-descendants-child-element",
            "redirect_document_id": true
        },
        {
            "source_path_from_root": "/docs/csharp/programming-guide/concepts/linq/how-to-find-descendants-with-a-specific-element-name.md",
            "redirect_url": "/dotnet/standard/linq/find-descendants-specific-element-name",
            "redirect_document_id": true
        },
        {
            "source_path_from_root": "/docs/csharp/programming-guide/concepts/linq/how-to-find-elements-in-a-namespace-xpath-linq-to-xml.md",
            "redirect_url": "/dotnet/standard/linq/find-elements-namespace",
            "redirect_document_id": true
        },
        {
            "source_path_from_root": "/docs/csharp/programming-guide/concepts/linq/how-to-find-elements-with-a-specific-attribute-xpath-linq-to-xml.md",
            "redirect_url": "/dotnet/standard/linq/find-elements-specific-attribute",
            "redirect_document_id": true
        },
        {
            "source_path_from_root": "/docs/csharp/programming-guide/concepts/linq/how-to-find-preceding-siblings-xpath-linq-to-xml.md",
            "redirect_url": "/dotnet/standard/linq/find-preceding-siblings",
            "redirect_document_id": true
        },
        {
            "source_path_from_root": "/docs/csharp/programming-guide/concepts/linq/how-to-find-related-elements-xpath-linq-to-xml.md",
            "redirect_url": "/dotnet/standard/linq/find-related-elements",
            "redirect_document_id": true
        },
        {
            "source_path_from_root": "/docs/csharp/programming-guide/concepts/linq/how-to-find-sibling-nodes-xpath-linq-to-xml.md",
            "redirect_url": "/dotnet/standard/linq/find-sibling-nodes",
            "redirect_document_id": true
        },
        {
            "source_path_from_root": "/docs/csharp/programming-guide/concepts/linq/how-to-find-the-immediate-preceding-sibling-xpath-linq-to-xml.md",
            "redirect_url": "/dotnet/standard/linq/find-immediate-preceding-sibling",
            "redirect_document_id": true
        },
        {
            "source_path_from_root": "/docs/csharp/programming-guide/concepts/linq/how-to-find-the-root-element-xpath-linq-to-xml.md",
            "redirect_url": "/dotnet/standard/linq/find-root-element",
            "redirect_document_id": true
        },
        {
            "source_path_from_root": "/docs/csharp/programming-guide/concepts/linq/how-to-generate-text-files-from-xml.md",
            "redirect_url": "/dotnet/standard/linq/generate-text-files-xml",
            "redirect_document_id": true
        },
        {
            "source_path_from_root": "/docs/csharp/programming-guide/concepts/linq/how-to-generate-xml-from-csv-files.md",
            "redirect_url": "/dotnet/standard/linq/generate-xml-csv-files",
            "redirect_document_id": true
        },
        {
            "source_path_from_root": "/docs/csharp/programming-guide/concepts/linq/how-to-join-two-collections-linq-to-xml.md",
            "redirect_url": "/dotnet/standard/linq/join-two-collections",
            "redirect_document_id": true
        },
        {
            "source_path_from_root": "/docs/csharp/programming-guide/concepts/linq/how-to-list-all-nodes-in-a-tree.md",
            "redirect_url": "/dotnet/standard/linq/list-all-nodes-tree",
            "redirect_document_id": true
        },
        {
            "source_path_from_root": "/docs/csharp/programming-guide/concepts/linq/how-to-load-xml-from-a-file.md",
            "redirect_url": "/dotnet/standard/linq/load-xml-file",
            "redirect_document_id": true
        },
        {
            "source_path_from_root": "/docs/csharp/programming-guide/concepts/linq/how-to-modify-an-office-open-xml-document.md",
            "redirect_url": "/dotnet/standard/linq/modify-office-open-xml-document",
            "redirect_document_id": true
        },
        {
            "source_path_from_root": "/docs/csharp/programming-guide/concepts/linq/how-to-parse-a-string.md",
            "redirect_url": "/dotnet/standard/linq/parse-string",
            "redirect_document_id": true
        },
        {
            "source_path_from_root": "/docs/csharp/programming-guide/concepts/linq/how-to-perform-streaming-transform-of-large-xml-documents.md",
            "redirect_url": "/dotnet/standard/linq/perform-streaming-transform-large-xml-documents",
            "redirect_document_id": true
        },
        {
            "source_path_from_root": "/docs/csharp/programming-guide/concepts/linq/how-to-perform-streaming-transformations-of-text-to-xml.md",
            "redirect_url": "/dotnet/standard/linq/perform-streaming-transformations-text-xml",
            "redirect_document_id": true
        },
        {
            "source_path_from_root": "/docs/csharp/programming-guide/concepts/linq/how-to-populate-an-xml-tree-from-the-file-system.md",
            "redirect_url": "/dotnet/standard/linq/populate-xml-tree-file-system",
            "redirect_document_id": true
        },
        {
            "source_path_from_root": "/docs/csharp/programming-guide/concepts/linq/how-to-populate-an-xml-tree-with-an-xmlwriter-linq-to-xml.md",
            "redirect_url": "/dotnet/standard/linq/populate-xml-tree-xmlwriter",
            "redirect_document_id": true
        },
        {
            "source_path_from_root": "/docs/csharp/programming-guide/concepts/linq/how-to-project-a-new-type-linq-to-xml.md",
            "redirect_url": "/dotnet/standard/linq/project-new-type",
            "redirect_document_id": true
        },
        {
            "source_path_from_root": "/docs/csharp/programming-guide/concepts/linq/how-to-project-an-anonymous-type.md",
            "redirect_url": "/dotnet/standard/linq/project-anonymous-type",
            "redirect_document_id": true
        },
        {
            "source_path_from_root": "/docs/csharp/programming-guide/concepts/linq/how-to-project-an-object-graph.md",
            "redirect_url": "/dotnet/standard/linq/project-object-graph",
            "redirect_document_id": true
        },
        {
            "source_path_from_root": "/docs/csharp/programming-guide/concepts/linq/how-to-query-linq-to-xml-using-xpath.md",
            "redirect_url": "/dotnet/standard/linq/query-linq-xml-xpath",
            "redirect_document_id": true
        },
        {
            "source_path_from_root": "/docs/csharp/programming-guide/concepts/linq/how-to-read-and-write-an-encoded-document.md",
            "redirect_url": "/dotnet/standard/linq/read-write-encoded-document",
            "redirect_document_id": true
        },
        {
            "source_path_from_root": "/docs/csharp/programming-guide/concepts/linq/how-to-retrieve-a-collection-of-attributes-linq-to-xml.md",
            "redirect_url": "/dotnet/standard/linq/retrieve-collection-attributes",
            "redirect_document_id": true
        },
        {
            "source_path_from_root": "/docs/csharp/programming-guide/concepts/linq/how-to-retrieve-a-collection-of-elements-linq-to-xml.md",
            "redirect_url": "/dotnet/standard/linq/retrieve-collection-elements",
            "redirect_document_id": true
        },
        {
            "source_path_from_root": "/docs/csharp/programming-guide/concepts/linq/how-to-retrieve-a-single-attribute-linq-to-xml.md",
            "redirect_url": "/dotnet/standard/linq/retrieve-single-attribute",
            "redirect_document_id": true
        },
        {
            "source_path_from_root": "/docs/csharp/programming-guide/concepts/linq/how-to-retrieve-a-single-child-element-linq-to-xml.md",
            "redirect_url": "/dotnet/standard/linq/retrieve-single-child-element",
            "redirect_document_id": true
        },
        {
            "source_path_from_root": "/docs/csharp/programming-guide/concepts/linq/how-to-retrieve-paragraphs-from-an-office-open-xml-document.md",
            "redirect_url": "/dotnet/standard/linq/retrieve-paragraphs-office-open-xml-document",
            "redirect_document_id": true
        },
        {
            "source_path_from_root": "/docs/csharp/programming-guide/concepts/linq/how-to-retrieve-the-shallow-value-of-an-element.md",
            "redirect_url": "/dotnet/standard/linq/retrieve-shallow-value-element",
            "redirect_document_id": true
        },
        {
            "source_path_from_root": "/docs/csharp/programming-guide/concepts/linq/how-to-retrieve-the-value-of-an-attribute-linq-to-xml.md",
            "redirect_url": "/dotnet/standard/linq/retrieve-value-attribute",
            "redirect_document_id": true
        },
        {
            "source_path_from_root": "/docs/csharp/programming-guide/concepts/linq/how-to-retrieve-the-value-of-an-element-linq-to-xml.md",
            "redirect_url": "/dotnet/standard/linq/retrieve-value-element",
            "redirect_document_id": true
        },
        {
            "source_path_from_root": "/docs/csharp/programming-guide/concepts/linq/how-to-serialize-using-datacontractserializer.md",
            "redirect_url": "/dotnet/standard/linq/serialize-datacontractserializer",
            "redirect_document_id": true
        },
        {
            "source_path_from_root": "/docs/csharp/programming-guide/concepts/linq/how-to-serialize-using-xmlserializer.md",
            "redirect_url": "/dotnet/standard/linq/serialize-xmlserializer",
            "redirect_document_id": true
        },
        {
            "source_path_from_root": "/docs/csharp/programming-guide/concepts/linq/how-to-sort-elements-on-multiple-keys.md",
            "redirect_url": "/dotnet/standard/linq/sort-elements-multiple-keys",
            "redirect_document_id": true
        },
        {
            "source_path_from_root": "/docs/csharp/programming-guide/concepts/linq/how-to-sort-elements.md",
            "redirect_url": "/dotnet/standard/linq/sort-elements",
            "redirect_document_id": true
        },
        {
            "source_path_from_root": "/docs/csharp/programming-guide/concepts/linq/how-to-stream-xml-fragments-from-an-xmlreader.md",
            "redirect_url": "/dotnet/standard/linq/stream-xml-fragments-xmlreader",
            "redirect_document_id": true
        },
        {
            "source_path_from_root": "/docs/csharp/programming-guide/concepts/linq/how-to-stream-xml-fragments-with-access-to-header-information.md",
            "redirect_url": "/dotnet/standard/linq/stream-xml-fragments-access-header-information",
            "redirect_document_id": true
        },
        {
            "source_path_from_root": "/docs/csharp/programming-guide/concepts/linq/how-to-transform-the-shape-of-an-xml-tree.md",
            "redirect_url": "/dotnet/standard/linq/transform-shape-xml-tree",
            "redirect_document_id": true
        },
        {
            "source_path_from_root": "/docs/csharp/programming-guide/concepts/linq/how-to-use-annotations-to-transform-linq-to-xml-trees-in-an-xslt-style.md",
            "redirect_url": "/dotnet/standard/linq/use-annotations-transform-linq-xml-trees-xslt-style",
            "redirect_document_id": true
        },
        {
            "source_path_from_root": "/docs/csharp/programming-guide/concepts/linq/how-to-validate-using-xsd-linq-to-xml.md",
            "redirect_url": "/dotnet/standard/linq/validate-xsd",
            "redirect_document_id": true
        },
        {
            "source_path_from_root": "/docs/csharp/programming-guide/concepts/linq/how-to-work-with-dictionaries-using-linq-to-xml.md",
            "redirect_url": "/dotnet/standard/linq/work-dictionaries-linq-xml",
            "redirect_document_id": true
        },
        {
            "source_path_from_root": "/docs/csharp/programming-guide/concepts/linq/how-to-write-a-linq-to-xml-axis-method.md",
            "redirect_url": "/dotnet/standard/linq/write-linq-xml-axis-method",
            "redirect_document_id": true
        },
        {
            "source_path_from_root": "/docs/csharp/programming-guide/concepts/linq/how-to-write-a-query-that-finds-elements-based-on-context.md",
            "redirect_url": "/dotnet/standard/linq/write-query-finds-elements-based-context",
            "redirect_document_id": true
        },
        {
            "source_path_from_root": "/docs/csharp/programming-guide/concepts/linq/how-to-write-queries-on-xml-in-namespaces.md",
            "redirect_url": "/dotnet/standard/linq/write-queries-xml-namespaces",
            "redirect_document_id": true
        },
        {
            "source_path_from_root": "/docs/csharp/programming-guide/concepts/linq/how-to-write-queries-with-complex-filtering.md",
            "redirect_url": "/dotnet/standard/linq/write-queries-complex-filtering",
            "redirect_document_id": true
        },
        {
            "source_path_from_root": "/docs/csharp/programming-guide/concepts/linq/in-memory-xml-tree-modification-vs-functional-construction-linq-to-xml.md",
            "redirect_url": "/dotnet/standard/linq/in-memory-xml-tree-modification-vs-functional-construction",
            "redirect_document_id": true
        },
        {
            "source_path_from_root": "/docs/csharp/programming-guide/concepts/linq/intermediate-materialization.md",
            "redirect_url": "/dotnet/standard/linq/intermediate-materialization",
            "redirect_document_id": true
        },
        {
            "source_path_from_root": "/docs/csharp/programming-guide/concepts/linq/introduction-to-linq.md",
            "redirect_url": "/dotnet/csharp/programming-guide/concepts/linq"
        },
        {
            "source_path_from_root": "/docs/csharp/programming-guide/concepts/linq/introduction-to-pure-functional-transformations.md",
            "redirect_url": "/dotnet/standard/linq/introduction-pure-functional-transformations",
            "redirect_document_id": true
        },
        {
            "source_path_from_root": "/docs/csharp/programming-guide/concepts/linq/linq-and-reflection.md",
            "redirect_url": "/dotnet/csharp/programming-guide/concepts/linq/how-to-query-an-assembly-s-metadata-with-reflection-linq"
        },
        {
            "source_path_from_root": "/docs/csharp/programming-guide/concepts/linq/linq-to-xml-annotations.md",
            "redirect_url": "/dotnet/standard/linq/linq-xml-annotations",
            "redirect_document_id": true
        },
        {
            "source_path_from_root": "/docs/csharp/programming-guide/concepts/linq/linq-to-xml-axes-overview.md",
            "redirect_url": "/dotnet/standard/linq/linq-xml-axes-overview",
            "redirect_document_id": true
        },
        {
            "source_path_from_root": "/docs/csharp/programming-guide/concepts/linq/linq-to-xml-axes.md",
            "redirect_url": "/dotnet/standard/linq/linq-xml-axes-overview",
            "redirect_document_id": false
        },
        {
            "source_path_from_root": "/docs/csharp/programming-guide/concepts/linq/linq-to-xml-classes-overview.md",
            "redirect_url": "/dotnet/standard/linq/linq-xml-classes-overview",
            "redirect_document_id": true
        },
        {
            "source_path_from_root": "/docs/csharp/programming-guide/concepts/linq/linq-to-xml-events.md",
            "redirect_url": "/dotnet/standard/linq/linq-xml-events",
            "redirect_document_id": true
        },
        {
            "source_path_from_root": "/docs/csharp/programming-guide/concepts/linq/linq-to-xml-for-xpath-users.md",
            "redirect_url": "/dotnet/standard/linq/comparison-xpath-linq-xml",
            "redirect_document_id": false
        },
        {
            "source_path_from_root": "/docs/csharp/programming-guide/concepts/linq/linq-to-xml-overview.md",
            "redirect_url": "/dotnet/standard/linq/linq-xml-overview",
            "redirect_document_id": true
        },
        {
            "source_path_from_root": "/docs/csharp/programming-guide/concepts/linq/linq-to-xml-programming-overview.md",
            "redirect_url": "/dotnet/standard/linq/linq-xml-overview",
            "redirect_document_id": false
        },
        {
            "source_path_from_root": "/docs/csharp/programming-guide/concepts/linq/linq-to-xml-security.md",
            "redirect_url": "/dotnet/standard/linq/linq-xml-security",
            "redirect_document_id": true
        },
        {
            "source_path_from_root": "/docs/csharp/programming-guide/concepts/linq/linq-to-xml-vs-dom.md",
            "redirect_url": "/dotnet/standard/linq/linq-xml-vs-dom",
            "redirect_document_id": true
        },
        {
            "source_path_from_root": "/docs/csharp/programming-guide/concepts/linq/linq-to-xml-vs-other-xml-technologies.md",
            "redirect_url": "/dotnet/standard/linq/linq-xml-vs-xml-technologies",
            "redirect_document_id": true
        },
        {
            "source_path_from_root": "/docs/csharp/programming-guide/concepts/linq/linq-to-xml.md",
            "redirect_url": "/dotnet/standard/linq/linq-xml-overview",
            "redirect_document_id": false
        },
        {
            "source_path_from_root": "/docs/csharp/programming-guide/concepts/linq/maintaining-name-value-pairs.md",
            "redirect_url": "/dotnet/standard/linq/maintain-name-value-pairs",
            "redirect_document_id": true
        },
        {
            "source_path_from_root": "/docs/csharp/programming-guide/concepts/linq/mixed-declarative-code-imperative-code-bugs-linq-to-xml.md",
            "redirect_url": "/dotnet/standard/linq/mixed-declarative-imperative-code-bugs",
            "redirect_document_id": true
        },
        {
            "source_path_from_root": "/docs/csharp/programming-guide/concepts/linq/modifying-elements-attributes-and-nodes-in-an-xml-tree.md",
            "redirect_url": "/dotnet/standard/linq/modify-elements-attributes-nodes-xml-tree",
            "redirect_document_id": true
        },
        {
            "source_path_from_root": "/docs/csharp/programming-guide/concepts/linq/modifying-xml-trees-linq-to-xml.md",
            "redirect_url": "/dotnet/standard/linq/in-memory-xml-tree-modification-vs-functional-construction",
            "redirect_document_id": false
        },
        {
            "source_path_from_root": "/docs/csharp/programming-guide/concepts/linq/namespaces-overview-linq-to-xml.md",
            "redirect_url": "/dotnet/standard/linq/namespaces-overview",
            "redirect_document_id": true
        },
        {
            "source_path_from_root": "/docs/csharp/programming-guide/concepts/linq/parsing-xml.md",
            "redirect_url": "/dotnet/standard/linq/parse-string",
            "redirect_document_id": false
        },
        {
            "source_path_from_root": "/docs/csharp/programming-guide/concepts/linq/performance-of-chained-queries-linq-to-xml.md",
            "redirect_url": "/dotnet/standard/linq/performance-chained-queries",
            "redirect_document_id": true
        },
        {
            "source_path_from_root": "/docs/csharp/programming-guide/concepts/linq/pre-atomization-of-xname-objects-linq-to-xml.md",
            "redirect_url": "/dotnet/standard/linq/pre-atomization-xname-objects",
            "redirect_document_id": true
        },
        {
            "source_path_from_root": "/docs/csharp/programming-guide/concepts/linq/preserving-white-space-while-loading-or-parsing-xml1.md",
            "redirect_url": "/dotnet/standard/linq/preserve-white-space-loading-parsing-xml",
            "redirect_document_id": true
        },
        {
            "source_path_from_root": "/docs/csharp/programming-guide/concepts/linq/preserving-white-space-while-serializing.md",
            "redirect_url": "/dotnet/standard/linq/preserve-white-space-serializing",
            "redirect_document_id": true
        },
        {
            "source_path_from_root": "/docs/csharp/programming-guide/concepts/linq/programming-guide-linq-to-xml.md",
            "redirect_url": "/dotnet/standard/linq/linq-xml-overview",
            "redirect_document_id": false
        },
        {
            "source_path_from_root": "/docs/csharp/programming-guide/concepts/linq/programming-with-nodes.md",
            "redirect_url": "/dotnet/standard/linq/program-nodes",
            "redirect_document_id": true
        },
        {
            "source_path_from_root": "/docs/csharp/programming-guide/concepts/linq/projecting-xml-in-a-different-shape.md",
            "redirect_url": "/dotnet/standard/linq/project-xml-different-shape",
            "redirect_document_id": true
        },
        {
            "source_path_from_root": "/docs/csharp/programming-guide/concepts/linq/projections-and-transformations-linq-to-xml.md",
            "redirect_url": "/dotnet/standard/linq/work-dictionaries-linq-xml",
            "redirect_document_id": false
        },
        {
            "source_path_from_root": "/docs/csharp/programming-guide/concepts/linq/pure-functional-transformations-of-xml.md",
            "redirect_url": "/dotnet/standard/linq/introduction-pure-functional-transformations",
            "redirect_document_id": false
        },
        {
            "source_path_from_root": "/docs/csharp/programming-guide/concepts/linq/querying-an-xdocument-vs-querying-an-xelement.md",
            "redirect_url": "/dotnet/standard/linq/query-xdocument-vs-query-xelement",
            "redirect_document_id": true
        },
        {
            "source_path_from_root": "/docs/csharp/programming-guide/concepts/linq/querying-xml-trees.md",
            "redirect_url": "/dotnet/standard/linq/query-xml-trees-overview",
            "redirect_document_id": true
        },
        {
            "source_path_from_root": "/docs/csharp/programming-guide/concepts/linq/refactoring-into-pure-functions.md",
            "redirect_url": "/dotnet/standard/linq/refactor-pure-functions",
            "redirect_document_id": true
        },
        {
            "source_path_from_root": "/docs/csharp/programming-guide/concepts/linq/refactoring-using-a-pure-function.md",
            "redirect_url": "/dotnet/standard/linq/refactor-pure-function",
            "redirect_document_id": true
        },
        {
            "source_path_from_root": "/docs/csharp/programming-guide/concepts/linq/refactoring-using-an-extension-method.md",
            "redirect_url": "/dotnet/standard/linq/refactor-extension-method",
            "redirect_document_id": true
        },
        {
            "source_path_from_root": "/docs/csharp/programming-guide/concepts/linq/reference-linq-to-xml.md",
            "redirect_url": "/dotnet/standard/linq/reference",
            "redirect_document_id": true
        },
        {
            "source_path_from_root": "/docs/csharp/programming-guide/concepts/linq/removing-elements-attributes-and-nodes-from-an-xml-tree.md",
            "redirect_url": "/dotnet/standard/linq/remove-elements-attributes-nodes-xml-tree",
            "redirect_document_id": true
        },
        {
            "source_path_from_root": "/docs/csharp/programming-guide/concepts/linq/retrieving-the-paragraphs-and-their-styles.md",
            "redirect_url": "/dotnet/standard/linq/retrieve-paragraphs-styles",
            "redirect_document_id": true
        },
        {
            "source_path_from_root": "/docs/csharp/programming-guide/concepts/linq/retrieving-the-text-of-the-paragraphs.md",
            "redirect_url": "/dotnet/standard/linq/retrieve-text-paragraphs",
            "redirect_document_id": true
        },
        {
            "source_path_from_root": "/docs/csharp/programming-guide/concepts/linq/sample-xml-documents-linq-to-xml.md",
            "redirect_url": "/dotnet/standard/linq/sample-xml-file-typical-purchase-order",
            "redirect_document_id": false
        },
        {
            "source_path_from_root": "/docs/csharp/programming-guide/concepts/linq/sample-xml-file-books-linq-to-xml.md",
            "redirect_url": "/dotnet/standard/linq/sample-xml-file-books",
            "redirect_document_id": true
        },
        {
            "source_path_from_root": "/docs/csharp/programming-guide/concepts/linq/sample-xml-file-consolidated-purchase-orders.md",
            "redirect_url": "/dotnet/standard/linq/sample-xml-file-consolidated-purchase-orders",
            "redirect_document_id": true
        },
        {
            "source_path_from_root": "/docs/csharp/programming-guide/concepts/linq/sample-xml-file-customers-and-orders-in-a-namespace.md",
            "redirect_url": "/dotnet/standard/linq/sample-xml-file-customers-orders-namespace",
            "redirect_document_id": true
        },
        {
            "source_path_from_root": "/docs/csharp/programming-guide/concepts/linq/sample-xml-file-customers-and-orders-linq-to-xml-2.md",
            "redirect_url": "/dotnet/standard/linq/sample-xml-file-customers-orders",
            "redirect_document_id": true
        },
        {
            "source_path_from_root": "/docs/csharp/programming-guide/concepts/linq/sample-xml-file-multiple-purchase-orders-in-a-namespace.md",
            "redirect_url": "/dotnet/standard/linq/sample-xml-file-multiple-purchase-orders-namespace",
            "redirect_document_id": true
        },
        {
            "source_path_from_root": "/docs/csharp/programming-guide/concepts/linq/sample-xml-file-multiple-purchase-orders-linq-to-xml.md",
            "redirect_url": "/dotnet/standard/linq/sample-xml-file-multiple-purchase-orders",
            "redirect_document_id": true
        },
        {
            "source_path_from_root": "/docs/csharp/programming-guide/concepts/linq/sample-xml-file-numerical-data-in-a-namespace.md",
            "redirect_url": "/dotnet/standard/linq/sample-xml-file-numerical-data-namespace",
            "redirect_document_id": true
        },
        {
            "source_path_from_root": "/docs/csharp/programming-guide/concepts/linq/sample-xml-file-numerical-data-linq-to-xml.md",
            "redirect_url": "/dotnet/standard/linq/sample-xml-file-numerical-data",
            "redirect_document_id": true
        },
        {
            "source_path_from_root": "/docs/csharp/programming-guide/concepts/linq/sample-xml-file-test-configuration-in-a-namespace1.md",
            "redirect_url": "/dotnet/standard/linq/sample-xml-file-test-configuration-namespace",
            "redirect_document_id": true
        },
        {
            "source_path_from_root": "/docs/csharp/programming-guide/concepts/linq/sample-xml-file-test-configuration-linq-to-xml.md",
            "redirect_url": "/dotnet/standard/linq/sample-xml-file-test-configuration",
            "redirect_document_id": true
        },
        {
            "source_path_from_root": "/docs/csharp/programming-guide/concepts/linq/sample-xml-file-typical-purchase-order-in-a-namespace.md",
            "redirect_url": "/dotnet/standard/linq/sample-xml-file-typical-purchase-order-namespace",
            "redirect_document_id": true
        },
        {
            "source_path_from_root": "/docs/csharp/programming-guide/concepts/linq/sample-xml-file-typical-purchase-order-linq-to-xml-1.md",
            "redirect_url": "/dotnet/standard/linq/sample-xml-file-typical-purchase-order",
            "redirect_document_id": true
        },
        {
            "source_path_from_root": "/docs/csharp/programming-guide/concepts/linq/sample-xsd-file-customers-and-orders1.md",
            "redirect_url": "/dotnet/standard/linq/sample-xsd-file-customers-orders",
            "redirect_document_id": true
        },
        {
            "source_path_from_root": "/docs/csharp/programming-guide/concepts/linq/scope-of-default-namespaces.md",
            "redirect_url": "/dotnet/standard/linq/scope-default-namespaces",
            "redirect_document_id": true
        },
        {
            "source_path_from_root": "/docs/csharp/programming-guide/concepts/linq/serializing-to-an-xmlreader-invoking-xslt.md",
            "redirect_url": "/dotnet/standard/linq/serialize-xmlreader-invoke-xslt",
            "redirect_document_id": true
        },
        {
            "source_path_from_root": "/docs/csharp/programming-guide/concepts/linq/serializing-to-files-textwriters-and-xmlwriters.md",
            "redirect_url": "/dotnet/standard/linq/serialize-files-textwriters-xmlwriters",
            "redirect_document_id": true
        },
        {
            "source_path_from_root": "/docs/csharp/programming-guide/concepts/linq/serializing-with-an-xml-declaration.md",
            "redirect_url": "/dotnet/standard/linq/serialize-xml-declaration",
            "redirect_document_id": true
        },
        {
            "source_path_from_root": "/docs/csharp/programming-guide/concepts/linq/serializing-xml-trees.md",
            "redirect_url": "/dotnet/standard/linq/serialize-files-textwriters-xmlwriters",
            "redirect_document_id": false
        },
        {
            "source_path_from_root": "/docs/csharp/programming-guide/concepts/linq/shape-of-wordprocessingml-documents.md",
            "redirect_url": "/dotnet/standard/linq/xml-shape-wordprocessingml-documents",
            "redirect_document_id": true
        },
        {
            "source_path_from_root": "/docs/csharp/programming-guide/concepts/linq/statically-compiled-queries-linq-to-xml.md",
            "redirect_url": "/dotnet/standard/linq/statically-compiled-queries",
            "redirect_document_id": true
        },
        {
            "source_path_from_root": "/docs/csharp/programming-guide/concepts/linq/style-part-of-a-wordprocessingml-document.md",
            "redirect_url": "/dotnet/standard/linq/style-part-wordprocessingml-document",
            "redirect_document_id": true
        },
        {
            "source_path_from_root": "/docs/csharp/programming-guide/concepts/linq/tutorial-chaining-queries-together.md",
            "redirect_url": "/dotnet/standard/linq/chain-queries-example",
            "redirect_document_id": false
        },
        {
            "source_path_from_root": "/docs/csharp/programming-guide/concepts/linq/tutorial-manipulating-content-in-a-wordprocessingml-document.md",
            "redirect_url": "/dotnet/standard/linq/xml-shape-wordprocessingml-documents",
            "redirect_document_id": false
        },
        {
            "source_path_from_root": "/docs/csharp/programming-guide/concepts/linq/using-xslt-to-transform-an-xml-tree.md",
            "redirect_url": "/dotnet/standard/linq/use-xslt-transform-xml-tree",
            "redirect_document_id": true
        },
        {
            "source_path_from_root": "/docs/csharp/programming-guide/concepts/linq/valid-content-of-xelement-and-xdocument-objects3.md",
            "redirect_url": "/dotnet/standard/linq/valid-content-xelement-xdocument-objects",
            "redirect_document_id": true
        },
        {
            "source_path_from_root": "/docs/csharp/programming-guide/concepts/linq/wordprocessingml-document-with-styles.md",
            "redirect_url": "/dotnet/standard/linq/wordprocessingml-document-styles",
            "redirect_document_id": true
        },
        {
            "source_path_from_root": "/docs/csharp/programming-guide/concepts/linq/working-with-xml-namespaces.md",
            "redirect_url": "/dotnet/standard/linq/namespaces-overview",
            "redirect_document_id": false
        },
        {
            "source_path_from_root": "/docs/csharp/programming-guide/concepts/linq/xattribute-class-overview.md",
            "redirect_url": "/dotnet/standard/linq/xattribute-class-overview",
            "redirect_document_id": true
        },
        {
            "source_path_from_root": "/docs/csharp/programming-guide/concepts/linq/xdocument-class-overview.md",
            "redirect_url": "/dotnet/standard/linq/xdocument-class-overview",
            "redirect_document_id": true
        },
        {
            "source_path_from_root": "/docs/csharp/programming-guide/concepts/linq/xelement-class-overview.md",
            "redirect_url": "/dotnet/standard/linq/xelement-class-overview",
            "redirect_document_id": true
        },
        {
            "source_path_from_root": "/docs/csharp/programming-guide/concepts/object-oriented-programming.md",
            "redirect_url": "/dotnet/csharp/fundamentals/tutorials/oop",
            "redirect_document_id": true
        },
        {
            "source_path_from_root": "/docs/csharp/programming-guide/concepts/threading/how-to-use-a-thread-pool.md",
            "redirect_url": "/dotnet/api/system.threading.threadpool.queueuserworkitem"
        },
        {
            "source_path_from_root": "/docs/csharp/programming-guide/concepts/threading/index.md",
            "redirect_url": "/dotnet/standard/threading/"
        },
        {
            "source_path_from_root": "/docs/csharp/programming-guide/concepts/threading/multithreaded-applications.md",
            "redirect_url": "/dotnet/standard/threading/using-threads-and-threading"
        },
        {
            "source_path_from_root": "/docs/csharp/programming-guide/concepts/threading/parameters-and-return-values-for-multithreaded-procedures.md",
            "redirect_url": "/dotnet/standard/threading/creating-threads-and-passing-data-at-start-time"
        },
        {
            "source_path_from_root": "/docs/csharp/programming-guide/concepts/threading/thread-pooling.md",
            "redirect_url": "/dotnet/standard/threading/the-managed-thread-pool"
        },
        {
            "source_path_from_root": "/docs/csharp/programming-guide/concepts/threading/thread-synchronization.md",
            "redirect_url": "/dotnet/standard/threading/overview-of-synchronization-primitives"
        },
        {
            "source_path_from_root": "/docs/csharp/programming-guide/concepts/threading/thread-timers.md",
            "redirect_url": "/dotnet/standard/threading/timers"
        },
        {
            "source_path_from_root": "/docs/csharp/programming-guide/concepts/threading/walkthrough-multithreading-with-the-backgroundworker-component.md",
            "redirect_url": "/dotnet/api/system.componentmodel.backgroundworker"
        },
        {
            "source_path_from_root": "/docs/csharp/programming-guide/enumeration-types.md",
            "redirect_url": "/dotnet/csharp/language-reference/builtin-types/enum"
        },
        {
            "source_path_from_root": "/docs/csharp/programming-guide/events/how-to-use-a-dictionary-to-store-event-instances.md",
            "redirect_url": "/dotnet/standard/events/how-to-handle-multiple-events-using-event-properties"
        },
        {
            "source_path_from_root": "/docs/csharp/programming-guide/exceptions/compiler-generated-exceptions.md",
            "redirect_url": "/dotnet/csharp/fundamentals/exceptions/compiler-generated-exceptions"
        },
        {
            "source_path_from_root": "/docs/csharp/programming-guide/exceptions/creating-and-throwing-exceptions.md",
            "redirect_url": "/dotnet/csharp/fundamentals/exceptions/creating-and-throwing-exceptions"
        },
        {
            "source_path_from_root": "/docs/csharp/programming-guide/exceptions/exception-handling.md",
            "redirect_url": "/dotnet/csharp/fundamentals/exceptions/exception-handling"
        },
        {
            "source_path_from_root": "/docs/csharp/programming-guide/exceptions/exceptions-and-exception-handling.md",
            "redirect_url": "/dotnet/csharp/fundamentals/exceptions"
        },
        {
            "source_path_from_root": "/docs/csharp/programming-guide/exceptions/how-to-catch-a-non-cls-exception.md",
            "redirect_url": "/dotnet/csharp/how-to/how-to-catch-a-non-cls-exception"
        },
        {
            "source_path_from_root": "/docs/csharp/programming-guide/exceptions/how-to-execute-cleanup-code-using-finally.md",
            "redirect_url": "/dotnet/csharp/fundamentals/exceptions/how-to-execute-cleanup-code-using-finally"
        },
        {
            "source_path_from_root": "/docs/csharp/programming-guide/exceptions/how-to-handle-an-exception-using-try-catch.md",
            "redirect_url": "/dotnet/csharp/fundamentals/exceptions/how-to-handle-an-exception-using-try-catch"
        },
        {
            "source_path_from_root": "/docs/csharp/programming-guide/exceptions/index.md",
            "redirect_url": "/dotnet/csharp/fundamentals/exceptions"
        },
        {
            "source_path_from_root": "/docs/csharp/programming-guide/exceptions/using-exceptions.md",
            "redirect_url": "/dotnet/csharp/fundamentals/exceptions/using-exceptions"
        },
        {
            "source_path_from_root": "/docs/csharp/programming-guide/generics/benefits-of-generics.md",
            "redirect_url": "/dotnet/csharp/programming-guide/generics"
        },
        {
            "source_path_from_root": "/docs/csharp/programming-guide/generics/default-keyword-in-generics.md",
            "redirect_url": "/dotnet/csharp/language-reference/operators/default",
            "redirect_document_id": true
        },
        {
            "source_path_from_root": "/docs/csharp/programming-guide/generics/generics-in-the-net-framework-class-library.md",
            "redirect_url": "/dotnet/standard/generics/index"
        },
        {
            "source_path_from_root": "/docs/csharp/programming-guide/generics/index.md",
            "redirect_url": "/dotnet/csharp/fundamentals/types/generics"
        },
        {
            "source_path_from_root": "/docs/csharp/programming-guide/generics/introduction-to-generics.md",
            "redirect_url": "/dotnet/standard/generics/index"
        },
        {
            "source_path_from_root": "/docs/csharp/programming-guide/inside-a-program/coding-conventions.md",
            "redirect_url": "/dotnet/csharp/fundamentals/coding-style/coding-conventions"
        },
        {
            "source_path_from_root": "/docs/csharp/programming-guide/inside-a-program/general-structure-of-a-csharp-program.md",
            "redirect_url": "/dotnet/csharp/fundamentals/program-structure"
        },
        {
            "source_path_from_root": "/docs/csharp/programming-guide/inside-a-program/hello-world-your-first-program.md",
            "redirect_url": "/dotnet/csharp/tutorials/intro-to-csharp/hello-world"
        },
        {
            "source_path_from_root": "/docs/csharp/programming-guide/inside-a-program/identifier-names.md",
            "redirect_url": "/dotnet/csharp/fundamentals/coding-style/identifier-names"
        },
        {
            "source_path_from_root": "/docs/csharp/programming-guide/inside-a-program/index.md",
            "redirect_url": "/dotnet/csharp/fundamentals/program-structure"
        },
        {
            "source_path_from_root": "/docs/csharp/programming-guide/interfaces/index.md",
            "redirect_url": "/dotnet/csharp/fundamentals/types/interfaces"
        },
        {
            "source_path_from_root": "/docs/csharp/programming-guide/interop/interoperability.md",
            "redirect_url": "/dotnet/csharp/programming-guide/interop/index"
        },
        {
            "source_path_from_root": "/docs/csharp/programming-guide/linq-query-expressions/how-to-create-a-nested-group.md",
            "redirect_url": "/dotnet/csharp/linq/create-a-nested-group"
        },
        {
            "source_path_from_root": "/docs/csharp/programming-guide/linq-query-expressions/how-to-dynamically-specify-predicate-filters-at-runtime.md",
            "redirect_url": "/dotnet/csharp/linq/dynamically-specify-predicate-filters-at-runtime"
        },
        {
            "source_path_from_root": "/docs/csharp/programming-guide/linq-query-expressions/how-to-group-query-results.md",
            "redirect_url": "/dotnet/csharp/linq/group-query-results"
        },
        {
            "source_path_from_root": "/docs/csharp/programming-guide/linq-query-expressions/how-to-group-results-by-contiguous-keys.md",
            "redirect_url": "/dotnet/csharp/linq/group-results-by-contiguous-keys"
        },
        {
            "source_path_from_root": "/docs/csharp/programming-guide/linq-query-expressions/how-to-handle-exceptions-in-query-expressions.md",
            "redirect_url": "/dotnet/csharp/linq/handle-exceptions-in-query-expressions"
        },
        {
            "source_path_from_root": "/docs/csharp/programming-guide/linq-query-expressions/how-to-handle-null-values-in-query-expressions.md",
            "redirect_url": "/dotnet/csharp/linq/handle-null-values-in-query-expressions"
        },
        {
            "source_path_from_root": "/docs/csharp/programming-guide/linq-query-expressions/how-to-join-by-using-composite-keys.md",
            "redirect_url": "/dotnet/csharp/linq/join-by-using-composite-keys"
        },
        {
            "source_path_from_root": "/docs/csharp/programming-guide/linq-query-expressions/how-to-order-the-results-of-a-join-clause.md",
            "redirect_url": "/dotnet/csharp/linq/order-the-results-of-a-join-clause"
        },
        {
            "source_path_from_root": "/docs/csharp/programming-guide/linq-query-expressions/how-to-perform-a-subquery-on-a-grouping-operation.md",
            "redirect_url": "/dotnet/csharp/linq/perform-a-subquery-on-a-grouping-operation"
        },
        {
            "source_path_from_root": "/docs/csharp/programming-guide/linq-query-expressions/how-to-perform-custom-join-operations.md",
            "redirect_url": "/dotnet/csharp/linq/perform-custom-join-operations"
        },
        {
            "source_path_from_root": "/docs/csharp/programming-guide/linq-query-expressions/how-to-perform-grouped-joins.md",
            "redirect_url": "/dotnet/csharp/linq/perform-grouped-joins"
        },
        {
            "source_path_from_root": "/docs/csharp/programming-guide/linq-query-expressions/how-to-perform-inner-joins.md",
            "redirect_url": "/dotnet/csharp/linq/perform-inner-joins"
        },
        {
            "source_path_from_root": "/docs/csharp/programming-guide/linq-query-expressions/how-to-perform-left-outer-joins.md",
            "redirect_url": "/dotnet/csharp/linq/perform-left-outer-joins"
        },
        {
            "source_path_from_root": "/docs/csharp/programming-guide/linq-query-expressions/how-to-query-a-collection-of-objects.md",
            "redirect_url": "/dotnet/csharp/linq/query-a-collection-of-objects"
        },
        {
            "source_path_from_root": "/docs/csharp/programming-guide/linq-query-expressions/how-to-return-a-query-from-a-method.md",
            "redirect_url": "/dotnet/csharp/linq/return-a-query-from-a-method"
        },
        {
            "source_path_from_root": "/docs/csharp/programming-guide/linq-query-expressions/how-to-store-the-results-of-a-query-in-memory.md",
            "redirect_url": "/dotnet/csharp/linq/store-the-results-of-a-query-in-memory"
        },
        {
            "source_path_from_root": "/docs/csharp/programming-guide/linq-query-expressions/how-to-write-linq-queries.md",
            "redirect_url": "/dotnet/csharp/linq/write-linq-queries"
        },
        {
            "source_path_from_root": "/docs/csharp/programming-guide/linq-query-expressions/index.md",
            "redirect_url": "/dotnet/csharp/linq/index"
        },
        {
            "source_path_from_root": "/docs/csharp/programming-guide/linq-query-expressions/query-expression-basics.md",
            "redirect_url": "/dotnet/csharp/linq/query-expression-basics"
        },
        {
            "source_path_from_root": "/docs/csharp/programming-guide/main-and-command-args/command-line-arguments.md",
            "redirect_url": "/dotnet/csharp/fundamentals/program-structure/main-command-line"
        },
        {
            "source_path_from_root": "/docs/csharp/programming-guide/main-and-command-args/how-to-access-command-line-arguments-using-foreach.md",
            "redirect_url": "/dotnet/csharp/programming-guide/arrays/using-foreach-with-arrays"
        },
        {
            "source_path_from_root": "/docs/csharp/programming-guide/main-and-command-args/how-to-display-command-line-arguments.md",
            "redirect_url": "/dotnet/csharp/fundamentals/tutorials/how-to-display-command-line-arguments"
        },
        {
            "source_path_from_root": "/docs/csharp/programming-guide/main-and-command-args/index.md",
            "redirect_url": "/dotnet/csharp/fundamentals/program-structure/main-command-line"
        },
        {
            "source_path_from_root": "/docs/csharp/programming-guide/main-and-command-args/main-and-command-line-arguments.md",
            "redirect_url": "/dotnet/csharp/fundamentals/program-structure/main-command-line"
        },
        {
            "source_path_from_root": "/docs/csharp/programming-guide/main-and-command-args/main-return-values.md",
            "redirect_url": "/dotnet/csharp/fundamentals/program-structure/main-command-line"
        },
        {
            "source_path_from_root": "/docs/csharp/programming-guide/main-and-command-args/top-level-statements.md",
            "redirect_url": "/dotnet/csharp/fundamentals/program-structure/top-level-statements"
        },
        {
            "source_path_from_root": "/docs/csharp/programming-guide/namespaces/how-to-use-the-global-namespace-alias.md",
            "redirect_url": "/dotnet/csharp/language-reference/operators/namespace-alias-qualifier"
        },
        {
            "source_path_from_root": "/docs/csharp/programming-guide/namespaces/how-to-use-the-my-namespace.md",
            "redirect_url": "/dotnet/csharp/fundamentals/types/namespaces"
        },
        {
            "source_path_from_root": "/docs/csharp/programming-guide/namespaces/index.md",
            "redirect_url": "/dotnet/csharp/fundamentals/types/namespaces"
        },
        {
            "source_path_from_root": "/docs/csharp/programming-guide/namespaces/using-namespaces.md",
            "redirect_url": "/dotnet/csharp/fundamentals/types/namespaces"
        },
        {
            "source_path_from_root": "/docs/csharp/programming-guide/nullable-types/boxing-nullable-types.md",
            "redirect_url": "/dotnet/csharp/language-reference/builtin-types/nullable-value-types"
        },
        {
            "source_path_from_root": "/docs/csharp/programming-guide/nullable-types/how-to-identify-a-nullable-type.md",
            "redirect_url": "/dotnet/csharp/language-reference/builtin-types/nullable-value-types#how-to-identify-a-nullable-value-type"
        },
        {
            "source_path_from_root": "/docs/csharp/programming-guide/nullable-types/how-to-safely-cast-from-bool-to-bool.md",
            "redirect_url": "/dotnet/csharp/language-reference/builtin-types/nullable-value-types"
        },
        {
            "source_path_from_root": "/docs/csharp/programming-guide/nullable-types/index.md",
            "redirect_url": "/dotnet/csharp/language-reference/builtin-types/nullable-value-types"
        },
        {
            "source_path_from_root": "/docs/csharp/programming-guide/nullable-types/using-nullable-types.md",
            "redirect_url": "/dotnet/csharp/language-reference/builtin-types/nullable-value-types"
        },
        {
            "source_path_from_root": "/docs/csharp/programming-guide/statements-expressions-operators/anonymous-functions.md",
            "redirect_url": "/dotnet/csharp/language-reference/operators/lambda-expressions"
        },
        {
            "source_path_from_root": "/docs/csharp/programming-guide/statements-expressions-operators/anonymous-methods.md",
            "redirect_url": "/dotnet/csharp/language-reference/operators/delegate-operator"
        },
        {
            "source_path_from_root": "/docs/csharp/programming-guide/statements-expressions-operators/conversion-operators.md",
            "redirect_url": "/dotnet/csharp/language-reference/operators/user-defined-conversion-operators"
        },
        {
            "source_path_from_root": "/docs/csharp/programming-guide/statements-expressions-operators/default-value-expressions.md",
            "redirect_url": "/dotnet/csharp/language-reference/operators/default"
        },
        {
            "source_path_from_root": "/docs/csharp/programming-guide/statements-expressions-operators/expressions.md",
            "redirect_url": "/dotnet/csharp/language-reference/operators/index"
        },
        {
            "source_path_from_root": "/docs/csharp/programming-guide/statements-expressions-operators/how-to-implement-user-defined-conversions-between-structs.md",
            "redirect_url": "/dotnet/csharp/language-reference/operators/user-defined-conversion-operators"
        },
        {
            "source_path_from_root": "/docs/csharp/programming-guide/statements-expressions-operators/how-to-use-lambda-expressions-in-a-query.md",
            "redirect_url": "/dotnet/csharp/language-reference/operators/lambda-expressions"
        },
        {
            "source_path_from_root": "/docs/csharp/programming-guide/statements-expressions-operators/how-to-use-lambda-expressions-outside-linq.md",
            "redirect_url": "/dotnet/csharp/language-reference/operators/lambda-expressions"
        },
        {
            "source_path_from_root": "/docs/csharp/programming-guide/statements-expressions-operators/how-to-use-operator-overloading-to-create-a-complex-number-class.md",
            "redirect_url": "/dotnet/csharp/language-reference/operators/operator-overloading"
        },
        {
            "source_path_from_root": "/docs/csharp/programming-guide/statements-expressions-operators/index.md",
            "redirect_url": "/dotnet/csharp/programming-guide/statements-expressions-operators/statements"
        },
        {
            "source_path_from_root": "/docs/csharp/programming-guide/statements-expressions-operators/lambda-expressions.md",
            "redirect_url": "/dotnet/csharp/language-reference/operators/lambda-expressions"
        },
        {
            "source_path_from_root": "/docs/csharp/programming-guide/statements-expressions-operators/operators.md",
            "redirect_url": "/dotnet/csharp/language-reference/operators/index"
        },
        {
            "source_path_from_root": "/docs/csharp/programming-guide/statements-expressions-operators/overloadable-operators.md",
            "redirect_url": "/dotnet/csharp/language-reference/operators/operator-overloading#overloadable-operators"
        },
        {
            "source_path_from_root": "/docs/csharp/programming-guide/statements-expressions-operators/using-conversion-operators.md",
            "redirect_url": "/dotnet/csharp/language-reference/operators/user-defined-conversion-operators"
        },
        {
            "source_path_from_root": "/docs/csharp/programming-guide/strings/how-to-compare-strings.md",
            "redirect_url": "/dotnet/csharp/how-to/compare-strings"
        },
        {
            "source_path_from_root": "/docs/csharp/programming-guide/strings/how-to-concatenate-multiple-strings.md",
            "redirect_url": "/dotnet/csharp/how-to/concatenate-multiple-strings"
        },
        {
            "source_path_from_root": "/docs/csharp/programming-guide/strings/how-to-convert-a-string-to-a-datetime.md",
            "redirect_url": "/dotnet/standard/base-types/parsing-datetime"
        },
        {
            "source_path_from_root": "/docs/csharp/programming-guide/strings/how-to-convert-between-legacy-encondings-and-unicode.md",
            "redirect_url": "/previous-versions/visualstudio/visual-studio-2013/cc165448(v=vs.120)"
        },
        {
            "source_path_from_root": "/docs/csharp/programming-guide/strings/how-to-convert-rtf-to-plain-text.md",
            "redirect_url": "/previous-versions/visualstudio/visual-studio-2013/cc488002(v=vs.120)"
        },
        {
            "source_path_from_root": "/docs/csharp/programming-guide/strings/how-to-modify-string-contents.md",
            "redirect_url": "/dotnet/csharp/how-to/modify-string-contents"
        },
        {
            "source_path_from_root": "/docs/csharp/programming-guide/strings/how-to-parse-strings-using-string-split.md",
            "redirect_url": "/dotnet/csharp/how-to/parse-strings-using-split"
        },
        {
            "source_path_from_root": "/docs/csharp/programming-guide/strings/how-to-search-strings-using-regular-expressions.md",
            "redirect_url": "/dotnet/csharp/how-to/search-strings"
        },
        {
            "source_path_from_root": "/docs/csharp/programming-guide/strings/how-to-search-strings-using-string-methods.md",
            "redirect_url": "/dotnet/csharp/how-to/search-strings"
        },
        {
            "source_path_from_root": "/docs/csharp/programming-guide/types/how-to-safely-cast-using-as-and-is-operators.md",
            "redirect_url": "/dotnet/csharp/fundamentals/tutorials/safely-cast-using-pattern-matching-is-and-as-operators"
        },
        {
            "source_path_from_root": "/docs/csharp/programming-guide/types/index.md",
            "redirect_url": "/dotnet/csharp/fundamentals/types"
        },
        {
            "source_path_from_root": "/docs/csharp/programming-guide/unsafe-code-pointers/arithmetic-operations-on-pointers.md",
            "redirect_url": "/dotnet/csharp/language-reference/operators/pointer-related-operators#pointer-arithmetic-operators"
        },
        {
            "source_path_from_root": "/docs/csharp/programming-guide/unsafe-code-pointers/fixed-size-buffers.md",
            "redirect_url": "/dotnet/csharp/language-reference/unsafe-code#fixed-size-buffers"
        },
        {
            "source_path_from_root": "/docs/csharp/programming-guide/unsafe-code-pointers/how-to-access-a-member-with-a-pointer.md",
            "redirect_url": "/dotnet/csharp/language-reference/operators/pointer-related-operators#pointer-member-access-operator--"
        },
        {
            "source_path_from_root": "/docs/csharp/programming-guide/unsafe-code-pointers/how-to-access-an-array-element-with-a-pointer.md",
            "redirect_url": "/dotnet/csharp/language-reference/operators/pointer-related-operators#pointer-element-access-operator-"
        },
        {
            "source_path_from_root": "/docs/csharp/programming-guide/unsafe-code-pointers/how-to-increment-and-decrement-pointers.md",
            "redirect_url": "/dotnet/csharp/language-reference/operators/pointer-related-operators#pointer-increment-and-decrement"
        },
        {
            "source_path_from_root": "/docs/csharp/programming-guide/unsafe-code-pointers/how-to-obtain-the-address-of-a-variable.md",
            "redirect_url": "/dotnet/csharp/language-reference/operators/pointer-related-operators#address-of-operator-"
        },
        {
            "source_path_from_root": "/docs/csharp/programming-guide/unsafe-code-pointers/how-to-obtain-the-value-of-a-pointer-variable.md",
            "redirect_url": "/dotnet/csharp/language-reference/operators/pointer-related-operators#pointer-indirection-operator-"
        },
        {
            "source_path_from_root": "/docs/csharp/programming-guide/unsafe-code-pointers/how-to-use-pointers-to-copy-an-array-of-bytes.md",
            "redirect_url": "/dotnet/csharp/language-reference/unsafe-code#how-to-use-pointers-to-copy-an-array-of-bytes"
        },
        {
            "source_path_from_root": "/docs/csharp/programming-guide/unsafe-code-pointers/index.md",
            "redirect_url": "/dotnet/csharp/language-reference/unsafe-code"
        },
        {
            "source_path_from_root": "/docs/csharp/programming-guide/unsafe-code-pointers/manipulating-pointers.md",
            "redirect_url": "/dotnet/csharp/language-reference/operators/pointer-related-operators"
        },
        {
            "source_path_from_root": "/docs/csharp/programming-guide/unsafe-code-pointers/pointer-comparison.md",
            "redirect_url": "/dotnet/csharp/language-reference/operators/pointer-related-operators#pointer-comparison-operators"
        },
        {
            "source_path_from_root": "/docs/csharp/programming-guide/unsafe-code-pointers/pointer-conversions.md",
            "redirect_url": "/dotnet/csharp/language-reference/unsafe-code#pointer-types"
        },
        {
            "source_path_from_root": "/docs/csharp/programming-guide/unsafe-code-pointers/pointer-expressions.md",
            "redirect_url": "/dotnet/csharp/language-reference/operators/pointer-related-operators"
        },
        {
            "source_path_from_root": "/docs/csharp/programming-guide/unsafe-code-pointers/pointer-types.md",
            "redirect_url": "/dotnet/csharp/language-reference/unsafe-code#pointer-types"
        },
        {
            "source_path_from_root": "/docs/csharp/programming-guide/xmldoc/code-inline.md",
            "redirect_url": "/dotnet/csharp/language-reference/xmldoc/recommended-tags"
        },
        {
            "source_path_from_root": "/docs/csharp/programming-guide/xmldoc/code.md",
            "redirect_url": "/dotnet/csharp/language-reference/xmldoc/recommended-tags"
        },
        {
            "source_path_from_root": "/docs/csharp/programming-guide/xmldoc/cref-attribute.md",
            "redirect_url": "/dotnet/csharp/language-reference/xmldoc/recommended-tags"
        },
        {
            "source_path_from_root": "/docs/csharp/programming-guide/xmldoc/delimiters-for-documentation-tags.md",
            "redirect_url": "/dotnet/csharp/programming-guide/xmldoc"
        },
        {
            "source_path_from_root": "/docs/csharp/programming-guide/xmldoc/example.md",
            "redirect_url": "/dotnet/csharp/language-reference/xmldoc/recommended-tags"
        },
        {
            "source_path_from_root": "/docs/csharp/programming-guide/xmldoc/exception.md",
            "redirect_url": "/dotnet/csharp/language-reference/xmldoc/recommended-tags"
        },
        {
            "source_path_from_root": "/docs/csharp/programming-guide/xmldoc/how-to-use-the-xml-documentation-features.md",
            "redirect_url": "/dotnet/csharp/language-reference/xmldoc"
        },
        {
            "source_path_from_root": "/docs/csharp/programming-guide/xmldoc/include.md",
            "redirect_url": "/dotnet/csharp/language-reference/xmldoc/recommended-tags"
        },
        {
            "source_path_from_root": "/docs/csharp/programming-guide/xmldoc/index.md",
            "redirect_url": "/dotnet/csharp/language-reference/xmldoc"
        },
        {
            "source_path_from_root": "/docs/csharp/programming-guide/xmldoc/inheritdoc.md",
            "redirect_url": "/dotnet/csharp/language-reference/xmldoc/recommended-tags"
        },
        {
            "source_path_from_root": "/docs/csharp/programming-guide/xmldoc/list.md",
            "redirect_url": "/dotnet/csharp/language-reference/xmldoc/recommended-tags"
        },
        {
            "source_path_from_root": "/docs/csharp/programming-guide/xmldoc/para.md",
            "redirect_url": "/dotnet/csharp/language-reference/xmldoc/recommended-tags"
        },
        {
            "source_path_from_root": "/docs/csharp/programming-guide/xmldoc/param.md",
            "redirect_url": "/dotnet/csharp/language-reference/xmldoc/recommended-tags"
        },
        {
            "source_path_from_root": "/docs/csharp/programming-guide/xmldoc/paramref.md",
            "redirect_url": "/dotnet/csharp/language-reference/xmldoc/recommended-tags"
        },
        {
            "source_path_from_root": "/docs/csharp/programming-guide/xmldoc/permission.md",
            "redirect_url": "/dotnet/csharp/language-reference/xmldoc/index"
        },
        {
            "source_path_from_root": "/docs/csharp/programming-guide/xmldoc/processing-the-xml-file.md",
            "redirect_url": "/dotnet/csharp/language-reference/xmldoc"
        },
        {
            "source_path_from_root": "/docs/csharp/programming-guide/xmldoc/processing-the-xml-file.md#id-strings",
            "redirect_url": "/dotnet/csharp/language-reference/xmldoc#id-strings"
        },
        {
            "source_path_from_root": "/docs/csharp/programming-guide/xmldoc/recommended-tags-for-documentation-comments.md",
            "redirect_url": "/dotnet/csharp/language-reference/xmldoc/recommended-tags"
        },
        {
            "source_path_from_root": "/docs/csharp/programming-guide/xmldoc/remarks.md",
            "redirect_url": "/dotnet/csharp/language-reference/xmldoc/recommended-tags"
        },
        {
            "source_path_from_root": "/docs/csharp/programming-guide/xmldoc/returns.md",
            "redirect_url": "/dotnet/csharp/language-reference/xmldoc/recommended-tags"
        },
        {
            "source_path_from_root": "/docs/csharp/programming-guide/xmldoc/see.md",
            "redirect_url": "/dotnet/csharp/language-reference/xmldoc/recommended-tags"
        },
        {
            "source_path_from_root": "/docs/csharp/programming-guide/xmldoc/seealso.md",
            "redirect_url": "/dotnet/csharp/language-reference/xmldoc/recommended-tags"
        },
        {
            "source_path_from_root": "/docs/csharp/programming-guide/xmldoc/summary.md",
            "redirect_url": "/dotnet/csharp/language-reference/xmldoc/recommended-tags"
        },
        {
            "source_path_from_root": "/docs/csharp/programming-guide/xmldoc/typeparam.md",
            "redirect_url": "/dotnet/csharp/language-reference/xmldoc/recommended-tags"
        },
        {
            "source_path_from_root": "/docs/csharp/programming-guide/xmldoc/typeparamref.md",
            "redirect_url": "/dotnet/csharp/language-reference/xmldoc/recommended-tags"
        },
        {
            "source_path_from_root": "/docs/csharp/programming-guide/xmldoc/value.md",
            "redirect_url": "/dotnet/csharp/language-reference/xmldoc/recommended-tags"
        },
        {
            "source_path_from_root": "/docs/csharp/programming-guide/xmldoc/xml-documentation-comments.md",
            "redirect_url": "/dotnet/csharp/programming-guide/xmldoc"
        },
        {
            "source_path_from_root": "/docs/csharp/quick-starts/arrays-and-collections.md",
            "redirect_url": "/dotnet/csharp/tour-of-csharp/tutorials/arrays-and-collections",
            "redirect_document_id": true
        },
        {
            "source_path_from_root": "/docs/csharp/quick-starts/branches-and-loops-local.md",
            "redirect_url": "/dotnet/csharp/tour-of-csharp/tutorials/branches-and-loops-local",
            "redirect_document_id": true
        },
        {
            "source_path_from_root": "/docs/csharp/quick-starts/branches-and-loops.md",
            "redirect_url": "/dotnet/csharp/tutorials/intro-to-csharp/branches-and-loops"
        },
        {
            "source_path_from_root": "/docs/csharp/quick-starts/hello-world.md",
            "redirect_url": "/dotnet/csharp/tutorials/intro-to-csharp/hello-world"
        },
        {
            "source_path_from_root": "/docs/csharp/quick-starts/index.md",
            "redirect_url": "/dotnet/csharp/tutorials/intro-to-csharp/",
            "redirect_document_id": true
        },
        {
            "source_path_from_root": "/docs/csharp/quick-starts/interpolated-strings-local.md",
            "redirect_url": "/dotnet/csharp/tutorials/exploration/interpolated-strings-local",
            "redirect_document_id": true
        },
        {
            "source_path_from_root": "/docs/csharp/quick-starts/interpolated-strings.md",
            "redirect_url": "/dotnet/csharp/tutorials/exploration/interpolated-strings"
        },
        {
            "source_path_from_root": "/docs/csharp/quick-starts/introduction-to-classes.md",
            "redirect_url": "/dotnet/csharp/fundamentals/tutorials/classes",
            "redirect_document_id": true
        },
        {
            "source_path_from_root": "/docs/csharp/quick-starts/list-collection.md",
            "redirect_url": "/dotnet/csharp/tutorials/intro-to-csharp/list-collection"
        },
        {
            "source_path_from_root": "/docs/csharp/quick-starts/local-environment.md",
            "redirect_url": "/dotnet/csharp/tour-of-csharp/tutorials/local-environment",
            "redirect_document_id": true
        },
        {
            "source_path_from_root": "/docs/csharp/quick-starts/numbers-in-csharp-local.md",
            "redirect_url": "/dotnet/csharp/tour-of-csharp/tutorials/numbers-in-csharp-local",
            "redirect_document_id": true
        },
        {
            "source_path_from_root": "/docs/csharp/quick-starts/numbers-in-csharp.md",
            "redirect_url": "/dotnet/csharp/tutorials/intro-to-csharp/numbers-in-csharp"
        },
        {
            "source_path_from_root": "/docs/csharp/reference-semantics-with-value-types.md",
            "redirect_url": "/dotnet/csharp/write-safe-efficient-code"
        },
        {
            "source_path_from_root": "/docs/csharp/reflection.md",
            "redirect_url": "/dotnet/framework/reflection-and-codedom"
        },
        {
            "source_path_from_root": "/docs/csharp/roslyn/index.md",
            "redirect_url": "/dotnet/csharp/roslyn-sdk/"
        },
        {
            "source_path_from_root": "/docs/csharp/whats-new/tutorials/static-abstract-interface-methods.md",
            "redirect_url": "/dotnet/csharp/whats-new/tutorials/static-virtual-interface-members"
        },
        {
            "source_path_from_root": "/docs/csharp/structs.md",
            "redirect_url": "/dotnet/csharp/language-reference/builtin-types/struct"
        },
        {
            "source_path_from_root": "/docs/csharp/tour-of-csharp/arrays.md",
            "redirect_url": "/dotnet/csharp/tour-of-csharp/features#arrays-collections-and-LINQ"
        },
        {
            "source_path_from_root": "/docs/csharp/tour-of-csharp/attributes.md",
            "redirect_url": "/dotnet/csharp/tour-of-csharp/features#attributes"
        },
        {
            "source_path_from_root": "/docs/csharp/tour-of-csharp/delegates.md",
            "redirect_url": "/dotnet/csharp/tour-of-csharp/features#delegates-and-lambda-expressions"
        },
        {
            "source_path_from_root": "/docs/csharp/tour-of-csharp/enums.md",
            "redirect_url": "/dotnet/csharp/language-reference/builtin-types/enum"
        },
        {
            "source_path_from_root": "/docs/csharp/tour-of-csharp/expressions.md",
            "redirect_url": "/dotnet/csharp/tour-of-csharp/program-building-blocks#expressions"
        },
        {
            "source_path_from_root": "/docs/csharp/tour-of-csharp/interfaces.md",
            "redirect_url": "/dotnet/csharp/tour-of-csharp/types#interfaces"
        },
        {
            "source_path_from_root": "/docs/csharp/tour-of-csharp/program-structure.md",
            "redirect_url": "/dotnet/csharp/tour-of-csharp/#program-structure"
        },
        {
            "source_path_from_root": "/docs/csharp/tour-of-csharp/statements.md",
            "redirect_url": "/dotnet/csharp/tour-of-csharp/program-building-blocks#statements"
        },
        {
            "source_path_from_root": "/docs/csharp/tour-of-csharp/structs.md",
            "redirect_url": "/dotnet/csharp/language-reference/builtin-types/struct"
        },
        {
            "source_path_from_root": "/docs/csharp/tour-of-csharp/types-and-variables.md",
            "redirect_url": "/dotnet/csharp/tour-of-csharp/types"
        },
        {
            "source_path_from_root": "/docs/csharp/tuples.md",
            "redirect_url": "/dotnet/csharp/language-reference/builtin-types/value-tuples"
        },
        {
            "source_path_from_root": "/docs/csharp/tutorials/default-interface-members-versions.md",
            "redirect_url": "/dotnet/csharp/whats-new/tutorials/default-interface-methods-versions"
        },
        {
            "source_path_from_root": "/docs/csharp/tutorials/exploration/csharp-6.yml",
            "redirect_url": "/dotnet/csharp/whats-new/csharp-version-history#c-version-70"
        },
        {
            "source_path_from_root": "/docs/csharp/tutorials/exploration/csharp-7.yml",
            "redirect_url": "/dotnet/csharp/whats-new/csharp-version-history#c-version-70"
        },
        {
            "source_path_from_root": "/docs/csharp/tutorials/exploration/patterns-objects.md",
            "redirect_url": "/dotnet/csharp/whats-new/tutorials/patterns-objects"
        },
        {
            "source_path_from_root": "/docs/csharp/tutorials/exploration/records.md",
            "redirect_url": "/dotnet/csharp/whats-new/tutorials/records"
        },
        {
            "source_path_from_root": "/docs/csharp/tutorials/exploration/top-level-statements.md",
            "redirect_url": "/dotnet/csharp/whats-new/tutorials/top-level-statements"
        },
        {
            "source_path_from_root": "/docs/csharp/tutorials/index.md",
            "redirect_url": "/dotnet/csharp/fundamentals/tutorials/how-to-display-command-line-arguments"
        },
        {
            "source_path_from_root": "/docs/csharp/tutorials/inheritance.md",
            "redirect_url": "/dotnet/csharp/fundamentals/object-oriented/inheritance"
        },
        {
            "source_path_from_root": "/docs/csharp/tutorials/intro-to-csharp/arrays-and-collections.md",
            "redirect_url": "/dotnet/csharp/tour-of-csharp/tutorials/arrays-and-collections"
        },
        {
            "source_path_from_root": "/docs/csharp/tutorials/intro-to-csharp/branches-and-loops-local.md",
            "redirect_url": "/dotnet/csharp/tour-of-csharp/tutorials/branches-and-loops-local"
        },
        {
            "source_path_from_root": "/docs/csharp/tutorials/intro-to-csharp/branches-and-loops.yml",
            "redirect_url": "/dotnet/csharp/tour-of-csharp/tutorials/branches-and-loops"
        },
        {
            "source_path_from_root": "/docs/csharp/tutorials/intro-to-csharp/hello-world.yml",
            "redirect_url": "/dotnet/csharp/tour-of-csharp/tutorials/hello-world"
        },
        {
            "source_path_from_root": "/docs/csharp/tutorials/intro-to-csharp/index.md",
            "redirect_url": "/dotnet/csharp/tour-of-csharp/tutorials/"
        },
        {
            "source_path_from_root": "/docs/csharp/tutorials/intro-to-csharp/interpolated-strings-local.md",
            "redirect_url": "/dotnet/csharp/tutorials/exploration/interpolated-strings-local"
        },
        {
            "source_path_from_root": "/docs/csharp/tutorials/intro-to-csharp/interpolated-strings.yml",
            "redirect_url": "/dotnet/csharp/tutorials/exploration/interpolated-strings"
        },
        {
            "source_path_from_root": "/docs/csharp/tutorials/intro-to-csharp/introduction-to-classes.md",
            "redirect_url": "/dotnet/csharp/fundamentals/tutorials/classes"
        },
        {
            "source_path_from_root": "/docs/csharp/tutorials/intro-to-csharp/list-collection.yml",
            "redirect_url": "/dotnet/csharp/tour-of-csharp/tutorials/list-collection"
        },
        {
            "source_path_from_root": "/docs/csharp/tutorials/intro-to-csharp/local-environment.md",
            "redirect_url": "/dotnet/csharp/tour-of-csharp/tutorials/local-environment"
        },
        {
            "source_path_from_root": "/docs/csharp/tutorials/intro-to-csharp/numbers-in-csharp-local.md",
            "redirect_url": "/dotnet/csharp/tour-of-csharp/tutorials/numbers-in-csharp-local"
        },
        {
            "source_path_from_root": "/docs/csharp/tutorials/intro-to-csharp/numbers-in-csharp.yml",
            "redirect_url": "/dotnet/csharp/tour-of-csharp/tutorials/numbers-in-csharp"
        },
        {
            "source_path_from_root": "/docs/csharp/tutorials/intro-to-csharp/object-oriented-programming.md",
            "redirect_url": "/dotnet/csharp/fundamentals/tutorials/oop"
        },
        {
            "source_path_from_root": "/docs/csharp/tutorials/microservices.md",
            "redirect_url": "/dotnet/core/docker/"
        },
        {
            "source_path_from_root": "/docs/csharp/tutorials/pattern-matching.md",
            "redirect_url": "/dotnet/csharp/fundamentals/tutorials/pattern-matching"
        },
        {
            "source_path_from_root": "/docs/csharp/tutorials/upgrade-to-nullable-references.md",
            "redirect_url": "/dotnet/csharp/nullable-migration-strategies"
        },
        {
            "source_path_from_root": "/docs/csharp/type-system.md",
            "redirect_url": "/dotnet/csharp/fundamentals/types"
        },
        {
            "source_path_from_root": "/docs/csharp/walkthroughs.md",
            "redirect_url": "/dotnet/csharp"
        },
        {
            "source_path_from_root": "/docs/csharp/whats-new.md",
            "redirect_url": "/dotnet/csharp/whats-new/csharp-11",
            "redirect_document_id": true
        },
        {
            "source_path_from_root": "/docs/csharp/whats-new/csharp-6.md",
            "redirect_url": "/dotnet/csharp/whats-new/csharp-version-history#c-version-60"
        },
        {
            "source_path_from_root": "/docs/csharp/whats-new/csharp-7-1.md",
            "redirect_url": "/dotnet/csharp/whats-new/csharp-version-history#c-version-71"
        },
        {
            "source_path_from_root": "/docs/csharp/whats-new/csharp-7-2.md",
            "redirect_url": "/dotnet/csharp/whats-new/csharp-version-history#c-version-72"
        },
        {
            "source_path_from_root": "/docs/csharp/whats-new/csharp-7-3.md",
            "redirect_url": "/dotnet/csharp/whats-new/csharp-version-history#c-version-73"
        },
        {
            "source_path_from_root": "/docs/csharp/whats-new/csharp-7.md",
            "redirect_url": "/dotnet/csharp/whats-new/csharp-version-history#c-version-70"
        },
        {
            "source_path_from_root": "/docs/csharp/whats-new/csharp-8.md",
            "redirect_url": "/dotnet/csharp/whats-new/csharp-version-history#c-version-80"
        },
        {
            "source_path_from_root": "/docs/csharp/whats-new/index.md",
            "redirect_url": "/dotnet/csharp/whats-new/csharp-11",
            "ms.custom": "updateeachrelease"
        },
        {
            "source_path_from_root": "/docs/csharp/whats-new/tutorials/upgrade-to-nullable-references.md",
            "redirect_url": "/dotnet/csharp/nullable-migration-strategies"
        },
        {
<<<<<<< HEAD
            "source_path_from_root": "/docs/csharp/language-reference/compiler-messages/warning-waves.md",
            "redirect_url": "/dotnet/csharp/language-reference/compiler-messages/warning-waves-overview"
=======
            "source_path_from_root": "/docs/csharp/whats-new/tutorials/default-interface-methods-versions.md",
            "redirect_url": "/dotnet/csharp/tutorials/default-interface-methods-versions"
        },
        {
            "source_path_from_root": "/docs/csharp/whats-new/tutorials/generate-consume-asynchronous-stream.md",
            "redirect_url": "/dotnet/csharp/tutorials/generate-consume-asynchronous-stream"
        },
        {
            "source_path_from_root": "/docs/csharp/whats-new/tutorials/mixins-with-default-interface-methods.md",
            "redirect_url": "/dotnet/csharp/tutorials/mixins-with-default-interface-methods"
        },
        {
            "source_path_from_root": "/docs/csharp/whats-new/tutorials/nullable-reference-types.md",
            "redirect_url": "/dotnet/csharp/tutorials/nullable-reference-types"
        },
        {
            "source_path_from_root": "/docs/csharp/whats-new/tutorials/ranges-indexes.md",
            "redirect_url": "/dotnet/csharp/tutorials/ranges-indexes"
>>>>>>> 9715618b
        }
    ]
}<|MERGE_RESOLUTION|>--- conflicted
+++ resolved
@@ -2855,29 +2855,28 @@
             "redirect_url": "/dotnet/csharp/nullable-migration-strategies"
         },
         {
-<<<<<<< HEAD
+            "source_path_from_root": "/docs/csharp/whats-new/tutorials/default-interface-methods-versions.md",
+            "redirect_url": "/dotnet/csharp/tutorials/default-interface-methods-versions"
+        },
+        {
+            "source_path_from_root": "/docs/csharp/whats-new/tutorials/generate-consume-asynchronous-stream.md",
+            "redirect_url": "/dotnet/csharp/tutorials/generate-consume-asynchronous-stream"
+        },
+        {
+            "source_path_from_root": "/docs/csharp/whats-new/tutorials/mixins-with-default-interface-methods.md",
+            "redirect_url": "/dotnet/csharp/tutorials/mixins-with-default-interface-methods"
+        },
+        {
+            "source_path_from_root": "/docs/csharp/whats-new/tutorials/nullable-reference-types.md",
+            "redirect_url": "/dotnet/csharp/tutorials/nullable-reference-types"
+        },
+        {
+            "source_path_from_root": "/docs/csharp/whats-new/tutorials/ranges-indexes.md",
+            "redirect_url": "/dotnet/csharp/tutorials/ranges-indexes"
+        },
+        {
             "source_path_from_root": "/docs/csharp/language-reference/compiler-messages/warning-waves.md",
             "redirect_url": "/dotnet/csharp/language-reference/compiler-messages/warning-waves-overview"
-=======
-            "source_path_from_root": "/docs/csharp/whats-new/tutorials/default-interface-methods-versions.md",
-            "redirect_url": "/dotnet/csharp/tutorials/default-interface-methods-versions"
-        },
-        {
-            "source_path_from_root": "/docs/csharp/whats-new/tutorials/generate-consume-asynchronous-stream.md",
-            "redirect_url": "/dotnet/csharp/tutorials/generate-consume-asynchronous-stream"
-        },
-        {
-            "source_path_from_root": "/docs/csharp/whats-new/tutorials/mixins-with-default-interface-methods.md",
-            "redirect_url": "/dotnet/csharp/tutorials/mixins-with-default-interface-methods"
-        },
-        {
-            "source_path_from_root": "/docs/csharp/whats-new/tutorials/nullable-reference-types.md",
-            "redirect_url": "/dotnet/csharp/tutorials/nullable-reference-types"
-        },
-        {
-            "source_path_from_root": "/docs/csharp/whats-new/tutorials/ranges-indexes.md",
-            "redirect_url": "/dotnet/csharp/tutorials/ranges-indexes"
->>>>>>> 9715618b
         }
     ]
 }