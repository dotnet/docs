{
    "redirections": [
        {
            "source_path": "docs/about/index.md",
            "redirect_url": "/dotnet/standard/index"
        },
        {
            "source_path": "docs/about/products.md",
            "redirect_url": "/dotnet/standard/components"
        },
        {
            "source_path": "docs/architecture/microservices/architect-microservice-container-applications/communication-between-microservices.md",
            "redirect_url": "/dotnet/architecture/microservices/architect-microservice-container-applications/communication-in-microservice-architecture",
            "redirect_document_id": true
        },
        {
            "source_path": "docs/architecture/modernize-with-azure-containers/lift-and-shift-existing-apps-devops/build-resilient-services-ready-for-the-cloud-embrace-transient-failures-in-the-cloud.md",
            "redirect_url": "/dotnet/architecture/modernize-with-azure-containers/modernize-existing-apps-to-cloud-optimized/build-resilient-services-ready-for-the-cloud-embrace-transient-failures-in-the-cloud"
        },
        {
            "source_path": "docs/architecture/modernize-with-azure-containers/lift-and-shift-existing-apps-devops/deploy-existing-net-apps-as-windows-containers.md",
            "redirect_url": "/dotnet/architecture/modernize-with-azure-containers/modernize-existing-apps-to-cloud-optimized/deploy-existing-net-apps-as-windows-containers"
        },
        {
            "source_path": "docs/architecture/modernize-with-azure-containers/lift-and-shift-existing-apps-devops/how-to-deploy-existing-net-apps-to-azure-app-service.md",
            "redirect_url": "/dotnet/architecture/modernize-with-azure-containers/modernize-existing-apps-to-cloud-optimized/when-to-deploy-windows-containers-to-azure-container-instances-ACI"
        },
        {
            "source_path": "docs/architecture/modernize-with-azure-containers/lift-and-shift-existing-apps-devops/index.md",
            "redirect_url": "/dotnet/architecture/modernize-with-azure-containers/modernize-existing-apps-to-cloud-optimized/index"
        },
        {
            "source_path": "docs/architecture/modernize-with-azure-containers/lift-and-shift-existing-apps-devops/migrate-to-hybrid-cloud-scenarios.md",
            "redirect_url": "/dotnet/architecture/modernize-with-azure-containers/modernize-existing-apps-to-cloud-optimized/migrate-to-hybrid-cloud-scenarios"
        },
        {
            "source_path": "docs/architecture/modernize-with-azure-containers/lift-and-shift-existing-apps-devops/modernize-your-apps-lifecycle-with-ci-cd-pipelines-and-devops-tools-in-the-cloud.md",
            "redirect_url": "/dotnet/architecture/modernize-with-azure-containers/modernize-existing-apps-to-cloud-optimized/modernize-your-apps-lifecycle-with-ci-cd-pipelines-and-devops-tools-in-the-cloud"
        },
        {
            "source_path": "docs/architecture/modernize-with-azure-containers/lift-and-shift-existing-apps-devops/modernize-your-apps-with-monitoring-and-telemetry.md",
            "redirect_url": "/dotnet/architecture/modernize-with-azure-containers/modernize-existing-apps-to-cloud-optimized/modernize-your-apps-with-monitoring-and-telemetry"
        },
        {
            "source_path": "docs/architecture/modernize-with-azure-containers/lift-and-shift-existing-apps-devops/reasons-to-lift-and-shift-existing-net-apps-to-cloud-devops-ready-applications.md",
            "redirect_url": "/dotnet/architecture/modernize-with-azure-containers/modernize-existing-apps-to-cloud-optimized/reasons-to-modernize-existing-net-apps-to-cloud-optimized-applications"
        },
        {
            "source_path": "docs/architecture/modernize-with-azure-containers/lift-and-shift-existing-apps-devops/what-about-cloud-optimized-applications.md",
            "redirect_url": "/dotnet/architecture/modernize-with-azure-containers/modernize-existing-apps-to-cloud-optimized/what-about-cloud-native-applications"
        },
        {
            "source_path": "docs/architecture/modernize-with-azure-containers/lift-and-shift-existing-apps-devops/when-not-to-deploy-to-windows-containers.md",
            "redirect_url": "/dotnet/architecture/modernize-with-azure-containers/modernize-existing-apps-to-cloud-optimized/when-not-to-deploy-to-windows-containers"
        },
        {
            "source_path": "docs/architecture/modernize-with-azure-containers/lift-and-shift-existing-apps-devops/when-to-deploy-windows-containers-in-your-on-premises-iaas-vm-infrastructure.md",
            "redirect_url": "/dotnet/architecture/modernize-with-azure-containers/modernize-existing-apps-to-cloud-optimized/when-to-deploy-windows-containers-in-your-on-premises-iaas-vm-infrastructure"
        },
        {
            "source_path": "docs/architecture/modernize-with-azure-containers/lift-and-shift-existing-apps-devops/when-to-deploy-windows-containers-to-azure-container-service-kubernetes.md",
            "redirect_url": "/dotnet/architecture/modernize-with-azure-containers//modernize-existing-apps-to-cloud-optimized/when-to-deploy-windows-containers-to-azure-container-service-kubernetes"
        },
        {
            "source_path": "docs/architecture/modernize-with-azure-containers/lift-and-shift-existing-apps-devops/when-to-deploy-windows-containers-to-azure-vms-iaas-cloud.md",
            "redirect_url": "/dotnet/architecture/modernize-with-azure-containers/modernize-existing-apps-to-cloud-optimized/when-to-deploy-windows-containers-to-azure-vms-iaas-cloud"
        },
        {
            "source_path": "docs/architecture/modernize-with-azure-containers/lift-and-shift-existing-apps-devops/when-to-deploy-windows-containers-to-service-fabric.md",
            "redirect_url": "/dotnet/architecture/modernize-with-azure-containers/modernize-existing-apps-to-cloud-optimized/when-to-deploy-windows-containers-to-service-fabric"
        },
        {
            "source_path": "docs/architecture/modernize-with-azure-containers/lift-and-shift-existing-apps-devops/microsoft-technologies-in-cloud-devops-ready-applications.md",
            "redirect_url": "/dotnet/architecture/modernize-with-azure-containers/modernize-existing-apps-to-cloud-optimized/microsoft-technologies-in-cloud-optimized-applications"
        },
        {
            "source_path": "docs/cli-preview3/tools/dotnet-nuget-delete.md",
            "redirect_url": "/dotnet/core/tools/dotnet-nuget-delete"
        },
        {
            "source_path": "docs/cli-preview3/tools/dotnet-nuget-locals.md",
            "redirect_url": "/dotnet/core/tools/dotnet-nuget-locals"
        },
        {
            "source_path": "docs/core/app-types.md",
            "redirect_url": "/dotnet/core/deploying/index"
        },
        {
            "source_path": "docs/core/deploying/applications.md",
            "redirect_url": "/dotnet/core/deploying/index"
        },
        {
            "source_path": "docs/core/docker/visual-studio-tools-for-docker.md",
            "redirect_url": "/aspnet/core/publishing/visual-studio-tools-for-docker",
            "redirect_document_id": true
        },
        {
            "source_path": "docs/core/docker/docker-basics-dotnet-core.md",
            "redirect_url": "/dotnet/core/docker/build-container"
        },
        {
            "source_path": "docs/core/docker/build-docker-netcore-container.md",
            "redirect_url": "/dotnet/core/docker/build-container"
        },
        {
            "source_path": "docs/core/docker/building-net-docker-images.md",
            "redirect_url": "/aspnet/core/host-and-deploy/docker/building-net-docker-images"
        },
        {
            "source_path": "docs/core/getting-started.md",
            "redirect_url": "/dotnet/core/get-started",
            "redirect_document_id": true
        },
        {
            "source_path": "docs/core/migrating-from-dnx.md",
            "redirect_url": "/dotnet/core/migration/from-dnx",
            "redirect_document_id": true
        },
        {
            "source_path": "docs/core/porting/nuget-packages.md",
            "redirect_url": "/dotnet/core/packages"
        },
        {
            "source_path": "docs/core/preview3/deploying/index.md",
            "redirect_url": "/dotnet/core/deploying",
            "redirect_document_id": true
        },
        {
            "source_path": "docs/core/preview3/tools/csproj.md",
            "redirect_url": "/dotnet/core/tools/csproj",
            "redirect_document_id": true
        },
        {
            "source_path": "docs/core/preview3/tools/dependencies.md",
            "redirect_url": "/dotnet/core/tools/dependencies",
            "redirect_document_id": true
        },
        {
            "source_path": "docs/core/preview3/tools/dotnet-add-package.md",
            "redirect_url": "/dotnet/core/tools/dotnet-add-package",
            "redirect_document_id": true
        },
        {
            "source_path": "docs/core/preview3/tools/dotnet-add-reference.md",
            "redirect_url": "/dotnet/core/tools/dotnet-add-reference",
            "redirect_document_id": true
        },
        {
            "source_path": "docs/core/preview3/tools/dotnet-build.md",
            "redirect_url": "/dotnet/core/tools/dotnet-build"
        },
        {
            "source_path": "docs/core/preview3/tools/dotnet-clean.md",
            "redirect_url": "/dotnet/core/tools/dotnet-clean",
            "redirect_document_id": true
        },
        {
            "source_path": "docs/core/preview3/tools/dotnet-install-script.md",
            "redirect_url": "/dotnet/core/tools/dotnet-install-script"
        },
        {
            "source_path": "docs/core/preview3/tools/dotnet-list-reference.md",
            "redirect_url": "/dotnet/core/tools/dotnet-list-reference",
            "redirect_document_id": true
        },
        {
            "source_path": "docs/core/preview3/tools/dotnet-migrate.md",
            "redirect_url": "/dotnet/core/tools/dotnet-migrate",
            "redirect_document_id": true
        },
        {
            "source_path": "docs/core/preview3/tools/dotnet-msbuild.md",
            "redirect_url": "/dotnet/core/tools/dotnet-msbuild",
            "redirect_document_id": true
        },
        {
            "source_path": "docs/core/preview3/tools/dotnet-new.md",
            "redirect_url": "/dotnet/core/tools/dotnet-new"
        },
        {
            "source_path": "docs/core/preview3/tools/dotnet-nuget-delete.md",
            "redirect_url": "/dotnet/core/tools/dotnet-nuget-delete",
            "redirect_document_id": true
        },
        {
            "source_path": "docs/core/preview3/tools/dotnet-nuget-locals.md",
            "redirect_url": "/dotnet/core/tools/dotnet-nuget-locals",
            "redirect_document_id": true
        },
        {
            "source_path": "docs/core/preview3/tools/dotnet-nuget-push.md",
            "redirect_url": "/dotnet/core/tools/dotnet-nuget-push",
            "redirect_document_id": true
        },
        {
            "source_path": "docs/core/preview3/tools/dotnet-pack.md",
            "redirect_url": "/dotnet/core/tools/dotnet-pack"
        },
        {
            "source_path": "docs/core/preview3/tools/dotnet-publish.md",
            "redirect_url": "/dotnet/core/tools/dotnet-publish"
        },
        {
            "source_path": "docs/core/preview3/tools/dotnet-remove-package.md",
            "redirect_url": "/dotnet/core/tools/dotnet-remove-package",
            "redirect_document_id": true
        },
        {
            "source_path": "docs/core/preview3/tools/dotnet-remove-reference.md",
            "redirect_url": "/dotnet/core/tools/dotnet-remove-reference",
            "redirect_document_id": true
        },
        {
            "source_path": "docs/core/preview3/tools/dotnet-restore.md",
            "redirect_url": "/dotnet/core/tools/dotnet-restore"
        },
        {
            "source_path": "docs/core/preview3/tools/dotnet-run.md",
            "redirect_url": "/dotnet/core/tools/dotnet-run"
        },
        {
            "source_path": "docs/core/preview3/tools/dotnet-sln.md",
            "redirect_url": "/dotnet/core/tools/dotnet-sln"
        },
        {
            "source_path": "docs/core/preview3/tools/dotnet-test.md",
            "redirect_url": "/dotnet/core/tools/dotnet-test"
        },
        {
            "source_path": "docs/core/preview3/tools/dotnet.md",
            "redirect_url": "/dotnet/core/tools/dotnet"
        },
        {
            "source_path": "docs/core/preview3/tools/extensibility.md",
            "redirect_url": "/dotnet/core/tools/extensibility"
        },
        {
            "source_path": "docs/core/preview3/tools/global-json.md",
            "redirect_url": "/dotnet/core/tools/global-json"
        },
        {
            "source_path": "docs/core/preview3/tools/index.md",
            "redirect_url": "/dotnet/core/tools/index",
            "redirect_document_id": true
        },
        {
            "source_path": "docs/core/preview3/tools/layering.md",
            "redirect_url": "/dotnet/core/tools/cli-msbuild-architecture",
            "redirect_document_id": true
        },
        {
            "source_path": "docs/core/preview3/tools/telemetry.md",
            "redirect_url": "/dotnet/core/tools/telemetry"
        },
        {
            "source_path": "docs/core/preview3/tools/using-ci-with-cli.md",
            "redirect_url": "/dotnet/core/tools/using-ci-with-cli"
        },
        {
            "source_path": "docs/core/preview3/tutorials/index.md",
            "redirect_url": "/dotnet/core/tutorials/index",
            "redirect_document_id": true
        },
        {
            "source_path": "docs/core/preview3/tutorials/using-on-windows-vs-2017-full-solution.md",
            "redirect_url": "/dotnet/core/tutorials/using-on-windows-full-solution",
            "redirect_document_id": true
        },
        {
            "source_path": "docs/core/preview3/tutorials/using-on-windows-vs-2017.md",
            "redirect_url": "/dotnet/core/tutorials/with-visual-studio"
        },
        {
            "source_path": "docs/core/preview3/tutorials/using-on-windows.md",
            "redirect_url": "/dotnet/core/tutorials/with-visual-studio"
        },
        {
            "source_path": "docs/core/preview3/tutorials/using-with-xplat-cli-msbuild-folders.md",
            "redirect_url": "/dotnet/core/tutorials/testing-with-cli",
            "redirect_document_id": true
        },
        {
            "source_path": "docs/core/preview3/tutorials/using-with-xplat-cli-msbuild.md",
            "redirect_url": "/dotnet/core/tutorials/using-with-xplat-cli",
            "redirect_document_id": true
        },
        {
            "source_path": "docs/core/preview3/windows-prerequisites.md",
            "redirect_url": "/dotnet/core/windows-prerequisites"
        },
        {
            "source_path": "docs/core/testing/using-mstest-on-windows.md",
            "redirect_url": "/dotnet/core/testing/unit-testing-with-mstest",
            "redirect_document_id": true
        },
        {
            "source_path": "docs/core/tools/project-json.md",
            "redirect_url": "/dotnet/core/tools/project-json-to-csproj"
        },
        {
            "source_path": "docs/core/tools/test-protocol.md",
            "redirect_url": "/dotnet/core/tools/dotnet-test"
        },
        {
            "source_path": "docs/core/tutorials/cli-console-app-tutorial-advanced.md",
            "redirect_url": "/dotnet/core/tutorials"
        },
        {
            "source_path": "docs/core/tutorials/create-custom-template.md",
            "redirect_url": "/dotnet/core/tutorials/cli-templates-create-item-template"
        },
        {
            "source_path": "docs/core/tutorials/libraries-with-vs.md",
            "redirect_url": "/dotnet/core/tutorials/library-with-visual-studio"
        },
        {
            "source_path": "docs/core/tutorials/target-dotnetcore-with-msbuild.md",
            "redirect_url": "/dotnet/core/tools/cli-msbuild-architecture"
        },
        {
            "source_path": "docs/core/tutorials/using-on-windows.md",
            "redirect_url": "/dotnet/core/tutorials/with-visual-studio"
        },
        {
            "source_path": "docs/core/tutorials/using-on-windows-full-solution.md",
            "redirect_url": "/dotnet/core/tutorials/with-visual-studio"
        },
        {
            "source_path": "docs/core/versions/install-management.md",
            "redirect_url": "/dotnet/core/versions/remove-runtime-sdk-versions"
        },
        {
            "source_path": "docs/core/versions/lts-current.md",
            "redirect_url": "https://www.microsoft.com/net/Support/Policy"
        },
        {
            "source_path": "docs/core/versions/servicing.md",
            "redirect_url": "/dotnet/core/versions"
        },
        {
            "source_path": "docs/core/versions/version-history.md",
            "redirect_url": "/dotnet/core/versions/selection"
        },
        {
            "source_path": "docs/core/whats-new/whats-new-in-core-20.md",
            "redirect_url": "/dotnet/core/whats-new/dotnet-core-2-0"
        },
        {
            "source_path": "docs/csharp/classes.md",
            "redirect_url": "/dotnet/csharp/programming-guide/classes-and-structs/classes"
        },
        {
            "source_path": "docs/csharp/csharp-6.md",
            "redirect_url": "/dotnet/csharp/whats-new/csharp-6",
            "redirect_document_id": true
        },
        {
            "source_path": "docs/csharp/csharp-7.md",
            "redirect_url": "/dotnet/csharp/whats-new/csharp-7",
            "redirect_document_id": true
        },
        {
            "source_path": "docs/csharp/csharp.md",
            "redirect_url": "/dotnet/csharp"
        },
        {
            "source_path": "docs/csharp/delegates-events.md",
            "redirect_url": "/dotnet/csharp/delegates-overview"
        },
        {
            "source_path": "docs/csharp/features.md",
            "redirect_url": "/dotnet/csharp/programming-guide/concepts"
        },
        {
            "source_path": "docs/csharp/generics.md",
            "redirect_url": "/dotnet/csharp/programming-guide/generics/index"
        },
        {
            "source_path": "docs/csharp/getting-started/additional-resources.md",
            "redirect_url": "/dotnet/csharp/getting-started/index"
        },
        {
            "source_path": "docs/csharp/getting-started/breaking-changes-in-visual-studio-2013.md",
            "redirect_url": "https://docs.microsoft.com/previous-versions/visualstudio/visual-studio-2013/hh678682(v=vs.120)"
        },
        {
            "source_path": "docs/csharp/getting-started/consuming-library-with-visual-studio-2017.md",
            "redirect_url": "/dotnet/core/tutorials/consuming-library-with-visual-studio",
            "redirect_document_id": true
        },
        {
            "source_path": "docs/csharp/getting-started/consuming-library-with-visual-studio.md",
            "redirect_url": "/dotnet/core/tutorials/consuming-library-with-visual-studio"
        },
        {
            "source_path": "docs/csharp/getting-started/debugging-with-visual-studio-2017.md",
            "redirect_url": "/dotnet/core/tutorials/debugging-with-visual-studio"
        },
        {
            "source_path": "docs/csharp/getting-started/debugging-with-visual-studio.md",
            "redirect_url": "/dotnet/core/tutorials/debugging-with-visual-studio"
        },
        {
            "source_path": "docs/csharp/getting-started/getting-started-with-csharp.md",
            "redirect_url": "/dotnet/csharp/getting-started"
        },
        {
            "source_path": "docs/csharp/getting-started/library-with-visual-studio-2017.md",
            "redirect_url": "/dotnet/core/tutorials/library-with-visual-studio",
            "redirect_document_id": true
        },
        {
            "source_path": "docs/csharp/getting-started/library-with-visual-studio.md",
            "redirect_url": "/dotnet/core/tutorials/library-with-visual-studio"
        },
        {
            "source_path": "docs/csharp/getting-started/publishing-with-visual-studio-2017.md",
            "redirect_url": "/dotnet/core/tutorials/publishing-with-visual-studio"
        },
        {
            "source_path": "docs/csharp/getting-started/publishing-with-visual-studio.md",
            "redirect_url": "/dotnet/core/tutorials/publishing-with-visual-studio"
        },
        {
            "source_path": "docs/csharp/getting-started/testing-library-with-visual-studio.md",
            "redirect_url": "/dotnet/core/tutorials/testing-library-with-visual-studio"
        },
        {
            "source_path": "docs/csharp/getting-started/whats-new.md",
            "redirect_url": "/dotnet/csharp/whats-new/index"
        },
        {
            "source_path": "docs/csharp/getting-started/with-visual-studio-2017.md",
            "redirect_url": "/dotnet/core/tutorials/with-visual-studio",
            "redirect_document_id": true
        },
        {
            "source_path": "docs/csharp/getting-started/with-visual-studio-code.md",
            "redirect_url": "/dotnet/core/tutorials/with-visual-studio-code",
            "redirect_document_id": true
        },
        {
            "source_path": "docs/csharp/getting-started/with-visual-studio.md",
            "redirect_url": "/dotnet/core/tutorials/with-visual-studio"
        },
        {
            "source_path": "docs/csharp/interactive-with-bash.md",
            "redirect_url": "/dotnet/csharp/index"
        },
        {
            "source_path": "docs/csharp/interactive-with-powershell.md",
            "redirect_url": "/dotnet/csharp/index"
        },
        {
            "source_path": "docs/csharp/interactive-with-visualstudio.md",
            "redirect_url": "/dotnet/csharp/index"
        },
        {
            "source_path": "docs/csharp/interactive.md",
            "redirect_url": "/dotnet/csharp/index"
        },
        {
            "source_path": "docs/csharp/interfaces.md",
            "redirect_url": "/dotnet/csharp/programming-guide/interfaces/index"
        },
        {
            "source_path": "docs/csharp/interop.md",
            "redirect_url": "/dotnet/csharp/programming-guide/interop/index"
        },
        {
            "source_path": "docs/csharp/lambda-expressions.md",
            "redirect_url": "/dotnet/csharp/programming-guide/statements-expressions-operators/lambda-expressions"
        },
        {
            "source_path": "docs/csharp/language-reference/compiler-options/app-deployment.md",
            "redirect_url": "/dotnet/framework/deployment/deployment-guide-for-developers"
        },
        {
            "source_path": "docs/csharp/language-reference/keywords/access-keywords.md",
            "redirect_url": "/dotnet/csharp/language-reference/keywords/base"
        },
        {
            "source_path": "docs/csharp/language-reference/keywords/as.md",
            "redirect_url": "/dotnet/csharp/language-reference/operators/type-testing-and-conversion-operators#as-operator"
        },
        {
            "source_path": "docs/csharp/language-reference/keywords/byte.md",
            "redirect_url": "/dotnet/csharp/language-reference/builtin-types/integral-numeric-types"
        },
        {
            "source_path": "docs/csharp/language-reference/keywords/conversion-keywords.md",
            "redirect_url": "/dotnet/csharp/language-reference/operators/user-defined-conversion-operators"
        },
        {
            "source_path": "docs/csharp/language-reference/keywords/decimal.md",
            "redirect_url": "/dotnet/csharp/language-reference/builtin-types/floating-point-numeric-types"
        },
        {
            "source_path": "docs/csharp/language-reference/keywords/delegate.md",
            "redirect_url": "/dotnet/csharp/language-reference/builtin-types/reference-types"
        },
        {
            "source_path": "docs/csharp/language-reference/keywords/double.md",
            "redirect_url": "/dotnet/csharp/language-reference/builtin-types/floating-point-numeric-types"
        },
        {
            "source_path": "docs/csharp/language-reference/keywords/dynamic.md",
            "redirect_url": "/dotnet/csharp/language-reference/builtin-types/reference-types"
        },
        {
            "source_path": "docs/csharp/language-reference/keywords/exception-handling-statements.md",
            "redirect_url": "/dotnet/csharp/language-reference/keywords/statement-keywords"
        },
        {
            "source_path": "docs/csharp/language-reference/keywords/explicit.md",
            "redirect_url": "/dotnet/csharp/language-reference/operators/user-defined-conversion-operators"
        },
        {
            "source_path": "docs/csharp/language-reference/keywords/false.md",
            "redirect_url": "/dotnet/csharp/language-reference/keywords/false-literal"
        },
        {
            "source_path": "docs/csharp/language-reference/keywords/false-operator.md",
            "redirect_url": "/dotnet/csharp/language-reference/operators/true-false-operators"
        },
        {
            "source_path": "docs/csharp/language-reference/keywords/float.md",
            "redirect_url": "/dotnet/csharp/language-reference/builtin-types/floating-point-numeric-types"
        },
        {
            "source_path": "docs/csharp/language-reference/keywords/floating-point-types-table.md",
            "redirect_url": "/dotnet/csharp/language-reference/builtin-types/floating-point-numeric-types"
        },
        {
            "source_path": "docs/csharp/language-reference/keywords/global.md",
            "redirect_url": "/dotnet/csharp/language-reference/operators/namespace-alias-qualifier"
        },
        {
            "source_path": "docs/csharp/language-reference/keywords/implicit.md",
            "redirect_url": "/dotnet/csharp/language-reference/operators/user-defined-conversion-operators"
        },
        {
            "source_path": "docs/csharp/language-reference/keywords/int.md",
            "redirect_url": "/dotnet/csharp/language-reference/builtin-types/integral-numeric-types"
        },
        {
            "source_path": "docs/csharp/language-reference/keywords/integral-types-table.md",
            "redirect_url": "/dotnet/csharp/language-reference/builtin-types/integral-numeric-types"
        },
        {
            "source_path": "docs/csharp/language-reference/keywords/interpolated-strings.md",
            "redirect_url": "/dotnet/csharp/language-reference/tokens/interpolated"
        },
        {
            "source_path": "docs/csharp/language-reference/keywords/iteration-statements.md",
            "redirect_url": "/dotnet/csharp/language-reference/keywords/statement-keywords"
        },
        {
            "source_path": "docs/csharp/language-reference/keywords/jump-statements.md",
            "redirect_url": "/dotnet/csharp/language-reference/keywords/statement-keywords"
        },
        {
            "source_path": "docs/csharp/language-reference/keywords/literal-keywords.md",
            "redirect_url": "/dotnet/csharp/language-reference/keywords/null"
        },
        {
            "source_path": "docs/csharp/language-reference/keywords/long.md",
            "redirect_url": "/dotnet/csharp/language-reference/builtin-types/integral-numeric-types"
        },
        {
            "source_path": "docs/csharp/language-reference/keywords/modifiers.md",
            "redirect_url": "/dotnet/csharp/language-reference/keywords"
        },
        {
            "source_path": "docs/csharp/language-reference/keywords/nameof.md",
            "redirect_url": "/dotnet/csharp/language-reference/operators/nameof"
        },
        {
            "source_path": "docs/csharp/language-reference/keywords/namespace-keywords.md",
            "redirect_url": "/dotnet/csharp/language-reference/keywords/namespace"
        },
        {
            "source_path": "docs/csharp/language-reference/keywords/new.md",
            "redirect_url": "/dotnet/csharp/language-reference/operators/new-operator"
        },
        {
            "source_path": "docs/csharp/language-reference/keywords/new-operator.md",
            "redirect_url": "/dotnet/csharp/language-reference/operators/new-operator"
        },
        {
            "source_path": "docs/csharp/language-reference/keywords/object.md",
            "redirect_url": "/dotnet/csharp/language-reference/builtin-types/reference-types"
        },
        {
            "source_path": "docs/csharp/language-reference/keywords/operator.md",
            "redirect_url": "/dotnet/csharp/language-reference/operators/operator-overloading"
        },
        {
            "source_path": "docs/csharp/language-reference/keywords/operator-keywords.md",
            "redirect_url": "/dotnet/csharp/language-reference/keywords/as"
        },
        {
            "source_path": "docs/csharp/language-reference/keywords/reference-tables-for-types.md",
            "redirect_url": "/dotnet/csharp/language-reference/keywords"
        },
        {
            "source_path": "docs/csharp/language-reference/keywords/sbyte.md",
            "redirect_url": "/dotnet/csharp/language-reference/builtin-types/integral-numeric-types"
        },
        {
            "source_path": "docs/csharp/language-reference/keywords/selection-statements.md",
            "redirect_url": "/dotnet/csharp/language-reference/keywords/statement-keywords"
        },
        {
            "source_path": "docs/csharp/language-reference/keywords/short.md",
            "redirect_url": "/dotnet/csharp/language-reference/builtin-types/integral-numeric-types"
        },
        {
            "source_path": "docs/csharp/language-reference/keywords/sizeof.md",
            "redirect_url": "/dotnet/csharp/language-reference/operators/sizeof"
        },
        {
            "source_path": "docs/csharp/language-reference/keywords/stackalloc.md",
            "redirect_url": "/dotnet/csharp/language-reference/operators/stackalloc"
        },
        {
            "source_path": "docs/csharp/language-reference/keywords/string.md",
            "redirect_url": "/dotnet/csharp/language-reference/builtin-types/reference-types"
        },
        {
            "source_path": "docs/csharp/language-reference/keywords/true.md",
            "redirect_url": "/dotnet/csharp/language-reference/keywords/true-literal"
        },
        {
            "source_path": "docs/csharp/language-reference/keywords/true-false-operators.md",
            "redirect_url": "/dotnet/csharp/language-reference/operators/true-false-operators"
        },
        {
            "source_path": "docs/csharp/language-reference/keywords/true-operator.md",
            "redirect_url": "/dotnet/csharp/language-reference/operators/true-false-operators"
        },
        {
            "source_path": "docs/csharp/language-reference/keywords/typeof.md",
            "redirect_url": "/dotnet/csharp/language-reference/operators/type-testing-and-conversion-operators#typeof-operator"
        },
        {
            "source_path": "docs/csharp/language-reference/keywords/types.md",
            "redirect_url": "/dotnet/csharp/language-reference/keywords"
        },
        {
            "source_path": "docs/csharp/language-reference/keywords/uint.md",
            "redirect_url": "/dotnet/csharp/language-reference/builtin-types/integral-numeric-types"
        },
        {
            "source_path": "docs/csharp/language-reference/keywords/ushort.md",
            "redirect_url": "/dotnet/csharp/language-reference/builtin-types/integral-numeric-types"
        },
        {
            "source_path": "docs/csharp/language-reference/keywords/ulong.md",
            "redirect_url": "/dotnet/csharp/language-reference/builtin-types/integral-numeric-types"
        },
        {
            "source_path": "docs/csharp/language-reference/language-specification/index.md",
            "redirect_url": "/dotnet/csharp/language-reference/language-specification/introduction"
        },
        {
            "source_path": "docs/csharp/language-reference/proposals/csharp-7.0/index.md",
            "redirect_url": "/dotnet/csharp/language-reference/proposals/csharp-7.0/pattern-matching"
        },
        {
            "source_path": "docs/csharp/language-reference/proposals/csharp-7.1/index.md",
            "redirect_url": "/dotnet/csharp/language-reference/proposals/csharp-7.1/async-main"
        },
        {
            "source_path": "docs/csharp/language-reference/proposals/csharp-7.2/index.md",
            "redirect_url": "/dotnet/csharp/language-reference/proposals/csharp-7.2/readonly-ref"
        },
        {
            "source_path": "docs/csharp/language-reference/proposals/csharp-7.3/index.md",
            "redirect_url": "/dotnet/csharp/language-reference/proposals/csharp-7.3/blittable"
        },
        {
            "source_path": "docs/csharp/language-reference/proposals/csharp-8.0/index.md",
            "redirect_url": "/dotnet/csharp/language-reference/proposals/csharp-8.0/nullable-reference-types"
        },
        {
            "source_path": "docs/csharp/language-reference/proposals/index.md",
            "redirect_url": "/dotnet/csharp/language-reference/proposals/csharp-8.0/nullable-reference-types"
        },
        {
            "source_path": "docs/csharp/language-reference/operators/addition-assignment-operator.md",
            "redirect_url": "/dotnet/csharp/language-reference/operators/arithmetic-operators#compound-assignment"
        },
        {
            "source_path": "docs/csharp/language-reference/operators/and-assignment-operator.md",
            "redirect_url": "/dotnet/csharp/language-reference/operators/boolean-logical-operators#compound-assignment"
        },
        {
            "source_path": "docs/csharp/language-reference/operators/and-operator.md",
            "redirect_url": "/dotnet/csharp/language-reference/operators/boolean-logical-operators#logical-and-operator-"
        },
        {
            "source_path": "docs/csharp/language-reference/operators/bitwise-complement-operator.md",
            "redirect_url": "/dotnet/csharp/language-reference/operators/bitwise-and-shift-operators#bitwise-complement-operator-"
        },
        {
            "source_path": "docs/csharp/language-reference/operators/conditional-and-operator.md",
            "redirect_url": "/dotnet/csharp/language-reference/operators/boolean-logical-operators#conditional-logical-and-operator-"
        },
        {
            "source_path": "docs/csharp/language-reference/operators/conditional-or-operator.md",
            "redirect_url": "/dotnet/csharp/language-reference/operators/boolean-logical-operators#conditional-logical-or-operator-"
        },
        {
            "source_path": "docs/csharp/language-reference/operators/decrement-operator.md",
            "redirect_url": "/dotnet/csharp/language-reference/operators/arithmetic-operators#decrement-operator---"
        },
        {
            "source_path": "docs/csharp/language-reference/operators/dereference-operator.md",
            "redirect_url": "/dotnet/csharp/language-reference/operators/pointer-related-operators#pointer-member-access-operator--"
        },
        {
            "source_path": "docs/csharp/language-reference/operators/division-assignment-operator.md",
            "redirect_url": "/dotnet/csharp/language-reference/operators/arithmetic-operators#compound-assignment"
        },
        {
            "source_path": "docs/csharp/language-reference/operators/division-operator.md",
            "redirect_url": "/dotnet/csharp/language-reference/operators/arithmetic-operators#division-operator-"
        },
        {
            "source_path": "docs/csharp/language-reference/operators/equality-comparison-operator.md",
            "redirect_url": "/dotnet/csharp/language-reference/operators/equality-operators#equality-operator-"
        },
        {
            "source_path": "docs/csharp/language-reference/operators/greater-than-equal-operator.md",
            "redirect_url": "/dotnet/csharp/language-reference/operators/comparison-operators#greater-than-or-equal-operator-"
        },
        {
            "source_path": "docs/csharp/language-reference/operators/greater-than-operator.md",
            "redirect_url": "/dotnet/csharp/language-reference/operators/comparison-operators#greater-than-operator-"
        },
        {
            "source_path": "docs/csharp/language-reference/operators/increment-operator.md",
            "redirect_url": "/dotnet/csharp/language-reference/operators/arithmetic-operators#increment-operator-"
        },
        {
            "source_path": "docs/csharp/language-reference/operators/index-operator.md",
            "redirect_url": "/dotnet/csharp/language-reference/operators/member-access-operators#indexer-operator-"
        },
        {
            "source_path": "docs/csharp/language-reference/operators/invocation-operator.md",
            "redirect_url": "/dotnet/csharp/language-reference/operators/member-access-operators#invocation-operator-"
        },
        {
            "source_path": "docs/csharp/language-reference/operators/left-shift-assignment-operator.md",
            "redirect_url": "/dotnet/csharp/language-reference/operators/bitwise-and-shift-operators#compound-assignment"
        },
        {
            "source_path": "docs/csharp/language-reference/operators/left-shift-operator.md",
            "redirect_url": "/dotnet/csharp/language-reference/operators/bitwise-and-shift-operators#left-shift-operator-"
        },
        {
            "source_path": "docs/csharp/language-reference/operators/less-than-equal-operator.md",
            "redirect_url": "/dotnet/csharp/language-reference/operators/comparison-operators#less-than-or-equal-operator-"
        },
        {
            "source_path": "docs/csharp/language-reference/operators/less-than-operator.md",
            "redirect_url": "/dotnet/csharp/language-reference/operators/comparison-operators#less-than-operator-"
        },
        {
            "source_path": "docs/csharp/language-reference/operators/logical-negation-operator.md",
            "redirect_url": "/dotnet/csharp/language-reference/operators/boolean-logical-operators#logical-negation-operator-"
        },
        {
            "source_path": "docs/csharp/language-reference/operators/member-access-operator.md",
            "redirect_url": "/dotnet/csharp/language-reference/operators/member-access-operators#member-access-operator-"
        },
        {
            "source_path": "docs/csharp/language-reference/operators/modulus-assignment-operator.md",
            "redirect_url": "/dotnet/csharp/language-reference/operators/arithmetic-operators#compound-assignment"
        },
        {
            "source_path": "docs/csharp/language-reference/operators/modulus-operator.md",
            "redirect_url": "/dotnet/csharp/language-reference/operators/arithmetic-operators#remainder-operator-"
        },
        {
            "source_path": "docs/csharp/language-reference/operators/multiplication-assignment-operator.md",
            "redirect_url": "/dotnet/csharp/language-reference/operators/arithmetic-operators#compound-assignment"
        },
        {
            "source_path": "docs/csharp/language-reference/operators/multiplication-operator.md",
            "redirect_url": "/dotnet/csharp/language-reference/operators/arithmetic-operators#multiplication-operator-"
        },
        {
            "source_path": "docs/csharp/language-reference/operators/namespace-alias-qualifer.md",
            "redirect_url": "/dotnet/csharp/language-reference/operators/namespace-alias-qualifier"
        },
        {
            "source_path": "docs/csharp/language-reference/operators/not-equal-operator.md",
            "redirect_url": "/dotnet/csharp/language-reference/operators/equality-operators#inequality-operator-"
        },
        {
            "source_path": "docs/csharp/language-reference/operators/null-conditional-operator.md",
            "redirect_url": "/dotnet/csharp/language-reference/operators/null-coalescing-operator"
        },
        {
            "source_path": "docs/csharp/language-reference/operators/null-conditional-operators.md",
            "redirect_url": "/dotnet/csharp/language-reference/operators/member-access-operators#null-conditional-operators--and-"
        },
        {
            "source_path": "docs/csharp/language-reference/operators/or-assignment-operator.md",
            "redirect_url": "/dotnet/csharp/language-reference/operators/boolean-logical-operators#compound-assignment"
        },
        {
            "source_path": "docs/csharp/language-reference/operators/or-operator.md",
            "redirect_url": "/dotnet/csharp/language-reference/operators/boolean-logical-operators#logical-or-operator-"
        },
        {
            "source_path": "docs/csharp/language-reference/operators/remainder-assignment-operator.md",
            "redirect_url": "/dotnet/csharp/language-reference/operators/arithmetic-operators#compound-assignment"
        },
        {
            "source_path": "docs/csharp/language-reference/operators/remainder-operator.md",
            "redirect_url": "/dotnet/csharp/language-reference/operators/arithmetic-operators#remainder-operator-"
        },
        {
            "source_path": "docs/csharp/language-reference/operators/right-shift-assignment-operator.md",
            "redirect_url": "/dotnet/csharp/language-reference/operators/bitwise-and-shift-operators#compound-assignment"
        },
        {
            "source_path": "docs/csharp/language-reference/operators/right-shift-operator.md",
            "redirect_url": "/dotnet/csharp/language-reference/operators/bitwise-and-shift-operators#right-shift-operator-"
        },
        {
            "source_path": "docs/csharp/language-reference/operators/subtraction-assignment-operator.md",
            "redirect_url": "/dotnet/csharp/language-reference/operators/arithmetic-operators#compound-assignment"
        },
        {
            "source_path": "docs/csharp/language-reference/operators/type-testing-and-conversion-operators.md",
            "redirect_url": "/dotnet/csharp/language-reference/operators/type-testing-and-cast"
        },
        {
            "source_path": "docs/csharp/language-reference/operators/xor-assignment-operator.md",
            "redirect_url": "/dotnet/csharp/language-reference/operators/boolean-logical-operators#compound-assignment"
        },
        {
            "source_path": "docs/csharp/language-reference/operators/xor-operator.md",
            "redirect_url": "/dotnet/csharp/language-reference/operators/boolean-logical-operators#logical-exclusive-or-operator-"
        },
        {
            "source_path": "docs/csharp/methods-lambda-expressions.md",
            "redirect_url": "/dotnet/csharp/programming-guide/statements-expressions-operators/lambda-expressions"
        },
        {
            "source_path": "docs/csharp/namespaces-and-assemblies.md",
            "redirect_url": "/dotnet/csharp/programming-guide/namespaces/index"
        },
        {
            "source_path": "docs/csharp/parallel.md",
            "redirect_url": "/dotnet/standard/parallel-programming/index"
        },
        {
            "source_path": "docs/csharp/programming-guide/arrays/passing-arrays-using-ref-and-out.md",
            "redirect_url": "/dotnet/csharp/programming-guide/arrays"
        },
        {
            "source_path": "docs/csharp/programming-guide/classes-and-structs/how-to-access-a-collection-class-with-foreach.md",
            "redirect_url": "/dotnet/csharp/language-reference/keywords/foreach-in"
        },
        {
            "source_path": "docs/csharp/programming-guide/concepts/assemblies-gac/index.md",
            "redirect_url": "/dotnet/standard/assembly",
            "redirect_document_id": true
        },
        {
            "source_path": "docs/csharp/programming-guide/concepts/assemblies-gac/friend-assemblies.md",
<<<<<<< HEAD
            "redirect_url": "/dotnet/standard/assembly/friend",
            "redirect_document_id":true
=======
            "redirect_url": "/dotnet/standard/assembly/friend-assemblies",
            "redirect_document_id": true
>>>>>>> f59fb031
        },
        {
            "source_path": "docs/csharp/programming-guide/concepts/assemblies-gac/walkthrough-embedding-type-information-from-microsoft-office-assemblies.md",
            "redirect_url": "https://docs.microsoft.com/previous-versions/visualstudio/visual-studio-2013/ee317478(v%3dvs.120)"
        },
        {
            "source_path": "docs/csharp/programming-guide/concepts/assemblies-gac/how-to-create-and-use-assemblies-using-the-command-line.md",
            "redirect_url": "/dotnet/standard/assembly/create-use-command-line"
        },
        {
            "source_path": "docs/csharp/programming-guide/concepts/assemblies-gac/how-to-create-signed-friend-assemblies.md",
            "redirect_url": "/dotnet/standard/assembly/create-signed-friend"
        },
        {
            "source_path": "docs/csharp/programming-guide/concepts/assemblies-gac/how-to-create-unsigned-friend-assemblies.md",
            "redirect_url": "/dotnet/standard/assembly/create-unsigned-friend"
        },
        {
            "source_path": "docs/csharp/programming-guide/concepts/assemblies-gac/how-to-determine-if-a-file-is-an-assembly.md",
            "redirect_url": "/dotnet/standard/assembly/identify"
        },
        {
            "source_path": "docs/csharp/programming-guide/concepts/assemblies-gac/how-to-load-and-unload-assemblies.md",
            "redirect_url": "/dotnet/standard/assembly/load-unload"
        },
        {
            "source_path": "docs/csharp/programming-guide/concepts/assemblies-gac/how-to-share-an-assembly-with-other-applications.md",
            "redirect_url": "/dotnet/standard/assembly/share-with-apps"
        },
        {
            "source_path": "docs/csharp/programming-guide/concepts/assemblies-gac/walkthrough-embedding-types-from-managed-assemblies-in-visual-studio.md",
            "redirect_url": "/dotnet/standard/assembly/embed-types-visual-studio"
        },
        {
            "source_path": "docs/csharp/programming-guide/concepts/async/asynchronous-programming-with-async-and-await.md",
            "redirect_url": "/dotnet/csharp/async/"
        },
        {
            "source_path": "docs/csharp/programming-guide/concepts/linq/advanced-query-techniques-linq-to-xml.md",
            "redirect_url": "/dotnet/csharp/programming-guide/concepts/linq/how-to-join-two-collections-linq-to-xml"
        },
        {
            "source_path": "docs/csharp/programming-guide/concepts/linq/cloning-vs-attaching.md",
            "redirect_url": "/dotnet/csharp/programming-guide/concepts/linq/creating-xml-trees-linq-to-xml-2#attaching-vs-cloning"
        },
        {
            "source_path": "docs/csharp/programming-guide/concepts/linq/getting-started-with-linq.md",
            "redirect_url": "/dotnet/csharp/programming-guide/concepts/linq/"
        },
        {
            "source_path": "docs/csharp/programming-guide/concepts/linq/introduction-to-linq.md",
            "redirect_url": "/dotnet/csharp/programming-guide/concepts/linq"
        },
        {
            "source_path": "docs/csharp/programming-guide/concepts/linq/linq-and-reflection.md",
            "redirect_url": "/dotnet/csharp/programming-guide/concepts/linq/how-to-query-an-assembly-s-metadata-with-reflection-linq"
        },
        {
            "source_path": "docs/csharp/programming-guide/concepts/linq/creating-xml-trees.md",
            "redirect_url": "/dotnet/csharp/programming-guide/concepts/linq/creating-xml-trees-linq-to-xml-2"
        },
        {
            "source_path": "docs/csharp/programming-guide/concepts/linq/getting-started-linq-to-xml.md",
            "redirect_url": "/dotnet/csharp/programming-guide/concepts/linq/linq-to-xml-overview"
        },
        {
            "source_path": "docs/csharp/programming-guide/concepts/linq/linq-to-xml.md",
            "redirect_url": "/dotnet/csharp/programming-guide/concepts/linq/linq-to-xml-overview"
        },
        {
            "source_path": "docs/csharp/programming-guide/concepts/linq/linq-to-xml-programming-overview.md",
            "redirect_url": "/dotnet/csharp/programming-guide/concepts/linq/linq-to-xml-overview"
        },
        {
            "source_path": "docs/csharp/programming-guide/concepts/linq/programming-guide-linq-to-xml.md",
            "redirect_url": "/dotnet/csharp/programming-guide/concepts/linq/linq-to-xml-overview"
        },
        {
            "source_path": "docs/csharp/programming-guide/concepts/linq/linq-to-xml-axes.md",
            "redirect_url": "/dotnet/csharp/programming-guide/concepts/linq/linq-to-xml-axes-overview"
        },
        {
            "source_path": "docs/csharp/programming-guide/concepts/linq/parsing-xml.md",
            "redirect_url": "/dotnet/csharp/programming-guide/concepts/linq/how-to-parse-a-string"
        },
        {
            "source_path": "docs/csharp/programming-guide/concepts/linq/serializing-xml-trees.md",
            "redirect_url": "/dotnet/csharp/programming-guide/concepts/linq/serializing-to-files-textwriters-and-xmlwriters"
        },
        {
            "source_path": "docs/csharp/programming-guide/concepts/linq/working-with-xml-namespaces.md",
            "redirect_url": "/dotnet/csharp/programming-guide/concepts/linq/namespaces-overview-linq-to-xml"
        },
        {
            "source_path": "docs/csharp/programming-guide/concepts/linq/projections-and-transformations-linq-to-xml.md",
            "redirect_url": "/dotnet/csharp/programming-guide/concepts/linq/how-to-work-with-dictionaries-using-linq-to-xml"
        },
        {
            "source_path": "docs/csharp/programming-guide/concepts/linq/querying-xml-trees.md",
            "redirect_url": "/dotnet/csharp/programming-guide/concepts/linq/how-to-find-an-element-with-a-specific-attribute"
        },
        {
            "source_path": "docs/csharp/programming-guide/concepts/linq/linq-to-xml-for-xpath-users.md",
            "redirect_url": "/dotnet/csharp/programming-guide/concepts/linq/comparison-of-xpath-and-linq-to-xml"
        },
        {
            "source_path": "docs/csharp/programming-guide/concepts/linq/pure-functional-transformations-of-xml.md",
            "redirect_url": "/dotnet/csharp/programming-guide/concepts/linq/introduction-to-pure-functional-transformations"
        },
        {
            "source_path": "docs/csharp/programming-guide/concepts/linq/tutorial-chaining-queries-together.md",
            "redirect_url": "/dotnet/csharp/programming-guide/concepts/linq/deferred-execution-and-lazy-evaluation-in-linq-to-xml"
        },
        {
            "source_path": "docs/csharp/programming-guide/concepts/linq/modifying-xml-trees-linq-to-xml.md",
            "redirect_url": "/dotnet/csharp/programming-guide/concepts/linq/in-memory-xml-tree-modification-vs-functional-construction-linq-to-xml"
        },
        {
            "source_path": "docs/csharp/programming-guide/concepts/linq/tutorial-manipulating-content-in-a-wordprocessingml-document.md",
            "redirect_url": "/dotnet/csharp/programming-guide/concepts/linq/shape-of-wordprocessingml-documents"
        },
        {
            "source_path": "docs/csharp/programming-guide/concepts/linq/sample-xml-documents-linq-to-xml.md",
            "redirect_url": "/dotnet/csharp/programming-guide/concepts/linq/sample-xml-file-typical-purchase-order-linq-to-xml-1"
        },
        {
            "source_path": "docs/csharp/programming-guide/concepts/threading/how-to-use-a-thread-pool.md",
            "redirect_url": "/dotnet/api/system.threading.threadpool.queueuserworkitem"
        },
        {
            "source_path": "docs/csharp/programming-guide/concepts/threading/index.md",
            "redirect_url": "/dotnet/standard/threading/"
        },
        {
            "source_path": "docs/csharp/programming-guide/concepts/threading/multithreaded-applications.md",
            "redirect_url": "/dotnet/standard/threading/using-threads-and-threading"
        },
        {
            "source_path": "docs/csharp/programming-guide/concepts/threading/parameters-and-return-values-for-multithreaded-procedures.md",
            "redirect_url": "/dotnet/standard/threading/creating-threads-and-passing-data-at-start-time"
        },
        {
            "source_path": "docs/csharp/programming-guide/concepts/threading/thread-pooling.md",
            "redirect_url": "/dotnet/standard/threading/the-managed-thread-pool"
        },
        {
            "source_path": "docs/csharp/programming-guide/concepts/threading/thread-synchronization.md",
            "redirect_url": "/dotnet/standard/threading/overview-of-synchronization-primitives"
        },
        {
            "source_path": "docs/csharp/programming-guide/concepts/threading/thread-timers.md",
            "redirect_url": "/dotnet/standard/threading/timers"
        },
        {
            "source_path": "docs/csharp/programming-guide/concepts/threading/walkthrough-multithreading-with-the-backgroundworker-component.md",
            "redirect_url": "/dotnet/api/system.componentmodel.backgroundworker"
        },
        {
            "source_path": "docs/csharp/programming-guide/events/how-to-use-a-dictionary-to-store-event-instances.md",
            "redirect_url": "/dotnet/standard/events/how-to-handle-multiple-events-using-event-properties"
        },
        {
            "source_path": "docs/csharp/programming-guide/exceptions/exceptions-and-exception-handling.md",
            "redirect_url": "/dotnet/csharp/programming-guide/exceptions/index"
        },
        {
            "source_path": "docs/csharp/programming-guide/generics/benefits-of-generics.md",
            "redirect_url": "/dotnet/csharp/programming-guide/generics",
            "redirect_document_id": false
        },
        {
            "source_path": "docs/csharp/programming-guide/generics/default-keyword-in-generics.md",
            "redirect_url": "/dotnet/csharp/language-reference/operators/default",
            "redirect_document_id": true
        },
        {
            "source_path": "docs/csharp/programming-guide/generics/generics-in-the-net-framework-class-library.md",
            "redirect_url": "/dotnet/standard/generics/index"
        },
        {
            "source_path": "docs/csharp/programming-guide/generics/introduction-to-generics.md",
            "redirect_url": "/dotnet/standard/generics/index"
        },
        {
            "source_path": "docs/csharp/programming-guide/interop/interoperability.md",
            "redirect_url": "/dotnet/csharp/programming-guide/interop/index"
        },
        {
            "source_path": "docs/csharp/programming-guide/linq-query-expressions/how-to-create-a-nested-group.md",
            "redirect_url": "/dotnet/csharp/linq/create-a-nested-group"
        },
        {
            "source_path": "docs/csharp/programming-guide/linq-query-expressions/how-to-dynamically-specify-predicate-filters-at-runtime.md",
            "redirect_url": "/dotnet/csharp/linq/dynamically-specify-predicate-filters-at-runtime"
        },
        {
            "source_path": "docs/csharp/programming-guide/linq-query-expressions/how-to-group-query-results.md",
            "redirect_url": "/dotnet/csharp/linq/group-query-results"
        },
        {
            "source_path": "docs/csharp/programming-guide/linq-query-expressions/how-to-group-results-by-contiguous-keys.md",
            "redirect_url": "/dotnet/csharp/linq/group-results-by-contiguous-keys"
        },
        {
            "source_path": "docs/csharp/programming-guide/linq-query-expressions/how-to-handle-exceptions-in-query-expressions.md",
            "redirect_url": "/dotnet/csharp/linq/handle-exceptions-in-query-expressions"
        },
        {
            "source_path": "docs/csharp/programming-guide/linq-query-expressions/how-to-handle-null-values-in-query-expressions.md",
            "redirect_url": "/dotnet/csharp/linq/handle-null-values-in-query-expressions"
        },
        {
            "source_path": "docs/csharp/programming-guide/linq-query-expressions/how-to-join-by-using-composite-keys.md",
            "redirect_url": "/dotnet/csharp/linq/join-by-using-composite-keys"
        },
        {
            "source_path": "docs/csharp/programming-guide/linq-query-expressions/how-to-order-the-results-of-a-join-clause.md",
            "redirect_url": "/dotnet/csharp/linq/order-the-results-of-a-join-clause"
        },
        {
            "source_path": "docs/csharp/programming-guide/linq-query-expressions/how-to-perform-a-subquery-on-a-grouping-operation.md",
            "redirect_url": "/dotnet/csharp/linq/perform-a-subquery-on-a-grouping-operation"
        },
        {
            "source_path": "docs/csharp/programming-guide/linq-query-expressions/how-to-perform-custom-join-operations.md",
            "redirect_url": "/dotnet/csharp/linq/perform-custom-join-operations"
        },
        {
            "source_path": "docs/csharp/programming-guide/linq-query-expressions/how-to-perform-grouped-joins.md",
            "redirect_url": "/dotnet/csharp/linq/perform-grouped-joins"
        },
        {
            "source_path": "docs/csharp/programming-guide/linq-query-expressions/how-to-perform-inner-joins.md",
            "redirect_url": "/dotnet/csharp/linq/perform-inner-joins"
        },
        {
            "source_path": "docs/csharp/programming-guide/linq-query-expressions/how-to-perform-left-outer-joins.md",
            "redirect_url": "/dotnet/csharp/linq/perform-left-outer-joins"
        },
        {
            "source_path": "docs/csharp/programming-guide/linq-query-expressions/how-to-query-a-collection-of-objects.md",
            "redirect_url": "/dotnet/csharp/linq/query-a-collection-of-objects"
        },
        {
            "source_path": "docs/csharp/programming-guide/linq-query-expressions/how-to-return-a-query-from-a-method.md",
            "redirect_url": "/dotnet/csharp/linq/return-a-query-from-a-method"
        },
        {
            "source_path": "docs/csharp/programming-guide/linq-query-expressions/how-to-store-the-results-of-a-query-in-memory.md",
            "redirect_url": "/dotnet/csharp/linq/store-the-results-of-a-query-in-memory"
        },
        {
            "source_path": "docs/csharp/programming-guide/linq-query-expressions/how-to-write-linq-queries.md",
            "redirect_url": "/dotnet/csharp/linq/write-linq-queries"
        },
        {
            "source_path": "docs/csharp/programming-guide/linq-query-expressions/index.md",
            "redirect_url": "/dotnet/csharp/linq/index"
        },
        {
            "source_path": "docs/csharp/programming-guide/linq-query-expressions/query-expression-basics.md",
            "redirect_url": "/dotnet/csharp/linq/query-expression-basics"
        },
        {
            "source_path": "docs/csharp/programming-guide/main-and-command-args/how-to-access-command-line-arguments-using-foreach.md",
            "redirect_url": "/dotnet/csharp/programming-guide/arrays/using-foreach-with-arrays"
        },
        {
            "source_path": "docs/csharp/programming-guide/main-and-command-args/main-and-command-line-arguments.md",
            "redirect_url": "/dotnet/csharp/programming-guide/main-and-command-args/index"
        },
        {
            "source_path": "docs/csharp/programming-guide/namespaces/how-to-use-the-global-namespace-alias.md",
            "redirect_url": "/dotnet/csharp/language-reference/operators/namespace-alias-qualifier"
        },
        {
            "source_path": "docs/csharp/programming-guide/nullable-types/boxing-nullable-types.md",
            "redirect_url": "/dotnet/csharp/programming-guide/nullable-types/using-nullable-types"
        },
        {
            "source_path": "docs/csharp/programming-guide/nullable-types/how-to-safely-cast-from-bool-to-bool.md",
            "redirect_url": "/dotnet/csharp/programming-guide/nullable-types/using-nullable-types"
        },
        {
            "source_path": "docs/csharp/programming-guide/statements-expressions-operators/anonymous-methods.md",
            "redirect_url": "/dotnet/csharp/language-reference/operators/delegate-operator"
        },
        {
            "source_path": "docs/csharp/programming-guide/statements-expressions-operators/conversion-operators.md",
            "redirect_url": "/dotnet/csharp/language-reference/operators/user-defined-conversion-operators"
        },
        {
            "source_path": "docs/csharp/programming-guide/statements-expressions-operators/default-value-expressions.md",
            "redirect_url": "/dotnet/csharp/language-reference/operators/default"
        },
        {
            "source_path": "docs/csharp/programming-guide/statements-expressions-operators/how-to-implement-user-defined-conversions-between-structs.md",
            "redirect_url": "/dotnet/csharp/language-reference/operators/user-defined-conversion-operators"
        },
        {
            "source_path": "docs/csharp/programming-guide/statements-expressions-operators/how-to-use-lambda-expressions-outside-linq.md",
            "redirect_url": "/dotnet/csharp/programming-guide/statements-expressions-operators/lambda-expressions"
        },
        {
            "source_path": "docs/csharp/programming-guide/statements-expressions-operators/how-to-use-operator-overloading-to-create-a-complex-number-class.md",
            "redirect_url": "/dotnet/csharp/language-reference/operators/operator-overloading"
        },
        {
            "source_path": "docs/csharp/programming-guide/statements-expressions-operators/operators.md",
            "redirect_url": "/dotnet/csharp/language-reference/operators/index"
        },
        {
            "source_path": "docs/csharp/programming-guide/statements-expressions-operators/overloadable-operators.md",
            "redirect_url": "/dotnet/csharp/language-reference/operators/operator-overloading#overloadable-operators"
        },
        {
            "source_path": "docs/csharp/programming-guide/statements-expressions-operators/using-conversion-operators.md",
            "redirect_url": "/dotnet/csharp/language-reference/operators/user-defined-conversion-operators"
        },
        {
            "source_path": "docs/csharp/programming-guide/strings/how-to-compare-strings.md",
            "redirect_url": "/dotnet/csharp/how-to/compare-strings"
        },
        {
            "source_path": "docs/csharp/programming-guide/strings/how-to-concatenate-multiple-strings.md",
            "redirect_url": "/dotnet/csharp/how-to/concatenate-multiple-strings"
        },
        {
            "source_path": "docs/csharp/programming-guide/strings/how-to-convert-a-string-to-a-datetime.md",
            "redirect_url": "/dotnet/standard/base-types/parsing-datetime"
        },
        {
            "source_path": "docs/csharp/programming-guide/strings/how-to-convert-between-legacy-encondings-and-unicode.md",
            "redirect_url": "https://docs.microsoft.com/previous-versions/visualstudio/visual-studio-2013/cc165448(v=vs.120)"
        },
        {
            "source_path": "docs/csharp/programming-guide/strings/how-to-convert-rtf-to-plain-text.md",
            "redirect_url": "https://docs.microsoft.com/previous-versions/visualstudio/visual-studio-2013/cc488002(v=vs.120)"
        },
        {
            "source_path": "docs/csharp/programming-guide/strings/how-to-modify-string-contents.md",
            "redirect_url": "/dotnet/csharp/how-to/modify-string-contents"
        },
        {
            "source_path": "docs/csharp/programming-guide/strings/how-to-parse-strings-using-string-split.md",
            "redirect_url": "/dotnet/csharp/how-to/parse-strings-using-split"
        },
        {
            "source_path": "docs/csharp/programming-guide/strings/how-to-search-strings-using-regular-expressions.md",
            "redirect_url": "/dotnet/csharp/how-to/search-strings"
        },
        {
            "source_path": "docs/csharp/programming-guide/strings/how-to-search-strings-using-string-methods.md",
            "redirect_url": "/dotnet/csharp/how-to/search-strings"
        },
        {
            "source_path": "docs/csharp/programming-guide/types/how-to-safely-cast-using-as-and-is-operators.md",
            "redirect_url": "/dotnet/csharp/how-to/safely-cast-using-pattern-matching-is-and-as-operators"
        },
        {
            "source_path": "docs/csharp/programming-guide/unsafe-code-pointers/arithmetic-operations-on-pointers.md",
            "redirect_url": "/dotnet/csharp/language-reference/operators/pointer-related-operators#pointer-arithmetic-operators"
        },
        {
            "source_path": "docs/csharp/programming-guide/unsafe-code-pointers/how-to-access-a-member-with-a-pointer.md",
            "redirect_url": "/dotnet/csharp/language-reference/operators/pointer-related-operators#pointer-member-access-operator--"
        },
        {
            "source_path": "docs/csharp/programming-guide/unsafe-code-pointers/how-to-access-an-array-element-with-a-pointer.md",
            "redirect_url": "/dotnet/csharp/language-reference/operators/pointer-related-operators#pointer-element-access-operator-"
        },
        {
            "source_path": "docs/csharp/programming-guide/unsafe-code-pointers/how-to-increment-and-decrement-pointers.md",
            "redirect_url": "/dotnet/csharp/language-reference/operators/pointer-related-operators#pointer-increment-and-decrement"
        },
        {
            "source_path": "docs/csharp/programming-guide/unsafe-code-pointers/how-to-obtain-the-address-of-a-variable.md",
            "redirect_url": "/dotnet/csharp/language-reference/operators/pointer-related-operators#address-of-operator-"
        },
        {
            "source_path": "docs/csharp/programming-guide/unsafe-code-pointers/how-to-obtain-the-value-of-a-pointer-variable.md",
            "redirect_url": "/dotnet/csharp/language-reference/operators/pointer-related-operators#pointer-indirection-operator-"
        },
        {
            "source_path": "docs/csharp/programming-guide/unsafe-code-pointers/manipulating-pointers.md",
            "redirect_url": "/dotnet/csharp/language-reference/operators/pointer-related-operators"
        },
        {
            "source_path": "docs/csharp/programming-guide/unsafe-code-pointers/pointer-comparison.md",
            "redirect_url": "/dotnet/csharp/language-reference/operators/pointer-related-operators#pointer-comparison-operators"
        },
        {
            "source_path": "docs/csharp/programming-guide/unsafe-code-pointers/pointer-expressions.md",
            "redirect_url": "/dotnet/csharp/language-reference/operators/pointer-related-operators"
        },
        {
            "source_path": "docs/csharp/programming-guide/xmldoc/xml-documentation-comments.md",
            "redirect_url": "/dotnet/csharp/programming-guide/xmldoc"
        },
        {
            "source_path": "docs/csharp/quick-starts/arrays-and-collections.md",
            "redirect_url": "/dotnet/csharp/tutorials/intro-to-csharp/arrays-and-collections",
            "redirect_document_id": true
        },
        {
            "source_path": "docs/csharp/quick-starts/branches-and-loops-local.md",
            "redirect_url": "/dotnet/csharp/tutorials/intro-to-csharp/branches-and-loops-local",
            "redirect_document_id": true
        },
        {
            "source_path": "docs/csharp/quick-starts/branches-and-loops.md",
            "redirect_url": "/dotnet/csharp/tutorials/intro-to-csharp/branches-and-loops",
            "redirect_document_id": true
        },
        {
            "source_path": "docs/csharp/quick-starts/hello-world.md",
            "redirect_url": "/dotnet/csharp/tutorials/intro-to-csharp/hello-world",
            "redirect_document_id": true
        },
        {
            "source_path": "docs/csharp/quick-starts/index.md",
            "redirect_url": "/dotnet/csharp/tutorials/intro-to-csharp/",
            "redirect_document_id": true
        },
        {
            "source_path": "docs/csharp/quick-starts/interpolated-strings-local.md",
            "redirect_url": "/dotnet/csharp/tutorials/exploration/interpolated-strings-local",
            "redirect_document_id": true
        },
        {
            "source_path": "docs/csharp/quick-starts/interpolated-strings.md",
            "redirect_url": "/dotnet/csharp/tutorials/exploration/interpolated-strings",
            "redirect_document_id": true
        },
        {
            "source_path": "docs/csharp/quick-starts/introduction-to-classes.md",
            "redirect_url": "/dotnet/csharp/tutorials/intro-to-csharp/introduction-to-classes",
            "redirect_document_id": true
        },
        {
            "source_path": "docs/csharp/quick-starts/list-collection.md",
            "redirect_url": "/dotnet/csharp/tutorials/intro-to-csharp/list-collection",
            "redirect_document_id": true
        },
        {
            "source_path": "docs/csharp/quick-starts/local-environment.md",
            "redirect_url": "/dotnet/csharp/tutorials/intro-to-csharp/local-environment",
            "redirect_document_id": true
        },
        {
            "source_path": "docs/csharp/quick-starts/numbers-in-csharp-local.md",
            "redirect_url": "/dotnet/csharp/tutorials/intro-to-csharp/numbers-in-csharp-local",
            "redirect_document_id": true
        },
        {
            "source_path": "docs/csharp/quick-starts/numbers-in-csharp.md",
            "redirect_url": "/dotnet/csharp/tutorials/intro-to-csharp/numbers-in-csharp",
            "redirect_document_id": true
        },
        {
            "source_path": "docs/csharp/reference-semantics-with-value-types.md",
            "redirect_url": "/dotnet/csharp/write-safe-efficient-code"
        },
        {
            "source_path": "docs/csharp/reflection.md",
            "redirect_url": "/dotnet/framework/reflection-and-codedom"
        },
        {
            "source_path": "docs/csharp/roslyn/index.md",
            "redirect_url": "/dotnet/csharp/roslyn-sdk/"
        },
        {
            "source_path": "docs/csharp/tutorials/exploration/csharp-7.yml",
            "redirect_url": "/dotnet/csharp/whats-new/csharp-7"
        },
        {
            "source_path": "docs/csharp/tutorials/intro-to-csharp/interpolated-strings-local.md",
            "redirect_url": "/dotnet/csharp/tutorials/exploration/interpolated-strings-local"
        },
        {
            "source_path": "docs/csharp/tutorials/intro-to-csharp/interpolated-strings.yml",
            "redirect_url": "/dotnet/csharp/tutorials/exploration/interpolated-strings"
        },
        {
            "source_path": "docs/csharp/tutorials/microservices.md",
            "redirect_url": "/dotnet/core/docker/",
            "redirect_document_id": false
        },
        {
            "source_path": "docs/csharp/type-system.md",
            "redirect_url": "/dotnet/csharp/programming-guide/types/index"
        },
        {
            "source_path": "docs/csharp/whats-new.md",
            "redirect_url": "/dotnet/csharp/whats-new/index",
            "redirect_document_id": true
        },
        {
            "source_path": "docs/framework/add-ins/index.md",
            "redirect_url": "/previous-versions/dotnet/netframework-4.0/bb384200(v%3dvs.100)"
        },
        {
            "source_path": "docs/framework/add-ins/pipeline-development.md",
            "redirect_url": "/previous-versions/dotnet/netframework-4.0/bb384201(v%3dvs.100)"
        },
        {
            "source_path": "docs/framework/add-ins/walkthrough-create-extensible-app.md",
            "redirect_url": "/previous-versions/dotnet/netframework-4.0/bb788290(v%3dvs.100)"
        },
        {
            "source_path": "docs/framework/app-domains/assemblies-and-side-by-side-execution.md",
            "redirect_url": "/dotnet/standard/assembly/side-by-side-execution"
        },
        {
            "source_path": "docs/framework/app-domains/assemblies-in-the-common-language-runtime.md",
            "redirect_url": "/dotnet/standard/assembly/index"
        },
        {
            "source_path": "docs/framework/app-domains/assembly-contents.md",
            "redirect_url": "/dotnet/standard/assembly/contents"
        },
        {
            "source_path": "docs/framework/app-domains/assembly-location.md",
            "redirect_url": "/dotnet/standard/assembly/location"
        },
        {
            "source_path": "docs/framework/app-domains/assembly-manifest.md",
            "redirect_url": "/dotnet/standard/assembly/manifest"
        },
        {
            "source_path": "docs/framework/app-domains/assembly-names.md",
            "redirect_url": "/dotnet/standard/assembly/names"
        },
        {
            "source_path": "docs/framework/app-domains/assembly-security-considerations.md",
            "redirect_url": "/dotnet/standard/assembly/security-considerations"
        },
        {
            "source_path": "docs/framework/app-domains/assembly-versioning.md",
            "redirect_url": "/dotnet/standard/assembly/versioning"
        },
        {
            "source_path": "docs/framework/app-domains/create-and-use-strong-named-assemblies.md",
            "redirect_url": "/dotnet/standard/assembly/create-use-strong-named"
        },
        {
            "source_path": "docs/framework/app-domains/create-assemblies.md",
            "redirect_url": "/dotnet/standard/assembly/create"
        },
        {
            "source_path": "docs/framework/app-domains/delay-sign-assembly.md",
            "redirect_url": "/dotnet/standard/assembly/delay-sign"
        },
        {
            "source_path": "docs/framework/app-domains/enhanced-strong-naming.md",
            "redirect_url": "/dotnet/standard/assembly/enhanced-strong-naming"
        },
        {
            "source_path": "docs/framework/app-domains/how-to-build-a-multifile-assembly.md",
            "redirect_url": "/dotnet/standard/assembly/build-multifile"
        },
        {
            "source_path": "docs/framework/app-domains/how-to-build-a-single-file-assembly.md",
            "redirect_url": "/dotnet/standard/assembly/build-single-file"
        },
        {
            "source_path": "docs/framework/app-domains/how-to-create-a-public-private-key-pair.md",
            "redirect_url": "/dotnet/standard/assembly/create-public-private-key-pair"
        },
        {
            "source_path": "docs/framework/app-domains/how-to-determine-assembly-fully-qualified-name.md",
            "redirect_url": "/dotnet/standard/assembly/find-fully-qualified-name"
        },
        {
            "source_path": "docs/framework/app-domains/how-to-disable-the-strong-name-bypass-feature.md",
            "redirect_url": "/dotnet/standard/assembly/disable-strong-name-bypass-feature"
        },
        {
            "source_path": "docs/framework/app-domains/how-to-install-an-assembly-into-the-gac.md",
            "redirect_url": "/dotnet/standard/assembly/install-into-gac"
        },
        {
            "source_path": "docs/framework/app-domains/how-to-obtain-type-and-member-information-from-an-assembly.md",
            "redirect_url": "/dotnet/standard/assembly/get-type-member-information"
        },
        {
            "source_path": "docs/framework/app-domains/how-to-reference-a-strong-named-assembly.md",
            "redirect_url": "/dotnet/standard/assembly/reference-strong-named"
        },
        {
            "source_path": "docs/framework/app-domains/how-to-sign-an-assembly-with-a-strong-name.md",
            "redirect_url": "/dotnet/standard/assembly/sign-strong-name"
        },
        {
            "source_path": "docs/framework/app-domains/how-to-view-assembly-contents.md",
            "redirect_url": "/dotnet/standard/assembly/view-contents"
        },
        {
            "source_path": "docs/framework/app-domains/multifile-assemblies.md",
            "redirect_url": "/dotnet/standard/assembly/multifile"
        },
        {
            "source_path": "docs/framework/app-domains/programming-with-assemblies.md",
            "redirect_url": "/dotnet/standard/assembly/program"
        },
        {
            "source_path": "docs/framework/app-domains/resolve-assembly-loads.md",
            "redirect_url": "/dotnet/standard/assembly/resolve-loads"
        },
        {
            "source_path": "docs/framework/app-domains/set-assembly-attributes.md",
            "redirect_url": "/dotnet/standard/assembly/set-attributes"
        },
        {
            "source_path": "docs/framework/app-domains/strong-named-assemblies.md",
            "redirect_url": "/dotnet/standard/assembly/strong-named"
        },
        {
            "source_path": "docs/framework/app-domains/type-forwarding-in-the-common-language-runtime.md",
            "redirect_url": "/dotnet/standard/assembly/type-forwarding"
        },
        {
            "source_path": "docs/framework/common-client-technologies/client-application-services.md",
            "redirect_url": "https://docs.microsoft.com/previous-versions/visualstudio/visual-studio-2010/bb384297(v=vs.100)"
        },
        {
            "source_path": "docs/framework/common-client-technologies/client-application-services-overview.md",
            "redirect_url": "https://docs.microsoft.com/previous-versions/visualstudio/visual-studio-2010/bb384339(v%3dvs.100)"
        },
        {
            "source_path": "docs/framework/common-client-technologies/creating-the-game1-class.md",
            "redirect_url": "https://docs.microsoft.com/previous-versions/dotnet/netframework-4.0/ee248547(v=vs.100)"
        },
        {
            "source_path": "docs/framework/common-client-technologies/creating-the-gamepiece-class.md",
            "redirect_url": "https://docs.microsoft.com/previous-versions/dotnet/netframework-4.0/ee248546(v=vs.100)"
        },
        {
            "source_path": "docs/framework/common-client-technologies/creating-the-gamepiececollection-class.md",
            "redirect_url": "https://docs.microsoft.com/previous-versions/dotnet/netframework-4.0/ee248550(v=vs.100)"
        },
        {
            "source_path": "docs/framework/common-client-technologies/full-code-listings.md",
            "redirect_url": "https://docs.microsoft.com/previous-versions/dotnet/netframework-4.0/ee248551(v=vs.100)"
        },
        {
            "source_path": "docs/framework/common-client-technologies/how-to-configure-client-application-services.md",
            "redirect_url": "https://docs.microsoft.com/previous-versions/visualstudio/visual-studio-2010/bb384312(v%3dvs.100)"
        },
        {
            "source_path": "docs/framework/common-client-technologies/how-to-implement-user-login-with-client-application-services.md",
            "redirect_url": "https://docs.microsoft.com/previous-versions/visualstudio/visual-studio-2010/bb384313(v%3dvs.100)"
        },
        {
            "source_path": "docs/framework/common-client-technologies/index.md",
            "redirect_url": "/dotnet/framework/develop-client-apps"
        },
        {
            "source_path": "docs/framework/common-client-technologies/manipulations-and-inertia.md",
            "redirect_url": "https://docs.microsoft.com/previous-versions/dotnet/netframework-4.0/ee248545(v=vs.100)"
        },
        {
            "source_path": "docs/framework/common-client-technologies/manipulations-and-inertia-overview.md",
            "redirect_url": "https://docs.microsoft.com/previous-versions/dotnet/netframework-4.0/ee248549(v=vs.100)"
        },
        {
            "source_path": "docs/framework/common-client-technologies/use-manipulations-and-inertia-in-an-xna-application.md",
            "redirect_url": "https://docs.microsoft.com/previous-versions/dotnet/netframework-4.0/ee248548(v=vs.100)"
        },
        {
            "source_path": "docs/framework/common-client-technologies/walkthrough-using-client-application-services.md",
            "redirect_url": "https://docs.microsoft.com/previous-versions/visualstudio/visual-studio-2010/bb546195(v=vs.100)"
        },
        {
            "source_path": "docs/framework/configure-apps/file-schema/wcf/udpannoucementendpoint.md",
            "redirect_url": "/dotnet/framework/configure-apps/file-schema/wcf/udpannouncementendpoint",
            "redirect_document_id": true
        },
        {
            "source_path": "docs/framework/data/adonet/ef/language-reference/csdl-specification.md",
            "redirect_url": "/ef/ef6/modeling/designer/advanced/edmx/csdl-spec"
        },
        {
            "source_path": "docs/framework/data/adonet/ef/language-reference/csdl-ssdl-and-msl-specifications.md",
            "redirect_url": "/ef/ef6/modeling/designer/advanced/edmx/csdl-spec"
        },
        {
            "source_path": "docs/framework/data/adonet/ef/language-reference/msl-specification.md",
            "redirect_url": "/ef/ef6/modeling/designer/advanced/edmx/msl-spec"
        },
        {
            "source_path": "docs/framework/data/adonet/ef/language-reference/ssdl-specification.md",
            "redirect_url": "/ef/ef6/modeling/designer/advanced/edmx/ssdl-spec"
        },
        {
            "source_path": "docs/framework/data/adonet/sql/linq/linq-to-sql-with-tightly-coupled-client-server-applications.md",
            "redirect_url": "/previous-versions/dotnet/netframework-4.0/bb882676(v=vs.100)"
        },
        {
            "source_path": "docs/framework/data/wcf/writing-a-windows-store-app-that-consumes-an-odata-service.md",
            "redirect_url": "/dotnet/framework/data/wcf/"
        },
        {
            "source_path": "docs/framework/deployment/repair.md",
            "redirect_url": "/dotnet/framework/install/repair"
        },
        {
            "source_path": "docs/framework/deployment/windows/10.md",
            "redirect_url": "/dotnet/framework/install/on-windows-10"
        },
        {
            "source_path": "docs/framework/deployment/windows/7.md",
            "redirect_url": "/dotnet/framework/install/on-windows-7"
        },
        {
            "source_path": "docs/framework/deployment/windows/8.md",
            "redirect_url": "/dotnet/framework/install/on-windows-8"
        },
        {
            "source_path": "docs/framework/deployment/windows/index.md",
            "redirect_url": "/dotnet/framework/install/"
        },
        {
            "source_path": "docs/framework/deployment/windows/installing-dotnet-35-windows-10.md",
            "redirect_url": "/dotnet/framework/install/dotnet-35-windows-10"
        },
        {
            "source_path": "docs/framework/deployment/windows/vista.md",
            "redirect_url": "/dotnet/framework/install/on-windows-vista"
        },
        {
            "source_path": "docs/framework/deployment/windows/xp.md",
            "redirect_url": "/dotnet/framework/install/on-windows-xp"
        },
        {
            "source_path": "docs/framework/docker/aspnetmvc.md",
            "redirect_url": "/aspnet/mvc/overview/deployment/docker-aspnetmvc",
            "redirect_document_id": true
        },
        {
            "source_path": "docs/framework/docker/console.md",
            "redirect_url": "/dotnet/framework"
        },
        {
            "source_path": "docs/framework/docker/index.md",
            "redirect_url": "/dotnet/framework"
        },
        {
            "source_path": "docs/framework/install/net-framework-3-5-on-windows-8-plus.md",
            "redirect_url": "/dotnet/framework/install/dotnet-35-windows-10"
        },
        {
            "source_path": "docs/framework/interop/com-wrappers.md",
            "redirect_url": "/dotnet/standard/native-interop/com-wrappers",
            "redirect_document_id": true
        },
        {
            "source_path": "docs/framework/interop/com-callable-wrapper.md",
            "redirect_url": "/dotnet/standard/native-interop/com-callable-wrapper",
            "redirect_document_id": true
        },
        {
            "source_path": "docs/framework/interop/runtime-callable-wrapper.md",
            "redirect_url": "/dotnet/standard/native-interop/runtime-callable-wrapper",
            "redirect_document_id": true
        },
        {
            "source_path": "docs/framework/interop/applying-interop-attributes.md",
            "redirect_url": "/dotnet/standard/native-interop/apply-interop-attributes",
            "redirect_document_id": true
        },
        {
            "source_path": "docs/framework/interop/qualifying-net-types-for-interoperation.md",
            "redirect_url": "/dotnet/standard/native-interop/qualify-net-types-for-interoperation",
            "redirect_document_id": true
        },
        {
            "source_path": "docs/framework/migration-guide/application-compatibility-in-the-net-framework-4-5-1.md",
            "redirect_url": "/dotnet/framework/migration-guide/application-compatibility"
        },
        {
            "source_path": "docs/framework/migration-guide/application-compatibility-in-the-net-framework-4-5-2.md",
            "redirect_url": "/dotnet/framework/migration-guide/application-compatibility"
        },
        {
            "source_path": "docs/framework/migration-guide/application-compatibility-in-the-net-framework-4-5.md",
            "redirect_url": "/dotnet/framework/migration-guide/application-compatibility"
        },
        {
            "source_path": "docs/framework/migration-guide/application-compatibility-in-the-net-framework-4-6-1.md",
            "redirect_url": "/dotnet/framework/migration-guide/application-compatibility"
        },
        {
            "source_path": "docs/framework/migration-guide/application-compatibility-in-the-net-framework-4-6-2.md",
            "redirect_url": "/dotnet/framework/migration-guide/application-compatibility"
        },
        {
            "source_path": "docs/framework/migration-guide/application-compatibility-in-the-net-framework-4-6.md",
            "redirect_url": "/dotnet/framework/migration-guide/application-compatibility"
        },
        {
            "source_path": "docs/framework/migration-guide/application-compatibility-in-the-net-framework-4-7.md",
            "redirect_url": "/dotnet/framework/migration-guide/application-compatibility"
        },
        {
            "source_path": "docs/framework/migration-guide/migration-guide/mitigation-culture-and-asynchronous-operations.md",
            "redirect_url": "/dotnet/framework/migration-guide/retargeting/4.5.2-4.6"
        },
        {
            "source_path": "docs/framework/migration-guide/migration-guide/mitigation-culture-and-dispatcher-operations-in-wpf-apps.md",
            "redirect_url": "/dotnet/framework/migration-guide/retargeting/4.5.2-4.6"
        },
        {
            "source_path": "docs/framework/migration-guide/migration-guide/mitigation-default-authorizationcontext.md",
            "redirect_url": "/dotnet/framework/migration-guide/retargeting/4.5.2-4.6"
        },
        {
            "source_path": "docs/framework/migration-guide/migration-guide/mitigation-eventsource-writeevent-method-calls.md",
            "redirect_url": "/dotnet/framework/migration-guide/runtime/4.5-4.5.1"
        },
        {
            "source_path": "docs/framework/migration-guide/migration-guide/mitigation-grid-control.md",
            "redirect_url": "/dotnet/framework/migration-guide/retargeting/4.6.2-4.7"
        },
        {
            "source_path": "docs/framework/migration-guide/migration-guide/mitigation-horizontal-scrolling-and-virtualization.md",
            "redirect_url": "/dotnet/framework/migration-guide/runtime/4.6.1-4.6.2"
        },
        {
            "source_path": "docs/framework/migration-guide/migration-guide/mitigation-long-path-support.md",
            "redirect_url": "/dotnet/framework/migration-guide/retargeting/4.6.1-4.6.2"
        },
        {
            "source_path": "docs/framework/migration-guide/migration-guide/mitigation-memberdescriptor-equals.md",
            "redirect_url": "/dotnet/framework/migration-guide/retargeting/4.6.1-4.6.2"
        },
        {
            "source_path": "docs/framework/migration-guide/migration-guide/mitigation-minfreememorypercentagetoactiveservice-configuration-setting.md",
            "redirect_url": "/dotnet/framework/migration-guide/runtime/4.5-4.5.1"
        },
        {
            "source_path": "docs/framework/migration-guide/mitigation-claimsidentity-constructor.md",
            "redirect_url": "/dotnet/framework/migration-guide//retargeting/4.6.1-4.6.2"
        },
        {
            "source_path": "docs/framework/migration-guide/mitigation-cspparameters-parentwindowhandle-expects-an-hwnd.md",
            "redirect_url": "/dotnet/framework/migration-guide/retargeting/4.6.2-4.7"
        },
        {
            "source_path": "docs/framework/migration-guide/net-compatibility-diagnostics.md",
            "redirect_url": "/dotnet/framework/migration-guide/application-compatibility"
        },
        {
            "source_path": "docs/framework/migration-guide/release-keys-and-os-versions.md",
            "redirect_url": "/dotnet/framework/migration-guide/how-to-determine-which-versions-are-installed"
        },
        {
            "source_path": "docs/framework/migration-guide/retargeting-changes-in-the-net-framework-4-5-1.md",
            "redirect_url": "/dotnet/framework/migration-guide/retargeting/index"
        },
        {
            "source_path": "docs/framework/migration-guide/retargeting-changes-in-the-net-framework-4-5-2.md",
            "redirect_url": "/dotnet/framework/migration-guide/retargeting/index"
        },
        {
            "source_path": "docs/framework/migration-guide/retargeting-changes-in-the-net-framework-4-6-1.md",
            "redirect_url": "/dotnet/framework/migration-guide/retargeting/index"
        },
        {
            "source_path": "docs/framework/migration-guide/retargeting-changes-in-the-net-framework-4-6-2.md",
            "redirect_url": "/dotnet/framework/migration-guide/retargeting/index"
        },
        {
            "source_path": "docs/framework/migration-guide/retargeting-changes-in-the-net-framework-4-6.md",
            "redirect_url": "/dotnet/framework/migration-guide/retargeting/index"
        },
        {
            "source_path": "docs/framework/migration-guide/retargeting-changes-in-the-net-framework-4-7.md",
            "redirect_url": "/dotnet/framework/migration-guide/retargeting/index"
        },
        {
            "source_path": "docs/framework/migration-guide/runtime-changes-in-the-net-framework-4-5-1.md",
            "redirect_url": "/dotnet/framework/migration-guide/runtime/index"
        },
        {
            "source_path": "docs/framework/migration-guide/runtime-changes-in-the-net-framework-4-5-2.md",
            "redirect_url": "/dotnet/framework/migration-guide/runtime/index"
        },
        {
            "source_path": "docs/framework/migration-guide/runtime-changes-in-the-net-framework-4-6-1.md",
            "redirect_url": "/dotnet/framework/migration-guide/runtime/index"
        },
        {
            "source_path": "docs/framework/migration-guide/runtime-changes-in-the-net-framework-4-6-2.md",
            "redirect_url": "/dotnet/framework/migration-guide/runtime/index"
        },
        {
            "source_path": "docs/framework/migration-guide/runtime-changes-in-the-net-framework-4-6.md",
            "redirect_url": "/dotnet/framework/migration-guide/runtime/index"
        },
        {
            "source_path": "docs/framework/migration-guide/runtime-changes-in-the-net-framework-4-7.md",
            "redirect_url": "/dotnet/framework/migration-guide/runtime/index"
        },
        {
            "source_path": "docs/framework/misc/binding.md",
            "redirect_url": "/dotnet/framework/configure-apps/file-schema/wcf/bindings"
        },
        {
            "source_path": "docs/framework/security/json-web-token-handler-api-reference.md",
            "redirect_url": "https://github.com/AzureAD/azure-activedirectory-identitymodel-extensions-for-dotnet/wiki"
        },
        {
            "source_path": "docs/framework/unmanaged-api/cor-prf-allowable-after-attach-bitmask.md",
            "redirect_url": "/dotnet/framework/unmanaged-api/profiling/cor-prf-monitor-enumeration"
        },
        {
            "source_path": "docs/framework/wcf/diagnostics/etw/monitoring-service-operation-failures.md",
            "redirect_url": "/previous-versions/dotnet/netframework-4.0/ff468239(v=vs.100)"
        },
        {
            "source_path": "docs/framework/wcf/extending/extending-wcf.md",
            "redirect_url": "/dotnet/framework/wcf/extending/index",
            "redirect_document_id": true
        },
        {
            "source_path": "docs/framework/wcf/feature-details/accessing-identity-information-inside-a-workflow-service.md",
            "redirect_url": "/previous-versions/dotnet/netframework-4.0/ff452450(v=vs.100)"
        },
        {
            "source_path": "docs/framework/wcf/feature-details/accessing-operationcontext-from-a-workflow-service.md",
            "redirect_url": "/previous-versions/dotnet/netframework-4.0/ff452697(v=vs.100)"
        },
        {
            "source_path": "docs/framework/wcf/feature-details/content-based-correlation.md",
            "redirect_url": "/previous-versions/dotnet/netframework-4.0/ee358755(v=vs.100)"
        },
        {
            "source_path": "docs/framework/wcf/feature-details/context-exchange-correlation.md",
            "redirect_url": "/previous-versions/dotnet/netframework-4.0/ee358724(v=vs.100)"
        },
        {
            "source_path": "docs/framework/wcf/feature-details/how-to-create-a-workflow-service-that-calls-another-workflow-service.md",
            "redirect_url": "/previous-versions/dotnet/netframework-4.0/ff729672(v=vs.100)"
        },
        {
            "source_path": "docs/framework/wcf/feature-details/how-to-host-a-non-service-workflow-in-iis.md",
            "redirect_url": "/previous-versions/dotnet/netframework-4.0/ff729688(v=vs.100)"
        },
        {
            "source_path": "docs/framework/wcf/feature-details/migrate-asp-net-web-service-client-to-wcf.md",
            "redirect_url": "/dotnet/framework/wcf/feature-details/adopting-wcf"
        },
        {
            "source_path": "docs/framework/wcf/feature-details/migrate-asp-net-web-service-to-wcf.md",
            "redirect_url": "/dotnet/framework/wcf/feature-details/adopting-wcf"
        },
        {
            "source_path": "docs/framework/wcf/samples/advanced-error-handling.md",
            "redirect_url": "/previous-versions/dotnet/netframework-4.0/ee667251(v=vs.100)"
        },
        {
            "source_path": "docs/framework/wcf/samples/advanced-filters.md",
            "redirect_url": "/previous-versions/dotnet/netframework-4.0/ee667249(v=vs.100)"
        },
        {
            "source_path": "docs/framework/wcf/samples/advanced-format-selection.md",
            "redirect_url": "/previous-versions/dotnet/netframework-4.0/ee662965(v=vs.100)"
        },
        {
            "source_path": "docs/framework/wcf/samples/aspnetrouteintegration.md",
            "redirect_url": "/previous-versions/dotnet/netframework-4.0/ee662952(v=vs.100)"
        },
        {
            "source_path": "docs/framework/wcf/samples/asynchronous-find-sample.md",
            "redirect_url": "/previous-versions/dotnet/netframework-4.0/dd483344(v=vs.100)"
        },
        {
            "source_path": "docs/framework/wcf/samples/automatic-format-selection.md",
            "redirect_url": "/previous-versions/dotnet/netframework-4.0/ee662964(v=vs.100)"
        },
        {
            "source_path": "docs/framework/wcf/samples/avoiding-problems-with-the-using-statement.md",
            "redirect_url": "/dotnet/framework/wcf/samples/use-close-abort-release-wcf-client-resources",
            "redirect_document_id": true
        },
        {
            "source_path": "docs/framework/wcf/samples/basic-resource-service.md",
            "redirect_url": "/previous-versions/dotnet/netframework-4.0/ee662954(v=vs.100)"
        },
        {
            "source_path": "docs/framework/wcf/samples/bridging-and-error-handling.md",
            "redirect_url": "/previous-versions/dotnet/netframework-4.0/ee667246(v=vs.100)"
        },
        {
            "source_path": "docs/framework/wcf/samples/bytestream-encoder.md",
            "redirect_url": "/previous-versions/dotnet/netframework-4.0/ee960169(v=vs.100)"
        },
        {
            "source_path": "docs/framework/wcf/samples/conditional-get-and-put.md",
            "redirect_url": "/previous-versions/dotnet/netframework-4.0/ee818665(v=vs.100)"
        },
        {
            "source_path": "docs/framework/wcf/samples/configuration-based-activation.md",
            "redirect_url": "/previous-versions/dotnet/netframework-4.0/dd807499(v%3dvs.100)"
        },
        {
            "source_path": "docs/framework/wcf/samples/custom-demux.md",
            "redirect_url": "/previous-versions/dotnet/netframework-4.0/ms752265(v%3dvs.100)"
        },
        {
            "source_path": "docs/framework/wcf/samples/customdiscoverymetadata.md",
            "redirect_url": "/previous-versions/dotnet/netframework-4.0/dd764464(v%3dvs.100)"
        },
        {
            "source_path": "docs/framework/wcf/samples/discover-a-service-with-unique-listen-uri-mode-sample.md",
            "redirect_url": "/previous-versions/dotnet/netframework-4.0/ee530015(v%3dvs.100)"
        },
        {
            "source_path": "docs/framework/wcf/samples/discovery-binding-element-sample.md",
            "redirect_url": "/previous-versions/dotnet/netframework-4.0/dd807387(v%3dvs.100)"
        },
        {
            "source_path": "docs/framework/wcf/samples/discovery-extensibility.md",
            "redirect_url": "/previous-versions/dotnet/netframework-4.0/dd807503(v%3dvs.100)"
        },
        {
            "source_path": "docs/framework/wcf/samples/discovery-proxy-sample.md",
            "redirect_url": "/previous-versions/dotnet/netframework-4.0/dd807497(v%3dvs.100)"
        },
        {
            "source_path": "docs/framework/wcf/samples/dynamic-reconfiguration.md",
            "redirect_url": "/previous-versions/dotnet/netframework-4.0/ee667250(v%3dvs.100)"
        },
        {
            "source_path": "docs/framework/wcf/samples/form-post.md",
            "redirect_url": "/previous-versions/dotnet/netframework-4.0/ee818241(v%3dvs.100)"
        },
        {
            "source_path": "docs/framework/wcf/samples/hierarchical-configuration-model.md",
            "redirect_url": "/previous-versions/dotnet/netframework-4.0/ee663221(v%3dvs.100)"
        },
        {
            "source_path": "docs/framework/wcf/samples/http-acknowledgement-channel.md",
            "redirect_url": "/previous-versions/dotnet/netframework-4.0/ee960152(v%3dvs.100)"
        },
        {
            "source_path": "docs/framework/wcf/samples/receivecontext-enabled-wcf-channels.md",
            "redirect_url": "/previous-versions/dotnet/netframework-4.0/ee534020(v%3dvs.100)"
        },
        {
            "source_path": "docs/framework/wcf/samples/transacted-batching.md",
            "redirect_url": "/previous-versions/dotnet/netframework-4.0/aa395219(v%3dvs.100)"
        },
        {
            "source_path": "docs/framework/wcf/samples/web-extensibility.md",
            "redirect_url": "/previous-versions/dotnet/netframework-4.0/ee818234(v%3dvs.100)"
        },
        {
            "source_path": "docs/framework/wcf/windows-communication-foundation.md",
            "redirect_url": "/dotnet/framework/wcf/index"
        },
        {
            "source_path": "docs/framework/whats-new/whats-new.md",
            "redirect_url": "/dotnet/framework/whats-new/index",
            "redirect_document_id": true
        },
        {
            "source_path": "docs/framework/windows-workflow-foundation/activity-localization.md",
            "redirect_url": "/previous-versions/dotnet/netframework-4.0/ee829486(v=vs.100)"
        },
        {
            "source_path": "docs/framework/windows-workflow-foundation/determining-workflow-execution-duration-using-tracing.md",
            "redirect_url": "/previous-versions/dotnet/netframework-4.0/ff462013(v%3dvs.100)"
        },
        {
            "source_path": "docs/framework/windows-workflow-foundation/projects-targeting-dotnet-in-vs.md",
            "redirect_url": "/previous-versions/dotnet/netframework-4.0/ff729671(v%3dvs.100)"
        },
        {
            "source_path": "docs/framework/windows-workflow-foundation/samples/absolute-delay.md",
            "redirect_url": "/previous-versions/dotnet/netframework-4.0/ff522352(v%3dvs.100)"
        },
        {
            "source_path": "docs/framework/windows-workflow-foundation/samples/activity-relationships-validation.md",
            "redirect_url": "/previous-versions/dotnet/netframework-4.0/ee622980(v%3dvs.100)"
        },
        {
            "source_path": "docs/framework/windows-workflow-foundation/samples/advanced-policy.md",
            "redirect_url": "/previous-versions/dotnet/netframework-4.0/ee960219(v%3dvs.100)"
        },
        {
            "source_path": "docs/framework/windows-workflow-foundation/samples/auto-confirm-pattern.md",
            "redirect_url": "/previous-versions/dotnet/netframework-4.0/dd744849(v%3dvs.100)"
        },
        {
            "source_path": "docs/framework/windows-workflow-foundation/samples/basic-activity-composition.md",
            "redirect_url": "/previous-versions/dotnet/netframework-4.0/dd759028(v%3dvs.100)"
        },
        {
            "source_path": "docs/framework/windows-workflow-foundation/samples/basic-transactionscope.md",
            "redirect_url": "/previous-versions/dotnet/netframework-4.0/dd807498(v%3dvs.100)"
        },
        {
            "source_path": "docs/framework/windows-workflow-foundation/samples/basic-usage-of-sendparameters-and-receiveparameters-activities.md",
            "redirect_url": "/previous-versions/dotnet/netframework-4.0/dd807376(v%3dvs.100)"
        },
        {
            "source_path": "docs/framework/windows-workflow-foundation/samples/basic-validation.md",
            "redirect_url": "/previous-versions/dotnet/netframework-4.0/dd759026(v%3dvs.100)"
        },
        {
            "source_path": "docs/framework/windows-workflow-foundation/samples/basic-xaml-only-service.md",
            "redirect_url": "/previous-versions/dotnet/netframework-4.0/dd807390(v%3dvs.100)"
        },
        {
            "source_path": "docs/framework/windows-workflow-foundation/samples/bookmarks.md",
            "redirect_url": "/previous-versions/dotnet/netframework-4.0/dd744843(v%3dvs.100)"
        },
        {
            "source_path": "docs/framework/windows-workflow-foundation/samples/buffered-receive.md",
            "redirect_url": "/previous-versions/dotnet/netframework-4.0/ee834509(v%3dvs.100)"
        },
        {
            "source_path": "docs/framework/windows-workflow-foundation/samples/built-in-configuration.md",
            "redirect_url": "/previous-versions/dotnet/netframework-4.0/ee622978(v%3dvs.100)"
        },
        {
            "source_path": "docs/framework/windows-workflow-foundation/samples/cancellation-handler-on-compensable-activity.md",
            "redirect_url": "/previous-versions/dotnet/netframework-4.0/dd807518(v%3dvs.100)"
        },
        {
            "source_path": "docs/framework/windows-workflow-foundation/samples/channel-caching-with-send.md",
            "redirect_url": "/previous-versions/dotnet/netframework-4.0/ee834525(v%3dvs.100)"
        },
        {
            "source_path": "docs/framework/windows-workflow-foundation/samples/commentout-activity.md",
            "redirect_url": "/previous-versions/dotnet/netframework-4.0/ee661651(v%3dvs.100)"
        },
        {
            "source_path": "docs/framework/windows-workflow-foundation/samples/compensable-activity-sample.md",
            "redirect_url": "/previous-versions/dotnet/netframework-4.0/dd483327(v%3dvs.100)"
        },
        {
            "source_path": "docs/framework/windows-workflow-foundation/samples/compensation-samples.md",
            "redirect_url": "/previous-versions/dotnet/netframework-4.0/dd483320(v%3dvs.100)"
        },
        {
            "source_path": "docs/framework/windows-workflow-foundation/samples/composite.md",
            "redirect_url": "/previous-versions/dotnet/netframework-4.0/dd759022(v%3dvs.100)"
        },
        {
            "source_path": "docs/framework/windows-workflow-foundation/samples/conditioned-activity-group.md",
            "redirect_url": "/previous-versions/dotnet/netframework-4.0/ee960226(v%3dvs.100)"
        },
        {
            "source_path": "docs/framework/windows-workflow-foundation/samples/confirmation.md",
            "redirect_url": "/previous-versions/dotnet/netframework-4.0/dd807507(v%3dvs.100)"
        },
        {
            "source_path": "docs/framework/windows-workflow-foundation/samples/constraint-types.md",
            "redirect_url": "/previous-versions/dotnet/netframework-4.0/dd759025(v%3dvs.100)"
        },
        {
            "source_path": "docs/framework/windows-workflow-foundation/samples/content-based-correlation.md",
            "redirect_url": "/previous-versions/dotnet/netframework-4.0/dd807508(v%3dvs.100)"
        },
        {
            "source_path": "docs/framework/windows-workflow-foundation/samples/correlated-calculator.md",
            "redirect_url": "/previous-versions/dotnet/netframework-4.0/dd807391(v%3dvs.100)"
        },
        {
            "source_path": "docs/framework/windows-workflow-foundation/samples/custom-activity-to-switch-on-a-range-of-values.md",
            "redirect_url": "/previous-versions/dotnet/netframework-4.0/dd797581(v%3dvs.100)"
        },
        {
            "source_path": "docs/framework/windows-workflow-foundation/samples/custom-compensation-sample.md",
            "redirect_url": "/previous-versions/dotnet/netframework-4.0/dd483319(v%3dvs.100)"
        },
        {
            "source_path": "docs/framework/windows-workflow-foundation/samples/durable-delay-in-xamlx.md",
            "redirect_url": "/previous-versions/dotnet/netframework-4.0/ee834527(v%3dvs.100)"
        },
        {
            "source_path": "docs/framework/windows-workflow-foundation/samples/durable-delay.md",
            "redirect_url": "/previous-versions/dotnet/netframework-4.0/dd807379(v%3dvs.100)"
        },
        {
            "source_path": "docs/framework/windows-workflow-foundation/samples/durable-duplex.md",
            "redirect_url": "/previous-versions/dotnet/netframework-4.0/ee662960(v%3dvs.100)"
        },
        {
            "source_path": "docs/framework/windows-workflow-foundation/samples/dynamic-arguments.md",
            "redirect_url": "/previous-versions/dotnet/netframework-4.0/ee663219(v%3dvs.100)"
        },
        {
            "source_path": "docs/framework/windows-workflow-foundation/samples/dynamicactivity-creation.md",
            "redirect_url": "/previous-versions/dotnet/netframework-4.0/dd807392(v%3dvs.100)"
        },
        {
            "source_path": "docs/framework/windows-workflow-foundation/samples/emulating-breaking-in-a-while-activity.md",
            "redirect_url": "/previous-versions/dotnet/netframework-4.0/dd807393(v%3dvs.100)"
        },
        {
            "source_path": "docs/framework/windows-workflow-foundation/samples/entity-activities.md",
            "redirect_url": "/previous-versions/dotnet/netframework-4.0/ee622984(v%3dvs.100)"
        },
        {
            "source_path": "docs/framework/windows-workflow-foundation/samples/execute-a-workflow-in-an-imperative-transactionscope.md",
            "redirect_url": "/previous-versions/dotnet/netframework-4.0/dd759027(v%3dvs.100)"
        },
        {
            "source_path": "docs/framework/windows-workflow-foundation/samples/execution-properties.md",
            "redirect_url": "/previous-versions/dotnet/netframework-4.0/dd744845(v%3dvs.100)"
        },
        {
            "source_path": "docs/framework/windows-workflow-foundation/samples/exposing-and-invoking-activityactions.md",
            "redirect_url": "/previous-versions/dotnet/netframework-4.0/dd759023(v%3dvs.100)"
        },
        {
            "source_path": "docs/framework/windows-workflow-foundation/samples/expressions.md",
            "redirect_url": "/previous-versions/dotnet/netframework-4.0/dd699761(v%3dvs.100)"
        },
        {
            "source_path": "docs/framework/windows-workflow-foundation/samples/external-activity-validation.md",
            "redirect_url": "/previous-versions/dotnet/netframework-4.0/ee663223(v%3dvs.100)"
        },
        {
            "source_path": "docs/framework/windows-workflow-foundation/samples/extract-wf-data-using-tracking.md",
            "redirect_url": "/previous-versions/dotnet/netframework-4.0/ee662966(v%3dvs.100)"
        },
        {
            "source_path": "docs/framework/windows-workflow-foundation/samples/for-activity.md",
            "redirect_url": "/previous-versions/dotnet/netframework-4.0/dd758796(v%3dvs.100)"
        },
        {
            "source_path": "docs/framework/windows-workflow-foundation/samples/formatting-messages-in-workflow-services.md",
            "redirect_url": "/previous-versions/dotnet/netframework-4.0/dd807506(v%3dvs.100)"
        },
        {
            "source_path": "docs/framework/windows-workflow-foundation/samples/getting-started-writing-a-custom-activity.md",
            "redirect_url": "/previous-versions/dotnet/netframework-4.0/dd744847(v%3dvs.100)"
        },
        {
            "source_path": "docs/framework/windows-workflow-foundation/samples/hello-world-custom-activity.md",
            "redirect_url": "/previous-versions/dotnet/netframework-4.0/ee624142(v%3dvs.100)"
        },
        {
            "source_path": "docs/framework/windows-workflow-foundation/samples/ifelse-with-rules.md",
            "redirect_url": "/previous-versions/dotnet/netframework-4.0/ee960224(v%3dvs.100)"
        },
        {
            "source_path": "docs/framework/windows-workflow-foundation/samples/interop-with-3-5-rule-set.md",
            "redirect_url": "/previous-versions/dotnet/netframework-4.0/ee829487(v%3dvs.100)"
        },
        {
            "source_path": "docs/framework/windows-workflow-foundation/samples/invokemethod.md",
            "redirect_url": "/previous-versions/dotnet/netframework-4.0/ee622976(v%3dvs.100)"
        },
        {
            "source_path": "docs/framework/windows-workflow-foundation/samples/linq-to-objects-activity.md",
            "redirect_url": "/previous-versions/dotnet/netframework-4.0/dd797580(v%3dvs.100)"
        },
        {
            "source_path": "docs/framework/windows-workflow-foundation/samples/linq-to-sql-sample.md",
            "redirect_url": "/previous-versions/dotnet/netframework-4.0/dd797582(v%3dvs.100)"
        },
        {
            "source_path": "docs/framework/windows-workflow-foundation/samples/metadata-store-programmability.md",
            "redirect_url": "/previous-versions/dotnet/netframework-4.0/dd807501(v%3dvs.100)"
        },
        {
            "source_path": "docs/framework/windows-workflow-foundation/samples/migration.md",
            "redirect_url": "/previous-versions/dotnet/netframework-4.0/dd699764(v%3dvs.100)"
        },
        {
            "source_path": "docs/framework/windows-workflow-foundation/samples/nesting-of-transactionscope-within-a-service.md",
            "redirect_url": "/previous-versions/dotnet/netframework-4.0/ee834526(v%3dvs.100)"
        },
        {
            "source_path": "docs/framework/windows-workflow-foundation/samples/nopersistscope-activity.md",
            "redirect_url": "/previous-versions/dotnet/netframework-4.0/dd807512(v%3dvs.100)"
        },
        {
            "source_path": "docs/framework/windows-workflow-foundation/samples/operationscope.md",
            "redirect_url": "/previous-versions/dotnet/netframework-4.0/ee662961(v%3dvs.100)"
        },
        {
            "source_path": "docs/framework/windows-workflow-foundation/samples/order-processing-with-policy.md",
            "redirect_url": "/previous-versions/dotnet/netframework-4.0/ee960217(v%3dvs.100)"
        },
        {
            "source_path": "docs/framework/windows-workflow-foundation/samples/overloadgroups.md",
            "redirect_url": "/previous-versions/dotnet/netframework-4.0/dd759029(v%3dvs.100)"
        },
        {
            "source_path": "docs/framework/windows-workflow-foundation/samples/persistence.md",
            "redirect_url": "/previous-versions/dotnet/netframework-4.0/dd699769(v%3dvs.100)"
        },
        {
            "source_path": "docs/framework/windows-workflow-foundation/samples/persisting-a-workflow-application.md",
            "redirect_url": "/previous-versions/dotnet/netframework-4.0/dd807516(v%3dvs.100)"
        },
        {
            "source_path": "docs/framework/windows-workflow-foundation/samples/policy-activity-in-net-framework-4-5.md",
            "redirect_url": "/previous-versions/dotnet/netframework-4.0/dd797584(v%3dvs.100)"
        },
        {
            "source_path": "docs/framework/windows-workflow-foundation/samples/property-grid-extensibliity.md",
            "redirect_url": "/dotnet/framework/windows-workflow-foundation/samples/property-grid-extensibility",
            "redirect_document_id": true
        },
        {
            "source_path": "docs/framework/windows-workflow-foundation/samples/property-promotion-activity.md",
            "redirect_url": "/previous-versions/dotnet/netframework-4.0/ff642473(v%3dvs.100)"
        },
        {
            "source_path": "docs/framework/windows-workflow-foundation/samples/rangeenumeration-activity.md",
            "redirect_url": "/previous-versions/dotnet/netframework-4.0/dd797588(v%3dvs.100)"
        },
        {
            "source_path": "docs/framework/windows-workflow-foundation/samples/regular-expression-activities.md",
            "redirect_url": "/previous-versions/dotnet/netframework-4.0/dd797587(v%3dvs.100)"
        },
        {
            "source_path": "docs/framework/windows-workflow-foundation/samples/rules-samples.md",
            "redirect_url": "/previous-versions/dotnet/netframework-4.0/ee960227(v%3dvs.100)"
        },
        {
            "source_path": "docs/framework/windows-workflow-foundation/samples/securing-workflow-services.md",
            "redirect_url": "/previous-versions/dotnet/netframework-4.0/ee943756(v%3dvs.100)"
        },
        {
            "source_path": "docs/framework/windows-workflow-foundation/samples/sending-and-handling-faults.md",
            "redirect_url": "/previous-versions/dotnet/netframework-4.0/dd807385(v%3dvs.100)"
        },
        {
            "source_path": "docs/framework/windows-workflow-foundation/samples/services.md",
            "redirect_url": "/previous-versions/dotnet/netframework-4.0/dd699765(v%3dvs.100)"
        },
        {
            "source_path": "docs/framework/windows-workflow-foundation/samples/simple-policy.md",
            "redirect_url": "/previous-versions/dotnet/netframework-4.0/ee960218(v%3dvs.100)"
        },
        {
            "source_path": "docs/framework/windows-workflow-foundation/samples/sqlstoreextensibility.md",
            "redirect_url": "/previous-versions/dotnet/netframework-4.0/ee622979(v%3dvs.100)"
        },
        {
            "source_path": "docs/framework/windows-workflow-foundation/samples/statemachine-scenario-using-a-combination-of-flowchart-and-pick.md",
            "redirect_url": "/previous-versions/dotnet/netframework-4.0/dd807384(v%3dvs.100)"
        },
        {
            "source_path": "docs/framework/windows-workflow-foundation/samples/suppress-transaction-scope.md",
            "redirect_url": "/previous-versions/dotnet/netframework-4.0/ee656552(v%3dvs.100)"
        },
        {
            "source_path": "docs/framework/windows-workflow-foundation/samples/toolbox-service.md",
            "redirect_url": "/previous-versions/dotnet/netframework-4.0/ee834520(v%3dvs.100)"
        },
        {
            "source_path": "docs/framework/windows-workflow-foundation/samples/tracking-using-a-text-file.md",
            "redirect_url": "/previous-versions/dotnet/netframework-4.0/ee667247(v%3dvs.100)"
        },
        {
            "source_path": "docs/framework/windows-workflow-foundation/samples/transacted-queues.md",
            "redirect_url": "/previous-versions/dotnet/netframework-4.0/ee835855(v%3dvs.100)"
        },
        {
            "source_path": "docs/framework/windows-workflow-foundation/samples/transaction-convoy-scope.md",
            "redirect_url": "/previous-versions/dotnet/netframework-4.0/dd744846(v%3dvs.100)"
        },
        {
            "source_path": "docs/framework/windows-workflow-foundation/samples/transaction-rollback.md",
            "redirect_url": "/previous-versions/dotnet/netframework-4.0/ee656553(v%3dvs.100)"
        },
        {
            "source_path": "docs/framework/windows-workflow-foundation/samples/transactions.md",
            "redirect_url": "/previous-versions/dotnet/netframework-4.0/dd699763(v%3dvs.100)"
        },
        {
            "source_path": "docs/framework/windows-workflow-foundation/samples/usage-of-the-switch-activity-with-custom-types.md",
            "redirect_url": "/previous-versions/dotnet/netframework-4.0/ee624141(v%3dvs.100)"
        },
        {
            "source_path": "docs/framework/windows-workflow-foundation/samples/use-of-transactedreceivescope.md",
            "redirect_url": "/previous-versions/dotnet/netframework-4.0/dd764465(v%3dvs.100)"
        },
        {
            "source_path": "docs/framework/windows-workflow-foundation/samples/using-a-net-3-0-or-net-3-5-activity-in-a-net-4-5-workflow.md",
            "redirect_url": "/previous-versions/dotnet/netframework-4.0/dd807505(v%3dvs.100)"
        },
        {
            "source_path": "docs/framework/windows-workflow-foundation/samples/using-asyncoperationcontext-in-an-activity-sample.md",
            "redirect_url": "/previous-versions/dotnet/netframework-4.0/dd483304(v%3dvs.100)"
        },
        {
            "source_path": "docs/framework/windows-workflow-foundation/samples/using-cancellationscope.md",
            "redirect_url": "/previous-versions/dotnet/netframework-4.0/dd807382(v%3dvs.100)"
        },
        {
            "source_path": "docs/framework/windows-workflow-foundation/samples/using-collection-activities.md",
            "redirect_url": "/previous-versions/dotnet/netframework-4.0/dd807394(v%3dvs.100)"
        },
        {
            "source_path": "docs/framework/windows-workflow-foundation/samples/using-interop-with-external-data-exchange.md",
            "redirect_url": "/previous-versions/dotnet/netframework-4.0/ee960220(v%3dvs.100)"
        },
        {
            "source_path": "docs/framework/windows-workflow-foundation/samples/using-procedural-activities.md",
            "redirect_url": "/previous-versions/dotnet/netframework-4.0/dd807377(v%3dvs.100)"
        },
        {
            "source_path": "docs/framework/windows-workflow-foundation/samples/using-the-invokemethod-activity.md",
            "redirect_url": "/dotnet/framework/windows-workflow-foundation/samples/built-in-activities"
        },
        {
            "source_path": "docs/framework/windows-workflow-foundation/samples/using-the-invokepowershell-activity.md",
            "redirect_url": "/previous-versions/dotnet/netframework-4.0/dd797586(v%3dvs.100)"
        },
        {
            "source_path": "docs/framework/windows-workflow-foundation/samples/using-the-workflowinvoker-class.md",
            "redirect_url": "/previous-versions/dotnet/netframework-4.0/dd807496(v%3dvs.100)"
        },
        {
            "source_path": "docs/framework/windows-workflow-foundation/samples/using-variables-with-dotnet-ruleset.md",
            "redirect_url": "/previous-versions/dotnet/netframework-4.0/dd807380(v%3dvs.100)"
        },
        {
            "source_path": "docs/framework/windows-workflow-foundation/samples/validation.md",
            "redirect_url": "/previous-versions/dotnet/netframework-4.0/ee622981(v%3dvs.100)"
        },
        {
            "source_path": "docs/framework/windows-workflow-foundation/samples/wait-for-input-activity.md",
            "redirect_url": "/previous-versions/dotnet/netframework-4.0/ee620806(v%3dvs.100)"
        },
        {
            "source_path": "docs/framework/windows-workflow-foundation/samples/workflow-management-endpoint-sample.md",
            "redirect_url": "/previous-versions/dotnet/netframework-4.0/dd807500(v%3dvs.100)"
        },
        {
            "source_path": "docs/framework/windows-workflow-foundation/samples/workflowapplication-readline-host.md",
            "redirect_url": "/previous-versions/dotnet/netframework-4.0/dd764467(v%3dvs.100)"
        },
        {
            "source_path": "docs/framework/windows-workflow-foundation/samples/xaml-activation.md",
            "redirect_url": "/previous-versions/dotnet/netframework-4.0/ee960215(v%3dvs.100)"
        },
        {
            "source_path": "docs/framework/windows-workflow-foundation/using-the-interop-activity-in-a-net-framework-4-workflow.md",
            "redirect_url": "/previous-versions/dotnet/netframework-4.0/ee264174(v%3dvs.100)"
        },
        {
            "source_path": "docs/framework/winforms/controls/walkthrough-authoring-a-composite-control-with-visual-basic.md",
            "redirect_url": "/dotnet/framework/winforms/controls/walkthrough-authoring-a-composite-control-with-visual-csharp"
        },
        {
            "source_path": "docs/framework/winforms/controls/walkthrough-inheriting-from-a-windows-forms-control-with-visual-basic.md",
            "redirect_url": "/dotnet/framework/winforms/controls/walkthrough-inheriting-from-a-windows-forms-control-with-visual-csharp"
        },
        {
            "source_path": "docs/framework/winforms/controls/how-to-arrange-controls-with-snaplines-and-the-grid-in-windows-forms.md",
            "redirect_url": "/dotnet/framework/winforms/controls/walkthrough-arranging-controls-on-windows-forms-using-snaplines"
        },
        {
            "source_path": "docs/framework/winforms/controls/how-to-copy-controls-between-windows-forms.md",
            "redirect_url": "/dotnet/framework/winforms/controls/how-to-align-multiple-controls-on-windows-forms"
        },
        {
            "source_path": "docs/framework/winforms/controls/arranging-controls-on-windows-forms.md",
            "redirect_url": "/dotnet/framework/winforms/controls/how-to-align-multiple-controls-on-windows-forms"
        },
        {
            "source_path": "docs/framework/winforms/disable-dpi-awareness-visual-studio.md",
            "redirect_url": "/visualstudio/designers/disable-dpi-awareness"
        },
        {
            "source_path": "docs/framework/winforms/advanced/copy--paste-an-elementhost-control-into-forms.md",
            "redirect_url": "/previous-versions/visualstudio/visual-studio-2010/bb384315(v=vs.100)"
        },
        {
            "source_path": "docs/framework/winforms/advanced/walkthrough-changing-properties-of-a-hosted-wpf-element-at-design-time.md",
            "redirect_url": "/previous-versions/visualstudio/visual-studio-2010/bb384330(v=vs.100)"
        },
        {
            "source_path": "docs/framework/winforms/controls/how-to-create-access-keys-for-windows-forms-controls-using-the-designer.md",
            "redirect_url": "/dotnet/framework/winforms/controls/how-to-create-access-keys-for-windows-forms-controls",
            "redirect_document_id": false
        },
        {
            "source_path": "docs/framework/winforms/controls/how-to-set-the-text-displayed-by-a-windows-forms-control-using-the-designer.md",
            "redirect_url": "/dotnet/framework/winforms/controls/how-to-set-the-text-displayed-by-a-windows-forms-control",
            "redirect_document_id": false
        },
        {
            "source_path": "docs/framework/winforms/controls/how-to-set-the-image-displayed-by-a-windows-forms-control-using-the-designer.md",
            "redirect_url": "/dotnet/framework/winforms/controls/how-to-set-the-image-displayed-by-a-windows-forms-control",
            "redirect_document_id": false
        },
        {
            "source_path": "docs/framework/winforms/controls/99f6e876-3f7f-4139-9063-e36587c95b02.md",
            "redirect_url": "/dotnet/framework/winforms/controls/create-a-master-detail-form-using-two-datagridviews",
            "redirect_document_id": true
        },
        {
            "source_path": "docs/framework/winforms/controls/c5fa29e8-47f7-4691-829b-0e697a691f36.md",
            "redirect_url": "/dotnet/framework/winforms/controls/creating-a-master-detail-form-using-two-datagridviews",
            "redirect_document_id": true
        },
        {
            "source_path": "docs/framework/wpf/controls/datepicker-syles-and-templates.md",
            "redirect_url": "/dotnet/framework/wpf/controls/datepicker-styles-and-templates",
            "redirect_document_id": true
        },
        {
            "source_path": "docs/framework/wpf/controls/passwordbox-syles-and-templates.md",
            "redirect_url": "/dotnet/framework/wpf/controls/passwordbox-styles-and-templates",
            "redirect_document_id": true
        },
        {
            "source_path": "docs/framework/wpf/controls/repeatbutton-syles-and-templates.md",
            "redirect_url": "/dotnet/framework/wpf/controls/repeatbutton-styles-and-templates",
            "redirect_document_id": true
        },
        {
            "source_path": "docs/framework/wpf/controls/thumb-syles-and-templates.md",
            "redirect_url": "/dotnet/framework/wpf/controls/thumb-styles-and-templates",
            "redirect_document_id": true
        },
        {
            "source_path": "docs/framework/wpf/controls/togglebutton-syles-and-templates.md",
            "redirect_url": "/dotnet/framework/wpf/controls/togglebutton-styles-and-templates",
            "redirect_document_id": true
        },
        {
            "source_path": "docs/framework/xaml-services/{}-escape-sequence-markup-extension.md",
            "redirect_url": "/dotnet/framework/xaml-services/escape-sequence-markup-extension",
            "redirect_document_id": true
        },
        {
            "source_path": "docs/fsharp/async.md",
            "redirect_url": "/dotnet/fsharp/tutorials/asynchronous-and-concurrent-programming/async"
        },
        {
            "source_path": "docs/fsharp/getting-started-netcore.md",
            "redirect_url": "/dotnet/fsharp/get-started/get-started-command-line"
        },
        {
            "source_path": "docs/fsharp/introduction-to-functional-programming/functions-as-first-class-values.md",
            "redirect_url": "/dotnet/fsharp/introduction-to-functional-programming/first-class-functions",
            "redirect_document_id": true
        },
        {
            "source_path": "docs/fsharp/language-reference/code-formatting-guidelines.md",
            "redirect_url": "/dotnet/fsharp/style-guide/formatting"
        },
        {
            "source_path": "docs/fsharp/language-reference/lazy-computations.md",
            "redirect_url": "/dotnet/fsharp/language-reference/lazy-expressions",
            "redirect_document_id": true
        },
        {
            "source_path": "docs/fsharp/language-reference/primitive-types.md",
            "redirect_url": "/dotnet/fsharp/language-reference/basic-types",
            "redirect_document_id": true
        },
        {
            "source_path": "docs/fsharp/language-reference/signatures.md",
            "redirect_url": "/dotnet/fsharp/language-reference/signature-files"
        },
        {
            "source_path": "docs/fsharp/tutorials/getting-started/getting-started-command-line.md",
            "redirect_url": "/dotnet/fsharp/get-started/get-started-command-line",
            "redirect_document_id": true
        },
        {
            "source_path": "docs/fsharp/tutorials/getting-started/getting-started-cross-platform-tooling.md",
            "redirect_url": "/dotnet/fsharp/get-started/get-started-command-line"
        },
        {
            "source_path": "docs/fsharp/tutorials/getting-started/getting-started-visual-studio-for-mac.md",
            "redirect_url": "/dotnet/fsharp/get-started/get-started-with-visual-studio-for-mac",
            "redirect_document_id": true
        },
        {
            "source_path": "docs/fsharp/tutorials/getting-started/getting-started-visual-studio.md",
            "redirect_url": "/dotnet/fsharp/get-started/get-started-visual-studio",
            "redirect_document_id": true
        },
        {
            "source_path": "docs/fsharp/tutorials/getting-started/getting-started-vscode.md",
            "redirect_url": "/dotnet/fsharp/get-started/get-started-vscode",
            "redirect_document_id": true
        },
        {
            "source_path": "docs/fsharp/tutorials/getting-started/index.md",
            "redirect_url": "/dotnet/fsharp/get-started/index",
            "redirect_document_id": true
        },
        {
            "source_path": "docs/fsharp/tutorials/type-providers/accessing-a-sql-database-entities.md",
            "redirect_url": "/dotnet/fsharp/tutorials/type-providers/index"
        },
        {
            "source_path": "docs/fsharp/tutorials/type-providers/accessing-a-sql-database.md",
            "redirect_url": "/dotnet/fsharp/tutorials/type-providers/index"
        },
        {
            "source_path": "docs/fsharp/tutorials/type-providers/accessing-a-web-service.md",
            "redirect_url": "/dotnet/fsharp/tutorials/type-providers/index"
        },
        {
            "source_path": "docs/fsharp/tutorials/type-providers/accessing-an-odata-service.md",
            "redirect_url": "/dotnet/fsharp/tutorials/type-providers/index"
        },
        {
            "source_path": "docs/fsharp/tutorials/type-providers/generating-fsharp-types-from-dbml.md",
            "redirect_url": "/dotnet/fsharp/tutorials/type-providers/index"
        },
        {
            "source_path": "docs/fsharp/tutorials/type-providers/generating-fsharp-types-from-edmx.md",
            "redirect_url": "/dotnet/fsharp/tutorials/type-providers/index"
        },
        {
            "source_path": "docs/fsharp/using-fsharp-in-visual-studio/configuring-projects.md",
            "redirect_url": "/visualstudio/ide/fsharp-visual-studio",
            "redirect_document_id": true
        },
        {
            "source_path": "docs/fsharp/using-fsharp-in-visual-studio/index.md",
            "redirect_url": "/visualstudio/ide/fsharp-visual-studio",
            "redirect_document_id": true
        },
        {
            "source_path": "docs/fsharp/using-fsharp-in-visual-studio/targeting-older-versions-of-net.md",
            "redirect_url": "/visualstudio/ide/fsharp-target-older-dotnet-versions",
            "redirect_document_id": true
        },
        {
            "source_path": "docs/fsharp/using-fsharp-in-visual-studio/visual-fsharp-development-environment-features.md",
            "redirect_url": "/visualstudio/ide/fsharp-visual-studio",
            "redirect_document_id": true
        },
        {
            "source_path": "docs/machine-learning/tutorials/taxi-fare.md",
            "redirect_url": "/dotnet/machine-learning/tutorials/predict-prices",
            "redirect_document_id": true
        },
        {
            "source_path": "docs/machine-learning/tutorials/movie-recommmendation.md",
            "redirect_url": "/dotnet/machine-learning/tutorials/movie-recommendation",
            "redirect_document_id": true
        },
        {
            "source_path": "docs/machine-learning/how-to-guides/consuming-model-ml-net.md",
            "redirect_url": "/dotnet/machine-learning/how-to-guides/save-load-machine-learning-models-ml-net",
            "redirect_document_id": true
        },
        {
            "source_path": "docs/machine-learning/how-to-guides/determine-global-feature-importance-in-model.md",
            "redirect_url": "/dotnet/machine-learning/how-to-guides/explain-machine-learning-model-permutation-feature-importance-ml-net",
            "redirect_document_id": true
        },
        {
            "source_path": "docs/machine-learning/how-to-guides/load-data-from-mult-column-csv-ml-net.md",
            "redirect_url": "/dotnet/machine-learning/how-to-guides/load-data-ml-net"
        },
        {
            "source_path": "docs/machine-learning/how-to-guides/load-data-from-multiple-files-ml-net.md",
            "redirect_url": "/dotnet/machine-learning/how-to-guides/load-data-ml-net"
        },
        {
            "source_path": "docs/machine-learning/how-to-guides/load-data-from-text-file-ml-net.md",
            "redirect_url": "/dotnet/machine-learning/how-to-guides/load-data-ml-net"
        },
        {
            "source_path": "docs/machine-learning/how-to-guides/load-non-file-training-data-ml-net.md",
            "redirect_url": "/dotnet/machine-learning/how-to-guides/load-data-ml-net",
            "redirect_document_id": true
        },
        {
            "source_path": "docs/machine-learning/how-to-guides/normalizers-preprocess-data-ml-net.md",
            "redirect_url": "/dotnet/machine-learning/how-to-guides/prepare-data-ml-net"
        },
        {
            "source_path": "docs/machine-learning/how-to-guides/single-predict-model-ml-net.md",
            "redirect_url": "/dotnet/machine-learning/how-to-guides/machine-learning-model-predictions-ml-net",
            "redirect_document_id": true
        },
        {
            "source_path": "docs/machine-learning/how-to-guides/train-cross-validation-ml-net.md",
            "redirect_url": "/dotnet/machine-learning/how-to-guides/train-machine-learning-model-cross-validation-ml-net",
            "redirect_document_id": true
        },
        {
            "source_path": "docs/machine-learning/how-to-guides/train-model-categorical-ml-net.md",
            "redirect_url": "/dotnet/machine-learning/how-to-guides/prepare-data-ml-net",
            "redirect_document_id": true
        },
        {
            "source_path": "docs/machine-learning/how-to-guides/train-model-textual-ml-net.md",
            "redirect_url": "/dotnet/machine-learning/how-to-guides/prepare-data-ml-net"
        },
        {
            "source_path": "docs/machine-learning/how-to-guides/train-regression-model-ml-net.md",
            "redirect_url": "/dotnet/machine-learning/how-to-guides/train-machine-learning-model-ml-net",
            "redirect_document_id": true
        },
        {
            "source_path": "docs/machine-learning/resources/basics.md",
            "redirect_url": "/dotnet/machine-learning/how-does-mldotnet-work"
        },
        {
            "source_path": "docs/machine-learning/resources/what-is-mldotnet.md",
            "redirect_url": "/dotnet/machine-learning/how-does-mldotnet-work"
        },
        {
            "source_path": "docs/machine-learning/basic-concepts-model-training-in-mldotnet.md",
            "redirect_url": "/dotnet/machine-learning/how-does-mldotnet-work",
            "redirect_document_id": true
        },
        {
            "source_path": "docs/machine-learning/what-is-machine-learning.md",
            "redirect_url": "/dotnet/machine-learning/how-does-mldotnet-work"
        },
        {
            "source_path": "docs/scenarios/index.md",
            "redirect_url": "/dotnet/core/tutorials/"
        },
        {
            "source_path": "docs/scenarios/solution-authoring/index.md",
            "redirect_url": "/dotnet/core/tutorials/"
        },
        {
            "source_path": "docs/scenarios/solution-authoring/target-dotnetcore-with-msbuild.md",
            "redirect_url": "/dotnet/core/tutorials/target-dotnetcore-with-msbuild"
        },
        {
            "source_path": "docs/standard/about.md",
            "redirect_url": "/dotnet/standard/index"
        },
        {
            "source_path": "docs/standard/assembly-format.md",
            "redirect_url": "/dotnet/standard/assembly/file-format",
            "redirect_document_id": true
        },
        {
            "source_path": "docs/standard/assembly/friend-assemblies.md",
            "redirect_url": "/dotnet/standard/assembly/friend"
        },
        {
            "source_path": "docs/standard/assembly/unloadability-howto.md",
            "redirect_url": "/dotnet/standard/assembly/unloadability"
        },
        {
            "source_path": "docs/standard/asynchronous-programming-patterns/multithreaded-programming-with-the-event-based-asynchronous-pattern.md",
            "redirect_url": "/dotnet/standard/asynchronous-programming-patterns/event-based-asynchronous-pattern-eap"
        },
        {
            "source_path": "docs/standard/base-types/alternation.md",
            "redirect_url": "/dotnet/standard/base-types/alternation-constructs-in-regular-expressions"
        },
        {
            "source_path": "docs/standard/base-types/anchors.md",
            "redirect_url": "/dotnet/standard/base-types/anchors-in-regular-expressions"
        },
        {
            "source_path": "docs/standard/base-types/backreference.md",
            "redirect_url": "/dotnet/standard/base-types/backreference-constructs-in-regular-expressions"
        },
        {
            "source_path": "docs/standard/base-types/backtracking.md",
            "redirect_url": "/dotnet/standard/base-types/backtracking-in-regular-expressions"
        },
        {
            "source_path": "docs/standard/base-types/changing-formats.md",
            "redirect_url": "/dotnet/standard/base-types/regular-expression-example-changing-date-formats"
        },
        {
            "source_path": "docs/standard/base-types/classes.md",
            "redirect_url": "/dotnet/standard/base-types/character-classes-in-regular-expressions"
        },
        {
            "source_path": "docs/standard/base-types/compilation.md",
            "redirect_url": "/dotnet/standard/base-types/compilation-and-reuse-in-regular-expressions"
        },
        {
            "source_path": "docs/standard/base-types/composite-format.md",
            "redirect_url": "/dotnet/standard/base-types/composite-formatting"
        },
        {
            "source_path": "docs/standard/base-types/custom-datetime.md",
            "redirect_url": "/dotnet/standard/base-types/custom-date-and-time-format-strings"
        },
        {
            "source_path": "docs/standard/base-types/custom-numeric.md",
            "redirect_url": "/dotnet/standard/base-types/custom-numeric-format-strings"
        },
        {
            "source_path": "docs/standard/base-types/custom-timespan.md",
            "redirect_url": "/dotnet/standard/base-types/custom-timespan-format-strings"
        },
        {
            "source_path": "docs/standard/base-types/define-custom.md",
            "redirect_url": "/dotnet/standard/base-types/how-to-define-and-use-custom-numeric-format-providers"
        },
        {
            "source_path": "docs/standard/base-types/display-dates.md",
            "redirect_url": "/dotnet/standard/base-types/how-to-display-dates-in-non-gregorian-calendars"
        },
        {
            "source_path": "docs/standard/base-types/display-milliseconds.md",
            "redirect_url": "/dotnet/standard/base-types/how-to-display-milliseconds-in-date-and-time-values"
        },
        {
            "source_path": "docs/standard/base-types/enumeration-format.md",
            "redirect_url": "/dotnet/standard/base-types/enumeration-format-strings"
        },
        {
            "source_path": "docs/standard/base-types/escapes.md",
            "redirect_url": "/dotnet/standard/base-types/character-escapes-in-regular-expressions"
        },
        {
            "source_path": "docs/standard/base-types/extract-day.md",
            "redirect_url": "/dotnet/standard/base-types/how-to-extract-the-day-of-the-week-from-a-specific-date"
        },
        {
            "source_path": "docs/standard/base-types/extract-protocol.md",
            "redirect_url": "/dotnet/standard/base-types/how-to-extract-a-protocol-and-port-number-from-a-url"
        },
        {
            "source_path": "docs/standard/base-types/grouping.md",
            "redirect_url": "/dotnet/standard/base-types/grouping-constructs-in-regular-expressions"
        },
        {
            "source_path": "docs/standard/base-types/miscellaneous.md",
            "redirect_url": "/dotnet/standard/base-types/miscellaneous-constructs-in-regular-expressions"
        },
        {
            "source_path": "docs/standard/base-types/object-model.md",
            "redirect_url": "/dotnet/standard/base-types/the-regular-expression-object-model"
        },
        {
            "source_path": "docs/standard/base-types/options.md",
            "redirect_url": "/dotnet/standard/base-types/regular-expression-options"
        },
        {
            "source_path": "docs/standard/base-types/pad-number.md",
            "redirect_url": "/dotnet/standard/base-types/how-to-pad-a-number-with-leading-zeros"
        },
        {
            "source_path": "docs/standard/base-types/quantifiers.md",
            "redirect_url": "/dotnet/standard/base-types/quantifiers-in-regular-expressions"
        },
        {
            "source_path": "docs/standard/base-types/quick-ref.md",
            "redirect_url": "/dotnet/standard/base-types/regular-expression-language-quick-reference"
        },
        {
            "source_path": "docs/standard/base-types/regex-behavior.md",
            "redirect_url": "/dotnet/standard/base-types/details-of-regular-expression-behavior"
        },
        {
            "source_path": "docs/standard/base-types/regex-examples.md",
            "redirect_url": "/dotnet/standard/base-types/regular-expression-examples"
        },
        {
            "source_path": "docs/standard/base-types/roundtrip.md",
            "redirect_url": "/dotnet/standard/base-types/how-to-round-trip-date-and-time-values"
        },
        {
            "source_path": "docs/standard/base-types/scanning.md",
            "redirect_url": "/dotnet/standard/base-types/regular-expression-example-scanning-for-hrefs"
        },
        {
            "source_path": "docs/standard/base-types/standard-datetime.md",
            "redirect_url": "/dotnet/standard/base-types/standard-date-and-time-format-strings"
        },
        {
            "source_path": "docs/standard/base-types/standard-numeric.md",
            "redirect_url": "/dotnet/standard/base-types/standard-numeric-format-strings"
        },
        {
            "source_path": "docs/standard/base-types/standard-timespan.md",
            "redirect_url": "/dotnet/standard/base-types/standard-timespan-format-strings"
        },
        {
            "source_path": "docs/standard/base-types/strip-characters.md",
            "redirect_url": "/dotnet/standard/base-types/how-to-strip-invalid-characters-from-a-string"
        },
        {
            "source_path": "docs/standard/base-types/substitutions.md",
            "redirect_url": "/dotnet/standard/base-types/substitutions-in-regular-expressions"
        },
        {
            "source_path": "docs/standard/base-types/thread-safety.md",
            "redirect_url": "/dotnet/standard/base-types/thread-safety-in-regular-expressions"
        },
        {
            "source_path": "docs/standard/base-types/verify-format.md",
            "redirect_url": "/dotnet/standard/base-types/how-to-verify-that-strings-are-in-valid-email-format"
        },
        {
            "source_path": "docs/standard/collections/threadsafe/blockingcollection-overview.md",
            "redirect_url": "/dotnet/standard/collections/thread-safe/blockingcollection-overview"
        },
        {
            "source_path": "docs/standard/collections/threadsafe/how-to-add-and-remove-items.md",
            "redirect_url": "/dotnet/standard/collections/thread-safe/how-to-add-and-remove-items"
        },
        {
            "source_path": "docs/standard/collections/threadsafe/how-to-add-and-take-items.md",
            "redirect_url": "/dotnet/standard/collections/thread-safe/how-to-add-and-take-items"
        },
        {
            "source_path": "docs/standard/collections/threadsafe/how-to-add-bounding-and-blocking.md",
            "redirect_url": "/dotnet/standard/collections/thread-safe/how-to-add-bounding-and-blocking"
        },
        {
            "source_path": "docs/standard/collections/threadsafe/how-to-create-an-object-pool.md",
            "redirect_url": "/dotnet/standard/collections/thread-safe/how-to-create-an-object-pool"
        },
        {
            "source_path": "docs/standard/collections/threadsafe/how-to-use-arrays-of-blockingcollections.md",
            "redirect_url": "/dotnet/standard/collections/thread-safe/how-to-use-arrays-of-blockingcollections"
        },
        {
            "source_path": "docs/standard/collections/threadsafe/how-to-use-foreach-to-remove.md",
            "redirect_url": "/dotnet/standard/collections/thread-safe/how-to-use-foreach-to-remove"
        },
        {
            "source_path": "docs/standard/collections/threadsafe/index.md",
            "redirect_url": "/dotnet/standard/collections/thread-safe/"
        },
        {
            "source_path": "docs/standard/collections/threadsafe/when-to-use-a-thread-safe-collection.md",
            "redirect_url": "/dotnet/standard/collections/thread-safe/when-to-use-a-thread-safe-collection"
        },
        {
            "source_path": "docs/standard/concepts.md",
            "redirect_url": "/dotnet/standard/"
        },
        {
            "source_path": "docs/standard/cross-platform/windowsruntimestreamextensions-asrandomaccessstream-method.md",
            "redirect_url": "/dotnet/api/System.IO.WindowsRuntimeStreamExtensions.AsRandomAccessStream"
        },
        {
            "source_path": "docs/standard/data/index.md",
            "redirect_url": "/dotnet/standard/data/xml/index"
        },
        {
            "source_path": "docs/standard/design-guidelines/dispose-pattern.md",
            "redirect_url": "/dotnet/standard/garbage-collection/implementing-dispose"
        },
        {
            "source_path": "docs/standard/exceptions.md",
            "redirect_url": "/dotnet/standard/exceptions/",
            "redirect_document_id": true
        },
        {
            "source_path": "docs/standard/exceptions/exception-handling-fundamentals.md",
            "redirect_url": "/dotnet/standard/exceptions/"
        },
        {
            "source_path": "docs/standard/exceptions/exception-hierarchy.md",
            "redirect_url": "/dotnet/standard/exceptions/"
        },
        {
            "source_path": "docs/standard/garbagecollection/fundamentals.md",
            "redirect_url": "/dotnet/standard/garbage-collection/fundamentals"
        },
        {
            "source_path": "docs/standard/garbagecollection/gc.md",
            "redirect_url": "/dotnet/standard/garbage-collection/gc"
        },
        {
            "source_path": "docs/standard/garbagecollection/implementing-dispose.md",
            "redirect_url": "/dotnet/standard/garbage-collection/implementing-dispose"
        },
        {
            "source_path": "docs/standard/garbagecollection/index.md",
            "redirect_url": "/dotnet/standard/garbage-collection/"
        },
        {
            "source_path": "docs/standard/garbagecollection/induced.md",
            "redirect_url": "/dotnet/standard/garbage-collection/induced"
        },
        {
            "source_path": "docs/standard/garbagecollection/latency.md",
            "redirect_url": "/dotnet/standard/garbage-collection/latency"
        },
        {
            "source_path": "docs/standard/garbagecollection/unmanaged.md",
            "redirect_url": "/dotnet/standard/garbage-collection/unmanaged"
        },
        {
            "source_path": "docs/standard/garbagecollection/using-objects.md",
            "redirect_url": "/dotnet/standard/garbage-collection/using-objects"
        },
        {
            "source_path": "docs/standard/garbagecollection/weak-references.md",
            "redirect_url": "/dotnet/standard/garbage-collection/weak-references"
        },
        {
            "source_path": "docs/standard/getting-started.md",
            "redirect_url": "/dotnet/standard/get-started",
            "redirect_document_id": true
        },
        {
            "source_path": "docs/standard/guidance-architecture.md",
            "redirect_url": "/dotnet/architecture/index",
            "redirect_document_id": true
        },
        {
            "source_path": "docs/standard/library.md",
            "redirect_url": "/dotnet/standard/net-standard",
            "redirect_document_id": true
        },
        {
            "source_path": "docs/standard/native-interop.md",
            "redirect_url": "/dotnet/standard/native-interop/index",
            "redirect_document_id": true
        },
        {
            "source_path": "docs/standard/native-interop/customize-parameter-marshalling.md",
            "redirect_url": "/dotnet/standard/native-interop/customize-parameter-marshaling",
            "redirect_document_id": true
        },
        {
            "source_path": "docs/standard/native-interop/customize-struct-marshalling.md",
            "redirect_url": "/dotnet/standard/native-interop/customize-struct-marshaling",
            "redirect_document_id": true
        },
        {
            "source_path": "docs/standard/native-interop/type-marshalling.md",
            "redirect_url": "/dotnet/standard/native-interop/type-marshaling",
            "redirect_document_id": true
        },
        {
            "source_path": "docs/standard/parallel-programming/how-to-write-a-parallel-foreach-loop-with-thread-local-variables.md",
            "redirect_url": "/dotnet/standard/parallel-programming/how-to-write-a-parallel-foreach-loop-with-partition-local-variables",
            "redirect_document_id": true
        },
        {
            "source_path": "docs/standard/portability-analyzer.md",
            "redirect_url": "/dotnet/standard/analyzers/portability-analyzer",
            "redirect_document_id": true
        },
        {
            "source_path": "docs/standard/serialization/add-element-for-xmlschemaimporterextensions.md",
            "redirect_url": "/dotnet/standard/serialization/add-element-for-schemaimporterextensions"
        },
        {
            "source_path": "docs/standard/serialization/marshal-by-value.md",
            "redirect_url": "/dotnet/standard/serialization/serialization-concepts"
        },
        {
            "source_path": "docs/standard/serialization/persistent-storage.md",
            "redirect_url": "/dotnet/standard/serialization/serialization-concepts"
        },
        {
            "source_path": "docs/standard/serialization/web-services-ixmlserializable-technology-sample.md",
            "redirect_url": "/previous-versions/dotnet/netframework-4.0/h2byscsb(v=vs.100)"
        },
        {
            "source_path": "docs/standard/threading/autoresetevent.md",
            "redirect_url": "/dotnet/api/system.threading.autoresetevent"
        },
        {
            "source_path": "docs/standard/threading/eventwaithandle-autoresetevent-countdownevent-manualresetevent.md",
            "redirect_url": "/dotnet/standard/threading/overview-of-synchronization-primitives#thread-interaction-or-signaling"
        },
        {
            "source_path": "docs/standard/threading/interlocked-operations.md",
            "redirect_url": "/dotnet/api/system.threading.interlocked"
        },
        {
            "source_path": "docs/standard/threading/managed-thread-states.md",
            "redirect_url": "/dotnet/api/system.threading.threadstate"
        },
        {
            "source_path": "docs/standard/threading/manualresetevent-and-manualreseteventslim.md",
            "redirect_url": "/dotnet/api/system.threading.manualresetevent"
        },
        {
            "source_path": "docs/standard/threading/reader-writer-locks.md",
            "redirect_url": "/dotnet/api/system.threading.readerwriterlockslim"
        },
        {
            "source_path": "docs/standard/threading/thread-suspend-garbage-collection-and-safe-points.md",
            "redirect_url": "/dotnet/api/system.threading.thread.suspend"
        },
        {
            "source_path": "docs/tutorials/getting-started-with-csharp/microservices.md",
            "redirect_url": "/dotnet/csharp/tutorials/microservices"
        },
        {
            "source_path": "docs/tutorials/getting-started-with-csharp/working-with-linq.md",
            "redirect_url": "/dotnet/csharp/tutorials/working-with-linq"
        },
        {
            "source_path": "docs/tutorials/index.md",
            "redirect_url": "/dotnet/samples-and-tutorials/"
        },
        {
            "source_path": "docs/visual-basic/sample-applications.md",
            "redirect_url": "https://github.com/dotnet/samples/tree/master/snippets/visualbasic"
        },
        {
            "source_path": "docs/visual-basic/developing-apps/customizing-extending-my/customizing-projects-and-extending-my.md",
            "redirect_url": "/dotnet/visual-basic/developing-apps/customizing-extending-my/index",
            "redirect_document_id": true
        },
        {
            "source_path": "docs/visual-basic/developing-apps/debugging.md",
            "redirect_url": "/visualstudio/debugger/debugger-basics"
        },
        {
            "source_path": "docs/visual-basic/developing-apps/printing/adding-printable-reports-to-visual-studio-applications.md",
            "redirect_url": "https://docs.microsoft.com/previous-versions/visualstudio/visual-studio-2010/ms233804(v=vs.100)"
        },
        {
            "source_path": "docs/visual-basic/developing-apps/printing/deploying-applications-that-reference-the-printform-component.md",
            "redirect_url": "https://docs.microsoft.com/previous-versions/visualstudio/visual-studio-2010/bb882689(v=vs.100)"
        },
        {
            "source_path": "docs/visual-basic/developing-apps/printing/how-to-print-a-form-by-using-the-printform-component.md",
            "redirect_url": "https://docs.microsoft.com/previous-versions/visualstudio/visual-studio-2010/bb629268(v=vs.100)"
        },
        {
            "source_path": "docs/visual-basic/developing-apps/printing/how-to-print-a-scrollable-form.md",
            "redirect_url": "https://docs.microsoft.com/previous-versions/visualstudio/visual-studio-2010/bb690944(v=vs.100)"
        },
        {
            "source_path": "docs/visual-basic/developing-apps/printing/how-to-print-client-and-non-client-areas-of-a-form.md",
            "redirect_url": "https://docs.microsoft.com/previous-versions/visualstudio/visual-studio-2010/bb629243(v=vs.100)"
        },
        {
            "source_path": "docs/visual-basic/developing-apps/printing/how-to-print-the-client-area-of-a-form.md",
            "redirect_url": "https://docs.microsoft.com/previous-versions/visualstudio/visual-studio-2010/bb629256(v=vs.100)"
        },
        {
            "source_path": "docs/visual-basic/developing-apps/printing/index.md",
            "redirect_url": "https://docs.microsoft.com/previous-versions/visualstudio/visual-studio-2010/bb882691(v=vs.100)"
        },
        {
            "source_path": "docs/visual-basic/developing-apps/printing/printform-component.md",
            "redirect_url": "https://docs.microsoft.com/previous-versions/visualstudio/visual-studio-2010/bb690938(v=vs.100)"
        },
        {
            "source_path": "docs/visual-basic/developing-apps/printing/printing-and-reporting.md",
            "redirect_url": "https://docs.microsoft.com/previous-versions/visualstudio/visual-studio-2010/bb882691(v=vs.100)"
        },
        {
            "source_path": "docs/visual-basic/developing-apps/programming/app-settings/accessing-application-settings.md",
            "redirect_url": "/dotnet/visual-basic/developing-apps/programming/app-settings/index",
            "redirect_document_id": true
        },
        {
            "source_path": "docs/visual-basic/developing-apps/programming/computer-resources/computer-resources.md",
            "redirect_url": "/dotnet/visual-basic/developing-apps/programming/computer-resources/index",
            "redirect_document_id": true
        },
        {
            "source_path": "docs/visual-basic/developing-apps/programming/drives-directories-files/processing.md",
            "redirect_url": "/dotnet/visual-basic/developing-apps/programming/drives-directories-files/index",
            "redirect_document_id": true
        },
        {
            "source_path": "docs/visual-basic/developing-apps/windows-forms/datarepeater-control-visual-studio.md",
            "redirect_url": "https://docs.microsoft.com/previous-versions/visualstudio/visual-studio-2013/cc488279(v=vs.120)"
        },
        {
            "source_path": "docs/visual-basic/developing-apps/windows-forms/deploying-applications-that-reference-power-packs-controls-visual-studio.md",
            "redirect_url": "https://docs.microsoft.com/previous-versions/visualstudio/visual-studio-2013/cc488314(v=vs.120)"
        },
        {
            "source_path": "docs/visual-basic/developing-apps/windows-forms/how-to-change-the-appearance-of-a-datarepeater-control-visual-studio.md",
            "redirect_url": "https://docs.microsoft.com/previous-versions/visualstudio/visual-studio-2013/cc488194(v=vs.120)"
        },
        {
            "source_path": "docs/visual-basic/developing-apps/windows-forms/how-to-change-the-layout-of-a-datarepeater-control-visual-studio.md",
            "redirect_url": "https://docs.microsoft.com/previous-versions/visualstudio/visual-studio-2013/cc488199(v=vs.120)"
        },
        {
            "source_path": "docs/visual-basic/developing-apps/windows-forms/how-to-create-a-master-detail-form-by-using-two-datarepeater-controls.md",
            "redirect_url": "https://docs.microsoft.com/previous-versions/visualstudio/visual-studio-2013/cc488313(v=vs.120)"
        },
        {
            "source_path": "docs/visual-basic/developing-apps/windows-forms/how-to-disable-adding-and-deleting-datarepeater-items-visual-studio.md",
            "redirect_url": "https://docs.microsoft.com/previous-versions/visualstudio/visual-studio-2013/cc488185(v=vs.120)"
        },
        {
            "source_path": "docs/visual-basic/developing-apps/windows-forms/how-to-display-bound-data-in-a-datarepeater-control-visual-studio.md",
            "redirect_url": "https://docs.microsoft.com/previous-versions/visualstudio/visual-studio-2013/cc488274(v=vs.120)"
        },
        {
            "source_path": "docs/visual-basic/developing-apps/windows-forms/how-to-display-item-headers-in-a-datarepeater-control-visual-studio.md",
            "redirect_url": "https://docs.microsoft.com/previous-versions/visualstudio/visual-studio-2013/cc488200(v=vs.120)"
        },
        {
            "source_path": "docs/visual-basic/developing-apps/windows-forms/how-to-display-unbound-controls-in-a-datarepeater-control-visual-studio.md",
            "redirect_url": "https://docs.microsoft.com/previous-versions/visualstudio/visual-studio-2013/cc488315(v=vs.120)"
        },
        {
            "source_path": "docs/visual-basic/developing-apps/windows-forms/how-to-draw-lines-with-the-lineshape-control-visual-studio.md",
            "redirect_url": "https://docs.microsoft.com/previous-versions/visualstudio/visual-studio-2013/cc488281(v=vs.120)"
        },
        {
            "source_path": "docs/visual-basic/developing-apps/windows-forms/how-to-draw-shapes-with-the-ovalshape-and-rectangleshape-controls.md",
            "redirect_url": "https://docs.microsoft.com/previous-versions/visualstudio/visual-studio-2013/cc488183(v=vs.120)"
        },
        {
            "source_path": "docs/visual-basic/developing-apps/windows-forms/how-to-enable-tabbing-between-shapes-visual-studio.md",
            "redirect_url": "https://docs.microsoft.com/previous-versions/visualstudio/visual-studio-2013/cc488184(v=vs.120)"
        },
        {
            "source_path": "docs/visual-basic/developing-apps/windows-forms/how-to-search-data-in-a-datarepeater-control-visual-studio.md",
            "redirect_url": "https://docs.microsoft.com/previous-versions/visualstudio/visual-studio-2013/cc488282(v=vs.120)"
        },
        {
            "source_path": "docs/visual-basic/developing-apps/windows-forms/introduction-to-the-datarepeater-control-visual-studio.md",
            "redirect_url": "https://docs.microsoft.com/previous-versions/visualstudio/visual-studio-2013/cc488280(v=vs.120)"
        },
        {
            "source_path": "docs/visual-basic/developing-apps/windows-forms/introduction-to-the-line-and-shape-controls-visual-studio.md",
            "redirect_url": "https://docs.microsoft.com/previous-versions/visualstudio/visual-studio-2013/cc488275(v=vs.120)"
        },
        {
            "source_path": "docs/visual-basic/developing-apps/windows-forms/line-and-shape-controls-visual-studio.md",
            "redirect_url": "https://docs.microsoft.com/previous-versions/visualstudio/visual-studio-2013/cc488190(v=vs.120)"
        },
        {
            "source_path": "docs/visual-basic/developing-apps/windows-forms/power-packs-controls.md",
            "redirect_url": "https://docs.microsoft.com/previous-versions/visualstudio/visual-studio-2013/cc488277(v=vs.120)"
        },
        {
            "source_path": "docs/visual-basic/developing-apps/windows-forms/troubleshooting-the-datarepeater-control-visual-studio.md",
            "redirect_url": "https://docs.microsoft.com/previous-versions/visualstudio/visual-studio-2013/cc488312(v=vs.120)"
        },
        {
            "source_path": "docs/visual-basic/developing-apps/windows-forms/virtual-mode-in-the-datarepeater-control-visual-studio.md",
            "redirect_url": "https://docs.microsoft.com/previous-versions/visualstudio/visual-studio-2013/cc488276(v=vs.120)"
        },
        {
            "source_path": "docs/visual-basic/developing-apps/windows-forms/walkthrough-displaying-data-in-a-datarepeater-control-visual-studio.md",
            "redirect_url": "https://docs.microsoft.com/previous-versions/visualstudio/visual-studio-2013/cc488278(v=vs.120)"
        },
        {
            "source_path": "docs/visual-basic/developing-apps/using-ide/help-for-event-handlers.md",
            "redirect_url": "/visualstudio/ide/using-intellisense"
        },
        {
            "source_path": "docs/visual-basic/developing-apps/using-ide/how-to-compile-and-run-a-project.md",
            "redirect_url": "/visualstudio/ide/compiling-and-building-in-visual-studio"
        },
        {
            "source_path": "docs/visual-basic/developing-apps/using-ide/intellisense-code-snippets.md",
            "redirect_url": "/visualstudio/ide/code-snippets"
        },
        {
            "source_path": "docs/visual-basic/developing-apps/using-ide/refactoring-and-rename-dialog-box.md",
            "redirect_url": "/visualstudio/vb-ide/refactoring-vb"
        },
        {
            "source_path": "docs/visual-basic/developing-apps/using-ide/settings.md",
            "redirect_url": "/visualstudio/ide/reference/general-user-interface-elements-visual-studio"
        },
        {
            "source_path": "docs/visual-basic/developing-apps/using-ide/using-the-visual-basic-development-environment.md",
            "redirect_url": "/visualstudio/ide/visual-studio-ide"
        },
        {
            "source_path": "docs/visual-basic/developing-apps/windows-forms/windows-forms-application-basics.md",
            "redirect_url": "/dotnet/visual-basic/developing-apps/windows-forms/index",
            "redirect_document_id": true
        },
        {
            "source_path": "docs/visual-basic/getting-started/breaking-changes-in-visual-studio-2015.md",
            "redirect_url": "/dotnet/visual-basic/getting-started/breaking-changes-in-visual-studio"
        },
        {
            "source_path": "docs/visual-basic/language-reference/data-types/data-type-summary.md",
            "redirect_url": "/dotnet/visual-basic/language-reference/data-types/index",
            "redirect_document_id": true
        },
        {
            "source_path": "docs/visual-basic/language-reference/directives/directives.md",
            "redirect_url": "/dotnet/visual-basic/language-reference/directives/index",
            "redirect_document_id": true
        },
        {
            "source_path": "docs/visual-basic/language-reference/queries/queries.md",
            "redirect_url": "/dotnet/visual-basic/language-reference/queries/index",
            "redirect_document_id": true
        },
        {
            "source_path": "docs/visual-basic/language-reference/xml-axis/xml-axis-properties.md",
            "redirect_url": "/dotnet/visual-basic/language-reference/xml-axis/index",
            "redirect_document_id": true
        },
        {
            "source_path": "docs/visual-basic/language-reference/xmldoc/recommended-xml-tags-for-documentation-comments.md",
            "redirect_url": "/dotnet/visual-basic/language-reference/xmldoc/index",
            "redirect_document_id": true
        },
        {
            "source_path": "docs/visual-basic/misc/a-class-used-in-the-expression-is-not-loaded-during-debugging-session.md",
            "redirect_url": "/dotnet/visual-basic/language-reference/error-messages/index"
        },
        {
            "source_path": "docs/visual-basic/misc/attribute-structlayout-can-not-be-applied-to-a-generic-type.md",
            "redirect_url": "/dotnet/visual-basic/language-reference/error-messages/index"
        },
        {
            "source_path": "docs/visual-basic/misc/bc2029.md",
            "redirect_url": "/dotnet/visual-basic/language-reference/error-messages/index"
        },
        {
            "source_path": "docs/visual-basic/misc/bc2031.md",
            "redirect_url": "/dotnet/visual-basic/language-reference/error-messages/index"
        },
        {
            "source_path": "docs/visual-basic/misc/bc2035.md",
            "redirect_url": "/dotnet/visual-basic/language-reference/error-messages/index"
        },
        {
            "source_path": "docs/visual-basic/misc/bc30963.md",
            "redirect_url": "/dotnet/visual-basic/language-reference/error-messages/index"
        },
        {
            "source_path": "docs/visual-basic/misc/bc30964.md",
            "redirect_url": "/dotnet/visual-basic/language-reference/error-messages/index"
        },
        {
            "source_path": "docs/visual-basic/misc/bc30965.md",
            "redirect_url": "/dotnet/visual-basic/language-reference/error-messages/index"
        },
        {
            "source_path": "docs/visual-basic/misc/bc30966.md",
            "redirect_url": "/dotnet/visual-basic/language-reference/error-messages/index"
        },
        {
            "source_path": "docs/visual-basic/misc/bc30972.md",
            "redirect_url": "/dotnet/visual-basic/language-reference/error-messages/index"
        },
        {
            "source_path": "docs/visual-basic/misc/bc30973.md",
            "redirect_url": "/dotnet/visual-basic/language-reference/error-messages/index"
        },
        {
            "source_path": "docs/visual-basic/misc/bc35000.md",
            "redirect_url": "/dotnet/visual-basic/language-reference/error-messages/index"
        },
        {
            "source_path": "docs/visual-basic/misc/bc35001.md",
            "redirect_url": "/dotnet/visual-basic/language-reference/error-messages/index"
        },
        {
            "source_path": "docs/visual-basic/misc/bc35002.md",
            "redirect_url": "/dotnet/visual-basic/language-reference/error-messages/index"
        },
        {
            "source_path": "docs/visual-basic/misc/bc42327.md",
            "redirect_url": "/dotnet/visual-basic/language-reference/error-messages/index"
        },
        {
            "source_path": "docs/visual-basic/misc/comment-statements-cannot-be-evaluated.md",
            "redirect_url": "/dotnet/visual-basic/language-reference/error-messages/index"
        },
        {
            "source_path": "docs/visual-basic/misc/for-loop-control-variable-already-in-use-by-an-enclosing-for-loop.md",
            "redirect_url": "/dotnet/visual-basic/language-reference/error-messages/index"
        },
        {
            "source_path": "docs/visual-basic/misc/next-control-variable-does-not-match-for-loop-control-variable.md",
            "redirect_url": "/dotnet/visual-basic/language-reference/error-messages/index"
        },
        {
            "source_path": "docs/visual-basic/programming-guide/concepts/assemblies-gac/index.md",
            "redirect_url": "/dotnet/standard/assembly"
        },
        {
            "source_path": "docs/visual-basic/programming-guide/concepts/assemblies-gac/friend-assemblies.md",
            "redirect_url": "/dotnet/standard/assembly/friend-assemblies"
        },
        {
            "source_path": "docs/visual-basic/programming-guide/concepts/assemblies-gac/walkthrough-embedding-type-information-from-microsoft-office-assemblies-in-vs.md",
            "redirect_url": "/previous-versions/visualstudio/visual-studio-2013/ee317478(v%3dvs.120)"
        },
        {
            "source_path": "docs/visual-basic/programming-guide/concepts/assemblies-gac/walkthrough-embedding-types-from-managed-assemblies-in-vs.md",
            "redirect_url": "/dotnet/standard/assembly/embed-types-visual-studio"
        },
        {
            "source_path": "docs/visual-basic/programming-guide/concepts/assemblies-gac/how-to-create-and-use-assemblies-using-the-command-line.md",
            "redirect_url": "/dotnet/standard/assembly/create-use-command-line"
        },
        {
            "source_path": "docs/visual-basic/programming-guide/concepts/assemblies-gac/how-to-create-signed-friend-assemblies.md",
            "redirect_url": "/dotnet/standard/assembly/create-signed-friend"
        },
        {
            "source_path": "docs/visual-basic/programming-guide/concepts/assemblies-gac/how-to-create-unsigned-friend-assemblies.md",
            "redirect_url": "/dotnet/standard/assembly/create-unsigned-friend"
        },
        {
            "source_path": "docs/visual-basic/programming-guide/concepts/assemblies-gac/how-to-determine-if-a-file-is-an-assembly.md",
            "redirect_url": "/dotnet/standard/assembly/identify"
        },
        {
            "source_path": "docs/visual-basic/programming-guide/concepts/assemblies-gac/how-to-load-and-unload-assemblies.md",
            "redirect_url": "/dotnet/standard/assembly/load-unload"
        },
        {
            "source_path": "docs/visual-basic/programming-guide/concepts/assemblies-gac/how-to-share-an-assembly-with-other-applications.md",
            "redirect_url": "/dotnet/standard/assembly/share-with-apps"
        },
        {
            "source_path": "docs/visual-basic/programming-guide/concepts/covariance-contravariance/covariance-and-contravariance.md",
            "redirect_url": "/dotnet/visual-basic/programming-guide/concepts/covariance-contravariance/index",
            "redirect_document_id": true
        },
        {
            "source_path": "docs/visual-basic/programming-guide/concepts/linq/comparison-of-xpath-and-linq-to-xml.md",
            "redirect_url": "/dotnet/csharp/programming-guide/concepts/linq/comparison-of-xpath-and-linq-to-xml"
        },
        {
            "source_path": "docs/visual-basic/programming-guide/concepts/linq/namespaces-linq-to-xml.md",
            "redirect_url": "/dotnet/visual-basic/programming-guide/concepts/linq/namespaces-overview-linq-to-xml"
        },
        {
            "source_path": "docs/visual-basic/programming-guide/concepts/threading/how-to-use-a-thread-pool.md",
            "redirect_url": "/dotnet/api/system.threading.threadpool.queueuserworkitem"
        },
        {
            "source_path": "docs/visual-basic/programming-guide/concepts/threading/index.md",
            "redirect_url": "/dotnet/standard/threading/"
        },
        {
            "source_path": "docs/visual-basic/programming-guide/concepts/threading/multithreaded-applications.md",
            "redirect_url": "/dotnet/standard/threading/using-threads-and-threading"
        },
        {
            "source_path": "docs/visual-basic/programming-guide/concepts/threading/parameters-and-return-values-for-multithreaded-procedures.md",
            "redirect_url": "/dotnet/standard/threading/creating-threads-and-passing-data-at-start-time"
        },
        {
            "source_path": "docs/visual-basic/programming-guide/concepts/threading/thread-pooling.md",
            "redirect_url": "/dotnet/standard/threading/the-managed-thread-pool"
        },
        {
            "source_path": "docs/visual-basic/programming-guide/concepts/threading/thread-synchronization.md",
            "redirect_url": "/dotnet/standard/threading/overview-of-synchronization-primitives"
        },
        {
            "source_path": "docs/visual-basic/programming-guide/concepts/threading/thread-timers.md",
            "redirect_url": "/dotnet/standard/threading/timers"
        },
        {
            "source_path": "docs/visual-basic/programming-guide/concepts/threading/walkthrough-multithreading-with-the-backgroundworker-component.md",
            "redirect_url": "/dotnet/api/system.componentmodel.backgroundworker"
        },
        {
            "source_path": "docs/visual-basic/programming-guide/language-features/xml/how-to-enable-xml-intellisense.md",
            "redirect_url": "https://docs.microsoft.com/previous-versions/visualstudio/visual-studio-2013/bb531402(v=vs.120)"
        },
        {
            "source_path": "docs/visual-basic/programming-guide/language-features/xml/xml-intellisense.md",
            "redirect_url": "https://docs.microsoft.com/previous-versions/visualstudio/visual-studio-2013/bb531325(v=vs.120)"
        },
        {
            "source_path": "docs/visual-basic/programming-guide/language-features/xml/xml-to-schema-wizard.md",
            "redirect_url": "https://docs.microsoft.com/previous-versions/visualstudio/visual-studio-2013/cc443041(v=vs.120)"
        },
        {
            "source_path": "docs/visual-basic/reference/vb6-support.md",
            "redirect_url": "/visualstudio/vb6/vb6-support",
            "redirect_document_id": true
        },
        {
            "source_path": "docs/core/docker/index.md",
            "redirect_url": "/dotnet/core/docker/intro-net-docker",
            "redirect_document_id": false
        },
        {
            "source_path": "docs/fsharp/using-fsharp-on-azure/using-fsharp-on-azure-service-fabric.md",
            "redirect_url": "/dotnet/fsharp/using-fsharp-on-azure/index",
            "redirect_document_id": false
        },
        {
            "source_path": "docs/fsharp/tutorials/index.md",
            "redirect_url": "/dotnet/fsharp/index",
            "redirect_document_id": false
        },
        {
            "source_path": "docs/fsharp/tutorials/asynchronous-and-concurrent-programming/index.md",
            "redirect_url": "/dotnet/fsharp/tutorials/asynchronous-and-concurrent-programming/async",
            "redirect_document_id": false
        }
    ]
}<|MERGE_RESOLUTION|>--- conflicted
+++ resolved
@@ -874,13 +874,8 @@
         },
         {
             "source_path": "docs/csharp/programming-guide/concepts/assemblies-gac/friend-assemblies.md",
-<<<<<<< HEAD
             "redirect_url": "/dotnet/standard/assembly/friend",
             "redirect_document_id":true
-=======
-            "redirect_url": "/dotnet/standard/assembly/friend-assemblies",
-            "redirect_document_id": true
->>>>>>> f59fb031
         },
         {
             "source_path": "docs/csharp/programming-guide/concepts/assemblies-gac/walkthrough-embedding-type-information-from-microsoft-office-assemblies.md",
