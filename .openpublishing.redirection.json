{
    "redirections": [
        {
            "source_path": "docs/about/index.md",
            "redirect_url": "/dotnet/standard/index"
        },
        {
            "source_path": "docs/about/products.md",
            "redirect_url": "/dotnet/standard/components"
        },
        {
            "source_path": "docs/cli-preview3/tools/dotnet-nuget-delete.md",
            "redirect_url": "/dotnet/core/tools/dotnet-nuget-delete"
        },
        {
            "source_path": "docs/cli-preview3/tools/dotnet-nuget-locals.md",
            "redirect_url": "/dotnet/core/tools/dotnet-nuget-locals"
        },
        {
            "source_path": "docs/core/app-types.md",
            "redirect_url": "/dotnet/core/deploying/index"
        },
        {
            "source_path": "docs/core/deploying/applications.md",
            "redirect_url": "/dotnet/core/deploying/index"
        },
        {
            "source_path": "docs/core/docker/visual-studio-tools-for-docker.md",
            "redirect_url": "/aspnet/core/publishing/visual-studio-tools-for-docker",
            "redirect_document_id": true
        },
        {
            "source_path": "docs/core/getting-started.md",
            "redirect_url": "/dotnet/core/get-started",
            "redirect_document_id": true
        },
        {
            "source_path": "docs/core/migrating-from-dnx.md",
            "redirect_url": "/dotnet/core/migration/from-dnx",
            "redirect_document_id": true
        },
        {
            "source_path": "docs/core/preview3/deploying/index.md",
            "redirect_url": "/dotnet/core/deploying",
            "redirect_document_id": true
        },
        {
            "source_path": "docs/core/preview3/tools/csproj.md",
            "redirect_url": "/dotnet/core/tools/csproj",
            "redirect_document_id": true
        },
        {
            "source_path": "docs/core/preview3/tools/dependencies.md",
            "redirect_url": "/dotnet/core/tools/dependencies",
            "redirect_document_id": true
        },
        {
            "source_path": "docs/core/preview3/tools/dotnet.md",
            "redirect_url": "/dotnet/core/tools/dotnet"
        },
        {
            "source_path": "docs/core/preview3/tools/dotnet-add-package.md",
            "redirect_url": "/dotnet/core/tools/dotnet-add-package",
            "redirect_document_id": true
        },
        {
            "source_path": "docs/core/preview3/tools/dotnet-add-reference.md",
            "redirect_url": "/dotnet/core/tools/dotnet-add-reference",
            "redirect_document_id": true
        },
        {
            "source_path": "docs/core/preview3/tools/dotnet-build.md",
            "redirect_url": "/dotnet/core/tools/dotnet-build"
        },
        {
            "source_path": "docs/core/preview3/tools/dotnet-clean.md",
            "redirect_url": "/dotnet/core/tools/dotnet-clean",
            "redirect_document_id": true
        },
        {
            "source_path": "docs/core/preview3/tools/dotnet-install-script.md",
            "redirect_url": "/dotnet/core/tools/dotnet-install-script"
        },
        {
            "source_path": "docs/core/preview3/tools/dotnet-list-reference.md",
            "redirect_url": "/dotnet/core/tools/dotnet-list-reference",
            "redirect_document_id": true
        },
        {
            "source_path": "docs/core/preview3/tools/dotnet-migrate.md",
            "redirect_url": "/dotnet/core/tools/dotnet-migrate",
            "redirect_document_id": true
        },
        {
            "source_path": "docs/core/preview3/tools/dotnet-msbuild.md",
            "redirect_url": "/dotnet/core/tools/dotnet-msbuild",
            "redirect_document_id": true
        },
        {
            "source_path": "docs/core/preview3/tools/dotnet-new.md",
            "redirect_url": "/dotnet/core/tools/dotnet-new"
        },
        {
            "source_path": "docs/core/preview3/tools/dotnet-nuget-delete.md",
            "redirect_url": "/dotnet/core/tools/dotnet-nuget-delete",
            "redirect_document_id": true
        },
        {
            "source_path": "docs/core/preview3/tools/dotnet-nuget-locals.md",
            "redirect_url": "/dotnet/core/tools/dotnet-nuget-locals",
            "redirect_document_id": true
        },
        {
            "source_path": "docs/core/preview3/tools/dotnet-nuget-push.md",
            "redirect_url": "/dotnet/core/tools/dotnet-nuget-push",
            "redirect_document_id": true
        },
        {
            "source_path": "docs/core/preview3/tools/dotnet-pack.md",
            "redirect_url": "/dotnet/core/tools/dotnet-pack"
        },
        {
            "source_path": "docs/core/preview3/tools/dotnet-publish.md",
            "redirect_url": "/dotnet/core/tools/dotnet-publish"
        },
        {
            "source_path": "docs/core/preview3/tools/dotnet-remove-package.md",
            "redirect_url": "/dotnet/core/tools/dotnet-remove-package",
            "redirect_document_id": true
        },
        {
            "source_path": "docs/core/preview3/tools/dotnet-remove-reference.md",
            "redirect_url": "/dotnet/core/tools/dotnet-remove-reference",
            "redirect_document_id": true
        },
        {
            "source_path": "docs/core/preview3/tools/dotnet-restore.md",
            "redirect_url": "/dotnet/core/tools/dotnet-restore"
        },
        {
            "source_path": "docs/core/preview3/tools/dotnet-run.md",
            "redirect_url": "/dotnet/core/tools/dotnet-run"
        },
        {
            "source_path": "docs/core/preview3/tools/dotnet-sln.md",
            "redirect_url": "/dotnet/core/tools/dotnet-sln"
        },
        {
            "source_path": "docs/core/preview3/tools/dotnet-test.md",
            "redirect_url": "/dotnet/core/tools/dotnet-test"
        },
        {
            "source_path": "docs/core/preview3/tools/extensibility.md",
            "redirect_url": "/dotnet/core/tools/extensibility"
        },
        {
            "source_path": "docs/core/preview3/tools/global-json.md",
            "redirect_url": "/dotnet/core/tools/global-json"
        },
        {
            "source_path": "docs/core/preview3/tools/index.md",
            "redirect_url": "/dotnet/core/tools/index",
            "redirect_document_id": true
        },
        {
            "source_path": "docs/core/preview3/tools/layering.md",
            "redirect_url": "/dotnet/core/tools/cli-msbuild-architecture",
            "redirect_document_id": true
        },
        {
            "source_path": "docs/core/preview3/tools/telemetry.md",
            "redirect_url": "/dotnet/core/tools/telemetry"
        },
        {
            "source_path": "docs/core/preview3/tools/using-ci-with-cli.md",
            "redirect_url": "/dotnet/core/tools/using-ci-with-cli"
        },
        {
            "source_path": "docs/core/preview3/tutorials/index.md",
            "redirect_url": "/dotnet/core/tutorials/index",
            "redirect_document_id": true
        },
        {
            "source_path": "docs/core/preview3/tutorials/using-on-windows.md",
            "redirect_url": "/dotnet/core/tutorials/with-visual-studio"
        },
        {
            "source_path": "docs/csharp/getting-started/with-visual-studio.md",
            "redirect_url": "/dotnet/core/tutorials/with-visual-studio"
        },
        {
            "source_path": "docs/core/preview3/tutorials/using-on-windows-vs-2017.md",
            "redirect_url": "/dotnet/core/tutorials/with-visual-studio"
        },
        {
            "source_path": "docs/core/whats-new/whats-new-in-core-20.md",
            "redirect_url": "/dotnet/core/whats-new/dotnet-core-2-0"
        },
        {
            "source_path": "docs/core/preview3/tutorials/using-on-windows-vs-2017-full-solution.md",
            "redirect_url": "/dotnet/core/tutorials/using-on-windows-full-solution",
            "redirect_document_id": true
        },
        {
            "source_path": "docs/core/preview3/tutorials/using-with-xplat-cli-msbuild.md",
            "redirect_url": "/dotnet/core/tutorials/using-with-xplat-cli",
            "redirect_document_id": true
        },
        {
            "source_path": "docs/core/preview3/tutorials/using-with-xplat-cli-msbuild-folders.md",
            "redirect_url": "/dotnet/core/tutorials/testing-with-cli",
            "redirect_document_id": true
        },
        {
            "source_path": "docs/core/preview3/windows-prerequisites.md",
            "redirect_url": "/dotnet/core/windows-prerequisites"
        },
        {
            "source_path": "docs/core/testing/using-mstest-on-windows.md",
            "redirect_url": "/dotnet/core/testing/unit-testing-with-mstest",
            "redirect_document_id": true
        },
        {
            "source_path": "docs/core/tools/project-json.md",
            "redirect_url": "/dotnet/core/tools/project-json-to-csproj"
        },
        {
            "source_path": "docs/core/tools/test-protocol.md",
            "redirect_url": "/dotnet/core/tools/dotnet-test"
        },
        {
            "source_path": "docs/core/tutorials/libraries-with-vs.md",
            "redirect_url": "/dotnet/csharp/getting-started/library-with-visual-studio"
        },
        {
            "source_path": "docs/core/tutorials/target-dotnetcore-with-msbuild.md",
            "redirect_url": "/dotnet/core/tools/cli-msbuild-architecture"
        },
        {
            "source_path": "docs/core/tutorials/using-on-windows.md",
            "redirect_url": "/dotnet/core/tutorials/with-visual-studio"
        },
        {
            "source_path": "docs/core/versions/lts-current.md",
            "redirect_url": "https://www.microsoft.com/net/Support/Policy"
        },
        {
            "source_path": "docs/csharp/csharp-6.md",
            "redirect_url": "/dotnet/csharp/whats-new/csharp-6",
            "redirect_document_id": true
        },
        {
            "source_path": "docs/csharp/csharp-7.md",
            "redirect_url": "/dotnet/csharp/whats-new/csharp-7",
            "redirect_document_id": true
        },
        {
            "source_path": "docs/csharp/features.md",
            "redirect_url": "/dotnet/csharp/concepts"
        },
        {
            "source_path": "docs/csharp/generics.md",
            "redirect_url": "/dotnet/csharp/programming-guide/generics/index"
        },
        {
            "source_path": "docs/csharp/getting-started/additional-resources.md",
            "redirect_url": "/dotnet/csharp/getting-started/index"
        },
        {
            "source_path": "docs/csharp/getting-started/breaking-changes-in-visual-studio-2013.md",
            "redirect_url": "https://msdn.microsoft.com/library/hh678682(v=vs.120)"
        },
        {
            "source_path": "docs/csharp/getting-started/consuming-library-with-visual-studio-2017.md",
            "redirect_url": "/dotnet/getting-started/consuming-library-with-visual-studio",
            "redirect_document_id": true
        },
        {
            "source_path": "docs/csharp/getting-started/debugging-with-visual-studio-2017.md",
            "redirect_url": "/dotnet/core/tutorials/debugging-with-visual-studio"
        },
        {
            "source_path": "docs/csharp/getting-started/debugging-with-visual-studio.md",
            "redirect_url": "/dotnet/core/tutorials/debugging-with-visual-studio"
        },
        {
            "source_path": "docs/csharp/getting-started/library-with-visual-studio-2017.md",
            "redirect_url": "/dotnet/getting-started/library-with-visual-studio",
            "redirect_document_id": true
        },
        {
            "source_path": "docs/csharp/getting-started/publishing-with-visual-studio-2017.md",
            "redirect_url": "/dotnet/core/tutorials/publishing-with-visual-studio"
        },

        {
            "source_path": "docs/csharp/getting-started/publishing-with-visual-studio.md",
            "redirect_url": "/dotnet/core/tutorials/publishing-with-visual-studio"
        },

        {
            "source_path": "docs/csharp/getting-started/whats-new.md",
            "redirect_url": "/dotnet/csharp/whats-new/index"
        },
        {
            "source_path": "docs/csharp/getting-started/with-visual-studio-2017.md",
            "redirect_url": "/dotnet/core/tutorials/with-visual-studio",
            "redirect_document_id": true
        },
        {
            "source_path": "docs/csharp/getting-started/with-visual-studio-code.md",
            "redirect_url": "/dotnet/core/tutorials/with-visual-studio-code",
            "redirect_document_id": true
        },
        {
            "source_path": "docs/csharp/interactive.md",
            "redirect_url": "/dotnet/csharp/index"
        },
        {
            "source_path": "docs/csharp/interactive-with-bash.md",
            "redirect_url": "/dotnet/csharp/index"
        },
        {
            "source_path": "docs/csharp/interactive-with-powershell.md",
            "redirect_url": "/dotnet/csharp/index"
        },
        {
            "source_path": "docs/csharp/interactive-with-visualstudio.md",
            "redirect_url": "/dotnet/csharp/index"
        },
        {
            "source_path": "docs/csharp/interfaces.md",
            "redirect_url": "/dotnet/csharp/programming-guide/interfaces/index"
        },
        {
            "source_path": "docs/csharp/interop.md",
            "redirect_url": "/dotnet/csharp/programming-guide/interop/index"
        },
        {
            "source_path": "docs/csharp/language-reference/operators/modulus-assignment-operator.md",
            "redirect_url": "/dotnet/csharp/language-reference/operators/remainder-assignment-operator"
        },
        {
            "source_path": "docs/csharp/language-reference/operators/modulus-operator.md",
            "redirect_url": "/dotnet/csharp/language-reference/operators/remainder-operator"
        },
        {
            "source_path": "docs/csharp/namespaces-and-assemblies.md",
            "redirect_url": "/dotnet/csharp/programming-guide/namespaces/index"
        },
        {
            "source_path": "docs/csharp/programming-guide/concepts/async/asynchronous-programming-with-async-and-await.md",
            "redirect_url": "/dotnet/csharp/async/"
        },
        {
            "source_path": "docs/csharp/programming-guide/concepts/linq/cloning-vs-attaching.md",
            "redirect_url": "/dotnet/csharp/programming-guide/concepts/linq/creating-xml-trees-linq-to-xml-2#attaching-vs-cloning"
        },
        {
            "source_path": "docs/csharp/programming-guide/exceptions/exceptions-and-exception-handling.md",
            "redirect_url": "/dotnet/csharp/programming-guide/exceptions/index"
        },
        {
            "source_path": "docs/csharp/programming-guide/interop/interoperability.md",
            "redirect_url": "/dotnet/csharp/programming-guide/interop/index"
        },
        {
            "source_path": "docs/csharp/programming-guide/linq-query-expressions/how-to-create-a-nested-group.md",
            "redirect_url": "/dotnet/csharp/linq/create-a-nested-group"
        },
        {
            "source_path": "docs/csharp/programming-guide/linq-query-expressions/how-to-dynamically-specify-predicate-filters-at-runtime.md",
            "redirect_url": "/dotnet/csharp/linq/dynamically-specify-predicate-filters-at-runtime"
        },
        {
            "source_path": "docs/csharp/programming-guide/linq-query-expressions/how-to-group-query-results.md",
            "redirect_url": "/dotnet/csharp/linq/group-query-results"
        },
        {
            "source_path": "docs/csharp/programming-guide/linq-query-expressions/how-to-group-results-by-contiguous-keys.md",
            "redirect_url": "/dotnet/csharp/linq/group-results-by-contiguous-keys"
        },
        {
            "source_path": "docs/csharp/programming-guide/linq-query-expressions/how-to-handle-exceptions-in-query-expressions.md",
            "redirect_url": "/dotnet/csharp/linq/handle-exceptions-in-query-expressions"
        },
        {
            "source_path": "docs/csharp/programming-guide/linq-query-expressions/how-to-handle-null-values-in-query-expressions.md",
            "redirect_url": "/dotnet/csharp/linq/handle-null-values-in-query-expressions"
        },
        {
            "source_path": "docs/csharp/programming-guide/linq-query-expressions/how-to-join-by-using-composite-keys.md",
            "redirect_url": "/dotnet/csharp/linq/join-by-using-composite-keys"
        },
        {
            "source_path": "docs/csharp/programming-guide/linq-query-expressions/how-to-order-the-results-of-a-join-clause.md",
            "redirect_url": "/dotnet/csharp/linq/order-the-results-of-a-join-clause"
        },
        {
            "source_path": "docs/csharp/programming-guide/linq-query-expressions/how-to-perform-a-subquery-on-a-grouping-operation.md",
            "redirect_url": "/dotnet/csharp/linq/perform-a-subquery-on-a-grouping-operation"
        },
        {
            "source_path": "docs/csharp/programming-guide/linq-query-expressions/how-to-perform-custom-join-operations.md",
            "redirect_url": "/dotnet/csharp/linq/perform-custom-join-operations"
        },
        {
            "source_path": "docs/csharp/programming-guide/linq-query-expressions/how-to-perform-grouped-joins.md",
            "redirect_url": "/dotnet/csharp/linq/perform-grouped-joins"
        },
        {
            "source_path": "docs/csharp/programming-guide/linq-query-expressions/how-to-perform-inner-joins.md",
            "redirect_url": "/dotnet/csharp/linq/perform-inner-joins"
        },
        {
            "source_path": "docs/csharp/programming-guide/linq-query-expressions/how-to-perform-left-outer-joins.md",
            "redirect_url": "/dotnet/csharp/linq/perform-left-outer-joins"
        },
        {
            "source_path": "docs/csharp/programming-guide/linq-query-expressions/how-to-query-a-collection-of-objects.md",
            "redirect_url": "/dotnet/csharp/linq/query-a-collection-of-objects"
        },
        {
            "source_path": "docs/csharp/programming-guide/linq-query-expressions/how-to-return-a-query-from-a-method.md",
            "redirect_url": "/dotnet/csharp/linq/return-a-query-from-a-method"
        },
        {
            "source_path": "docs/csharp/programming-guide/linq-query-expressions/how-to-store-the-results-of-a-query-in-memory.md",
            "redirect_url": "/dotnet/csharp/linq/store-the-results-of-a-query-in-memory"
        },
        {
            "source_path": "docs/csharp/programming-guide/linq-query-expressions/how-to-write-linq-queries.md",
            "redirect_url": "/dotnet/csharp/linq/write-linq-queries"
        },
        {
            "source_path": "docs/csharp/programming-guide/linq-query-expressions/index.md",
            "redirect_url": "/dotnet/csharp/linq/index"
        },
        {
            "source_path": "docs/csharp/programming-guide/linq-query-expressions/query-expression-basics.md",
            "redirect_url": "/dotnet/csharp/linq/query-expression-basics"
        },
        {
            "source_path": "docs/csharp/programming-guide/main-and-command-args/main-and-command-line-arguments.md",
            "redirect_url": "/dotnet/csharp/programming-guide/main-and-command-args/index"
        },
        {
            "source_path": "docs/csharp/type-system.md",
            "redirect_url": "/dotnet/csharp/programming-guide/types/index"
        },
        {
            "source_path": "docs/csharp/whats-new.md",
            "redirect_url": "/dotnet/csharp/whats-new/index",
            "redirect_document_id": true
        },
        {
            "source_path": "docs/framework/deployment/repair.md",
            "redirect_url": "/dotnet/framework/install/repair"
        },
        {
            "source_path": "docs/framework/deployment/windows/index.md",
            "redirect_url": "/dotnet/framework/install/"
        },
        {
            "source_path": "docs/framework/deployment/windows/7.md",
            "redirect_url": "/dotnet/framework/install/on-windows-7"
        },
        {
            "source_path": "docs/framework/deployment/windows/8.md",
            "redirect_url": "/dotnet/framework/install/on-windows-8"
        },
        {
            "source_path": "docs/framework/deployment/windows/10.md",
            "redirect_url": "/dotnet/framework/install/on-windows-10"
        },
        {
            "source_path": "docs/framework/deployment/windows/vista.md",
            "redirect_url": "/dotnet/framework/install/on-windows-vista"
        },
        {
            "source_path": "docs/framework/deployment/windows/xp.md",
            "redirect_url": "/dotnet/framework/install/on-windows-xp"
        },
        {
            "source_path": "docs/framework/deployment/windows/installing-dotnet-35-windows-10.md",
            "redirect_url": "/dotnet/framework/install/dotnet-35-windows-10"
        },
        {
            "source_path": "docs/framework/docker/aspnetmvc.md",
            "redirect_url": "/aspnet/mvc/overview/deployment/docker-aspnetmvc",
            "redirect_document_id": true
        },
        {
            "source_path": "docs/framework/install/net-framework-3-5-on-windows-8-plus.md",
            "redirect_url": "/dotnet/framework/install/dotnet-35-windows-10"
        },
        {
            "source_path": "docs/framework/migration-guide/application-compatibility-in-the-net-framework-4-5-1.md",
            "redirect_url": "/dotnet/framework/migration-guide/application-compatibility"
        },
        {
            "source_path": "docs/framework/migration-guide/application-compatibility-in-the-net-framework-4-5-2.md",
            "redirect_url": "/dotnet/framework/migration-guide/application-compatibility"
        },
        {
            "source_path": "docs/framework/migration-guide/application-compatibility-in-the-net-framework-4-5.md",
            "redirect_url": "/dotnet/framework/migration-guide/application-compatibility"
        },
        {
            "source_path": "docs/framework/migration-guide/application-compatibility-in-the-net-framework-4-6-1.md",
            "redirect_url": "/dotnet/framework/migration-guide/application-compatibility"
        },
        {
            "source_path": "docs/framework/migration-guide/application-compatibility-in-the-net-framework-4-6-2.md",
            "redirect_url": "/dotnet/framework/migration-guide/application-compatibility"
        },
        {
            "source_path": "docs/framework/migration-guide/application-compatibility-in-the-net-framework-4-6.md",
            "redirect_url": "/dotnet/framework/migration-guide/application-compatibility"
        },
        {
            "source_path": "docs/framework/migration-guide/application-compatibility-in-the-net-framework-4-7.md",
            "redirect_url": "/dotnet/framework/migration-guide/application-compatibility"
        },
        {
            "source_path": "docs/framework/migration-guide/net-compatibility-diagnostics.md",
            "redirect_url": "/dotnet/framework/migration-guide/application-compatibility"
        },
        {
            "source_path": "docs/framework/migration-guide/mitigation-claimsidentity-constructor.md",
            "redirect_url": "/dotnet/framework/migration-guide//retargeting/4.6.1-4.6.2"
        },
        {
            "source_path": "docs/framework/migration-guide/mitigation-cspparameters-parentwindowhandle-expects-an-hwnd.md",
            "redirect_url": "/dotnet/framework/migration-guide/retargeting/4.6.2-4.7"
        },
        {
            "source_path": "docs/framework/migration-guide/migration-guide/mitigation-culture-and-asynchronous-operations.md",
            "redirect_url": "/dotnet/framework/migration-guide/retargeting/4.5.2-4.6"
        },
        {
            "source_path": "docs/framework/migration-guide/migration-guide/mitigation-culture-and-dispatcher-operations-in-wpf-apps.md",
            "redirect_url": "/dotnet/framework/migration-guide/retargeting/4.5.2-4.6"
        },
        {
            "source_path": "docs/framework/migration-guide/migration-guide/mitigation-default-authorizationcontext.md",
            "redirect_url": "/dotnet/framework/migration-guide/retargeting/4.5.2-4.6"
        },
        {
            "source_path": "docs/framework/migration-guide/migration-guide/mitigation-eventsource-writeevent-method-calls.md",
            "redirect_url": "/dotnet/framework/migration-guide/runtimef/4.5-4.5.1"
        },
        {
            "source_path": "docs/framework/migration-guide/migration-guide/mitigation-grid-control.md",
            "redirect_url": "/dotnet/framework/migration-guide/retargeting/4.6.2-4.7"
        },
        {
            "source_path": "docs/framework/migration-guide/migration-guide/mitigation-horizontal-scrolling-and-virtualization.md",
            "redirect_url": "/dotnet/framework/migration-guide/runtime/4.6.1-4.6.2"
        },
        {
            "source_path": "docs/framework/migration-guide/migration-guide/mitigation-long-path-support.md",
            "redirect_url": "/dotnet/framework/migration-guide/retargeting/4.6.1-4.6.2"
        },
        {
            "source_path": "docs/framework/migration-guide/migration-guide/mitigation-memberdescriptor-equals.md",
            "redirect_url": "/dotnet/framework/migration-guide/retargeting/4.6.1-4.6.2"
        },
        {
            "source_path": "docs/framework/migration-guide/migration-guide/mitigation-minfreememorypercentagetoactiveservice-configuration-setting.md",
            "redirect_url": "/dotnet/framework/migration-guide/runtime/4.5-4.5.1"
        },
        {
            "source_path": "docs/framework/migration-guide/retargeting-changes-in-the-net-framework-4-5-1.md",
            "redirect_url": "/dotnet/framework/migration-guide/retargeting/index"
        },
        {
            "source_path": "docs/framework/migration-guide/retargeting-changes-in-the-net-framework-4-5-2.md",
            "redirect_url": "/dotnet/framework/migration-guide/retargeting/index"
        },
        {
            "source_path": "docs/framework/migration-guide/retargeting-changes-in-the-net-framework-4-6-1.md",
            "redirect_url": "/dotnet/framework/migration-guide/retargeting/index"
        },
        {
            "source_path": "docs/framework/migration-guide/retargeting-changes-in-the-net-framework-4-6-2.md",
            "redirect_url": "/dotnet/framework/migration-guide/retargeting/index"
        },
        {
            "source_path": "docs/framework/migration-guide/retargeting-changes-in-the-net-framework-4-6.md",
            "redirect_url": "/dotnet/framework/migration-guide/retargeting/index"
        },
        {
            "source_path": "docs/framework/migration-guide/retargeting-changes-in-the-net-framework-4-7.md",
            "redirect_url": "/dotnet/framework/migration-guide/retargeting/index"
        },
        {
            "source_path": "docs/framework/migration-guide/runtime-changes-in-the-net-framework-4-5-1.md",
            "redirect_url": "/dotnet/framework/migration-guide/runtime/index"
        },
        {
            "source_path": "docs/framework/migration-guide/runtime-changes-in-the-net-framework-4-5-2.md",
            "redirect_url": "/dotnet/framework/migration-guide/runtime/index"
        },
        {
            "source_path": "docs/framework/migration-guide/runtime-changes-in-the-net-framework-4-6-1.md",
            "redirect_url": "/dotnet/framework/migration-guide/runtime/index"
        },
        {
            "source_path": "docs/framework/migration-guide/runtime-changes-in-the-net-framework-4-6-2.md",
            "redirect_url": "/dotnet/framework/migration-guide/runtime/index"
        },
        {
            "source_path": "docs/framework/migration-guide/runtime-changes-in-the-net-framework-4-6.md",
            "redirect_url": "/dotnet/framework/migration-guide/runtime/index"
        },
        {
            "source_path": "docs/framework/migration-guide/runtime-changes-in-the-net-framework-4-7.md",
            "redirect_url": "/dotnet/framework/migration-guide/runtime/index"
        },
        {
            "source_path": "docs/framework/unmanaged-api/cor-prf-allowable-after-attach-bitmask.md",
            "redirect_url": "/dotnet/framework/unmanaged-api/profiling/cor-prf-monitor-enumeration"
        },
        {
            "source_path": "docs/framework/security/json-web-token-handler-api-reference.md",
            "redirect_url": "https://github.com/AzureAD/azure-activedirectory-identitymodel-extensions-for-dotnet/wiki"
        },
        {
            "source_path": "docs/framework/wcf/extending/extending-wcf.md",
            "redirect_url": "/dotnet/framework/wcf/extending/index",
            "redirect_document_id": true
        },
        {
            "source_path": "docs/framework/wcf/windows-communication-foundation.md",
            "redirect_url": "/dotnet/framework/wcf/index"
        },
        {
            "source_path": "docs/framework/whats-new/whats-new.md",
            "redirect_url": "/dotnet/framework/whats-new/index",
            "redirect_document_id": true
        },
        {
            "source_path": "docs/framework/winforms/controls/99f6e876-3f7f-4139-9063-e36587c95b02.md",
            "redirect_url": "/dotnet/framework/winforms/controls/create-a-master-detail-form-using-two-datagridviews",
            "redirect_document_id": true
        },
        {
            "source_path": "docs/framework/winforms/controls/c5fa29e8-47f7-4691-829b-0e697a691f36.md",
            "redirect_url": "/dotnet/framework/winforms/controls/creating-a-master-detail-form-using-two-datagridviews",
            "redirect_document_id": true
        },
        {
            "source_path": "docs/framework/wpf/controls/datepicker-syles-and-templates.md",
            "redirect_url": "/dotnet/framework/wpf/controls/datepicker-styles-and-templates",
            "redirect_document_id": true
        },
        {
            "source_path": "docs/framework/xaml-services/{}-escape-sequence-markup-extension.md",
            "redirect_url": "/dotnet/framework/xaml-services/escape-sequence-markup-extension",
            "redirect_document_id": true
        },
        {
            "source_path": "docs/fsharp/async.md",
            "redirect_url": "/dotnet/fsharp/tutorials/asynchronous-and-concurrent-programming/async"
        },
        {
            "source_path": "docs/fsharp/getting-started-netcore.md",
            "redirect_url": "/dotnet/fsharp/tutorials/getting-started/getting-started-command-line"
        },
        {
            "source_path": "docs/fsharp/tutorials/getting-started/getting-started-cross-platform-tooling.md",
            "redirect_url": "/dotnet/fsharp/tutorials/getting-started/getting-started-command-line"
        },
        {
            "source_path": "docs/fsharp/tutorials/getting-started/index.md",
            "redirect_url": "/dotnet/fsharp/get-started/index",
            "redirect_document_id": true
        },
        {
            "source_path": "docs/scenarios/index.md",
            "redirect_url": "/dotnet/core/tutorials/"
        },
        {
            "source_path": "docs/scenarios/solution-authoring/index.md",
            "redirect_url": "/dotnet/core/tutorials/"
        },
        {
            "source_path": "docs/scenarios/solution-authoring/target-dotnetcore-with-msbuild.md",
            "redirect_url": "/dotnet/core/tutorials/target-dotnetcore-with-msbuild"
        },
        {
            "source_path": "docs/standard/about.md",
            "redirect_url": "/dotnet/standard/index"
        },
        {
            "source_path": "docs/standard/base-types/alternation.md",
            "redirect_url": "/dotnet/standard/base-types/alternation-constructs-in-regular-expressions"
        },
        {
            "source_path": "docs/standard/base-types/anchors.md",
            "redirect_url": "/dotnet/standard/base-types/anchors-in-regular-expressions"
        },
        {
            "source_path": "docs/standard/base-types/backreference.md",
            "redirect_url": "/dotnet/standard/base-types/backreference-constructs-in-regular-expressions"
        },
        {
            "source_path": "docs/standard/base-types/backtracking.md",
            "redirect_url": "/dotnet/standard/base-types/backtracking-in-regular-expressions"
        },
        {
            "source_path": "docs/standard/base-types/changing-formats.md",
            "redirect_url": "/dotnet/standard/base-types/regular-expression-example-changing-date-formats"
        },
        {
            "source_path": "docs/standard/base-types/classes.md",
            "redirect_url": "/dotnet/standard/base-types/character-classes-in-regular-expressions"
        },
        {
            "source_path": "docs/standard/base-types/compilation.md",
            "redirect_url": "/dotnet/standard/base-types/compilation-and-reuse-in-regular-expressions"
        },
        {
            "source_path": "docs/standard/base-types/composite-format.md",
            "redirect_url": "/dotnet/standard/base-types/composite-formatting"
        },
        {
            "source_path": "docs/standard/base-types/custom-datetime.md",
            "redirect_url": "/dotnet/standard/base-types/custom-date-and-time-format-strings"
        },
        {
            "source_path": "docs/standard/base-types/custom-numeric.md",
            "redirect_url": "/dotnet/standard/base-types/custom-numeric-format-strings"
        },
        {
            "source_path": "docs/standard/base-types/custom-timespan.md",
            "redirect_url": "/dotnet/standard/base-types/custom-timespan-format-strings"
        },
        {
            "source_path": "docs/standard/base-types/define-custom.md",
            "redirect_url": "/dotnet/standard/base-types/how-to-define-and-use-custom-numeric-format-providers"
        },
        {
            "source_path": "docs/standard/base-types/display-dates.md",
            "redirect_url": "/dotnet/standard/base-types/how-to-display-dates-in-non-gregorian-calendars"
        },
        {
            "source_path": "docs/standard/base-types/display-milliseconds.md",
            "redirect_url": "/dotnet/standard/base-types/how-to-display-milliseconds-in-date-and-time-values"
        },
        {
            "source_path": "docs/standard/base-types/enumeration-format.md",
            "redirect_url": "/dotnet/standard/base-types/enumeration-format-strings"
        },
        {
            "source_path": "docs/standard/base-types/escapes.md",
            "redirect_url": "/dotnet/standard/base-types/character-escapes-in-regular-expressions"
        },
        {
            "source_path": "docs/standard/base-types/extract-day.md",
            "redirect_url": "/dotnet/standard/base-types/how-to-extract-the-day-of-the-week-from-a-specific-date"
        },
        {
            "source_path": "docs/standard/base-types/extract-protocol.md",
            "redirect_url": "/dotnet/standard/base-types/how-to-extract-a-protocol-and-port-number-from-a-url"
        },
        {
            "source_path": "docs/standard/base-types/grouping.md",
            "redirect_url": "/dotnet/standard/base-types/grouping-constructs-in-regular-expressions"
        },
        {
            "source_path": "docs/standard/base-types/miscellaneous.md",
            "redirect_url": "/dotnet/standard/base-types/miscellaneous-constructs-in-regular-expressions"
        },
        {
            "source_path": "docs/standard/base-types/object-model.md",
            "redirect_url": "/dotnet/standard/base-types/the-regular-expression-object-model"
        },
        {
            "source_path": "docs/standard/base-types/options.md",
            "redirect_url": "/dotnet/standard/base-types/regular-expression-options"
        },
        {
            "source_path": "docs/standard/base-types/pad-number.md",
            "redirect_url": "/dotnet/standard/base-types/how-to-pad-a-number-with-leading-zeros"
        },
        {
            "source_path": "docs/standard/base-types/quantifiers.md",
            "redirect_url": "/dotnet/standard/base-types/quantifiers-in-regular-expressions"
        },
        {
            "source_path": "docs/standard/base-types/quick-ref.md",
            "redirect_url": "/dotnet/standard/base-types/regular-expression-language-quick-reference"
        },
        {
            "source_path": "docs/standard/base-types/regex-behavior.md",
            "redirect_url": "/dotnet/standard/base-types/details-of-regular-expression-behavior"
        },
        {
            "source_path": "docs/standard/base-types/regex-examples.md",
            "redirect_url": "/dotnet/standard/base-types/regular-expression-examples"
        },
        {
            "source_path": "docs/standard/base-types/roundtrip.md",
            "redirect_url": "/dotnet/standard/base-types/how-to-round-trip-date-and-time-values"
        },
        {
            "source_path": "docs/standard/base-types/scanning.md",
            "redirect_url": "/dotnet/standard/base-types/regular-expression-example-scanning-for-hrefs"
        },
        {
            "source_path": "docs/standard/base-types/standard-datetime.md",
            "redirect_url": "/dotnet/standard/base-types/standard-date-and-time-format-strings"
        },
        {
            "source_path": "docs/standard/base-types/standard-numeric.md",
            "redirect_url": "/dotnet/standard/base-types/standard-numeric-format-strings"
        },
        {
            "source_path": "docs/standard/base-types/standard-timespan.md",
            "redirect_url": "/dotnet/standard/base-types/standard-timespan-format-strings"
        },
        {
            "source_path": "docs/standard/base-types/strip-characters.md",
            "redirect_url": "/dotnet/standard/base-types/how-to-strip-invalid-characters-from-a-string"
        },
        {
            "source_path": "docs/standard/base-types/substitutions.md",
            "redirect_url": "/dotnet/standard/base-types/substitutions-in-regular-expressions"
        },
        {
            "source_path": "docs/standard/base-types/thread-safety.md",
            "redirect_url": "/dotnet/standard/base-types/thread-safety-in-regular-expressions"
        },
        {
            "source_path": "docs/standard/base-types/verify-format.md",
            "redirect_url": "/dotnet/standard/base-types/how-to-verify-that-strings-are-in-valid-email-format"
        },
        {
            "source_path": "docs/standard/collections/threadsafe/blockingcollection-overview.md",
            "redirect_url": "/dotnet/standard/collections/thread-safe/blockingcollection-overview"
        },
        {
            "source_path": "docs/standard/collections/threadsafe/how-to-add-and-remove-items.md",
            "redirect_url": "/dotnet/standard/collections/thread-safe/how-to-add-and-remove-items"
        },
        {
            "source_path": "docs/standard/collections/threadsafe/how-to-add-and-take-items.md",
            "redirect_url": "/dotnet/standard/collections/thread-safe/how-to-add-and-take-items"
        },
        {
            "source_path": "docs/standard/collections/threadsafe/how-to-add-bounding-and-blocking.md",
            "redirect_url": "/dotnet/standard/collections/thread-safe/how-to-add-bounding-and-blocking"
        },
        {
            "source_path": "docs/standard/collections/threadsafe/how-to-create-an-object-pool.md",
            "redirect_url": "/dotnet/standard/collections/thread-safe/how-to-create-an-object-pool"
        },
        {
            "source_path": "docs/standard/collections/threadsafe/how-to-use-arrays-of-blockingcollections.md",
            "redirect_url": "/dotnet/standard/collections/thread-safe/how-to-use-arrays-of-blockingcollections"
        },
        {
            "source_path": "docs/standard/collections/threadsafe/how-to-use-foreach-to-remove.md",
            "redirect_url": "/dotnet/standard/collections/thread-safe/how-to-use-foreach-to-remove"
        },
        {
            "source_path": "docs/standard/collections/threadsafe/index.md",
            "redirect_url": "/dotnet/standard/collections/thread-safe/"
        },
        {
            "source_path": "docs/standard/collections/threadsafe/when-to-use-a-thread-safe-collection.md",
            "redirect_url": "/dotnet/standard/collections/thread-safe/when-to-use-a-thread-safe-collection"
        },
        {
            "source_path": "docs/standard/concepts.md",
            "redirect_url": "/dotnet/standard/"
        },
        {
            "source_path": "docs/standard/data/index.md",
            "redirect_url": "/dotnet/standard/data/xml/index"
        },
        {
            "source_path": "docs/standard/exceptions.md",
            "redirect_url": "/dotnet/standard/exceptions/",
            "redirect_document_id": true
        },
        {
            "source_path": "docs/standard/exceptions/exception-handling-fundamentals.md",
            "redirect_url": "/dotnet/standard/exceptions/"
        },
        {
            "source_path": "docs/standard/exceptions/exception-hierarchy.md",
            "redirect_url": "/dotnet/standard/exceptions/"
        },
        {
            "source_path": "docs/standard/garbagecollection/fundamentals.md",
            "redirect_url": "/dotnet/standard/garbage-collection/fundamentals"
        },
        {
            "source_path": "docs/standard/garbagecollection/gc.md",
            "redirect_url": "/dotnet/standard/garbage-collection/gc"
        },
        {
            "source_path": "docs/standard/garbagecollection/implementing-dispose.md",
            "redirect_url": "/dotnet/standard/garbage-collection/implementing-dispose"
        },
        {
            "source_path": "docs/standard/garbagecollection/index.md",
            "redirect_url": "/dotnet/standard/garbage-collection/"
        },
        {
            "source_path": "docs/standard/garbagecollection/induced.md",
            "redirect_url": "/dotnet/standard/garbage-collection/induced"
        },
        {
            "source_path": "docs/standard/garbagecollection/latency.md",
            "redirect_url": "/dotnet/standard/garbage-collection/latency"
        },
        {
            "source_path": "docs/standard/garbagecollection/unmanaged.md",
            "redirect_url": "/dotnet/standard/garbage-collection/unmanaged"
        },
        {
            "source_path": "docs/standard/garbagecollection/using-objects.md",
            "redirect_url": "/dotnet/standard/garbage-collection/using-objects"
        },
        {
            "source_path": "docs/standard/garbagecollection/weak-references.md",
            "redirect_url": "/dotnet/standard/garbage-collection/weak-references"
        },
        {
            "source_path": "docs/standard/getting-started.md",
            "redirect_url": "/dotnet/standard/get-started",
            "redirect_document_id": true
        },
        {
            "source_path": "docs/standard/library.md",
            "redirect_url": "/dotnet/standard/net-standard",
            "redirect_document_id": true
        },
        {
            "source_path": "docs/standard/portability-analyzer.md",
            "redirect_url": "/dotnet/standard/analyzers/portability-analyzer",
            "redirect_document_id": true
        },
        {
            "source_path": "docs/standard/microservices-architecture/architect-microservice-container-applications/communication-between-microservices.md",
            "redirect_url": "/dotnet/standard/microservices-architecture/architect-microservice-container-applications/communication-in-microservice-architecture",
            "redirect_document_id": true
        },
        {
            "source_path": "docs/standard/parallel-programming/how-to-write-a-parallel-foreach-loop-with-thread-local-variables.md",
            "redirect_url": "/dotnet/standard/parallel-programming/how-to-write-a-parallel-foreach-loop-with-partition-local-variables",
            "redirect_document_id": true
        },
        {
            "source_path":"docs/standard/serialization/add-element-for-xmlschemaimporterextensions.md",
            "redirect_url":"/dotnet/standard/serialization/add-element-for-schemaimporterextensions"
        },
        {
            "source_path": "docs/standard/serialization/marshal-by-value.md",
            "redirect_url": "/dotnet/standard/serialization-concepts"
        },
        {
            "source_path": "docs/standard/serialization/persistent-storage.md",
            "redirect_url": "/dotnet/standard/serialization-concepts"
        },
        {
            "source_path": "docs/tutorials/getting-started-with-csharp/microservices.md",
            "redirect_url": "/dotnet/csharp/tutorials/microservices"
        },
        {
            "source_path": "docs/tutorials/getting-started-with-csharp/working-with-linq.md",
            "redirect_url": "/dotnet/csharp/tutorials/working-with-linq"
        },
        {
            "source_path": "docs/tutorials/index.md",
            "redirect_url": "/dotnet/samples-and-tutorials/"
        },
        {
            "source_path": "docs/visual-basic/programming-guide/concepts/covariance-contravariance/covariance-and-contravariance.md",
            "redirect_url": "/dotnet/visual-basic/programming-guide/concepts/covariance-contravariance/index",
            "redirect_document_id": true
        },
        {
            "source_path": "docs/visual-basic/developing-apps/debugging.md",
            "redirect_url": "/visualstudio/debugger/debugger-basics"
        },
        {
            "source_path": "docs/visual-basic/developing-apps/customizing-extending-my/customizing-projects-and-extending-my.md",
            "redirect_url": "/dotnet/visual-basic/developing-apps/customizing-extending-my/index",
            "redirect_document_id": true
        },
        {
            "source_path": "docs/visual-basic/developing-apps/printing/printing-and-reporting.md",
            "redirect_url": "/dotnet/visual-basic/developing-apps/printing/index",
            "redirect_document_id": true
        },
        {
            "source_path": "docs/visual-basic/developing-apps/programming/app-settings/accessing-application-settings.md",
            "redirect_url": "/dotnet/visual-basic/developing-apps/programming/app-settings/index",
            "redirect_document_id": true
        },
        {
            "source_path": "docs/visual-basic/developing-apps/programming/computer-resources/computer-resources.md",
            "redirect_url": "/dotnet/visual-basic/developing-apps/programming/computer-resources/index",
            "redirect_document_id": true
        },
        {
            "source_path": "docs/visual-basic/developing-apps/programming/drives-directories-files/processing.md",
            "redirect_url": "/dotnet/visual-basic/developing-apps/programming/drives-directories-files/index",
            "redirect_document_id": true
        },
        {
            "source_path": "docs/visual-basic/developing-apps/using-ide/help-for-event-handlers.md",
            "redirect_url": "/visualstudio/ide/using-intellisense"
        },
        {
            "source_path": "docs/visual-basic/developing-apps/using-ide/how-to-compile-and-run-a-project.md",
            "redirect_url": "/visualstudio/ide/compiling-and-building-in-visual-studio"
        },
        {
            "source_path": "docs/visual-basic/developing-apps/using-ide/intellisense-code-snippets.md",
            "redirect_url": "/visualstudio/ide/code-snippets"
        },
        {
            "source_path": "docs/visual-basic/developing-apps/using-ide/refactoring-and-rename-dialog-box.md",
            "redirect_url": "/visualstudio/vb-ide/refactoring-vb"
        },
        {
            "source_path": "docs/visual-basic/developing-apps/using-ide/settings.md",
            "redirect_url": "/visualstudio/ide/reference/general-user-interface-elements-visual-studio"
        },
        {
            "source_path": "docs/visual-basic/developing-apps/using-ide/using-the-visual-basic-development-environment.md",
            "redirect_url": "/visualstudio/ide/visual-studio-ide"
        },
        {
            "source_path": "docs/visual-basic/developing-apps/windows-forms/windows-forms-application-basics.md",
            "redirect_url": "/dotnet/visual-basic/developing-apps/windows-forms/index",
            "redirect_document_id": true
        },
        {
            "source_path": "docs/visual-basic/getting-started/breaking-changes-in-visual-studio-2015.md",
            "redirect_url": "/dotnet/visual-basic/getting-started/breaking-changes-in-visual-studio"
        },
        {
            "source_path": "docs/visual-basic/language-reference/data-types/data-type-summary.md",
            "redirect_url": "/dotnet/visual-basic/language-reference/data-types/index",
            "redirect_document_id": true
        },
        {
            "source_path": "docs/visual-basic/language-reference/directives/directives.md",
            "redirect_url": "/dotnet/visual-basic/language-reference/directives/index",
            "redirect_document_id": true
        },
        {
            "source_path": "docs/visual-basic/language-reference/queries/queries.md",
            "redirect_url": "/dotnet/visual-basic/language-reference/queries/index",
            "redirect_document_id": true
        },
        {
            "source_path": "docs/visual-basic/language-reference/xml-axis/xml-axis-properties.md",
            "redirect_url": "/dotnet/visual-basic/language-reference/xml-axis/index",
            "redirect_document_id": true
        },
        {
            "source_path": "docs/visual-basic/language-reference/xmldoc/recommended-xml-tags-for-documentation-comments.md",
            "redirect_url": "/dotnet/visual-basic/language-reference/xmldoc/index",
            "redirect_document_id": true
        },
        {
            "source_path": "docs/visual-basic/misc/a-class-used-in-the-expression-is-not-loaded-during-debugging-session.md",
            "redirect_url": "/dotnet/visual-basic/language-reference/error-messages/index"
        },
        {
            "source_path": "docs/visual-basic/misc/attribute-structlayout-can-not-be-applied-to-a-generic-type.md",
            "redirect_url": "/dotnet/visual-basic/language-reference/error-messages/index"
        },
        {
            "source_path": "docs/visual-basic/misc/bc2029.md",
            "redirect_url": "/dotnet/visual-basic/language-reference/error-messages/index"
        },
        {
            "source_path": "docs/visual-basic/misc/bc2031.md",
            "redirect_url": "/dotnet/visual-basic/language-reference/error-messages/index"
        },
        {
            "source_path": "docs/visual-basic/misc/bc2035.md",
            "redirect_url": "/dotnet/visual-basic/language-reference/error-messages/index"
        },
        {
            "source_path": "docs/visual-basic/misc/bc30963.md",
            "redirect_url": "/dotnet/visual-basic/language-reference/error-messages/index"
        },
        {
            "source_path": "docs/visual-basic/misc/bc30964.md",
            "redirect_url": "/dotnet/visual-basic/language-reference/error-messages/index"
        },
        {
            "source_path": "docs/visual-basic/misc/bc30965.md",
            "redirect_url": "/dotnet/visual-basic/language-reference/error-messages/index"
        },
        {
            "source_path": "docs/visual-basic/misc/bc30966.md",
            "redirect_url": "/dotnet/visual-basic/language-reference/error-messages/index"
        },
        {
            "source_path": "docs/visual-basic/misc/bc30972.md",
            "redirect_url": "/dotnet/visual-basic/language-reference/error-messages/index"
        },
        {
            "source_path": "docs/visual-basic/misc/bc30973.md",
            "redirect_url": "/dotnet/visual-basic/language-reference/error-messages/index"
        },
        {
            "source_path": "docs/visual-basic/misc/bc35000.md",
            "redirect_url": "/dotnet/visual-basic/language-reference/error-messages/index"
        },
        {
            "source_path": "docs/visual-basic/misc/bc35001.md",
            "redirect_url": "/dotnet/visual-basic/language-reference/error-messages/index"
        },
        {
            "source_path": "docs/visual-basic/misc/bc35002.md",
            "redirect_url": "/dotnet/visual-basic/language-reference/error-messages/index"
        },
        {
            "source_path": "docs/visual-basic/misc/bc42327.md",
            "redirect_url": "/dotnet/visual-basic/language-reference/error-messages/index"
        },
        {
            "source_path": "docs/visual-basic/misc/comment-statements-cannot-be-evaluated.md",
            "redirect_url": "/dotnet/visual-basic/language-reference/error-messages/index"
        },
        {
            "source_path": "docs/visual-basic/misc/for-loop-control-variable-already-in-use-by-an-enclosing-for-loop.md",
            "redirect_url": "/dotnet/visual-basic/language-reference/error-messages/index"
        },
        {
            "source_path": "docs/visual-basic/misc/next-control-variable-does-not-match-for-loop-control-variable.md",
            "redirect_url": "/dotnet/visual-basic/language-reference/error-messages/index"
        },
        {
            "source_path": "docs/visual-basic/programming-guide/concepts/linq/namespaces-linq-to-xml.md",
            "redirect_url": "/dotnet/visual-basic/programming-guide/concepts/linq/namespaces-overview-linq-to-xml"
        },
        {
            "source_path": "docs/visual-basic/programming-guide/language-features/xml/how-to-enable-xml-intellisense.md",
            "redirect_url": "https://msdn.microsoft.com/library/bb531402(v=vs.120).aspx"
        },
        {
            "source_path": "docs/visual-basic/programming-guide/language-features/xml/xml-intellisense.md",
            "redirect_url": "https://msdn.microsoft.com/library/bb531325(v=vs.120).aspx"
        },
        {
            "source_path": "docs/visual-basic/programming-guide/language-features/xml/xml-to-schema-wizard.md",
            "redirect_url": "https://msdn.microsoft.com/library/cc443041(v=vs.120).aspx"
        },
        {
            "source_path": "docs/visual-basic/reference/vb6-support.md",
            "redirect_url": "/visualstudio/vb6/vb6-support",
            "redirect_document_id": true
        },
        {
            "source_path": "docs/fsharp/tutorials/getting-started/getting-started-visual-studio.md",
            "redirect_url": "/dotnet/fsharp/get-started/getting-started-visual-studio",
            "redirect_document_id": true
        },
        {
            "source_path": "docs/fsharp/tutorials/getting-started/getting-started-visual-studio-for-mac.md",
            "redirect_url": "/dotnet/fsharp/get-started/getting-started-visual-studoi-for-mac",
            "redirect_document_id": true
        },
        {
            "source_path": "docs/fsharp/tutorials/getting-started/getting-started-vscode.md",
            "redirect_url": "/dotnet/fsharp/get-started/getting-started-vscode",
            "redirect_document_id": true
        },
        {
            "source_path": "docs/fsharp/tutorials/getting-started/getting-started-command-line.md",
            "redirect_url": "/dotnet/fsharp/get-started/get-started-command-line",
            "redirect_document_id": true
        },
        {
            "source_path": "docs/csharp/getting-started/library-with-visual-studio.md",
            "redirect_url": "/dotnet/core/tutorials/library-with-visual-studio"
        },
        {
            "source_path": "docs/csharp/getting-started/testing-library-with-visual-studio.md",
            "redirect_url": "/dotnet/core/tutorials/testing-library-with-visual-studio"
        },
        {
            "source_path": "docs/csharp/getting-started/consuming-library-with-visual-studio.md",
            "redirect_url": "/dotnet/core/tutorials/consuming-library-with-visual-studio"
        },
        {
            "source_path": "docs/csharp/language-reference/compiler-options/app-deployment.md",
            "redirect_url": "/dotnet/framework/deployment/deployment-guide-for-developers"
        },
        {
            "source_path": "docs/csharp/programming-guide/generics/default-keyword-in-generics.md",
            "redirect_url": "/dotnet/csharp/programming-guide/statements-expressions-operators/default-value-expressions",
            "redirect_document_id": true
        },
        {
            "source_path": "docs/csharp/csharp.md",
            "redirect_url": "/dotnet/csharp"
        },
        {
            "source_path": "docs/csharp/getting-started/getting-started-with-csharp.md",
            "redirect_url": "/dotnet/csharp/getting-started"
        },
        {
            "source_path": "docs/core/porting/nuget-packages.md",
            "redirect_url": "/dotnet/core/packages"
        },
        {
            "source_path": "docs/core/tutorials/cli-console-app-tutorial-advanced.md",
            "redirect_url": "/dotnet/core/tutorials"
        },
        {
            "source_path": "docs/core/versions/servicing.md",
            "redirect_url": "/dotnet/core/versions"
        },
        {
            "source_path": "docs/csharp/reflection.md",
            "redirect_url": "/dotnet/framework/reflection-and-codedom"
        },
        {
            "source_path": "docs/csharp/roslyn/index.md",
            "redirect_url": "/dotnet/csharp/roslyn-sdk/"
        },
        {
            "source_path": "docs/csharp/programming-guide/strings/how-to-convert-between-legacy-encondings-and-unicode.md",
            "redirect_url": "https://msdn.microsoft.com/library/cc165448(v=vs.120).aspx"
        },
        {
            "source_path": "docs/csharp/programming-guide/strings/how-to-convert-rtf-to-plain-text.md",
            "redirect_url": "https://msdn.microsoft.com/library/cc488002(v=vs.120).aspx"
        },
        {
            "source_path": "docs/csharp/parallel.md",
            "redirect_url": "/dotnet/standard/parallel-programming/index"
        },
        {
            "source_path": "docs/csharp/methods-lambda-expressions.md",
            "redirect_url": "/dotnet/csharp/programming-guide/statements-expressions-operators/lambda-expressions"
        },
        {
            "source_path": "docs/csharp/programming-guide/strings/how-to-parse-strings-using-string-split.md",
            "redirect_url": "/dotnet/csharp/how-to/parse-strings-using-split"
        },
        {
            "source_path": "docs/csharp/programming-guide/strings/how-to-concatenate-multiple-strings.md",
            "redirect_url": "/dotnet/csharp/how-to/concatenate-multiple-strings"
        },
        {
            "source_path": "docs/csharp/programming-guide/strings/how-to-convert-a-string-to-a-datetime.md",
            "redirect_url": "/dotnet/standard/base-types/parsing-datetime"
        },
        {
            "source_path": "docs/csharp/programming-guide/strings/how-to-search-strings-using-string-methods.md",
            "redirect_url": "/dotnet/csharp/how-to/search-strings"
        },
        {
            "source_path": "docs/csharp/programming-guide/strings/how-to-search-strings-using-regular-expressions.md",
            "redirect_url": "/dotnet/csharp/how-to/search-strings"
        },
        {
            "source_path": "docs/csharp/programming-guide/strings/how-to-modify-string-contents.md",
            "redirect_url": "/dotnet/csharp/how-to/modify-string-contents"
        },
        {
            "source_path": "docs/csharp/language-reference/keywords/interpolated-strings.md",
            "redirect_url": "/dotnet/csharp/language-reference/tokens/interpolated"
        },
        {
            "source_path": "docs/csharp/programming-guide/strings/how-to-compare-strings.md",
            "redirect_url": "/dotnet/csharp/how-to/compare-strings"
        },
        {
            "source_path": "docs/csharp/classes.md",
            "redirect_url": "/dotnet/csharp/programming-guide/classes-and-structs/classes"
        },
        {
            "source_path": "docs/fsharp/tutorials/type-providers/accessing-a-sql-database-entities.md",
            "redirect_url": "/dotnet/fsharp/tutorials/type-providers/index"
        },
        {
            "source_path": "docs/fsharp/tutorials/type-providers/accessing-a-sql-database.md",
            "redirect_url": "/dotnet/fsharp/tutorials/type-providers/index"
        },
        {
            "source_path": "docs/fsharp/tutorials/type-providers/accessing-a-web-service.md",
            "redirect_url": "/dotnet/fsharp/tutorials/type-providers/index"
        },
        {
            "source_path": "docs/fsharp/tutorials/type-providers/accessing-an-odata-service.md",
            "redirect_url": "/dotnet/fsharp/tutorials/type-providers/index"
        },
        {
            "source_path": "docs/fsharp/tutorials/type-providers/generating-fsharp-types-from-dbml.md",
            "redirect_url": "/dotnet/fsharp/tutorials/type-providers/index"
        },
        {
            "source_path": "docs/fsharp/tutorials/type-providers/generating-fsharp-types-from-edmx.md",
            "redirect_url": "/dotnet/fsharp/tutorials/type-providers/index"
        },
        {
            "source_path": "docs/csharp/programming-guide/generics/generics-in-the-net-framework-class-library.md",
            "redirect_url": "/dotnet/standard/generics/index"
        },
        {
            "source_path": "docs/standard/modernize-with-azure-and-containers/lift-and-shift-existing-apps-devops/index.md",
            "redirect_url": "/dotnet/standard/modernize-with-azure-and-containers/modernize-existing-apps-to-cloud-optimized/index"
        },
        {
            "source_path": "docs/standard/modernize-with-azure-and-containers/lift-and-shift-existing-apps-devops/reasons-to-lift-and-shift-existing-net-apps-to-cloud-devops-ready-applications.md",
            "redirect_url": "/dotnet/standard/modernize-with-azure-and-containers/modernize-existing-apps-to-cloud-optimized/reasons-to-modernize-existing-net-apps-to-cloud-optimized-applications"
        },
        {
            "source_path": "docs/standard/modernize-with-azure-and-containerslift-and-shift-existing-apps-devops/microsoft-technologies-in-cloud-devops-ready-applications.md",
            "redirect_url": "/dotnet/standard/modernize-with-azure-and-containers/modernize-existing-apps-to-cloud-optimized/microsoft-technologies-in-cloud-optimized-applications"
        },
        {
            "source_path": "docs/standard/modernize-with-azure-and-containers/lift-and-shift-existing-apps-devops/what-about-cloud-optimized-applications.md",
            "redirect_url": "/dotnet/standard/modernize-with-azure-and-containers/modernize-existing-apps-to-cloud-optimized/what-about-cloud-native-applications"
        },
        {
            "source_path": "docs/standard/modernize-with-azure-and-containers/lift-and-shift-existing-apps-devops/deploy-existing-net-apps-as-windows-containers.md",
            "redirect_url": "/dotnet/standard/modernize-with-azure-and-containers/modernize-existing-apps-to-cloud-optimized/deploy-existing-net-apps-as-windows-containers"
        },
        {
            "source_path": "docs/standard/modernize-with-azure-and-containers/lift-and-shift-existing-apps-devops/when-not-to-deploy-to-windows-containers.md",
            "redirect_url": "/dotnet/standard/modernize-with-azure-and-containers/modernize-existing-apps-to-cloud-optimized/when-not-to-deploy-to-windows-containers"
        },
        {
            "source_path": "docs/standard/modernize-with-azure-and-containers/lift-and-shift-existing-apps-devops/when-to-deploy-windows-containers-in-your-on-premises-iaas-vm-infrastructure.md",
            "redirect_url": "/dotnet/standard/modernize-with-azure-and-containers/modernize-existing-apps-to-cloud-optimized/when-to-deploy-windows-containers-in-your-on-premises-iaas-vm-infrastructure"
        },
        {
            "source_path": "docs/standard/modernize-with-azure-and-containers/lift-and-shift-existing-apps-devops/when-to-deploy-windows-containers-to-azure-vms-iaas-cloud.md",
            "redirect_url": "/dotnet/standard/modernize-with-azure-and-containers/modernize-existing-apps-to-cloud-optimized/when-to-deploy-windows-containers-to-azure-vms-iaas-cloud"
        },
        {
            "source_path": "docs/standard/modernize-with-azure-and-containers/lift-and-shift-existing-apps-devops/how-to-deploy-existing-net-apps-to-azure-app-service.md",
            "redirect_url": "/dotnet/standard/modernize-with-azure-and-containers/modernize-existing-apps-to-cloud-optimized/when-to-deploy-windows-containers-to-azure-container-instances-ACI"
        },
        {
            "source_path": "docs/standard/modernize-with-azure-and-containers/lift-and-shift-existing-apps-devops/when-to-deploy-windows-containers-to-service-fabric.md",
            "redirect_url": "/dotnet/standard/modernize-with-azure-and-containers/modernize-existing-apps-to-cloud-optimized/when-to-deploy-windows-containers-to-service-fabric"
        },
        {
            "source_path": "docs/standard/modernize-with-azure-and-containers/lift-and-shift-existing-apps-devops/when-to-deploy-windows-containers-to-azure-container-service-kubernetes.md",
            "redirect_url": "/dotnet/standard/modernize-with-azure-and-containers//modernize-existing-apps-to-cloud-optimized/when-to-deploy-windows-containers-to-azure-container-service-kubernetes"
        },
        {
            "source_path": "docs/standard/modernize-with-azure-and-containers/lift-and-shift-existing-apps-devops/build-resilient-services-ready-for-the-cloud-embrace-transient-failures-in-the-cloud.md",
            "redirect_url": "/dotnet/standard/modernize-with-azure-and-containers/modernize-existing-apps-to-cloud-optimized/build-resilient-services-ready-for-the-cloud-embrace-transient-failures-in-the-cloud"
        },
        {
            "source_path": "docs/standard/modernize-with-azure-and-containers/lift-and-shift-existing-apps-devops/modernize-your-apps-with-monitoring-and-telemetry.md",
            "redirect_url": "/dotnet/standard/modernize-with-azure-and-containers/modernize-existing-apps-to-cloud-optimized/modernize-your-apps-with-monitoring-and-telemetry"
        },
        {
            "source_path": "docs/standard/modernize-with-azure-and-containers/lift-and-shift-existing-apps-devops/modernize-your-apps-lifecycle-with-ci-cd-pipelines-and-devops-tools-in-the-cloud.md",
            "redirect_url": "/dotnet/standard/modernize-with-azure-and-containers/modernize-existing-apps-to-cloud-optimized/modernize-your-apps-lifecycle-with-ci-cd-pipelines-and-devops-tools-in-the-cloud"
        },
        {
            "source_path": "docs/standard/modernize-with-azure-and-containers/lift-and-shift-existing-apps-devops/migrate-to-hybrid-cloud-scenarios.md",
            "redirect_url": "/dotnet/standard/modernize-with-azure-and-containers/modernize-existing-apps-to-cloud-optimized/migrate-to-hybrid-cloud-scenarios"
        },
        {
            "source_path":"docs/csharp/language-reference/operators/null-conditional-operator.md",
            "redirect_url":"/dotnet/csharp/language-reference/operators/null-coalescing-operator"
        },
        {
            "source_path":"docs/csharp/programming-guide/classes-and-structs/how-to-access-a-collection-class-with-foreach.md",
            "redirect_url":"/dotnet/csharp/language-reference/keywords/foreach-in"
        },
        {
            "source_path":"docs/framework/windows-workflow-foundation/samples/using-the-invokemethod-activity.md",
            "redirect_url":"/dotnet/framework/windows-workflow-foundation/samples/built-in-activities"
        },
        {
            "source_path":"docs/fsharp/language-reference/signatures.md",
            "redirect_url":"/dotnet/fsharp/language-reference/signature-files"
        },
        {
            "source_path":"docs/csharp/programming-guide/concepts/threading/thread-timers.md",
            "redirect_url":"/dotnet/standard/threading/timers"
        },
        {
            "source_path":"docs/visual-basic/programming-guide/concepts/threading/thread-timers.md",
            "redirect_url":"/dotnet/standard/threading/timers"
        },
        {
            "source_path":"docs/csharp/programming-guide/concepts/threading/walkthrough-multithreading-with-the-backgroundworker-component.md",
            "redirect_url":"/dotnet/api/system.componentmodel.backgroundworker"
        },
        {
            "source_path":"docs/visual-basic/programming-guide/concepts/threading/walkthrough-multithreading-with-the-backgroundworker-component.md",
            "redirect_url":"/dotnet/api/system.componentmodel.backgroundworker"
        },
        {
            "source_path":"docs/csharp/programming-guide/concepts/threading/parameters-and-return-values-for-multithreaded-procedures.md",
            "redirect_url":"/dotnet/standard/threading/creating-threads-and-passing-data-at-start-time"
        },
        {
            "source_path":"docs/visual-basic/programming-guide/concepts/threading/parameters-and-return-values-for-multithreaded-procedures.md",
            "redirect_url":"/dotnet/standard/threading/creating-threads-and-passing-data-at-start-time"
        },
        {
            "source_path":"docs/fsharp/language-reference/primitive-types.md",
            "redirect_url":"/dotnet/fsharp/language-reference/basic-types",
            "redirect_document_id": true
        },
        {
            "source_path":"docs/fsharp/using-fsharp-in-visual-studio/index.md",
            "redirect_url":"/visualstudio/ide/fsharp-visual-studio",
            "redirect_document_id":true
        },
        {
            "source_path":"docs/fsharp/using-fsharp-in-visual-studio/visual-fsharp-development-environment-features.md",
            "redirect_url":"/visualstudio/ide/fsharp-visual-studio",
            "redirect_document_id":true
        },
        {
            "source_path":"docs/fsharp/using-fsharp-in-visual-studio/configuring-projects.md",
            "redirect_url":"/visualstudio/ide/fsharp-visual-studio",
            "redirect_document_id":true
        },
        {
            "source_path":"docs/fsharp/using-fsharp-in-visual-studio/targeting-older-versions-of-net.md",
            "redirect_url":"/visualstudio/ide/fsharp-target-older-dotnet-versions",
            "redirect_document_id":true
        },
        {
            "source_path":"docs/csharp/programming-guide/nullable-types/boxing-nullable-types.md",
            "redirect_url":"/dotnet/csharp/programming-guide/nullable-types/using-nullable-types"
        },
        {
            "source_path":"docs/csharp/programming-guide/nullable-types/how-to-safely-cast-from-bool-to-bool.md",
            "redirect_url":"/dotnet/csharp/programming-guide/nullable-types/using-nullable-types"
        },
        {
            "source_path":"docs/csharp/programming-guide/types/how-to-safely-cast-using-as-and-is-operators.md",
            "redirect_url":"/dotnet/csharp/how-to/safely-cast-using-pattern-matching-is-and-as-operators"
        },
        {
            "source_path":"docs/standard/asynchronous-programming-patterns/multithreaded-programming-with-the-event-based-asynchronous-pattern.md",
            "redirect_url":"/dotnet/standard/asynchronous-programming-patterns/event-based-asynchronous-pattern-eap"
        },
        {
            "source_path":"docs/csharp/programming-guide/concepts/threading/how-to-use-a-thread-pool.md",
            "redirect_url":"/dotnet/api/system.threading.threadpool.queueuserworkitem"
        },
        {
            "source_path":"docs/visual-basic/programming-guide/concepts/threading/how-to-use-a-thread-pool.md",
            "redirect_url":"/dotnet/api/system.threading.threadpool.queueuserworkitem"
        },
        {
            "source_path":"docs/csharp/programming-guide/concepts/threading/thread-pooling.md",
            "redirect_url":"/dotnet/standard/threading/the-managed-thread-pool"
        },
        {
            "source_path":"docs/visual-basic/programming-guide/concepts/threading/thread-pooling.md",
            "redirect_url":"/dotnet/standard/threading/the-managed-thread-pool"
        },
        {
            "source_path":"docs/visual-basic/programming-guide/concepts/linq/comparison-of-xpath-and-linq-to-xml.md",
            "redirect_url":"/dotnet/csharp/programming-guide/concepts/linq/comparison-of-xpath-and-linq-to-xml"
        },
        {
            "source_path":"docs/csharp/programming-guide/concepts/threading/multithreaded-applications.md",
            "redirect_url":"/dotnet/standard/threading/using-threads-and-threading"
        },
        {
            "source_path":"docs/visual-basic/programming-guide/concepts/threading/multithreaded-applications.md",
            "redirect_url":"/dotnet/standard/threading/using-threads-and-threading"
        },
        {
            "source_path":"docs/framework/data/wcf/writing-a-windows-store-app-that-consumes-an-odata-service.md",
            "redirect_url":"/dotnet/framework/data/wcf/"
        },
        {
            "source_path":"docs/framework/wcf/feature-details/migrate-asp-net-web-service-to-wcf.md",
            "redirect_url":"/dotnet/framework/wcf/feature-details/adopting-wcf"
        },
        {
            "source_path":"docs/framework/wcf/feature-details/migrate-asp-net-web-service-client-to-wcf.md",
            "redirect_url":"/dotnet/framework/wcf/feature-details/adopting-wcf"
        },
        {
            "source_path":"docs/csharp/programming-guide/statements-expressions-operators/how-to-use-operator-overloading-to-create-a-complex-number-class.md",
            "redirect_url":"/dotnet/csharp/language-reference/keywords/operator"
        },
        {
            "source_path":"docs/fsharp/language-reference/code-formatting-guidelines.md",
            "redirect_url":"/dotnet/fsharp/style-guide/formatting"
        },
        {
            "source_path":"docs/csharp/programming-guide/arrays/passing-arrays-using-ref-and-out.md",
            "redirect_url":"/dotnet/csharp/programming-guide/arrays"
        },
        {
<<<<<<< HEAD
            "source_path":"docs/framework/data/adonet/sql/linq/linq-to-sql-with-tightly-coupled-client-server-applications.md",
            "redirect_url":"/previous-versions/dotnet/netframework-4.0/bb882676(v=vs.100)"
        },
        {
            "source_path":"docs/framework/wcf/diagnostics/etw/monitoring-service-operation-failures.md",
            "redirect_url":"/previous-versions/dotnet/netframework-4.0/ff468239(v=vs.100)"
        },
        {
            "source_path":"docs/framework/wcf/feature-details/accessing-identity-information-inside-a-workflow-service.md",
            "redirect_url":"/previous-versions/dotnet/netframework-4.0/ff452450(v=vs.100)"
        },
        {
            "source_path":"docs/framework/wcf/feature-details/accessing-operationcontext-from-a-workflow-service.md",
            "redirect_url":"/previous-versions/dotnet/netframework-4.0/ff452697(v=vs.100)"
        },
        {
            "source_path":"docs/framework/wcf/feature-details/content-based-correlation.md",
            "redirect_url":"/previous-versions/dotnet/netframework-4.0/ee358755(v=vs.100)"
        },
        {
            "source_path":"docs/framework/wcf/feature-details/context-exchange-correlation.md",
            "redirect_url":"/previous-versions/dotnet/netframework-4.0/ee358724(v=vs.100)"
        },
        {
            "source_path":"docs/framework/wcf/feature-details/how-to-create-a-workflow-service-that-calls-another-workflow-service.md",
            "redirect_url":"/previous-versions/dotnet/netframework-4.0/ff729672(v=vs.100)"
        },
        {
            "source_path":"docs/framework/wcf/feature-details/how-to-host-a-non-service-workflow-in-iis.md",
            "redirect_url":"/previous-versions/dotnet/netframework-4.0/ff729688(v=vs.100)"
        },
        {
            "source_path":"docs/framework/wcf/samples/advanced-error-handling.md",
            "redirect_url":"/previous-versions/dotnet/netframework-4.0/ee667251(v=vs.100)"
        },
        {
            "source_path":"docs/framework/wcf/samples/advanced-filters.md",
            "redirect_url":"/previous-versions/dotnet/netframework-4.0/ee667249(v=vs.100)"
        },
        {
            "source_path":"docs/framework/wcf/samples/advanced-format-selection.md",
            "redirect_url":"/previous-versions/dotnet/netframework-4.0/ee662965(v=vs.100)"
        },
        {
            "source_path":"docs/framework/wcf/samples/aspnetrouteintegration.md",
            "redirect_url":"/previous-versions/dotnet/netframework-4.0/ee662952(v=vs.100)"
        },
        {
            "source_path":"docs/framework/wcf/samples/asynchronous-find-sample.md",
            "redirect_url":"/previous-versions/dotnet/netframework-4.0/dd483344(v=vs.100)"
        },
        {
            "source_path":"docs/framework/wcf/samples/automatic-format-selection.md",
            "redirect_url":"/previous-versions/dotnet/netframework-4.0/ee662964(v=vs.100)"
        },
        {
            "source_path":"docs/framework/wcf/samples/basic-resource-service.md",
            "redirect_url":"/previous-versions/dotnet/netframework-4.0/ee662954(v=vs.100)"
        },
        {
            "source_path":"docs/framework/wcf/samples/bridging-and-error-handling.md",
            "redirect_url":"/previous-versions/dotnet/netframework-4.0/ee667246(v=vs.100)"
        },
        {
            "source_path":"docs/framework/wcf/samples/bytestream-encoder.md",
            "redirect_url":"/previous-versions/dotnet/netframework-4.0/ee960169(v=vs.100)"
        },
        {
            "source_path":"docs/framework/wcf/samples/conditional-get-and-put.md",
            "redirect_url":"/previous-versions/dotnet/netframework-4.0/ee818665(v=vs.100)"
        },
        {
            "source_path":"docs/framework/wcf/samples/configuration-based-activation.md",
            "redirect_url":"/previous-versions/dotnet/netframework-4.0/dd807499(v%3dvs.100)"
        },
        {
            "source_path":"docs/framework/wcf/samples/custom-demux.md",
            "redirect_url":"/previous-versions/dotnet/netframework-4.0/ms752265(v%3dvs.100)"
        },
        {
            "source_path":"docs/framework/wcf/samples/customdiscoverymetadata.md",
            "redirect_url":"/previous-versions/dotnet/netframework-4.0/dd764464(v%3dvs.100)"
        },
        {
            "source_path":"docs/framework/wcf/samples/discovery-extensibility.md",
            "redirect_url":"/previous-versions/dotnet/netframework-4.0/dd807503(v%3dvs.100)"
        },
        {
            "source_path":"docs/framework/wcf/samples/discover-a-service-with-unique-listen-uri-mode-sample.md",
            "redirect_url":"/previous-versions/dotnet/netframework-4.0/ee530015(v%3dvs.100)"
        },
        {
            "source_path":"docs/framework/wcf/samples/discovery-binding-element-sample.md",
            "redirect_url":"/previous-versions/dotnet/netframework-4.0/dd807387(v%3dvs.100)"
        },
        {
            "source_path":"docs/framework/wcf/samples/discovery-proxy-sample.md",
            "redirect_url":"/previous-versions/dotnet/netframework-4.0/dd807497(v%3dvs.100)"
        },
        {
            "source_path":"docs/framework/wcf/samples/dynamic-reconfiguration.md",
            "redirect_url":"/previous-versions/dotnet/netframework-4.0/ee667250(v%3dvs.100)"
        },
        {
            "source_path":"docs/framework/wcf/samples/form-post.md",
            "redirect_url":"/previous-versions/dotnet/netframework-4.0/ee818241(v%3dvs.100)"
        },
        {
            "source_path":"docs/framework/wcf/samples/web-extensibility.md",
            "redirect_url":"/previous-versions/dotnet/netframework-4.0/ee818234(v%3dvs.100)"
        },
        {
            "source_path":"docs/framework/wcf/samples/hierarchical-configuration-model.md",
            "redirect_url":"/previous-versions/dotnet/netframework-4.0/ee663221(v%3dvs.100)"
        },
        {
            "source_path":"docs/framework/wcf/samples/http-acknowledgement-channel.md",
            "redirect_url":"/previous-versions/dotnet/netframework-4.0/ee960152(v%3dvs.100)"
        },
        {
            "source_path":"docs/framework/wcf/samples/receivecontext-enabled-wcf-channels.md",
            "redirect_url":"/previous-versions/dotnet/netframework-4.0/ee534020(v%3dvs.100)"
        },
        {
            "source_path":"docs/framework/wcf/samples/transacted-batching.md",
            "redirect_url":"/previous-versions/dotnet/netframework-4.0/aa395219(v%3dvs.100)"
=======
            "source_path":"docs/framework/winforms/advanced/copy--paste-an-elementhost-control-into-forms.md",
            "redirect_url":"/previous-versions/visualstudio/visual-studio-2010/bb384315(v=vs.100)"
        },
        {
            "source_path":"docs/framework/winforms/advanced/walkthrough-changing-properties-of-a-hosted-wpf-element-at-design-time.md",
            "redirect_url":"/previous-versions/visualstudio/visual-studio-2010/bb384330(v=vs.100)"
        },
        {
            "source_path":"docs/standard/serialization/web-services-ixmlserializable-technology-sample.md",
            "redirect_url":"/previous-versions/dotnet/netframework-4.0/h2byscsb(v=vs.100)"
>>>>>>> c4a1de5c
        }
    ]
}<|MERGE_RESOLUTION|>--- conflicted
+++ resolved
@@ -1507,7 +1507,6 @@
             "redirect_url":"/dotnet/csharp/programming-guide/arrays"
         },
         {
-<<<<<<< HEAD
             "source_path":"docs/framework/data/adonet/sql/linq/linq-to-sql-with-tightly-coupled-client-server-applications.md",
             "redirect_url":"/previous-versions/dotnet/netframework-4.0/bb882676(v=vs.100)"
         },
@@ -1634,7 +1633,8 @@
         {
             "source_path":"docs/framework/wcf/samples/transacted-batching.md",
             "redirect_url":"/previous-versions/dotnet/netframework-4.0/aa395219(v%3dvs.100)"
-=======
+        },
+        {
             "source_path":"docs/framework/winforms/advanced/copy--paste-an-elementhost-control-into-forms.md",
             "redirect_url":"/previous-versions/visualstudio/visual-studio-2010/bb384315(v=vs.100)"
         },
@@ -1645,7 +1645,6 @@
         {
             "source_path":"docs/standard/serialization/web-services-ixmlserializable-technology-sample.md",
             "redirect_url":"/previous-versions/dotnet/netframework-4.0/h2byscsb(v=vs.100)"
->>>>>>> c4a1de5c
         }
     ]
 }