--- conflicted
+++ resolved
@@ -2100,14 +2100,13 @@
             "redirect_document_id": true
         },
         {
-<<<<<<< HEAD
             "source_path":"docs/standard/threading/interlocked-operations.md",
             "redirect_url":"/dotnet/api/system.threading.interlocked"
-=======
+        },
+        {
             "source_path": "docs/machine-learning/resources/basics.md",
             "redirect_url": "/dotnet/machine-learning/what-is-mldotnet",
             "redirect_document_id": true
->>>>>>> 7c067af5
         }
     ]
 }