{
    "redirections": [
        {
            "source_path": "docs/about/index.md", 
            "redirect_url": "/dotnet/standard/index"
        },
        {
            "source_path": "docs/about/products.md", 
            "redirect_url": "/dotnet/standard/components"
        },         
        {
            "source_path": "docs/cli-preview3/tools/dotnet-nuget-delete.md",
            "redirect_url": "/dotnet/core/preview3/tools/dotnet-nuget-delete"
        },
        {
            "source_path": "docs/cli-preview3/tools/dotnet-nuget-locals.md",
            "redirect_url": "/dotnet/core/preview3/tools/dotnet-nuget-locals"
        },
        {
            "source_path": "docs/core/app-types.md", 
            "redirect_url": "/dotnet/core/deploying/index"
        },   
        {
            "source_path": "docs/core/deploying/applications.md", 
            "redirect_url": "/dotnet/core/deploying/index"
        },        
        {
            "source_path": "docs/core/migrating-from-dnx.md",
            "redirect_url": "/dotnet/core/migration/from-dnx",
            "redirect_document_id": true
        },
        {
            "source_path": "docs/core/preview3/deploying/index.md",
            "redirect_url": "/dotnet/core/deploying",
            "redirect_document_id": true
        },
        {
            "source_path": "docs/core/preview3/tools/csproj.md",
            "redirect_url": "/dotnet/core/tools/csproj",
            "redirect_document_id": true
        },
        {
            "source_path": "docs/core/preview3/tools/dependencies.md",
            "redirect_url": "/dotnet/core/tools/dependencies",
            "redirect_document_id": true
        },
        {
            "source_path": "docs/core/preview3/tools/dotnet.md",
            "redirect_url": "/dotnet/core/tools/dotnet"
        },
        {
            "source_path": "docs/core/preview3/tools/dotnet-add-package.md",
            "redirect_url": "/dotnet/core/tools/dotnet-add-package",
            "redirect_document_id": true
        },
        {
            "source_path": "docs/core/preview3/tools/dotnet-add-reference.md",
            "redirect_url": "/dotnet/core/tools/dotnet-add-reference",
            "redirect_document_id": true
        },
        {
            "source_path": "docs/core/preview3/tools/dotnet-build.md",
            "redirect_url": "/dotnet/core/tools/dotnet-build"
        },
        {
            "source_path": "docs/core/preview3/tools/dotnet-clean.md",
            "redirect_url": "/dotnet/core/tools/dotnet-clean",
            "redirect_document_id": true
        },
        {
            "source_path": "docs/core/preview3/tools/dotnet-install-script.md",
            "redirect_url": "/dotnet/core/tools/dotnet-install-script"
        },
        {
            "source_path": "docs/core/preview3/tools/dotnet-list-reference.md",
            "redirect_url": "/dotnet/core/tools/dotnet-list-reference",
            "redirect_document_id": true
        },
        {
            "source_path": "docs/core/preview3/tools/dotnet-migrate.md",
            "redirect_url": "/dotnet/core/tools/dotnet-migrate",
            "redirect_document_id": true
        },
        {
            "source_path": "docs/core/preview3/tools/dotnet-msbuild.md",
            "redirect_url": "/dotnet/core/tools/dotnet-msbuild",
            "redirect_document_id": true
        },
        {
            "source_path": "docs/core/preview3/tools/dotnet-new.md",
            "redirect_url": "/dotnet/core/tools/dotnet-new"
        },
        {
            "source_path": "docs/core/preview3/tools/dotnet-nuget-delete.md",
            "redirect_url": "/dotnet/core/tools/dotnet-nuget-delete",
            "redirect_document_id": true
        },
        {
            "source_path": "docs/core/preview3/tools/dotnet-nuget-locals.md",
            "redirect_url": "/dotnet/core/tools/dotnet-nuget-locals",
            "redirect_document_id": true
        },
        {
            "source_path": "docs/core/preview3/tools/dotnet-nuget-push.md",
            "redirect_url": "/dotnet/core/tools/dotnet-nuget-push",
            "redirect_document_id": true
        },
        {
            "source_path": "docs/core/preview3/tools/dotnet-pack.md",
            "redirect_url": "/dotnet/core/tools/dotnet-pack"
        },
        {
            "source_path": "docs/core/preview3/tools/dotnet-publish.md",
            "redirect_url": "/dotnet/core/tools/dotnet-publish"
        },
        {
            "source_path": "docs/core/preview3/tools/dotnet-remove-package.md",
            "redirect_url": "/dotnet/core/tools/dotnet-remove-package",
            "redirect_document_id": true
        },
        {
            "source_path": "docs/core/preview3/tools/dotnet-remove-reference.md",
            "redirect_url": "/dotnet/core/tools/dotnet-remove-reference",
            "redirect_document_id": true
        },
        {
            "source_path": "docs/core/preview3/tools/dotnet-restore.md",
            "redirect_url": "/dotnet/core/tools/dotnet-restore"
        },
        {
            "source_path": "docs/core/preview3/tools/dotnet-run.md",
            "redirect_url": "/dotnet/core/tools/dotnet-run"
        },
        {
            "source_path": "docs/core/preview3/tools/dotnet-sln.md",
            "redirect_url": "/dotnet/core/tools/dotnet-sln"
        },
        {
            "source_path": "docs/core/preview3/tools/dotnet-test.md",
            "redirect_url": "/dotnet/core/tools/dotnet-test"
        },
        {
            "source_path": "docs/core/preview3/tools/extensibility.md",
            "redirect_url": "/dotnet/core/tools/extensibility"
        },
        {
            "source_path": "docs/core/preview3/tools/global-json.md",
            "redirect_url": "/dotnet/core/tools/global-json"
        },
        {
            "source_path": "docs/core/preview3/tools/index.md",
            "redirect_url": "/dotnet/core/tools/index",
            "redirect_document_id": true
        },
        {
            "source_path": "docs/core/preview3/tools/layering.md",
            "redirect_url": "/dotnet/core/tools/cli-msbuild-architecture",
            "redirect_document_id": true
        },
        {
            "source_path": "docs/core/preview3/tools/telemetry.md",
            "redirect_url": "/dotnet/core/tools/telemetry"
        },
        {
            "source_path": "docs/core/preview3/tools/using-ci-with-cli.md",
            "redirect_url": "/dotnet/core/tools/using-ci-with-cli"
        },
        {
            "source_path": "docs/core/preview3/tutorials/index.md",
            "redirect_url": "/dotnet/core/tutorials/index",
            "redirect_document_id": true
        },
        {
            "source_path": "docs/core/preview3/tutorials/using-on-windows.md",
            "redirect_url": "/dotnet/csharp/getting-started/with-visual-studio"
        },
        {
            "source_path": "docs/core/preview3/tutorials/using-on-windows-vs-2017.md",
            "redirect_url": "/dotnet/csharp/getting-started/with-visual-studio"
        },
        {
            "source_path": "docs/core/preview3/tutorials/using-on-windows-vs-2017-full-solution.md",
            "redirect_url": "/dotnet/core/tutorials/using-on-windows-full-solution",
            "redirect_document_id": true
        },
        {
            "source_path": "docs/core/preview3/tutorials/using-with-xplat-cli-msbuild.md",
            "redirect_url": "/dotnet/core/tutorials/using-with-xplat-cli",
            "redirect_document_id": true
        },
        {
            "source_path": "docs/core/preview3/tutorials/using-with-xplat-cli-msbuild-folders.md",
            "redirect_url": "/dotnet/core/tutorials/testing-with-cli",
            "redirect_document_id": true
        },
        {
            "source_path": "docs/core/preview3/windows-prerequisites.md",
            "redirect_url": "/dotnet/core/windows-prerequisites"
        },
        {
            "source_path": "docs/core/testing/using-mstest-on-windows.md", 
            "redirect_url": "/dotnet/core/testing/unit-testing-with-mstest",
            "redirect_document_id": true           
        },        
        {
            "source_path": "docs/core/tools/project-json.md",
            "redirect_url": "/dotnet/core/tools/project-json-to-csproj"
        },
        {
            "source_path": "docs/core/tools/test-protocol.md",
            "redirect_url": "/dotnet/core/tools/dotnet-test"
        },
        {
            "source_path": "docs/core/tutorials/libraries-with-vs.md", 
<<<<<<< HEAD
            "redirect_url": "/dotnet/csharp/getting-started/library-with-visual-studio-2017"
=======
            "redirect_url": "/dotnet/articles/csharp/getting-started/library-with-visual-studio"
>>>>>>> 39e8e757
        },               
        {
            "source_path": "docs/core/tutorials/target-dotnetcore-with-msbuild.md",
            "redirect_url": "/dotnet/core/tools/cli-msbuild-architecture"
        },
        {
            "source_path": "docs/core/tutorials/using-on-windows.md", 
            "redirect_url": "/dotnet/csharp/getting-started/with-visual-studio"                         
        },        
        {
            "source_path": "docs/csharp/csharp-6.md",
            "redirect_url": "/dotnet/csharp/whats-new/csharp-6",
            "redirect_document_id": true
        },
        {
            "source_path": "docs/csharp/csharp-7.md",
            "redirect_url": "/dotnet/csharp/whats-new/csharp-7",
            "redirect_document_id": true
        },
        {
            "source_path": "docs/csharp/features.md",
            "redirect_url": "/dotnet/csharp/concepts"
        },
        {
            "source_path": "docs/csharp/generics.md", 
            "redirect_url": "/dotnet/csharp/programming-guide/generics/index"
        },        
        {
            "source_path": "docs/csharp/getting-started/breaking-changes-in-visual-studio-2013.md",
            "redirect_url": "https://msdn.microsoft.com/library/hh678682(v=vs.120)"
        },
        {
<<<<<<< HEAD
            "source_path": "docs/csharp/getting-started/debugging-with-visual-studio.md", 
            "redirect_url": "/dotnet/csharp/getting-started/debugging-with-visual-studio-2017"
        },        
        {
            "source_path": "docs/csharp/getting-started/library-with-visual-studio_2017.md",
            "redirect_url": "/dotnet/csharp/getting-started/library-with-visual-studio-2017"
        },
        {
            "source_path": "docs/csharp/getting-started/publishing-with-visual-studio.md", 
            "redirect_url": "/dotnet/csharp/getting-started/publishing-with-visual-studio-2017"
=======
            "source_path": "docs/csharp/getting-started/consuming-library-with-visual-studio-2017.md", 
            "redirect_url": "/dotnet/articles/getting-started/consuming-library-with-visual-studio",
            "redirect_document_id": true
        },
        {
            "source_path": "docs/csharp/getting-started/debugging-with-visual-studio-2017.md", 
            "redirect_url": "/dotnet/articles/csharp/getting-started/debugging-with-visual-studio"
        },
        {
            "source_path": "docs/csharp/getting-started/library-with-visual-studio-2017.md", 
            "redirect_url": "/dotnet/articles/getting-started/library-with-visual-studio",
            "redirect_document_id": true
        },     
        {
            "source_path": "docs/csharp/getting-started/publishing-with-visual-studio-2017.md", 
            "redirect_url": "/dotnet/articles/csharp/getting-started/publishing-with-visual-studio"
>>>>>>> 39e8e757
        },        
        {
            "source_path": "docs/csharp/getting-started/whats-new.md",
            "redirect_url": "/dotnet/csharp/whats-new/index"
        },
        {
            "source_path": "docs/csharp/getting-started/with-visual-studio-2017.md",
            "redirect_url": "/dotnet/csharp/getting-started/with-visual-studio",
            "redirect_document_id": true
        },
        {
            "source_path": "docs/csharp/interactive.md", 
            "redirect_url": "/dotnet/csharp/index"
        },        
        {
            "source_path": "docs/csharp/interactive-with-bash.md", 
            "redirect_url": "/dotnet/csharp/index"
        },
        {
            "source_path": "docs/csharp/interactive-with-powershell.md", 
            "redirect_url": "/dotnet/csharp/index"
        },
        {
            "source_path": "docs/csharp/interactive-with-visualstudio.md", 
            "redirect_url": "/dotnet/csharp/index"
        },
        {
            "source_path": "docs/csharp/interfaces.md", 
            "redirect_url": "/dotnet/csharp/programming-guide/interfaces/index"
        },
        {
            "source_path": "docs/csharp/interop.md", 
            "redirect_url": "/dotnet/csharp/programming-guide/interop/index"
        },
        {
            "source_path": "docs/csharp/namespaces-and-assemblies.md", 
            "redirect_url": "/dotnet/csharp/programming-guide/namespaces/index"
        },
        {
            "source_path": "docs/csharp/programming-guide/concepts/async/asynchronous-programming-with-async-and-await.md", 
            "redirect_url": "/dotnet/csharp/async/"
        },
        {
            "source_path": "docs/csharp/programming-guide/exceptions/exceptions-and-exception-handling.md", 
            "redirect_url": "/dotnet/csharp/programming-guide/exceptions/index"
        },
        {
            "source_path": "docs/csharp/programming-guide/interop/interoperability.md",
            "redirect_url": "/dotnet/csharp/programming-guide/interop/index"
        },
        {
            "source_path": "docs/csharp/programming-guide/linq-query-expressions/how-to-create-a-nested-group.md", 
            "redirect_url": "/dotnet/csharp/linq/create-a-nested-group"
        },
        {
            "source_path": "docs/csharp/programming-guide/linq-query-expressions/how-to-dynamically-specify-predicate-filters-at-runtime.md", 
            "redirect_url": "/dotnet/csharp/linq/dynamically-specify-predicate-filters-at-runtime"
        },
        {
            "source_path": "docs/csharp/programming-guide/linq-query-expressions/how-to-group-query-results.md", 
            "redirect_url": "/dotnet/csharp/linq/group-query-results"
        },
        {
            "source_path": "docs/csharp/programming-guide/linq-query-expressions/how-to-group-results-by-contiguous-keys.md", 
            "redirect_url": "/dotnet/csharp/linq/group-results-by-contiguous-keys"
        },
        {
            "source_path": "docs/csharp/programming-guide/linq-query-expressions/how-to-handle-exceptions-in-query-expressions.md", 
            "redirect_url": "/dotnet/csharp/linq/handle-exceptions-in-query-expressions"
        },
        {
            "source_path": "docs/csharp/programming-guide/linq-query-expressions/how-to-handle-null-values-in-query-expressions.md", 
            "redirect_url": "/dotnet/csharp/linq/handle-null-values-in-query-expressions"
        },
        {
            "source_path": "docs/csharp/programming-guide/linq-query-expressions/how-to-join-by-using-composite-keys.md", 
            "redirect_url": "/dotnet/csharp/linq/join-by-using-composite-keys"
        },
        {
            "source_path": "docs/csharp/programming-guide/linq-query-expressions/how-to-order-the-results-of-a-join-clause.md", 
            "redirect_url": "/dotnet/csharp/linq/order-the-results-of-a-join-clause"
        },
        {
            "source_path": "docs/csharp/programming-guide/linq-query-expressions/how-to-perform-a-subquery-on-a-grouping-operation.md", 
            "redirect_url": "/dotnet/csharp/linq/perform-a-subquery-on-a-grouping-operation"
        },
        {
            "source_path": "docs/csharp/programming-guide/linq-query-expressions/how-to-perform-custom-join-operations.md", 
            "redirect_url": "/dotnet/csharp/linq/perform-custom-join-operations"
        },
        {
            "source_path": "docs/csharp/programming-guide/linq-query-expressions/how-to-perform-grouped-joins.md", 
            "redirect_url": "/dotnet/csharp/linq/perform-grouped-joins"
        },
        {
            "source_path": "docs/csharp/programming-guide/linq-query-expressions/how-to-perform-inner-joins.md", 
            "redirect_url": "/dotnet/csharp/linq/perform-inner-joins"
        },
        {
            "source_path": "docs/csharp/programming-guide/linq-query-expressions/how-to-perform-left-outer-joins.md", 
            "redirect_url": "/dotnet/csharp/linq/perform-left-outer-joins"
        },
        {
            "source_path": "docs/csharp/programming-guide/linq-query-expressions/how-to-query-a-collection-of-objects.md", 
            "redirect_url": "/dotnet/csharp/linq/query-a-collection-of-objects"
        },
        {
            "source_path": "docs/csharp/programming-guide/linq-query-expressions/how-to-return-a-query-from-a-method.md", 
            "redirect_url": "/dotnet/csharp/linq/return-a-query-from-a-method"
        },
        {
            "source_path": "docs/csharp/programming-guide/linq-query-expressions/how-to-store-the-results-of-a-query-in-memory.md", 
            "redirect_url": "/dotnet/csharp/linq/store-the-results-of-a-query-in-memory"
        },
        {
            "source_path": "docs/csharp/programming-guide/linq-query-expressions/how-to-write-linq-queries.md", 
            "redirect_url": "/dotnet/csharp/linq/write-linq-queries"
        },
        {
            "source_path": "docs/csharp/programming-guide/linq-query-expressions/index.md", 
            "redirect_url": "/dotnet/csharp/linq/index"
        },
        {
            "source_path": "docs/csharp/programming-guide/linq-query-expressions/query-expression-basics.md", 
            "redirect_url": "/dotnet/csharp/linq/query-expression-basics"
        },
        {
            "source_path": "docs/csharp/programming-guide/main-and-command-args/main-and-command-line-arguments.md", 
            "redirect_url": "/dotnet/csharp/programming-guide/main-and-command-args/index" 
        },
        {
            "source_path": "docs/csharp/type-system.md", 
            "redirect_url": "/dotnet/csharp/programming-guide/types/index"
        },        
        {
            "source_path": "docs/csharp/whats-new.md",
            "redirect_url": "/dotnet/csharp/whats-new/index",
            "redirect_document_id": true
        },
        {
            "source_path": "docs/framework/docker/aspnetmvc.md", 
            "redirect_url": "/aspnet/mvc/overview/deployment/docker-aspnetmvc",
            "redirect_document_id": true
        },        
        {
            "source_path": "docs/framework/whats-new/whats-new.md",
            "redirect_url": "/dotnet/framework/whats-new/index",
            "redirect_document_id": true
        },        
        {
            "source_path": "docs/fsharp/async.md",
            "redirect_url": "/dotnet/fsharp/tutorials/asynchronous-and-concurrent-programming/async"
        },
        {
            "source_path": "docs/fsharp/getting-started-netcore.md",
            "redirect_url": "/dotnet/fsharp/tutorials/getting-started/getting-started-command-line"
        },
        {
            "source_path": "docs/fsharp/tutorials/getting-started/getting-started-cross-platform-tooling.md",
            "redirect_url": "/dotnet/fsharp/tutorials/getting-started/getting-started-command-line"
        },
        {
            "source_path": "docs/scenarios/index.md",
            "redirect_url": "/dotnet/core/tutorials/"
        },
        {
            "source_path": "docs/scenarios/solution-authoring/index.md",
            "redirect_url": "/dotnet/core/tutorials/"
        },
        {
            "source_path": "docs/scenarios/solution-authoring/target-dotnetcore-with-msbuild.md",
            "redirect_url": "/dotnet/core/tutorials/target-dotnetcore-with-msbuild"
        },
        {
            "source_path": "docs/standard/about.md", 
            "redirect_url": "/dotnet/standard/index"
        },
        {
            "source_path": "docs/standard/base-types/alternation.md",
            "redirect_url": "/dotnet/standard/base-types/alternation-constructs-in-regular-expressions"
        },
        {
            "source_path": "docs/standard/base-types/anchors.md",
            "redirect_url": "/dotnet/standard/base-types/anchors-in-regular-expressions"
        },
        {
            "source_path": "docs/standard/base-types/backreference.md",
            "redirect_url": "/dotnet/standard/base-types/backreference-constructs-in-regular-expressions"
        },
        {
            "source_path": "docs/standard/base-types/backtracking.md",
            "redirect_url": "/dotnet/standard/base-types/backtracking-in-regular-expressions"
        },
        {
            "source_path": "docs/standard/base-types/changing-formats.md",
            "redirect_url": "/dotnet/standard/base-types/regular-expression-example-changing-date-formats"
        },
        {
            "source_path": "docs/standard/base-types/classes.md",
            "redirect_url": "/dotnet/standard/base-types/character-classes-in-regular-expressions"
        },
        {
            "source_path": "docs/standard/base-types/compilation.md",
            "redirect_url": "/dotnet/standard/base-types/compilation-and-reuse-in-regular-expressions"
        },
        {
            "source_path": "docs/standard/base-types/composite-format.md",
            "redirect_url": "/dotnet/standard/base-types/composite-formatting"
        },
        {
            "source_path": "docs/standard/base-types/custom-datetime.md",
            "redirect_url": "/dotnet/standard/base-types/custom-date-and-time-format-strings"
        },
        {
            "source_path": "docs/standard/base-types/custom-numeric.md",
            "redirect_url": "/dotnet/standard/base-types/custom-numeric-format-strings"
        },
        {
            "source_path": "docs/standard/base-types/custom-timespan.md",
            "redirect_url": "/dotnet/standard/base-types/custom-timespan-format-strings"
        },
        {
            "source_path": "docs/standard/base-types/define-custom.md",
            "redirect_url": "/dotnet/standard/base-types/how-to-define-and-use-custom-numeric-format-providers"
        },
        {
            "source_path": "docs/standard/base-types/display-dates.md",
            "redirect_url": "/dotnet/standard/base-types/how-to-display-dates-in-non-gregorian-calendars"
        },
        {
            "source_path": "docs/standard/base-types/display-milliseconds.md",
            "redirect_url": "/dotnet/standard/base-types/how-to-display-milliseconds-in-date-and-time-values"
        },
        {
            "source_path": "docs/standard/base-types/enumeration-format.md",
            "redirect_url": "/dotnet/standard/base-types/enumeration-format-strings"
        },
        {
            "source_path": "docs/standard/base-types/escapes.md",
            "redirect_url": "/dotnet/standard/base-types/character-escapes-in-regular-expressions"
        },
        {
            "source_path": "docs/standard/base-types/extract-day.md",
            "redirect_url": "/dotnet/standard/base-types/how-to-extract-the-day-of-the-week-from-a-specific-date"
        },
        {
            "source_path": "docs/standard/base-types/extract-protocol.md",
            "redirect_url": "/dotnet/standard/base-types/how-to-extract-a-protocol-and-port-number-from-a-url"
        },
        {
            "source_path": "docs/standard/base-types/grouping.md",
            "redirect_url": "/dotnet/standard/base-types/grouping-constructs-in-regular-expressions"
        },
        {
            "source_path": "docs/standard/base-types/miscellaneous.md",
            "redirect_url": "/dotnet/standard/base-types/miscellaneous-constructs-in-regular-expressions"
        },
        {
            "source_path": "docs/standard/base-types/object-model.md",
            "redirect_url": "/dotnet/standard/base-types/the-regular-expression-object-model"
        },
        {
            "source_path": "docs/standard/base-types/options.md",
            "redirect_url": "/dotnet/standard/base-types/regular-expression-options"
        },
        {
            "source_path": "docs/standard/base-types/pad-number.md",
            "redirect_url": "/dotnet/standard/base-types/how-to-pad-a-number-with-leading-zeros"
        },
        {
            "source_path": "docs/standard/base-types/quantifiers.md",
            "redirect_url": "/dotnet/standard/base-types/quantifiers-in-regular-expressions"
        },
        {
            "source_path": "docs/standard/base-types/quick-ref.md",
            "redirect_url": "/dotnet/standard/base-types/regular-expression-language-quick-reference"
        },
        {
            "source_path": "docs/standard/base-types/regex-behavior.md",
            "redirect_url": "/dotnet/standard/base-types/details-of-regular-expression-behavior"
        },
        {
            "source_path": "docs/standard/base-types/regex-examples.md",
            "redirect_url": "/dotnet/standard/base-types/regular-expression-examples"
        },
        {
            "source_path": "docs/standard/base-types/roundtrip.md",
            "redirect_url": "/dotnet/standard/base-types/how-to-round-trip-date-and-time-values"
        },
        {
            "source_path": "docs/standard/base-types/scanning.md",
            "redirect_url": "/dotnet/standard/base-types/regular-expression-example-scanning-for-hrefs"
        },
        {
            "source_path": "docs/standard/base-types/standard-datetime.md",
            "redirect_url": "/dotnet/standard/base-types/standard-date-and-time-format-strings"
        },
        {
            "source_path": "docs/standard/base-types/standard-numeric.md",
            "redirect_url": "/dotnet/standard/base-types/standard-numeric-format-strings"
        },
        {
            "source_path": "docs/standard/base-types/standard-timespan.md",
            "redirect_url": "/dotnet/standard/base-types/standard-timespan-format-strings"
        },
        {
            "source_path": "docs/standard/base-types/strip-characters.md",
            "redirect_url": "/dotnet/standard/base-types/how-to-strip-invalid-characters-from-a-string"
        },
        {
            "source_path": "docs/standard/base-types/substitutions.md",
            "redirect_url": "/dotnet/standard/base-types/substitutions-in-regular-expressions"
        },
        {
            "source_path": "docs/standard/base-types/thread-safety.md",
            "redirect_url": "/dotnet/standard/base-types/thread-safety-in-regular-expressions"
        },
        {
            "source_path": "docs/standard/base-types/verify-format.md",
            "redirect_url": "/dotnet/standard/base-types/how-to-verify-that-strings-are-in-valid-email-format"
        },
        {
            "source_path": "docs/standard/collections/threadsafe/blockingcollection-overview.md",
            "redirect_url": "/dotnet/standard/collections/thread-safe/blockingcollection-overview"
        },
        {
            "source_path": "docs/standard/collections/threadsafe/how-to-add-and-remove-items.md",
            "redirect_url": "/dotnet/standard/collections/thread-safe/how-to-add-and-remove-items"
        },
        {
            "source_path": "docs/standard/collections/threadsafe/how-to-add-and-take-items.md",
            "redirect_url": "/dotnet/standard/collections/thread-safe/how-to-add-and-take-items"
        },
        {
            "source_path": "docs/standard/collections/threadsafe/how-to-add-bounding-and-blocking.md",
            "redirect_url": "/dotnet/standard/collections/thread-safe/how-to-add-bounding-and-blocking"
        },
        {
            "source_path": "docs/standard/collections/threadsafe/how-to-create-an-object-pool.md",
            "redirect_url": "/dotnet/standard/collections/thread-safe/how-to-create-an-object-pool"
        },
        {
            "source_path": "docs/standard/collections/threadsafe/how-to-use-arrays-of-blockingcollections.md",
            "redirect_url": "/dotnet/standard/collections/thread-safe/how-to-use-arrays-of-blockingcollections"
        },
        {
            "source_path": "docs/standard/collections/threadsafe/how-to-use-foreach-to-remove.md",
            "redirect_url": "/dotnet/standard/collections/thread-safe/how-to-use-foreach-to-remove"
        },
        {
            "source_path": "docs/standard/collections/threadsafe/index.md",
            "redirect_url": "/dotnet/standard/collections/thread-safe/"
        },
        {
            "source_path": "docs/standard/collections/threadsafe/when-to-use-a-thread-safe-collection.md",
            "redirect_url": "/dotnet/standard/collections/thread-safe/when-to-use-a-thread-safe-collection"
        },
        {
            "source_path": "docs/standard/concepts.md",
            "redirect_url": "/dotnet/standard/"
        },
        {
            "source_path": "docs/standard/data/index.md", 
            "redirect_url": "/dotnet/standard/data/xml/index"
        },         
        {
            "source_path": "docs/standard/exceptions.md",
            "redirect_url": "/dotnet/standard/exceptions/",
            "redirect_document_id": true
        },
        {
            "source_path": "docs/standard/exceptions/exception-handling-fundamentals.md",
            "redirect_url": "/dotnet/standard/exceptions/"
        },
        {
            "source_path": "docs/standard/exceptions/exception-hierarchy.md",
            "redirect_url": "/dotnet/standard/exceptions/"
        },
        {
            "source_path": "docs/standard/garbagecollection/fundamentals.md",
            "redirect_url": "/dotnet/standard/garbage-collection/fundamentals"
        },
        {
            "source_path": "docs/standard/garbagecollection/gc.md",
            "redirect_url": "/dotnet/standard/garbage-collection/gc"
        },
        {
            "source_path": "docs/standard/garbagecollection/implementing-dispose.md",
            "redirect_url": "/dotnet/standard/garbage-collection/implementing-dispose"
        },
        {
            "source_path": "docs/standard/garbagecollection/index.md",
            "redirect_url": "/dotnet/standard/garbage-collection/"
        },
        {
            "source_path": "docs/standard/garbagecollection/induced.md",
            "redirect_url": "/dotnet/standard/garbage-collection/induced"
        },
        {
            "source_path": "docs/standard/garbagecollection/latency.md",
            "redirect_url": "/dotnet/standard/garbage-collection/latency"
        },
        {
            "source_path": "docs/standard/garbagecollection/unmanaged.md",
            "redirect_url": "/dotnet/standard/garbage-collection/unmanaged"
        },
        {
            "source_path": "docs/standard/garbagecollection/using-objects.md",
            "redirect_url": "/dotnet/standard/garbage-collection/using-objects"
        },
        {
            "source_path": "docs/standard/garbagecollection/weak-references.md",
            "redirect_url": "/dotnet/standard/garbage-collection/weak-references"
        },
        {
            "source_path": "docs/tutorials/getting-started-with-csharp/microservices.md",
            "redirect_url": "/dotnet/csharp/tutorials/microservices"
        },
        {
            "source_path": "docs/tutorials/getting-started-with-csharp/working-with-linq.md",
            "redirect_url": "/dotnet/csharp/tutorials/working-with-linq"
        },
        {
            "source_path": "docs/tutorials/index.md",
            "redirect_url": "/dotnet/samples-and-tutorials/"
        },
        {
            "source_path": "docs/visual-basic/developing-apps/debugging.md",
            "redirect_url": "/visualstudio/debugger/debugger-basics"
        },
        {
            "source_path": "docs/visual-basic/developing-apps/using-ide/help-for-event-handlers.md",
            "redirect_url": "/visualstudio/ide/using-intellisense"
        },
        {
            "source_path": "docs/visual-basic/developing-apps/using-ide/how-to-compile-and-run-a-project.md",
            "redirect_url": "/visualstudio/ide/compiling-and-building-in-visual-studio"
        },
        {
            "source_path": "docs/visual-basic/developing-apps/using-ide/intellisense-code-snippets.md",
            "redirect_url": "/visualstudio/ide/code-snippets"
        },
        {
            "source_path": "docs/visual-basic/developing-apps/using-ide/refactoring-and-rename-dialog-box.md",
            "redirect_url": "/visualstudio/vb-ide/refactoring-vb"
        },
        {
            "source_path": "docs/visual-basic/developing-apps/using-ide/settings.md",
            "redirect_url": "/visualstudio/ide/reference/general-user-interface-elements-visual-studio"
        },
        {
            "source_path": "docs/visual-basic/developing-apps/using-ide/using-the-visual-basic-development-environment.md",
            "redirect_url": "/visualstudio/ide/visual-studio-ide"
        },
        {
            "source_path": "docs/visual-basic/getting-started/breaking-changes-in-visual-studio-2015.md", 
            "redirect_url": "/dotnet/articles/visual-basic/getting-started/breaking-changes-in-visual-studio"
        }
    ]
}<|MERGE_RESOLUTION|>--- conflicted
+++ resolved
@@ -212,11 +212,7 @@
         },
         {
             "source_path": "docs/core/tutorials/libraries-with-vs.md", 
-<<<<<<< HEAD
-            "redirect_url": "/dotnet/csharp/getting-started/library-with-visual-studio-2017"
-=======
-            "redirect_url": "/dotnet/articles/csharp/getting-started/library-with-visual-studio"
->>>>>>> 39e8e757
+            "redirect_url": "/dotnet/csharp/getting-started/library-with-visual-studio"
         },               
         {
             "source_path": "docs/core/tutorials/target-dotnetcore-with-msbuild.md",
@@ -249,35 +245,22 @@
             "redirect_url": "https://msdn.microsoft.com/library/hh678682(v=vs.120)"
         },
         {
-<<<<<<< HEAD
-            "source_path": "docs/csharp/getting-started/debugging-with-visual-studio.md", 
-            "redirect_url": "/dotnet/csharp/getting-started/debugging-with-visual-studio-2017"
-        },        
-        {
-            "source_path": "docs/csharp/getting-started/library-with-visual-studio_2017.md",
-            "redirect_url": "/dotnet/csharp/getting-started/library-with-visual-studio-2017"
-        },
-        {
-            "source_path": "docs/csharp/getting-started/publishing-with-visual-studio.md", 
-            "redirect_url": "/dotnet/csharp/getting-started/publishing-with-visual-studio-2017"
-=======
             "source_path": "docs/csharp/getting-started/consuming-library-with-visual-studio-2017.md", 
-            "redirect_url": "/dotnet/articles/getting-started/consuming-library-with-visual-studio",
+            "redirect_url": "/dotnet/getting-started/consuming-library-with-visual-studio",
             "redirect_document_id": true
         },
         {
             "source_path": "docs/csharp/getting-started/debugging-with-visual-studio-2017.md", 
-            "redirect_url": "/dotnet/articles/csharp/getting-started/debugging-with-visual-studio"
+            "redirect_url": "/dotnet/csharp/getting-started/debugging-with-visual-studio"
         },
         {
             "source_path": "docs/csharp/getting-started/library-with-visual-studio-2017.md", 
-            "redirect_url": "/dotnet/articles/getting-started/library-with-visual-studio",
+            "redirect_url": "/dotnet/getting-started/library-with-visual-studio",
             "redirect_document_id": true
         },     
         {
             "source_path": "docs/csharp/getting-started/publishing-with-visual-studio-2017.md", 
-            "redirect_url": "/dotnet/articles/csharp/getting-started/publishing-with-visual-studio"
->>>>>>> 39e8e757
+            "redirect_url": "/dotnet/csharp/getting-started/publishing-with-visual-studio"
         },        
         {
             "source_path": "docs/csharp/getting-started/whats-new.md",
