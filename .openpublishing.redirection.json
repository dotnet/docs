--- conflicted
+++ resolved
@@ -275,13 +275,6 @@
         {
             "source_path": "docs/csharp/getting-started/publishing-with-visual-studio-2017.md",
             "redirect_url": "/dotnet/core/tutorials/publishing-with-visual-studio"
-<<<<<<< HEAD
-        },
-        {
-            "source_path": "docs/csharp/getting-started/publishing-with-visual-studio.md",
-            "redirect_url": "/dotnet/core/tutorials/publishing-with-visual-studio"
-=======
->>>>>>> 8f290f7c
         },
         
         {
