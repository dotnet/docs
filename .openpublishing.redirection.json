{
    "redirections": [
        {
            "source_path": "docs/about/index.md",
            "redirect_url": "/dotnet/standard/index"
        },
        {
            "source_path": "docs/about/products.md",
            "redirect_url": "/dotnet/standard/components"
        },
        {
            "source_path": "docs/architecture/microservices/architect-microservice-container-applications/communication-between-microservices.md",
            "redirect_url": "/dotnet/architecture/microservices/architect-microservice-container-applications/communication-in-microservice-architecture",
            "redirect_document_id": true
        },
        {
            "source_path": "docs/architecture/modernize-with-azure-containers/lift-and-shift-existing-apps-devops/build-resilient-services-ready-for-the-cloud-embrace-transient-failures-in-the-cloud.md",
            "redirect_url": "/dotnet/architecture/modernize-with-azure-containers/modernize-existing-apps-to-cloud-optimized/build-resilient-services-ready-for-the-cloud-embrace-transient-failures-in-the-cloud"
        },
        {
            "source_path": "docs/architecture/modernize-with-azure-containers/lift-and-shift-existing-apps-devops/deploy-existing-net-apps-as-windows-containers.md",
            "redirect_url": "/dotnet/architecture/modernize-with-azure-containers/modernize-existing-apps-to-cloud-optimized/deploy-existing-net-apps-as-windows-containers"
        },
        {
            "source_path": "docs/architecture/modernize-with-azure-containers/lift-and-shift-existing-apps-devops/how-to-deploy-existing-net-apps-to-azure-app-service.md",
            "redirect_url": "/dotnet/architecture/modernize-with-azure-containers/modernize-existing-apps-to-cloud-optimized/when-to-deploy-windows-containers-to-azure-container-instances-ACI"
        },
        {
            "source_path": "docs/architecture/modernize-with-azure-containers/lift-and-shift-existing-apps-devops/index.md",
            "redirect_url": "/dotnet/architecture/modernize-with-azure-containers/modernize-existing-apps-to-cloud-optimized/index"
        },
        {
            "source_path": "docs/architecture/modernize-with-azure-containers/lift-and-shift-existing-apps-devops/migrate-to-hybrid-cloud-scenarios.md",
            "redirect_url": "/dotnet/architecture/modernize-with-azure-containers/modernize-existing-apps-to-cloud-optimized/migrate-to-hybrid-cloud-scenarios"
        },
        {
            "source_path": "docs/architecture/modernize-with-azure-containers/lift-and-shift-existing-apps-devops/modernize-your-apps-lifecycle-with-ci-cd-pipelines-and-devops-tools-in-the-cloud.md",
            "redirect_url": "/dotnet/architecture/modernize-with-azure-containers/modernize-existing-apps-to-cloud-optimized/life-cycle-ci-cd-pipelines-devops-tools"
        },
        {
            "source_path": "docs/architecture/modernize-with-azure-containers/modernize-existing-apps-to-cloud-optimized/modernize-your-apps-lifecycle-with-ci-cd-pipelines-and-devops-tools-in-the-cloud.md",
            "redirect_url": "/dotnet/architecture/modernize-with-azure-containers/modernize-existing-apps-to-cloud-optimized/life-cycle-ci-cd-pipelines-devops-tools"
        },
        {
            "source_path": "docs/architecture/modernize-with-azure-containers/lift-and-shift-existing-apps-devops/modernize-your-apps-with-monitoring-and-telemetry.md",
            "redirect_url": "/dotnet/architecture/modernize-with-azure-containers/modernize-existing-apps-to-cloud-optimized/modernize-your-apps-with-monitoring-and-telemetry"
        },
        {
            "source_path": "docs/architecture/modernize-with-azure-containers/lift-and-shift-existing-apps-devops/reasons-to-lift-and-shift-existing-net-apps-to-cloud-devops-ready-applications.md",
            "redirect_url": "/dotnet/architecture/modernize-with-azure-containers/modernize-existing-apps-to-cloud-optimized/reasons-to-modernize-existing-net-apps-to-cloud-optimized-applications"
        },
        {
            "source_path": "docs/architecture/modernize-with-azure-containers/lift-and-shift-existing-apps-devops/what-about-cloud-optimized-applications.md",
            "redirect_url": "/dotnet/architecture/modernize-with-azure-containers/modernize-existing-apps-to-cloud-optimized/what-about-cloud-native-applications"
        },
        {
            "source_path": "docs/architecture/modernize-with-azure-containers/lift-and-shift-existing-apps-devops/when-not-to-deploy-to-windows-containers.md",
            "redirect_url": "/dotnet/architecture/modernize-with-azure-containers/modernize-existing-apps-to-cloud-optimized/when-not-to-deploy-to-windows-containers"
        },
        {
            "source_path": "docs/architecture/modernize-with-azure-containers/lift-and-shift-existing-apps-devops/when-to-deploy-windows-containers-in-your-on-premises-iaas-vm-infrastructure.md",
            "redirect_url": "/dotnet/architecture/modernize-with-azure-containers/modernize-existing-apps-to-cloud-optimized/when-to-deploy-windows-containers-in-your-on-premises-iaas-vm-infrastructure"
        },
        {
            "source_path": "docs/architecture/modernize-with-azure-containers/lift-and-shift-existing-apps-devops/when-to-deploy-windows-containers-to-azure-container-service-kubernetes.md",
            "redirect_url": "/dotnet/architecture/modernize-with-azure-containers//modernize-existing-apps-to-cloud-optimized/when-to-deploy-windows-containers-to-azure-container-service-kubernetes"
        },
        {
            "source_path": "docs/architecture/modernize-with-azure-containers/lift-and-shift-existing-apps-devops/when-to-deploy-windows-containers-to-azure-vms-iaas-cloud.md",
            "redirect_url": "/dotnet/architecture/modernize-with-azure-containers/modernize-existing-apps-to-cloud-optimized/when-to-deploy-windows-containers-to-azure-vms-iaas-cloud"
        },
        {
            "source_path": "docs/architecture/modernize-with-azure-containers/lift-and-shift-existing-apps-devops/when-to-deploy-windows-containers-to-service-fabric.md",
            "redirect_url": "/dotnet/architecture/modernize-with-azure-containers/modernize-existing-apps-to-cloud-optimized/when-to-deploy-windows-containers-to-service-fabric"
        },
        {
            "source_path": "docs/architecture/modernize-with-azure-containers/lift-and-shift-existing-apps-devops/microsoft-technologies-in-cloud-devops-ready-applications.md",
            "redirect_url": "/dotnet/architecture/modernize-with-azure-containers/modernize-existing-apps-to-cloud-optimized/microsoft-technologies-in-cloud-optimized-applications"
        },
        {
            "source_path": "docs/cli-preview3/tools/dotnet-nuget-delete.md",
            "redirect_url": "/dotnet/core/tools/dotnet-nuget-delete"
        },
        {
            "source_path": "docs/cli-preview3/tools/dotnet-nuget-locals.md",
            "redirect_url": "/dotnet/core/tools/dotnet-nuget-locals"
        },
        {
            "source_path": "docs/core/app-types.md",
            "redirect_url": "/dotnet/core/deploying/index"
        },
        {
            "source_path": "docs/core/deploying/applications.md",
            "redirect_url": "/dotnet/core/deploying/index"
        },
        {
            "source_path": "docs/core/docker/visual-studio-tools-for-docker.md",
            "redirect_url": "/aspnet/core/publishing/visual-studio-tools-for-docker",
            "redirect_document_id": true
        },
        {
            "source_path": "docs/core/docker/docker-basics-dotnet-core.md",
            "redirect_url": "/dotnet/core/docker/build-container"
        },
        {
            "source_path": "docs/core/docker/build-docker-netcore-container.md",
            "redirect_url": "/dotnet/core/docker/build-container"
        },
        {
            "source_path": "docs/core/docker/building-net-docker-images.md",
            "redirect_url": "/aspnet/core/host-and-deploy/docker/building-net-docker-images"
        },
        {
            "source_path": "docs/core/docker/index.md",
            "redirect_url": "/dotnet/core/docker/introduction",
            "redirect_document_id": false
        },
        {
            "source_path": "docs/core/docker/intro-net-docker.md",
            "redirect_url": "/dotnet/core/docker/introduction",
            "redirect_document_id": false
        },
        {
            "source_path": "docs/core/getting-started.md",
            "redirect_url": "/dotnet/core/get-started",
            "redirect_document_id": true
        },
        {
            "source_path": "docs/core/migrating-from-dnx.md",
            "redirect_url": "/dotnet/core/migration/from-dnx",
            "redirect_document_id": true
        },
        {
            "source_path": "docs/core/porting/nuget-packages.md",
            "redirect_url": "/dotnet/core/packages"
        },
        {
            "source_path": "docs/core/porting/wpf.md",
            "redirect_url": "/dotnet/desktop-wpf/migration/convert-project-from-net-framework",
            "redirect_document_id": true
        },
        {
            "source_path": "docs/core/preview3/deploying/index.md",
            "redirect_url": "/dotnet/core/deploying",
            "redirect_document_id": true
        },
        {
            "source_path": "docs/core/preview3/tools/csproj.md",
            "redirect_url": "/dotnet/core/tools/csproj",
            "redirect_document_id": true
        },
        {
            "source_path": "docs/core/preview3/tools/dependencies.md",
            "redirect_url": "/dotnet/core/tools/dependencies",
            "redirect_document_id": true
        },
        {
            "source_path": "docs/core/preview3/tools/dotnet-add-package.md",
            "redirect_url": "/dotnet/core/tools/dotnet-add-package",
            "redirect_document_id": true
        },
        {
            "source_path": "docs/core/preview3/tools/dotnet-add-reference.md",
            "redirect_url": "/dotnet/core/tools/dotnet-add-reference",
            "redirect_document_id": true
        },
        {
            "source_path": "docs/core/preview3/tools/dotnet-build.md",
            "redirect_url": "/dotnet/core/tools/dotnet-build"
        },
        {
            "source_path": "docs/core/preview3/tools/dotnet-clean.md",
            "redirect_url": "/dotnet/core/tools/dotnet-clean",
            "redirect_document_id": true
        },
        {
            "source_path": "docs/core/preview3/tools/dotnet-install-script.md",
            "redirect_url": "/dotnet/core/tools/dotnet-install-script"
        },
        {
            "source_path": "docs/core/preview3/tools/dotnet-list-reference.md",
            "redirect_url": "/dotnet/core/tools/dotnet-list-reference",
            "redirect_document_id": true
        },
        {
            "source_path": "docs/core/preview3/tools/dotnet-migrate.md",
            "redirect_url": "/dotnet/core/tools/dotnet-migrate",
            "redirect_document_id": true
        },
        {
            "source_path": "docs/core/preview3/tools/dotnet-msbuild.md",
            "redirect_url": "/dotnet/core/tools/dotnet-msbuild",
            "redirect_document_id": true
        },
        {
            "source_path": "docs/core/preview3/tools/dotnet-new.md",
            "redirect_url": "/dotnet/core/tools/dotnet-new"
        },
        {
            "source_path": "docs/core/preview3/tools/dotnet-nuget-delete.md",
            "redirect_url": "/dotnet/core/tools/dotnet-nuget-delete",
            "redirect_document_id": true
        },
        {
            "source_path": "docs/core/preview3/tools/dotnet-nuget-locals.md",
            "redirect_url": "/dotnet/core/tools/dotnet-nuget-locals",
            "redirect_document_id": true
        },
        {
            "source_path": "docs/core/preview3/tools/dotnet-nuget-push.md",
            "redirect_url": "/dotnet/core/tools/dotnet-nuget-push",
            "redirect_document_id": true
        },
        {
            "source_path": "docs/core/preview3/tools/dotnet-pack.md",
            "redirect_url": "/dotnet/core/tools/dotnet-pack"
        },
        {
            "source_path": "docs/core/preview3/tools/dotnet-publish.md",
            "redirect_url": "/dotnet/core/tools/dotnet-publish"
        },
        {
            "source_path": "docs/core/preview3/tools/dotnet-remove-package.md",
            "redirect_url": "/dotnet/core/tools/dotnet-remove-package",
            "redirect_document_id": true
        },
        {
            "source_path": "docs/core/preview3/tools/dotnet-remove-reference.md",
            "redirect_url": "/dotnet/core/tools/dotnet-remove-reference",
            "redirect_document_id": true
        },
        {
            "source_path": "docs/core/preview3/tools/dotnet-restore.md",
            "redirect_url": "/dotnet/core/tools/dotnet-restore"
        },
        {
            "source_path": "docs/core/preview3/tools/dotnet-run.md",
            "redirect_url": "/dotnet/core/tools/dotnet-run"
        },
        {
            "source_path": "docs/core/preview3/tools/dotnet-sln.md",
            "redirect_url": "/dotnet/core/tools/dotnet-sln"
        },
        {
            "source_path": "docs/core/preview3/tools/dotnet-test.md",
            "redirect_url": "/dotnet/core/tools/dotnet-test"
        },
        {
            "source_path": "docs/core/preview3/tools/dotnet.md",
            "redirect_url": "/dotnet/core/tools/dotnet"
        },
        {
            "source_path": "docs/core/preview3/tools/extensibility.md",
            "redirect_url": "/dotnet/core/tools/extensibility"
        },
        {
            "source_path": "docs/core/preview3/tools/global-json.md",
            "redirect_url": "/dotnet/core/tools/global-json"
        },
        {
            "source_path": "docs/core/preview3/tools/index.md",
            "redirect_url": "/dotnet/core/tools/index",
            "redirect_document_id": true
        },
        {
            "source_path": "docs/core/preview3/tools/layering.md",
            "redirect_url": "/dotnet/core/tools/cli-msbuild-architecture",
            "redirect_document_id": true
        },
        {
            "source_path": "docs/core/preview3/tools/telemetry.md",
            "redirect_url": "/dotnet/core/tools/telemetry"
        },
        {
            "source_path": "docs/core/preview3/tools/using-ci-with-cli.md",
            "redirect_url": "/dotnet/core/tools/using-ci-with-cli"
        },
        {
            "source_path": "docs/core/preview3/tutorials/index.md",
            "redirect_url": "/dotnet/core/tutorials/index",
            "redirect_document_id": true
        },
        {
            "source_path": "docs/core/preview3/tutorials/using-on-windows-vs-2017-full-solution.md",
            "redirect_url": "/dotnet/core/tutorials/using-on-windows-full-solution",
            "redirect_document_id": true
        },
        {
            "source_path": "docs/core/preview3/tutorials/using-on-windows-vs-2017.md",
            "redirect_url": "/dotnet/core/tutorials/with-visual-studio"
        },
        {
            "source_path": "docs/core/preview3/tutorials/using-on-windows.md",
            "redirect_url": "/dotnet/core/tutorials/with-visual-studio"
        },
        {
            "source_path": "docs/core/preview3/tutorials/using-with-xplat-cli-msbuild-folders.md",
            "redirect_url": "/dotnet/core/tutorials/testing-with-cli",
            "redirect_document_id": true
        },
        {
            "source_path": "docs/core/preview3/tutorials/using-with-xplat-cli-msbuild.md",
            "redirect_url": "/dotnet/core/tutorials/using-with-xplat-cli",
            "redirect_document_id": true
        },
        {
            "source_path": "docs/core/preview3/windows-prerequisites.md",
            "redirect_url": "/dotnet/core/windows-prerequisites"
        },
        {
            "source_path": "docs/core/testing/using-mstest-on-windows.md",
            "redirect_url": "/dotnet/core/testing/unit-testing-with-mstest",
            "redirect_document_id": true
        },
        {
            "source_path": "docs/core/tools/project-json.md",
            "redirect_url": "/dotnet/core/tools/project-json-to-csproj"
        },
        {
            "source_path": "docs/core/tools/test-protocol.md",
            "redirect_url": "/dotnet/core/tools/dotnet-test"
        },
        {
            "source_path": "docs/core/tutorials/cli-console-app-tutorial-advanced.md",
            "redirect_url": "/dotnet/core/tutorials"
        },
        {
            "source_path": "docs/core/tutorials/create-custom-template.md",
            "redirect_url": "/dotnet/core/tutorials/cli-templates-create-item-template"
        },
        {
            "source_path": "docs/core/tutorials/libraries-with-vs.md",
            "redirect_url": "/dotnet/core/tutorials/library-with-visual-studio"
        },
        {
            "source_path": "docs/core/tutorials/target-dotnetcore-with-msbuild.md",
            "redirect_url": "/dotnet/core/tools/cli-msbuild-architecture"
        },
        {
            "source_path": "docs/core/tutorials/using-on-windows.md",
            "redirect_url": "/dotnet/core/tutorials/with-visual-studio"
        },
        {
            "source_path": "docs/core/tutorials/using-on-windows-full-solution.md",
            "redirect_url": "/dotnet/core/tutorials/with-visual-studio"
        },
        {
            "source_path": "docs/core/versions/install-management.md",
            "redirect_url": "/dotnet/core/versions/remove-runtime-sdk-versions"
        },
        {
            "source_path": "docs/core/versions/lts-current.md",
            "redirect_url": "https://dotnet.microsoft.com/platform/support/policy"
        },
        {
            "source_path": "docs/core/versions/servicing.md",
            "redirect_url": "/dotnet/core/versions"
        },
        {
            "source_path": "docs/core/versions/version-history.md",
            "redirect_url": "/dotnet/core/versions/selection"
        },
        {
            "source_path": "docs/core/whats-new/whats-new-in-core-20.md",
            "redirect_url": "/dotnet/core/whats-new/dotnet-core-2-0"
        },
        {
            "source_path": "docs/csharp/classes.md",
            "redirect_url": "/dotnet/csharp/programming-guide/classes-and-structs/classes"
        },
        {
            "source_path": "docs/csharp/csharp-6.md",
            "redirect_url": "/dotnet/csharp/whats-new/csharp-6",
            "redirect_document_id": true
        },
        {
            "source_path": "docs/csharp/csharp-7.md",
            "redirect_url": "/dotnet/csharp/whats-new/csharp-7",
            "redirect_document_id": true
        },
        {
            "source_path": "docs/csharp/csharp.md",
            "redirect_url": "/dotnet/csharp"
        },
        {
            "source_path": "docs/csharp/delegates-events.md",
            "redirect_url": "/dotnet/csharp/delegates-overview"
        },
        {
            "source_path": "docs/csharp/features.md",
            "redirect_url": "/dotnet/csharp/programming-guide/concepts"
        },
        {
            "source_path": "docs/csharp/generics.md",
            "redirect_url": "/dotnet/csharp/programming-guide/generics/index"
        },
        {
            "source_path": "docs/csharp/getting-started/additional-resources.md",
            "redirect_url": "/dotnet/csharp/getting-started/index"
        },
        {
            "source_path": "docs/csharp/getting-started/breaking-changes-in-visual-studio-2013.md",
            "redirect_url": "https://docs.microsoft.com/previous-versions/visualstudio/visual-studio-2013/hh678682(v=vs.120)"
        },
        {
            "source_path": "docs/csharp/getting-started/consuming-library-with-visual-studio-2017.md",
            "redirect_url": "/dotnet/core/tutorials/consuming-library-with-visual-studio",
            "redirect_document_id": true
        },
        {
            "source_path": "docs/csharp/getting-started/consuming-library-with-visual-studio.md",
            "redirect_url": "/dotnet/core/tutorials/consuming-library-with-visual-studio"
        },
        {
            "source_path": "docs/csharp/getting-started/debugging-with-visual-studio-2017.md",
            "redirect_url": "/dotnet/core/tutorials/debugging-with-visual-studio"
        },
        {
            "source_path": "docs/csharp/getting-started/debugging-with-visual-studio.md",
            "redirect_url": "/dotnet/core/tutorials/debugging-with-visual-studio"
        },
        {
            "source_path": "docs/csharp/getting-started/getting-started-with-csharp.md",
            "redirect_url": "/dotnet/csharp/getting-started"
        },
        {
            "source_path": "docs/csharp/getting-started/library-with-visual-studio-2017.md",
            "redirect_url": "/dotnet/core/tutorials/library-with-visual-studio",
            "redirect_document_id": true
        },
        {
            "source_path": "docs/csharp/getting-started/library-with-visual-studio.md",
            "redirect_url": "/dotnet/core/tutorials/library-with-visual-studio"
        },
        {
            "source_path": "docs/csharp/getting-started/publishing-with-visual-studio-2017.md",
            "redirect_url": "/dotnet/core/tutorials/publishing-with-visual-studio"
        },
        {
            "source_path": "docs/csharp/getting-started/publishing-with-visual-studio.md",
            "redirect_url": "/dotnet/core/tutorials/publishing-with-visual-studio"
        },
        {
            "source_path": "docs/csharp/getting-started/testing-library-with-visual-studio.md",
            "redirect_url": "/dotnet/core/tutorials/testing-library-with-visual-studio"
        },
        {
            "source_path": "docs/csharp/getting-started/whats-new.md",
            "redirect_url": "/dotnet/csharp/whats-new/index"
        },
        {
            "source_path": "docs/csharp/getting-started/with-visual-studio-2017.md",
            "redirect_url": "/dotnet/core/tutorials/with-visual-studio",
            "redirect_document_id": true
        },
        {
            "source_path": "docs/csharp/getting-started/with-visual-studio-code.md",
            "redirect_url": "/dotnet/core/tutorials/with-visual-studio-code",
            "redirect_document_id": true
        },
        {
            "source_path": "docs/csharp/getting-started/with-visual-studio.md",
            "redirect_url": "/dotnet/core/tutorials/with-visual-studio"
        },
        {
            "source_path": "docs/csharp/interactive-with-bash.md",
            "redirect_url": "/dotnet/csharp/index"
        },
        {
            "source_path": "docs/csharp/interactive-with-powershell.md",
            "redirect_url": "/dotnet/csharp/index"
        },
        {
            "source_path": "docs/csharp/interactive-with-visualstudio.md",
            "redirect_url": "/dotnet/csharp/index"
        },
        {
            "source_path": "docs/csharp/interactive.md",
            "redirect_url": "/dotnet/csharp/index"
        },
        {
            "source_path": "docs/csharp/interfaces.md",
            "redirect_url": "/dotnet/csharp/programming-guide/interfaces/index"
        },
        {
            "source_path": "docs/csharp/interop.md",
            "redirect_url": "/dotnet/csharp/programming-guide/interop/index"
        },
        {
            "source_path": "docs/csharp/lambda-expressions.md",
            "redirect_url": "/dotnet/csharp/programming-guide/statements-expressions-operators/lambda-expressions"
        },
        {
            "source_path": "docs/csharp/language-reference/compiler-options/app-deployment.md",
            "redirect_url": "/dotnet/framework/deployment/deployment-guide-for-developers"
        },
        {
            "source_path": "docs/csharp/language-reference/keywords/access-keywords.md",
            "redirect_url": "/dotnet/csharp/language-reference/keywords/base"
        },
        {
            "source_path": "docs/csharp/language-reference/keywords/as.md",
            "redirect_url": "/dotnet/csharp/language-reference/operators/type-testing-and-conversion-operators#as-operator"
        },
        {
            "source_path": "docs/csharp/language-reference/keywords/await.md",
            "redirect_url": "/dotnet/csharp/language-reference/operators/await"
        },
        {
            "source_path": "docs/csharp/language-reference/keywords/byte.md",
            "redirect_url": "/dotnet/csharp/language-reference/builtin-types/integral-numeric-types"
        },
        {
            "source_path": "docs/csharp/language-reference/keywords/conversion-keywords.md",
            "redirect_url": "/dotnet/csharp/language-reference/operators/user-defined-conversion-operators"
        },
        {
            "source_path": "docs/csharp/language-reference/keywords/decimal.md",
            "redirect_url": "/dotnet/csharp/language-reference/builtin-types/floating-point-numeric-types"
        },
        {
            "source_path": "docs/csharp/language-reference/keywords/delegate.md",
            "redirect_url": "/dotnet/csharp/language-reference/builtin-types/reference-types"
        },
        {
            "source_path": "docs/csharp/language-reference/keywords/double.md",
            "redirect_url": "/dotnet/csharp/language-reference/builtin-types/floating-point-numeric-types"
        },
        {
            "source_path": "docs/csharp/language-reference/keywords/dynamic.md",
            "redirect_url": "/dotnet/csharp/language-reference/builtin-types/reference-types"
        },
        {
            "source_path": "docs/csharp/language-reference/keywords/exception-handling-statements.md",
            "redirect_url": "/dotnet/csharp/language-reference/keywords/statement-keywords"
        },
        {
            "source_path": "docs/csharp/language-reference/keywords/explicit.md",
            "redirect_url": "/dotnet/csharp/language-reference/operators/user-defined-conversion-operators"
        },
        {
            "source_path": "docs/csharp/language-reference/keywords/explicit-numeric-conversions-table.md",
            "redirect_url": "/dotnet/csharp/language-reference/builtin-types/numeric-conversions"
        },
        {
            "source_path": "docs/csharp/language-reference/keywords/false.md",
            "redirect_url": "/dotnet/csharp/language-reference/keywords/false-literal"
        },
        {
            "source_path": "docs/csharp/language-reference/keywords/false-operator.md",
            "redirect_url": "/dotnet/csharp/language-reference/operators/true-false-operators"
        },
        {
            "source_path": "docs/csharp/language-reference/keywords/float.md",
            "redirect_url": "/dotnet/csharp/language-reference/builtin-types/floating-point-numeric-types"
        },
        {
            "source_path": "docs/csharp/language-reference/keywords/floating-point-types-table.md",
            "redirect_url": "/dotnet/csharp/language-reference/builtin-types/floating-point-numeric-types"
        },
        {
            "source_path": "docs/csharp/language-reference/keywords/global.md",
            "redirect_url": "/dotnet/csharp/language-reference/operators/namespace-alias-qualifier"
        },
        {
            "source_path": "docs/csharp/language-reference/keywords/implicit.md",
            "redirect_url": "/dotnet/csharp/language-reference/operators/user-defined-conversion-operators"
        },
        {
            "source_path": "docs/csharp/language-reference/keywords/implicit-numeric-conversions-table.md",
            "redirect_url": "/dotnet/csharp/language-reference/builtin-types/numeric-conversions"
        },
        {
            "source_path": "docs/csharp/language-reference/keywords/int.md",
            "redirect_url": "/dotnet/csharp/language-reference/builtin-types/integral-numeric-types"
        },
        {
            "source_path": "docs/csharp/language-reference/keywords/integral-types-table.md",
            "redirect_url": "/dotnet/csharp/language-reference/builtin-types/integral-numeric-types"
        },
        {
            "source_path": "docs/csharp/language-reference/keywords/interpolated-strings.md",
            "redirect_url": "/dotnet/csharp/language-reference/tokens/interpolated"
        },
        {
            "source_path": "docs/csharp/language-reference/keywords/iteration-statements.md",
            "redirect_url": "/dotnet/csharp/language-reference/keywords/statement-keywords"
        },
        {
            "source_path": "docs/csharp/language-reference/keywords/jump-statements.md",
            "redirect_url": "/dotnet/csharp/language-reference/keywords/statement-keywords"
        },
        {
            "source_path": "docs/csharp/language-reference/keywords/literal-keywords.md",
            "redirect_url": "/dotnet/csharp/language-reference/keywords/null"
        },
        {
            "source_path": "docs/csharp/language-reference/keywords/long.md",
            "redirect_url": "/dotnet/csharp/language-reference/builtin-types/integral-numeric-types"
        },
        {
            "source_path": "docs/csharp/language-reference/keywords/modifiers.md",
            "redirect_url": "/dotnet/csharp/language-reference/keywords"
        },
        {
            "source_path": "docs/csharp/language-reference/keywords/nameof.md",
            "redirect_url": "/dotnet/csharp/language-reference/operators/nameof"
        },
        {
            "source_path": "docs/csharp/language-reference/keywords/namespace-keywords.md",
            "redirect_url": "/dotnet/csharp/language-reference/keywords/namespace"
        },
        {
            "source_path": "docs/csharp/language-reference/keywords/new.md",
            "redirect_url": "/dotnet/csharp/language-reference/operators/new-operator"
        },
        {
            "source_path": "docs/csharp/language-reference/keywords/new-operator.md",
            "redirect_url": "/dotnet/csharp/language-reference/operators/new-operator"
        },
        {
            "source_path": "docs/csharp/language-reference/keywords/object.md",
            "redirect_url": "/dotnet/csharp/language-reference/builtin-types/reference-types"
        },
        {
            "source_path": "docs/csharp/language-reference/keywords/operator.md",
            "redirect_url": "/dotnet/csharp/language-reference/operators/operator-overloading"
        },
        {
            "source_path": "docs/csharp/language-reference/keywords/operator-keywords.md",
            "redirect_url": "/dotnet/csharp/language-reference/operators/index"
        },
        {
            "source_path": "docs/csharp/language-reference/keywords/reference-tables-for-types.md",
            "redirect_url": "/dotnet/csharp/language-reference/keywords"
        },
        {
            "source_path": "docs/csharp/language-reference/keywords/sbyte.md",
            "redirect_url": "/dotnet/csharp/language-reference/builtin-types/integral-numeric-types"
        },
        {
            "source_path": "docs/csharp/language-reference/keywords/selection-statements.md",
            "redirect_url": "/dotnet/csharp/language-reference/keywords/statement-keywords"
        },
        {
            "source_path": "docs/csharp/language-reference/keywords/short.md",
            "redirect_url": "/dotnet/csharp/language-reference/builtin-types/integral-numeric-types"
        },
        {
            "source_path": "docs/csharp/language-reference/keywords/sizeof.md",
            "redirect_url": "/dotnet/csharp/language-reference/operators/sizeof"
        },
        {
            "source_path": "docs/csharp/language-reference/keywords/stackalloc.md",
            "redirect_url": "/dotnet/csharp/language-reference/operators/stackalloc"
        },
        {
            "source_path": "docs/csharp/language-reference/keywords/string.md",
            "redirect_url": "/dotnet/csharp/language-reference/builtin-types/reference-types"
        },
        {
            "source_path": "docs/csharp/language-reference/keywords/true.md",
            "redirect_url": "/dotnet/csharp/language-reference/keywords/true-literal"
        },
        {
            "source_path": "docs/csharp/language-reference/keywords/true-false-operators.md",
            "redirect_url": "/dotnet/csharp/language-reference/operators/true-false-operators"
        },
        {
            "source_path": "docs/csharp/language-reference/keywords/true-operator.md",
            "redirect_url": "/dotnet/csharp/language-reference/operators/true-false-operators"
        },
        {
            "source_path": "docs/csharp/language-reference/keywords/typeof.md",
            "redirect_url": "/dotnet/csharp/language-reference/operators/type-testing-and-conversion-operators#typeof-operator"
        },
        {
            "source_path": "docs/csharp/language-reference/keywords/types.md",
            "redirect_url": "/dotnet/csharp/language-reference/keywords"
        },
        {
            "source_path": "docs/csharp/language-reference/keywords/uint.md",
            "redirect_url": "/dotnet/csharp/language-reference/builtin-types/integral-numeric-types"
        },
        {
            "source_path": "docs/csharp/language-reference/keywords/ushort.md",
            "redirect_url": "/dotnet/csharp/language-reference/builtin-types/integral-numeric-types"
        },
        {
            "source_path": "docs/csharp/language-reference/keywords/ulong.md",
            "redirect_url": "/dotnet/csharp/language-reference/builtin-types/integral-numeric-types"
        },
        {
            "source_path": "docs/csharp/language-reference/language-specification/index.md",
            "redirect_url": "/dotnet/csharp/language-reference/language-specification/introduction"
        },
        {
            "source_path": "docs/csharp/language-reference/proposals/csharp-7.0/index.md",
            "redirect_url": "/dotnet/csharp/language-reference/proposals/csharp-7.0/pattern-matching"
        },
        {
            "source_path": "docs/csharp/language-reference/proposals/csharp-7.1/index.md",
            "redirect_url": "/dotnet/csharp/language-reference/proposals/csharp-7.1/async-main"
        },
        {
            "source_path": "docs/csharp/language-reference/proposals/csharp-7.2/index.md",
            "redirect_url": "/dotnet/csharp/language-reference/proposals/csharp-7.2/readonly-ref"
        },
        {
            "source_path": "docs/csharp/language-reference/proposals/csharp-7.3/index.md",
            "redirect_url": "/dotnet/csharp/language-reference/proposals/csharp-7.3/blittable"
        },
        {
            "source_path": "docs/csharp/language-reference/proposals/csharp-8.0/index.md",
            "redirect_url": "/dotnet/csharp/language-reference/proposals/csharp-8.0/nullable-reference-types"
        },
        {
            "source_path": "docs/csharp/language-reference/proposals/index.md",
            "redirect_url": "/dotnet/csharp/language-reference/proposals/csharp-8.0/nullable-reference-types"
        },
        {
            "source_path": "docs/csharp/language-reference/operators/addition-assignment-operator.md",
            "redirect_url": "/dotnet/csharp/language-reference/operators/arithmetic-operators#compound-assignment"
        },
        {
            "source_path": "docs/csharp/language-reference/operators/and-assignment-operator.md",
            "redirect_url": "/dotnet/csharp/language-reference/operators/boolean-logical-operators#compound-assignment"
        },
        {
            "source_path": "docs/csharp/language-reference/operators/and-operator.md",
            "redirect_url": "/dotnet/csharp/language-reference/operators/boolean-logical-operators#logical-and-operator-"
        },
        {
            "source_path": "docs/csharp/language-reference/operators/bitwise-complement-operator.md",
            "redirect_url": "/dotnet/csharp/language-reference/operators/bitwise-and-shift-operators#bitwise-complement-operator-"
        },
        {
            "source_path": "docs/csharp/language-reference/operators/conditional-and-operator.md",
            "redirect_url": "/dotnet/csharp/language-reference/operators/boolean-logical-operators#conditional-logical-and-operator-"
        },
        {
            "source_path": "docs/csharp/language-reference/operators/conditional-or-operator.md",
            "redirect_url": "/dotnet/csharp/language-reference/operators/boolean-logical-operators#conditional-logical-or-operator-"
        },
        {
            "source_path": "docs/csharp/language-reference/operators/decrement-operator.md",
            "redirect_url": "/dotnet/csharp/language-reference/operators/arithmetic-operators#decrement-operator---"
        },
        {
            "source_path": "docs/csharp/language-reference/operators/dereference-operator.md",
            "redirect_url": "/dotnet/csharp/language-reference/operators/pointer-related-operators#pointer-member-access-operator--"
        },
        {
            "source_path": "docs/csharp/language-reference/operators/division-assignment-operator.md",
            "redirect_url": "/dotnet/csharp/language-reference/operators/arithmetic-operators#compound-assignment"
        },
        {
            "source_path": "docs/csharp/language-reference/operators/division-operator.md",
            "redirect_url": "/dotnet/csharp/language-reference/operators/arithmetic-operators#division-operator-"
        },
        {
            "source_path": "docs/csharp/language-reference/operators/equality-comparison-operator.md",
            "redirect_url": "/dotnet/csharp/language-reference/operators/equality-operators#equality-operator-"
        },
        {
            "source_path": "docs/csharp/language-reference/operators/greater-than-equal-operator.md",
            "redirect_url": "/dotnet/csharp/language-reference/operators/comparison-operators#greater-than-or-equal-operator-"
        },
        {
            "source_path": "docs/csharp/language-reference/operators/greater-than-operator.md",
            "redirect_url": "/dotnet/csharp/language-reference/operators/comparison-operators#greater-than-operator-"
        },
        {
            "source_path": "docs/csharp/language-reference/operators/increment-operator.md",
            "redirect_url": "/dotnet/csharp/language-reference/operators/arithmetic-operators#increment-operator-"
        },
        {
            "source_path": "docs/csharp/language-reference/operators/index-operator.md",
            "redirect_url": "/dotnet/csharp/language-reference/operators/member-access-operators#indexer-operator-"
        },
        {
            "source_path": "docs/csharp/language-reference/operators/invocation-operator.md",
            "redirect_url": "/dotnet/csharp/language-reference/operators/member-access-operators#invocation-operator-"
        },
        {
            "source_path": "docs/csharp/language-reference/operators/left-shift-assignment-operator.md",
            "redirect_url": "/dotnet/csharp/language-reference/operators/bitwise-and-shift-operators#compound-assignment"
        },
        {
            "source_path": "docs/csharp/language-reference/operators/left-shift-operator.md",
            "redirect_url": "/dotnet/csharp/language-reference/operators/bitwise-and-shift-operators#left-shift-operator-"
        },
        {
            "source_path": "docs/csharp/language-reference/operators/less-than-equal-operator.md",
            "redirect_url": "/dotnet/csharp/language-reference/operators/comparison-operators#less-than-or-equal-operator-"
        },
        {
            "source_path": "docs/csharp/language-reference/operators/less-than-operator.md",
            "redirect_url": "/dotnet/csharp/language-reference/operators/comparison-operators#less-than-operator-"
        },
        {
            "source_path": "docs/csharp/language-reference/operators/logical-negation-operator.md",
            "redirect_url": "/dotnet/csharp/language-reference/operators/boolean-logical-operators#logical-negation-operator-"
        },
        {
            "source_path": "docs/csharp/language-reference/operators/member-access-operator.md",
            "redirect_url": "/dotnet/csharp/language-reference/operators/member-access-operators#member-access-operator-"
        },
        {
            "source_path": "docs/csharp/language-reference/operators/modulus-assignment-operator.md",
            "redirect_url": "/dotnet/csharp/language-reference/operators/arithmetic-operators#compound-assignment"
        },
        {
            "source_path": "docs/csharp/language-reference/operators/modulus-operator.md",
            "redirect_url": "/dotnet/csharp/language-reference/operators/arithmetic-operators#remainder-operator-"
        },
        {
            "source_path": "docs/csharp/language-reference/operators/multiplication-assignment-operator.md",
            "redirect_url": "/dotnet/csharp/language-reference/operators/arithmetic-operators#compound-assignment"
        },
        {
            "source_path": "docs/csharp/language-reference/operators/multiplication-operator.md",
            "redirect_url": "/dotnet/csharp/language-reference/operators/arithmetic-operators#multiplication-operator-"
        },
        {
            "source_path": "docs/csharp/language-reference/operators/namespace-alias-qualifer.md",
            "redirect_url": "/dotnet/csharp/language-reference/operators/namespace-alias-qualifier"
        },
        {
            "source_path": "docs/csharp/language-reference/operators/not-equal-operator.md",
            "redirect_url": "/dotnet/csharp/language-reference/operators/equality-operators#inequality-operator-"
        },
        {
            "source_path": "docs/csharp/language-reference/operators/null-conditional-operator.md",
            "redirect_url": "/dotnet/csharp/language-reference/operators/null-coalescing-operator"
        },
        {
            "source_path": "docs/csharp/language-reference/operators/null-conditional-operators.md",
            "redirect_url": "/dotnet/csharp/language-reference/operators/member-access-operators#null-conditional-operators--and-"
        },
        {
            "source_path": "docs/csharp/language-reference/operators/or-assignment-operator.md",
            "redirect_url": "/dotnet/csharp/language-reference/operators/boolean-logical-operators#compound-assignment"
        },
        {
            "source_path": "docs/csharp/language-reference/operators/or-operator.md",
            "redirect_url": "/dotnet/csharp/language-reference/operators/boolean-logical-operators#logical-or-operator-"
        },
        {
            "source_path": "docs/csharp/language-reference/operators/remainder-assignment-operator.md",
            "redirect_url": "/dotnet/csharp/language-reference/operators/arithmetic-operators#compound-assignment"
        },
        {
            "source_path": "docs/csharp/language-reference/operators/remainder-operator.md",
            "redirect_url": "/dotnet/csharp/language-reference/operators/arithmetic-operators#remainder-operator-"
        },
        {
            "source_path": "docs/csharp/language-reference/operators/right-shift-assignment-operator.md",
            "redirect_url": "/dotnet/csharp/language-reference/operators/bitwise-and-shift-operators#compound-assignment"
        },
        {
            "source_path": "docs/csharp/language-reference/operators/right-shift-operator.md",
            "redirect_url": "/dotnet/csharp/language-reference/operators/bitwise-and-shift-operators#right-shift-operator-"
        },
        {
            "source_path": "docs/csharp/language-reference/operators/subtraction-assignment-operator.md",
            "redirect_url": "/dotnet/csharp/language-reference/operators/arithmetic-operators#compound-assignment"
        },
        {
            "source_path": "docs/csharp/language-reference/operators/type-testing-and-conversion-operators.md",
            "redirect_url": "/dotnet/csharp/language-reference/operators/type-testing-and-cast"
        },
        {
            "source_path": "docs/csharp/language-reference/operators/xor-assignment-operator.md",
            "redirect_url": "/dotnet/csharp/language-reference/operators/boolean-logical-operators#compound-assignment"
        },
        {
            "source_path": "docs/csharp/language-reference/operators/xor-operator.md",
            "redirect_url": "/dotnet/csharp/language-reference/operators/boolean-logical-operators#logical-exclusive-or-operator-"
        },
        {
            "source_path": "docs/csharp/methods-lambda-expressions.md",
            "redirect_url": "/dotnet/csharp/programming-guide/statements-expressions-operators/lambda-expressions"
        },
        {
            "source_path": "docs/csharp/namespaces-and-assemblies.md",
            "redirect_url": "/dotnet/csharp/programming-guide/namespaces/index"
        },
        {
            "source_path": "docs/csharp/parallel.md",
            "redirect_url": "/dotnet/standard/parallel-programming/index"
        },
        {
            "source_path": "docs/csharp/programming-guide/arrays/passing-arrays-using-ref-and-out.md",
            "redirect_url": "/dotnet/csharp/programming-guide/arrays"
        },
        {
            "source_path": "docs/csharp/programming-guide/classes-and-structs/how-to-access-a-collection-class-with-foreach.md",
            "redirect_url": "/dotnet/csharp/language-reference/keywords/foreach-in"
        },
        {
            "source_path": "docs/csharp/programming-guide/concepts/assemblies-gac/index.md",
            "redirect_url": "/dotnet/standard/assembly",
            "redirect_document_id": true
        },
        {
            "source_path": "docs/csharp/programming-guide/concepts/assemblies-gac/friend-assemblies.md",
            "redirect_url": "/dotnet/standard/assembly/friend",
            "redirect_document_id":true
        },
        {
            "source_path": "docs/csharp/programming-guide/concepts/assemblies-gac/walkthrough-embedding-type-information-from-microsoft-office-assemblies.md",
            "redirect_url": "https://docs.microsoft.com/previous-versions/visualstudio/visual-studio-2013/ee317478(v%3dvs.120)"
        },
        {
            "source_path": "docs/csharp/programming-guide/concepts/assemblies-gac/how-to-create-and-use-assemblies-using-the-command-line.md",
            "redirect_url": "/dotnet/standard/assembly/index"
        },
        {
            "source_path": "docs/csharp/programming-guide/concepts/assemblies-gac/how-to-create-signed-friend-assemblies.md",
            "redirect_url": "/dotnet/standard/assembly/create-signed-friend"
        },
        {
            "source_path": "docs/csharp/programming-guide/concepts/assemblies-gac/how-to-create-unsigned-friend-assemblies.md",
            "redirect_url": "/dotnet/standard/assembly/create-unsigned-friend"
        },
        {
            "source_path": "docs/csharp/programming-guide/concepts/assemblies-gac/how-to-determine-if-a-file-is-an-assembly.md",
            "redirect_url": "/dotnet/standard/assembly/identify"
        },
        {
            "source_path": "docs/csharp/programming-guide/concepts/assemblies-gac/how-to-load-and-unload-assemblies.md",
            "redirect_url": "/dotnet/standard/assembly/load-unload"
        },
        {
            "source_path": "docs/csharp/programming-guide/concepts/assemblies-gac/how-to-share-an-assembly-with-other-applications.md",
            "redirect_url": "/dotnet/framework/app-domains/how-to-share-an-assembly-with-other-applications"
        },
        {
            "source_path": "docs/csharp/programming-guide/concepts/assemblies-gac/walkthrough-embedding-types-from-managed-assemblies-in-visual-studio.md",
            "redirect_url": "/dotnet/standard/assembly/embed-types-visual-studio"
        },
        {
            "source_path": "docs/csharp/programming-guide/concepts/async/asynchronous-programming-with-async-and-await.md",
            "redirect_url": "/dotnet/csharp/async/"
        },
        {
            "source_path": "docs/csharp/programming-guide/concepts/linq/advanced-query-techniques-linq-to-xml.md",
            "redirect_url": "/dotnet/csharp/programming-guide/concepts/linq/how-to-join-two-collections-linq-to-xml"
        },
        {
            "source_path": "docs/csharp/programming-guide/concepts/linq/cloning-vs-attaching.md",
            "redirect_url": "/dotnet/csharp/programming-guide/concepts/linq/creating-xml-trees-linq-to-xml-2#attaching-vs-cloning"
        },
        {
            "source_path": "docs/csharp/programming-guide/concepts/linq/getting-started-with-linq.md",
            "redirect_url": "/dotnet/csharp/programming-guide/concepts/linq/"
        },
        {
            "source_path": "docs/csharp/programming-guide/concepts/linq/introduction-to-linq.md",
            "redirect_url": "/dotnet/csharp/programming-guide/concepts/linq"
        },
        {
            "source_path": "docs/csharp/programming-guide/concepts/linq/linq-and-reflection.md",
            "redirect_url": "/dotnet/csharp/programming-guide/concepts/linq/how-to-query-an-assembly-s-metadata-with-reflection-linq"
        },
        {
            "source_path": "docs/csharp/programming-guide/concepts/linq/creating-xml-trees.md",
            "redirect_url": "/dotnet/csharp/programming-guide/concepts/linq/creating-xml-trees-linq-to-xml-2"
        },
        {
            "source_path": "docs/csharp/programming-guide/concepts/linq/getting-started-linq-to-xml.md",
            "redirect_url": "/dotnet/csharp/programming-guide/concepts/linq/linq-to-xml-overview"
        },
        {
            "source_path": "docs/csharp/programming-guide/concepts/linq/linq-to-xml.md",
            "redirect_url": "/dotnet/csharp/programming-guide/concepts/linq/linq-to-xml-overview"
        },
        {
            "source_path": "docs/csharp/programming-guide/concepts/linq/linq-to-xml-programming-overview.md",
            "redirect_url": "/dotnet/csharp/programming-guide/concepts/linq/linq-to-xml-overview"
        },
        {
            "source_path": "docs/csharp/programming-guide/concepts/linq/programming-guide-linq-to-xml.md",
            "redirect_url": "/dotnet/csharp/programming-guide/concepts/linq/linq-to-xml-overview"
        },
        {
            "source_path": "docs/csharp/programming-guide/concepts/linq/linq-to-xml-axes.md",
            "redirect_url": "/dotnet/csharp/programming-guide/concepts/linq/linq-to-xml-axes-overview"
        },
        {
            "source_path": "docs/csharp/programming-guide/concepts/linq/parsing-xml.md",
            "redirect_url": "/dotnet/csharp/programming-guide/concepts/linq/how-to-parse-a-string"
        },
        {
            "source_path": "docs/csharp/programming-guide/concepts/linq/serializing-xml-trees.md",
            "redirect_url": "/dotnet/csharp/programming-guide/concepts/linq/serializing-to-files-textwriters-and-xmlwriters"
        },
        {
            "source_path": "docs/csharp/programming-guide/concepts/linq/working-with-xml-namespaces.md",
            "redirect_url": "/dotnet/csharp/programming-guide/concepts/linq/namespaces-overview-linq-to-xml"
        },
        {
            "source_path": "docs/csharp/programming-guide/concepts/linq/projections-and-transformations-linq-to-xml.md",
            "redirect_url": "/dotnet/csharp/programming-guide/concepts/linq/how-to-work-with-dictionaries-using-linq-to-xml"
        },
        {
            "source_path": "docs/csharp/programming-guide/concepts/linq/querying-xml-trees.md",
            "redirect_url": "/dotnet/csharp/programming-guide/concepts/linq/how-to-find-an-element-with-a-specific-attribute"
        },
        {
            "source_path": "docs/csharp/programming-guide/concepts/linq/linq-to-xml-for-xpath-users.md",
            "redirect_url": "/dotnet/csharp/programming-guide/concepts/linq/comparison-of-xpath-and-linq-to-xml"
        },
        {
            "source_path": "docs/csharp/programming-guide/concepts/linq/pure-functional-transformations-of-xml.md",
            "redirect_url": "/dotnet/csharp/programming-guide/concepts/linq/introduction-to-pure-functional-transformations"
        },
        {
            "source_path": "docs/csharp/programming-guide/concepts/linq/tutorial-chaining-queries-together.md",
            "redirect_url": "/dotnet/csharp/programming-guide/concepts/linq/deferred-execution-and-lazy-evaluation-in-linq-to-xml"
        },
        {
            "source_path": "docs/csharp/programming-guide/concepts/linq/modifying-xml-trees-linq-to-xml.md",
            "redirect_url": "/dotnet/csharp/programming-guide/concepts/linq/in-memory-xml-tree-modification-vs-functional-construction-linq-to-xml"
        },
        {
            "source_path": "docs/csharp/programming-guide/concepts/linq/tutorial-manipulating-content-in-a-wordprocessingml-document.md",
            "redirect_url": "/dotnet/csharp/programming-guide/concepts/linq/shape-of-wordprocessingml-documents"
        },
        {
            "source_path": "docs/csharp/programming-guide/concepts/linq/sample-xml-documents-linq-to-xml.md",
            "redirect_url": "/dotnet/csharp/programming-guide/concepts/linq/sample-xml-file-typical-purchase-order-linq-to-xml-1"
        },
        {
            "source_path": "docs/csharp/programming-guide/concepts/threading/how-to-use-a-thread-pool.md",
            "redirect_url": "/dotnet/api/system.threading.threadpool.queueuserworkitem"
        },
        {
            "source_path": "docs/csharp/programming-guide/concepts/threading/index.md",
            "redirect_url": "/dotnet/standard/threading/"
        },
        {
            "source_path": "docs/csharp/programming-guide/concepts/threading/multithreaded-applications.md",
            "redirect_url": "/dotnet/standard/threading/using-threads-and-threading"
        },
        {
            "source_path": "docs/csharp/programming-guide/concepts/threading/parameters-and-return-values-for-multithreaded-procedures.md",
            "redirect_url": "/dotnet/standard/threading/creating-threads-and-passing-data-at-start-time"
        },
        {
            "source_path": "docs/csharp/programming-guide/concepts/threading/thread-pooling.md",
            "redirect_url": "/dotnet/standard/threading/the-managed-thread-pool"
        },
        {
            "source_path": "docs/csharp/programming-guide/concepts/threading/thread-synchronization.md",
            "redirect_url": "/dotnet/standard/threading/overview-of-synchronization-primitives"
        },
        {
            "source_path": "docs/csharp/programming-guide/concepts/threading/thread-timers.md",
            "redirect_url": "/dotnet/standard/threading/timers"
        },
        {
            "source_path": "docs/csharp/programming-guide/concepts/threading/walkthrough-multithreading-with-the-backgroundworker-component.md",
            "redirect_url": "/dotnet/api/system.componentmodel.backgroundworker"
        },
        {
            "source_path": "docs/csharp/programming-guide/events/how-to-use-a-dictionary-to-store-event-instances.md",
            "redirect_url": "/dotnet/standard/events/how-to-handle-multiple-events-using-event-properties"
        },
        {
            "source_path": "docs/csharp/programming-guide/exceptions/exceptions-and-exception-handling.md",
            "redirect_url": "/dotnet/csharp/programming-guide/exceptions/index"
        },
        {
            "source_path": "docs/csharp/programming-guide/generics/benefits-of-generics.md",
            "redirect_url": "/dotnet/csharp/programming-guide/generics",
            "redirect_document_id": false
        },
        {
            "source_path": "docs/csharp/programming-guide/generics/default-keyword-in-generics.md",
            "redirect_url": "/dotnet/csharp/language-reference/operators/default",
            "redirect_document_id": true
        },
        {
            "source_path": "docs/csharp/programming-guide/generics/generics-in-the-net-framework-class-library.md",
            "redirect_url": "/dotnet/standard/generics/index"
        },
        {
            "source_path": "docs/csharp/programming-guide/generics/introduction-to-generics.md",
            "redirect_url": "/dotnet/standard/generics/index"
        },
        {
            "source_path": "docs/csharp/programming-guide/interop/interoperability.md",
            "redirect_url": "/dotnet/csharp/programming-guide/interop/index"
        },
        {
            "source_path": "docs/csharp/programming-guide/linq-query-expressions/how-to-create-a-nested-group.md",
            "redirect_url": "/dotnet/csharp/linq/create-a-nested-group"
        },
        {
            "source_path": "docs/csharp/programming-guide/linq-query-expressions/how-to-dynamically-specify-predicate-filters-at-runtime.md",
            "redirect_url": "/dotnet/csharp/linq/dynamically-specify-predicate-filters-at-runtime"
        },
        {
            "source_path": "docs/csharp/programming-guide/linq-query-expressions/how-to-group-query-results.md",
            "redirect_url": "/dotnet/csharp/linq/group-query-results"
        },
        {
            "source_path": "docs/csharp/programming-guide/linq-query-expressions/how-to-group-results-by-contiguous-keys.md",
            "redirect_url": "/dotnet/csharp/linq/group-results-by-contiguous-keys"
        },
        {
            "source_path": "docs/csharp/programming-guide/linq-query-expressions/how-to-handle-exceptions-in-query-expressions.md",
            "redirect_url": "/dotnet/csharp/linq/handle-exceptions-in-query-expressions"
        },
        {
            "source_path": "docs/csharp/programming-guide/linq-query-expressions/how-to-handle-null-values-in-query-expressions.md",
            "redirect_url": "/dotnet/csharp/linq/handle-null-values-in-query-expressions"
        },
        {
            "source_path": "docs/csharp/programming-guide/linq-query-expressions/how-to-join-by-using-composite-keys.md",
            "redirect_url": "/dotnet/csharp/linq/join-by-using-composite-keys"
        },
        {
            "source_path": "docs/csharp/programming-guide/linq-query-expressions/how-to-order-the-results-of-a-join-clause.md",
            "redirect_url": "/dotnet/csharp/linq/order-the-results-of-a-join-clause"
        },
        {
            "source_path": "docs/csharp/programming-guide/linq-query-expressions/how-to-perform-a-subquery-on-a-grouping-operation.md",
            "redirect_url": "/dotnet/csharp/linq/perform-a-subquery-on-a-grouping-operation"
        },
        {
            "source_path": "docs/csharp/programming-guide/linq-query-expressions/how-to-perform-custom-join-operations.md",
            "redirect_url": "/dotnet/csharp/linq/perform-custom-join-operations"
        },
        {
            "source_path": "docs/csharp/programming-guide/linq-query-expressions/how-to-perform-grouped-joins.md",
            "redirect_url": "/dotnet/csharp/linq/perform-grouped-joins"
        },
        {
            "source_path": "docs/csharp/programming-guide/linq-query-expressions/how-to-perform-inner-joins.md",
            "redirect_url": "/dotnet/csharp/linq/perform-inner-joins"
        },
        {
            "source_path": "docs/csharp/programming-guide/linq-query-expressions/how-to-perform-left-outer-joins.md",
            "redirect_url": "/dotnet/csharp/linq/perform-left-outer-joins"
        },
        {
            "source_path": "docs/csharp/programming-guide/linq-query-expressions/how-to-query-a-collection-of-objects.md",
            "redirect_url": "/dotnet/csharp/linq/query-a-collection-of-objects"
        },
        {
            "source_path": "docs/csharp/programming-guide/linq-query-expressions/how-to-return-a-query-from-a-method.md",
            "redirect_url": "/dotnet/csharp/linq/return-a-query-from-a-method"
        },
        {
            "source_path": "docs/csharp/programming-guide/linq-query-expressions/how-to-store-the-results-of-a-query-in-memory.md",
            "redirect_url": "/dotnet/csharp/linq/store-the-results-of-a-query-in-memory"
        },
        {
            "source_path": "docs/csharp/programming-guide/linq-query-expressions/how-to-write-linq-queries.md",
            "redirect_url": "/dotnet/csharp/linq/write-linq-queries"
        },
        {
            "source_path": "docs/csharp/programming-guide/linq-query-expressions/index.md",
            "redirect_url": "/dotnet/csharp/linq/index"
        },
        {
            "source_path": "docs/csharp/programming-guide/linq-query-expressions/query-expression-basics.md",
            "redirect_url": "/dotnet/csharp/linq/query-expression-basics"
        },
        {
            "source_path": "docs/csharp/programming-guide/main-and-command-args/how-to-access-command-line-arguments-using-foreach.md",
            "redirect_url": "/dotnet/csharp/programming-guide/arrays/using-foreach-with-arrays"
        },
        {
            "source_path": "docs/csharp/programming-guide/main-and-command-args/main-and-command-line-arguments.md",
            "redirect_url": "/dotnet/csharp/programming-guide/main-and-command-args/index"
        },
        {
            "source_path": "docs/csharp/programming-guide/namespaces/how-to-use-the-global-namespace-alias.md",
            "redirect_url": "/dotnet/csharp/language-reference/operators/namespace-alias-qualifier"
        },
        {
            "source_path": "docs/csharp/programming-guide/nullable-types/boxing-nullable-types.md",
            "redirect_url": "/dotnet/csharp/programming-guide/nullable-types/using-nullable-types"
        },
        {
            "source_path": "docs/csharp/programming-guide/nullable-types/how-to-safely-cast-from-bool-to-bool.md",
            "redirect_url": "/dotnet/csharp/programming-guide/nullable-types/using-nullable-types"
        },
        {
            "source_path": "docs/csharp/programming-guide/statements-expressions-operators/anonymous-methods.md",
            "redirect_url": "/dotnet/csharp/language-reference/operators/delegate-operator"
        },
        {
            "source_path": "docs/csharp/programming-guide/statements-expressions-operators/conversion-operators.md",
            "redirect_url": "/dotnet/csharp/language-reference/operators/user-defined-conversion-operators"
        },
        {
            "source_path": "docs/csharp/programming-guide/statements-expressions-operators/default-value-expressions.md",
            "redirect_url": "/dotnet/csharp/language-reference/operators/default"
        },
        {
            "source_path": "docs/csharp/programming-guide/statements-expressions-operators/how-to-implement-user-defined-conversions-between-structs.md",
            "redirect_url": "/dotnet/csharp/language-reference/operators/user-defined-conversion-operators"
        },
        {
            "source_path": "docs/csharp/programming-guide/statements-expressions-operators/how-to-use-lambda-expressions-outside-linq.md",
            "redirect_url": "/dotnet/csharp/programming-guide/statements-expressions-operators/lambda-expressions"
        },
        {
            "source_path": "docs/csharp/programming-guide/statements-expressions-operators/how-to-use-operator-overloading-to-create-a-complex-number-class.md",
            "redirect_url": "/dotnet/csharp/language-reference/operators/operator-overloading"
        },
        {
            "source_path": "docs/csharp/programming-guide/statements-expressions-operators/operators.md",
            "redirect_url": "/dotnet/csharp/language-reference/operators/index"
        },
        {
            "source_path": "docs/csharp/programming-guide/statements-expressions-operators/overloadable-operators.md",
            "redirect_url": "/dotnet/csharp/language-reference/operators/operator-overloading#overloadable-operators"
        },
        {
            "source_path": "docs/csharp/programming-guide/statements-expressions-operators/using-conversion-operators.md",
            "redirect_url": "/dotnet/csharp/language-reference/operators/user-defined-conversion-operators"
        },
        {
            "source_path": "docs/csharp/programming-guide/strings/how-to-compare-strings.md",
            "redirect_url": "/dotnet/csharp/how-to/compare-strings"
        },
        {
            "source_path": "docs/csharp/programming-guide/strings/how-to-concatenate-multiple-strings.md",
            "redirect_url": "/dotnet/csharp/how-to/concatenate-multiple-strings"
        },
        {
            "source_path": "docs/csharp/programming-guide/strings/how-to-convert-a-string-to-a-datetime.md",
            "redirect_url": "/dotnet/standard/base-types/parsing-datetime"
        },
        {
            "source_path": "docs/csharp/programming-guide/strings/how-to-convert-between-legacy-encondings-and-unicode.md",
            "redirect_url": "https://docs.microsoft.com/previous-versions/visualstudio/visual-studio-2013/cc165448(v=vs.120)"
        },
        {
            "source_path": "docs/csharp/programming-guide/strings/how-to-convert-rtf-to-plain-text.md",
            "redirect_url": "https://docs.microsoft.com/previous-versions/visualstudio/visual-studio-2013/cc488002(v=vs.120)"
        },
        {
            "source_path": "docs/csharp/programming-guide/strings/how-to-modify-string-contents.md",
            "redirect_url": "/dotnet/csharp/how-to/modify-string-contents"
        },
        {
            "source_path": "docs/csharp/programming-guide/strings/how-to-parse-strings-using-string-split.md",
            "redirect_url": "/dotnet/csharp/how-to/parse-strings-using-split"
        },
        {
            "source_path": "docs/csharp/programming-guide/strings/how-to-search-strings-using-regular-expressions.md",
            "redirect_url": "/dotnet/csharp/how-to/search-strings"
        },
        {
            "source_path": "docs/csharp/programming-guide/strings/how-to-search-strings-using-string-methods.md",
            "redirect_url": "/dotnet/csharp/how-to/search-strings"
        },
        {
            "source_path": "docs/csharp/programming-guide/types/how-to-safely-cast-using-as-and-is-operators.md",
            "redirect_url": "/dotnet/csharp/how-to/safely-cast-using-pattern-matching-is-and-as-operators"
        },
        {
            "source_path": "docs/csharp/programming-guide/unsafe-code-pointers/arithmetic-operations-on-pointers.md",
            "redirect_url": "/dotnet/csharp/language-reference/operators/pointer-related-operators#pointer-arithmetic-operators"
        },
        {
            "source_path": "docs/csharp/programming-guide/unsafe-code-pointers/how-to-access-a-member-with-a-pointer.md",
            "redirect_url": "/dotnet/csharp/language-reference/operators/pointer-related-operators#pointer-member-access-operator--"
        },
        {
            "source_path": "docs/csharp/programming-guide/unsafe-code-pointers/how-to-access-an-array-element-with-a-pointer.md",
            "redirect_url": "/dotnet/csharp/language-reference/operators/pointer-related-operators#pointer-element-access-operator-"
        },
        {
            "source_path": "docs/csharp/programming-guide/unsafe-code-pointers/how-to-increment-and-decrement-pointers.md",
            "redirect_url": "/dotnet/csharp/language-reference/operators/pointer-related-operators#pointer-increment-and-decrement"
        },
        {
            "source_path": "docs/csharp/programming-guide/unsafe-code-pointers/how-to-obtain-the-address-of-a-variable.md",
            "redirect_url": "/dotnet/csharp/language-reference/operators/pointer-related-operators#address-of-operator-"
        },
        {
            "source_path": "docs/csharp/programming-guide/unsafe-code-pointers/how-to-obtain-the-value-of-a-pointer-variable.md",
            "redirect_url": "/dotnet/csharp/language-reference/operators/pointer-related-operators#pointer-indirection-operator-"
        },
        {
            "source_path": "docs/csharp/programming-guide/unsafe-code-pointers/manipulating-pointers.md",
            "redirect_url": "/dotnet/csharp/language-reference/operators/pointer-related-operators"
        },
        {
            "source_path": "docs/csharp/programming-guide/unsafe-code-pointers/pointer-comparison.md",
            "redirect_url": "/dotnet/csharp/language-reference/operators/pointer-related-operators#pointer-comparison-operators"
        },
        {
            "source_path": "docs/csharp/programming-guide/unsafe-code-pointers/pointer-expressions.md",
            "redirect_url": "/dotnet/csharp/language-reference/operators/pointer-related-operators"
        },
        {
            "source_path": "docs/csharp/programming-guide/xmldoc/xml-documentation-comments.md",
            "redirect_url": "/dotnet/csharp/programming-guide/xmldoc"
        },
        {
            "source_path": "docs/csharp/quick-starts/arrays-and-collections.md",
            "redirect_url": "/dotnet/csharp/tutorials/intro-to-csharp/arrays-and-collections",
            "redirect_document_id": true
        },
        {
            "source_path": "docs/csharp/quick-starts/branches-and-loops-local.md",
            "redirect_url": "/dotnet/csharp/tutorials/intro-to-csharp/branches-and-loops-local",
            "redirect_document_id": true
        },
        {
            "source_path": "docs/csharp/quick-starts/branches-and-loops.md",
            "redirect_url": "/dotnet/csharp/tutorials/intro-to-csharp/branches-and-loops",
            "redirect_document_id": true
        },
        {
            "source_path": "docs/csharp/quick-starts/hello-world.md",
            "redirect_url": "/dotnet/csharp/tutorials/intro-to-csharp/hello-world",
            "redirect_document_id": true
        },
        {
            "source_path": "docs/csharp/quick-starts/index.md",
            "redirect_url": "/dotnet/csharp/tutorials/intro-to-csharp/",
            "redirect_document_id": true
        },
        {
            "source_path": "docs/csharp/quick-starts/interpolated-strings-local.md",
            "redirect_url": "/dotnet/csharp/tutorials/exploration/interpolated-strings-local",
            "redirect_document_id": true
        },
        {
            "source_path": "docs/csharp/quick-starts/interpolated-strings.md",
            "redirect_url": "/dotnet/csharp/tutorials/exploration/interpolated-strings",
            "redirect_document_id": true
        },
        {
            "source_path": "docs/csharp/quick-starts/introduction-to-classes.md",
            "redirect_url": "/dotnet/csharp/tutorials/intro-to-csharp/introduction-to-classes",
            "redirect_document_id": true
        },
        {
            "source_path": "docs/csharp/quick-starts/list-collection.md",
            "redirect_url": "/dotnet/csharp/tutorials/intro-to-csharp/list-collection",
            "redirect_document_id": true
        },
        {
            "source_path": "docs/csharp/quick-starts/local-environment.md",
            "redirect_url": "/dotnet/csharp/tutorials/intro-to-csharp/local-environment",
            "redirect_document_id": true
        },
        {
            "source_path": "docs/csharp/quick-starts/numbers-in-csharp-local.md",
            "redirect_url": "/dotnet/csharp/tutorials/intro-to-csharp/numbers-in-csharp-local",
            "redirect_document_id": true
        },
        {
            "source_path": "docs/csharp/quick-starts/numbers-in-csharp.md",
            "redirect_url": "/dotnet/csharp/tutorials/intro-to-csharp/numbers-in-csharp",
            "redirect_document_id": true
        },
        {
            "source_path": "docs/csharp/reference-semantics-with-value-types.md",
            "redirect_url": "/dotnet/csharp/write-safe-efficient-code"
        },
        {
            "source_path": "docs/csharp/reflection.md",
            "redirect_url": "/dotnet/framework/reflection-and-codedom"
        },
        {
            "source_path": "docs/csharp/roslyn/index.md",
            "redirect_url": "/dotnet/csharp/roslyn-sdk/"
        },
        {
            "source_path": "docs/csharp/tutorials/default-interface-members-versions.md",
            "redirect_url": "/dotnet/csharp/tutorials/default-interface-methods-versions"
        },
        {
            "source_path": "docs/csharp/tutorials/exploration/csharp-7.yml",
            "redirect_url": "/dotnet/csharp/whats-new/csharp-7"
        },
        {
            "source_path": "docs/csharp/tutorials/intro-to-csharp/interpolated-strings-local.md",
            "redirect_url": "/dotnet/csharp/tutorials/exploration/interpolated-strings-local"
        },
        {
            "source_path": "docs/csharp/tutorials/intro-to-csharp/interpolated-strings.yml",
            "redirect_url": "/dotnet/csharp/tutorials/exploration/interpolated-strings"
        },
        {
            "source_path": "docs/csharp/tutorials/microservices.md",
            "redirect_url": "/dotnet/core/docker/",
            "redirect_document_id": false
        },
        {
            "source_path": "docs/csharp/type-system.md",
            "redirect_url": "/dotnet/csharp/programming-guide/types/index"
        },
        {
            "source_path": "docs/csharp/whats-new.md",
            "redirect_url": "/dotnet/csharp/whats-new/index",
            "redirect_document_id": true
        },
        {
            "source_path": "docs/framework/add-ins/index.md",
            "redirect_url": "/previous-versions/dotnet/netframework-4.0/bb384200(v%3dvs.100)"
        },
        {
            "source_path": "docs/framework/add-ins/pipeline-development.md",
            "redirect_url": "/previous-versions/dotnet/netframework-4.0/bb384201(v%3dvs.100)"
        },
        {
            "source_path": "docs/framework/add-ins/walkthrough-create-extensible-app.md",
            "redirect_url": "/previous-versions/dotnet/netframework-4.0/bb788290(v%3dvs.100)"
        },
        {
            "source_path": "docs/framework/app-domains/assemblies-and-side-by-side-execution.md",
            "redirect_url": "/dotnet/standard/assembly/side-by-side-execution"
        },
        {
            "source_path": "docs/framework/app-domains/assemblies-in-the-common-language-runtime.md",
            "redirect_url": "/dotnet/standard/assembly/index"
        },
        {
            "source_path": "docs/framework/app-domains/assembly-contents.md",
            "redirect_url": "/dotnet/standard/assembly/contents"
        },
        {
            "source_path": "docs/framework/app-domains/assembly-location.md",
            "redirect_url": "/dotnet/standard/assembly/location"
        },
        {
            "source_path": "docs/framework/app-domains/assembly-manifest.md",
            "redirect_url": "/dotnet/standard/assembly/manifest"
        },
        {
            "source_path": "docs/framework/app-domains/assembly-names.md",
            "redirect_url": "/dotnet/standard/assembly/names"
        },
        {
            "source_path": "docs/framework/app-domains/assembly-security-considerations.md",
            "redirect_url": "/dotnet/standard/assembly/security-considerations"
        },
        {
            "source_path": "docs/framework/app-domains/assembly-versioning.md",
            "redirect_url": "/dotnet/standard/assembly/versioning"
        },
        {
            "source_path": "docs/framework/app-domains/create-and-use-strong-named-assemblies.md",
            "redirect_url": "/dotnet/standard/assembly/create-use-strong-named"
        },
        {
            "source_path": "docs/framework/app-domains/create-assemblies.md",
            "redirect_url": "/dotnet/standard/assembly/create"
        },
        {
            "source_path": "docs/framework/app-domains/delay-sign-assembly.md",
            "redirect_url": "/dotnet/standard/assembly/delay-sign"
        },
        {
            "source_path": "docs/framework/app-domains/enhanced-strong-naming.md",
            "redirect_url": "/dotnet/standard/assembly/enhanced-strong-naming"
        },
        {
            "source_path": "docs/framework/app-domains/how-to-build-a-multifile-assembly.md",
            "redirect_url": "/framework/app-domains/build-multifile-assembly"
        },
        {
            "source_path": "docs/framework/app-domains/how-to-build-a-single-file-assembly.md",
            "redirect_url": "/framework/app-domains/build-single-file-assembly"
        },
        {
            "source_path": "docs/framework/app-domains/how-to-create-a-public-private-key-pair.md",
            "redirect_url": "/dotnet/standard/assembly/create-public-private-key-pair"
        },
        {
            "source_path": "docs/framework/app-domains/how-to-determine-assembly-fully-qualified-name.md",
            "redirect_url": "/dotnet/standard/assembly/find-fully-qualified-name"
        },
        {
            "source_path": "docs/framework/app-domains/how-to-disable-the-strong-name-bypass-feature.md",
            "redirect_url": "/dotnet/standard/assembly/disable-strong-name-bypass-feature"
        },
        {
            "source_path": "docs/framework/app-domains/how-to-install-an-assembly-into-the-gac.md",
            "redirect_url": "/dotnet/framework/app-domains/install-assembly-into-gac"
        },
        {
            "source_path": "docs/framework/app-domains/how-to-obtain-type-and-member-information-from-an-assembly.md",
            "redirect_url": "/dotnet/framework/reflection-and-codedom/get-type-member-information"
        },
        {
            "source_path": "docs/framework/app-domains/how-to-reference-a-strong-named-assembly.md",
            "redirect_url": "/dotnet/standard/assembly/reference-strong-named"
        },
        {
            "source_path": "docs/framework/app-domains/how-to-sign-an-assembly-with-a-strong-name.md",
            "redirect_url": "/dotnet/standard/assembly/sign-strong-name"
        },
        {
            "source_path": "docs/framework/app-domains/how-to-view-assembly-contents.md",
            "redirect_url": "/dotnet/standard/assembly/view-contents"
        },
        {
            "source_path": "docs/framework/app-domains/programming-with-assemblies.md",
            "redirect_url": "/dotnet/standard/assembly/program"
        },
        {
            "source_path": "docs/framework/app-domains/resolve-assembly-loads.md",
            "redirect_url": "/dotnet/standard/assembly/resolve-loads"
        },
        {
            "source_path": "docs/framework/app-domains/set-assembly-attributes.md",
            "redirect_url": "/dotnet/standard/assembly/set-attributes"
        },
        {
            "source_path": "docs/framework/app-domains/strong-named-assemblies.md",
            "redirect_url": "/dotnet/standard/assembly/strong-named"
        },
        {
            "source_path": "docs/framework/app-domains/type-forwarding-in-the-common-language-runtime.md",
            "redirect_url": "/dotnet/standard/assembly/type-forwarding"
        },
        {
            "source_path": "docs/framework/common-client-technologies/client-application-services.md",
            "redirect_url": "https://docs.microsoft.com/previous-versions/visualstudio/visual-studio-2010/bb384297(v=vs.100)"
        },
        {
            "source_path": "docs/framework/common-client-technologies/client-application-services-overview.md",
            "redirect_url": "https://docs.microsoft.com/previous-versions/visualstudio/visual-studio-2010/bb384339(v%3dvs.100)"
        },
        {
            "source_path": "docs/framework/common-client-technologies/creating-the-game1-class.md",
            "redirect_url": "https://docs.microsoft.com/previous-versions/dotnet/netframework-4.0/ee248547(v=vs.100)"
        },
        {
            "source_path": "docs/framework/common-client-technologies/creating-the-gamepiece-class.md",
            "redirect_url": "https://docs.microsoft.com/previous-versions/dotnet/netframework-4.0/ee248546(v=vs.100)"
        },
        {
            "source_path": "docs/framework/common-client-technologies/creating-the-gamepiececollection-class.md",
            "redirect_url": "https://docs.microsoft.com/previous-versions/dotnet/netframework-4.0/ee248550(v=vs.100)"
        },
        {
            "source_path": "docs/framework/common-client-technologies/full-code-listings.md",
            "redirect_url": "https://docs.microsoft.com/previous-versions/dotnet/netframework-4.0/ee248551(v=vs.100)"
        },
        {
            "source_path": "docs/framework/common-client-technologies/how-to-configure-client-application-services.md",
            "redirect_url": "https://docs.microsoft.com/previous-versions/visualstudio/visual-studio-2010/bb384312(v%3dvs.100)"
        },
        {
            "source_path": "docs/framework/common-client-technologies/how-to-implement-user-login-with-client-application-services.md",
            "redirect_url": "https://docs.microsoft.com/previous-versions/visualstudio/visual-studio-2010/bb384313(v%3dvs.100)"
        },
        {
            "source_path": "docs/framework/common-client-technologies/index.md",
            "redirect_url": "/dotnet/framework/develop-client-apps"
        },
        {
            "source_path": "docs/framework/common-client-technologies/manipulations-and-inertia.md",
            "redirect_url": "https://docs.microsoft.com/previous-versions/dotnet/netframework-4.0/ee248545(v=vs.100)"
        },
        {
            "source_path": "docs/framework/common-client-technologies/manipulations-and-inertia-overview.md",
            "redirect_url": "https://docs.microsoft.com/previous-versions/dotnet/netframework-4.0/ee248549(v=vs.100)"
        },
        {
            "source_path": "docs/framework/common-client-technologies/use-manipulations-and-inertia-in-an-xna-application.md",
            "redirect_url": "https://docs.microsoft.com/previous-versions/dotnet/netframework-4.0/ee248548(v=vs.100)"
        },
        {
            "source_path": "docs/framework/common-client-technologies/walkthrough-using-client-application-services.md",
            "redirect_url": "https://docs.microsoft.com/previous-versions/visualstudio/visual-studio-2010/bb546195(v=vs.100)"
        },
        {
            "source_path": "docs/framework/configure-apps/file-schema/wcf/udpannoucementendpoint.md",
            "redirect_url": "/dotnet/framework/configure-apps/file-schema/wcf/udpannouncementendpoint",
            "redirect_document_id": true
        },
        {
            "source_path": "docs/framework/data/adonet/ef/language-reference/csdl-specification.md",
            "redirect_url": "/ef/ef6/modeling/designer/advanced/edmx/csdl-spec"
        },
        {
            "source_path": "docs/framework/data/adonet/ef/language-reference/csdl-ssdl-and-msl-specifications.md",
            "redirect_url": "/ef/ef6/modeling/designer/advanced/edmx/csdl-spec"
        },
        {
            "source_path": "docs/framework/data/adonet/ef/language-reference/msl-specification.md",
            "redirect_url": "/ef/ef6/modeling/designer/advanced/edmx/msl-spec"
        },
        {
            "source_path": "docs/framework/data/adonet/ef/language-reference/ssdl-specification.md",
            "redirect_url": "/ef/ef6/modeling/designer/advanced/edmx/ssdl-spec"
        },
        {
            "source_path": "docs/framework/data/adonet/sql/linq/linq-to-sql-with-tightly-coupled-client-server-applications.md",
            "redirect_url": "/previous-versions/dotnet/netframework-4.0/bb882676(v=vs.100)"
        },
        {
            "source_path": "docs/framework/data/wcf/writing-a-windows-store-app-that-consumes-an-odata-service.md",
            "redirect_url": "/dotnet/framework/data/wcf/"
        },
        {
            "source_path": "docs/framework/deployment/repair.md",
            "redirect_url": "/dotnet/framework/install/repair"
        },
        {
            "source_path": "docs/framework/deployment/windows/10.md",
            "redirect_url": "/dotnet/framework/install/on-windows-10"
        },
        {
            "source_path": "docs/framework/deployment/windows/7.md",
            "redirect_url": "/dotnet/framework/install/on-windows-7"
        },
        {
            "source_path": "docs/framework/deployment/windows/8.md",
            "redirect_url": "/dotnet/framework/install/on-windows-8"
        },
        {
            "source_path": "docs/framework/deployment/windows/index.md",
            "redirect_url": "/dotnet/framework/install/"
        },
        {
            "source_path": "docs/framework/deployment/windows/installing-dotnet-35-windows-10.md",
            "redirect_url": "/dotnet/framework/install/dotnet-35-windows-10"
        },
        {
            "source_path": "docs/framework/deployment/windows/vista.md",
            "redirect_url": "/dotnet/framework/install/on-windows-vista"
        },
        {
            "source_path": "docs/framework/deployment/windows/xp.md",
            "redirect_url": "/dotnet/framework/install/on-windows-xp"
        },
        {
            "source_path": "docs/framework/docker/aspnetmvc.md",
            "redirect_url": "/aspnet/mvc/overview/deployment/docker-aspnetmvc",
            "redirect_document_id": true
        },
        {
            "source_path": "docs/framework/docker/console.md",
            "redirect_url": "/dotnet/framework"
        },
        {
            "source_path": "docs/framework/docker/index.md",
            "redirect_url": "/dotnet/framework"
        },
        {
            "source_path": "docs/framework/install/net-framework-3-5-on-windows-8-plus.md",
            "redirect_url": "/dotnet/framework/install/dotnet-35-windows-10"
        },
        {
            "source_path": "docs/framework/interop/com-wrappers.md",
            "redirect_url": "/dotnet/standard/native-interop/com-wrappers",
            "redirect_document_id": true
        },
        {
            "source_path": "docs/framework/interop/com-callable-wrapper.md",
            "redirect_url": "/dotnet/standard/native-interop/com-callable-wrapper",
            "redirect_document_id": true
        },
        {
            "source_path": "docs/framework/interop/runtime-callable-wrapper.md",
            "redirect_url": "/dotnet/standard/native-interop/runtime-callable-wrapper",
            "redirect_document_id": true
        },
        {
            "source_path": "docs/framework/interop/applying-interop-attributes.md",
            "redirect_url": "/dotnet/standard/native-interop/apply-interop-attributes",
            "redirect_document_id": true
        },
        {
            "source_path": "docs/framework/interop/qualifying-net-types-for-interoperation.md",
            "redirect_url": "/dotnet/standard/native-interop/qualify-net-types-for-interoperation",
            "redirect_document_id": true
        },
        {
            "source_path": "docs/framework/migration-guide/application-compatibility-in-the-net-framework-4-5-1.md",
            "redirect_url": "/dotnet/framework/migration-guide/application-compatibility"
        },
        {
            "source_path": "docs/framework/migration-guide/application-compatibility-in-the-net-framework-4-5-2.md",
            "redirect_url": "/dotnet/framework/migration-guide/application-compatibility"
        },
        {
            "source_path": "docs/framework/migration-guide/application-compatibility-in-the-net-framework-4-5.md",
            "redirect_url": "/dotnet/framework/migration-guide/application-compatibility"
        },
        {
            "source_path": "docs/framework/migration-guide/application-compatibility-in-the-net-framework-4-6-1.md",
            "redirect_url": "/dotnet/framework/migration-guide/application-compatibility"
        },
        {
            "source_path": "docs/framework/migration-guide/application-compatibility-in-the-net-framework-4-6-2.md",
            "redirect_url": "/dotnet/framework/migration-guide/application-compatibility"
        },
        {
            "source_path": "docs/framework/migration-guide/application-compatibility-in-the-net-framework-4-6.md",
            "redirect_url": "/dotnet/framework/migration-guide/application-compatibility"
        },
        {
            "source_path": "docs/framework/migration-guide/application-compatibility-in-the-net-framework-4-7.md",
            "redirect_url": "/dotnet/framework/migration-guide/application-compatibility"
        },
        {
            "source_path": "docs/framework/migration-guide/migration-guide/mitigation-culture-and-asynchronous-operations.md",
            "redirect_url": "/dotnet/framework/migration-guide/retargeting/4.5.2-4.6"
        },
        {
            "source_path": "docs/framework/migration-guide/migration-guide/mitigation-culture-and-dispatcher-operations-in-wpf-apps.md",
            "redirect_url": "/dotnet/framework/migration-guide/retargeting/4.5.2-4.6"
        },
        {
            "source_path": "docs/framework/migration-guide/migration-guide/mitigation-default-authorizationcontext.md",
            "redirect_url": "/dotnet/framework/migration-guide/retargeting/4.5.2-4.6"
        },
        {
            "source_path": "docs/framework/migration-guide/migration-guide/mitigation-eventsource-writeevent-method-calls.md",
            "redirect_url": "/dotnet/framework/migration-guide/runtime/4.5-4.5.1"
        },
        {
            "source_path": "docs/framework/migration-guide/migration-guide/mitigation-grid-control.md",
            "redirect_url": "/dotnet/framework/migration-guide/retargeting/4.6.2-4.7"
        },
        {
            "source_path": "docs/framework/migration-guide/migration-guide/mitigation-horizontal-scrolling-and-virtualization.md",
            "redirect_url": "/dotnet/framework/migration-guide/runtime/4.6.1-4.6.2"
        },
        {
            "source_path": "docs/framework/migration-guide/migration-guide/mitigation-long-path-support.md",
            "redirect_url": "/dotnet/framework/migration-guide/retargeting/4.6.1-4.6.2"
        },
        {
            "source_path": "docs/framework/migration-guide/migration-guide/mitigation-memberdescriptor-equals.md",
            "redirect_url": "/dotnet/framework/migration-guide/retargeting/4.6.1-4.6.2"
        },
        {
            "source_path": "docs/framework/migration-guide/migration-guide/mitigation-minfreememorypercentagetoactiveservice-configuration-setting.md",
            "redirect_url": "/dotnet/framework/migration-guide/runtime/4.5-4.5.1"
        },
        {
            "source_path": "docs/framework/migration-guide/mitigation-claimsidentity-constructor.md",
            "redirect_url": "/dotnet/framework/migration-guide//retargeting/4.6.1-4.6.2"
        },
        {
            "source_path": "docs/framework/migration-guide/mitigation-cspparameters-parentwindowhandle-expects-an-hwnd.md",
            "redirect_url": "/dotnet/framework/migration-guide/retargeting/4.6.2-4.7"
        },
        {
            "source_path": "docs/framework/migration-guide/net-compatibility-diagnostics.md",
            "redirect_url": "/dotnet/framework/migration-guide/application-compatibility"
        },
        {
            "source_path": "docs/framework/migration-guide/release-keys-and-os-versions.md",
            "redirect_url": "/dotnet/framework/migration-guide/how-to-determine-which-versions-are-installed"
        },
        {
            "source_path": "docs/framework/migration-guide/retargeting-changes-in-the-net-framework-4-5-1.md",
            "redirect_url": "/dotnet/framework/migration-guide/retargeting/index"
        },
        {
            "source_path": "docs/framework/migration-guide/retargeting-changes-in-the-net-framework-4-5-2.md",
            "redirect_url": "/dotnet/framework/migration-guide/retargeting/index"
        },
        {
            "source_path": "docs/framework/migration-guide/retargeting-changes-in-the-net-framework-4-6-1.md",
            "redirect_url": "/dotnet/framework/migration-guide/retargeting/index"
        },
        {
            "source_path": "docs/framework/migration-guide/retargeting-changes-in-the-net-framework-4-6-2.md",
            "redirect_url": "/dotnet/framework/migration-guide/retargeting/index"
        },
        {
            "source_path": "docs/framework/migration-guide/retargeting-changes-in-the-net-framework-4-6.md",
            "redirect_url": "/dotnet/framework/migration-guide/retargeting/index"
        },
        {
            "source_path": "docs/framework/migration-guide/retargeting-changes-in-the-net-framework-4-7.md",
            "redirect_url": "/dotnet/framework/migration-guide/retargeting/index"
        },
        {
            "source_path": "docs/framework/migration-guide/runtime-changes-in-the-net-framework-4-5-1.md",
            "redirect_url": "/dotnet/framework/migration-guide/runtime/index"
        },
        {
            "source_path": "docs/framework/migration-guide/runtime-changes-in-the-net-framework-4-5-2.md",
            "redirect_url": "/dotnet/framework/migration-guide/runtime/index"
        },
        {
            "source_path": "docs/framework/migration-guide/runtime-changes-in-the-net-framework-4-6-1.md",
            "redirect_url": "/dotnet/framework/migration-guide/runtime/index"
        },
        {
            "source_path": "docs/framework/migration-guide/runtime-changes-in-the-net-framework-4-6-2.md",
            "redirect_url": "/dotnet/framework/migration-guide/runtime/index"
        },
        {
            "source_path": "docs/framework/migration-guide/runtime-changes-in-the-net-framework-4-6.md",
            "redirect_url": "/dotnet/framework/migration-guide/runtime/index"
        },
        {
            "source_path": "docs/framework/migration-guide/runtime-changes-in-the-net-framework-4-7.md",
            "redirect_url": "/dotnet/framework/migration-guide/runtime/index"
        },
        {
            "source_path": "docs/framework/misc/binding.md",
            "redirect_url": "/dotnet/framework/configure-apps/file-schema/wcf/bindings"
        },
        {
            "source_path": "docs/framework/security/json-web-token-handler-api-reference.md",
            "redirect_url": "https://github.com/AzureAD/azure-activedirectory-identitymodel-extensions-for-dotnet/wiki"
        },
        {
            "source_path": "docs/framework/unmanaged-api/cor-prf-allowable-after-attach-bitmask.md",
            "redirect_url": "/dotnet/framework/unmanaged-api/profiling/cor-prf-monitor-enumeration"
        },
        {
            "source_path": "docs/framework/wcf/wcf-system-requirements.md",
            "redirect_url": "/dotnet/framework/get-started/system-requirements"
        },
        {
            "source_path": "docs/framework/wcf/diagnostics/etw/monitoring-service-operation-failures.md",
            "redirect_url": "/previous-versions/dotnet/netframework-4.0/ff468239(v=vs.100)"
        },
        {
            "source_path": "docs/framework/wcf/extending/extending-wcf.md",
            "redirect_url": "/dotnet/framework/wcf/extending/index",
            "redirect_document_id": true
        },
        {
            "source_path": "docs/framework/wcf/feature-details/accessing-identity-information-inside-a-workflow-service.md",
            "redirect_url": "/previous-versions/dotnet/netframework-4.0/ff452450(v=vs.100)"
        },
        {
            "source_path": "docs/framework/wcf/feature-details/accessing-operationcontext-from-a-workflow-service.md",
            "redirect_url": "/previous-versions/dotnet/netframework-4.0/ff452697(v=vs.100)"
        },
        {
            "source_path": "docs/framework/wcf/feature-details/content-based-correlation.md",
            "redirect_url": "/previous-versions/dotnet/netframework-4.0/ee358755(v=vs.100)"
        },
        {
            "source_path": "docs/framework/wcf/feature-details/context-exchange-correlation.md",
            "redirect_url": "/previous-versions/dotnet/netframework-4.0/ee358724(v=vs.100)"
        },
        {
            "source_path": "docs/framework/wcf/feature-details/how-to-create-a-workflow-service-that-calls-another-workflow-service.md",
            "redirect_url": "/previous-versions/dotnet/netframework-4.0/ff729672(v=vs.100)"
        },
        {
            "source_path": "docs/framework/wcf/feature-details/how-to-host-a-non-service-workflow-in-iis.md",
            "redirect_url": "/previous-versions/dotnet/netframework-4.0/ff729688(v=vs.100)"
        },
        {
            "source_path": "docs/framework/wcf/feature-details/migrate-asp-net-web-service-client-to-wcf.md",
            "redirect_url": "/dotnet/framework/wcf/feature-details/adopting-wcf"
        },
        {
            "source_path": "docs/framework/wcf/feature-details/migrate-asp-net-web-service-to-wcf.md",
            "redirect_url": "/dotnet/framework/wcf/feature-details/adopting-wcf"
        },
        {
            "source_path": "docs/framework/wcf/samples/advanced-error-handling.md",
            "redirect_url": "/previous-versions/dotnet/netframework-4.0/ee667251(v=vs.100)"
        },
        {
            "source_path": "docs/framework/wcf/samples/advanced-filters.md",
            "redirect_url": "/previous-versions/dotnet/netframework-4.0/ee667249(v=vs.100)"
        },
        {
            "source_path": "docs/framework/wcf/samples/advanced-format-selection.md",
            "redirect_url": "/previous-versions/dotnet/netframework-4.0/ee662965(v=vs.100)"
        },
        {
            "source_path": "docs/framework/wcf/samples/aspnetrouteintegration.md",
            "redirect_url": "/previous-versions/dotnet/netframework-4.0/ee662952(v=vs.100)"
        },
        {
            "source_path": "docs/framework/wcf/samples/asynchronous-find-sample.md",
            "redirect_url": "/previous-versions/dotnet/netframework-4.0/dd483344(v=vs.100)"
        },
        {
            "source_path": "docs/framework/wcf/samples/automatic-format-selection.md",
            "redirect_url": "/previous-versions/dotnet/netframework-4.0/ee662964(v=vs.100)"
        },
        {
            "source_path": "docs/framework/wcf/samples/avoiding-problems-with-the-using-statement.md",
            "redirect_url": "/dotnet/framework/wcf/samples/use-close-abort-release-wcf-client-resources",
            "redirect_document_id": true
        },
        {
            "source_path": "docs/framework/wcf/samples/basic-resource-service.md",
            "redirect_url": "/previous-versions/dotnet/netframework-4.0/ee662954(v=vs.100)"
        },
        {
            "source_path": "docs/framework/wcf/samples/bridging-and-error-handling.md",
            "redirect_url": "/previous-versions/dotnet/netframework-4.0/ee667246(v=vs.100)"
        },
        {
            "source_path": "docs/framework/wcf/samples/bytestream-encoder.md",
            "redirect_url": "/previous-versions/dotnet/netframework-4.0/ee960169(v=vs.100)"
        },
        {
            "source_path": "docs/framework/wcf/samples/conditional-get-and-put.md",
            "redirect_url": "/previous-versions/dotnet/netframework-4.0/ee818665(v=vs.100)"
        },
        {
            "source_path": "docs/framework/wcf/samples/configuration-based-activation.md",
            "redirect_url": "/previous-versions/dotnet/netframework-4.0/dd807499(v%3dvs.100)"
        },
        {
            "source_path": "docs/framework/wcf/samples/custom-demux.md",
            "redirect_url": "/previous-versions/dotnet/netframework-4.0/ms752265(v%3dvs.100)"
        },
        {
            "source_path": "docs/framework/wcf/samples/customdiscoverymetadata.md",
            "redirect_url": "/previous-versions/dotnet/netframework-4.0/dd764464(v%3dvs.100)"
        },
        {
            "source_path": "docs/framework/wcf/samples/discover-a-service-with-unique-listen-uri-mode-sample.md",
            "redirect_url": "/previous-versions/dotnet/netframework-4.0/ee530015(v%3dvs.100)"
        },
        {
            "source_path": "docs/framework/wcf/samples/discovery-binding-element-sample.md",
            "redirect_url": "/previous-versions/dotnet/netframework-4.0/dd807387(v%3dvs.100)"
        },
        {
            "source_path": "docs/framework/wcf/samples/discovery-extensibility.md",
            "redirect_url": "/previous-versions/dotnet/netframework-4.0/dd807503(v%3dvs.100)"
        },
        {
            "source_path": "docs/framework/wcf/samples/discovery-proxy-sample.md",
            "redirect_url": "/previous-versions/dotnet/netframework-4.0/dd807497(v%3dvs.100)"
        },
        {
            "source_path": "docs/framework/wcf/samples/dynamic-reconfiguration.md",
            "redirect_url": "/previous-versions/dotnet/netframework-4.0/ee667250(v%3dvs.100)"
        },
        {
            "source_path": "docs/framework/wcf/samples/form-post.md",
            "redirect_url": "/previous-versions/dotnet/netframework-4.0/ee818241(v%3dvs.100)"
        },
        {
            "source_path": "docs/framework/wcf/samples/hierarchical-configuration-model.md",
            "redirect_url": "/previous-versions/dotnet/netframework-4.0/ee663221(v%3dvs.100)"
        },
        {
            "source_path": "docs/framework/wcf/samples/http-acknowledgement-channel.md",
            "redirect_url": "/previous-versions/dotnet/netframework-4.0/ee960152(v%3dvs.100)"
        },
        {
            "source_path": "docs/framework/wcf/samples/receivecontext-enabled-wcf-channels.md",
            "redirect_url": "/previous-versions/dotnet/netframework-4.0/ee534020(v%3dvs.100)"
        },
        {
            "source_path": "docs/framework/wcf/samples/transacted-batching.md",
            "redirect_url": "/previous-versions/dotnet/netframework-4.0/aa395219(v%3dvs.100)"
        },
        {
            "source_path": "docs/framework/wcf/samples/web-extensibility.md",
            "redirect_url": "/previous-versions/dotnet/netframework-4.0/ee818234(v%3dvs.100)"
        },
        {
            "source_path": "docs/framework/wcf/windows-communication-foundation.md",
            "redirect_url": "/dotnet/framework/wcf/index"
        },
        {
            "source_path": "docs/framework/whats-new/whats-new.md",
            "redirect_url": "/dotnet/framework/whats-new/index",
            "redirect_document_id": true
        },
        {
            "source_path": "docs/framework/windows-workflow-foundation/activity-localization.md",
            "redirect_url": "/previous-versions/dotnet/netframework-4.0/ee829486(v=vs.100)"
        },
        {
            "source_path": "docs/framework/windows-workflow-foundation/determining-workflow-execution-duration-using-tracing.md",
            "redirect_url": "/previous-versions/dotnet/netframework-4.0/ff462013(v%3dvs.100)"
        },
        {
            "source_path": "docs/framework/windows-workflow-foundation/projects-targeting-dotnet-in-vs.md",
            "redirect_url": "/previous-versions/dotnet/netframework-4.0/ff729671(v%3dvs.100)"
        },
        {
            "source_path": "docs/framework/windows-workflow-foundation/samples/absolute-delay.md",
            "redirect_url": "/previous-versions/dotnet/netframework-4.0/ff522352(v%3dvs.100)"
        },
        {
            "source_path": "docs/framework/windows-workflow-foundation/samples/activity-relationships-validation.md",
            "redirect_url": "/previous-versions/dotnet/netframework-4.0/ee622980(v%3dvs.100)"
        },
        {
            "source_path": "docs/framework/windows-workflow-foundation/samples/advanced-policy.md",
            "redirect_url": "/previous-versions/dotnet/netframework-4.0/ee960219(v%3dvs.100)"
        },
        {
            "source_path": "docs/framework/windows-workflow-foundation/samples/auto-confirm-pattern.md",
            "redirect_url": "/previous-versions/dotnet/netframework-4.0/dd744849(v%3dvs.100)"
        },
        {
            "source_path": "docs/framework/windows-workflow-foundation/samples/basic-activity-composition.md",
            "redirect_url": "/previous-versions/dotnet/netframework-4.0/dd759028(v%3dvs.100)"
        },
        {
            "source_path": "docs/framework/windows-workflow-foundation/samples/basic-transactionscope.md",
            "redirect_url": "/previous-versions/dotnet/netframework-4.0/dd807498(v%3dvs.100)"
        },
        {
            "source_path": "docs/framework/windows-workflow-foundation/samples/basic-usage-of-sendparameters-and-receiveparameters-activities.md",
            "redirect_url": "/previous-versions/dotnet/netframework-4.0/dd807376(v%3dvs.100)"
        },
        {
            "source_path": "docs/framework/windows-workflow-foundation/samples/basic-validation.md",
            "redirect_url": "/previous-versions/dotnet/netframework-4.0/dd759026(v%3dvs.100)"
        },
        {
            "source_path": "docs/framework/windows-workflow-foundation/samples/basic-xaml-only-service.md",
            "redirect_url": "/previous-versions/dotnet/netframework-4.0/dd807390(v%3dvs.100)"
        },
        {
            "source_path": "docs/framework/windows-workflow-foundation/samples/bookmarks.md",
            "redirect_url": "/previous-versions/dotnet/netframework-4.0/dd744843(v%3dvs.100)"
        },
        {
            "source_path": "docs/framework/windows-workflow-foundation/samples/buffered-receive.md",
            "redirect_url": "/previous-versions/dotnet/netframework-4.0/ee834509(v%3dvs.100)"
        },
        {
            "source_path": "docs/framework/windows-workflow-foundation/samples/built-in-configuration.md",
            "redirect_url": "/previous-versions/dotnet/netframework-4.0/ee622978(v%3dvs.100)"
        },
        {
            "source_path": "docs/framework/windows-workflow-foundation/samples/cancellation-handler-on-compensable-activity.md",
            "redirect_url": "/previous-versions/dotnet/netframework-4.0/dd807518(v%3dvs.100)"
        },
        {
            "source_path": "docs/framework/windows-workflow-foundation/samples/channel-caching-with-send.md",
            "redirect_url": "/previous-versions/dotnet/netframework-4.0/ee834525(v%3dvs.100)"
        },
        {
            "source_path": "docs/framework/windows-workflow-foundation/samples/commentout-activity.md",
            "redirect_url": "/previous-versions/dotnet/netframework-4.0/ee661651(v%3dvs.100)"
        },
        {
            "source_path": "docs/framework/windows-workflow-foundation/samples/compensable-activity-sample.md",
            "redirect_url": "/previous-versions/dotnet/netframework-4.0/dd483327(v%3dvs.100)"
        },
        {
            "source_path": "docs/framework/windows-workflow-foundation/samples/compensation-samples.md",
            "redirect_url": "/previous-versions/dotnet/netframework-4.0/dd483320(v%3dvs.100)"
        },
        {
            "source_path": "docs/framework/windows-workflow-foundation/samples/composite.md",
            "redirect_url": "/previous-versions/dotnet/netframework-4.0/dd759022(v%3dvs.100)"
        },
        {
            "source_path": "docs/framework/windows-workflow-foundation/samples/conditioned-activity-group.md",
            "redirect_url": "/previous-versions/dotnet/netframework-4.0/ee960226(v%3dvs.100)"
        },
        {
            "source_path": "docs/framework/windows-workflow-foundation/samples/confirmation.md",
            "redirect_url": "/previous-versions/dotnet/netframework-4.0/dd807507(v%3dvs.100)"
        },
        {
            "source_path": "docs/framework/windows-workflow-foundation/samples/constraint-types.md",
            "redirect_url": "/previous-versions/dotnet/netframework-4.0/dd759025(v%3dvs.100)"
        },
        {
            "source_path": "docs/framework/windows-workflow-foundation/samples/content-based-correlation.md",
            "redirect_url": "/previous-versions/dotnet/netframework-4.0/dd807508(v%3dvs.100)"
        },
        {
            "source_path": "docs/framework/windows-workflow-foundation/samples/correlated-calculator.md",
            "redirect_url": "/previous-versions/dotnet/netframework-4.0/dd807391(v%3dvs.100)"
        },
        {
            "source_path": "docs/framework/windows-workflow-foundation/samples/custom-activity-to-switch-on-a-range-of-values.md",
            "redirect_url": "/previous-versions/dotnet/netframework-4.0/dd797581(v%3dvs.100)"
        },
        {
            "source_path": "docs/framework/windows-workflow-foundation/samples/custom-compensation-sample.md",
            "redirect_url": "/previous-versions/dotnet/netframework-4.0/dd483319(v%3dvs.100)"
        },
        {
            "source_path": "docs/framework/windows-workflow-foundation/samples/durable-delay-in-xamlx.md",
            "redirect_url": "/previous-versions/dotnet/netframework-4.0/ee834527(v%3dvs.100)"
        },
        {
            "source_path": "docs/framework/windows-workflow-foundation/samples/durable-delay.md",
            "redirect_url": "/previous-versions/dotnet/netframework-4.0/dd807379(v%3dvs.100)"
        },
        {
            "source_path": "docs/framework/windows-workflow-foundation/samples/durable-duplex.md",
            "redirect_url": "/previous-versions/dotnet/netframework-4.0/ee662960(v%3dvs.100)"
        },
        {
            "source_path": "docs/framework/windows-workflow-foundation/samples/dynamic-arguments.md",
            "redirect_url": "/previous-versions/dotnet/netframework-4.0/ee663219(v%3dvs.100)"
        },
        {
            "source_path": "docs/framework/windows-workflow-foundation/samples/dynamicactivity-creation.md",
            "redirect_url": "/previous-versions/dotnet/netframework-4.0/dd807392(v%3dvs.100)"
        },
        {
            "source_path": "docs/framework/windows-workflow-foundation/samples/emulating-breaking-in-a-while-activity.md",
            "redirect_url": "/previous-versions/dotnet/netframework-4.0/dd807393(v%3dvs.100)"
        },
        {
            "source_path": "docs/framework/windows-workflow-foundation/samples/entity-activities.md",
            "redirect_url": "/previous-versions/dotnet/netframework-4.0/ee622984(v%3dvs.100)"
        },
        {
            "source_path": "docs/framework/windows-workflow-foundation/samples/execute-a-workflow-in-an-imperative-transactionscope.md",
            "redirect_url": "/previous-versions/dotnet/netframework-4.0/dd759027(v%3dvs.100)"
        },
        {
            "source_path": "docs/framework/windows-workflow-foundation/samples/execution-properties.md",
            "redirect_url": "/previous-versions/dotnet/netframework-4.0/dd744845(v%3dvs.100)"
        },
        {
            "source_path": "docs/framework/windows-workflow-foundation/samples/exposing-and-invoking-activityactions.md",
            "redirect_url": "/previous-versions/dotnet/netframework-4.0/dd759023(v%3dvs.100)"
        },
        {
            "source_path": "docs/framework/windows-workflow-foundation/samples/expressions.md",
            "redirect_url": "/previous-versions/dotnet/netframework-4.0/dd699761(v%3dvs.100)"
        },
        {
            "source_path": "docs/framework/windows-workflow-foundation/samples/external-activity-validation.md",
            "redirect_url": "/previous-versions/dotnet/netframework-4.0/ee663223(v%3dvs.100)"
        },
        {
            "source_path": "docs/framework/windows-workflow-foundation/samples/extract-wf-data-using-tracking.md",
            "redirect_url": "/previous-versions/dotnet/netframework-4.0/ee662966(v%3dvs.100)"
        },
        {
            "source_path": "docs/framework/windows-workflow-foundation/samples/for-activity.md",
            "redirect_url": "/previous-versions/dotnet/netframework-4.0/dd758796(v%3dvs.100)"
        },
        {
            "source_path": "docs/framework/windows-workflow-foundation/samples/formatting-messages-in-workflow-services.md",
            "redirect_url": "/previous-versions/dotnet/netframework-4.0/dd807506(v%3dvs.100)"
        },
        {
            "source_path": "docs/framework/windows-workflow-foundation/samples/getting-started-writing-a-custom-activity.md",
            "redirect_url": "/previous-versions/dotnet/netframework-4.0/dd744847(v%3dvs.100)"
        },
        {
            "source_path": "docs/framework/windows-workflow-foundation/samples/hello-world-custom-activity.md",
            "redirect_url": "/previous-versions/dotnet/netframework-4.0/ee624142(v%3dvs.100)"
        },
        {
            "source_path": "docs/framework/windows-workflow-foundation/samples/ifelse-with-rules.md",
            "redirect_url": "/previous-versions/dotnet/netframework-4.0/ee960224(v%3dvs.100)"
        },
        {
            "source_path": "docs/framework/windows-workflow-foundation/samples/interop-with-3-5-rule-set.md",
            "redirect_url": "/previous-versions/dotnet/netframework-4.0/ee829487(v%3dvs.100)"
        },
        {
            "source_path": "docs/framework/windows-workflow-foundation/samples/invokemethod.md",
            "redirect_url": "/previous-versions/dotnet/netframework-4.0/ee622976(v%3dvs.100)"
        },
        {
            "source_path": "docs/framework/windows-workflow-foundation/samples/linq-to-objects-activity.md",
            "redirect_url": "/previous-versions/dotnet/netframework-4.0/dd797580(v%3dvs.100)"
        },
        {
            "source_path": "docs/framework/windows-workflow-foundation/samples/linq-to-sql-sample.md",
            "redirect_url": "/previous-versions/dotnet/netframework-4.0/dd797582(v%3dvs.100)"
        },
        {
            "source_path": "docs/framework/windows-workflow-foundation/samples/metadata-store-programmability.md",
            "redirect_url": "/previous-versions/dotnet/netframework-4.0/dd807501(v%3dvs.100)"
        },
        {
            "source_path": "docs/framework/windows-workflow-foundation/samples/migration.md",
            "redirect_url": "/previous-versions/dotnet/netframework-4.0/dd699764(v%3dvs.100)"
        },
        {
            "source_path": "docs/framework/windows-workflow-foundation/samples/nesting-of-transactionscope-within-a-service.md",
            "redirect_url": "/previous-versions/dotnet/netframework-4.0/ee834526(v%3dvs.100)"
        },
        {
            "source_path": "docs/framework/windows-workflow-foundation/samples/nopersistscope-activity.md",
            "redirect_url": "/previous-versions/dotnet/netframework-4.0/dd807512(v%3dvs.100)"
        },
        {
            "source_path": "docs/framework/windows-workflow-foundation/samples/operationscope.md",
            "redirect_url": "/previous-versions/dotnet/netframework-4.0/ee662961(v%3dvs.100)"
        },
        {
            "source_path": "docs/framework/windows-workflow-foundation/samples/order-processing-with-policy.md",
            "redirect_url": "/previous-versions/dotnet/netframework-4.0/ee960217(v%3dvs.100)"
        },
        {
            "source_path": "docs/framework/windows-workflow-foundation/samples/overloadgroups.md",
            "redirect_url": "/previous-versions/dotnet/netframework-4.0/dd759029(v%3dvs.100)"
        },
        {
            "source_path": "docs/framework/windows-workflow-foundation/samples/persistence.md",
            "redirect_url": "/previous-versions/dotnet/netframework-4.0/dd699769(v%3dvs.100)"
        },
        {
            "source_path": "docs/framework/windows-workflow-foundation/samples/persisting-a-workflow-application.md",
            "redirect_url": "/previous-versions/dotnet/netframework-4.0/dd807516(v%3dvs.100)"
        },
        {
            "source_path": "docs/framework/windows-workflow-foundation/samples/policy-activity-in-net-framework-4-5.md",
            "redirect_url": "/previous-versions/dotnet/netframework-4.0/dd797584(v%3dvs.100)"
        },
        {
            "source_path": "docs/framework/windows-workflow-foundation/samples/property-grid-extensibliity.md",
            "redirect_url": "/dotnet/framework/windows-workflow-foundation/samples/property-grid-extensibility",
            "redirect_document_id": true
        },
        {
            "source_path": "docs/framework/windows-workflow-foundation/samples/property-promotion-activity.md",
            "redirect_url": "/previous-versions/dotnet/netframework-4.0/ff642473(v%3dvs.100)"
        },
        {
            "source_path": "docs/framework/windows-workflow-foundation/samples/rangeenumeration-activity.md",
            "redirect_url": "/previous-versions/dotnet/netframework-4.0/dd797588(v%3dvs.100)"
        },
        {
            "source_path": "docs/framework/windows-workflow-foundation/samples/regular-expression-activities.md",
            "redirect_url": "/previous-versions/dotnet/netframework-4.0/dd797587(v%3dvs.100)"
        },
        {
            "source_path": "docs/framework/windows-workflow-foundation/samples/rules-samples.md",
            "redirect_url": "/previous-versions/dotnet/netframework-4.0/ee960227(v%3dvs.100)"
        },
        {
            "source_path": "docs/framework/windows-workflow-foundation/samples/securing-workflow-services.md",
            "redirect_url": "/previous-versions/dotnet/netframework-4.0/ee943756(v%3dvs.100)"
        },
        {
            "source_path": "docs/framework/windows-workflow-foundation/samples/sending-and-handling-faults.md",
            "redirect_url": "/previous-versions/dotnet/netframework-4.0/dd807385(v%3dvs.100)"
        },
        {
            "source_path": "docs/framework/windows-workflow-foundation/samples/services.md",
            "redirect_url": "/previous-versions/dotnet/netframework-4.0/dd699765(v%3dvs.100)"
        },
        {
            "source_path": "docs/framework/windows-workflow-foundation/samples/simple-policy.md",
            "redirect_url": "/previous-versions/dotnet/netframework-4.0/ee960218(v%3dvs.100)"
        },
        {
            "source_path": "docs/framework/windows-workflow-foundation/samples/sqlstoreextensibility.md",
            "redirect_url": "/previous-versions/dotnet/netframework-4.0/ee622979(v%3dvs.100)"
        },
        {
            "source_path": "docs/framework/windows-workflow-foundation/samples/statemachine-scenario-using-a-combination-of-flowchart-and-pick.md",
            "redirect_url": "/previous-versions/dotnet/netframework-4.0/dd807384(v%3dvs.100)"
        },
        {
            "source_path": "docs/framework/windows-workflow-foundation/samples/suppress-transaction-scope.md",
            "redirect_url": "/previous-versions/dotnet/netframework-4.0/ee656552(v%3dvs.100)"
        },
        {
            "source_path": "docs/framework/windows-workflow-foundation/samples/toolbox-service.md",
            "redirect_url": "/previous-versions/dotnet/netframework-4.0/ee834520(v%3dvs.100)"
        },
        {
            "source_path": "docs/framework/windows-workflow-foundation/samples/tracking-using-a-text-file.md",
            "redirect_url": "/previous-versions/dotnet/netframework-4.0/ee667247(v%3dvs.100)"
        },
        {
            "source_path": "docs/framework/windows-workflow-foundation/samples/transacted-queues.md",
            "redirect_url": "/previous-versions/dotnet/netframework-4.0/ee835855(v%3dvs.100)"
        },
        {
            "source_path": "docs/framework/windows-workflow-foundation/samples/transaction-convoy-scope.md",
            "redirect_url": "/previous-versions/dotnet/netframework-4.0/dd744846(v%3dvs.100)"
        },
        {
            "source_path": "docs/framework/windows-workflow-foundation/samples/transaction-rollback.md",
            "redirect_url": "/previous-versions/dotnet/netframework-4.0/ee656553(v%3dvs.100)"
        },
        {
            "source_path": "docs/framework/windows-workflow-foundation/samples/transactions.md",
            "redirect_url": "/previous-versions/dotnet/netframework-4.0/dd699763(v%3dvs.100)"
        },
        {
            "source_path": "docs/framework/windows-workflow-foundation/samples/usage-of-the-switch-activity-with-custom-types.md",
            "redirect_url": "/previous-versions/dotnet/netframework-4.0/ee624141(v%3dvs.100)"
        },
        {
            "source_path": "docs/framework/windows-workflow-foundation/samples/use-of-transactedreceivescope.md",
            "redirect_url": "/previous-versions/dotnet/netframework-4.0/dd764465(v%3dvs.100)"
        },
        {
            "source_path": "docs/framework/windows-workflow-foundation/samples/using-a-net-3-0-or-net-3-5-activity-in-a-net-4-5-workflow.md",
            "redirect_url": "/previous-versions/dotnet/netframework-4.0/dd807505(v%3dvs.100)"
        },
        {
            "source_path": "docs/framework/windows-workflow-foundation/samples/using-asyncoperationcontext-in-an-activity-sample.md",
            "redirect_url": "/previous-versions/dotnet/netframework-4.0/dd483304(v%3dvs.100)"
        },
        {
            "source_path": "docs/framework/windows-workflow-foundation/samples/using-cancellationscope.md",
            "redirect_url": "/previous-versions/dotnet/netframework-4.0/dd807382(v%3dvs.100)"
        },
        {
            "source_path": "docs/framework/windows-workflow-foundation/samples/using-collection-activities.md",
            "redirect_url": "/previous-versions/dotnet/netframework-4.0/dd807394(v%3dvs.100)"
        },
        {
            "source_path": "docs/framework/windows-workflow-foundation/samples/using-interop-with-external-data-exchange.md",
            "redirect_url": "/previous-versions/dotnet/netframework-4.0/ee960220(v%3dvs.100)"
        },
        {
            "source_path": "docs/framework/windows-workflow-foundation/samples/using-procedural-activities.md",
            "redirect_url": "/previous-versions/dotnet/netframework-4.0/dd807377(v%3dvs.100)"
        },
        {
            "source_path": "docs/framework/windows-workflow-foundation/samples/using-the-invokemethod-activity.md",
            "redirect_url": "/dotnet/framework/windows-workflow-foundation/samples/built-in-activities"
        },
        {
            "source_path": "docs/framework/windows-workflow-foundation/samples/using-the-invokepowershell-activity.md",
            "redirect_url": "/previous-versions/dotnet/netframework-4.0/dd797586(v%3dvs.100)"
        },
        {
            "source_path": "docs/framework/windows-workflow-foundation/samples/using-the-workflowinvoker-class.md",
            "redirect_url": "/previous-versions/dotnet/netframework-4.0/dd807496(v%3dvs.100)"
        },
        {
            "source_path": "docs/framework/windows-workflow-foundation/samples/using-variables-with-dotnet-ruleset.md",
            "redirect_url": "/previous-versions/dotnet/netframework-4.0/dd807380(v%3dvs.100)"
        },
        {
            "source_path": "docs/framework/windows-workflow-foundation/samples/validation.md",
            "redirect_url": "/previous-versions/dotnet/netframework-4.0/ee622981(v%3dvs.100)"
        },
        {
            "source_path": "docs/framework/windows-workflow-foundation/samples/wait-for-input-activity.md",
            "redirect_url": "/previous-versions/dotnet/netframework-4.0/ee620806(v%3dvs.100)"
        },
        {
            "source_path": "docs/framework/windows-workflow-foundation/samples/workflow-management-endpoint-sample.md",
            "redirect_url": "/previous-versions/dotnet/netframework-4.0/dd807500(v%3dvs.100)"
        },
        {
            "source_path": "docs/framework/windows-workflow-foundation/samples/workflowapplication-readline-host.md",
            "redirect_url": "/previous-versions/dotnet/netframework-4.0/dd764467(v%3dvs.100)"
        },
        {
            "source_path": "docs/framework/windows-workflow-foundation/samples/xaml-activation.md",
            "redirect_url": "/previous-versions/dotnet/netframework-4.0/ee960215(v%3dvs.100)"
        },
        {
            "source_path": "docs/framework/windows-workflow-foundation/using-the-interop-activity-in-a-net-framework-4-workflow.md",
            "redirect_url": "/previous-versions/dotnet/netframework-4.0/ee264174(v%3dvs.100)"
        },
        {
            "source_path": "docs/framework/winforms/advanced/encoding-and-windows-forms-globalization.md",
            "redirect_url": "/previous-versions/visualstudio/visual-studio-2010/401dkz3c(v=vs.100)"
        },
        {
            "source_path": "docs/framework/winforms/controls/walkthrough-authoring-a-composite-control-with-visual-basic.md",
            "redirect_url": "/dotnet/framework/winforms/controls/walkthrough-authoring-a-composite-control-with-visual-csharp"
        },
        {
            "source_path": "docs/framework/winforms/controls/walkthrough-inheriting-from-a-windows-forms-control-with-visual-basic.md",
            "redirect_url": "/dotnet/framework/winforms/controls/walkthrough-inheriting-from-a-windows-forms-control-with-visual-csharp"
        },
        {
            "source_path": "docs/framework/winforms/controls/how-to-arrange-controls-with-snaplines-and-the-grid-in-windows-forms.md",
            "redirect_url": "/dotnet/framework/winforms/controls/walkthrough-arranging-controls-on-windows-forms-using-snaplines"
        },
        {
            "source_path": "docs/framework/winforms/controls/how-to-copy-controls-between-windows-forms.md",
            "redirect_url": "/dotnet/framework/winforms/controls/how-to-align-multiple-controls-on-windows-forms"
        },
        {
            "source_path": "docs/framework/winforms/controls/arranging-controls-on-windows-forms.md",
            "redirect_url": "/dotnet/framework/winforms/controls/how-to-align-multiple-controls-on-windows-forms"
        },
        {
            "source_path": "docs/framework/winforms/disable-dpi-awareness-visual-studio.md",
            "redirect_url": "/visualstudio/designers/disable-dpi-awareness"
        },
        {
            "source_path": "docs/framework/winforms/advanced/copy--paste-an-elementhost-control-into-forms.md",
            "redirect_url": "/previous-versions/visualstudio/visual-studio-2010/bb384315(v=vs.100)"
        },
        {
            "source_path": "docs/framework/winforms/advanced/walkthrough-changing-properties-of-a-hosted-wpf-element-at-design-time.md",
            "redirect_url": "/previous-versions/visualstudio/visual-studio-2010/bb384330(v=vs.100)"
        },
        {
            "source_path": "docs/framework/winforms/controls/how-to-create-access-keys-for-windows-forms-controls-using-the-designer.md",
            "redirect_url": "/dotnet/framework/winforms/controls/how-to-create-access-keys-for-windows-forms-controls",
            "redirect_document_id": false
        },
        {
            "source_path": "docs/framework/winforms/controls/how-to-set-the-text-displayed-by-a-windows-forms-control-using-the-designer.md",
            "redirect_url": "/dotnet/framework/winforms/controls/how-to-set-the-text-displayed-by-a-windows-forms-control",
            "redirect_document_id": false
        },
        {
            "source_path": "docs/framework/winforms/controls/how-to-set-the-image-displayed-by-a-windows-forms-control-using-the-designer.md",
            "redirect_url": "/dotnet/framework/winforms/controls/how-to-set-the-image-displayed-by-a-windows-forms-control",
            "redirect_document_id": false
        },
        {
            "source_path": "docs/framework/winforms/controls/99f6e876-3f7f-4139-9063-e36587c95b02.md",
            "redirect_url": "/dotnet/framework/winforms/controls/create-a-master-detail-form-using-two-datagridviews",
            "redirect_document_id": true
        },
        {
            "source_path": "docs/framework/winforms/controls/c5fa29e8-47f7-4691-829b-0e697a691f36.md",
            "redirect_url": "/dotnet/framework/winforms/controls/creating-a-master-detail-form-using-two-datagridviews",
            "redirect_document_id": true
        },
        {
            "source_path": "docs/framework/wpf/advanced/xaml-resources.md",
            "redirect_url": "/dotnet/desktop-wpf/fundamentals/xaml-resources-define",
            "redirect_document_id": true
        },
        {
            "source_path": "docs/framework/wpf/advanced/xaml-overview-wpf.md",
            "redirect_url": "/dotnet/desktop-wpf/fundamentals/xaml",
            "redirect_document_id": true
        },
        {
            "source_path": "docs/framework/wpf/controls/datepicker-syles-and-templates.md",
            "redirect_url": "/dotnet/framework/wpf/controls/datepicker-styles-and-templates",
            "redirect_document_id": true
        },
        {
            "source_path": "docs/framework/wpf/controls/passwordbox-syles-and-templates.md",
            "redirect_url": "/dotnet/framework/wpf/controls/passwordbox-styles-and-templates",
            "redirect_document_id": true
        },
        {
            "source_path": "docs/framework/wpf/controls/repeatbutton-syles-and-templates.md",
            "redirect_url": "/dotnet/framework/wpf/controls/repeatbutton-styles-and-templates",
            "redirect_document_id": true
        },
        {
            "source_path": "docs/framework/wpf/controls/styling-and-templating.md",
            "redirect_url": "/dotnet/desktop-wpf/fundamentals/styles-templates-overview",
            "redirect_document_id": true
        },
        {
            "source_path": "docs/framework/wpf/controls/thumb-syles-and-templates.md",
            "redirect_url": "/dotnet/framework/wpf/controls/thumb-styles-and-templates",
            "redirect_document_id": true
        },
        {
            "source_path": "docs/framework/wpf/controls/togglebutton-syles-and-templates.md",
            "redirect_url": "/dotnet/framework/wpf/controls/togglebutton-styles-and-templates",
            "redirect_document_id": true
        },
        {
            "source_path": "docs/framework/wpf/data/data-binding-overview.md",
            "redirect_url": "/dotnet/desktop-wpf/data/data-binding-overview",
            "redirect_document_id": true
        },
        {
            "source_path": "docs/framework/wpf/data/data-binding-wpf.md",
            "redirect_url": "/dotnet/desktop-wpf/data/data-binding-overview",
            "redirect_document_id": false
        },
        {
            "source_path": "docs/framework/xaml-services/{}-escape-sequence-markup-extension.md",
            "redirect_url": "/dotnet/framework/xaml-services/escape-sequence-markup-extension",
            "redirect_document_id": true
        },
        {
            "source_path": "docs/fsharp/async.md",
            "redirect_url": "/dotnet/fsharp/tutorials/asynchronous-and-concurrent-programming/async"
        },
        {
            "source_path": "docs/fsharp/getting-started-netcore.md",
            "redirect_url": "/dotnet/fsharp/get-started/get-started-command-line"
        },
        {
            "source_path": "docs/fsharp/introduction-to-functional-programming/functions-as-first-class-values.md",
            "redirect_url": "/dotnet/fsharp/introduction-to-functional-programming/first-class-functions",
            "redirect_document_id": true
        },
        {
            "source_path": "docs/fsharp/language-reference/code-formatting-guidelines.md",
            "redirect_url": "/dotnet/fsharp/style-guide/formatting"
        },
        {
            "source_path": "docs/fsharp/language-reference/lazy-computations.md",
            "redirect_url": "/dotnet/fsharp/language-reference/lazy-expressions",
            "redirect_document_id": true
        },
        {
            "source_path": "docs/fsharp/language-reference/primitive-types.md",
            "redirect_url": "/dotnet/fsharp/language-reference/basic-types",
            "redirect_document_id": true
        },
        {
            "source_path": "docs/fsharp/language-reference/signatures.md",
            "redirect_url": "/dotnet/fsharp/language-reference/signature-files"
        },
        {
            "source_path": "docs/fsharp/tutorials/getting-started/getting-started-command-line.md",
            "redirect_url": "/dotnet/fsharp/get-started/get-started-command-line",
            "redirect_document_id": true
        },
        {
            "source_path": "docs/fsharp/tutorials/getting-started/getting-started-cross-platform-tooling.md",
            "redirect_url": "/dotnet/fsharp/get-started/get-started-command-line"
        },
        {
            "source_path": "docs/fsharp/tutorials/getting-started/getting-started-visual-studio-for-mac.md",
            "redirect_url": "/dotnet/fsharp/get-started/get-started-with-visual-studio-for-mac",
            "redirect_document_id": true
        },
        {
            "source_path": "docs/fsharp/tutorials/getting-started/getting-started-visual-studio.md",
            "redirect_url": "/dotnet/fsharp/get-started/get-started-visual-studio",
            "redirect_document_id": true
        },
        {
            "source_path": "docs/fsharp/tutorials/getting-started/getting-started-vscode.md",
            "redirect_url": "/dotnet/fsharp/get-started/get-started-vscode",
            "redirect_document_id": true
        },
        {
            "source_path": "docs/fsharp/tutorials/getting-started/index.md",
            "redirect_url": "/dotnet/fsharp/get-started/index",
            "redirect_document_id": true
        },
        {
            "source_path": "docs/fsharp/tutorials/type-providers/accessing-a-sql-database-entities.md",
            "redirect_url": "/dotnet/fsharp/tutorials/type-providers/index"
        },
        {
            "source_path": "docs/fsharp/tutorials/type-providers/accessing-a-sql-database.md",
            "redirect_url": "/dotnet/fsharp/tutorials/type-providers/index"
        },
        {
            "source_path": "docs/fsharp/tutorials/type-providers/accessing-a-web-service.md",
            "redirect_url": "/dotnet/fsharp/tutorials/type-providers/index"
        },
        {
            "source_path": "docs/fsharp/tutorials/type-providers/accessing-an-odata-service.md",
            "redirect_url": "/dotnet/fsharp/tutorials/type-providers/index"
        },
        {
            "source_path": "docs/fsharp/tutorials/type-providers/generating-fsharp-types-from-dbml.md",
            "redirect_url": "/dotnet/fsharp/tutorials/type-providers/index"
        },
        {
            "source_path": "docs/fsharp/tutorials/type-providers/generating-fsharp-types-from-edmx.md",
            "redirect_url": "/dotnet/fsharp/tutorials/type-providers/index"
        },
        {
            "source_path": "docs/fsharp/using-fsharp-in-visual-studio/configuring-projects.md",
            "redirect_url": "/visualstudio/ide/fsharp-visual-studio",
            "redirect_document_id": true
        },
        {
            "source_path": "docs/fsharp/using-fsharp-in-visual-studio/index.md",
            "redirect_url": "/visualstudio/ide/fsharp-visual-studio",
            "redirect_document_id": true
        },
        {
            "source_path": "docs/fsharp/using-fsharp-in-visual-studio/targeting-older-versions-of-net.md",
            "redirect_url": "/visualstudio/ide/fsharp-target-older-dotnet-versions",
            "redirect_document_id": true
        },
        {
            "source_path": "docs/fsharp/using-fsharp-in-visual-studio/visual-fsharp-development-environment-features.md",
            "redirect_url": "/visualstudio/ide/fsharp-visual-studio",
            "redirect_document_id": true
        },
        {
            "source_path": "docs/machine-learning/tutorials/taxi-fare.md",
            "redirect_url": "/dotnet/machine-learning/tutorials/predict-prices",
            "redirect_document_id": true
        },
        {
            "source_path": "docs/machine-learning/tutorials/movie-recommmendation.md",
            "redirect_url": "/dotnet/machine-learning/tutorials/movie-recommendation",
            "redirect_document_id": true
        },
        {
            "source_path": "docs/machine-learning/how-to-guides/consuming-model-ml-net.md",
            "redirect_url": "/dotnet/machine-learning/how-to-guides/save-load-machine-learning-models-ml-net",
            "redirect_document_id": true
        },
        {
            "source_path": "docs/machine-learning/how-to-guides/determine-global-feature-importance-in-model.md",
            "redirect_url": "/dotnet/machine-learning/how-to-guides/explain-machine-learning-model-permutation-feature-importance-ml-net",
            "redirect_document_id": true
        },
        {
            "source_path": "docs/machine-learning/how-to-guides/load-data-from-mult-column-csv-ml-net.md",
            "redirect_url": "/dotnet/machine-learning/how-to-guides/load-data-ml-net"
        },
        {
            "source_path": "docs/machine-learning/how-to-guides/load-data-from-multiple-files-ml-net.md",
            "redirect_url": "/dotnet/machine-learning/how-to-guides/load-data-ml-net"
        },
        {
            "source_path": "docs/machine-learning/how-to-guides/load-data-from-text-file-ml-net.md",
            "redirect_url": "/dotnet/machine-learning/how-to-guides/load-data-ml-net"
        },
        {
            "source_path": "docs/machine-learning/how-to-guides/load-non-file-training-data-ml-net.md",
            "redirect_url": "/dotnet/machine-learning/how-to-guides/load-data-ml-net",
            "redirect_document_id": true
        },
        {
            "source_path": "docs/machine-learning/how-to-guides/normalizers-preprocess-data-ml-net.md",
            "redirect_url": "/dotnet/machine-learning/how-to-guides/prepare-data-ml-net"
        },
        {
            "source_path": "docs/machine-learning/how-to-guides/single-predict-model-ml-net.md",
            "redirect_url": "/dotnet/machine-learning/how-to-guides/machine-learning-model-predictions-ml-net",
            "redirect_document_id": true
        },
        {
            "source_path": "docs/machine-learning/how-to-guides/train-cross-validation-ml-net.md",
            "redirect_url": "/dotnet/machine-learning/how-to-guides/train-machine-learning-model-cross-validation-ml-net",
            "redirect_document_id": true
        },
        {
            "source_path": "docs/machine-learning/how-to-guides/train-model-categorical-ml-net.md",
            "redirect_url": "/dotnet/machine-learning/how-to-guides/prepare-data-ml-net",
            "redirect_document_id": true
        },
        {
            "source_path": "docs/machine-learning/how-to-guides/train-model-textual-ml-net.md",
            "redirect_url": "/dotnet/machine-learning/how-to-guides/prepare-data-ml-net"
        },
        {
            "source_path": "docs/machine-learning/how-to-guides/train-regression-model-ml-net.md",
            "redirect_url": "/dotnet/machine-learning/how-to-guides/train-machine-learning-model-ml-net",
            "redirect_document_id": true
        },
        {
            "source_path": "docs/machine-learning/resources/basics.md",
            "redirect_url": "/dotnet/machine-learning/how-does-mldotnet-work"
        },
        {
            "source_path": "docs/machine-learning/resources/what-is-mldotnet.md",
            "redirect_url": "/dotnet/machine-learning/how-does-mldotnet-work"
        },
        {
            "source_path": "docs/machine-learning/basic-concepts-model-training-in-mldotnet.md",
            "redirect_url": "/dotnet/machine-learning/how-does-mldotnet-work",
            "redirect_document_id": true
        },
        {
            "source_path": "docs/machine-learning/what-is-machine-learning.md",
            "redirect_url": "/dotnet/machine-learning/how-does-mldotnet-work"
        },
        {
            "source_path": "docs/scenarios/index.md",
            "redirect_url": "/dotnet/core/tutorials/"
        },
        {
            "source_path": "docs/scenarios/solution-authoring/index.md",
            "redirect_url": "/dotnet/core/tutorials/"
        },
        {
            "source_path": "docs/scenarios/solution-authoring/target-dotnetcore-with-msbuild.md",
            "redirect_url": "/dotnet/core/tutorials/target-dotnetcore-with-msbuild"
        },
        {
            "source_path": "docs/standard/about.md",
            "redirect_url": "/dotnet/standard/index"
        },
        {
            "source_path": "docs/standard/assembly-format.md",
            "redirect_url": "/dotnet/standard/assembly/file-format",
            "redirect_document_id": true
        },
        {
            "source_path": "docs/standard/assembly/friend-assemblies.md",
            "redirect_url": "/dotnet/standard/assembly/friend"
        },
        {
            "source_path": "docs/standard/assembly/unloadability-howto.md",
            "redirect_url": "/dotnet/standard/assembly/unloadability"
        },
        {
            "source_path": "docs/standard/asynchronous-programming-patterns/multithreaded-programming-with-the-event-based-asynchronous-pattern.md",
            "redirect_url": "/dotnet/standard/asynchronous-programming-patterns/event-based-asynchronous-pattern-eap"
        },
        {
            "source_path": "docs/standard/base-types/alternation.md",
            "redirect_url": "/dotnet/standard/base-types/alternation-constructs-in-regular-expressions"
        },
        {
            "source_path": "docs/standard/base-types/anchors.md",
            "redirect_url": "/dotnet/standard/base-types/anchors-in-regular-expressions"
        },
        {
            "source_path": "docs/standard/base-types/backreference.md",
            "redirect_url": "/dotnet/standard/base-types/backreference-constructs-in-regular-expressions"
        },
        {
            "source_path": "docs/standard/base-types/backtracking.md",
            "redirect_url": "/dotnet/standard/base-types/backtracking-in-regular-expressions"
        },
        {
            "source_path": "docs/standard/base-types/changing-formats.md",
            "redirect_url": "/dotnet/standard/base-types/regular-expression-example-changing-date-formats"
        },
        {
            "source_path": "docs/standard/base-types/classes.md",
            "redirect_url": "/dotnet/standard/base-types/character-classes-in-regular-expressions"
        },
        {
            "source_path": "docs/standard/base-types/compilation.md",
            "redirect_url": "/dotnet/standard/base-types/compilation-and-reuse-in-regular-expressions"
        },
        {
            "source_path": "docs/standard/base-types/composite-format.md",
            "redirect_url": "/dotnet/standard/base-types/composite-formatting"
        },
        {
            "source_path": "docs/standard/base-types/custom-datetime.md",
            "redirect_url": "/dotnet/standard/base-types/custom-date-and-time-format-strings"
        },
        {
            "source_path": "docs/standard/base-types/custom-numeric.md",
            "redirect_url": "/dotnet/standard/base-types/custom-numeric-format-strings"
        },
        {
            "source_path": "docs/standard/base-types/custom-timespan.md",
            "redirect_url": "/dotnet/standard/base-types/custom-timespan-format-strings"
        },
        {
            "source_path": "docs/standard/base-types/define-custom.md",
            "redirect_url": "/dotnet/standard/base-types/how-to-define-and-use-custom-numeric-format-providers"
        },
        {
            "source_path": "docs/standard/base-types/display-dates.md",
            "redirect_url": "/dotnet/standard/base-types/how-to-display-dates-in-non-gregorian-calendars"
        },
        {
            "source_path": "docs/standard/base-types/display-milliseconds.md",
            "redirect_url": "/dotnet/standard/base-types/how-to-display-milliseconds-in-date-and-time-values"
        },
        {
            "source_path": "docs/standard/base-types/enumeration-format.md",
            "redirect_url": "/dotnet/standard/base-types/enumeration-format-strings"
        },
        {
            "source_path": "docs/standard/base-types/escapes.md",
            "redirect_url": "/dotnet/standard/base-types/character-escapes-in-regular-expressions"
        },
        {
            "source_path": "docs/standard/base-types/extract-day.md",
            "redirect_url": "/dotnet/standard/base-types/how-to-extract-the-day-of-the-week-from-a-specific-date"
        },
        {
            "source_path": "docs/standard/base-types/extract-protocol.md",
            "redirect_url": "/dotnet/standard/base-types/how-to-extract-a-protocol-and-port-number-from-a-url"
        },
        {
            "source_path": "docs/standard/base-types/grouping.md",
            "redirect_url": "/dotnet/standard/base-types/grouping-constructs-in-regular-expressions"
        },
        {
            "source_path": "docs/standard/base-types/miscellaneous.md",
            "redirect_url": "/dotnet/standard/base-types/miscellaneous-constructs-in-regular-expressions"
        },
        {
            "source_path": "docs/standard/base-types/object-model.md",
            "redirect_url": "/dotnet/standard/base-types/the-regular-expression-object-model"
        },
        {
            "source_path": "docs/standard/base-types/options.md",
            "redirect_url": "/dotnet/standard/base-types/regular-expression-options"
        },
        {
            "source_path": "docs/standard/base-types/pad-number.md",
            "redirect_url": "/dotnet/standard/base-types/how-to-pad-a-number-with-leading-zeros"
        },
        {
            "source_path": "docs/standard/base-types/quantifiers.md",
            "redirect_url": "/dotnet/standard/base-types/quantifiers-in-regular-expressions"
        },
        {
            "source_path": "docs/standard/base-types/quick-ref.md",
            "redirect_url": "/dotnet/standard/base-types/regular-expression-language-quick-reference"
        },
        {
            "source_path": "docs/standard/base-types/regex-behavior.md",
            "redirect_url": "/dotnet/standard/base-types/details-of-regular-expression-behavior"
        },
        {
            "source_path": "docs/standard/base-types/regex-examples.md",
            "redirect_url": "/dotnet/standard/base-types/regular-expression-examples"
        },
        {
            "source_path": "docs/standard/base-types/roundtrip.md",
            "redirect_url": "/dotnet/standard/base-types/how-to-round-trip-date-and-time-values"
        },
        {
            "source_path": "docs/standard/base-types/scanning.md",
            "redirect_url": "/dotnet/standard/base-types/regular-expression-example-scanning-for-hrefs"
        },
        {
            "source_path": "docs/standard/base-types/standard-datetime.md",
            "redirect_url": "/dotnet/standard/base-types/standard-date-and-time-format-strings"
        },
        {
            "source_path": "docs/standard/base-types/standard-numeric.md",
            "redirect_url": "/dotnet/standard/base-types/standard-numeric-format-strings"
        },
        {
            "source_path": "docs/standard/base-types/standard-timespan.md",
            "redirect_url": "/dotnet/standard/base-types/standard-timespan-format-strings"
        },
        {
            "source_path": "docs/standard/base-types/strip-characters.md",
            "redirect_url": "/dotnet/standard/base-types/how-to-strip-invalid-characters-from-a-string"
        },
        {
            "source_path": "docs/standard/base-types/substitutions.md",
            "redirect_url": "/dotnet/standard/base-types/substitutions-in-regular-expressions"
        },
        {
            "source_path": "docs/standard/base-types/thread-safety.md",
            "redirect_url": "/dotnet/standard/base-types/thread-safety-in-regular-expressions"
        },
        {
            "source_path": "docs/standard/base-types/verify-format.md",
            "redirect_url": "/dotnet/standard/base-types/how-to-verify-that-strings-are-in-valid-email-format"
        },
        {
            "source_path": "docs/standard/collections/threadsafe/blockingcollection-overview.md",
            "redirect_url": "/dotnet/standard/collections/thread-safe/blockingcollection-overview"
        },
        {
            "source_path": "docs/standard/collections/threadsafe/how-to-add-and-remove-items.md",
            "redirect_url": "/dotnet/standard/collections/thread-safe/how-to-add-and-remove-items"
        },
        {
            "source_path": "docs/standard/collections/threadsafe/how-to-add-and-take-items.md",
            "redirect_url": "/dotnet/standard/collections/thread-safe/how-to-add-and-take-items"
        },
        {
            "source_path": "docs/standard/collections/threadsafe/how-to-add-bounding-and-blocking.md",
            "redirect_url": "/dotnet/standard/collections/thread-safe/how-to-add-bounding-and-blocking"
        },
        {
            "source_path": "docs/standard/collections/threadsafe/how-to-create-an-object-pool.md",
            "redirect_url": "/dotnet/standard/collections/thread-safe/how-to-create-an-object-pool"
        },
        {
            "source_path": "docs/standard/collections/threadsafe/how-to-use-arrays-of-blockingcollections.md",
            "redirect_url": "/dotnet/standard/collections/thread-safe/how-to-use-arrays-of-blockingcollections"
        },
        {
            "source_path": "docs/standard/collections/threadsafe/how-to-use-foreach-to-remove.md",
            "redirect_url": "/dotnet/standard/collections/thread-safe/how-to-use-foreach-to-remove"
        },
        {
            "source_path": "docs/standard/collections/threadsafe/index.md",
            "redirect_url": "/dotnet/standard/collections/thread-safe/"
        },
        {
            "source_path": "docs/standard/collections/threadsafe/when-to-use-a-thread-safe-collection.md",
            "redirect_url": "/dotnet/standard/collections/thread-safe/when-to-use-a-thread-safe-collection"
        },
        {
            "source_path": "docs/standard/concepts.md",
            "redirect_url": "/dotnet/standard/"
        },
        {
            "source_path": "docs/standard/cross-platform/windowsruntimestreamextensions-asrandomaccessstream-method.md",
            "redirect_url": "/dotnet/api/System.IO.WindowsRuntimeStreamExtensions.AsRandomAccessStream"
        },
        {
            "source_path": "docs/standard/data/index.md",
            "redirect_url": "/dotnet/standard/data/xml/index"
        },
        {
            "source_path": "docs/standard/design-guidelines/dispose-pattern.md",
            "redirect_url": "/dotnet/standard/garbage-collection/implementing-dispose"
        },
        {
            "source_path": "docs/standard/exceptions.md",
            "redirect_url": "/dotnet/standard/exceptions/",
            "redirect_document_id": true
        },
        {
            "source_path": "docs/standard/exceptions/exception-handling-fundamentals.md",
            "redirect_url": "/dotnet/standard/exceptions/"
        },
        {
            "source_path": "docs/standard/exceptions/exception-hierarchy.md",
            "redirect_url": "/dotnet/standard/exceptions/"
        },
        {
            "source_path": "docs/standard/garbagecollection/fundamentals.md",
            "redirect_url": "/dotnet/standard/garbage-collection/fundamentals"
        },
        {
            "source_path": "docs/standard/garbagecollection/gc.md",
            "redirect_url": "/dotnet/standard/garbage-collection/gc"
        },
        {
            "source_path": "docs/standard/garbagecollection/implementing-dispose.md",
            "redirect_url": "/dotnet/standard/garbage-collection/implementing-dispose"
        },
        {
            "source_path": "docs/standard/garbagecollection/index.md",
            "redirect_url": "/dotnet/standard/garbage-collection/"
        },
        {
            "source_path": "docs/standard/garbagecollection/induced.md",
            "redirect_url": "/dotnet/standard/garbage-collection/induced"
        },
        {
            "source_path": "docs/standard/garbagecollection/latency.md",
            "redirect_url": "/dotnet/standard/garbage-collection/latency"
        },
        {
            "source_path": "docs/standard/garbagecollection/unmanaged.md",
            "redirect_url": "/dotnet/standard/garbage-collection/unmanaged"
        },
        {
            "source_path": "docs/standard/garbagecollection/using-objects.md",
            "redirect_url": "/dotnet/standard/garbage-collection/using-objects"
        },
        {
            "source_path": "docs/standard/garbagecollection/weak-references.md",
            "redirect_url": "/dotnet/standard/garbage-collection/weak-references"
        },
        {
            "source_path": "docs/standard/getting-started.md",
            "redirect_url": "/dotnet/standard/get-started",
            "redirect_document_id": true
        },
        {
            "source_path": "docs/standard/guidance-architecture.md",
            "redirect_url": "/dotnet/architecture/index",
            "redirect_document_id": true
        },
        {
            "source_path": "docs/standard/library.md",
            "redirect_url": "/dotnet/standard/net-standard",
            "redirect_document_id": true
        },
        {
            "source_path": "docs/standard/native-interop.md",
            "redirect_url": "/dotnet/standard/native-interop/index",
            "redirect_document_id": true
        },
        {
            "source_path": "docs/standard/native-interop/customize-parameter-marshalling.md",
            "redirect_url": "/dotnet/standard/native-interop/customize-parameter-marshaling",
            "redirect_document_id": true
        },
        {
            "source_path": "docs/standard/native-interop/customize-struct-marshalling.md",
            "redirect_url": "/dotnet/standard/native-interop/customize-struct-marshaling",
            "redirect_document_id": true
        },
        {
            "source_path": "docs/standard/native-interop/type-marshalling.md",
            "redirect_url": "/dotnet/standard/native-interop/type-marshaling",
            "redirect_document_id": true
        },
        {
            "source_path": "docs/standard/parallel-programming/how-to-write-a-parallel-foreach-loop-with-thread-local-variables.md",
            "redirect_url": "/dotnet/standard/parallel-programming/how-to-write-a-parallel-foreach-loop-with-partition-local-variables",
            "redirect_document_id": true
        },
        {
            "source_path": "docs/standard/portability-analyzer.md",
            "redirect_url": "/dotnet/standard/analyzers/portability-analyzer",
            "redirect_document_id": true
        },
        {
            "source_path": "docs/standard/serialization/add-element-for-xmlschemaimporterextensions.md",
            "redirect_url": "/dotnet/standard/serialization/add-element-for-schemaimporterextensions"
        },
        {
            "source_path": "docs/standard/serialization/marshal-by-value.md",
            "redirect_url": "/dotnet/standard/serialization/serialization-concepts"
        },
        {
            "source_path": "docs/standard/serialization/persistent-storage.md",
            "redirect_url": "/dotnet/standard/serialization/serialization-concepts"
        },
        {
            "source_path": "docs/standard/serialization/serialization-samples.md",
            "redirect_url": "/dotnet/standard/serialization/index"
        },
        {
            "source_path": "docs/standard/serialization/web-services-ixmlserializable-technology-sample.md",
            "redirect_url": "/previous-versions/dotnet/netframework-4.0/h2byscsb(v=vs.100)"
        },
        {
            "source_path": "docs/standard/threading/autoresetevent.md",
            "redirect_url": "/dotnet/api/system.threading.autoresetevent"
        },
        {
            "source_path": "docs/standard/threading/eventwaithandle-autoresetevent-countdownevent-manualresetevent.md",
            "redirect_url": "/dotnet/standard/threading/overview-of-synchronization-primitives#thread-interaction-or-signaling"
        },
        {
            "source_path": "docs/standard/threading/interlocked-operations.md",
            "redirect_url": "/dotnet/api/system.threading.interlocked"
        },
        {
            "source_path": "docs/standard/threading/managed-thread-states.md",
            "redirect_url": "/dotnet/api/system.threading.threadstate"
        },
        {
            "source_path": "docs/standard/threading/manualresetevent-and-manualreseteventslim.md",
            "redirect_url": "/dotnet/api/system.threading.manualresetevent"
        },
        {
            "source_path": "docs/standard/threading/reader-writer-locks.md",
            "redirect_url": "/dotnet/api/system.threading.readerwriterlockslim"
        },
        {
            "source_path": "docs/standard/threading/thread-suspend-garbage-collection-and-safe-points.md",
            "redirect_url": "/dotnet/api/system.threading.thread.suspend"
        },
        {
            "source_path": "docs/tutorials/getting-started-with-csharp/microservices.md",
            "redirect_url": "/dotnet/csharp/tutorials/microservices"
        },
        {
            "source_path": "docs/tutorials/getting-started-with-csharp/working-with-linq.md",
            "redirect_url": "/dotnet/csharp/tutorials/working-with-linq"
        },
        {
            "source_path": "docs/tutorials/index.md",
            "redirect_url": "/dotnet/samples-and-tutorials/"
        },
        {
            "source_path": "docs/visual-basic/sample-applications.md",
            "redirect_url": "https://github.com/dotnet/samples/tree/master/snippets/visualbasic"
        },
        {
            "source_path": "docs/visual-basic/developing-apps/customizing-extending-my/customizing-projects-and-extending-my.md",
            "redirect_url": "/dotnet/visual-basic/developing-apps/customizing-extending-my/index",
            "redirect_document_id": true
        },
        {
            "source_path": "docs/visual-basic/developing-apps/debugging.md",
            "redirect_url": "/visualstudio/debugger/debugger-basics"
        },
        {
            "source_path": "docs/visual-basic/developing-apps/printing/adding-printable-reports-to-visual-studio-applications.md",
            "redirect_url": "https://docs.microsoft.com/previous-versions/visualstudio/visual-studio-2010/ms233804(v=vs.100)"
        },
        {
            "source_path": "docs/visual-basic/developing-apps/printing/deploying-applications-that-reference-the-printform-component.md",
            "redirect_url": "https://docs.microsoft.com/previous-versions/visualstudio/visual-studio-2010/bb882689(v=vs.100)"
        },
        {
            "source_path": "docs/visual-basic/developing-apps/printing/how-to-print-a-form-by-using-the-printform-component.md",
            "redirect_url": "https://docs.microsoft.com/previous-versions/visualstudio/visual-studio-2010/bb629268(v=vs.100)"
        },
        {
            "source_path": "docs/visual-basic/developing-apps/printing/how-to-print-a-scrollable-form.md",
            "redirect_url": "https://docs.microsoft.com/previous-versions/visualstudio/visual-studio-2010/bb690944(v=vs.100)"
        },
        {
            "source_path": "docs/visual-basic/developing-apps/printing/how-to-print-client-and-non-client-areas-of-a-form.md",
            "redirect_url": "https://docs.microsoft.com/previous-versions/visualstudio/visual-studio-2010/bb629243(v=vs.100)"
        },
        {
            "source_path": "docs/visual-basic/developing-apps/printing/how-to-print-the-client-area-of-a-form.md",
            "redirect_url": "https://docs.microsoft.com/previous-versions/visualstudio/visual-studio-2010/bb629256(v=vs.100)"
        },
        {
            "source_path": "docs/visual-basic/developing-apps/printing/index.md",
            "redirect_url": "https://docs.microsoft.com/previous-versions/visualstudio/visual-studio-2010/bb882691(v=vs.100)"
        },
        {
            "source_path": "docs/visual-basic/developing-apps/printing/printform-component.md",
            "redirect_url": "https://docs.microsoft.com/previous-versions/visualstudio/visual-studio-2010/bb690938(v=vs.100)"
        },
        {
            "source_path": "docs/visual-basic/developing-apps/printing/printing-and-reporting.md",
            "redirect_url": "https://docs.microsoft.com/previous-versions/visualstudio/visual-studio-2010/bb882691(v=vs.100)"
        },
        {
            "source_path": "docs/visual-basic/developing-apps/programming/app-settings/accessing-application-settings.md",
            "redirect_url": "/dotnet/visual-basic/developing-apps/programming/app-settings/index",
            "redirect_document_id": true
        },
        {
            "source_path": "docs/visual-basic/developing-apps/programming/computer-resources/computer-resources.md",
            "redirect_url": "/dotnet/visual-basic/developing-apps/programming/computer-resources/index",
            "redirect_document_id": true
        },
        {
            "source_path": "docs/visual-basic/developing-apps/programming/drives-directories-files/processing.md",
            "redirect_url": "/dotnet/visual-basic/developing-apps/programming/drives-directories-files/index",
            "redirect_document_id": true
        },
        {
            "source_path": "docs/visual-basic/developing-apps/windows-forms/datarepeater-control-visual-studio.md",
            "redirect_url": "https://docs.microsoft.com/previous-versions/visualstudio/visual-studio-2013/cc488279(v=vs.120)"
        },
        {
            "source_path": "docs/visual-basic/developing-apps/windows-forms/deploying-applications-that-reference-power-packs-controls-visual-studio.md",
            "redirect_url": "https://docs.microsoft.com/previous-versions/visualstudio/visual-studio-2013/cc488314(v=vs.120)"
        },
        {
            "source_path": "docs/visual-basic/developing-apps/windows-forms/how-to-change-the-appearance-of-a-datarepeater-control-visual-studio.md",
            "redirect_url": "https://docs.microsoft.com/previous-versions/visualstudio/visual-studio-2013/cc488194(v=vs.120)"
        },
        {
            "source_path": "docs/visual-basic/developing-apps/windows-forms/how-to-change-the-layout-of-a-datarepeater-control-visual-studio.md",
            "redirect_url": "https://docs.microsoft.com/previous-versions/visualstudio/visual-studio-2013/cc488199(v=vs.120)"
        },
        {
            "source_path": "docs/visual-basic/developing-apps/windows-forms/how-to-create-a-master-detail-form-by-using-two-datarepeater-controls.md",
            "redirect_url": "https://docs.microsoft.com/previous-versions/visualstudio/visual-studio-2013/cc488313(v=vs.120)"
        },
        {
            "source_path": "docs/visual-basic/developing-apps/windows-forms/how-to-disable-adding-and-deleting-datarepeater-items-visual-studio.md",
            "redirect_url": "https://docs.microsoft.com/previous-versions/visualstudio/visual-studio-2013/cc488185(v=vs.120)"
        },
        {
            "source_path": "docs/visual-basic/developing-apps/windows-forms/how-to-display-bound-data-in-a-datarepeater-control-visual-studio.md",
            "redirect_url": "https://docs.microsoft.com/previous-versions/visualstudio/visual-studio-2013/cc488274(v=vs.120)"
        },
        {
            "source_path": "docs/visual-basic/developing-apps/windows-forms/how-to-display-item-headers-in-a-datarepeater-control-visual-studio.md",
            "redirect_url": "https://docs.microsoft.com/previous-versions/visualstudio/visual-studio-2013/cc488200(v=vs.120)"
        },
        {
            "source_path": "docs/visual-basic/developing-apps/windows-forms/how-to-display-unbound-controls-in-a-datarepeater-control-visual-studio.md",
            "redirect_url": "https://docs.microsoft.com/previous-versions/visualstudio/visual-studio-2013/cc488315(v=vs.120)"
        },
        {
            "source_path": "docs/visual-basic/developing-apps/windows-forms/how-to-draw-lines-with-the-lineshape-control-visual-studio.md",
            "redirect_url": "https://docs.microsoft.com/previous-versions/visualstudio/visual-studio-2013/cc488281(v=vs.120)"
        },
        {
            "source_path": "docs/visual-basic/developing-apps/windows-forms/how-to-draw-shapes-with-the-ovalshape-and-rectangleshape-controls.md",
            "redirect_url": "https://docs.microsoft.com/previous-versions/visualstudio/visual-studio-2013/cc488183(v=vs.120)"
        },
        {
            "source_path": "docs/visual-basic/developing-apps/windows-forms/how-to-enable-tabbing-between-shapes-visual-studio.md",
            "redirect_url": "https://docs.microsoft.com/previous-versions/visualstudio/visual-studio-2013/cc488184(v=vs.120)"
        },
        {
            "source_path": "docs/visual-basic/developing-apps/windows-forms/how-to-search-data-in-a-datarepeater-control-visual-studio.md",
            "redirect_url": "https://docs.microsoft.com/previous-versions/visualstudio/visual-studio-2013/cc488282(v=vs.120)"
        },
        {
            "source_path": "docs/visual-basic/developing-apps/windows-forms/introduction-to-the-datarepeater-control-visual-studio.md",
            "redirect_url": "https://docs.microsoft.com/previous-versions/visualstudio/visual-studio-2013/cc488280(v=vs.120)"
        },
        {
            "source_path": "docs/visual-basic/developing-apps/windows-forms/introduction-to-the-line-and-shape-controls-visual-studio.md",
            "redirect_url": "https://docs.microsoft.com/previous-versions/visualstudio/visual-studio-2013/cc488275(v=vs.120)"
        },
        {
            "source_path": "docs/visual-basic/developing-apps/windows-forms/line-and-shape-controls-visual-studio.md",
            "redirect_url": "https://docs.microsoft.com/previous-versions/visualstudio/visual-studio-2013/cc488190(v=vs.120)"
        },
        {
            "source_path": "docs/visual-basic/developing-apps/windows-forms/power-packs-controls.md",
            "redirect_url": "https://docs.microsoft.com/previous-versions/visualstudio/visual-studio-2013/cc488277(v=vs.120)"
        },
        {
            "source_path": "docs/visual-basic/developing-apps/windows-forms/troubleshooting-the-datarepeater-control-visual-studio.md",
            "redirect_url": "https://docs.microsoft.com/previous-versions/visualstudio/visual-studio-2013/cc488312(v=vs.120)"
        },
        {
            "source_path": "docs/visual-basic/developing-apps/windows-forms/virtual-mode-in-the-datarepeater-control-visual-studio.md",
            "redirect_url": "https://docs.microsoft.com/previous-versions/visualstudio/visual-studio-2013/cc488276(v=vs.120)"
        },
        {
            "source_path": "docs/visual-basic/developing-apps/windows-forms/walkthrough-displaying-data-in-a-datarepeater-control-visual-studio.md",
            "redirect_url": "https://docs.microsoft.com/previous-versions/visualstudio/visual-studio-2013/cc488278(v=vs.120)"
        },
        {
            "source_path": "docs/visual-basic/developing-apps/using-ide/help-for-event-handlers.md",
            "redirect_url": "/visualstudio/ide/using-intellisense"
        },
        {
            "source_path": "docs/visual-basic/developing-apps/using-ide/how-to-compile-and-run-a-project.md",
            "redirect_url": "/visualstudio/ide/compiling-and-building-in-visual-studio"
        },
        {
            "source_path": "docs/visual-basic/developing-apps/using-ide/intellisense-code-snippets.md",
            "redirect_url": "/visualstudio/ide/code-snippets"
        },
        {
            "source_path": "docs/visual-basic/developing-apps/using-ide/refactoring-and-rename-dialog-box.md",
            "redirect_url": "/visualstudio/vb-ide/refactoring-vb"
        },
        {
            "source_path": "docs/visual-basic/developing-apps/using-ide/settings.md",
            "redirect_url": "/visualstudio/ide/reference/general-user-interface-elements-visual-studio"
        },
        {
            "source_path": "docs/visual-basic/developing-apps/using-ide/using-the-visual-basic-development-environment.md",
            "redirect_url": "/visualstudio/ide/visual-studio-ide"
        },
        {
            "source_path": "docs/visual-basic/developing-apps/windows-forms/windows-forms-application-basics.md",
            "redirect_url": "/dotnet/visual-basic/developing-apps/windows-forms/index",
            "redirect_document_id": true
        },
        {
            "source_path": "docs/visual-basic/getting-started/breaking-changes-in-visual-studio-2015.md",
            "redirect_url": "/dotnet/visual-basic/getting-started/breaking-changes-in-visual-studio"
        },
        {
            "source_path": "docs/visual-basic/language-reference/data-types/data-type-summary.md",
            "redirect_url": "/dotnet/visual-basic/language-reference/data-types/index",
            "redirect_document_id": true
        },
        {
            "source_path": "docs/visual-basic/language-reference/directives/directives.md",
            "redirect_url": "/dotnet/visual-basic/language-reference/directives/index",
            "redirect_document_id": true
        },
        {
            "source_path": "docs/visual-basic/language-reference/error-messages/a-reference-was-created-to-embedded-interop-assembly-assembly1.md",
            "redirect_url": "/dotnet/visual-basic/language-reference/error-messages/bc40059",
        },
        {
            "source_path": "docs/visual-basic/language-reference/error-messages/access-of-shared-member-through-an-instance-qualifying-expression.md",
            "redirect_url": "/dotnet/visual-basic/language-reference/error-messages/bc42025",
        },
        {
            "source_path": "docs/visual-basic/language-reference/error-messages/addressof-operand-must-be-the-name-of-a-method-without-parentheses.md",
            "redirect_url": "/dotnet/visual-basic/language-reference/error-messages/bc30577",
        },
        {
            "source_path": "docs/visual-basic/language-reference/error-messages/anonymous-type-member-name-can-be-inferred-only-from-a-simple-or-qualified-name.md",
            "redirect_url": "/dotnet/visual-basic/language-reference/error-messages/bc36556",
        },
        {
            "source_path": "docs/visual-basic/language-reference/error-messages/array-bounds-cannot-appear-in-type-specifiers.md",
            "redirect_url": "/dotnet/visual-basic/language-reference/error-messages/bc30638",
        },
        {
            "source_path": "docs/visual-basic/language-reference/error-messages/array-declared-as-for-loop-control-variable-cannot-be-declared.md",
            "redirect_url": "/dotnet/visual-basic/language-reference/error-messages/bc32039",
        },
        {
            "source_path": "docs/visual-basic/language-reference/error-messages/array-subscript-expression-missing.md",
            "redirect_url": "/dotnet/visual-basic/language-reference/error-messages/bc30306",
        },
        {
            "source_path": "docs/visual-basic/language-reference/error-messages/arrays-declared-as-structure-members-cannot-be-declared-with-an-initial-size.md",
            "redirect_url": "/dotnet/visual-basic/language-reference/error-messages/bc31043",
        },
        {
            "source_path": "docs/visual-basic/language-reference/error-messages/as-any-is-not-supported-in-declare-statements.md",
            "redirect_url": "/dotnet/visual-basic/language-reference/error-messages/bc30828",
        },
        {
<<<<<<< HEAD
            "source_path": "docs/visual-basic/language-reference/error-messages/because-this-call-is-not-awaited-the-current-method-continues-to-run.md",
            "redirect_url": "/dotnet/visual-basic/language-reference/error-messages/bc42358",
=======
            "source_path": "docs/visual-basic/language-reference/error-messages/cannot-convert-anonymous-type-to-expression-tree.md",
            "redirect_url": "/dotnet/visual-basic/language-reference/error-messages/bc36548",
>>>>>>> 6dbb9256
        },
        {
            "source_path": "docs/visual-basic/language-reference/queries/queries.md",
            "redirect_url": "/dotnet/visual-basic/language-reference/queries/index",
            "redirect_document_id": true
        },
        {
            "source_path": "docs/visual-basic/language-reference/xml-axis/xml-axis-properties.md",
            "redirect_url": "/dotnet/visual-basic/language-reference/xml-axis/index",
            "redirect_document_id": true
        },
        {
            "source_path": "docs/visual-basic/language-reference/xmldoc/recommended-xml-tags-for-documentation-comments.md",
            "redirect_url": "/dotnet/visual-basic/language-reference/xmldoc/index",
            "redirect_document_id": true
        },
        {
            "source_path": "docs/visual-basic/misc/a-class-used-in-the-expression-is-not-loaded-during-debugging-session.md",
            "redirect_url": "/dotnet/visual-basic/language-reference/error-messages/index"
        },
        {
            "source_path": "docs/visual-basic/misc/attribute-structlayout-can-not-be-applied-to-a-generic-type.md",
            "redirect_url": "/dotnet/visual-basic/language-reference/error-messages/index"
        },
        {
            "source_path": "docs/visual-basic/misc/bc2029.md",
            "redirect_url": "/dotnet/visual-basic/language-reference/error-messages/index"
        },
        {
            "source_path": "docs/visual-basic/misc/bc2031.md",
            "redirect_url": "/dotnet/visual-basic/language-reference/error-messages/index"
        },
        {
            "source_path": "docs/visual-basic/misc/bc2035.md",
            "redirect_url": "/dotnet/visual-basic/language-reference/error-messages/index"
        },
        {
            "source_path": "docs/visual-basic/misc/bc30963.md",
            "redirect_url": "/dotnet/visual-basic/language-reference/error-messages/index"
        },
        {
            "source_path": "docs/visual-basic/misc/bc30964.md",
            "redirect_url": "/dotnet/visual-basic/language-reference/error-messages/index"
        },
        {
            "source_path": "docs/visual-basic/misc/bc30965.md",
            "redirect_url": "/dotnet/visual-basic/language-reference/error-messages/index"
        },
        {
            "source_path": "docs/visual-basic/misc/bc30966.md",
            "redirect_url": "/dotnet/visual-basic/language-reference/error-messages/index"
        },
        {
            "source_path": "docs/visual-basic/misc/bc30972.md",
            "redirect_url": "/dotnet/visual-basic/language-reference/error-messages/index"
        },
        {
            "source_path": "docs/visual-basic/misc/bc30973.md",
            "redirect_url": "/dotnet/visual-basic/language-reference/error-messages/index"
        },
        {
            "source_path": "docs/visual-basic/misc/bc35000.md",
            "redirect_url": "/dotnet/visual-basic/language-reference/error-messages/index"
        },
        {
            "source_path": "docs/visual-basic/misc/bc35001.md",
            "redirect_url": "/dotnet/visual-basic/language-reference/error-messages/index"
        },
        {
            "source_path": "docs/visual-basic/misc/bc35002.md",
            "redirect_url": "/dotnet/visual-basic/language-reference/error-messages/index"
        },
        {
            "source_path": "docs/visual-basic/misc/bc42327.md",
            "redirect_url": "/dotnet/visual-basic/language-reference/error-messages/index"
        },
        {
            "source_path": "docs/visual-basic/misc/comment-statements-cannot-be-evaluated.md",
            "redirect_url": "/dotnet/visual-basic/language-reference/error-messages/index"
        },
        {
            "source_path": "docs/visual-basic/misc/for-loop-control-variable-already-in-use-by-an-enclosing-for-loop.md",
            "redirect_url": "/dotnet/visual-basic/language-reference/error-messages/index"
        },
        {
            "source_path": "docs/visual-basic/misc/next-control-variable-does-not-match-for-loop-control-variable.md",
            "redirect_url": "/dotnet/visual-basic/language-reference/error-messages/index"
        },
        {
            "source_path": "docs/visual-basic/programming-guide/concepts/assemblies-gac/index.md",
            "redirect_url": "/dotnet/standard/assembly"
        },
        {
            "source_path": "docs/visual-basic/programming-guide/concepts/assemblies-gac/friend-assemblies.md",
            "redirect_url": "/dotnet/standard/assembly/friend-assemblies"
        },
        {
            "source_path": "docs/visual-basic/programming-guide/concepts/assemblies-gac/walkthrough-embedding-type-information-from-microsoft-office-assemblies-in-vs.md",
            "redirect_url": "/previous-versions/visualstudio/visual-studio-2013/ee317478(v%3dvs.120)"
        },
        {
            "source_path": "docs/visual-basic/programming-guide/concepts/assemblies-gac/walkthrough-embedding-types-from-managed-assemblies-in-vs.md",
            "redirect_url": "/dotnet/standard/assembly/embed-types-visual-studio"
        },
        {
            "source_path": "docs/visual-basic/programming-guide/concepts/assemblies-gac/how-to-create-and-use-assemblies-using-the-command-line.md",
            "redirect_url": "/dotnet/standard/assembly/index"
        },
        {
            "source_path": "docs/visual-basic/programming-guide/concepts/assemblies-gac/how-to-create-signed-friend-assemblies.md",
            "redirect_url": "/dotnet/standard/assembly/create-signed-friend"
        },
        {
            "source_path": "docs/visual-basic/programming-guide/concepts/assemblies-gac/how-to-create-unsigned-friend-assemblies.md",
            "redirect_url": "/dotnet/standard/assembly/create-unsigned-friend"
        },
        {
            "source_path": "docs/visual-basic/programming-guide/concepts/assemblies-gac/how-to-determine-if-a-file-is-an-assembly.md",
            "redirect_url": "/dotnet/standard/assembly/identify"
        },
        {
            "source_path": "docs/visual-basic/programming-guide/concepts/assemblies-gac/how-to-load-and-unload-assemblies.md",
            "redirect_url": "/dotnet/standard/assembly/load-unload"
        },
        {
            "source_path": "docs/visual-basic/programming-guide/concepts/assemblies-gac/how-to-share-an-assembly-with-other-applications.md",
            "redirect_url": "/dotnet/framework/app-domains/how-to-share-an-assembly-with-other-applications"
        },
        {
            "source_path": "docs/visual-basic/programming-guide/concepts/covariance-contravariance/covariance-and-contravariance.md",
            "redirect_url": "/dotnet/visual-basic/programming-guide/concepts/covariance-contravariance/index",
            "redirect_document_id": true
        },
        {
            "source_path": "docs/visual-basic/programming-guide/concepts/linq/comparison-of-xpath-and-linq-to-xml.md",
            "redirect_url": "/dotnet/csharp/programming-guide/concepts/linq/comparison-of-xpath-and-linq-to-xml"
        },
        {
            "source_path": "docs/visual-basic/programming-guide/concepts/linq/namespaces-linq-to-xml.md",
            "redirect_url": "/dotnet/visual-basic/programming-guide/concepts/linq/namespaces-overview-linq-to-xml"
        },
        {
            "source_path": "docs/visual-basic/programming-guide/concepts/threading/how-to-use-a-thread-pool.md",
            "redirect_url": "/dotnet/api/system.threading.threadpool.queueuserworkitem"
        },
        {
            "source_path": "docs/visual-basic/programming-guide/concepts/threading/index.md",
            "redirect_url": "/dotnet/standard/threading/"
        },
        {
            "source_path": "docs/visual-basic/programming-guide/concepts/threading/multithreaded-applications.md",
            "redirect_url": "/dotnet/standard/threading/using-threads-and-threading"
        },
        {
            "source_path": "docs/visual-basic/programming-guide/concepts/threading/parameters-and-return-values-for-multithreaded-procedures.md",
            "redirect_url": "/dotnet/standard/threading/creating-threads-and-passing-data-at-start-time"
        },
        {
            "source_path": "docs/visual-basic/programming-guide/concepts/threading/thread-pooling.md",
            "redirect_url": "/dotnet/standard/threading/the-managed-thread-pool"
        },
        {
            "source_path": "docs/visual-basic/programming-guide/concepts/threading/thread-synchronization.md",
            "redirect_url": "/dotnet/standard/threading/overview-of-synchronization-primitives"
        },
        {
            "source_path": "docs/visual-basic/programming-guide/concepts/threading/thread-timers.md",
            "redirect_url": "/dotnet/standard/threading/timers"
        },
        {
            "source_path": "docs/visual-basic/programming-guide/concepts/threading/walkthrough-multithreading-with-the-backgroundworker-component.md",
            "redirect_url": "/dotnet/api/system.componentmodel.backgroundworker"
        },
        {
            "source_path": "docs/visual-basic/programming-guide/language-features/xml/how-to-enable-xml-intellisense.md",
            "redirect_url": "https://docs.microsoft.com/previous-versions/visualstudio/visual-studio-2013/bb531402(v=vs.120)"
        },
        {
            "source_path": "docs/visual-basic/programming-guide/language-features/xml/xml-intellisense.md",
            "redirect_url": "https://docs.microsoft.com/previous-versions/visualstudio/visual-studio-2013/bb531325(v=vs.120)"
        },
        {
            "source_path": "docs/visual-basic/programming-guide/language-features/xml/xml-to-schema-wizard.md",
            "redirect_url": "https://docs.microsoft.com/previous-versions/visualstudio/visual-studio-2013/cc443041(v=vs.120)"
        },
        {
            "source_path": "docs/visual-basic/reference/vb6-support.md",
            "redirect_url": "/visualstudio/vb6/vb6-support",
            "redirect_document_id": true
        },
        {
            "source_path": "docs/fsharp/using-fsharp-on-azure/using-fsharp-on-azure-service-fabric.md",
            "redirect_url": "/dotnet/fsharp/using-fsharp-on-azure/index",
            "redirect_document_id": false
        },
        {
            "source_path": "docs/fsharp/tutorials/index.md",
            "redirect_url": "/dotnet/fsharp/index",
            "redirect_document_id": false
        },
        {
            "source_path": "docs/fsharp/tutorials/asynchronous-and-concurrent-programming/index.md",
            "redirect_url": "/dotnet/fsharp/tutorials/asynchronous-and-concurrent-programming/async",
            "redirect_document_id": false
        }
    ]
}<|MERGE_RESOLUTION|>--- conflicted
+++ resolved
@@ -3272,13 +3272,12 @@
             "redirect_url": "/dotnet/visual-basic/language-reference/error-messages/bc30828",
         },
         {
-<<<<<<< HEAD
             "source_path": "docs/visual-basic/language-reference/error-messages/because-this-call-is-not-awaited-the-current-method-continues-to-run.md",
             "redirect_url": "/dotnet/visual-basic/language-reference/error-messages/bc42358",
-=======
+        },
+        {
             "source_path": "docs/visual-basic/language-reference/error-messages/cannot-convert-anonymous-type-to-expression-tree.md",
             "redirect_url": "/dotnet/visual-basic/language-reference/error-messages/bc36548",
->>>>>>> 6dbb9256
         },
         {
             "source_path": "docs/visual-basic/language-reference/queries/queries.md",
