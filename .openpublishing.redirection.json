--- conflicted
+++ resolved
@@ -447,17 +447,16 @@
             "redirect_url": "/dotnet/csharp/language-reference/operators/true-false-operators"
         },
         {
-<<<<<<< HEAD
+            "source_path": "docs/csharp/language-reference/keywords/float.md",
+            "redirect_url": "/dotnet/csharp/language-reference/builtin-types/floating-point-numeric-types"
+        },
+        {
+            "source_path": "docs/csharp/language-reference/keywords/floating-point-types-table.md",
+            "redirect_url": "/dotnet/csharp/language-reference/builtin-types/floating-point-numeric-types"
+        },
+        {
             "source_path": "docs/csharp/language-reference/keywords/implicit.md",
             "redirect_url": "/dotnet/csharp/language-reference/operators/user-defined-conversion-operators"
-=======
-            "source_path": "docs/csharp/language-reference/keywords/float.md",
-            "redirect_url": "/dotnet/csharp/language-reference/builtin-types/floating-point-numeric-types"
-        },
-        {
-            "source_path": "docs/csharp/language-reference/keywords/floating-point-types-table.md",
-            "redirect_url": "/dotnet/csharp/language-reference/builtin-types/floating-point-numeric-types"
->>>>>>> 0075bbd3
         },
         {
             "source_path": "docs/csharp/language-reference/keywords/int.md",
