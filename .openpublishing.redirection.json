--- conflicted
+++ resolved
@@ -1638,7 +1638,66 @@
       "redirect_document_id": true
     },
     {
-<<<<<<< HEAD
+      "source_path": "docs/csharp/programming-guide/concepts/linq/how-to-filter-on-an-attribute-xpath-linq-to-xml.md",
+      "redirect_url": "/dotnet/standard/linq/filter-attribute",
+      "redirect_document_id": true
+    },
+    {
+      "source_path": "docs/csharp/programming-guide/concepts/linq/how-to-find-descendant-elements-xpath-linq-to-xml.md",
+      "redirect_url": "/dotnet/standard/linq/find-descendant-elements",
+      "redirect_document_id": true
+    },
+    {
+      "source_path": "docs/csharp/programming-guide/concepts/linq/how-to-find-related-elements-xpath-linq-to-xml.md",
+      "redirect_url": "/dotnet/standard/linq/find-related-elements",
+      "redirect_document_id": true
+    },
+    {
+      "source_path": "docs/csharp/programming-guide/concepts/linq/how-to-find-the-root-element-xpath-linq-to-xml.md",
+      "redirect_url": "/dotnet/standard/linq/find-root-element",
+      "redirect_document_id": true
+    },
+    {
+      "source_path": "docs/csharp/programming-guide/concepts/linq/how-to-list-all-nodes-in-a-tree.md",
+      "redirect_url": "/dotnet/standard/linq/list-all-nodes-tree",
+      "redirect_document_id": true
+    },
+    {
+      "source_path": "docs/csharp/programming-guide/concepts/linq/how-to-modify-an-office-open-xml-document.md",
+      "redirect_url": "/dotnet/standard/linq/modify-office-open-xml-document",
+      "redirect_document_id": true
+    },
+    {
+      "source_path": "docs/csharp/programming-guide/concepts/linq/how-to-perform-streaming-transformations-of-text-to-xml.md",
+      "redirect_url": "/dotnet/standard/linq/perform-streaming-transformations-text-xml",
+      "redirect_document_id": true
+    },
+    {
+      "source_path": "docs/csharp/programming-guide/concepts/linq/how-to-retrieve-paragraphs-from-an-office-open-xml-document.md",
+      "redirect_url": "/dotnet/standard/linq/retrieve-paragraphs-office-open-xml-document",
+      "redirect_document_id": true
+    },
+    {
+      "source_path": "docs/csharp/programming-guide/concepts/linq/comparison-of-xpath-and-linq-to-xml.md",
+      "redirect_url": "/dotnet/standard/linq/comparison-xpath-linq-xml",
+      "redirect_document_id": true
+    },
+    {
+      "source_path": "docs/csharp/programming-guide/concepts/linq/how-to-find-a-child-element-xpath-linq-to-xml.md",
+      "redirect_url": "/dotnet/standard/linq/find-child-element",
+      "redirect_document_id": true
+    },
+    {
+      "source_path": "docs/csharp/programming-guide/concepts/linq/how-to-find-a-list-of-child-elements-xpath-linq-to-xml.md",
+      "redirect_url": "/dotnet/standard/linq/find-list-child-elements",
+      "redirect_document_id": true
+    },
+    {
+      "source_path": "docs/csharp/programming-guide/concepts/linq/how-to-populate-an-xml-tree-from-the-file-system.md",
+      "redirect_url": "/dotnet/standard/linq/populate-xml-tree-file-system",
+      "redirect_document_id": true
+    },
+    {
       "source_path": "docs/csharp/programming-guide/concepts/linq/how-to-find-a-union-of-two-location-paths-xpath-linq-to-xml.md",
       "redirect_url": "/dotnet/standard/linq/find-union-two-location-paths",
       "redirect_document_id": true
@@ -1656,66 +1715,7 @@
     {
       "source_path": "docs/csharp/programming-guide/concepts/linq/how-to-find-preceding-siblings-xpath-linq-to-xml.md",
       "redirect_url": "/dotnet/standard/linq/find-preceding-siblings",
-=======
-      "source_path": "docs/csharp/programming-guide/concepts/linq/how-to-filter-on-an-attribute-xpath-linq-to-xml.md",
-      "redirect_url": "/dotnet/standard/linq/filter-attribute",
-      "redirect_document_id": true
-    },
-    {
-      "source_path": "docs/csharp/programming-guide/concepts/linq/how-to-find-descendant-elements-xpath-linq-to-xml.md",
-      "redirect_url": "/dotnet/standard/linq/find-descendant-elements",
-      "redirect_document_id": true
-    },
-    {
-      "source_path": "docs/csharp/programming-guide/concepts/linq/how-to-find-related-elements-xpath-linq-to-xml.md",
-      "redirect_url": "/dotnet/standard/linq/find-related-elements",
-      "redirect_document_id": true
-    },
-    {
-      "source_path": "docs/csharp/programming-guide/concepts/linq/how-to-find-the-root-element-xpath-linq-to-xml.md",
-      "redirect_url": "/dotnet/standard/linq/find-root-element",
-      "redirect_document_id": true
-    },
-    {
-      "source_path": "docs/csharp/programming-guide/concepts/linq/how-to-list-all-nodes-in-a-tree.md",
-      "redirect_url": "/dotnet/standard/linq/list-all-nodes-tree",
-      "redirect_document_id": true
-    },
-    {
-      "source_path": "docs/csharp/programming-guide/concepts/linq/how-to-modify-an-office-open-xml-document.md",
-      "redirect_url": "/dotnet/standard/linq/modify-office-open-xml-document",
-      "redirect_document_id": true
-    },
-    {
-      "source_path": "docs/csharp/programming-guide/concepts/linq/how-to-perform-streaming-transformations-of-text-to-xml.md",
-      "redirect_url": "/dotnet/standard/linq/perform-streaming-transformations-text-xml",
-      "redirect_document_id": true
-    },
-    {
-      "source_path": "docs/csharp/programming-guide/concepts/linq/how-to-retrieve-paragraphs-from-an-office-open-xml-document.md",
-      "redirect_url": "/dotnet/standard/linq/retrieve-paragraphs-office-open-xml-document",
-      "redirect_document_id": true
-    },
-    {
-      "source_path": "docs/csharp/programming-guide/concepts/linq/comparison-of-xpath-and-linq-to-xml.md",
-      "redirect_url": "/dotnet/standard/linq/comparison-xpath-linq-xml",
-      "redirect_document_id": true
-    },
-    {
-      "source_path": "docs/csharp/programming-guide/concepts/linq/how-to-find-a-child-element-xpath-linq-to-xml.md",
-      "redirect_url": "/dotnet/standard/linq/find-child-element",
-      "redirect_document_id": true
-    },
-    {
-      "source_path": "docs/csharp/programming-guide/concepts/linq/how-to-find-a-list-of-child-elements-xpath-linq-to-xml.md",
-      "redirect_url": "/dotnet/standard/linq/find-list-child-elements",
-      "redirect_document_id": true
-    },
-    {
-      "source_path": "docs/csharp/programming-guide/concepts/linq/how-to-populate-an-xml-tree-from-the-file-system.md",
-      "redirect_url": "/dotnet/standard/linq/populate-xml-tree-file-system",
->>>>>>> a9e07062
-      "redirect_document_id": true
+     "redirect_document_id": true
     },
     {
       "source_path": "docs/csharp/programming-guide/concepts/threading/how-to-use-a-thread-pool.md",
@@ -5120,7 +5120,61 @@
       "redirect_document_id": false
     },
     {
-<<<<<<< HEAD
+      "source_path": "docs/visual-basic/programming-guide/concepts/linq/how-to-filter-on-an-attribute-xpath-linq-to-xml.md",
+      "redirect_url": "/dotnet/standard/linq/filter-attribute",
+      "redirect_document_id": false
+    },
+    {
+      "source_path": "docs/visual-basic/programming-guide/concepts/linq/how-to-find-descendant-elements-xpath-linq-to-xml.md",
+      "redirect_url": "/dotnet/standard/linq/find-descendant-elements",
+      "redirect_document_id": false
+    },
+    {
+      "source_path": "docs/visual-basic/programming-guide/concepts/linq/how-to-find-related-elements-xpath-linq-to-xml.md",
+      "redirect_url": "/dotnet/standard/linq/find-related-elements",
+      "redirect_document_id": false
+    },
+    {
+      "source_path": "docs/visual-basic/programming-guide/concepts/linq/how-to-find-the-root-element-xpath-linq-to-xml.md",
+      "redirect_url": "/dotnet/standard/linq/find-root-element",
+      "redirect_document_id": false
+    },
+    {
+      "source_path": "docs/visual-basic/programming-guide/concepts/linq/how-to-list-all-nodes-in-a-tree.md",
+      "redirect_url": "/dotnet/standard/linq/list-all-nodes-tree",
+      "redirect_document_id": false
+    },
+    {
+      "source_path": "docs/visual-basic/programming-guide/concepts/linq/how-to-modify-an-office-open-xml-document.md",
+      "redirect_url": "/dotnet/standard/linq/modify-office-open-xml-document",
+      "redirect_document_id": false
+    },
+    {
+      "source_path": "docs/visual-basic/programming-guide/concepts/linq/how-to-retrieve-paragraphs-from-an-office-open-xml-document.md",
+      "redirect_url": "/dotnet/standard/linq/retrieve-paragraphs-office-open-xml-document",
+      "redirect_document_id": false
+    },
+    {
+      "source_path": "docs/visual-basic/programming-guide/concepts/linq/linq-to-xml-for-xpath-users.md",
+      "redirect_url": "/dotnet/standard/linq/comparison-xpath-linq-xml",
+      "redirect_document_id": false
+    },
+    {
+      "source_path": "docs/visual-basic/programming-guide/concepts/linq/how-to-find-a-child-element-xpath-linq-to-xml.md",
+      "redirect_url": "/dotnet/standard/linq/find-child-element",
+      "redirect_document_id": false
+    },
+    {
+      "source_path": "docs/visual-basic/programming-guide/concepts/linq/how-to-find-a-list-of-child-elements-xpath-linq-to-xml.md",
+      "redirect_url": "/dotnet/standard/linq/find-list-child-elements",
+      "redirect_document_id": false
+    },
+    {
+      "source_path": "docs/visual-basic/programming-guide/concepts/linq/how-to-populate-an-xml-tree-from-the-file-system.md",
+      "redirect_url": "/dotnet/standard/linq/populate-xml-tree-file-system",
+      "redirect_document_id": false
+    },
+    {
       "source_path": "docs/visual-basic/programming-guide/concepts/linq/how-to-find-a-union-of-two-location-paths-xpath.md",
       "redirect_url": "/dotnet/standard/linq/find-union-two-location-paths",
       "redirect_document_id": false
@@ -5138,60 +5192,6 @@
     {
       "source_path": "docs/visual-basic/programming-guide/concepts/linq/how-to-find-preceding-siblings-xpath-linq-to-xml.md",
       "redirect_url": "/dotnet/standard/linq/find-preceding-siblings",
-=======
-      "source_path": "docs/visual-basic/programming-guide/concepts/linq/how-to-filter-on-an-attribute-xpath-linq-to-xml.md",
-      "redirect_url": "/dotnet/standard/linq/filter-attribute",
-      "redirect_document_id": false
-    },
-    {
-      "source_path": "docs/visual-basic/programming-guide/concepts/linq/how-to-find-descendant-elements-xpath-linq-to-xml.md",
-      "redirect_url": "/dotnet/standard/linq/find-descendant-elements",
-      "redirect_document_id": false
-    },
-    {
-      "source_path": "docs/visual-basic/programming-guide/concepts/linq/how-to-find-related-elements-xpath-linq-to-xml.md",
-      "redirect_url": "/dotnet/standard/linq/find-related-elements",
-      "redirect_document_id": false
-    },
-    {
-      "source_path": "docs/visual-basic/programming-guide/concepts/linq/how-to-find-the-root-element-xpath-linq-to-xml.md",
-      "redirect_url": "/dotnet/standard/linq/find-root-element",
-      "redirect_document_id": false
-    },
-    {
-      "source_path": "docs/visual-basic/programming-guide/concepts/linq/how-to-list-all-nodes-in-a-tree.md",
-      "redirect_url": "/dotnet/standard/linq/list-all-nodes-tree",
-      "redirect_document_id": false
-    },
-    {
-      "source_path": "docs/visual-basic/programming-guide/concepts/linq/how-to-modify-an-office-open-xml-document.md",
-      "redirect_url": "/dotnet/standard/linq/modify-office-open-xml-document",
-      "redirect_document_id": false
-    },
-    {
-      "source_path": "docs/visual-basic/programming-guide/concepts/linq/how-to-retrieve-paragraphs-from-an-office-open-xml-document.md",
-      "redirect_url": "/dotnet/standard/linq/retrieve-paragraphs-office-open-xml-document",
-      "redirect_document_id": false
-    },
-    {
-      "source_path": "docs/visual-basic/programming-guide/concepts/linq/linq-to-xml-for-xpath-users.md",
-      "redirect_url": "/dotnet/standard/linq/comparison-xpath-linq-xml",
-      "redirect_document_id": false
-    },
-    {
-      "source_path": "docs/visual-basic/programming-guide/concepts/linq/how-to-find-a-child-element-xpath-linq-to-xml.md",
-      "redirect_url": "/dotnet/standard/linq/find-child-element",
-      "redirect_document_id": false
-    },
-    {
-      "source_path": "docs/visual-basic/programming-guide/concepts/linq/how-to-find-a-list-of-child-elements-xpath-linq-to-xml.md",
-      "redirect_url": "/dotnet/standard/linq/find-list-child-elements",
-      "redirect_document_id": false
-    },
-    {
-      "source_path": "docs/visual-basic/programming-guide/concepts/linq/how-to-populate-an-xml-tree-from-the-file-system.md",
-      "redirect_url": "/dotnet/standard/linq/populate-xml-tree-file-system",
->>>>>>> a9e07062
       "redirect_document_id": false
     },
     {
