{
    "redirections": [
        {
            "source_path": "docs/about/index.md",
            "redirect_url": "/dotnet/standard/index"
        },
        {
            "source_path": "docs/about/products.md",
            "redirect_url": "/dotnet/standard/components"
        },
        {
            "source_path": "docs/architecture/microservices/architect-microservice-container-applications/communication-between-microservices.md",
            "redirect_url": "/dotnet/architecture/microservices/architect-microservice-container-applications/communication-in-microservice-architecture",
            "redirect_document_id": true
        },
        {
            "source_path": "docs/architecture/modernize-with-azure-containers/lift-and-shift-existing-apps-devops/build-resilient-services-ready-for-the-cloud-embrace-transient-failures-in-the-cloud.md",
            "redirect_url": "/dotnet/architecture/modernize-with-azure-containers/modernize-existing-apps-to-cloud-optimized/build-resilient-services-ready-for-the-cloud-embrace-transient-failures-in-the-cloud"
        },
        {
            "source_path": "docs/architecture/modernize-with-azure-containers/lift-and-shift-existing-apps-devops/deploy-existing-net-apps-as-windows-containers.md",
            "redirect_url": "/dotnet/architecture/modernize-with-azure-containers/modernize-existing-apps-to-cloud-optimized/deploy-existing-net-apps-as-windows-containers"
        },
        {
            "source_path": "docs/architecture/modernize-with-azure-containers/lift-and-shift-existing-apps-devops/how-to-deploy-existing-net-apps-to-azure-app-service.md",
            "redirect_url": "/dotnet/architecture/modernize-with-azure-containers/modernize-existing-apps-to-cloud-optimized/when-to-deploy-windows-containers-to-azure-container-instances-ACI"
        },
        {
            "source_path": "docs/architecture/modernize-with-azure-containers/lift-and-shift-existing-apps-devops/index.md",
            "redirect_url": "/dotnet/architecture/modernize-with-azure-containers/modernize-existing-apps-to-cloud-optimized/index"
        },
        {
            "source_path": "docs/architecture/modernize-with-azure-containers/lift-and-shift-existing-apps-devops/migrate-to-hybrid-cloud-scenarios.md",
            "redirect_url": "/dotnet/architecture/modernize-with-azure-containers/modernize-existing-apps-to-cloud-optimized/migrate-to-hybrid-cloud-scenarios"
        },
        {
            "source_path": "docs/architecture/modernize-with-azure-containers/lift-and-shift-existing-apps-devops/modernize-your-apps-lifecycle-with-ci-cd-pipelines-and-devops-tools-in-the-cloud.md",
            "redirect_url": "/dotnet/architecture/modernize-with-azure-containers/modernize-existing-apps-to-cloud-optimized/modernize-your-apps-lifecycle-with-ci-cd-pipelines-and-devops-tools-in-the-cloud"
        },
        {
            "source_path": "docs/architecture/modernize-with-azure-containers/lift-and-shift-existing-apps-devops/modernize-your-apps-with-monitoring-and-telemetry.md",
            "redirect_url": "/dotnet/architecture/modernize-with-azure-containers/modernize-existing-apps-to-cloud-optimized/modernize-your-apps-with-monitoring-and-telemetry"
        },
        {
            "source_path": "docs/architecture/modernize-with-azure-containers/lift-and-shift-existing-apps-devops/reasons-to-lift-and-shift-existing-net-apps-to-cloud-devops-ready-applications.md",
            "redirect_url": "/dotnet/architecture/modernize-with-azure-containers/modernize-existing-apps-to-cloud-optimized/reasons-to-modernize-existing-net-apps-to-cloud-optimized-applications"
        },
        {
            "source_path": "docs/architecture/modernize-with-azure-containers/lift-and-shift-existing-apps-devops/what-about-cloud-optimized-applications.md",
            "redirect_url": "/dotnet/architecture/modernize-with-azure-containers/modernize-existing-apps-to-cloud-optimized/what-about-cloud-native-applications"
        },
        {
            "source_path": "docs/architecture/modernize-with-azure-containers/lift-and-shift-existing-apps-devops/when-not-to-deploy-to-windows-containers.md",
            "redirect_url": "/dotnet/architecture/modernize-with-azure-containers/modernize-existing-apps-to-cloud-optimized/when-not-to-deploy-to-windows-containers"
        },
        {
            "source_path": "docs/architecture/modernize-with-azure-containers/lift-and-shift-existing-apps-devops/when-to-deploy-windows-containers-in-your-on-premises-iaas-vm-infrastructure.md",
            "redirect_url": "/dotnet/architecture/modernize-with-azure-containers/modernize-existing-apps-to-cloud-optimized/when-to-deploy-windows-containers-in-your-on-premises-iaas-vm-infrastructure"
        },
        {
            "source_path": "docs/architecture/modernize-with-azure-containers/lift-and-shift-existing-apps-devops/when-to-deploy-windows-containers-to-azure-container-service-kubernetes.md",
            "redirect_url": "/dotnet/architecture/modernize-with-azure-containers//modernize-existing-apps-to-cloud-optimized/when-to-deploy-windows-containers-to-azure-container-service-kubernetes"
        },
        {
            "source_path": "docs/architecture/modernize-with-azure-containers/lift-and-shift-existing-apps-devops/when-to-deploy-windows-containers-to-azure-vms-iaas-cloud.md",
            "redirect_url": "/dotnet/architecture/modernize-with-azure-containers/modernize-existing-apps-to-cloud-optimized/when-to-deploy-windows-containers-to-azure-vms-iaas-cloud"
        },
        {
            "source_path": "docs/architecture/modernize-with-azure-containers/lift-and-shift-existing-apps-devops/when-to-deploy-windows-containers-to-service-fabric.md",
            "redirect_url": "/dotnet/architecture/modernize-with-azure-containers/modernize-existing-apps-to-cloud-optimized/when-to-deploy-windows-containers-to-service-fabric"
        },
        {
            "source_path": "docs/architecture/modernize-with-azure-containers/lift-and-shift-existing-apps-devops/microsoft-technologies-in-cloud-devops-ready-applications.md",
            "redirect_url": "/dotnet/architecture/modernize-with-azure-containers/modernize-existing-apps-to-cloud-optimized/microsoft-technologies-in-cloud-optimized-applications"
        },
        {
            "source_path": "docs/cli-preview3/tools/dotnet-nuget-delete.md",
            "redirect_url": "/dotnet/core/tools/dotnet-nuget-delete"
        },
        {
            "source_path": "docs/cli-preview3/tools/dotnet-nuget-locals.md",
            "redirect_url": "/dotnet/core/tools/dotnet-nuget-locals"
        },
        {
            "source_path": "docs/core/app-types.md",
            "redirect_url": "/dotnet/core/deploying/index"
        },
        {
            "source_path": "docs/core/deploying/applications.md",
            "redirect_url": "/dotnet/core/deploying/index"
        },
        {
            "source_path": "docs/core/docker/visual-studio-tools-for-docker.md",
            "redirect_url": "/aspnet/core/publishing/visual-studio-tools-for-docker",
            "redirect_document_id": true
        },
        {
            "source_path": "docs/core/docker/docker-basics-dotnet-core.md",
            "redirect_url": "/dotnet/core/docker/build-container"
        },
        {
            "source_path": "docs/core/docker/build-docker-netcore-container.md",
            "redirect_url": "/dotnet/core/docker/build-container"
        },
        {
            "source_path": "docs/core/docker/building-net-docker-images.md",
            "redirect_url": "/aspnet/core/host-and-deploy/docker/building-net-docker-images"
        },
        {
            "source_path": "docs/core/getting-started.md",
            "redirect_url": "/dotnet/core/get-started",
            "redirect_document_id": true
        },
        {
            "source_path": "docs/core/migrating-from-dnx.md",
            "redirect_url": "/dotnet/core/migration/from-dnx",
            "redirect_document_id": true
        },
        {
            "source_path": "docs/core/porting/nuget-packages.md",
            "redirect_url": "/dotnet/core/packages"
        },
        {
            "source_path": "docs/core/preview3/deploying/index.md",
            "redirect_url": "/dotnet/core/deploying",
            "redirect_document_id": true
        },
        {
            "source_path": "docs/core/preview3/tools/csproj.md",
            "redirect_url": "/dotnet/core/tools/csproj",
            "redirect_document_id": true
        },
        {
            "source_path": "docs/core/preview3/tools/dependencies.md",
            "redirect_url": "/dotnet/core/tools/dependencies",
            "redirect_document_id": true
        },
        {
            "source_path": "docs/core/preview3/tools/dotnet-add-package.md",
            "redirect_url": "/dotnet/core/tools/dotnet-add-package",
            "redirect_document_id": true
        },
        {
            "source_path": "docs/core/preview3/tools/dotnet-add-reference.md",
            "redirect_url": "/dotnet/core/tools/dotnet-add-reference",
            "redirect_document_id": true
        },
        {
            "source_path": "docs/core/preview3/tools/dotnet-build.md",
            "redirect_url": "/dotnet/core/tools/dotnet-build"
        },
        {
            "source_path": "docs/core/preview3/tools/dotnet-clean.md",
            "redirect_url": "/dotnet/core/tools/dotnet-clean",
            "redirect_document_id": true
        },
        {
            "source_path": "docs/core/preview3/tools/dotnet-install-script.md",
            "redirect_url": "/dotnet/core/tools/dotnet-install-script"
        },
        {
            "source_path": "docs/core/preview3/tools/dotnet-list-reference.md",
            "redirect_url": "/dotnet/core/tools/dotnet-list-reference",
            "redirect_document_id": true
        },
        {
            "source_path": "docs/core/preview3/tools/dotnet-migrate.md",
            "redirect_url": "/dotnet/core/tools/dotnet-migrate",
            "redirect_document_id": true
        },
        {
            "source_path": "docs/core/preview3/tools/dotnet-msbuild.md",
            "redirect_url": "/dotnet/core/tools/dotnet-msbuild",
            "redirect_document_id": true
        },
        {
            "source_path": "docs/core/preview3/tools/dotnet-new.md",
            "redirect_url": "/dotnet/core/tools/dotnet-new"
        },
        {
            "source_path": "docs/core/preview3/tools/dotnet-nuget-delete.md",
            "redirect_url": "/dotnet/core/tools/dotnet-nuget-delete",
            "redirect_document_id": true
        },
        {
            "source_path": "docs/core/preview3/tools/dotnet-nuget-locals.md",
            "redirect_url": "/dotnet/core/tools/dotnet-nuget-locals",
            "redirect_document_id": true
        },
        {
            "source_path": "docs/core/preview3/tools/dotnet-nuget-push.md",
            "redirect_url": "/dotnet/core/tools/dotnet-nuget-push",
            "redirect_document_id": true
        },
        {
            "source_path": "docs/core/preview3/tools/dotnet-pack.md",
            "redirect_url": "/dotnet/core/tools/dotnet-pack"
        },
        {
            "source_path": "docs/core/preview3/tools/dotnet-publish.md",
            "redirect_url": "/dotnet/core/tools/dotnet-publish"
        },
        {
            "source_path": "docs/core/preview3/tools/dotnet-remove-package.md",
            "redirect_url": "/dotnet/core/tools/dotnet-remove-package",
            "redirect_document_id": true
        },
        {
            "source_path": "docs/core/preview3/tools/dotnet-remove-reference.md",
            "redirect_url": "/dotnet/core/tools/dotnet-remove-reference",
            "redirect_document_id": true
        },
        {
            "source_path": "docs/core/preview3/tools/dotnet-restore.md",
            "redirect_url": "/dotnet/core/tools/dotnet-restore"
        },
        {
            "source_path": "docs/core/preview3/tools/dotnet-run.md",
            "redirect_url": "/dotnet/core/tools/dotnet-run"
        },
        {
            "source_path": "docs/core/preview3/tools/dotnet-sln.md",
            "redirect_url": "/dotnet/core/tools/dotnet-sln"
        },
        {
            "source_path": "docs/core/preview3/tools/dotnet-test.md",
            "redirect_url": "/dotnet/core/tools/dotnet-test"
        },
        {
            "source_path": "docs/core/preview3/tools/dotnet.md",
            "redirect_url": "/dotnet/core/tools/dotnet"
        },
        {
            "source_path": "docs/core/preview3/tools/extensibility.md",
            "redirect_url": "/dotnet/core/tools/extensibility"
        },
        {
            "source_path": "docs/core/preview3/tools/global-json.md",
            "redirect_url": "/dotnet/core/tools/global-json"
        },
        {
            "source_path": "docs/core/preview3/tools/index.md",
            "redirect_url": "/dotnet/core/tools/index",
            "redirect_document_id": true
        },
        {
            "source_path": "docs/core/preview3/tools/layering.md",
            "redirect_url": "/dotnet/core/tools/cli-msbuild-architecture",
            "redirect_document_id": true
        },
        {
            "source_path": "docs/core/preview3/tools/telemetry.md",
            "redirect_url": "/dotnet/core/tools/telemetry"
        },
        {
            "source_path": "docs/core/preview3/tools/using-ci-with-cli.md",
            "redirect_url": "/dotnet/core/tools/using-ci-with-cli"
        },
        {
            "source_path": "docs/core/preview3/tutorials/index.md",
            "redirect_url": "/dotnet/core/tutorials/index",
            "redirect_document_id": true
        },
        {
            "source_path": "docs/core/preview3/tutorials/using-on-windows-vs-2017-full-solution.md",
            "redirect_url": "/dotnet/core/tutorials/using-on-windows-full-solution",
            "redirect_document_id": true
        },
        {
            "source_path": "docs/core/preview3/tutorials/using-on-windows-vs-2017.md",
            "redirect_url": "/dotnet/core/tutorials/with-visual-studio"
        },
        {
            "source_path": "docs/core/preview3/tutorials/using-on-windows.md",
            "redirect_url": "/dotnet/core/tutorials/with-visual-studio"
        },
        {
            "source_path": "docs/core/preview3/tutorials/using-with-xplat-cli-msbuild-folders.md",
            "redirect_url": "/dotnet/core/tutorials/testing-with-cli",
            "redirect_document_id": true
        },
        {
            "source_path": "docs/core/preview3/tutorials/using-with-xplat-cli-msbuild.md",
            "redirect_url": "/dotnet/core/tutorials/using-with-xplat-cli",
            "redirect_document_id": true
        },
        {
            "source_path": "docs/core/preview3/windows-prerequisites.md",
            "redirect_url": "/dotnet/core/windows-prerequisites"
        },
        {
            "source_path": "docs/core/testing/using-mstest-on-windows.md",
            "redirect_url": "/dotnet/core/testing/unit-testing-with-mstest",
            "redirect_document_id": true
        },
        {
            "source_path": "docs/core/tools/project-json.md",
            "redirect_url": "/dotnet/core/tools/project-json-to-csproj"
        },
        {
            "source_path": "docs/core/tools/test-protocol.md",
            "redirect_url": "/dotnet/core/tools/dotnet-test"
        },
        {
            "source_path": "docs/core/tutorials/cli-console-app-tutorial-advanced.md",
            "redirect_url": "/dotnet/core/tutorials"
        },
        {
            "source_path": "docs/core/tutorials/create-custom-template.md",
            "redirect_url": "/dotnet/core/tutorials/cli-templates-create-item-template"
        },
        {
            "source_path": "docs/core/tutorials/libraries-with-vs.md",
            "redirect_url": "/dotnet/core/tutorials/library-with-visual-studio"
        },
        {
            "source_path": "docs/core/tutorials/target-dotnetcore-with-msbuild.md",
            "redirect_url": "/dotnet/core/tools/cli-msbuild-architecture"
        },
        {
            "source_path": "docs/core/tutorials/using-on-windows.md",
            "redirect_url": "/dotnet/core/tutorials/with-visual-studio"
        },
        {
            "source_path": "docs/core/tutorials/using-on-windows-full-solution.md",
            "redirect_url": "/dotnet/core/tutorials/with-visual-studio"
        },
        {
            "source_path": "docs/core/versions/install-management.md",
            "redirect_url": "/dotnet/core/versions/remove-runtime-sdk-versions"
        },
        {
            "source_path": "docs/core/versions/lts-current.md",
            "redirect_url": "https://www.microsoft.com/net/Support/Policy"
        },
        {
            "source_path": "docs/core/versions/servicing.md",
            "redirect_url": "/dotnet/core/versions"
        },
        {
            "source_path": "docs/core/versions/version-history.md",
            "redirect_url": "/dotnet/core/versions/selection"
        },
        {
            "source_path": "docs/core/whats-new/whats-new-in-core-20.md",
            "redirect_url": "/dotnet/core/whats-new/dotnet-core-2-0"
        },
        {
            "source_path": "docs/csharp/classes.md",
            "redirect_url": "/dotnet/csharp/programming-guide/classes-and-structs/classes"
        },
        {
            "source_path": "docs/csharp/csharp-6.md",
            "redirect_url": "/dotnet/csharp/whats-new/csharp-6",
            "redirect_document_id": true
        },
        {
            "source_path": "docs/csharp/csharp-7.md",
            "redirect_url": "/dotnet/csharp/whats-new/csharp-7",
            "redirect_document_id": true
        },
        {
            "source_path": "docs/csharp/csharp.md",
            "redirect_url": "/dotnet/csharp"
        },
        {
            "source_path": "docs/csharp/delegates-events.md",
            "redirect_url": "/dotnet/csharp/delegates-overview"
        },
        {
            "source_path": "docs/csharp/features.md",
            "redirect_url": "/dotnet/csharp/programming-guide/concepts"
        },
        {
            "source_path": "docs/csharp/generics.md",
            "redirect_url": "/dotnet/csharp/programming-guide/generics/index"
        },
        {
            "source_path": "docs/csharp/getting-started/additional-resources.md",
            "redirect_url": "/dotnet/csharp/getting-started/index"
        },
        {
            "source_path": "docs/csharp/getting-started/breaking-changes-in-visual-studio-2013.md",
            "redirect_url": "https://docs.microsoft.com/previous-versions/visualstudio/visual-studio-2013/hh678682(v=vs.120)"
        },
        {
            "source_path": "docs/csharp/getting-started/consuming-library-with-visual-studio-2017.md",
            "redirect_url": "/dotnet/core/tutorials/consuming-library-with-visual-studio",
            "redirect_document_id": true
        },
        {
            "source_path": "docs/csharp/getting-started/consuming-library-with-visual-studio.md",
            "redirect_url": "/dotnet/core/tutorials/consuming-library-with-visual-studio"
        },
        {
            "source_path": "docs/csharp/getting-started/debugging-with-visual-studio-2017.md",
            "redirect_url": "/dotnet/core/tutorials/debugging-with-visual-studio"
        },
        {
            "source_path": "docs/csharp/getting-started/debugging-with-visual-studio.md",
            "redirect_url": "/dotnet/core/tutorials/debugging-with-visual-studio"
        },
        {
            "source_path": "docs/csharp/getting-started/getting-started-with-csharp.md",
            "redirect_url": "/dotnet/csharp/getting-started"
        },
        {
            "source_path": "docs/csharp/getting-started/library-with-visual-studio-2017.md",
            "redirect_url": "/dotnet/core/tutorials/library-with-visual-studio",
            "redirect_document_id": true
        },
        {
            "source_path": "docs/csharp/getting-started/library-with-visual-studio.md",
            "redirect_url": "/dotnet/core/tutorials/library-with-visual-studio"
        },
        {
            "source_path": "docs/csharp/getting-started/publishing-with-visual-studio-2017.md",
            "redirect_url": "/dotnet/core/tutorials/publishing-with-visual-studio"
        },
        {
            "source_path": "docs/csharp/getting-started/publishing-with-visual-studio.md",
            "redirect_url": "/dotnet/core/tutorials/publishing-with-visual-studio"
        },
        {
            "source_path": "docs/csharp/getting-started/testing-library-with-visual-studio.md",
            "redirect_url": "/dotnet/core/tutorials/testing-library-with-visual-studio"
        },
        {
            "source_path": "docs/csharp/getting-started/whats-new.md",
            "redirect_url": "/dotnet/csharp/whats-new/index"
        },
        {
            "source_path": "docs/csharp/getting-started/with-visual-studio-2017.md",
            "redirect_url": "/dotnet/core/tutorials/with-visual-studio",
            "redirect_document_id": true
        },
        {
            "source_path": "docs/csharp/getting-started/with-visual-studio-code.md",
            "redirect_url": "/dotnet/core/tutorials/with-visual-studio-code",
            "redirect_document_id": true
        },
        {
            "source_path": "docs/csharp/getting-started/with-visual-studio.md",
            "redirect_url": "/dotnet/core/tutorials/with-visual-studio"
        },
        {
            "source_path": "docs/csharp/interactive-with-bash.md",
            "redirect_url": "/dotnet/csharp/index"
        },
        {
            "source_path": "docs/csharp/interactive-with-powershell.md",
            "redirect_url": "/dotnet/csharp/index"
        },
        {
            "source_path": "docs/csharp/interactive-with-visualstudio.md",
            "redirect_url": "/dotnet/csharp/index"
        },
        {
            "source_path": "docs/csharp/interactive.md",
            "redirect_url": "/dotnet/csharp/index"
        },
        {
            "source_path": "docs/csharp/interfaces.md",
            "redirect_url": "/dotnet/csharp/programming-guide/interfaces/index"
        },
        {
            "source_path": "docs/csharp/interop.md",
            "redirect_url": "/dotnet/csharp/programming-guide/interop/index"
        },
        {
            "source_path": "docs/csharp/lambda-expressions.md",
            "redirect_url": "/dotnet/csharp/programming-guide/statements-expressions-operators/lambda-expressions"
        },
        {
            "source_path": "docs/csharp/language-reference/compiler-options/app-deployment.md",
            "redirect_url": "/dotnet/framework/deployment/deployment-guide-for-developers"
        },
        {
            "source_path": "docs/csharp/language-reference/keywords/access-keywords.md",
            "redirect_url": "/dotnet/csharp/language-reference/keywords/base"
        },
        {
            "source_path": "docs/csharp/language-reference/keywords/as.md",
            "redirect_url": "/dotnet/csharp/language-reference/operators/type-testing-and-conversion-operators#as-operator"
        },
        {
            "source_path": "docs/csharp/language-reference/keywords/byte.md",
            "redirect_url": "/dotnet/csharp/language-reference/builtin-types/integral-numeric-types"
        },
        {
            "source_path": "docs/csharp/language-reference/keywords/conversion-keywords.md",
            "redirect_url": "/dotnet/csharp/language-reference/operators/user-defined-conversion-operators"
        },
        {
            "source_path": "docs/csharp/language-reference/keywords/decimal.md",
            "redirect_url": "/dotnet/csharp/language-reference/builtin-types/floating-point-numeric-types"
        },
        {
            "source_path": "docs/csharp/language-reference/keywords/delegate.md",
            "redirect_url": "/dotnet/csharp/language-reference/builtin-types/reference-types"
        },
        {
            "source_path": "docs/csharp/language-reference/keywords/double.md",
            "redirect_url": "/dotnet/csharp/language-reference/builtin-types/floating-point-numeric-types"
        },
        {
            "source_path": "docs/csharp/language-reference/keywords/dynamic.md",
            "redirect_url": "/dotnet/csharp/language-reference/builtin-types/reference-types"
        },
        {
            "source_path": "docs/csharp/language-reference/keywords/exception-handling-statements.md",
            "redirect_url": "/dotnet/csharp/language-reference/keywords/statement-keywords"
        },
        {
            "source_path": "docs/csharp/language-reference/keywords/explicit.md",
            "redirect_url": "/dotnet/csharp/language-reference/operators/user-defined-conversion-operators"
        },
        {
            "source_path": "docs/csharp/language-reference/keywords/false.md",
            "redirect_url": "/dotnet/csharp/language-reference/keywords/false-literal"
        },
        {
            "source_path": "docs/csharp/language-reference/keywords/false-operator.md",
            "redirect_url": "/dotnet/csharp/language-reference/operators/true-false-operators"
        },
        {
            "source_path": "docs/csharp/language-reference/keywords/float.md",
            "redirect_url": "/dotnet/csharp/language-reference/builtin-types/floating-point-numeric-types"
        },
        {
            "source_path": "docs/csharp/language-reference/keywords/floating-point-types-table.md",
            "redirect_url": "/dotnet/csharp/language-reference/builtin-types/floating-point-numeric-types"
        },
        {
            "source_path": "docs/csharp/language-reference/keywords/global.md",
            "redirect_url": "/dotnet/csharp/language-reference/operators/namespace-alias-qualifier"
        },
        {
            "source_path": "docs/csharp/language-reference/keywords/implicit.md",
            "redirect_url": "/dotnet/csharp/language-reference/operators/user-defined-conversion-operators"
        },
        {
            "source_path": "docs/csharp/language-reference/keywords/int.md",
            "redirect_url": "/dotnet/csharp/language-reference/builtin-types/integral-numeric-types"
        },
        {
            "source_path": "docs/csharp/language-reference/keywords/integral-types-table.md",
            "redirect_url": "/dotnet/csharp/language-reference/builtin-types/integral-numeric-types"
        },
        {
            "source_path": "docs/csharp/language-reference/keywords/interpolated-strings.md",
            "redirect_url": "/dotnet/csharp/language-reference/tokens/interpolated"
        },
        {
            "source_path": "docs/csharp/language-reference/keywords/iteration-statements.md",
            "redirect_url": "/dotnet/csharp/language-reference/keywords/statement-keywords"
        },
        {
            "source_path": "docs/csharp/language-reference/keywords/jump-statements.md",
            "redirect_url": "/dotnet/csharp/language-reference/keywords/statement-keywords"
        },
        {
            "source_path": "docs/csharp/language-reference/keywords/literal-keywords.md",
            "redirect_url": "/dotnet/csharp/language-reference/keywords/null"
        },
        {
            "source_path": "docs/csharp/language-reference/keywords/long.md",
            "redirect_url": "/dotnet/csharp/language-reference/builtin-types/integral-numeric-types"
        },
        {
            "source_path": "docs/csharp/language-reference/keywords/modifiers.md",
            "redirect_url": "/dotnet/csharp/language-reference/keywords"
        },
        {
            "source_path": "docs/csharp/language-reference/keywords/nameof.md",
            "redirect_url": "/dotnet/csharp/language-reference/operators/nameof"
        },
        {
            "source_path": "docs/csharp/language-reference/keywords/namespace-keywords.md",
            "redirect_url": "/dotnet/csharp/language-reference/keywords/namespace"
        },
        {
            "source_path": "docs/csharp/language-reference/keywords/new.md",
            "redirect_url": "/dotnet/csharp/language-reference/operators/new-operator"
        },
        {
            "source_path": "docs/csharp/language-reference/keywords/new-operator.md",
            "redirect_url": "/dotnet/csharp/language-reference/operators/new-operator"
        },
        {
            "source_path": "docs/csharp/language-reference/keywords/object.md",
            "redirect_url": "/dotnet/csharp/language-reference/builtin-types/reference-types"
        },
        {
            "source_path": "docs/csharp/language-reference/keywords/operator.md",
            "redirect_url": "/dotnet/csharp/language-reference/operators/operator-overloading"
        },
        {
            "source_path": "docs/csharp/language-reference/keywords/operator-keywords.md",
            "redirect_url": "/dotnet/csharp/language-reference/keywords/as"
        },
        {
            "source_path": "docs/csharp/language-reference/keywords/reference-tables-for-types.md",
            "redirect_url": "/dotnet/csharp/language-reference/keywords"
        },
        {
            "source_path": "docs/csharp/language-reference/keywords/sbyte.md",
            "redirect_url": "/dotnet/csharp/language-reference/builtin-types/integral-numeric-types"
        },
        {
            "source_path": "docs/csharp/language-reference/keywords/selection-statements.md",
            "redirect_url": "/dotnet/csharp/language-reference/keywords/statement-keywords"
        },
        {
            "source_path": "docs/csharp/language-reference/keywords/short.md",
            "redirect_url": "/dotnet/csharp/language-reference/builtin-types/integral-numeric-types"
        },
        {
            "source_path": "docs/csharp/language-reference/keywords/sizeof.md",
            "redirect_url": "/dotnet/csharp/language-reference/operators/sizeof"
        },
        {
            "source_path": "docs/csharp/language-reference/keywords/stackalloc.md",
            "redirect_url": "/dotnet/csharp/language-reference/operators/stackalloc"
        },
        {
            "source_path": "docs/csharp/language-reference/keywords/string.md",
            "redirect_url": "/dotnet/csharp/language-reference/builtin-types/reference-types"
        },
        {
            "source_path": "docs/csharp/language-reference/keywords/true.md",
            "redirect_url": "/dotnet/csharp/language-reference/keywords/true-literal"
        },
        {
            "source_path": "docs/csharp/language-reference/keywords/true-false-operators.md",
            "redirect_url": "/dotnet/csharp/language-reference/operators/true-false-operators"
        },
        {
            "source_path": "docs/csharp/language-reference/keywords/true-operator.md",
            "redirect_url": "/dotnet/csharp/language-reference/operators/true-false-operators"
        },
        {
            "source_path": "docs/csharp/language-reference/keywords/typeof.md",
            "redirect_url": "/dotnet/csharp/language-reference/operators/type-testing-and-conversion-operators#typeof-operator"
        },
        {
            "source_path": "docs/csharp/language-reference/keywords/types.md",
            "redirect_url": "/dotnet/csharp/language-reference/keywords"
        },
        {
            "source_path": "docs/csharp/language-reference/keywords/uint.md",
            "redirect_url": "/dotnet/csharp/language-reference/builtin-types/integral-numeric-types"
        },
        {
            "source_path": "docs/csharp/language-reference/keywords/ushort.md",
            "redirect_url": "/dotnet/csharp/language-reference/builtin-types/integral-numeric-types"
        },
        {
            "source_path": "docs/csharp/language-reference/keywords/ulong.md",
            "redirect_url": "/dotnet/csharp/language-reference/builtin-types/integral-numeric-types"
        },
        {
            "source_path": "docs/csharp/language-reference/language-specification/index.md",
            "redirect_url": "/dotnet/csharp/language-reference/language-specification/introduction"
        },
        {
            "source_path": "docs/csharp/language-reference/proposals/csharp-7.0/index.md",
            "redirect_url": "/dotnet/csharp/language-reference/proposals/csharp-7.0/pattern-matching"
        },
        {
            "source_path": "docs/csharp/language-reference/proposals/csharp-7.1/index.md",
            "redirect_url": "/dotnet/csharp/language-reference/proposals/csharp-7.1/async-main"
        },
        {
            "source_path": "docs/csharp/language-reference/proposals/csharp-7.2/index.md",
            "redirect_url": "/dotnet/csharp/language-reference/proposals/csharp-7.2/readonly-ref"
        },
        {
            "source_path": "docs/csharp/language-reference/proposals/csharp-7.3/index.md",
            "redirect_url": "/dotnet/csharp/language-reference/proposals/csharp-7.3/blittable"
        },
        {
            "source_path": "docs/csharp/language-reference/proposals/csharp-8.0/index.md",
            "redirect_url": "/dotnet/csharp/language-reference/proposals/csharp-8.0/nullable-reference-types"
        },
        {
            "source_path": "docs/csharp/language-reference/proposals/index.md",
            "redirect_url": "/dotnet/csharp/language-reference/proposals/csharp-8.0/nullable-reference-types"
        },
        {
            "source_path": "docs/csharp/language-reference/operators/addition-assignment-operator.md",
            "redirect_url": "/dotnet/csharp/language-reference/operators/arithmetic-operators#compound-assignment"
        },
        {
            "source_path": "docs/csharp/language-reference/operators/and-assignment-operator.md",
            "redirect_url": "/dotnet/csharp/language-reference/operators/boolean-logical-operators#compound-assignment"
        },
        {
            "source_path": "docs/csharp/language-reference/operators/and-operator.md",
            "redirect_url": "/dotnet/csharp/language-reference/operators/boolean-logical-operators#logical-and-operator-"
        },
        {
            "source_path": "docs/csharp/language-reference/operators/bitwise-complement-operator.md",
            "redirect_url": "/dotnet/csharp/language-reference/operators/bitwise-and-shift-operators#bitwise-complement-operator-"
        },
        {
            "source_path": "docs/csharp/language-reference/operators/conditional-and-operator.md",
            "redirect_url": "/dotnet/csharp/language-reference/operators/boolean-logical-operators#conditional-logical-and-operator-"
        },
        {
            "source_path": "docs/csharp/language-reference/operators/conditional-or-operator.md",
            "redirect_url": "/dotnet/csharp/language-reference/operators/boolean-logical-operators#conditional-logical-or-operator-"
        },
        {
            "source_path": "docs/csharp/language-reference/operators/decrement-operator.md",
            "redirect_url": "/dotnet/csharp/language-reference/operators/arithmetic-operators#decrement-operator---"
        },
        {
            "source_path": "docs/csharp/language-reference/operators/dereference-operator.md",
            "redirect_url": "/dotnet/csharp/language-reference/operators/pointer-related-operators#pointer-member-access-operator--"
        },
        {
            "source_path": "docs/csharp/language-reference/operators/division-assignment-operator.md",
            "redirect_url": "/dotnet/csharp/language-reference/operators/arithmetic-operators#compound-assignment"
        },
        {
            "source_path": "docs/csharp/language-reference/operators/division-operator.md",
            "redirect_url": "/dotnet/csharp/language-reference/operators/arithmetic-operators#division-operator-"
        },
        {
            "source_path": "docs/csharp/language-reference/operators/equality-comparison-operator.md",
            "redirect_url": "/dotnet/csharp/language-reference/operators/equality-operators#equality-operator-"
        },
        {
            "source_path": "docs/csharp/language-reference/operators/greater-than-equal-operator.md",
            "redirect_url": "/dotnet/csharp/language-reference/operators/comparison-operators#greater-than-or-equal-operator-"
        },
        {
            "source_path": "docs/csharp/language-reference/operators/greater-than-operator.md",
            "redirect_url": "/dotnet/csharp/language-reference/operators/comparison-operators#greater-than-operator-"
        },
        {
            "source_path": "docs/csharp/language-reference/operators/increment-operator.md",
            "redirect_url": "/dotnet/csharp/language-reference/operators/arithmetic-operators#increment-operator-"
        },
        {
            "source_path": "docs/csharp/language-reference/operators/index-operator.md",
            "redirect_url": "/dotnet/csharp/language-reference/operators/member-access-operators#indexer-operator-"
        },
        {
            "source_path": "docs/csharp/language-reference/operators/invocation-operator.md",
            "redirect_url": "/dotnet/csharp/language-reference/operators/member-access-operators#invocation-operator-"
        },
        {
            "source_path": "docs/csharp/language-reference/operators/left-shift-assignment-operator.md",
            "redirect_url": "/dotnet/csharp/language-reference/operators/bitwise-and-shift-operators#compound-assignment"
        },
        {
            "source_path": "docs/csharp/language-reference/operators/left-shift-operator.md",
            "redirect_url": "/dotnet/csharp/language-reference/operators/bitwise-and-shift-operators#left-shift-operator-"
        },
        {
            "source_path": "docs/csharp/language-reference/operators/less-than-equal-operator.md",
            "redirect_url": "/dotnet/csharp/language-reference/operators/comparison-operators#less-than-or-equal-operator-"
        },
        {
            "source_path": "docs/csharp/language-reference/operators/less-than-operator.md",
            "redirect_url": "/dotnet/csharp/language-reference/operators/comparison-operators#less-than-operator-"
        },
        {
            "source_path": "docs/csharp/language-reference/operators/logical-negation-operator.md",
            "redirect_url": "/dotnet/csharp/language-reference/operators/boolean-logical-operators#logical-negation-operator-"
        },
        {
            "source_path": "docs/csharp/language-reference/operators/member-access-operator.md",
            "redirect_url": "/dotnet/csharp/language-reference/operators/member-access-operators#member-access-operator-"
        },
        {
            "source_path": "docs/csharp/language-reference/operators/modulus-assignment-operator.md",
            "redirect_url": "/dotnet/csharp/language-reference/operators/arithmetic-operators#compound-assignment"
        },
        {
            "source_path": "docs/csharp/language-reference/operators/modulus-operator.md",
            "redirect_url": "/dotnet/csharp/language-reference/operators/arithmetic-operators#remainder-operator-"
        },
        {
            "source_path": "docs/csharp/language-reference/operators/multiplication-assignment-operator.md",
            "redirect_url": "/dotnet/csharp/language-reference/operators/arithmetic-operators#compound-assignment"
        },
        {
            "source_path": "docs/csharp/language-reference/operators/multiplication-operator.md",
            "redirect_url": "/dotnet/csharp/language-reference/operators/arithmetic-operators#multiplication-operator-"
        },
        {
            "source_path": "docs/csharp/language-reference/operators/namespace-alias-qualifer.md",
            "redirect_url": "/dotnet/csharp/language-reference/operators/namespace-alias-qualifier"
        },
        {
            "source_path": "docs/csharp/language-reference/operators/not-equal-operator.md",
            "redirect_url": "/dotnet/csharp/language-reference/operators/equality-operators#inequality-operator-"
        },
        {
            "source_path": "docs/csharp/language-reference/operators/null-conditional-operator.md",
            "redirect_url": "/dotnet/csharp/language-reference/operators/null-coalescing-operator"
        },
        {
            "source_path": "docs/csharp/language-reference/operators/null-conditional-operators.md",
            "redirect_url": "/dotnet/csharp/language-reference/operators/member-access-operators#null-conditional-operators--and-"
        },
        {
            "source_path": "docs/csharp/language-reference/operators/or-assignment-operator.md",
            "redirect_url": "/dotnet/csharp/language-reference/operators/boolean-logical-operators#compound-assignment"
        },
        {
            "source_path": "docs/csharp/language-reference/operators/or-operator.md",
            "redirect_url": "/dotnet/csharp/language-reference/operators/boolean-logical-operators#logical-or-operator-"
        },
        {
            "source_path": "docs/csharp/language-reference/operators/remainder-assignment-operator.md",
            "redirect_url": "/dotnet/csharp/language-reference/operators/arithmetic-operators#compound-assignment"
        },
        {
            "source_path": "docs/csharp/language-reference/operators/remainder-operator.md",
            "redirect_url": "/dotnet/csharp/language-reference/operators/arithmetic-operators#remainder-operator-"
        },
        {
            "source_path": "docs/csharp/language-reference/operators/right-shift-assignment-operator.md",
            "redirect_url": "/dotnet/csharp/language-reference/operators/bitwise-and-shift-operators#compound-assignment"
        },
        {
            "source_path": "docs/csharp/language-reference/operators/right-shift-operator.md",
            "redirect_url": "/dotnet/csharp/language-reference/operators/bitwise-and-shift-operators#right-shift-operator-"
        },
        {
            "source_path": "docs/csharp/language-reference/operators/subtraction-assignment-operator.md",
            "redirect_url": "/dotnet/csharp/language-reference/operators/arithmetic-operators#compound-assignment"
        },
        {
            "source_path": "docs/csharp/language-reference/operators/type-testing-and-conversion-operators.md",
            "redirect_url": "/dotnet/csharp/language-reference/operators/type-testing-and-cast"
        },
        {
            "source_path": "docs/csharp/language-reference/operators/xor-assignment-operator.md",
            "redirect_url": "/dotnet/csharp/language-reference/operators/boolean-logical-operators#compound-assignment"
        },
        {
            "source_path": "docs/csharp/language-reference/operators/xor-operator.md",
            "redirect_url": "/dotnet/csharp/language-reference/operators/boolean-logical-operators#logical-exclusive-or-operator-"
        },
        {
            "source_path": "docs/csharp/methods-lambda-expressions.md",
            "redirect_url": "/dotnet/csharp/programming-guide/statements-expressions-operators/lambda-expressions"
        },
        {
            "source_path": "docs/csharp/namespaces-and-assemblies.md",
            "redirect_url": "/dotnet/csharp/programming-guide/namespaces/index"
        },
        {
            "source_path": "docs/csharp/parallel.md",
            "redirect_url": "/dotnet/standard/parallel-programming/index"
        },
        {
            "source_path": "docs/csharp/programming-guide/arrays/passing-arrays-using-ref-and-out.md",
            "redirect_url": "/dotnet/csharp/programming-guide/arrays"
        },
        {
            "source_path": "docs/csharp/programming-guide/classes-and-structs/how-to-access-a-collection-class-with-foreach.md",
            "redirect_url": "/dotnet/csharp/language-reference/keywords/foreach-in"
        },
        {
            "source_path": "docs/csharp/programming-guide/concepts/assemblies-gac/index.md",
            "redirect_url": "/dotnet/standard/assembly",
            "redirect_document_id":true
        },
        {
            "source_path": "docs/csharp/programming-guide/concepts/assemblies-gac/friend-assemblies.md",
            "redirect_url": "/dotnet/standard/assembly/friend-assemblies",
            "redirect_document_id":true
        },
        {
            "source_path": "docs/csharp/programming-guide/concepts/assemblies-gac/walkthrough-embedding-type-information-from-microsoft-office-assemblies.md",
            "redirect_url": "https://docs.microsoft.com/previous-versions/visualstudio/visual-studio-2013/ee317478(v%3dvs.120)"
        },
        {
            "source_path": "docs/csharp/programming-guide/concepts/async/asynchronous-programming-with-async-and-await.md",
            "redirect_url": "/dotnet/csharp/async/"
        },
        {
            "source_path": "docs/csharp/programming-guide/concepts/linq/advanced-query-techniques-linq-to-xml.md",
            "redirect_url": "/dotnet/csharp/programming-guide/concepts/linq/how-to-join-two-collections-linq-to-xml"
        },
        {
            "source_path": "docs/csharp/programming-guide/concepts/linq/cloning-vs-attaching.md",
            "redirect_url": "/dotnet/csharp/programming-guide/concepts/linq/creating-xml-trees-linq-to-xml-2#attaching-vs-cloning"
        },
        {
            "source_path": "docs/csharp/programming-guide/concepts/linq/getting-started-with-linq.md",
            "redirect_url": "/dotnet/csharp/programming-guide/concepts/linq/"
        },
        {
            "source_path": "docs/csharp/programming-guide/concepts/linq/introduction-to-linq.md",
            "redirect_url": "/dotnet/csharp/programming-guide/concepts/linq"
        },
        {
            "source_path": "docs/csharp/programming-guide/concepts/linq/linq-and-reflection.md",
            "redirect_url": "/dotnet/csharp/programming-guide/concepts/linq/how-to-query-an-assembly-s-metadata-with-reflection-linq"
        },
        {
            "source_path": "docs/csharp/programming-guide/concepts/linq/creating-xml-trees.md",
            "redirect_url": "/dotnet/csharp/programming-guide/concepts/linq/creating-xml-trees-linq-to-xml-2"
        },
        {
            "source_path": "docs/csharp/programming-guide/concepts/linq/getting-started-linq-to-xml.md",
            "redirect_url": "/dotnet/csharp/programming-guide/concepts/linq/linq-to-xml-overview"
        },
        {
            "source_path": "docs/csharp/programming-guide/concepts/linq/linq-to-xml.md",
            "redirect_url": "/dotnet/csharp/programming-guide/concepts/linq/linq-to-xml-overview"
        },
        {
            "source_path": "docs/csharp/programming-guide/concepts/linq/linq-to-xml-programming-overview.md",
            "redirect_url": "/dotnet/csharp/programming-guide/concepts/linq/linq-to-xml-overview"
        },
        {
            "source_path": "docs/csharp/programming-guide/concepts/linq/programming-guide-linq-to-xml.md",
            "redirect_url": "/dotnet/csharp/programming-guide/concepts/linq/linq-to-xml-overview"
        },
        {
            "source_path": "docs/csharp/programming-guide/concepts/linq/linq-to-xml-axes.md",
            "redirect_url": "/dotnet/csharp/programming-guide/concepts/linq/linq-to-xml-axes-overview"
        },
        {
            "source_path": "docs/csharp/programming-guide/concepts/linq/parsing-xml.md",
            "redirect_url": "/dotnet/csharp/programming-guide/concepts/linq/how-to-parse-a-string"
        },
        {
            "source_path": "docs/csharp/programming-guide/concepts/linq/serializing-xml-trees.md",
            "redirect_url": "/dotnet/csharp/programming-guide/concepts/linq/serializing-to-files-textwriters-and-xmlwriters"
        },
        {
            "source_path": "docs/csharp/programming-guide/concepts/linq/working-with-xml-namespaces.md",
            "redirect_url": "/dotnet/csharp/programming-guide/concepts/linq/namespaces-overview-linq-to-xml"
        },
        {
            "source_path": "docs/csharp/programming-guide/concepts/linq/projections-and-transformations-linq-to-xml.md",
            "redirect_url": "/dotnet/csharp/programming-guide/concepts/linq/how-to-work-with-dictionaries-using-linq-to-xml"
        },
        {
            "source_path": "docs/csharp/programming-guide/concepts/linq/querying-xml-trees.md",
            "redirect_url": "/dotnet/csharp/programming-guide/concepts/linq/how-to-find-an-element-with-a-specific-attribute"
        },
        {
            "source_path": "docs/csharp/programming-guide/concepts/linq/linq-to-xml-for-xpath-users.md",
            "redirect_url": "/dotnet/csharp/programming-guide/concepts/linq/comparison-of-xpath-and-linq-to-xml"
        },
        {
            "source_path": "docs/csharp/programming-guide/concepts/linq/pure-functional-transformations-of-xml.md",
            "redirect_url": "/dotnet/csharp/programming-guide/concepts/linq/introduction-to-pure-functional-transformations"
        },
        {
            "source_path": "docs/csharp/programming-guide/concepts/linq/tutorial-chaining-queries-together.md",
            "redirect_url": "/dotnet/csharp/programming-guide/concepts/linq/deferred-execution-and-lazy-evaluation-in-linq-to-xml"
        },
        {
            "source_path": "docs/csharp/programming-guide/concepts/linq/modifying-xml-trees-linq-to-xml.md",
            "redirect_url": "/dotnet/csharp/programming-guide/concepts/linq/in-memory-xml-tree-modification-vs-functional-construction-linq-to-xml"
        },
        {
            "source_path": "docs/csharp/programming-guide/concepts/linq/tutorial-manipulating-content-in-a-wordprocessingml-document.md",
            "redirect_url": "/dotnet/csharp/programming-guide/concepts/linq/shape-of-wordprocessingml-documents"
        },
        {
            "source_path": "docs/csharp/programming-guide/concepts/linq/sample-xml-documents-linq-to-xml.md",
            "redirect_url": "/dotnet/csharp/programming-guide/concepts/linq/sample-xml-file-typical-purchase-order-linq-to-xml-1"
        },
        {
            "source_path": "docs/csharp/programming-guide/concepts/threading/how-to-use-a-thread-pool.md",
            "redirect_url": "/dotnet/api/system.threading.threadpool.queueuserworkitem"
        },
        {
            "source_path": "docs/csharp/programming-guide/concepts/threading/index.md",
            "redirect_url": "/dotnet/standard/threading/"
        },
        {
            "source_path": "docs/csharp/programming-guide/concepts/threading/multithreaded-applications.md",
            "redirect_url": "/dotnet/standard/threading/using-threads-and-threading"
        },
        {
            "source_path": "docs/csharp/programming-guide/concepts/threading/parameters-and-return-values-for-multithreaded-procedures.md",
            "redirect_url": "/dotnet/standard/threading/creating-threads-and-passing-data-at-start-time"
        },
        {
            "source_path": "docs/csharp/programming-guide/concepts/threading/thread-pooling.md",
            "redirect_url": "/dotnet/standard/threading/the-managed-thread-pool"
        },
        {
            "source_path": "docs/csharp/programming-guide/concepts/threading/thread-synchronization.md",
            "redirect_url": "/dotnet/standard/threading/overview-of-synchronization-primitives"
        },
        {
            "source_path": "docs/csharp/programming-guide/concepts/threading/thread-timers.md",
            "redirect_url": "/dotnet/standard/threading/timers"
        },
        {
            "source_path": "docs/csharp/programming-guide/concepts/threading/walkthrough-multithreading-with-the-backgroundworker-component.md",
            "redirect_url": "/dotnet/api/system.componentmodel.backgroundworker"
        },
        {
            "source_path": "docs/csharp/programming-guide/events/how-to-use-a-dictionary-to-store-event-instances.md",
            "redirect_url": "/dotnet/standard/events/how-to-handle-multiple-events-using-event-properties"
        },
        {
            "source_path": "docs/csharp/programming-guide/exceptions/exceptions-and-exception-handling.md",
            "redirect_url": "/dotnet/csharp/programming-guide/exceptions/index"
        },
        {
            "source_path": "docs/csharp/programming-guide/generics/benefits-of-generics.md",
            "redirect_url": "/dotnet/csharp/programming-guide/generics",
            "redirect_document_id": false
        },
        {
            "source_path": "docs/csharp/programming-guide/generics/default-keyword-in-generics.md",
            "redirect_url": "/dotnet/csharp/language-reference/operators/default",
            "redirect_document_id": true
        },
        {
            "source_path": "docs/csharp/programming-guide/generics/generics-in-the-net-framework-class-library.md",
            "redirect_url": "/dotnet/standard/generics/index"
        },
        {
            "source_path": "docs/csharp/programming-guide/generics/introduction-to-generics.md",
            "redirect_url": "/dotnet/standard/generics/index"
        },
        {
            "source_path": "docs/csharp/programming-guide/interop/interoperability.md",
            "redirect_url": "/dotnet/csharp/programming-guide/interop/index"
        },
        {
            "source_path": "docs/csharp/programming-guide/linq-query-expressions/how-to-create-a-nested-group.md",
            "redirect_url": "/dotnet/csharp/linq/create-a-nested-group"
        },
        {
            "source_path": "docs/csharp/programming-guide/linq-query-expressions/how-to-dynamically-specify-predicate-filters-at-runtime.md",
            "redirect_url": "/dotnet/csharp/linq/dynamically-specify-predicate-filters-at-runtime"
        },
        {
            "source_path": "docs/csharp/programming-guide/linq-query-expressions/how-to-group-query-results.md",
            "redirect_url": "/dotnet/csharp/linq/group-query-results"
        },
        {
            "source_path": "docs/csharp/programming-guide/linq-query-expressions/how-to-group-results-by-contiguous-keys.md",
            "redirect_url": "/dotnet/csharp/linq/group-results-by-contiguous-keys"
        },
        {
            "source_path": "docs/csharp/programming-guide/linq-query-expressions/how-to-handle-exceptions-in-query-expressions.md",
            "redirect_url": "/dotnet/csharp/linq/handle-exceptions-in-query-expressions"
        },
        {
            "source_path": "docs/csharp/programming-guide/linq-query-expressions/how-to-handle-null-values-in-query-expressions.md",
            "redirect_url": "/dotnet/csharp/linq/handle-null-values-in-query-expressions"
        },
        {
            "source_path": "docs/csharp/programming-guide/linq-query-expressions/how-to-join-by-using-composite-keys.md",
            "redirect_url": "/dotnet/csharp/linq/join-by-using-composite-keys"
        },
        {
            "source_path": "docs/csharp/programming-guide/linq-query-expressions/how-to-order-the-results-of-a-join-clause.md",
            "redirect_url": "/dotnet/csharp/linq/order-the-results-of-a-join-clause"
        },
        {
            "source_path": "docs/csharp/programming-guide/linq-query-expressions/how-to-perform-a-subquery-on-a-grouping-operation.md",
            "redirect_url": "/dotnet/csharp/linq/perform-a-subquery-on-a-grouping-operation"
        },
        {
            "source_path": "docs/csharp/programming-guide/linq-query-expressions/how-to-perform-custom-join-operations.md",
            "redirect_url": "/dotnet/csharp/linq/perform-custom-join-operations"
        },
        {
            "source_path": "docs/csharp/programming-guide/linq-query-expressions/how-to-perform-grouped-joins.md",
            "redirect_url": "/dotnet/csharp/linq/perform-grouped-joins"
        },
        {
            "source_path": "docs/csharp/programming-guide/linq-query-expressions/how-to-perform-inner-joins.md",
            "redirect_url": "/dotnet/csharp/linq/perform-inner-joins"
        },
        {
            "source_path": "docs/csharp/programming-guide/linq-query-expressions/how-to-perform-left-outer-joins.md",
            "redirect_url": "/dotnet/csharp/linq/perform-left-outer-joins"
        },
        {
            "source_path": "docs/csharp/programming-guide/linq-query-expressions/how-to-query-a-collection-of-objects.md",
            "redirect_url": "/dotnet/csharp/linq/query-a-collection-of-objects"
        },
        {
            "source_path": "docs/csharp/programming-guide/linq-query-expressions/how-to-return-a-query-from-a-method.md",
            "redirect_url": "/dotnet/csharp/linq/return-a-query-from-a-method"
        },
        {
            "source_path": "docs/csharp/programming-guide/linq-query-expressions/how-to-store-the-results-of-a-query-in-memory.md",
            "redirect_url": "/dotnet/csharp/linq/store-the-results-of-a-query-in-memory"
        },
        {
            "source_path": "docs/csharp/programming-guide/linq-query-expressions/how-to-write-linq-queries.md",
            "redirect_url": "/dotnet/csharp/linq/write-linq-queries"
        },
        {
            "source_path": "docs/csharp/programming-guide/linq-query-expressions/index.md",
            "redirect_url": "/dotnet/csharp/linq/index"
        },
        {
            "source_path": "docs/csharp/programming-guide/linq-query-expressions/query-expression-basics.md",
            "redirect_url": "/dotnet/csharp/linq/query-expression-basics"
        },
        {
            "source_path": "docs/csharp/programming-guide/main-and-command-args/how-to-access-command-line-arguments-using-foreach.md",
            "redirect_url": "/dotnet/csharp/programming-guide/arrays/using-foreach-with-arrays"
        },
        {
            "source_path": "docs/csharp/programming-guide/main-and-command-args/main-and-command-line-arguments.md",
            "redirect_url": "/dotnet/csharp/programming-guide/main-and-command-args/index"
        },
        {
            "source_path": "docs/csharp/programming-guide/namespaces/how-to-use-the-global-namespace-alias.md",
            "redirect_url": "/dotnet/csharp/language-reference/operators/namespace-alias-qualifier"
        },
        {
            "source_path": "docs/csharp/programming-guide/nullable-types/boxing-nullable-types.md",
            "redirect_url": "/dotnet/csharp/programming-guide/nullable-types/using-nullable-types"
        },
        {
            "source_path": "docs/csharp/programming-guide/nullable-types/how-to-safely-cast-from-bool-to-bool.md",
            "redirect_url": "/dotnet/csharp/programming-guide/nullable-types/using-nullable-types"
        },
        {
            "source_path": "docs/csharp/programming-guide/statements-expressions-operators/anonymous-methods.md",
            "redirect_url": "/dotnet/csharp/language-reference/operators/delegate-operator"
        },
        {
            "source_path": "docs/csharp/programming-guide/statements-expressions-operators/conversion-operators.md",
            "redirect_url": "/dotnet/csharp/language-reference/operators/user-defined-conversion-operators"
        },
        {
            "source_path": "docs/csharp/programming-guide/statements-expressions-operators/default-value-expressions.md",
            "redirect_url": "/dotnet/csharp/language-reference/operators/default"
        },
        {
            "source_path": "docs/csharp/programming-guide/statements-expressions-operators/how-to-implement-user-defined-conversions-between-structs.md",
            "redirect_url": "/dotnet/csharp/language-reference/operators/user-defined-conversion-operators"
        },
        {
            "source_path": "docs/csharp/programming-guide/statements-expressions-operators/how-to-use-lambda-expressions-outside-linq.md",
            "redirect_url": "/dotnet/csharp/programming-guide/statements-expressions-operators/lambda-expressions"
        },
        {
            "source_path": "docs/csharp/programming-guide/statements-expressions-operators/how-to-use-operator-overloading-to-create-a-complex-number-class.md",
            "redirect_url": "/dotnet/csharp/language-reference/operators/operator-overloading"
        },
        {
            "source_path": "docs/csharp/programming-guide/statements-expressions-operators/operators.md",
            "redirect_url": "/dotnet/csharp/language-reference/operators/index"
        },
        {
            "source_path": "docs/csharp/programming-guide/statements-expressions-operators/overloadable-operators.md",
            "redirect_url": "/dotnet/csharp/language-reference/operators/operator-overloading#overloadable-operators"
        },
        {
            "source_path": "docs/csharp/programming-guide/statements-expressions-operators/using-conversion-operators.md",
            "redirect_url": "/dotnet/csharp/language-reference/operators/user-defined-conversion-operators"
        },
        {
            "source_path": "docs/csharp/programming-guide/strings/how-to-compare-strings.md",
            "redirect_url": "/dotnet/csharp/how-to/compare-strings"
        },
        {
            "source_path": "docs/csharp/programming-guide/strings/how-to-concatenate-multiple-strings.md",
            "redirect_url": "/dotnet/csharp/how-to/concatenate-multiple-strings"
        },
        {
            "source_path": "docs/csharp/programming-guide/strings/how-to-convert-a-string-to-a-datetime.md",
            "redirect_url": "/dotnet/standard/base-types/parsing-datetime"
        },
        {
            "source_path": "docs/csharp/programming-guide/strings/how-to-convert-between-legacy-encondings-and-unicode.md",
            "redirect_url": "https://docs.microsoft.com/previous-versions/visualstudio/visual-studio-2013/cc165448(v=vs.120)"
        },
        {
            "source_path": "docs/csharp/programming-guide/strings/how-to-convert-rtf-to-plain-text.md",
            "redirect_url": "https://docs.microsoft.com/previous-versions/visualstudio/visual-studio-2013/cc488002(v=vs.120)"
        },
        {
            "source_path": "docs/csharp/programming-guide/strings/how-to-modify-string-contents.md",
            "redirect_url": "/dotnet/csharp/how-to/modify-string-contents"
        },
        {
            "source_path": "docs/csharp/programming-guide/strings/how-to-parse-strings-using-string-split.md",
            "redirect_url": "/dotnet/csharp/how-to/parse-strings-using-split"
        },
        {
            "source_path": "docs/csharp/programming-guide/strings/how-to-search-strings-using-regular-expressions.md",
            "redirect_url": "/dotnet/csharp/how-to/search-strings"
        },
        {
            "source_path": "docs/csharp/programming-guide/strings/how-to-search-strings-using-string-methods.md",
            "redirect_url": "/dotnet/csharp/how-to/search-strings"
        },
        {
            "source_path": "docs/csharp/programming-guide/types/how-to-safely-cast-using-as-and-is-operators.md",
            "redirect_url": "/dotnet/csharp/how-to/safely-cast-using-pattern-matching-is-and-as-operators"
        },
        {
            "source_path": "docs/csharp/programming-guide/unsafe-code-pointers/arithmetic-operations-on-pointers.md",
            "redirect_url": "/dotnet/csharp/language-reference/operators/pointer-related-operators#pointer-arithmetic-operators"
        },
        {
            "source_path": "docs/csharp/programming-guide/unsafe-code-pointers/how-to-access-a-member-with-a-pointer.md",
            "redirect_url": "/dotnet/csharp/language-reference/operators/pointer-related-operators#pointer-member-access-operator--"
        },
        {
            "source_path": "docs/csharp/programming-guide/unsafe-code-pointers/how-to-access-an-array-element-with-a-pointer.md",
            "redirect_url": "/dotnet/csharp/language-reference/operators/pointer-related-operators#pointer-element-access-operator-"
        },
        {
            "source_path": "docs/csharp/programming-guide/unsafe-code-pointers/how-to-increment-and-decrement-pointers.md",
            "redirect_url": "/dotnet/csharp/language-reference/operators/pointer-related-operators#pointer-increment-and-decrement"
        },
        {
            "source_path": "docs/csharp/programming-guide/unsafe-code-pointers/how-to-obtain-the-address-of-a-variable.md",
            "redirect_url": "/dotnet/csharp/language-reference/operators/pointer-related-operators#address-of-operator-"
        },
        {
            "source_path": "docs/csharp/programming-guide/unsafe-code-pointers/how-to-obtain-the-value-of-a-pointer-variable.md",
            "redirect_url": "/dotnet/csharp/language-reference/operators/pointer-related-operators#pointer-indirection-operator-"
        },
        {
            "source_path": "docs/csharp/programming-guide/unsafe-code-pointers/manipulating-pointers.md",
            "redirect_url": "/dotnet/csharp/language-reference/operators/pointer-related-operators"
        },
        {
            "source_path": "docs/csharp/programming-guide/unsafe-code-pointers/pointer-comparison.md",
            "redirect_url": "/dotnet/csharp/language-reference/operators/pointer-related-operators#pointer-comparison-operators"
        },
        {
            "source_path": "docs/csharp/programming-guide/unsafe-code-pointers/pointer-expressions.md",
            "redirect_url": "/dotnet/csharp/language-reference/operators/pointer-related-operators"
        },
        {
            "source_path": "docs/csharp/programming-guide/xmldoc/xml-documentation-comments.md",
            "redirect_url": "/dotnet/csharp/programming-guide/xmldoc"
        },
        {
            "source_path": "docs/csharp/quick-starts/arrays-and-collections.md",
            "redirect_url": "/dotnet/csharp/tutorials/intro-to-csharp/arrays-and-collections",
            "redirect_document_id": true
        },
        {
            "source_path": "docs/csharp/quick-starts/branches-and-loops-local.md",
            "redirect_url": "/dotnet/csharp/tutorials/intro-to-csharp/branches-and-loops-local",
            "redirect_document_id": true
        },
        {
            "source_path": "docs/csharp/quick-starts/branches-and-loops.md",
            "redirect_url": "/dotnet/csharp/tutorials/intro-to-csharp/branches-and-loops",
            "redirect_document_id": true
        },
        {
            "source_path": "docs/csharp/quick-starts/hello-world.md",
            "redirect_url": "/dotnet/csharp/tutorials/intro-to-csharp/hello-world",
            "redirect_document_id": true
        },
        {
            "source_path": "docs/csharp/quick-starts/index.md",
            "redirect_url": "/dotnet/csharp/tutorials/intro-to-csharp/",
            "redirect_document_id": true
        },
        {
            "source_path": "docs/csharp/quick-starts/interpolated-strings-local.md",
            "redirect_url": "/dotnet/csharp/tutorials/exploration/interpolated-strings-local",
            "redirect_document_id": true
        },
        {
            "source_path": "docs/csharp/quick-starts/interpolated-strings.md",
            "redirect_url": "/dotnet/csharp/tutorials/exploration/interpolated-strings",
            "redirect_document_id": true
        },
        {
            "source_path": "docs/csharp/quick-starts/introduction-to-classes.md",
            "redirect_url": "/dotnet/csharp/tutorials/intro-to-csharp/introduction-to-classes",
            "redirect_document_id": true
        },
        {
            "source_path": "docs/csharp/quick-starts/list-collection.md",
            "redirect_url": "/dotnet/csharp/tutorials/intro-to-csharp/list-collection",
            "redirect_document_id": true
        },
        {
            "source_path": "docs/csharp/quick-starts/local-environment.md",
            "redirect_url": "/dotnet/csharp/tutorials/intro-to-csharp/local-environment",
            "redirect_document_id": true
        },
        {
            "source_path": "docs/csharp/quick-starts/numbers-in-csharp-local.md",
            "redirect_url": "/dotnet/csharp/tutorials/intro-to-csharp/numbers-in-csharp-local",
            "redirect_document_id": true
        },
        {
            "source_path": "docs/csharp/quick-starts/numbers-in-csharp.md",
            "redirect_url": "/dotnet/csharp/tutorials/intro-to-csharp/numbers-in-csharp",
            "redirect_document_id": true
        },
        {
            "source_path": "docs/csharp/reference-semantics-with-value-types.md",
            "redirect_url": "/dotnet/csharp/write-safe-efficient-code"
        },
        {
            "source_path": "docs/csharp/reflection.md",
            "redirect_url": "/dotnet/framework/reflection-and-codedom"
        },
        {
            "source_path": "docs/csharp/roslyn/index.md",
            "redirect_url": "/dotnet/csharp/roslyn-sdk/"
        },
        {
            "source_path": "docs/csharp/tutorials/exploration/csharp-7.yml",
            "redirect_url": "/dotnet/csharp/whats-new/csharp-7"
        },
        {
            "source_path": "docs/csharp/tutorials/intro-to-csharp/interpolated-strings-local.md",
            "redirect_url": "/dotnet/csharp/tutorials/exploration/interpolated-strings-local"
        },
        {
            "source_path": "docs/csharp/tutorials/intro-to-csharp/interpolated-strings.yml",
            "redirect_url": "/dotnet/csharp/tutorials/exploration/interpolated-strings"
        },
        {
            "source_path": "docs/csharp/tutorials/microservices.md",
            "redirect_url": "/dotnet/core/docker/",
            "redirect_document_id": false
        },
        {
            "source_path": "docs/csharp/type-system.md",
            "redirect_url": "/dotnet/csharp/programming-guide/types/index"
        },
        {
            "source_path": "docs/csharp/whats-new.md",
            "redirect_url": "/dotnet/csharp/whats-new/index",
            "redirect_document_id": true
        },
        {
            "source_path": "docs/framework/add-ins/index.md",
            "redirect_url": "/previous-versions/dotnet/netframework-4.0/bb384200(v%3dvs.100)"
        },
        {
            "source_path": "docs/framework/add-ins/pipeline-development.md",
            "redirect_url": "/previous-versions/dotnet/netframework-4.0/bb384201(v%3dvs.100)"
        },
        {
            "source_path": "docs/framework/add-ins/walkthrough-create-extensible-app.md",
            "redirect_url": "/previous-versions/dotnet/netframework-4.0/bb788290(v%3dvs.100)"
        },
        {
            "source_path": "docs/framework/common-client-technologies/client-application-services.md",
            "redirect_url": "https://docs.microsoft.com/previous-versions/visualstudio/visual-studio-2010/bb384297(v=vs.100)"
        },
        {
            "source_path": "docs/framework/common-client-technologies/client-application-services-overview.md",
            "redirect_url": "https://docs.microsoft.com/previous-versions/visualstudio/visual-studio-2010/bb384339(v%3dvs.100)"
        },
        {
            "source_path": "docs/framework/common-client-technologies/creating-the-game1-class.md",
            "redirect_url": "https://docs.microsoft.com/previous-versions/dotnet/netframework-4.0/ee248547(v=vs.100)"
        },
        {
            "source_path": "docs/framework/common-client-technologies/creating-the-gamepiece-class.md",
            "redirect_url": "https://docs.microsoft.com/previous-versions/dotnet/netframework-4.0/ee248546(v=vs.100)"
        },
        {
            "source_path": "docs/framework/common-client-technologies/creating-the-gamepiececollection-class.md",
            "redirect_url": "https://docs.microsoft.com/previous-versions/dotnet/netframework-4.0/ee248550(v=vs.100)"
        },
        {
            "source_path": "docs/framework/common-client-technologies/full-code-listings.md",
            "redirect_url": "https://docs.microsoft.com/previous-versions/dotnet/netframework-4.0/ee248551(v=vs.100)"
        },
        {
            "source_path": "docs/framework/common-client-technologies/how-to-configure-client-application-services.md",
            "redirect_url": "https://docs.microsoft.com/previous-versions/visualstudio/visual-studio-2010/bb384312(v%3dvs.100)"
        },
        {
            "source_path": "docs/framework/common-client-technologies/how-to-implement-user-login-with-client-application-services.md",
            "redirect_url": "https://docs.microsoft.com/previous-versions/visualstudio/visual-studio-2010/bb384313(v%3dvs.100)"
        },
        {
            "source_path": "docs/framework/common-client-technologies/index.md",
            "redirect_url": "/dotnet/framework/develop-client-apps"
        },
        {
            "source_path": "docs/framework/common-client-technologies/manipulations-and-inertia.md",
            "redirect_url": "https://docs.microsoft.com/previous-versions/dotnet/netframework-4.0/ee248545(v=vs.100)"
        },
        {
            "source_path": "docs/framework/common-client-technologies/manipulations-and-inertia-overview.md",
            "redirect_url": "https://docs.microsoft.com/previous-versions/dotnet/netframework-4.0/ee248549(v=vs.100)"
        },
        {
            "source_path": "docs/framework/common-client-technologies/use-manipulations-and-inertia-in-an-xna-application.md",
            "redirect_url": "https://docs.microsoft.com/previous-versions/dotnet/netframework-4.0/ee248548(v=vs.100)"
        },
        {
            "source_path": "docs/framework/common-client-technologies/walkthrough-using-client-application-services.md",
            "redirect_url": "https://docs.microsoft.com/previous-versions/visualstudio/visual-studio-2010/bb546195(v=vs.100)"
        },
        {
            "source_path": "docs/framework/configure-apps/file-schema/wcf/udpannoucementendpoint.md",
            "redirect_url": "/dotnet/framework/configure-apps/file-schema/wcf/udpannouncementendpoint",
            "redirect_document_id": true
        },
        {
            "source_path": "docs/framework/data/adonet/ef/language-reference/csdl-specification.md",
            "redirect_url": "/ef/ef6/modeling/designer/advanced/edmx/csdl-spec"
        },
        {
            "source_path": "docs/framework/data/adonet/ef/language-reference/csdl-ssdl-and-msl-specifications.md",
            "redirect_url": "/ef/ef6/modeling/designer/advanced/edmx/csdl-spec"
        },
        {
            "source_path": "docs/framework/data/adonet/ef/language-reference/msl-specification.md",
            "redirect_url": "/ef/ef6/modeling/designer/advanced/edmx/msl-spec"
        },
        {
            "source_path": "docs/framework/data/adonet/ef/language-reference/ssdl-specification.md",
            "redirect_url": "/ef/ef6/modeling/designer/advanced/edmx/ssdl-spec"
        },
        {
            "source_path": "docs/framework/data/adonet/sql/linq/linq-to-sql-with-tightly-coupled-client-server-applications.md",
            "redirect_url": "/previous-versions/dotnet/netframework-4.0/bb882676(v=vs.100)"
        },
        {
            "source_path": "docs/framework/data/wcf/writing-a-windows-store-app-that-consumes-an-odata-service.md",
            "redirect_url": "/dotnet/framework/data/wcf/"
        },
        {
            "source_path": "docs/framework/deployment/repair.md",
            "redirect_url": "/dotnet/framework/install/repair"
        },
        {
            "source_path": "docs/framework/deployment/windows/10.md",
            "redirect_url": "/dotnet/framework/install/on-windows-10"
        },
        {
            "source_path": "docs/framework/deployment/windows/7.md",
            "redirect_url": "/dotnet/framework/install/on-windows-7"
        },
        {
            "source_path": "docs/framework/deployment/windows/8.md",
            "redirect_url": "/dotnet/framework/install/on-windows-8"
        },
        {
            "source_path": "docs/framework/deployment/windows/index.md",
            "redirect_url": "/dotnet/framework/install/"
        },
        {
            "source_path": "docs/framework/deployment/windows/installing-dotnet-35-windows-10.md",
            "redirect_url": "/dotnet/framework/install/dotnet-35-windows-10"
        },
        {
            "source_path": "docs/framework/deployment/windows/vista.md",
            "redirect_url": "/dotnet/framework/install/on-windows-vista"
        },
        {
            "source_path": "docs/framework/deployment/windows/xp.md",
            "redirect_url": "/dotnet/framework/install/on-windows-xp"
        },
        {
            "source_path": "docs/framework/docker/aspnetmvc.md",
            "redirect_url": "/aspnet/mvc/overview/deployment/docker-aspnetmvc",
            "redirect_document_id": true
        },
        {
            "source_path": "docs/framework/docker/console.md",
            "redirect_url": "/dotnet/framework"
        },
        {
            "source_path": "docs/framework/docker/index.md",
            "redirect_url": "/dotnet/framework"
        },
        {
            "source_path": "docs/framework/install/net-framework-3-5-on-windows-8-plus.md",
            "redirect_url": "/dotnet/framework/install/dotnet-35-windows-10"
        },
        {
            "source_path" : "docs/framework/interop/com-wrappers.md",
            "redirect_url": "/dotnet/standard/native-interop/com-wrappers",
            "redirect_document_id": true
        },
        {
            "source_path" : "docs/framework/interop/com-callable-wrapper.md",
            "redirect_url": "/dotnet/standard/native-interop/com-callable-wrapper",
            "redirect_document_id": true
        },
        {
            "source_path" : "docs/framework/interop/runtime-callable-wrapper.md",
            "redirect_url": "/dotnet/standard/native-interop/runtime-callable-wrapper",
            "redirect_document_id": true
        },
        {
            "source_path" : "docs/framework/interop/applying-interop-attributes.md",
            "redirect_url": "/dotnet/standard/native-interop/apply-interop-attributes",
            "redirect_document_id": true
        },
        {
            "source_path" : "docs/framework/interop/qualifying-net-types-for-interoperation.md",
            "redirect_url": "/dotnet/standard/native-interop/qualify-net-types-for-interoperation",
            "redirect_document_id": true
        },
        {
            "source_path": "docs/framework/migration-guide/application-compatibility-in-the-net-framework-4-5-1.md",
            "redirect_url": "/dotnet/framework/migration-guide/application-compatibility"
        },
        {
            "source_path": "docs/framework/migration-guide/application-compatibility-in-the-net-framework-4-5-2.md",
            "redirect_url": "/dotnet/framework/migration-guide/application-compatibility"
        },
        {
            "source_path": "docs/framework/migration-guide/application-compatibility-in-the-net-framework-4-5.md",
            "redirect_url": "/dotnet/framework/migration-guide/application-compatibility"
        },
        {
            "source_path": "docs/framework/migration-guide/application-compatibility-in-the-net-framework-4-6-1.md",
            "redirect_url": "/dotnet/framework/migration-guide/application-compatibility"
        },
        {
            "source_path": "docs/framework/migration-guide/application-compatibility-in-the-net-framework-4-6-2.md",
            "redirect_url": "/dotnet/framework/migration-guide/application-compatibility"
        },
        {
            "source_path": "docs/framework/migration-guide/application-compatibility-in-the-net-framework-4-6.md",
            "redirect_url": "/dotnet/framework/migration-guide/application-compatibility"
        },
        {
            "source_path": "docs/framework/migration-guide/application-compatibility-in-the-net-framework-4-7.md",
            "redirect_url": "/dotnet/framework/migration-guide/application-compatibility"
        },
        {
            "source_path": "docs/framework/migration-guide/migration-guide/mitigation-culture-and-asynchronous-operations.md",
            "redirect_url": "/dotnet/framework/migration-guide/retargeting/4.5.2-4.6"
        },
        {
            "source_path": "docs/framework/migration-guide/migration-guide/mitigation-culture-and-dispatcher-operations-in-wpf-apps.md",
            "redirect_url": "/dotnet/framework/migration-guide/retargeting/4.5.2-4.6"
        },
        {
            "source_path": "docs/framework/migration-guide/migration-guide/mitigation-default-authorizationcontext.md",
            "redirect_url": "/dotnet/framework/migration-guide/retargeting/4.5.2-4.6"
        },
        {
            "source_path": "docs/framework/migration-guide/migration-guide/mitigation-eventsource-writeevent-method-calls.md",
            "redirect_url": "/dotnet/framework/migration-guide/runtime/4.5-4.5.1"
        },
        {
            "source_path": "docs/framework/migration-guide/migration-guide/mitigation-grid-control.md",
            "redirect_url": "/dotnet/framework/migration-guide/retargeting/4.6.2-4.7"
        },
        {
            "source_path": "docs/framework/migration-guide/migration-guide/mitigation-horizontal-scrolling-and-virtualization.md",
            "redirect_url": "/dotnet/framework/migration-guide/runtime/4.6.1-4.6.2"
        },
        {
            "source_path": "docs/framework/migration-guide/migration-guide/mitigation-long-path-support.md",
            "redirect_url": "/dotnet/framework/migration-guide/retargeting/4.6.1-4.6.2"
        },
        {
            "source_path": "docs/framework/migration-guide/migration-guide/mitigation-memberdescriptor-equals.md",
            "redirect_url": "/dotnet/framework/migration-guide/retargeting/4.6.1-4.6.2"
        },
        {
            "source_path": "docs/framework/migration-guide/migration-guide/mitigation-minfreememorypercentagetoactiveservice-configuration-setting.md",
            "redirect_url": "/dotnet/framework/migration-guide/runtime/4.5-4.5.1"
        },
        {
            "source_path": "docs/framework/migration-guide/mitigation-claimsidentity-constructor.md",
            "redirect_url": "/dotnet/framework/migration-guide//retargeting/4.6.1-4.6.2"
        },
        {
            "source_path": "docs/framework/migration-guide/mitigation-cspparameters-parentwindowhandle-expects-an-hwnd.md",
            "redirect_url": "/dotnet/framework/migration-guide/retargeting/4.6.2-4.7"
        },
        {
            "source_path": "docs/framework/migration-guide/net-compatibility-diagnostics.md",
            "redirect_url": "/dotnet/framework/migration-guide/application-compatibility"
        },

        {
            "source_path": "docs/framework/migration-guide/release-keys-and-os-versions.md",
            "redirect_url": "/dotnet/framework/migration-guide/how-to-determine-which-versions-are-installed"
        },
        {
            "source_path": "docs/framework/migration-guide/retargeting-changes-in-the-net-framework-4-5-1.md",
            "redirect_url": "/dotnet/framework/migration-guide/retargeting/index"
        },
        {
            "source_path": "docs/framework/migration-guide/retargeting-changes-in-the-net-framework-4-5-2.md",
            "redirect_url": "/dotnet/framework/migration-guide/retargeting/index"
        },
        {
            "source_path": "docs/framework/migration-guide/retargeting-changes-in-the-net-framework-4-6-1.md",
            "redirect_url": "/dotnet/framework/migration-guide/retargeting/index"
        },
        {
            "source_path": "docs/framework/migration-guide/retargeting-changes-in-the-net-framework-4-6-2.md",
            "redirect_url": "/dotnet/framework/migration-guide/retargeting/index"
        },
        {
            "source_path": "docs/framework/migration-guide/retargeting-changes-in-the-net-framework-4-6.md",
            "redirect_url": "/dotnet/framework/migration-guide/retargeting/index"
        },
        {
            "source_path": "docs/framework/migration-guide/retargeting-changes-in-the-net-framework-4-7.md",
            "redirect_url": "/dotnet/framework/migration-guide/retargeting/index"
        },
        {
            "source_path": "docs/framework/migration-guide/runtime-changes-in-the-net-framework-4-5-1.md",
            "redirect_url": "/dotnet/framework/migration-guide/runtime/index"
        },
        {
            "source_path": "docs/framework/migration-guide/runtime-changes-in-the-net-framework-4-5-2.md",
            "redirect_url": "/dotnet/framework/migration-guide/runtime/index"
        },
        {
            "source_path": "docs/framework/migration-guide/runtime-changes-in-the-net-framework-4-6-1.md",
            "redirect_url": "/dotnet/framework/migration-guide/runtime/index"
        },
        {
            "source_path": "docs/framework/migration-guide/runtime-changes-in-the-net-framework-4-6-2.md",
            "redirect_url": "/dotnet/framework/migration-guide/runtime/index"
        },
        {
            "source_path": "docs/framework/migration-guide/runtime-changes-in-the-net-framework-4-6.md",
            "redirect_url": "/dotnet/framework/migration-guide/runtime/index"
        },
        {
            "source_path": "docs/framework/migration-guide/runtime-changes-in-the-net-framework-4-7.md",
            "redirect_url": "/dotnet/framework/migration-guide/runtime/index"
        },
        {
            "source_path": "docs/framework/misc/binding.md",
            "redirect_url": "/dotnet/framework/configure-apps/file-schema/wcf/bindings"
        },
        {
            "source_path": "docs/framework/security/json-web-token-handler-api-reference.md",
            "redirect_url": "https://github.com/AzureAD/azure-activedirectory-identitymodel-extensions-for-dotnet/wiki"
        },
        {
            "source_path": "docs/framework/unmanaged-api/cor-prf-allowable-after-attach-bitmask.md",
            "redirect_url": "/dotnet/framework/unmanaged-api/profiling/cor-prf-monitor-enumeration"
        },
        {
            "source_path": "docs/framework/wcf/diagnostics/etw/monitoring-service-operation-failures.md",
            "redirect_url": "/previous-versions/dotnet/netframework-4.0/ff468239(v=vs.100)"
        },
        {
            "source_path": "docs/framework/wcf/extending/extending-wcf.md",
            "redirect_url": "/dotnet/framework/wcf/extending/index",
            "redirect_document_id": true
        },
        {
            "source_path": "docs/framework/wcf/feature-details/accessing-identity-information-inside-a-workflow-service.md",
            "redirect_url": "/previous-versions/dotnet/netframework-4.0/ff452450(v=vs.100)"
        },
        {
            "source_path": "docs/framework/wcf/feature-details/accessing-operationcontext-from-a-workflow-service.md",
            "redirect_url": "/previous-versions/dotnet/netframework-4.0/ff452697(v=vs.100)"
        },
        {
            "source_path": "docs/framework/wcf/feature-details/content-based-correlation.md",
            "redirect_url": "/previous-versions/dotnet/netframework-4.0/ee358755(v=vs.100)"
        },
        {
            "source_path": "docs/framework/wcf/feature-details/context-exchange-correlation.md",
            "redirect_url": "/previous-versions/dotnet/netframework-4.0/ee358724(v=vs.100)"
        },
        {
            "source_path": "docs/framework/wcf/feature-details/how-to-create-a-workflow-service-that-calls-another-workflow-service.md",
            "redirect_url": "/previous-versions/dotnet/netframework-4.0/ff729672(v=vs.100)"
        },
        {
            "source_path": "docs/framework/wcf/feature-details/how-to-host-a-non-service-workflow-in-iis.md",
            "redirect_url": "/previous-versions/dotnet/netframework-4.0/ff729688(v=vs.100)"
        },
        {
            "source_path": "docs/framework/wcf/feature-details/migrate-asp-net-web-service-client-to-wcf.md",
            "redirect_url": "/dotnet/framework/wcf/feature-details/adopting-wcf"
        },
        {
            "source_path": "docs/framework/wcf/feature-details/migrate-asp-net-web-service-to-wcf.md",
            "redirect_url": "/dotnet/framework/wcf/feature-details/adopting-wcf"
        },
        {
            "source_path": "docs/framework/wcf/samples/advanced-error-handling.md",
            "redirect_url": "/previous-versions/dotnet/netframework-4.0/ee667251(v=vs.100)"
        },
        {
            "source_path": "docs/framework/wcf/samples/advanced-filters.md",
            "redirect_url": "/previous-versions/dotnet/netframework-4.0/ee667249(v=vs.100)"
        },
        {
            "source_path": "docs/framework/wcf/samples/advanced-format-selection.md",
            "redirect_url": "/previous-versions/dotnet/netframework-4.0/ee662965(v=vs.100)"
        },
        {
            "source_path": "docs/framework/wcf/samples/aspnetrouteintegration.md",
            "redirect_url": "/previous-versions/dotnet/netframework-4.0/ee662952(v=vs.100)"
        },
        {
            "source_path": "docs/framework/wcf/samples/asynchronous-find-sample.md",
            "redirect_url": "/previous-versions/dotnet/netframework-4.0/dd483344(v=vs.100)"
        },
        {
            "source_path": "docs/framework/wcf/samples/automatic-format-selection.md",
            "redirect_url": "/previous-versions/dotnet/netframework-4.0/ee662964(v=vs.100)"
        },
        {
            "source_path": "docs/framework/wcf/samples/avoiding-problems-with-the-using-statement.md",
            "redirect_url": "/dotnet/framework/wcf/samples/use-close-abort-release-wcf-client-resources",
            "redirect_document_id": true
        },
        {
            "source_path": "docs/framework/wcf/samples/basic-resource-service.md",
            "redirect_url": "/previous-versions/dotnet/netframework-4.0/ee662954(v=vs.100)"
        },
        {
            "source_path": "docs/framework/wcf/samples/bridging-and-error-handling.md",
            "redirect_url": "/previous-versions/dotnet/netframework-4.0/ee667246(v=vs.100)"
        },
        {
            "source_path": "docs/framework/wcf/samples/bytestream-encoder.md",
            "redirect_url": "/previous-versions/dotnet/netframework-4.0/ee960169(v=vs.100)"
        },
        {
            "source_path": "docs/framework/wcf/samples/conditional-get-and-put.md",
            "redirect_url": "/previous-versions/dotnet/netframework-4.0/ee818665(v=vs.100)"
        },
        {
            "source_path": "docs/framework/wcf/samples/configuration-based-activation.md",
            "redirect_url": "/previous-versions/dotnet/netframework-4.0/dd807499(v%3dvs.100)"
        },
        {
            "source_path": "docs/framework/wcf/samples/custom-demux.md",
            "redirect_url": "/previous-versions/dotnet/netframework-4.0/ms752265(v%3dvs.100)"
        },
        {
            "source_path": "docs/framework/wcf/samples/customdiscoverymetadata.md",
            "redirect_url": "/previous-versions/dotnet/netframework-4.0/dd764464(v%3dvs.100)"
        },
        {
            "source_path": "docs/framework/wcf/samples/discover-a-service-with-unique-listen-uri-mode-sample.md",
            "redirect_url": "/previous-versions/dotnet/netframework-4.0/ee530015(v%3dvs.100)"
        },
        {
            "source_path": "docs/framework/wcf/samples/discovery-binding-element-sample.md",
            "redirect_url": "/previous-versions/dotnet/netframework-4.0/dd807387(v%3dvs.100)"
        },
        {
            "source_path": "docs/framework/wcf/samples/discovery-extensibility.md",
            "redirect_url": "/previous-versions/dotnet/netframework-4.0/dd807503(v%3dvs.100)"
        },
        {
            "source_path": "docs/framework/wcf/samples/discovery-proxy-sample.md",
            "redirect_url": "/previous-versions/dotnet/netframework-4.0/dd807497(v%3dvs.100)"
        },
        {
            "source_path": "docs/framework/wcf/samples/dynamic-reconfiguration.md",
            "redirect_url": "/previous-versions/dotnet/netframework-4.0/ee667250(v%3dvs.100)"
        },
        {
            "source_path": "docs/framework/wcf/samples/form-post.md",
            "redirect_url": "/previous-versions/dotnet/netframework-4.0/ee818241(v%3dvs.100)"
        },
        {
            "source_path": "docs/framework/wcf/samples/hierarchical-configuration-model.md",
            "redirect_url": "/previous-versions/dotnet/netframework-4.0/ee663221(v%3dvs.100)"
        },
        {
            "source_path": "docs/framework/wcf/samples/http-acknowledgement-channel.md",
            "redirect_url": "/previous-versions/dotnet/netframework-4.0/ee960152(v%3dvs.100)"
        },
        {
            "source_path": "docs/framework/wcf/samples/receivecontext-enabled-wcf-channels.md",
            "redirect_url": "/previous-versions/dotnet/netframework-4.0/ee534020(v%3dvs.100)"
        },
        {
            "source_path": "docs/framework/wcf/samples/transacted-batching.md",
            "redirect_url": "/previous-versions/dotnet/netframework-4.0/aa395219(v%3dvs.100)"
        },
        {
            "source_path": "docs/framework/wcf/samples/web-extensibility.md",
            "redirect_url": "/previous-versions/dotnet/netframework-4.0/ee818234(v%3dvs.100)"
        },
        {
            "source_path": "docs/framework/wcf/windows-communication-foundation.md",
            "redirect_url": "/dotnet/framework/wcf/index"
        },
        {
            "source_path": "docs/framework/whats-new/whats-new.md",
            "redirect_url": "/dotnet/framework/whats-new/index",
            "redirect_document_id": true
        },
        {
            "source_path": "docs/framework/windows-workflow-foundation/activity-localization.md",
            "redirect_url": "/previous-versions/dotnet/netframework-4.0/ee829486(v=vs.100)"
        },
        {
            "source_path": "docs/framework/windows-workflow-foundation/determining-workflow-execution-duration-using-tracing.md",
            "redirect_url": "/previous-versions/dotnet/netframework-4.0/ff462013(v%3dvs.100)"
        },
        {
            "source_path": "docs/framework/windows-workflow-foundation/projects-targeting-dotnet-in-vs.md",
            "redirect_url": "/previous-versions/dotnet/netframework-4.0/ff729671(v%3dvs.100)"
        },
        {
            "source_path": "docs/framework/windows-workflow-foundation/samples/absolute-delay.md",
            "redirect_url": "/previous-versions/dotnet/netframework-4.0/ff522352(v%3dvs.100)"
        },
        {
            "source_path": "docs/framework/windows-workflow-foundation/samples/activity-relationships-validation.md",
            "redirect_url": "/previous-versions/dotnet/netframework-4.0/ee622980(v%3dvs.100)"
        },
        {
            "source_path": "docs/framework/windows-workflow-foundation/samples/advanced-policy.md",
            "redirect_url": "/previous-versions/dotnet/netframework-4.0/ee960219(v%3dvs.100)"
        },
        {
            "source_path": "docs/framework/windows-workflow-foundation/samples/auto-confirm-pattern.md",
            "redirect_url": "/previous-versions/dotnet/netframework-4.0/dd744849(v%3dvs.100)"
        },
        {
            "source_path": "docs/framework/windows-workflow-foundation/samples/basic-activity-composition.md",
            "redirect_url": "/previous-versions/dotnet/netframework-4.0/dd759028(v%3dvs.100)"
        },
        {
            "source_path": "docs/framework/windows-workflow-foundation/samples/basic-transactionscope.md",
            "redirect_url": "/previous-versions/dotnet/netframework-4.0/dd807498(v%3dvs.100)"
        },
        {
            "source_path": "docs/framework/windows-workflow-foundation/samples/basic-usage-of-sendparameters-and-receiveparameters-activities.md",
            "redirect_url": "/previous-versions/dotnet/netframework-4.0/dd807376(v%3dvs.100)"
        },
        {
            "source_path": "docs/framework/windows-workflow-foundation/samples/basic-validation.md",
            "redirect_url": "/previous-versions/dotnet/netframework-4.0/dd759026(v%3dvs.100)"
        },
        {
            "source_path": "docs/framework/windows-workflow-foundation/samples/basic-xaml-only-service.md",
            "redirect_url": "/previous-versions/dotnet/netframework-4.0/dd807390(v%3dvs.100)"
        },
        {
            "source_path": "docs/framework/windows-workflow-foundation/samples/bookmarks.md",
            "redirect_url": "/previous-versions/dotnet/netframework-4.0/dd744843(v%3dvs.100)"
        },
        {
            "source_path": "docs/framework/windows-workflow-foundation/samples/buffered-receive.md",
            "redirect_url": "/previous-versions/dotnet/netframework-4.0/ee834509(v%3dvs.100)"
        },
        {
            "source_path": "docs/framework/windows-workflow-foundation/samples/built-in-configuration.md",
            "redirect_url": "/previous-versions/dotnet/netframework-4.0/ee622978(v%3dvs.100)"
        },
        {
            "source_path": "docs/framework/windows-workflow-foundation/samples/cancellation-handler-on-compensable-activity.md",
            "redirect_url": "/previous-versions/dotnet/netframework-4.0/dd807518(v%3dvs.100)"
        },
        {
            "source_path": "docs/framework/windows-workflow-foundation/samples/channel-caching-with-send.md",
            "redirect_url": "/previous-versions/dotnet/netframework-4.0/ee834525(v%3dvs.100)"
        },
        {
            "source_path": "docs/framework/windows-workflow-foundation/samples/commentout-activity.md",
            "redirect_url": "/previous-versions/dotnet/netframework-4.0/ee661651(v%3dvs.100)"
        },
        {
            "source_path": "docs/framework/windows-workflow-foundation/samples/compensable-activity-sample.md",
            "redirect_url": "/previous-versions/dotnet/netframework-4.0/dd483327(v%3dvs.100)"
        },
        {
            "source_path": "docs/framework/windows-workflow-foundation/samples/compensation-samples.md",
            "redirect_url": "/previous-versions/dotnet/netframework-4.0/dd483320(v%3dvs.100)"
        },
        {
            "source_path": "docs/framework/windows-workflow-foundation/samples/composite.md",
            "redirect_url": "/previous-versions/dotnet/netframework-4.0/dd759022(v%3dvs.100)"
        },
        {
            "source_path": "docs/framework/windows-workflow-foundation/samples/conditioned-activity-group.md",
            "redirect_url": "/previous-versions/dotnet/netframework-4.0/ee960226(v%3dvs.100)"
        },
        {
            "source_path": "docs/framework/windows-workflow-foundation/samples/confirmation.md",
            "redirect_url": "/previous-versions/dotnet/netframework-4.0/dd807507(v%3dvs.100)"
        },
        {
            "source_path": "docs/framework/windows-workflow-foundation/samples/constraint-types.md",
            "redirect_url": "/previous-versions/dotnet/netframework-4.0/dd759025(v%3dvs.100)"
        },
        {
            "source_path": "docs/framework/windows-workflow-foundation/samples/content-based-correlation.md",
            "redirect_url": "/previous-versions/dotnet/netframework-4.0/dd807508(v%3dvs.100)"
        },
        {
            "source_path": "docs/framework/windows-workflow-foundation/samples/correlated-calculator.md",
            "redirect_url": "/previous-versions/dotnet/netframework-4.0/dd807391(v%3dvs.100)"
        },
        {
            "source_path": "docs/framework/windows-workflow-foundation/samples/custom-activity-to-switch-on-a-range-of-values.md",
            "redirect_url": "/previous-versions/dotnet/netframework-4.0/dd797581(v%3dvs.100)"
        },
        {
            "source_path": "docs/framework/windows-workflow-foundation/samples/custom-compensation-sample.md",
            "redirect_url": "/previous-versions/dotnet/netframework-4.0/dd483319(v%3dvs.100)"
        },
        {
            "source_path": "docs/framework/windows-workflow-foundation/samples/durable-delay-in-xamlx.md",
            "redirect_url": "/previous-versions/dotnet/netframework-4.0/ee834527(v%3dvs.100)"
        },
        {
            "source_path": "docs/framework/windows-workflow-foundation/samples/durable-delay.md",
            "redirect_url": "/previous-versions/dotnet/netframework-4.0/dd807379(v%3dvs.100)"
        },
        {
            "source_path": "docs/framework/windows-workflow-foundation/samples/durable-duplex.md",
            "redirect_url": "/previous-versions/dotnet/netframework-4.0/ee662960(v%3dvs.100)"
        },
        {
            "source_path": "docs/framework/windows-workflow-foundation/samples/dynamic-arguments.md",
            "redirect_url": "/previous-versions/dotnet/netframework-4.0/ee663219(v%3dvs.100)"
        },
        {
            "source_path": "docs/framework/windows-workflow-foundation/samples/dynamicactivity-creation.md",
            "redirect_url": "/previous-versions/dotnet/netframework-4.0/dd807392(v%3dvs.100)"
        },
        {
            "source_path": "docs/framework/windows-workflow-foundation/samples/emulating-breaking-in-a-while-activity.md",
            "redirect_url": "/previous-versions/dotnet/netframework-4.0/dd807393(v%3dvs.100)"
        },
        {
            "source_path": "docs/framework/windows-workflow-foundation/samples/entity-activities.md",
            "redirect_url": "/previous-versions/dotnet/netframework-4.0/ee622984(v%3dvs.100)"
        },
        {
            "source_path": "docs/framework/windows-workflow-foundation/samples/execute-a-workflow-in-an-imperative-transactionscope.md",
            "redirect_url": "/previous-versions/dotnet/netframework-4.0/dd759027(v%3dvs.100)"
        },
        {
            "source_path": "docs/framework/windows-workflow-foundation/samples/execution-properties.md",
            "redirect_url": "/previous-versions/dotnet/netframework-4.0/dd744845(v%3dvs.100)"
        },
        {
            "source_path": "docs/framework/windows-workflow-foundation/samples/exposing-and-invoking-activityactions.md",
            "redirect_url": "/previous-versions/dotnet/netframework-4.0/dd759023(v%3dvs.100)"
        },
        {
            "source_path": "docs/framework/windows-workflow-foundation/samples/expressions.md",
            "redirect_url": "/previous-versions/dotnet/netframework-4.0/dd699761(v%3dvs.100)"
        },
        {
            "source_path": "docs/framework/windows-workflow-foundation/samples/external-activity-validation.md",
            "redirect_url": "/previous-versions/dotnet/netframework-4.0/ee663223(v%3dvs.100)"
        },
        {
            "source_path": "docs/framework/windows-workflow-foundation/samples/extract-wf-data-using-tracking.md",
            "redirect_url": "/previous-versions/dotnet/netframework-4.0/ee662966(v%3dvs.100)"
        },
        {
            "source_path": "docs/framework/windows-workflow-foundation/samples/for-activity.md",
            "redirect_url": "/previous-versions/dotnet/netframework-4.0/dd758796(v%3dvs.100)"
        },
        {
            "source_path": "docs/framework/windows-workflow-foundation/samples/formatting-messages-in-workflow-services.md",
            "redirect_url": "/previous-versions/dotnet/netframework-4.0/dd807506(v%3dvs.100)"
        },
        {
            "source_path": "docs/framework/windows-workflow-foundation/samples/getting-started-writing-a-custom-activity.md",
            "redirect_url": "/previous-versions/dotnet/netframework-4.0/dd744847(v%3dvs.100)"
        },
        {
            "source_path": "docs/framework/windows-workflow-foundation/samples/hello-world-custom-activity.md",
            "redirect_url": "/previous-versions/dotnet/netframework-4.0/ee624142(v%3dvs.100)"
        },
        {
            "source_path": "docs/framework/windows-workflow-foundation/samples/ifelse-with-rules.md",
            "redirect_url": "/previous-versions/dotnet/netframework-4.0/ee960224(v%3dvs.100)"
        },
        {
            "source_path": "docs/framework/windows-workflow-foundation/samples/interop-with-3-5-rule-set.md",
            "redirect_url": "/previous-versions/dotnet/netframework-4.0/ee829487(v%3dvs.100)"
        },
        {
            "source_path": "docs/framework/windows-workflow-foundation/samples/invokemethod.md",
            "redirect_url": "/previous-versions/dotnet/netframework-4.0/ee622976(v%3dvs.100)"
        },
        {
            "source_path": "docs/framework/windows-workflow-foundation/samples/linq-to-objects-activity.md",
            "redirect_url": "/previous-versions/dotnet/netframework-4.0/dd797580(v%3dvs.100)"
        },
        {
            "source_path": "docs/framework/windows-workflow-foundation/samples/linq-to-sql-sample.md",
            "redirect_url": "/previous-versions/dotnet/netframework-4.0/dd797582(v%3dvs.100)"
        },
        {
            "source_path": "docs/framework/windows-workflow-foundation/samples/metadata-store-programmability.md",
            "redirect_url": "/previous-versions/dotnet/netframework-4.0/dd807501(v%3dvs.100)"
        },
        {
            "source_path": "docs/framework/windows-workflow-foundation/samples/migration.md",
            "redirect_url": "/previous-versions/dotnet/netframework-4.0/dd699764(v%3dvs.100)"
        },
        {
            "source_path": "docs/framework/windows-workflow-foundation/samples/nesting-of-transactionscope-within-a-service.md",
            "redirect_url": "/previous-versions/dotnet/netframework-4.0/ee834526(v%3dvs.100)"
        },
        {
            "source_path": "docs/framework/windows-workflow-foundation/samples/nopersistscope-activity.md",
            "redirect_url": "/previous-versions/dotnet/netframework-4.0/dd807512(v%3dvs.100)"
        },
        {
            "source_path": "docs/framework/windows-workflow-foundation/samples/operationscope.md",
            "redirect_url": "/previous-versions/dotnet/netframework-4.0/ee662961(v%3dvs.100)"
        },
        {
            "source_path": "docs/framework/windows-workflow-foundation/samples/order-processing-with-policy.md",
            "redirect_url": "/previous-versions/dotnet/netframework-4.0/ee960217(v%3dvs.100)"
        },
        {
            "source_path": "docs/framework/windows-workflow-foundation/samples/overloadgroups.md",
            "redirect_url": "/previous-versions/dotnet/netframework-4.0/dd759029(v%3dvs.100)"
        },
        {
            "source_path": "docs/framework/windows-workflow-foundation/samples/persistence.md",
            "redirect_url": "/previous-versions/dotnet/netframework-4.0/dd699769(v%3dvs.100)"
        },
        {
            "source_path": "docs/framework/windows-workflow-foundation/samples/persisting-a-workflow-application.md",
            "redirect_url": "/previous-versions/dotnet/netframework-4.0/dd807516(v%3dvs.100)"
        },
        {
            "source_path": "docs/framework/windows-workflow-foundation/samples/policy-activity-in-net-framework-4-5.md",
            "redirect_url": "/previous-versions/dotnet/netframework-4.0/dd797584(v%3dvs.100)"
        },
        {
            "source_path": "docs/framework/windows-workflow-foundation/samples/property-grid-extensibliity.md",
            "redirect_url": "/dotnet/framework/windows-workflow-foundation/samples/property-grid-extensibility",
            "redirect_document_id": true
        },
        {
            "source_path": "docs/framework/windows-workflow-foundation/samples/property-promotion-activity.md",
            "redirect_url": "/previous-versions/dotnet/netframework-4.0/ff642473(v%3dvs.100)"
        },
        {
            "source_path": "docs/framework/windows-workflow-foundation/samples/rangeenumeration-activity.md",
            "redirect_url": "/previous-versions/dotnet/netframework-4.0/dd797588(v%3dvs.100)"
        },
        {
            "source_path": "docs/framework/windows-workflow-foundation/samples/regular-expression-activities.md",
            "redirect_url": "/previous-versions/dotnet/netframework-4.0/dd797587(v%3dvs.100)"
        },
        {
            "source_path": "docs/framework/windows-workflow-foundation/samples/rules-samples.md",
            "redirect_url": "/previous-versions/dotnet/netframework-4.0/ee960227(v%3dvs.100)"
        },
        {
            "source_path": "docs/framework/windows-workflow-foundation/samples/securing-workflow-services.md",
            "redirect_url": "/previous-versions/dotnet/netframework-4.0/ee943756(v%3dvs.100)"
        },
        {
            "source_path": "docs/framework/windows-workflow-foundation/samples/sending-and-handling-faults.md",
            "redirect_url": "/previous-versions/dotnet/netframework-4.0/dd807385(v%3dvs.100)"
        },
        {
            "source_path": "docs/framework/windows-workflow-foundation/samples/services.md",
            "redirect_url": "/previous-versions/dotnet/netframework-4.0/dd699765(v%3dvs.100)"
        },
        {
            "source_path": "docs/framework/windows-workflow-foundation/samples/simple-policy.md",
            "redirect_url": "/previous-versions/dotnet/netframework-4.0/ee960218(v%3dvs.100)"
        },
        {
            "source_path": "docs/framework/windows-workflow-foundation/samples/sqlstoreextensibility.md",
            "redirect_url": "/previous-versions/dotnet/netframework-4.0/ee622979(v%3dvs.100)"
        },
        {
            "source_path": "docs/framework/windows-workflow-foundation/samples/statemachine-scenario-using-a-combination-of-flowchart-and-pick.md",
            "redirect_url": "/previous-versions/dotnet/netframework-4.0/dd807384(v%3dvs.100)"
        },
        {
            "source_path": "docs/framework/windows-workflow-foundation/samples/suppress-transaction-scope.md",
            "redirect_url": "/previous-versions/dotnet/netframework-4.0/ee656552(v%3dvs.100)"
        },
        {
            "source_path": "docs/framework/windows-workflow-foundation/samples/toolbox-service.md",
            "redirect_url": "/previous-versions/dotnet/netframework-4.0/ee834520(v%3dvs.100)"
        },
        {
            "source_path": "docs/framework/windows-workflow-foundation/samples/tracking-using-a-text-file.md",
            "redirect_url": "/previous-versions/dotnet/netframework-4.0/ee667247(v%3dvs.100)"
        },
        {
            "source_path": "docs/framework/windows-workflow-foundation/samples/transacted-queues.md",
            "redirect_url": "/previous-versions/dotnet/netframework-4.0/ee835855(v%3dvs.100)"
        },
        {
            "source_path": "docs/framework/windows-workflow-foundation/samples/transaction-convoy-scope.md",
            "redirect_url": "/previous-versions/dotnet/netframework-4.0/dd744846(v%3dvs.100)"
        },
        {
            "source_path": "docs/framework/windows-workflow-foundation/samples/transaction-rollback.md",
            "redirect_url": "/previous-versions/dotnet/netframework-4.0/ee656553(v%3dvs.100)"
        },
        {
            "source_path": "docs/framework/windows-workflow-foundation/samples/transactions.md",
            "redirect_url": "/previous-versions/dotnet/netframework-4.0/dd699763(v%3dvs.100)"
        },
        {
            "source_path": "docs/framework/windows-workflow-foundation/samples/usage-of-the-switch-activity-with-custom-types.md",
            "redirect_url": "/previous-versions/dotnet/netframework-4.0/ee624141(v%3dvs.100)"
        },
        {
            "source_path": "docs/framework/windows-workflow-foundation/samples/use-of-transactedreceivescope.md",
            "redirect_url": "/previous-versions/dotnet/netframework-4.0/dd764465(v%3dvs.100)"
        },
        {
            "source_path": "docs/framework/windows-workflow-foundation/samples/using-a-net-3-0-or-net-3-5-activity-in-a-net-4-5-workflow.md",
            "redirect_url": "/previous-versions/dotnet/netframework-4.0/dd807505(v%3dvs.100)"
        },
        {
            "source_path": "docs/framework/windows-workflow-foundation/samples/using-asyncoperationcontext-in-an-activity-sample.md",
            "redirect_url": "/previous-versions/dotnet/netframework-4.0/dd483304(v%3dvs.100)"
        },
        {
            "source_path": "docs/framework/windows-workflow-foundation/samples/using-cancellationscope.md",
            "redirect_url": "/previous-versions/dotnet/netframework-4.0/dd807382(v%3dvs.100)"
        },
        {
            "source_path": "docs/framework/windows-workflow-foundation/samples/using-collection-activities.md",
            "redirect_url": "/previous-versions/dotnet/netframework-4.0/dd807394(v%3dvs.100)"
        },
        {
            "source_path": "docs/framework/windows-workflow-foundation/samples/using-interop-with-external-data-exchange.md",
            "redirect_url": "/previous-versions/dotnet/netframework-4.0/ee960220(v%3dvs.100)"
        },
        {
            "source_path": "docs/framework/windows-workflow-foundation/samples/using-procedural-activities.md",
            "redirect_url": "/previous-versions/dotnet/netframework-4.0/dd807377(v%3dvs.100)"
        },
        {
            "source_path": "docs/framework/windows-workflow-foundation/samples/using-the-invokemethod-activity.md",
            "redirect_url": "/dotnet/framework/windows-workflow-foundation/samples/built-in-activities"
        },
        {
            "source_path": "docs/framework/windows-workflow-foundation/samples/using-the-invokepowershell-activity.md",
            "redirect_url": "/previous-versions/dotnet/netframework-4.0/dd797586(v%3dvs.100)"
        },
        {
            "source_path": "docs/framework/windows-workflow-foundation/samples/using-the-workflowinvoker-class.md",
            "redirect_url": "/previous-versions/dotnet/netframework-4.0/dd807496(v%3dvs.100)"
        },
        {
            "source_path": "docs/framework/windows-workflow-foundation/samples/using-variables-with-dotnet-ruleset.md",
            "redirect_url": "/previous-versions/dotnet/netframework-4.0/dd807380(v%3dvs.100)"
        },
        {
            "source_path": "docs/framework/windows-workflow-foundation/samples/validation.md",
            "redirect_url": "/previous-versions/dotnet/netframework-4.0/ee622981(v%3dvs.100)"
        },
        {
            "source_path": "docs/framework/windows-workflow-foundation/samples/wait-for-input-activity.md",
            "redirect_url": "/previous-versions/dotnet/netframework-4.0/ee620806(v%3dvs.100)"
        },
        {
            "source_path": "docs/framework/windows-workflow-foundation/samples/workflow-management-endpoint-sample.md",
            "redirect_url": "/previous-versions/dotnet/netframework-4.0/dd807500(v%3dvs.100)"
        },
        {
            "source_path": "docs/framework/windows-workflow-foundation/samples/workflowapplication-readline-host.md",
            "redirect_url": "/previous-versions/dotnet/netframework-4.0/dd764467(v%3dvs.100)"
        },
        {
            "source_path": "docs/framework/windows-workflow-foundation/samples/xaml-activation.md",
            "redirect_url": "/previous-versions/dotnet/netframework-4.0/ee960215(v%3dvs.100)"
        },
        {
            "source_path": "docs/framework/windows-workflow-foundation/using-the-interop-activity-in-a-net-framework-4-workflow.md",
            "redirect_url": "/previous-versions/dotnet/netframework-4.0/ee264174(v%3dvs.100)"
        },
        {
<<<<<<< HEAD
            "source_path": "docs/framework/winforms/controls/walkthrough-authoring-a-composite-control-with-visual-basic.md",
            "redirect_url": "/dotnet/framework/winforms/controls/walkthrough-authoring-a-composite-control-with-visual-csharp"
        },
        {
            "source_path": "docs/framework/winforms/controls/walkthrough-inheriting-from-a-windows-forms-control-with-visual-basic.md",
            "redirect_url": "/dotnet/framework/winforms/controls/walkthrough-inheriting-from-a-windows-forms-control-with-visual-csharp"
=======
            "source_path": "docs/framework/winforms/controls/how-to-arrange-controls-with-snaplines-and-the-grid-in-windows-forms.md",
            "redirect_url": "/dotnet/framework/winforms/controls/walkthrough-arranging-controls-on-windows-forms-using-snaplines"
        },
        {
            "source_path": "docs/framework/winforms/controls/how-to-copy-controls-between-windows-forms.md",
            "redirect_url": "/dotnet/framework/winforms/controls/how-to-align-multiple-controls-on-windows-forms"
        },
        {
            "source_path": "docs/framework/winforms/controls/arranging-controls-on-windows-forms.md",
            "redirect_url": "/dotnet/framework/winforms/controls/how-to-align-multiple-controls-on-windows-forms"
>>>>>>> 4fa22b99
        },
        {
            "source_path": "docs/framework/winforms/disable-dpi-awareness-visual-studio.md",
            "redirect_url": "/visualstudio/designers/disable-dpi-awareness"
        },
        {
            "source_path": "docs/framework/winforms/advanced/copy--paste-an-elementhost-control-into-forms.md",
            "redirect_url": "/previous-versions/visualstudio/visual-studio-2010/bb384315(v=vs.100)"
        },
        {
            "source_path": "docs/framework/winforms/advanced/walkthrough-changing-properties-of-a-hosted-wpf-element-at-design-time.md",
            "redirect_url": "/previous-versions/visualstudio/visual-studio-2010/bb384330(v=vs.100)"
        },
        {
            "source_path": "docs/framework/winforms/controls/how-to-create-access-keys-for-windows-forms-controls-using-the-designer.md",
            "redirect_url": "/dotnet/framework/winforms/controls/how-to-create-access-keys-for-windows-forms-controls",
            "redirect_document_id": false
        },
        {
            "source_path": "docs/framework/winforms/controls/how-to-set-the-text-displayed-by-a-windows-forms-control-using-the-designer.md",
            "redirect_url": "/dotnet/framework/winforms/controls/how-to-set-the-text-displayed-by-a-windows-forms-control",
            "redirect_document_id": false
        },
        {
            "source_path": "docs/framework/winforms/controls/how-to-set-the-image-displayed-by-a-windows-forms-control-using-the-designer.md",
            "redirect_url": "/dotnet/framework/winforms/controls/how-to-set-the-image-displayed-by-a-windows-forms-control",
            "redirect_document_id": false
        },
        {
            "source_path": "docs/framework/winforms/controls/99f6e876-3f7f-4139-9063-e36587c95b02.md",
            "redirect_url": "/dotnet/framework/winforms/controls/create-a-master-detail-form-using-two-datagridviews",
            "redirect_document_id": true
        },
        {
            "source_path": "docs/framework/winforms/controls/c5fa29e8-47f7-4691-829b-0e697a691f36.md",
            "redirect_url": "/dotnet/framework/winforms/controls/creating-a-master-detail-form-using-two-datagridviews",
            "redirect_document_id": true
        },
        {
            "source_path": "docs/framework/wpf/controls/datepicker-syles-and-templates.md",
            "redirect_url": "/dotnet/framework/wpf/controls/datepicker-styles-and-templates",
            "redirect_document_id": true
        },
        {
            "source_path": "docs/framework/wpf/controls/passwordbox-syles-and-templates.md",
            "redirect_url": "/dotnet/framework/wpf/controls/passwordbox-styles-and-templates",
            "redirect_document_id": true
        },
        {
            "source_path": "docs/framework/wpf/controls/repeatbutton-syles-and-templates.md",
            "redirect_url": "/dotnet/framework/wpf/controls/repeatbutton-styles-and-templates",
            "redirect_document_id": true
        },
        {
            "source_path": "docs/framework/wpf/controls/thumb-syles-and-templates.md",
            "redirect_url": "/dotnet/framework/wpf/controls/thumb-styles-and-templates",
            "redirect_document_id": true
        },
        {
            "source_path": "docs/framework/wpf/controls/togglebutton-syles-and-templates.md",
            "redirect_url": "/dotnet/framework/wpf/controls/togglebutton-styles-and-templates",
            "redirect_document_id": true
        },
        {
            "source_path": "docs/framework/xaml-services/{}-escape-sequence-markup-extension.md",
            "redirect_url": "/dotnet/framework/xaml-services/escape-sequence-markup-extension",
            "redirect_document_id": true
        },
        {
            "source_path": "docs/fsharp/async.md",
            "redirect_url": "/dotnet/fsharp/tutorials/asynchronous-and-concurrent-programming/async"
        },
        {
            "source_path": "docs/fsharp/getting-started-netcore.md",
            "redirect_url": "/dotnet/fsharp/get-started/get-started-command-line"
        },
        {
            "source_path": "docs/fsharp/introduction-to-functional-programming/functions-as-first-class-values.md",
            "redirect_url": "/dotnet/fsharp/introduction-to-functional-programming/first-class-functions",
            "redirect_document_id": true
        },
        {
            "source_path": "docs/fsharp/language-reference/code-formatting-guidelines.md",
            "redirect_url": "/dotnet/fsharp/style-guide/formatting"
        },
        {
            "source_path": "docs/fsharp/language-reference/lazy-computations.md",
            "redirect_url": "/dotnet/fsharp/language-reference/lazy-expressions",
            "redirect_document_id": true
        },
        {
            "source_path": "docs/fsharp/language-reference/primitive-types.md",
            "redirect_url": "/dotnet/fsharp/language-reference/basic-types",
            "redirect_document_id": true
        },
        {
            "source_path": "docs/fsharp/language-reference/signatures.md",
            "redirect_url": "/dotnet/fsharp/language-reference/signature-files"
        },
        {
            "source_path": "docs/fsharp/tutorials/getting-started/getting-started-command-line.md",
            "redirect_url": "/dotnet/fsharp/get-started/get-started-command-line",
            "redirect_document_id": true
        },
        {
            "source_path": "docs/fsharp/tutorials/getting-started/getting-started-cross-platform-tooling.md",
            "redirect_url": "/dotnet/fsharp/get-started/get-started-command-line"
        },
        {
            "source_path": "docs/fsharp/tutorials/getting-started/getting-started-visual-studio-for-mac.md",
            "redirect_url": "/dotnet/fsharp/get-started/get-started-with-visual-studio-for-mac",
            "redirect_document_id": true
        },
        {
            "source_path": "docs/fsharp/tutorials/getting-started/getting-started-visual-studio.md",
            "redirect_url": "/dotnet/fsharp/get-started/get-started-visual-studio",
            "redirect_document_id": true
        },
        {
            "source_path": "docs/fsharp/tutorials/getting-started/getting-started-vscode.md",
            "redirect_url": "/dotnet/fsharp/get-started/get-started-vscode",
            "redirect_document_id": true
        },
        {
            "source_path": "docs/fsharp/tutorials/getting-started/index.md",
            "redirect_url": "/dotnet/fsharp/get-started/index",
            "redirect_document_id": true
        },
        {
            "source_path": "docs/fsharp/tutorials/type-providers/accessing-a-sql-database-entities.md",
            "redirect_url": "/dotnet/fsharp/tutorials/type-providers/index"
        },
        {
            "source_path": "docs/fsharp/tutorials/type-providers/accessing-a-sql-database.md",
            "redirect_url": "/dotnet/fsharp/tutorials/type-providers/index"
        },
        {
            "source_path": "docs/fsharp/tutorials/type-providers/accessing-a-web-service.md",
            "redirect_url": "/dotnet/fsharp/tutorials/type-providers/index"
        },
        {
            "source_path": "docs/fsharp/tutorials/type-providers/accessing-an-odata-service.md",
            "redirect_url": "/dotnet/fsharp/tutorials/type-providers/index"
        },
        {
            "source_path": "docs/fsharp/tutorials/type-providers/generating-fsharp-types-from-dbml.md",
            "redirect_url": "/dotnet/fsharp/tutorials/type-providers/index"
        },
        {
            "source_path": "docs/fsharp/tutorials/type-providers/generating-fsharp-types-from-edmx.md",
            "redirect_url": "/dotnet/fsharp/tutorials/type-providers/index"
        },
        {
            "source_path": "docs/fsharp/using-fsharp-in-visual-studio/configuring-projects.md",
            "redirect_url": "/visualstudio/ide/fsharp-visual-studio",
            "redirect_document_id": true
        },
        {
            "source_path": "docs/fsharp/using-fsharp-in-visual-studio/index.md",
            "redirect_url": "/visualstudio/ide/fsharp-visual-studio",
            "redirect_document_id": true
        },
        {
            "source_path": "docs/fsharp/using-fsharp-in-visual-studio/targeting-older-versions-of-net.md",
            "redirect_url": "/visualstudio/ide/fsharp-target-older-dotnet-versions",
            "redirect_document_id": true
        },
        {
            "source_path": "docs/fsharp/using-fsharp-in-visual-studio/visual-fsharp-development-environment-features.md",
            "redirect_url": "/visualstudio/ide/fsharp-visual-studio",
            "redirect_document_id": true
        },
        {
            "source_path": "docs/machine-learning/tutorials/taxi-fare.md",
            "redirect_url": "/dotnet/machine-learning/tutorials/predict-prices",
            "redirect_document_id": true
        },
        {
            "source_path": "docs/machine-learning/tutorials/movie-recommmendation.md",
            "redirect_url": "/dotnet/machine-learning/tutorials/movie-recommendation",
            "redirect_document_id": true
        },
        {
            "source_path": "docs/machine-learning/how-to-guides/consuming-model-ml-net.md",
            "redirect_url": "/dotnet/machine-learning/how-to-guides/save-load-machine-learning-models-ml-net",
            "redirect_document_id": true
        },
        {

            "source_path": "docs/machine-learning/how-to-guides/determine-global-feature-importance-in-model.md",
            "redirect_url": "/dotnet/machine-learning/how-to-guides/explain-machine-learning-model-permutation-feature-importance-ml-net",
            "redirect_document_id":true
        },
        {
            "source_path": "docs/machine-learning/how-to-guides/load-data-from-mult-column-csv-ml-net.md",
            "redirect_url": "/dotnet/machine-learning/how-to-guides/load-data-ml-net"
        },
        {
            "source_path": "docs/machine-learning/how-to-guides/load-data-from-multiple-files-ml-net.md",
            "redirect_url": "/dotnet/machine-learning/how-to-guides/load-data-ml-net"
        },
        {
            "source_path": "docs/machine-learning/how-to-guides/load-data-from-text-file-ml-net.md",
            "redirect_url": "/dotnet/machine-learning/how-to-guides/load-data-ml-net"
        },
        {
            "source_path": "docs/machine-learning/how-to-guides/load-non-file-training-data-ml-net.md",
            "redirect_url": "/dotnet/machine-learning/how-to-guides/load-data-ml-net",
            "redirect_document_id": true
        },
        {
            "source_path": "docs/machine-learning/how-to-guides/normalizers-preprocess-data-ml-net.md",
            "redirect_url": "/dotnet/machine-learning/how-to-guides/prepare-data-ml-net"
        },
        {
            "source_path": "docs/machine-learning/how-to-guides/single-predict-model-ml-net.md",
            "redirect_url": "/dotnet/machine-learning/how-to-guides/machine-learning-model-predictions-ml-net",
            "redirect_document_id": true
        },
        {
            "source_path": "docs/machine-learning/how-to-guides/train-cross-validation-ml-net.md",
            "redirect_url": "/dotnet/machine-learning/how-to-guides/train-machine-learning-model-cross-validation-ml-net",
            "redirect_document_id": true
        },
        {
            "source_path": "docs/machine-learning/how-to-guides/train-model-categorical-ml-net.md",
            "redirect_url": "/dotnet/machine-learning/how-to-guides/prepare-data-ml-net",
            "redirect_document_id": true
        },
        {
            "source_path": "docs/machine-learning/how-to-guides/train-model-textual-ml-net.md",
            "redirect_url": "/dotnet/machine-learning/how-to-guides/prepare-data-ml-net"
        },
        {
            "source_path": "docs/machine-learning/how-to-guides/train-regression-model-ml-net.md",
            "redirect_url": "/dotnet/machine-learning/how-to-guides/train-machine-learning-model-ml-net",
            "redirect_document_id": true
        },
        {
            "source_path": "docs/machine-learning/resources/basics.md",
            "redirect_url": "/dotnet/machine-learning/how-does-mldotnet-work"
        },
        {
            "source_path": "docs/machine-learning/resources/what-is-mldotnet.md",
            "redirect_url": "/dotnet/machine-learning/how-does-mldotnet-work"
        },
        {
            "source_path": "docs/machine-learning/basic-concepts-model-training-in-mldotnet.md",
            "redirect_url": "/dotnet/machine-learning/how-does-mldotnet-work",
            "redirect_document_id": true
        },
        {
            "source_path": "docs/machine-learning/what-is-machine-learning.md",
            "redirect_url": "/dotnet/machine-learning/how-does-mldotnet-work"
        },
        {
            "source_path": "docs/scenarios/index.md",
            "redirect_url": "/dotnet/core/tutorials/"
        },
        {
            "source_path": "docs/scenarios/solution-authoring/index.md",
            "redirect_url": "/dotnet/core/tutorials/"
        },
        {
            "source_path": "docs/scenarios/solution-authoring/target-dotnetcore-with-msbuild.md",
            "redirect_url": "/dotnet/core/tutorials/target-dotnetcore-with-msbuild"
        },
        {
            "source_path": "docs/standard/about.md",
            "redirect_url": "/dotnet/standard/index"
        },
        {
            "source_path": "docs/standard/assembly-format.md",
            "redirect_url": "/dotnet/standard/assembly/file-format",
            "redirect_document_id": true
        },
        {
            "source_path": "docs/standard/asynchronous-programming-patterns/multithreaded-programming-with-the-event-based-asynchronous-pattern.md",
            "redirect_url": "/dotnet/standard/asynchronous-programming-patterns/event-based-asynchronous-pattern-eap"
        },
        {
            "source_path": "docs/standard/base-types/alternation.md",
            "redirect_url": "/dotnet/standard/base-types/alternation-constructs-in-regular-expressions"
        },
        {
            "source_path": "docs/standard/base-types/anchors.md",
            "redirect_url": "/dotnet/standard/base-types/anchors-in-regular-expressions"
        },
        {
            "source_path": "docs/standard/base-types/backreference.md",
            "redirect_url": "/dotnet/standard/base-types/backreference-constructs-in-regular-expressions"
        },
        {
            "source_path": "docs/standard/base-types/backtracking.md",
            "redirect_url": "/dotnet/standard/base-types/backtracking-in-regular-expressions"
        },
        {
            "source_path": "docs/standard/base-types/changing-formats.md",
            "redirect_url": "/dotnet/standard/base-types/regular-expression-example-changing-date-formats"
        },
        {
            "source_path": "docs/standard/base-types/classes.md",
            "redirect_url": "/dotnet/standard/base-types/character-classes-in-regular-expressions"
        },
        {
            "source_path": "docs/standard/base-types/compilation.md",
            "redirect_url": "/dotnet/standard/base-types/compilation-and-reuse-in-regular-expressions"
        },
        {
            "source_path": "docs/standard/base-types/composite-format.md",
            "redirect_url": "/dotnet/standard/base-types/composite-formatting"
        },
        {
            "source_path": "docs/standard/base-types/custom-datetime.md",
            "redirect_url": "/dotnet/standard/base-types/custom-date-and-time-format-strings"
        },
        {
            "source_path": "docs/standard/base-types/custom-numeric.md",
            "redirect_url": "/dotnet/standard/base-types/custom-numeric-format-strings"
        },
        {
            "source_path": "docs/standard/base-types/custom-timespan.md",
            "redirect_url": "/dotnet/standard/base-types/custom-timespan-format-strings"
        },
        {
            "source_path": "docs/standard/base-types/define-custom.md",
            "redirect_url": "/dotnet/standard/base-types/how-to-define-and-use-custom-numeric-format-providers"
        },
        {
            "source_path": "docs/standard/base-types/display-dates.md",
            "redirect_url": "/dotnet/standard/base-types/how-to-display-dates-in-non-gregorian-calendars"
        },
        {
            "source_path": "docs/standard/base-types/display-milliseconds.md",
            "redirect_url": "/dotnet/standard/base-types/how-to-display-milliseconds-in-date-and-time-values"
        },
        {
            "source_path": "docs/standard/base-types/enumeration-format.md",
            "redirect_url": "/dotnet/standard/base-types/enumeration-format-strings"
        },
        {
            "source_path": "docs/standard/base-types/escapes.md",
            "redirect_url": "/dotnet/standard/base-types/character-escapes-in-regular-expressions"
        },
        {
            "source_path": "docs/standard/base-types/extract-day.md",
            "redirect_url": "/dotnet/standard/base-types/how-to-extract-the-day-of-the-week-from-a-specific-date"
        },
        {
            "source_path": "docs/standard/base-types/extract-protocol.md",
            "redirect_url": "/dotnet/standard/base-types/how-to-extract-a-protocol-and-port-number-from-a-url"
        },
        {
            "source_path": "docs/standard/base-types/grouping.md",
            "redirect_url": "/dotnet/standard/base-types/grouping-constructs-in-regular-expressions"
        },
        {
            "source_path": "docs/standard/base-types/miscellaneous.md",
            "redirect_url": "/dotnet/standard/base-types/miscellaneous-constructs-in-regular-expressions"
        },
        {
            "source_path": "docs/standard/base-types/object-model.md",
            "redirect_url": "/dotnet/standard/base-types/the-regular-expression-object-model"
        },
        {
            "source_path": "docs/standard/base-types/options.md",
            "redirect_url": "/dotnet/standard/base-types/regular-expression-options"
        },
        {
            "source_path": "docs/standard/base-types/pad-number.md",
            "redirect_url": "/dotnet/standard/base-types/how-to-pad-a-number-with-leading-zeros"
        },
        {
            "source_path": "docs/standard/base-types/quantifiers.md",
            "redirect_url": "/dotnet/standard/base-types/quantifiers-in-regular-expressions"
        },
        {
            "source_path": "docs/standard/base-types/quick-ref.md",
            "redirect_url": "/dotnet/standard/base-types/regular-expression-language-quick-reference"
        },
        {
            "source_path": "docs/standard/base-types/regex-behavior.md",
            "redirect_url": "/dotnet/standard/base-types/details-of-regular-expression-behavior"
        },
        {
            "source_path": "docs/standard/base-types/regex-examples.md",
            "redirect_url": "/dotnet/standard/base-types/regular-expression-examples"
        },
        {
            "source_path": "docs/standard/base-types/roundtrip.md",
            "redirect_url": "/dotnet/standard/base-types/how-to-round-trip-date-and-time-values"
        },
        {
            "source_path": "docs/standard/base-types/scanning.md",
            "redirect_url": "/dotnet/standard/base-types/regular-expression-example-scanning-for-hrefs"
        },
        {
            "source_path": "docs/standard/base-types/standard-datetime.md",
            "redirect_url": "/dotnet/standard/base-types/standard-date-and-time-format-strings"
        },
        {
            "source_path": "docs/standard/base-types/standard-numeric.md",
            "redirect_url": "/dotnet/standard/base-types/standard-numeric-format-strings"
        },
        {
            "source_path": "docs/standard/base-types/standard-timespan.md",
            "redirect_url": "/dotnet/standard/base-types/standard-timespan-format-strings"
        },
        {
            "source_path": "docs/standard/base-types/strip-characters.md",
            "redirect_url": "/dotnet/standard/base-types/how-to-strip-invalid-characters-from-a-string"
        },
        {
            "source_path": "docs/standard/base-types/substitutions.md",
            "redirect_url": "/dotnet/standard/base-types/substitutions-in-regular-expressions"
        },
        {
            "source_path": "docs/standard/base-types/thread-safety.md",
            "redirect_url": "/dotnet/standard/base-types/thread-safety-in-regular-expressions"
        },
        {
            "source_path": "docs/standard/base-types/verify-format.md",
            "redirect_url": "/dotnet/standard/base-types/how-to-verify-that-strings-are-in-valid-email-format"
        },
        {
            "source_path": "docs/standard/collections/threadsafe/blockingcollection-overview.md",
            "redirect_url": "/dotnet/standard/collections/thread-safe/blockingcollection-overview"
        },
        {
            "source_path": "docs/standard/collections/threadsafe/how-to-add-and-remove-items.md",
            "redirect_url": "/dotnet/standard/collections/thread-safe/how-to-add-and-remove-items"
        },
        {
            "source_path": "docs/standard/collections/threadsafe/how-to-add-and-take-items.md",
            "redirect_url": "/dotnet/standard/collections/thread-safe/how-to-add-and-take-items"
        },
        {
            "source_path": "docs/standard/collections/threadsafe/how-to-add-bounding-and-blocking.md",
            "redirect_url": "/dotnet/standard/collections/thread-safe/how-to-add-bounding-and-blocking"
        },
        {
            "source_path": "docs/standard/collections/threadsafe/how-to-create-an-object-pool.md",
            "redirect_url": "/dotnet/standard/collections/thread-safe/how-to-create-an-object-pool"
        },
        {
            "source_path": "docs/standard/collections/threadsafe/how-to-use-arrays-of-blockingcollections.md",
            "redirect_url": "/dotnet/standard/collections/thread-safe/how-to-use-arrays-of-blockingcollections"
        },
        {
            "source_path": "docs/standard/collections/threadsafe/how-to-use-foreach-to-remove.md",
            "redirect_url": "/dotnet/standard/collections/thread-safe/how-to-use-foreach-to-remove"
        },
        {
            "source_path": "docs/standard/collections/threadsafe/index.md",
            "redirect_url": "/dotnet/standard/collections/thread-safe/"
        },
        {
            "source_path": "docs/standard/collections/threadsafe/when-to-use-a-thread-safe-collection.md",
            "redirect_url": "/dotnet/standard/collections/thread-safe/when-to-use-a-thread-safe-collection"
        },
        {
            "source_path": "docs/standard/concepts.md",
            "redirect_url": "/dotnet/standard/"
        },
        {
            "source_path": "docs/standard/cross-platform/windowsruntimestreamextensions-asrandomaccessstream-method.md",
            "redirect_url": "/dotnet/api/System.IO.WindowsRuntimeStreamExtensions.AsRandomAccessStream"
        },
        {
            "source_path": "docs/standard/data/index.md",
            "redirect_url": "/dotnet/standard/data/xml/index"
        },
        {
            "source_path": "docs/standard/design-guidelines/dispose-pattern.md",
            "redirect_url": "/dotnet/standard/garbage-collection/implementing-dispose"
        },
        {
            "source_path": "docs/standard/exceptions.md",
            "redirect_url": "/dotnet/standard/exceptions/",
            "redirect_document_id": true
        },
        {
            "source_path": "docs/standard/exceptions/exception-handling-fundamentals.md",
            "redirect_url": "/dotnet/standard/exceptions/"
        },
        {
            "source_path": "docs/standard/exceptions/exception-hierarchy.md",
            "redirect_url": "/dotnet/standard/exceptions/"
        },
        {
            "source_path": "docs/standard/garbagecollection/fundamentals.md",
            "redirect_url": "/dotnet/standard/garbage-collection/fundamentals"
        },
        {
            "source_path": "docs/standard/garbagecollection/gc.md",
            "redirect_url": "/dotnet/standard/garbage-collection/gc"
        },
        {
            "source_path": "docs/standard/garbagecollection/implementing-dispose.md",
            "redirect_url": "/dotnet/standard/garbage-collection/implementing-dispose"
        },
        {
            "source_path": "docs/standard/garbagecollection/index.md",
            "redirect_url": "/dotnet/standard/garbage-collection/"
        },
        {
            "source_path": "docs/standard/garbagecollection/induced.md",
            "redirect_url": "/dotnet/standard/garbage-collection/induced"
        },
        {
            "source_path": "docs/standard/garbagecollection/latency.md",
            "redirect_url": "/dotnet/standard/garbage-collection/latency"
        },
        {
            "source_path": "docs/standard/garbagecollection/unmanaged.md",
            "redirect_url": "/dotnet/standard/garbage-collection/unmanaged"
        },
        {
            "source_path": "docs/standard/garbagecollection/using-objects.md",
            "redirect_url": "/dotnet/standard/garbage-collection/using-objects"
        },
        {
            "source_path": "docs/standard/garbagecollection/weak-references.md",
            "redirect_url": "/dotnet/standard/garbage-collection/weak-references"
        },
        {
            "source_path": "docs/standard/getting-started.md",
            "redirect_url": "/dotnet/standard/get-started",
            "redirect_document_id": true
        },
        {
            "source_path": "docs/standard/guidance-architecture.md",
            "redirect_url": "/dotnet/architecture/index",
            "redirect_document_id": true
        },
        {
            "source_path": "docs/standard/library.md",
            "redirect_url": "/dotnet/standard/net-standard",
            "redirect_document_id": true
        },
        {
            "source_path": "docs/standard/native-interop.md",
            "redirect_url": "/dotnet/standard/native-interop/index",
            "redirect_document_id": true
        },
        {
            "source_path": "docs/standard/native-interop/customize-parameter-marshalling.md",
            "redirect_url": "/dotnet/standard/native-interop/customize-parameter-marshaling",
            "redirect_document_id": true
        },
        {
            "source_path": "docs/standard/native-interop/customize-struct-marshalling.md",
            "redirect_url": "/dotnet/standard/native-interop/customize-struct-marshaling",
            "redirect_document_id": true
        },
        {
            "source_path": "docs/standard/native-interop/type-marshalling.md",
            "redirect_url": "/dotnet/standard/native-interop/type-marshaling",
            "redirect_document_id": true
        },
        {
            "source_path": "docs/standard/parallel-programming/how-to-write-a-parallel-foreach-loop-with-thread-local-variables.md",
            "redirect_url": "/dotnet/standard/parallel-programming/how-to-write-a-parallel-foreach-loop-with-partition-local-variables",
            "redirect_document_id": true
        },
        {
            "source_path": "docs/standard/portability-analyzer.md",
            "redirect_url": "/dotnet/standard/analyzers/portability-analyzer",
            "redirect_document_id": true
        },
        {
            "source_path": "docs/standard/serialization/add-element-for-xmlschemaimporterextensions.md",
            "redirect_url": "/dotnet/standard/serialization/add-element-for-schemaimporterextensions"
        },
        {
            "source_path": "docs/standard/serialization/marshal-by-value.md",
            "redirect_url": "/dotnet/standard/serialization/serialization-concepts"
        },
        {
            "source_path": "docs/standard/serialization/persistent-storage.md",
            "redirect_url": "/dotnet/standard/serialization/serialization-concepts"
        },
        {
            "source_path": "docs/standard/serialization/web-services-ixmlserializable-technology-sample.md",
            "redirect_url": "/previous-versions/dotnet/netframework-4.0/h2byscsb(v=vs.100)"
        },
        {
            "source_path": "docs/standard/threading/autoresetevent.md",
            "redirect_url": "/dotnet/api/system.threading.autoresetevent"
        },
        {
            "source_path": "docs/standard/threading/eventwaithandle-autoresetevent-countdownevent-manualresetevent.md",
            "redirect_url": "/dotnet/standard/threading/overview-of-synchronization-primitives#thread-interaction-or-signaling"
        },
        {
            "source_path": "docs/standard/threading/interlocked-operations.md",
            "redirect_url": "/dotnet/api/system.threading.interlocked"
        },
        {
            "source_path": "docs/standard/threading/managed-thread-states.md",
            "redirect_url": "/dotnet/api/system.threading.threadstate"
        },
        {
            "source_path": "docs/standard/threading/manualresetevent-and-manualreseteventslim.md",
            "redirect_url": "/dotnet/api/system.threading.manualresetevent"
        },
        {
            "source_path": "docs/standard/threading/reader-writer-locks.md",
            "redirect_url": "/dotnet/api/system.threading.readerwriterlockslim"
        },
        {
            "source_path": "docs/standard/threading/thread-suspend-garbage-collection-and-safe-points.md",
            "redirect_url": "/dotnet/api/system.threading.thread.suspend"
        },
        {
            "source_path": "docs/tutorials/getting-started-with-csharp/microservices.md",
            "redirect_url": "/dotnet/csharp/tutorials/microservices"
        },
        {
            "source_path": "docs/tutorials/getting-started-with-csharp/working-with-linq.md",
            "redirect_url": "/dotnet/csharp/tutorials/working-with-linq"
        },
        {
            "source_path": "docs/tutorials/index.md",
            "redirect_url": "/dotnet/samples-and-tutorials/"
        },
        {
            "source_path": "docs/visual-basic/sample-applications.md",
            "redirect_url": "https://github.com/dotnet/samples/tree/master/snippets/visualbasic"
        },
        {
            "source_path": "docs/visual-basic/developing-apps/customizing-extending-my/customizing-projects-and-extending-my.md",
            "redirect_url": "/dotnet/visual-basic/developing-apps/customizing-extending-my/index",
            "redirect_document_id": true
        },
        {
            "source_path": "docs/visual-basic/developing-apps/debugging.md",
            "redirect_url": "/visualstudio/debugger/debugger-basics"
        },
        {
            "source_path": "docs/visual-basic/developing-apps/printing/adding-printable-reports-to-visual-studio-applications.md",
            "redirect_url": "https://docs.microsoft.com/previous-versions/visualstudio/visual-studio-2010/ms233804(v=vs.100)"
        },
        {
            "source_path": "docs/visual-basic/developing-apps/printing/deploying-applications-that-reference-the-printform-component.md",
            "redirect_url": "https://docs.microsoft.com/previous-versions/visualstudio/visual-studio-2010/bb882689(v=vs.100)"
        },
        {
            "source_path": "docs/visual-basic/developing-apps/printing/how-to-print-a-form-by-using-the-printform-component.md",
            "redirect_url": "https://docs.microsoft.com/previous-versions/visualstudio/visual-studio-2010/bb629268(v=vs.100)"
        },
        {
            "source_path": "docs/visual-basic/developing-apps/printing/how-to-print-a-scrollable-form.md",
            "redirect_url": "https://docs.microsoft.com/previous-versions/visualstudio/visual-studio-2010/bb690944(v=vs.100)"
        },
        {
            "source_path": "docs/visual-basic/developing-apps/printing/how-to-print-client-and-non-client-areas-of-a-form.md",
            "redirect_url": "https://docs.microsoft.com/previous-versions/visualstudio/visual-studio-2010/bb629243(v=vs.100)"
        },
        {
            "source_path": "docs/visual-basic/developing-apps/printing/how-to-print-the-client-area-of-a-form.md",
            "redirect_url": "https://docs.microsoft.com/previous-versions/visualstudio/visual-studio-2010/bb629256(v=vs.100)"
        },
        {
            "source_path": "docs/visual-basic/developing-apps/printing/index.md",
            "redirect_url": "https://docs.microsoft.com/previous-versions/visualstudio/visual-studio-2010/bb882691(v=vs.100)"
        },
        {
            "source_path": "docs/visual-basic/developing-apps/printing/printform-component.md",
            "redirect_url": "https://docs.microsoft.com/previous-versions/visualstudio/visual-studio-2010/bb690938(v=vs.100)"
        },
        {
            "source_path": "docs/visual-basic/developing-apps/printing/printing-and-reporting.md",
            "redirect_url": "https://docs.microsoft.com/previous-versions/visualstudio/visual-studio-2010/bb882691(v=vs.100)"
        },
        {
            "source_path": "docs/visual-basic/developing-apps/programming/app-settings/accessing-application-settings.md",
            "redirect_url": "/dotnet/visual-basic/developing-apps/programming/app-settings/index",
            "redirect_document_id": true
        },
        {
            "source_path": "docs/visual-basic/developing-apps/programming/computer-resources/computer-resources.md",
            "redirect_url": "/dotnet/visual-basic/developing-apps/programming/computer-resources/index",
            "redirect_document_id": true
        },
        {
            "source_path": "docs/visual-basic/developing-apps/programming/drives-directories-files/processing.md",
            "redirect_url": "/dotnet/visual-basic/developing-apps/programming/drives-directories-files/index",
            "redirect_document_id": true
        },
        {
            "source_path": "docs/visual-basic/developing-apps/windows-forms/datarepeater-control-visual-studio.md",
            "redirect_url": "https://docs.microsoft.com/previous-versions/visualstudio/visual-studio-2013/cc488279(v=vs.120)"
        },
        {
            "source_path": "docs/visual-basic/developing-apps/windows-forms/deploying-applications-that-reference-power-packs-controls-visual-studio.md",
            "redirect_url": "https://docs.microsoft.com/previous-versions/visualstudio/visual-studio-2013/cc488314(v=vs.120)"
        },
        {
            "source_path": "docs/visual-basic/developing-apps/windows-forms/how-to-change-the-appearance-of-a-datarepeater-control-visual-studio.md",
            "redirect_url": "https://docs.microsoft.com/previous-versions/visualstudio/visual-studio-2013/cc488194(v=vs.120)"
        },
        {
            "source_path": "docs/visual-basic/developing-apps/windows-forms/how-to-change-the-layout-of-a-datarepeater-control-visual-studio.md",
            "redirect_url": "https://docs.microsoft.com/previous-versions/visualstudio/visual-studio-2013/cc488199(v=vs.120)"
        },
        {
            "source_path": "docs/visual-basic/developing-apps/windows-forms/how-to-create-a-master-detail-form-by-using-two-datarepeater-controls.md",
            "redirect_url": "https://docs.microsoft.com/previous-versions/visualstudio/visual-studio-2013/cc488313(v=vs.120)"
        },
        {
            "source_path": "docs/visual-basic/developing-apps/windows-forms/how-to-disable-adding-and-deleting-datarepeater-items-visual-studio.md",
            "redirect_url": "https://docs.microsoft.com/previous-versions/visualstudio/visual-studio-2013/cc488185(v=vs.120)"
        },
        {
            "source_path": "docs/visual-basic/developing-apps/windows-forms/how-to-display-bound-data-in-a-datarepeater-control-visual-studio.md",
            "redirect_url": "https://docs.microsoft.com/previous-versions/visualstudio/visual-studio-2013/cc488274(v=vs.120)"
        },
        {
            "source_path": "docs/visual-basic/developing-apps/windows-forms/how-to-display-item-headers-in-a-datarepeater-control-visual-studio.md",
            "redirect_url": "https://docs.microsoft.com/previous-versions/visualstudio/visual-studio-2013/cc488200(v=vs.120)"
        },
        {
            "source_path": "docs/visual-basic/developing-apps/windows-forms/how-to-display-unbound-controls-in-a-datarepeater-control-visual-studio.md",
            "redirect_url": "https://docs.microsoft.com/previous-versions/visualstudio/visual-studio-2013/cc488315(v=vs.120)"
        },
        {
            "source_path": "docs/visual-basic/developing-apps/windows-forms/how-to-draw-lines-with-the-lineshape-control-visual-studio.md",
            "redirect_url": "https://docs.microsoft.com/previous-versions/visualstudio/visual-studio-2013/cc488281(v=vs.120)"
        },
        {
            "source_path": "docs/visual-basic/developing-apps/windows-forms/how-to-draw-shapes-with-the-ovalshape-and-rectangleshape-controls.md",
            "redirect_url": "https://docs.microsoft.com/previous-versions/visualstudio/visual-studio-2013/cc488183(v=vs.120)"
        },
        {
            "source_path": "docs/visual-basic/developing-apps/windows-forms/how-to-enable-tabbing-between-shapes-visual-studio.md",
            "redirect_url": "https://docs.microsoft.com/previous-versions/visualstudio/visual-studio-2013/cc488184(v=vs.120)"
        },
        {
            "source_path": "docs/visual-basic/developing-apps/windows-forms/how-to-search-data-in-a-datarepeater-control-visual-studio.md",
            "redirect_url": "https://docs.microsoft.com/previous-versions/visualstudio/visual-studio-2013/cc488282(v=vs.120)"
        },
        {
            "source_path": "docs/visual-basic/developing-apps/windows-forms/introduction-to-the-datarepeater-control-visual-studio.md",
            "redirect_url": "https://docs.microsoft.com/previous-versions/visualstudio/visual-studio-2013/cc488280(v=vs.120)"
        },
        {
            "source_path": "docs/visual-basic/developing-apps/windows-forms/introduction-to-the-line-and-shape-controls-visual-studio.md",
            "redirect_url": "https://docs.microsoft.com/previous-versions/visualstudio/visual-studio-2013/cc488275(v=vs.120)"
        },
        {
            "source_path": "docs/visual-basic/developing-apps/windows-forms/line-and-shape-controls-visual-studio.md",
            "redirect_url": "https://docs.microsoft.com/previous-versions/visualstudio/visual-studio-2013/cc488190(v=vs.120)"
        },
        {
            "source_path": "docs/visual-basic/developing-apps/windows-forms/power-packs-controls.md",
            "redirect_url": "https://docs.microsoft.com/previous-versions/visualstudio/visual-studio-2013/cc488277(v=vs.120)"
        },
        {
            "source_path": "docs/visual-basic/developing-apps/windows-forms/troubleshooting-the-datarepeater-control-visual-studio.md",
            "redirect_url": "https://docs.microsoft.com/previous-versions/visualstudio/visual-studio-2013/cc488312(v=vs.120)"
        },
        {
            "source_path": "docs/visual-basic/developing-apps/windows-forms/virtual-mode-in-the-datarepeater-control-visual-studio.md",
            "redirect_url": "https://docs.microsoft.com/previous-versions/visualstudio/visual-studio-2013/cc488276(v=vs.120)"
        },
        {
            "source_path": "docs/visual-basic/developing-apps/windows-forms/walkthrough-displaying-data-in-a-datarepeater-control-visual-studio.md",
            "redirect_url": "https://docs.microsoft.com/previous-versions/visualstudio/visual-studio-2013/cc488278(v=vs.120)"
        },
        {
            "source_path": "docs/visual-basic/developing-apps/using-ide/help-for-event-handlers.md",
            "redirect_url": "/visualstudio/ide/using-intellisense"
        },
        {
            "source_path": "docs/visual-basic/developing-apps/using-ide/how-to-compile-and-run-a-project.md",
            "redirect_url": "/visualstudio/ide/compiling-and-building-in-visual-studio"
        },
        {
            "source_path": "docs/visual-basic/developing-apps/using-ide/intellisense-code-snippets.md",
            "redirect_url": "/visualstudio/ide/code-snippets"
        },
        {
            "source_path": "docs/visual-basic/developing-apps/using-ide/refactoring-and-rename-dialog-box.md",
            "redirect_url": "/visualstudio/vb-ide/refactoring-vb"
        },
        {
            "source_path": "docs/visual-basic/developing-apps/using-ide/settings.md",
            "redirect_url": "/visualstudio/ide/reference/general-user-interface-elements-visual-studio"
        },
        {
            "source_path": "docs/visual-basic/developing-apps/using-ide/using-the-visual-basic-development-environment.md",
            "redirect_url": "/visualstudio/ide/visual-studio-ide"
        },
        {
            "source_path": "docs/visual-basic/developing-apps/windows-forms/windows-forms-application-basics.md",
            "redirect_url": "/dotnet/visual-basic/developing-apps/windows-forms/index",
            "redirect_document_id": true
        },
        {
            "source_path": "docs/visual-basic/getting-started/breaking-changes-in-visual-studio-2015.md",
            "redirect_url": "/dotnet/visual-basic/getting-started/breaking-changes-in-visual-studio"
        },
        {
            "source_path": "docs/visual-basic/language-reference/data-types/data-type-summary.md",
            "redirect_url": "/dotnet/visual-basic/language-reference/data-types/index",
            "redirect_document_id": true
        },
        {
            "source_path": "docs/visual-basic/language-reference/directives/directives.md",
            "redirect_url": "/dotnet/visual-basic/language-reference/directives/index",
            "redirect_document_id": true
        },
        {
            "source_path": "docs/visual-basic/language-reference/queries/queries.md",
            "redirect_url": "/dotnet/visual-basic/language-reference/queries/index",
            "redirect_document_id": true
        },
        {
            "source_path": "docs/visual-basic/language-reference/xml-axis/xml-axis-properties.md",
            "redirect_url": "/dotnet/visual-basic/language-reference/xml-axis/index",
            "redirect_document_id": true
        },
        {
            "source_path": "docs/visual-basic/language-reference/xmldoc/recommended-xml-tags-for-documentation-comments.md",
            "redirect_url": "/dotnet/visual-basic/language-reference/xmldoc/index",
            "redirect_document_id": true
        },
        {
            "source_path": "docs/visual-basic/misc/a-class-used-in-the-expression-is-not-loaded-during-debugging-session.md",
            "redirect_url": "/dotnet/visual-basic/language-reference/error-messages/index"
        },
        {
            "source_path": "docs/visual-basic/misc/attribute-structlayout-can-not-be-applied-to-a-generic-type.md",
            "redirect_url": "/dotnet/visual-basic/language-reference/error-messages/index"
        },
        {
            "source_path": "docs/visual-basic/misc/bc2029.md",
            "redirect_url": "/dotnet/visual-basic/language-reference/error-messages/index"
        },
        {
            "source_path": "docs/visual-basic/misc/bc2031.md",
            "redirect_url": "/dotnet/visual-basic/language-reference/error-messages/index"
        },
        {
            "source_path": "docs/visual-basic/misc/bc2035.md",
            "redirect_url": "/dotnet/visual-basic/language-reference/error-messages/index"
        },
        {
            "source_path": "docs/visual-basic/misc/bc30963.md",
            "redirect_url": "/dotnet/visual-basic/language-reference/error-messages/index"
        },
        {
            "source_path": "docs/visual-basic/misc/bc30964.md",
            "redirect_url": "/dotnet/visual-basic/language-reference/error-messages/index"
        },
        {
            "source_path": "docs/visual-basic/misc/bc30965.md",
            "redirect_url": "/dotnet/visual-basic/language-reference/error-messages/index"
        },
        {
            "source_path": "docs/visual-basic/misc/bc30966.md",
            "redirect_url": "/dotnet/visual-basic/language-reference/error-messages/index"
        },
        {
            "source_path": "docs/visual-basic/misc/bc30972.md",
            "redirect_url": "/dotnet/visual-basic/language-reference/error-messages/index"
        },
        {
            "source_path": "docs/visual-basic/misc/bc30973.md",
            "redirect_url": "/dotnet/visual-basic/language-reference/error-messages/index"
        },
        {
            "source_path": "docs/visual-basic/misc/bc35000.md",
            "redirect_url": "/dotnet/visual-basic/language-reference/error-messages/index"
        },
        {
            "source_path": "docs/visual-basic/misc/bc35001.md",
            "redirect_url": "/dotnet/visual-basic/language-reference/error-messages/index"
        },
        {
            "source_path": "docs/visual-basic/misc/bc35002.md",
            "redirect_url": "/dotnet/visual-basic/language-reference/error-messages/index"
        },
        {
            "source_path": "docs/visual-basic/misc/bc42327.md",
            "redirect_url": "/dotnet/visual-basic/language-reference/error-messages/index"
        },
        {
            "source_path": "docs/visual-basic/misc/comment-statements-cannot-be-evaluated.md",
            "redirect_url": "/dotnet/visual-basic/language-reference/error-messages/index"
        },
        {
            "source_path": "docs/visual-basic/misc/for-loop-control-variable-already-in-use-by-an-enclosing-for-loop.md",
            "redirect_url": "/dotnet/visual-basic/language-reference/error-messages/index"
        },
        {
            "source_path": "docs/visual-basic/misc/next-control-variable-does-not-match-for-loop-control-variable.md",
            "redirect_url": "/dotnet/visual-basic/language-reference/error-messages/index"
        },
        {
            "source_path": "docs/visual-basic/programming-guide/concepts/assemblies-gac/index.md",
            "redirect_url": "/dotnet/standard/assembly"
        },
        {
            "source_path": "docs/visual-basic/programming-guide/concepts/assemblies-gac/friend-assemblies.md",
            "redirect_url": "/dotnet/standard/assembly/friend-assemblies"
        },
        {
            "source_path": "docs/visual-basic/programming-guide/concepts/assemblies-gac/walkthrough-embedding-type-information-from-microsoft-office-assemblies-in-vs.md",
            "redirect_url": "https://docs.microsoft.com/previous-versions/visualstudio/visual-studio-2013/ee317478(v%3dvs.120)"
        },
        {
            "source_path": "docs/visual-basic/programming-guide/concepts/covariance-contravariance/covariance-and-contravariance.md",
            "redirect_url": "/dotnet/visual-basic/programming-guide/concepts/covariance-contravariance/index",
            "redirect_document_id": true
        },
        {
            "source_path": "docs/visual-basic/programming-guide/concepts/linq/comparison-of-xpath-and-linq-to-xml.md",
            "redirect_url": "/dotnet/csharp/programming-guide/concepts/linq/comparison-of-xpath-and-linq-to-xml"
        },
        {
            "source_path": "docs/visual-basic/programming-guide/concepts/linq/namespaces-linq-to-xml.md",
            "redirect_url": "/dotnet/visual-basic/programming-guide/concepts/linq/namespaces-overview-linq-to-xml"
        },
        {
            "source_path": "docs/visual-basic/programming-guide/concepts/threading/how-to-use-a-thread-pool.md",
            "redirect_url": "/dotnet/api/system.threading.threadpool.queueuserworkitem"
        },
        {
            "source_path": "docs/visual-basic/programming-guide/concepts/threading/index.md",
            "redirect_url": "/dotnet/standard/threading/"
        },
        {
            "source_path": "docs/visual-basic/programming-guide/concepts/threading/multithreaded-applications.md",
            "redirect_url": "/dotnet/standard/threading/using-threads-and-threading"
        },
        {
            "source_path": "docs/visual-basic/programming-guide/concepts/threading/parameters-and-return-values-for-multithreaded-procedures.md",
            "redirect_url": "/dotnet/standard/threading/creating-threads-and-passing-data-at-start-time"
        },
        {
            "source_path": "docs/visual-basic/programming-guide/concepts/threading/thread-pooling.md",
            "redirect_url": "/dotnet/standard/threading/the-managed-thread-pool"
        },
        {
            "source_path": "docs/visual-basic/programming-guide/concepts/threading/thread-synchronization.md",
            "redirect_url": "/dotnet/standard/threading/overview-of-synchronization-primitives"
        },
        {
            "source_path": "docs/visual-basic/programming-guide/concepts/threading/thread-timers.md",
            "redirect_url": "/dotnet/standard/threading/timers"
        },
        {
            "source_path": "docs/visual-basic/programming-guide/concepts/threading/walkthrough-multithreading-with-the-backgroundworker-component.md",
            "redirect_url": "/dotnet/api/system.componentmodel.backgroundworker"
        },
        {
            "source_path": "docs/visual-basic/programming-guide/language-features/xml/how-to-enable-xml-intellisense.md",
            "redirect_url": "https://docs.microsoft.com/previous-versions/visualstudio/visual-studio-2013/bb531402(v=vs.120)"
        },
        {
            "source_path": "docs/visual-basic/programming-guide/language-features/xml/xml-intellisense.md",
            "redirect_url": "https://docs.microsoft.com/previous-versions/visualstudio/visual-studio-2013/bb531325(v=vs.120)"
        },
        {
            "source_path": "docs/visual-basic/programming-guide/language-features/xml/xml-to-schema-wizard.md",
            "redirect_url": "https://docs.microsoft.com/previous-versions/visualstudio/visual-studio-2013/cc443041(v=vs.120)"
        },
        {
            "source_path": "docs/visual-basic/reference/vb6-support.md",
            "redirect_url": "/visualstudio/vb6/vb6-support",
            "redirect_document_id": true
        }
    ]
}<|MERGE_RESOLUTION|>--- conflicted
+++ resolved
@@ -2190,14 +2190,14 @@
             "redirect_url": "/previous-versions/dotnet/netframework-4.0/ee264174(v%3dvs.100)"
         },
         {
-<<<<<<< HEAD
             "source_path": "docs/framework/winforms/controls/walkthrough-authoring-a-composite-control-with-visual-basic.md",
             "redirect_url": "/dotnet/framework/winforms/controls/walkthrough-authoring-a-composite-control-with-visual-csharp"
         },
         {
             "source_path": "docs/framework/winforms/controls/walkthrough-inheriting-from-a-windows-forms-control-with-visual-basic.md",
             "redirect_url": "/dotnet/framework/winforms/controls/walkthrough-inheriting-from-a-windows-forms-control-with-visual-csharp"
-=======
+        },
+        {
             "source_path": "docs/framework/winforms/controls/how-to-arrange-controls-with-snaplines-and-the-grid-in-windows-forms.md",
             "redirect_url": "/dotnet/framework/winforms/controls/walkthrough-arranging-controls-on-windows-forms-using-snaplines"
         },
@@ -2208,7 +2208,6 @@
         {
             "source_path": "docs/framework/winforms/controls/arranging-controls-on-windows-forms.md",
             "redirect_url": "/dotnet/framework/winforms/controls/how-to-align-multiple-controls-on-windows-forms"
->>>>>>> 4fa22b99
         },
         {
             "source_path": "docs/framework/winforms/disable-dpi-awareness-visual-studio.md",
