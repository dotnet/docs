{
  "redirections": [
    {
      "source_path": "docs/about/index.md",
      "redirect_url": "/dotnet/standard/index"
    },
    {
      "source_path": "docs/about/products.md",
      "redirect_url": "/dotnet/standard/components"
    },
    {
      "source_path": "docs/architecture/cloud-native/database-per-microservice.md",
      "redirect_url": "/dotnet/architecture/cloud-native/distributed-data"
    },
    {
      "source_path": "docs/architecture/cloud-native/azure-data-storage.md",
      "redirect_url": "/dotnet/architecture/cloud-native/relational-vs-nosql-data"
    },
    {
      "source_path": "docs/architecture/cloud-native/cloud-native-devops.md",
      "redirect_url": "/dotnet/architecture/cloud-native/devops"
    },
    {
      "source_path": "docs/architecture/microservices/architect-microservice-container-applications/communication-between-microservices.md",
      "redirect_url": "/dotnet/architecture/microservices/architect-microservice-container-applications/communication-in-microservice-architecture",
      "redirect_document_id": true
    },
    {
      "source_path": "docs/architecture/modernize-with-azure-containers/lift-and-shift-existing-apps-devops/build-resilient-services-ready-for-the-cloud-embrace-transient-failures-in-the-cloud.md",
      "redirect_url": "/dotnet/architecture/modernize-with-azure-containers/modernize-existing-apps-to-cloud-optimized/build-resilient-services-ready-for-the-cloud-embrace-transient-failures-in-the-cloud"
    },
    {
      "source_path": "docs/architecture/modernize-with-azure-containers/lift-and-shift-existing-apps-devops/deploy-existing-net-apps-as-windows-containers.md",
      "redirect_url": "/dotnet/architecture/modernize-with-azure-containers/modernize-existing-apps-to-cloud-optimized/deploy-existing-net-apps-as-windows-containers"
    },
    {
      "source_path": "docs/architecture/modernize-with-azure-containers/lift-and-shift-existing-apps-devops/how-to-deploy-existing-net-apps-to-azure-app-service.md",
      "redirect_url": "/dotnet/architecture/modernize-with-azure-containers/modernize-existing-apps-to-cloud-optimized/when-to-deploy-windows-containers-to-azure-container-instances-ACI"
    },
    {
      "source_path": "docs/architecture/modernize-with-azure-containers/lift-and-shift-existing-apps-devops/index.md",
      "redirect_url": "/dotnet/architecture/modernize-with-azure-containers/modernize-existing-apps-to-cloud-optimized/index"
    },
    {
      "source_path": "docs/architecture/modernize-with-azure-containers/lift-and-shift-existing-apps-devops/migrate-to-hybrid-cloud-scenarios.md",
      "redirect_url": "/dotnet/architecture/modernize-with-azure-containers/modernize-existing-apps-to-cloud-optimized/migrate-to-hybrid-cloud-scenarios"
    },
    {
      "source_path": "docs/architecture/modernize-with-azure-containers/lift-and-shift-existing-apps-devops/modernize-your-apps-lifecycle-with-ci-cd-pipelines-and-devops-tools-in-the-cloud.md",
      "redirect_url": "/dotnet/architecture/modernize-with-azure-containers/modernize-existing-apps-to-cloud-optimized/life-cycle-ci-cd-pipelines-devops-tools"
    },
    {
      "source_path": "docs/architecture/modernize-with-azure-containers/modernize-existing-apps-to-cloud-optimized/modernize-your-apps-lifecycle-with-ci-cd-pipelines-and-devops-tools-in-the-cloud.md",
      "redirect_url": "/dotnet/architecture/modernize-with-azure-containers/modernize-existing-apps-to-cloud-optimized/life-cycle-ci-cd-pipelines-devops-tools"
    },
    {
      "source_path": "docs/architecture/modernize-with-azure-containers/lift-and-shift-existing-apps-devops/modernize-your-apps-with-monitoring-and-telemetry.md",
      "redirect_url": "/dotnet/architecture/modernize-with-azure-containers/modernize-existing-apps-to-cloud-optimized/modernize-your-apps-with-monitoring-and-telemetry"
    },
    {
      "source_path": "docs/architecture/modernize-with-azure-containers/lift-and-shift-existing-apps-devops/reasons-to-lift-and-shift-existing-net-apps-to-cloud-devops-ready-applications.md",
      "redirect_url": "/dotnet/architecture/modernize-with-azure-containers/modernize-existing-apps-to-cloud-optimized/reasons-to-modernize-existing-net-apps-to-cloud-optimized-applications"
    },
    {
      "source_path": "docs/architecture/modernize-with-azure-containers/lift-and-shift-existing-apps-devops/what-about-cloud-optimized-applications.md",
      "redirect_url": "/dotnet/architecture/modernize-with-azure-containers/modernize-existing-apps-to-cloud-optimized/what-about-cloud-native-applications"
    },
    {
      "source_path": "docs/architecture/modernize-with-azure-containers/lift-and-shift-existing-apps-devops/when-not-to-deploy-to-windows-containers.md",
      "redirect_url": "/dotnet/architecture/modernize-with-azure-containers/modernize-existing-apps-to-cloud-optimized/when-not-to-deploy-to-windows-containers"
    },
    {
      "source_path": "docs/architecture/modernize-with-azure-containers/lift-and-shift-existing-apps-devops/when-to-deploy-windows-containers-in-your-on-premises-iaas-vm-infrastructure.md",
      "redirect_url": "/dotnet/architecture/modernize-with-azure-containers/modernize-existing-apps-to-cloud-optimized/when-to-deploy-windows-containers-in-your-on-premises-iaas-vm-infrastructure"
    },
    {
      "source_path": "docs/architecture/modernize-with-azure-containers/lift-and-shift-existing-apps-devops/when-to-deploy-windows-containers-to-azure-container-service-kubernetes.md",
      "redirect_url": "/dotnet/architecture/modernize-with-azure-containers/modernize-existing-apps-to-cloud-optimized/when-to-deploy-windows-containers-to-azure-container-service-kubernetes"
    },
    {
      "source_path": "docs/architecture/modernize-with-azure-containers/lift-and-shift-existing-apps-devops/when-to-deploy-windows-containers-to-azure-vms-iaas-cloud.md",
      "redirect_url": "/dotnet/architecture/modernize-with-azure-containers/modernize-existing-apps-to-cloud-optimized/when-to-deploy-windows-containers-to-azure-vms-iaas-cloud"
    },
    {
      "source_path": "docs/architecture/modernize-with-azure-containers/lift-and-shift-existing-apps-devops/when-to-deploy-windows-containers-to-service-fabric.md",
      "redirect_url": "/dotnet/architecture/modernize-with-azure-containers/modernize-existing-apps-to-cloud-optimized/when-to-deploy-windows-containers-to-service-fabric"
    },
    {
      "source_path": "docs/architecture/modernize-with-azure-containers/lift-and-shift-existing-apps-devops/microsoft-technologies-in-cloud-devops-ready-applications.md",
      "redirect_url": "/dotnet/architecture/modernize-with-azure-containers/modernize-existing-apps-to-cloud-optimized/microsoft-technologies-in-cloud-optimized-applications"
    },
    {
      "source_path": "docs/azure/dotnet-howto-choose-migration.md",
      "redirect_url": "/dotnet/azure/migration/choose"
    },
    {
      "source_path": "docs/azure/dotnet-howto-migrate-app-service.md",
      "redirect_url": "/dotnet/azure/migration/app-service"
    },
    {
      "source_path": "docs/azure/dotnet-howto-migrate-sql.md",
      "redirect_url": "/dotnet/azure/migration/sql"
    },
    {
      "source_path": "docs/azure/dotnet-howto-migrate-vm.md",
      "redirect_url": "/dotnet/azure/migration/vm"
    },
    {
      "source_path": "docs/azure/dotnet-quickstart-vs.md",
      "redirect_url": "/visualstudio/deployment/quickstart-deploy-to-azure?view=vs-2019"
    },
    {
      "source_path": "docs/azure/dotnet-quickstart-xplat.md",
      "redirect_url": "/azure/app-service/app-service-web-tutorial-dotnetcore-sqldb"
    },
    {
      "source_path": "docs/azure/dotnet-samples.md",
      "redirect_url": "/dotnet/azure/"
    },
    {
      "source_path": "docs/azure/dotnet-sdk-azure-authenticate.md",
      "redirect_url": "/dotnet/azure/sdk/authentication"
    },
    {
      "source_path": "docs/azure/dotnet-sdk-azure-concepts.md",
      "redirect_url": "/dotnet/azure/sdk"
    },
    {
      "source_path": "docs/azure/dotnet-sdk-azure-get-started.md",
      "redirect_url": "/dotnet/azure/intro"
    },
    {
      "source_path": "docs/azure/dotnet-sdk-azure-overview.md",
      "redirect_url": "/dotnet/azure/sdk"
    },
    {
      "source_path": "docs/azure/dotnet-sdk-vs2015-install.md",
      "redirect_url": "/dotnet/azure/sdk/vs2015-install"
    },
    {
      "source_path": "docs/azure/dotnet-tools.md",
      "redirect_url": "/dotnet/azure/sdk/tools"
    },
    {
      "source_path": "docs/azure/dotnet-tutorials.md",
      "redirect_url": "/dotnet/azure/"
    },
    {
      "source_path": "docs/cli-preview3/tools/dotnet-nuget-delete.md",
      "redirect_url": "/dotnet/core/tools/dotnet-nuget-delete"
    },
    {
      "source_path": "docs/cli-preview3/tools/dotnet-nuget-locals.md",
      "redirect_url": "/dotnet/core/tools/dotnet-nuget-locals"
    },
    {
      "source_path": "docs/core/app-types.md",
      "redirect_url": "/dotnet/core/deploying/index"
    },
    {
      "source_path": "docs/core/build/distribution-packaging.md",
      "redirect_url": "/dotnet/core/distribution-packaging",
      "redirect_document_id": true
    },
    {
      "source_path": "docs/core/compatibility/3.0.6-3.0.7.md",
      "redirect_url": "/dotnet/core/compatibility/2.2-3.0"
    },
    {
      "source_path": "docs/core/compatibility/3.0.7-3.0.8.md",
      "redirect_url": "/dotnet/core/compatibility/2.2-3.0"
    },
    {
      "source_path": "docs/core/compatibility/3.0.8-3.0.9.md",
      "redirect_url": "/dotnet/core/compatibility/2.2-3.0"
    },
    {
      "source_path": "docs/core/compatibility/3.0.9-3.0rc1.md",
      "redirect_url": "/dotnet/core/compatibility/2.2-3.0"
    },
    {
      "source_path": "docs/core/compatibility/framework-core.md",
      "redirect_url": "/dotnet/core/compatibility/fx-core"
    },
    {
      "source_path": "docs/core/deploying/applications.md",
      "redirect_url": "/dotnet/core/deploying/index"
    },
    {
      "source_path": "docs/core/deploying/reducing-dependencies.md",
      "redirect_url": "/dotnet/core/tools/dependencies"
    },
    {
      "source_path": "docs/core/docker/visual-studio-tools-for-docker.md",
      "redirect_url": "https://docs.microsoft.com/aspnet/core/host-and-deploy/docker/visual-studio-tools-for-docker"
    },
    {
      "source_path": "docs/core/docker/docker-basics-dotnet-core.md",
      "redirect_url": "/dotnet/core/docker/build-container"
    },
    {
      "source_path": "docs/core/docker/build-docker-netcore-container.md",
      "redirect_url": "/dotnet/core/docker/build-container"
    },
    {
      "source_path": "docs/core/docker/building-net-docker-images.md",
      "redirect_url": "https://docs.microsoft.com/aspnet/core/host-and-deploy/docker/building-net-docker-images"
    },
    {
      "source_path": "docs/core/docker/index.md",
      "redirect_url": "/dotnet/core/docker/introduction"
    },
    {
      "source_path": "docs/core/docker/intro-net-docker.md",
      "redirect_url": "/dotnet/core/docker/introduction"
    },
    {
      "source_path": "docs/core/getting-started.md",
      "redirect_url": "/dotnet/core/get-started",
      "redirect_document_id": true
    },
    {
      "source_path": "docs/core/install/linux-package-manager-centos8.md",
      "redirect_url": "/dotnet/core/install/linux-centos"
    },
    {
      "source_path": "docs/core/install/linux-package-manager-centos7.md",
      "redirect_url": "/dotnet/core/install/linux-centos"
    },
    {
      "source_path": "docs/core/install/linux-package-manager-debian10.md",
      "redirect_url": "/dotnet/core/install/linux-debian"
    },
    {
      "source_path": "docs/core/install/linux-package-manager-debian9.md",
      "redirect_url": "/dotnet/core/install/linux-debian"
    },
    {
      "source_path": "docs/core/install/linux-package-manager-fedora32.md",
      "redirect_url": "/dotnet/core/install/linux-fedora"
    },
    {
      "source_path": "docs/core/install/linux-package-manager-fedora31.md",
      "redirect_url": "/dotnet/core/install/linux-fedora"
    },
    {
      "source_path": "docs/core/install/linux-package-manager-fedora30.md",
      "redirect_url": "/dotnet/core/install/linux-fedora"
    },
    {
      "source_path": "docs/core/install/linux-package-manager-fedora29.md",
      "redirect_url": "/dotnet/core/install/linux-fedora"
    },
    {
      "source_path": "docs/core/install/linux-package-manager-opensuse15.md",
      "redirect_url": "/dotnet/core/install/linux-opensuse"
    },
    {
      "source_path": "docs/core/install/linux-package-manager-rhel81.md",
      "redirect_url": "/dotnet/core/install/linux-rhel"
    },
    {
      "source_path": "docs/core/install/linux-package-manager-rhel8.md",
      "redirect_url": "/dotnet/core/install/linux-rhel"
    },
    {
      "source_path": "docs/core/install/linux-package-manager-rhel7.md",
      "redirect_url": "/dotnet/core/install/linux-rhel"
    },
    {
      "source_path": "docs/core/install/linux-package-manager-sles15.md",
      "redirect_url": "/dotnet/core/install/linux-sles"
    },
    {
      "source_path": "docs/core/install/linux-package-manager-sles12.md",
      "redirect_url": "/dotnet/core/install/linux-sles"
    },
    {
      "source_path": "docs/core/install/linux-package-manager-ubuntu-2004.md",
      "redirect_url": "/dotnet/core/install/linux-ubuntu"
    },
    {
      "source_path": "docs/core/install/linux-package-manager-ubuntu-1910.md",
      "redirect_url": "/dotnet/core/install/linux-ubuntu"
    },
    {
      "source_path": "docs/core/install/linux-package-manager-ubuntu-1904.md",
      "redirect_url": "/dotnet/core/install/linux-ubuntu"
    },
    {
      "source_path": "docs/core/install/linux-package-manager-ubuntu-1804.md",
      "redirect_url": "/dotnet/core/install/linux-ubuntu"
    },
    {
      "source_path": "docs/core/install/linux-package-manager-ubuntu-1604.md",
      "redirect_url": "/dotnet/core/install/linux-ubuntu"
    },
    {
      "source_path": "docs/core/install/linux-package-managers.md",
      "redirect_url": "/dotnet/core/install/linux"
    },
    {
      "source_path": "docs/core/migrating-from-dnx.md",
      "redirect_url": "/dotnet/core/migration/from-dnx",
      "redirect_document_id": true
    },
    {
      "source_path": "docs/core/porting/nuget-packages.md",
      "redirect_url": "/dotnet/core/packages"
    },
    {
      "source_path": "docs/core/porting/winforms-breaking-changes.md",
      "redirect_url": "/dotnet/core/compatibility/fx-core"
    },
    {
      "source_path": "docs/core/porting/wpf.md",
      "redirect_url": "/dotnet/desktop-wpf/migration/convert-project-from-net-framework",
      "redirect_document_id": true
    },
    {
      "source_path": "docs/core/linux-prerequisites.md",
      "redirect_url": "/dotnet/core/install/linux"
    },
    {
      "source_path": "docs/core/macos-prerequisites.md",
      "redirect_url": "/dotnet/core/install/dependencies?pivots=os-macos"
    },
    {
      "source_path": "docs/core/windows-prerequisites.md",
      "redirect_url": "/dotnet/core/install/dependencies?pivots=os-windows"
    },
    {
      "source_path": "docs/core/preview3/deploying/index.md",
      "redirect_url": "/dotnet/core/deploying/index",
      "redirect_document_id": true
    },
    {
      "source_path": "docs/core/preview3/tools/csproj.md",
      "redirect_url": "/dotnet/core/tools/csproj",
      "redirect_document_id": true
    },
    {
      "source_path": "docs/core/preview3/tools/dependencies.md",
      "redirect_url": "/dotnet/core/tools/dependencies",
      "redirect_document_id": true
    },
    {
      "source_path": "docs/core/preview3/tools/dotnet-add-package.md",
      "redirect_url": "/dotnet/core/tools/dotnet-add-package",
      "redirect_document_id": true
    },
    {
      "source_path": "docs/core/preview3/tools/dotnet-add-reference.md",
      "redirect_url": "/dotnet/core/tools/dotnet-add-reference",
      "redirect_document_id": true
    },
    {
      "source_path": "docs/core/preview3/tools/dotnet-build.md",
      "redirect_url": "/dotnet/core/tools/dotnet-build"
    },
    {
      "source_path": "docs/core/preview3/tools/dotnet-clean.md",
      "redirect_url": "/dotnet/core/tools/dotnet-clean",
      "redirect_document_id": true
    },
    {
      "source_path": "docs/core/preview3/tools/dotnet-install-script.md",
      "redirect_url": "/dotnet/core/tools/dotnet-install-script"
    },
    {
      "source_path": "docs/core/preview3/tools/dotnet-list-reference.md",
      "redirect_url": "/dotnet/core/tools/dotnet-list-reference",
      "redirect_document_id": true
    },
    {
      "source_path": "docs/core/preview3/tools/dotnet-migrate.md",
      "redirect_url": "/dotnet/core/tools/dotnet-migrate",
      "redirect_document_id": true
    },
    {
      "source_path": "docs/core/preview3/tools/dotnet-msbuild.md",
      "redirect_url": "/dotnet/core/tools/dotnet-msbuild",
      "redirect_document_id": true
    },
    {
      "source_path": "docs/core/preview3/tools/dotnet-new.md",
      "redirect_url": "/dotnet/core/tools/dotnet-new"
    },
    {
      "source_path": "docs/core/preview3/tools/dotnet-nuget-delete.md",
      "redirect_url": "/dotnet/core/tools/dotnet-nuget-delete",
      "redirect_document_id": true
    },
    {
      "source_path": "docs/core/preview3/tools/dotnet-nuget-locals.md",
      "redirect_url": "/dotnet/core/tools/dotnet-nuget-locals",
      "redirect_document_id": true
    },
    {
      "source_path": "docs/core/preview3/tools/dotnet-nuget-push.md",
      "redirect_url": "/dotnet/core/tools/dotnet-nuget-push",
      "redirect_document_id": true
    },
    {
      "source_path": "docs/core/preview3/tools/dotnet-pack.md",
      "redirect_url": "/dotnet/core/tools/dotnet-pack"
    },
    {
      "source_path": "docs/core/preview3/tools/dotnet-publish.md",
      "redirect_url": "/dotnet/core/tools/dotnet-publish"
    },
    {
      "source_path": "docs/core/preview3/tools/dotnet-remove-package.md",
      "redirect_url": "/dotnet/core/tools/dotnet-remove-package",
      "redirect_document_id": true
    },
    {
      "source_path": "docs/core/preview3/tools/dotnet-remove-reference.md",
      "redirect_url": "/dotnet/core/tools/dotnet-remove-reference",
      "redirect_document_id": true
    },
    {
      "source_path": "docs/core/preview3/tools/dotnet-restore.md",
      "redirect_url": "/dotnet/core/tools/dotnet-restore"
    },
    {
      "source_path": "docs/core/preview3/tools/dotnet-run.md",
      "redirect_url": "/dotnet/core/tools/dotnet-run"
    },
    {
      "source_path": "docs/core/preview3/tools/dotnet-sln.md",
      "redirect_url": "/dotnet/core/tools/dotnet-sln"
    },
    {
      "source_path": "docs/core/preview3/tools/dotnet-test.md",
      "redirect_url": "/dotnet/core/tools/dotnet-test"
    },
    {
      "source_path": "docs/core/preview3/tools/dotnet.md",
      "redirect_url": "/dotnet/core/tools/dotnet"
    },
    {
      "source_path": "docs/core/preview3/tools/extensibility.md",
      "redirect_url": "/dotnet/core/project-sdk/overview"
    },
    {
      "source_path": "docs/core/preview3/tools/global-json.md",
      "redirect_url": "/dotnet/core/tools/global-json"
    },
    {
      "source_path": "docs/core/preview3/tools/index.md",
      "redirect_url": "/dotnet/core/tools/index",
      "redirect_document_id": true
    },
    {
      "source_path": "docs/core/preview3/tools/layering.md",
      "redirect_url": "/dotnet/core/tools/cli-msbuild-architecture",
      "redirect_document_id": true
    },
    {
      "source_path": "docs/core/preview3/tools/telemetry.md",
      "redirect_url": "/dotnet/core/tools/telemetry"
    },
    {
      "source_path": "docs/core/preview3/tools/using-ci-with-cli.md",
      "redirect_url": "/dotnet/core/tools/using-ci-with-cli"
    },
    {
      "source_path": "docs/core/preview3/tutorials/index.md",
      "redirect_url": "/dotnet/core/tutorials/index",
      "redirect_document_id": true
    },
    {
      "source_path": "docs/core/preview3/tutorials/using-on-windows-vs-2017-full-solution.md",
      "redirect_url": "/dotnet/core/tutorials/with-visual-studio"
    },
    {
      "source_path": "docs/core/preview3/tutorials/using-on-windows-vs-2017.md",
      "redirect_url": "/dotnet/core/tutorials/with-visual-studio"
    },
    {
      "source_path": "docs/core/preview3/tutorials/using-on-windows.md",
      "redirect_url": "/dotnet/core/tutorials/with-visual-studio"
    },
    {
      "source_path": "docs/core/preview3/tutorials/using-with-xplat-cli-msbuild-folders.md",
      "redirect_url": "/dotnet/core/tutorials/testing-with-cli",
      "redirect_document_id": true
    },
    {
      "source_path": "docs/core/preview3/tutorials/using-with-xplat-cli-msbuild.md",
      "redirect_url": "/dotnet/core/tutorials/cli-create-console-app",
      "redirect_document_id": true
    },
    {
      "source_path": "docs/core/preview3/windows-prerequisites.md",
      "redirect_url": "/dotnet/core/setup/index"
    },
    {
      "source_path": "docs/core/testing/using-mstest-on-windows.md",
      "redirect_url": "/dotnet/core/testing/unit-testing-with-mstest",
      "redirect_document_id": true
    },
    {
      "source_path": "docs/core/tools/extensibility.md",
      "redirect_url": "/dotnet/core/project-sdk/overview"
    },
    {
      "source_path": "docs/core/tools/project-json.md",
      "redirect_url": "/dotnet/core/tools/project-json-to-csproj"
    },
    {
      "source_path": "docs/core/tools/test-protocol.md",
      "redirect_url": "/dotnet/core/tools/dotnet-test"
    },
    {
      "source_path": "docs/core/tutorials/cli-console-app-tutorial-advanced.md",
      "redirect_url": "/dotnet/core/tutorials"
    },
    {
      "source_path": "docs/core/tutorials/cli-create-console-app.md",
      "redirect_url": "/dotnet/core/tutorials/with-visual-studio-code"
    },
    {
      "source_path": "docs/core/tutorials/consuming-library-with-visual-studio.md",
      "redirect_url": "/nuget/quickstart/install-and-use-a-package-in-visual-studio"
    },
    {
      "source_path": "docs/core/tutorials/create-custom-template.md",
      "redirect_url": "/dotnet/core/tutorials/cli-templates-create-item-template"
    },
    {
      "source_path": "docs/core/tutorials/libraries-with-vs.md",
      "redirect_url": "/dotnet/core/tutorials/library-with-visual-studio"
    },
    {
      "source_path": "docs/core/tutorials/target-dotnetcore-with-msbuild.md",
      "redirect_url": "/dotnet/core/tools/cli-msbuild-architecture"
    },
    {
      "source_path": "docs/core/tutorials/using-on-macos.md",
      "redirect_url": "/dotnet/core/tutorials/library-with-visual-studio-code"
    },
    {
      "source_path": "docs/core/tutorials/using-on-windows.md",
      "redirect_url": "/dotnet/core/tutorials/with-visual-studio"
    },
    {
      "source_path": "docs/core/tutorials/using-on-windows-full-solution.md",
      "redirect_url": "/dotnet/core/tutorials/with-visual-studio"
    },
    {
      "source_path": "docs/core/tutorials/vb-with-visual-studio.md",
      "redirect_url": "/dotnet/core/tutorials/with-visual-studio"
    },
    {
      "source_path": "docs/core/tutorials/vb-library-with-visual-studio.md",
      "redirect_url": "/dotnet/core/tutorials/library-with-visual-studio"
    },
    {
      "source_path": "docs/core/tutorials/using-with-xplat-cli.md",
      "redirect_url": "/dotnet/core/tutorials/cli-create-console-app"
    },
    {
      "source_path": "docs/core/versions/install-management.md",
      "redirect_url": "/dotnet/core/install/remove-runtime-sdk-versions"
    },
    {
      "source_path": "docs/core/versions/lts-current.md",
      "redirect_url": "https://dotnet.microsoft.com/platform/support/policy/dotnet-core"
    },
    {
      "source_path": "docs/core/versions/remove-runtime-sdk-versions.md",
      "redirect_url": "/dotnet/core/install/remove-runtime-sdk-versions"
    },
    {
      "source_path": "docs/core/versions/servicing.md",
      "redirect_url": "/dotnet/core/versions"
    },
    {
      "source_path": "docs/core/versions/version-history.md",
      "redirect_url": "/dotnet/core/versions/selection"
    },
    {
      "source_path": "docs/core/whats-new/index.md",
      "redirect_url": "/dotnet/core/whats-new/dotnet-core-3-1",
      "ms.custom": "updateeachrelease"
    },
    {
      "source_path": "docs/core/whats-new/whats-new-in-core-20.md",
      "redirect_url": "/dotnet/core/whats-new/dotnet-core-2-0"
    },
    {
      "source_path": "docs/csharp/classes.md",
      "redirect_url": "/dotnet/csharp/programming-guide/classes-and-structs/classes"
    },
    {
      "source_path": "docs/csharp/csharp-6.md",
      "redirect_url": "/dotnet/csharp/whats-new/csharp-6",
      "redirect_document_id": true
    },
    {
      "source_path": "docs/csharp/csharp-7.md",
      "redirect_url": "/dotnet/csharp/whats-new/csharp-7",
      "redirect_document_id": true
    },
    {
      "source_path": "docs/csharp/csharp.md",
      "redirect_url": "/dotnet/csharp"
    },
    {
      "source_path": "docs/csharp/delegates-events.md",
      "redirect_url": "/dotnet/csharp/delegates-overview"
    },
    {
      "source_path": "docs/csharp/features.md",
      "redirect_url": "/dotnet/csharp/programming-guide/concepts"
    },
    {
      "source_path": "docs/csharp/generics.md",
      "redirect_url": "/dotnet/csharp/programming-guide/generics/index"
    },
    {
      "source_path": "docs/csharp/getting-started/additional-resources.md",
      "redirect_url": "/dotnet/csharp/getting-started/index"
    },
    {
      "source_path": "docs/csharp/getting-started/breaking-changes-in-visual-studio-2013.md",
      "redirect_url": "https://docs.microsoft.com/previous-versions/visualstudio/visual-studio-2013/hh678682(v=vs.120)"
    },
    {
      "source_path": "docs/csharp/getting-started/consuming-library-with-visual-studio-2017.md",
      "redirect_url": "/dotnet/core/tutorials/consuming-library-with-visual-studio",
      "redirect_document_id": true
    },
    {
      "source_path": "docs/csharp/getting-started/consuming-library-with-visual-studio.md",
      "redirect_url": "/dotnet/core/tutorials/consuming-library-with-visual-studio"
    },
    {
      "source_path": "docs/csharp/getting-started/debugging-with-visual-studio-2017.md",
      "redirect_url": "/dotnet/core/tutorials/debugging-with-visual-studio"
    },
    {
      "source_path": "docs/csharp/getting-started/debugging-with-visual-studio.md",
      "redirect_url": "/dotnet/core/tutorials/debugging-with-visual-studio"
    },
    {
      "source_path": "docs/csharp/getting-started/getting-started-with-csharp.md",
      "redirect_url": "/dotnet/csharp/getting-started"
    },
    {
      "source_path": "docs/csharp/getting-started/library-with-visual-studio-2017.md",
      "redirect_url": "/dotnet/core/tutorials/library-with-visual-studio",
      "redirect_document_id": true
    },
    {
      "source_path": "docs/csharp/getting-started/library-with-visual-studio.md",
      "redirect_url": "/dotnet/core/tutorials/library-with-visual-studio"
    },
    {
      "source_path": "docs/csharp/getting-started/publishing-with-visual-studio-2017.md",
      "redirect_url": "/dotnet/core/tutorials/publishing-with-visual-studio"
    },
    {
      "source_path": "docs/csharp/getting-started/publishing-with-visual-studio.md",
      "redirect_url": "/dotnet/core/tutorials/publishing-with-visual-studio"
    },
    {
      "source_path": "docs/csharp/getting-started/testing-library-with-visual-studio.md",
      "redirect_url": "/dotnet/core/tutorials/testing-library-with-visual-studio"
    },
    {
      "source_path": "docs/csharp/getting-started/whats-new.md",
      "redirect_url": "/dotnet/csharp/whats-new/csharp-8"
    },
    {
      "source_path": "docs/csharp/getting-started/with-visual-studio-2017.md",
      "redirect_url": "/dotnet/core/tutorials/with-visual-studio",
      "redirect_document_id": true
    },
    {
      "source_path": "docs/csharp/getting-started/with-visual-studio-code.md",
      "redirect_url": "/dotnet/core/tutorials/with-visual-studio-code",
      "redirect_document_id": true
    },
    {
      "source_path": "docs/csharp/getting-started/with-visual-studio.md",
      "redirect_url": "/dotnet/core/tutorials/with-visual-studio"
    },
    {
      "source_path": "docs/csharp/implicitly-typed-lambda-expressions.md",
      "redirect_url": "/dotnet/csharp/programming-guide/statements-expressions-operators"
    },
    {
      "source_path": "docs/csharp/interactive-with-bash.md",
      "redirect_url": "/dotnet/csharp/index"
    },
    {
      "source_path": "docs/csharp/interactive-with-powershell.md",
      "redirect_url": "/dotnet/csharp/index"
    },
    {
      "source_path": "docs/csharp/interactive-with-visualstudio.md",
      "redirect_url": "/dotnet/csharp/index"
    },
    {
      "source_path": "docs/csharp/interactive.md",
      "redirect_url": "/dotnet/csharp/index"
    },
    {
      "source_path": "docs/csharp/interfaces.md",
      "redirect_url": "/dotnet/csharp/programming-guide/interfaces/index"
    },
    {
      "source_path": "docs/csharp/interop.md",
      "redirect_url": "/dotnet/csharp/programming-guide/interop/index"
    },
    {
      "source_path": "docs/csharp/lambda-expressions.md",
      "redirect_url": "/dotnet/csharp/programming-guide/statements-expressions-operators/lambda-expressions"
    },
    {
      "source_path": "docs/csharp/language-reference/compiler-options/app-deployment.md",
      "redirect_url": "/dotnet/framework/deployment/deployment-guide-for-developers"
    },
    {
      "source_path": "docs/csharp/language-reference/keywords/access-keywords.md",
      "redirect_url": "/dotnet/csharp/language-reference/keywords/base"
    },
    {
      "source_path": "docs/csharp/language-reference/keywords/as.md",
      "redirect_url": "/dotnet/csharp/language-reference/operators/type-testing-and-conversion-operators#as-operator"
    },
    {
      "source_path": "docs/csharp/language-reference/keywords/await.md",
      "redirect_url": "/dotnet/csharp/language-reference/operators/await"
    },
    {
      "source_path": "docs/csharp/language-reference/keywords/built-in-types-table.md",
      "redirect_url": "/dotnet/csharp/language-reference/builtin-types/built-in-types"
    },
    {
      "source_path": "docs/csharp/language-reference/keywords/bool.md",
      "redirect_url": "/dotnet/csharp/language-reference/builtin-types/bool"
    },
    {
      "source_path": "docs/csharp/language-reference/keywords/byte.md",
      "redirect_url": "/dotnet/csharp/language-reference/builtin-types/integral-numeric-types"
    },
    {
      "source_path": "docs/csharp/language-reference/keywords/char.md",
      "redirect_url": "/dotnet/csharp/language-reference/builtin-types/char"
    },
    {
      "source_path": "docs/csharp/language-reference/keywords/conversion-keywords.md",
      "redirect_url": "/dotnet/csharp/language-reference/operators/user-defined-conversion-operators"
    },
    {
      "source_path": "docs/csharp/language-reference/keywords/decimal.md",
      "redirect_url": "/dotnet/csharp/language-reference/builtin-types/floating-point-numeric-types"
    },
    {
      "source_path": "docs/csharp/language-reference/keywords/default-values-table.md",
      "redirect_url": "/dotnet/csharp/language-reference/builtin-types/default-values"
    },
    {
      "source_path": "docs/csharp/language-reference/keywords/delegate.md",
      "redirect_url": "/dotnet/csharp/language-reference/builtin-types/reference-types"
    },
    {
      "source_path": "docs/csharp/language-reference/keywords/double.md",
      "redirect_url": "/dotnet/csharp/language-reference/builtin-types/floating-point-numeric-types"
    },
    {
      "source_path": "docs/csharp/language-reference/keywords/dynamic.md",
      "redirect_url": "/dotnet/csharp/language-reference/builtin-types/reference-types"
    },
    {
      "source_path": "docs/csharp/language-reference/keywords/enum.md",
      "redirect_url": "/dotnet/csharp/language-reference/builtin-types/enum"
    },
    {
      "source_path": "docs/csharp/language-reference/keywords/exception-handling-statements.md",
      "redirect_url": "/dotnet/csharp/language-reference/keywords/statement-keywords"
    },
    {
      "source_path": "docs/csharp/language-reference/keywords/explicit.md",
      "redirect_url": "/dotnet/csharp/language-reference/operators/user-defined-conversion-operators"
    },
    {
      "source_path": "docs/csharp/language-reference/keywords/explicit-numeric-conversions-table.md",
      "redirect_url": "/dotnet/csharp/language-reference/builtin-types/numeric-conversions"
    },
    {
      "source_path": "docs/csharp/language-reference/keywords/false.md",
      "redirect_url": "/dotnet/csharp/language-reference/builtin-types/bool"
    },
    {
      "source_path": "docs/csharp/language-reference/keywords/false-literal.md",
      "redirect_url": "/dotnet/csharp/language-reference/builtin-types/bool"
    },
    {
      "source_path": "docs/csharp/language-reference/keywords/false-operator.md",
      "redirect_url": "/dotnet/csharp/language-reference/operators/true-false-operators"
    },
    {
      "source_path": "docs/csharp/language-reference/keywords/float.md",
      "redirect_url": "/dotnet/csharp/language-reference/builtin-types/floating-point-numeric-types"
    },
    {
      "source_path": "docs/csharp/language-reference/keywords/floating-point-types-table.md",
      "redirect_url": "/dotnet/csharp/language-reference/builtin-types/floating-point-numeric-types"
    },
    {
      "source_path": "docs/csharp/language-reference/keywords/formatting-numeric-results-table.md",
      "redirect_url": "/dotnet/standard/base-types/standard-numeric-format-strings"
    },
    {
      "source_path": "docs/csharp/language-reference/keywords/global.md",
      "redirect_url": "/dotnet/csharp/language-reference/operators/namespace-alias-qualifier"
    },
    {
      "source_path": "docs/csharp/language-reference/keywords/implicit.md",
      "redirect_url": "/dotnet/csharp/language-reference/operators/user-defined-conversion-operators"
    },
    {
      "source_path": "docs/csharp/language-reference/keywords/implicit-numeric-conversions-table.md",
      "redirect_url": "/dotnet/csharp/language-reference/builtin-types/numeric-conversions"
    },
    {
      "source_path": "docs/csharp/language-reference/keywords/int.md",
      "redirect_url": "/dotnet/csharp/language-reference/builtin-types/integral-numeric-types"
    },
    {
      "source_path": "docs/csharp/language-reference/keywords/integral-types-table.md",
      "redirect_url": "/dotnet/csharp/language-reference/builtin-types/integral-numeric-types"
    },
    {
      "source_path": "docs/csharp/language-reference/keywords/interpolated-strings.md",
      "redirect_url": "/dotnet/csharp/language-reference/tokens/interpolated"
    },
    {
      "source_path": "docs/csharp/language-reference/keywords/iteration-statements.md",
      "redirect_url": "/dotnet/csharp/language-reference/keywords/statement-keywords"
    },
    {
      "source_path": "docs/csharp/language-reference/keywords/jump-statements.md",
      "redirect_url": "/dotnet/csharp/language-reference/keywords/statement-keywords"
    },
    {
      "source_path": "docs/csharp/language-reference/keywords/literal-keywords.md",
      "redirect_url": "/dotnet/csharp/language-reference/keywords/null"
    },
    {
      "source_path": "docs/csharp/language-reference/keywords/long.md",
      "redirect_url": "/dotnet/csharp/language-reference/builtin-types/integral-numeric-types"
    },
    {
      "source_path": "docs/csharp/language-reference/keywords/modifiers.md",
      "redirect_url": "/dotnet/csharp/language-reference/keywords"
    },
    {
      "source_path": "docs/csharp/language-reference/keywords/nameof.md",
      "redirect_url": "/dotnet/csharp/language-reference/operators/nameof"
    },
    {
      "source_path": "docs/csharp/language-reference/keywords/namespace-keywords.md",
      "redirect_url": "/dotnet/csharp/language-reference/keywords/namespace"
    },
    {
      "source_path": "docs/csharp/language-reference/keywords/new.md",
      "redirect_url": "/dotnet/csharp/language-reference/operators/new-operator"
    },
    {
      "source_path": "docs/csharp/language-reference/keywords/new-operator.md",
      "redirect_url": "/dotnet/csharp/language-reference/operators/new-operator"
    },
    {
      "source_path": "docs/csharp/language-reference/keywords/object.md",
      "redirect_url": "/dotnet/csharp/language-reference/builtin-types/reference-types"
    },
    {
      "source_path": "docs/csharp/language-reference/keywords/operator.md",
      "redirect_url": "/dotnet/csharp/language-reference/operators/operator-overloading"
    },
    {
      "source_path": "docs/csharp/language-reference/keywords/operator-keywords.md",
      "redirect_url": "/dotnet/csharp/language-reference/operators/index"
    },
    {
      "source_path": "docs/csharp/language-reference/keywords/reference-tables-for-types.md",
      "redirect_url": "/dotnet/csharp/language-reference/keywords"
    },
    {
      "source_path": "docs/csharp/language-reference/keywords/sbyte.md",
      "redirect_url": "/dotnet/csharp/language-reference/builtin-types/integral-numeric-types"
    },
    {
      "source_path": "docs/csharp/language-reference/keywords/selection-statements.md",
      "redirect_url": "/dotnet/csharp/language-reference/keywords/statement-keywords"
    },
    {
      "source_path": "docs/csharp/language-reference/keywords/short.md",
      "redirect_url": "/dotnet/csharp/language-reference/builtin-types/integral-numeric-types"
    },
    {
      "source_path": "docs/csharp/language-reference/keywords/sizeof.md",
      "redirect_url": "/dotnet/csharp/language-reference/operators/sizeof"
    },
    {
      "source_path": "docs/csharp/language-reference/keywords/stackalloc.md",
      "redirect_url": "/dotnet/csharp/language-reference/operators/stackalloc"
    },
    {
      "source_path": "docs/csharp/language-reference/keywords/string.md",
      "redirect_url": "/dotnet/csharp/language-reference/builtin-types/reference-types"
    },
    {
      "source_path": "docs/csharp/language-reference/keywords/struct.md",
      "redirect_url": "/dotnet/csharp/language-reference/builtin-types/struct"
    },
    {
      "source_path": "docs/csharp/language-reference/keywords/true.md",
      "redirect_url": "/dotnet/csharp/language-reference/builtin-types/bool"
    },
    {
      "source_path": "docs/csharp/language-reference/keywords/true-false-operators.md",
      "redirect_url": "/dotnet/csharp/language-reference/operators/true-false-operators"
    },
    {
      "source_path": "docs/csharp/language-reference/keywords/true-literal.md",
      "redirect_url": "/dotnet/csharp/language-reference/builtin-types/bool"
    },
    {
      "source_path": "docs/csharp/language-reference/keywords/true-operator.md",
      "redirect_url": "/dotnet/csharp/language-reference/operators/true-false-operators"
    },
    {
      "source_path": "docs/csharp/language-reference/keywords/typeof.md",
      "redirect_url": "/dotnet/csharp/language-reference/operators/type-testing-and-conversion-operators#typeof-operator"
    },
    {
      "source_path": "docs/csharp/language-reference/keywords/types.md",
      "redirect_url": "/dotnet/csharp/language-reference/keywords"
    },
    {
      "source_path": "docs/csharp/language-reference/keywords/uint.md",
      "redirect_url": "/dotnet/csharp/language-reference/builtin-types/integral-numeric-types"
    },
    {
      "source_path": "docs/csharp/language-reference/keywords/ushort.md",
      "redirect_url": "/dotnet/csharp/language-reference/builtin-types/integral-numeric-types"
    },
    {
      "source_path": "docs/csharp/language-reference/keywords/ulong.md",
      "redirect_url": "/dotnet/csharp/language-reference/builtin-types/integral-numeric-types"
    },
    {
      "source_path": "docs/csharp/language-reference/keywords/value-types.md",
      "redirect_url": "/dotnet/csharp/language-reference/builtin-types/value-types"
    },
    {
      "source_path": "docs/csharp/language-reference/keywords/value-types-table.md",
      "redirect_url": "/dotnet/csharp/language-reference/builtin-types/value-types"
    },
    {
      "source_path": "docs/csharp/language-reference/keywords/void.md",
      "redirect_url": "/dotnet/csharp/language-reference/builtin-types/void"
    },
    {
      "source_path": "docs/csharp/language-reference/language-specification/index.md",
      "redirect_url": "/dotnet/csharp/language-reference/language-specification/introduction"
    },
    {
      "source_path": "docs/csharp/language-reference/proposals/csharp-7.0/index.md",
      "redirect_url": "/dotnet/csharp/language-reference/proposals/csharp-7.0/pattern-matching"
    },
    {
      "source_path": "docs/csharp/language-reference/proposals/csharp-7.1/index.md",
      "redirect_url": "/dotnet/csharp/language-reference/proposals/csharp-7.1/async-main"
    },
    {
      "source_path": "docs/csharp/language-reference/proposals/csharp-7.2/index.md",
      "redirect_url": "/dotnet/csharp/language-reference/proposals/csharp-7.2/readonly-ref"
    },
    {
      "source_path": "docs/csharp/language-reference/proposals/csharp-7.3/index.md",
      "redirect_url": "/dotnet/csharp/language-reference/proposals/csharp-7.3/blittable"
    },
    {
      "source_path": "docs/csharp/language-reference/proposals/csharp-8.0/index.md",
      "redirect_url": "/dotnet/csharp/language-reference/proposals/csharp-8.0/nullable-reference-types"
    },
    {
      "source_path": "docs/csharp/language-reference/proposals/index.md",
      "redirect_url": "/dotnet/csharp/language-reference/proposals/csharp-8.0/nullable-reference-types"
    },
    {
      "source_path": "docs/csharp/language-reference/operators/addition-assignment-operator.md",
      "redirect_url": "/dotnet/csharp/language-reference/operators/arithmetic-operators#compound-assignment"
    },
    {
      "source_path": "docs/csharp/language-reference/operators/and-assignment-operator.md",
      "redirect_url": "/dotnet/csharp/language-reference/operators/boolean-logical-operators#compound-assignment"
    },
    {
      "source_path": "docs/csharp/language-reference/operators/and-operator.md",
      "redirect_url": "/dotnet/csharp/language-reference/operators/boolean-logical-operators#logical-and-operator-"
    },
    {
      "source_path": "docs/csharp/language-reference/operators/bitwise-complement-operator.md",
      "redirect_url": "/dotnet/csharp/language-reference/operators/bitwise-and-shift-operators#bitwise-complement-operator-"
    },
    {
      "source_path": "docs/csharp/language-reference/operators/conditional-and-operator.md",
      "redirect_url": "/dotnet/csharp/language-reference/operators/boolean-logical-operators#conditional-logical-and-operator-"
    },
    {
      "source_path": "docs/csharp/language-reference/operators/conditional-or-operator.md",
      "redirect_url": "/dotnet/csharp/language-reference/operators/boolean-logical-operators#conditional-logical-or-operator-"
    },
    {
      "source_path": "docs/csharp/language-reference/operators/decrement-operator.md",
      "redirect_url": "/dotnet/csharp/language-reference/operators/arithmetic-operators#decrement-operator---"
    },
    {
      "source_path": "docs/csharp/language-reference/operators/dereference-operator.md",
      "redirect_url": "/dotnet/csharp/language-reference/operators/pointer-related-operators#pointer-member-access-operator--"
    },
    {
      "source_path": "docs/csharp/language-reference/operators/division-assignment-operator.md",
      "redirect_url": "/dotnet/csharp/language-reference/operators/arithmetic-operators#compound-assignment"
    },
    {
      "source_path": "docs/csharp/language-reference/operators/division-operator.md",
      "redirect_url": "/dotnet/csharp/language-reference/operators/arithmetic-operators#division-operator-"
    },
    {
      "source_path": "docs/csharp/language-reference/operators/equality-comparison-operator.md",
      "redirect_url": "/dotnet/csharp/language-reference/operators/equality-operators#equality-operator-"
    },
    {
      "source_path": "docs/csharp/language-reference/operators/greater-than-equal-operator.md",
      "redirect_url": "/dotnet/csharp/language-reference/operators/comparison-operators#greater-than-or-equal-operator-"
    },
    {
      "source_path": "docs/csharp/language-reference/operators/greater-than-operator.md",
      "redirect_url": "/dotnet/csharp/language-reference/operators/comparison-operators#greater-than-operator-"
    },
    {
      "source_path": "docs/csharp/language-reference/operators/increment-operator.md",
      "redirect_url": "/dotnet/csharp/language-reference/operators/arithmetic-operators#increment-operator-"
    },
    {
      "source_path": "docs/csharp/language-reference/operators/index-operator.md",
      "redirect_url": "/dotnet/csharp/language-reference/operators/member-access-operators#indexer-operator-"
    },
    {
      "source_path": "docs/csharp/language-reference/operators/invocation-operator.md",
      "redirect_url": "/dotnet/csharp/language-reference/operators/member-access-operators#invocation-operator-"
    },
    {
      "source_path": "docs/csharp/language-reference/operators/left-shift-assignment-operator.md",
      "redirect_url": "/dotnet/csharp/language-reference/operators/bitwise-and-shift-operators#compound-assignment"
    },
    {
      "source_path": "docs/csharp/language-reference/operators/left-shift-operator.md",
      "redirect_url": "/dotnet/csharp/language-reference/operators/bitwise-and-shift-operators#left-shift-operator-"
    },
    {
      "source_path": "docs/csharp/language-reference/operators/less-than-equal-operator.md",
      "redirect_url": "/dotnet/csharp/language-reference/operators/comparison-operators#less-than-or-equal-operator-"
    },
    {
      "source_path": "docs/csharp/language-reference/operators/less-than-operator.md",
      "redirect_url": "/dotnet/csharp/language-reference/operators/comparison-operators#less-than-operator-"
    },
    {
      "source_path": "docs/csharp/language-reference/operators/logical-negation-operator.md",
      "redirect_url": "/dotnet/csharp/language-reference/operators/boolean-logical-operators#logical-negation-operator-"
    },
    {
      "source_path": "docs/csharp/language-reference/operators/member-access-operator.md",
      "redirect_url": "/dotnet/csharp/language-reference/operators/member-access-operators#member-access-operator-"
    },
    {
      "source_path": "docs/csharp/language-reference/operators/modulus-assignment-operator.md",
      "redirect_url": "/dotnet/csharp/language-reference/operators/arithmetic-operators#compound-assignment"
    },
    {
      "source_path": "docs/csharp/language-reference/operators/modulus-operator.md",
      "redirect_url": "/dotnet/csharp/language-reference/operators/arithmetic-operators#remainder-operator-"
    },
    {
      "source_path": "docs/csharp/language-reference/operators/multiplication-assignment-operator.md",
      "redirect_url": "/dotnet/csharp/language-reference/operators/arithmetic-operators#compound-assignment"
    },
    {
      "source_path": "docs/csharp/language-reference/operators/multiplication-operator.md",
      "redirect_url": "/dotnet/csharp/language-reference/operators/arithmetic-operators#multiplication-operator-"
    },
    {
      "source_path": "docs/csharp/language-reference/operators/namespace-alias-qualifer.md",
      "redirect_url": "/dotnet/csharp/language-reference/operators/namespace-alias-qualifier"
    },
    {
      "source_path": "docs/csharp/language-reference/operators/not-equal-operator.md",
      "redirect_url": "/dotnet/csharp/language-reference/operators/equality-operators#inequality-operator-"
    },
    {
      "source_path": "docs/csharp/language-reference/operators/null-conditional-operator.md",
      "redirect_url": "/dotnet/csharp/language-reference/operators/null-coalescing-operator"
    },
    {
      "source_path": "docs/csharp/language-reference/operators/null-conditional-operators.md",
      "redirect_url": "/dotnet/csharp/language-reference/operators/member-access-operators#null-conditional-operators--and-"
    },
    {
      "source_path": "docs/csharp/language-reference/operators/or-assignment-operator.md",
      "redirect_url": "/dotnet/csharp/language-reference/operators/boolean-logical-operators#compound-assignment"
    },
    {
      "source_path": "docs/csharp/language-reference/operators/or-operator.md",
      "redirect_url": "/dotnet/csharp/language-reference/operators/boolean-logical-operators#logical-or-operator-"
    },
    {
      "source_path": "docs/csharp/language-reference/operators/remainder-assignment-operator.md",
      "redirect_url": "/dotnet/csharp/language-reference/operators/arithmetic-operators#compound-assignment"
    },
    {
      "source_path": "docs/csharp/language-reference/operators/remainder-operator.md",
      "redirect_url": "/dotnet/csharp/language-reference/operators/arithmetic-operators#remainder-operator-"
    },
    {
      "source_path": "docs/csharp/language-reference/operators/right-shift-assignment-operator.md",
      "redirect_url": "/dotnet/csharp/language-reference/operators/bitwise-and-shift-operators#compound-assignment"
    },
    {
      "source_path": "docs/csharp/language-reference/operators/right-shift-operator.md",
      "redirect_url": "/dotnet/csharp/language-reference/operators/bitwise-and-shift-operators#right-shift-operator-"
    },
    {
      "source_path": "docs/csharp/language-reference/operators/subtraction-assignment-operator.md",
      "redirect_url": "/dotnet/csharp/language-reference/operators/arithmetic-operators#compound-assignment"
    },
    {
      "source_path": "docs/csharp/language-reference/operators/type-testing-and-conversion-operators.md",
      "redirect_url": "/dotnet/csharp/language-reference/operators/type-testing-and-cast"
    },
    {
      "source_path": "docs/csharp/language-reference/operators/xor-assignment-operator.md",
      "redirect_url": "/dotnet/csharp/language-reference/operators/boolean-logical-operators#compound-assignment"
    },
    {
      "source_path": "docs/csharp/language-reference/operators/xor-operator.md",
      "redirect_url": "/dotnet/csharp/language-reference/operators/boolean-logical-operators#logical-exclusive-or-operator-"
    },
    {
      "source_path": "docs/csharp/local-functions-vs-lambdas.md",
      "redirect_url": "/dotnet/csharp/programming-guide/classes-and-structs/local-functions"
    },
    {
      "source_path": "docs/csharp/methods-lambda-expressions.md",
      "redirect_url": "/dotnet/csharp/programming-guide/statements-expressions-operators/lambda-expressions"
    },
    {
      "source_path": "docs/csharp/namespaces-and-assemblies.md",
      "redirect_url": "/dotnet/csharp/programming-guide/namespaces/index"
    },
    {
      "source_path": "docs/csharp/nullable-attributes.md",
      "redirect_url": "/dotnet/csharp/nullable-migration-strategies"
    },
    {
      "source_path": "docs/csharp/parallel.md",
      "redirect_url": "/dotnet/standard/parallel-programming/index"
    },
    {
      "source_path": "docs/csharp/programming-guide/arrays/passing-arrays-using-ref-and-out.md",
      "redirect_url": "/dotnet/csharp/programming-guide/arrays"
    },
    {
      "source_path": "docs/csharp/programming-guide/concepts/caller-information.md",
      "redirect_url": "/dotnet/csharp/language-reference/attributes/caller-information"
    },
    {
      "source_path": "docs/csharp/programming-guide/classes-and-structs/how-to-access-a-collection-class-with-foreach.md",
      "redirect_url": "/dotnet/csharp/language-reference/keywords/foreach-in"
    },
    {
      "source_path": "docs/csharp/programming-guide/classes-and-structs/structs.md",
      "redirect_url": "/dotnet/csharp/language-reference/builtin-types/struct"
    },
    {
      "source_path": "docs/csharp/programming-guide/classes-and-structs/using-structs.md",
      "redirect_url": "/dotnet/csharp/language-reference/builtin-types/struct"
    },
    {
      "source_path": "docs/csharp/programming-guide/concepts/assemblies-gac/index.md",
      "redirect_url": "/dotnet/standard/assembly/index",
      "redirect_document_id": true
    },
    {
      "source_path": "docs/csharp/programming-guide/concepts/assemblies-gac/friend-assemblies.md",
      "redirect_url": "/dotnet/standard/assembly/friend",
      "redirect_document_id": true
    },
    {
      "source_path": "docs/csharp/programming-guide/concepts/assemblies-gac/walkthrough-embedding-type-information-from-microsoft-office-assemblies.md",
      "redirect_url": "https://docs.microsoft.com/previous-versions/visualstudio/visual-studio-2013/ee317478(v%3dvs.120)"
    },
    {
      "source_path": "docs/csharp/programming-guide/concepts/assemblies-gac/how-to-create-and-use-assemblies-using-the-command-line.md",
      "redirect_url": "/dotnet/standard/assembly/index"
    },
    {
      "source_path": "docs/csharp/programming-guide/concepts/assemblies-gac/how-to-create-signed-friend-assemblies.md",
      "redirect_url": "/dotnet/standard/assembly/create-signed-friend"
    },
    {
      "source_path": "docs/csharp/programming-guide/concepts/assemblies-gac/how-to-create-unsigned-friend-assemblies.md",
      "redirect_url": "/dotnet/standard/assembly/create-unsigned-friend"
    },
    {
      "source_path": "docs/csharp/programming-guide/concepts/assemblies-gac/how-to-determine-if-a-file-is-an-assembly.md",
      "redirect_url": "/dotnet/standard/assembly/identify"
    },
    {
      "source_path": "docs/csharp/programming-guide/concepts/assemblies-gac/how-to-load-and-unload-assemblies.md",
      "redirect_url": "/dotnet/standard/assembly/load-unload"
    },
    {
      "source_path": "docs/csharp/programming-guide/concepts/assemblies-gac/how-to-share-an-assembly-with-other-applications.md",
      "redirect_url": "/dotnet/framework/app-domains/how-to-share-an-assembly-with-other-applications"
    },
    {
      "source_path": "docs/csharp/programming-guide/concepts/assemblies-gac/walkthrough-embedding-types-from-managed-assemblies-in-visual-studio.md",
      "redirect_url": "/dotnet/standard/assembly/embed-types-visual-studio"
    },
    {
      "source_path": "docs/csharp/programming-guide/concepts/async/asynchronous-programming-with-async-and-await.md",
      "redirect_url": "/dotnet/csharp/async/"
    },
    {
      "source_path": "docs/csharp/programming-guide/concepts/attributes/attributeusage.md",
      "redirect_url": "/dotnet/csharp/language-reference/attributes/general"
    },
    {
      "source_path": "docs/csharp/programming-guide/concepts/attributes/common-attributes.md",
      "redirect_url": "/dotnet/csharp/language-reference/attributes/global"
    },
    {
      "source_path": "docs/csharp/programming-guide/concepts/linq/advanced-query-techniques-linq-to-xml.md",
      "redirect_url": "/dotnet/csharp/programming-guide/concepts/linq/how-to-join-two-collections-linq-to-xml"
    },
    {
      "source_path": "docs/csharp/programming-guide/concepts/linq/cloning-vs-attaching.md",
      "redirect_url": "/dotnet/csharp/programming-guide/concepts/linq/creating-xml-trees-linq-to-xml-2#attaching-vs-cloning"
    },
    {
      "source_path": "docs/csharp/programming-guide/concepts/linq/getting-started-with-linq.md",
      "redirect_url": "/dotnet/csharp/programming-guide/concepts/linq/"
    },
    {
      "source_path": "docs/csharp/programming-guide/concepts/linq/introduction-to-linq.md",
      "redirect_url": "/dotnet/csharp/programming-guide/concepts/linq"
    },
    {
      "source_path": "docs/csharp/programming-guide/concepts/linq/linq-and-reflection.md",
      "redirect_url": "/dotnet/csharp/programming-guide/concepts/linq/how-to-query-an-assembly-s-metadata-with-reflection-linq"
    },
    {
      "source_path": "docs/csharp/programming-guide/concepts/linq/creating-xml-trees.md",
      "redirect_url": "/dotnet/csharp/programming-guide/concepts/linq/creating-xml-trees-linq-to-xml-2"
    },
    {
      "source_path": "docs/csharp/programming-guide/concepts/linq/getting-started-linq-to-xml.md",
      "redirect_url": "/dotnet/csharp/programming-guide/concepts/linq/linq-to-xml-overview"
    },
    {
      "source_path": "docs/csharp/programming-guide/concepts/linq/linq-to-xml.md",
      "redirect_url": "/dotnet/csharp/programming-guide/concepts/linq/linq-to-xml-overview"
    },
    {
      "source_path": "docs/csharp/programming-guide/concepts/linq/linq-to-xml-programming-overview.md",
      "redirect_url": "/dotnet/csharp/programming-guide/concepts/linq/linq-to-xml-overview"
    },
    {
      "source_path": "docs/csharp/programming-guide/concepts/linq/programming-guide-linq-to-xml.md",
      "redirect_url": "/dotnet/csharp/programming-guide/concepts/linq/linq-to-xml-overview"
    },
    {
      "source_path": "docs/csharp/programming-guide/concepts/linq/linq-to-xml-axes.md",
      "redirect_url": "/dotnet/standard/linq/linq-xml-axes-overview",
      "redirect_document_id": false
    },
    {
      "source_path": "docs/csharp/programming-guide/concepts/linq/parsing-xml.md",
      "redirect_url": "/dotnet/csharp/programming-guide/concepts/linq/how-to-parse-a-string"
    },
    {
      "source_path": "docs/csharp/programming-guide/concepts/linq/serializing-xml-trees.md",
      "redirect_url": "/dotnet/csharp/programming-guide/concepts/linq/serializing-to-files-textwriters-and-xmlwriters"
    },
    {
      "source_path": "docs/csharp/programming-guide/concepts/linq/working-with-xml-namespaces.md",
      "redirect_url": "/dotnet/csharp/programming-guide/concepts/linq/namespaces-overview-linq-to-xml"
    },
    {
      "source_path": "docs/csharp/programming-guide/concepts/linq/projections-and-transformations-linq-to-xml.md",
      "redirect_url": "/dotnet/csharp/programming-guide/concepts/linq/how-to-work-with-dictionaries-using-linq-to-xml"
    },
    {
      "source_path": "docs/csharp/programming-guide/concepts/linq/querying-xml-trees.md",
      "redirect_url": "/dotnet/csharp/programming-guide/concepts/linq/how-to-find-an-element-with-a-specific-attribute"
    },
    {
      "source_path": "docs/csharp/programming-guide/concepts/linq/linq-to-xml-for-xpath-users.md",
      "redirect_url": "/dotnet/csharp/programming-guide/concepts/linq/comparison-of-xpath-and-linq-to-xml"
    },
    {
      "source_path": "docs/csharp/programming-guide/concepts/linq/pure-functional-transformations-of-xml.md",
      "redirect_url": "/dotnet/csharp/programming-guide/concepts/linq/introduction-to-pure-functional-transformations"
    },
    {
      "source_path": "docs/csharp/programming-guide/concepts/linq/tutorial-chaining-queries-together.md",
      "redirect_url": "/dotnet/csharp/programming-guide/concepts/linq/deferred-execution-and-lazy-evaluation-in-linq-to-xml"
    },
    {
      "source_path": "docs/csharp/programming-guide/concepts/linq/modifying-xml-trees-linq-to-xml.md",
      "redirect_url": "/dotnet/csharp/programming-guide/concepts/linq/in-memory-xml-tree-modification-vs-functional-construction-linq-to-xml"
    },
    {
      "source_path": "docs/csharp/programming-guide/concepts/linq/tutorial-manipulating-content-in-a-wordprocessingml-document.md",
      "redirect_url": "/dotnet/csharp/programming-guide/concepts/linq/shape-of-wordprocessingml-documents"
    },
    {
      "source_path": "docs/csharp/programming-guide/concepts/linq/sample-xml-documents-linq-to-xml.md",
      "redirect_url": "/dotnet/standard/linq/sample-xml-file-typical-purchase-order"
    },
    {
      "source_path": "docs/csharp/programming-guide/concepts/linq/sample-xml-file-books-linq-to-xml.md",
      "redirect_url": "/dotnet/standard/linq/sample-xml-file-books",
      "redirect_document_id": true
    },
    {
      "source_path": "docs/csharp/programming-guide/concepts/linq/sample-xml-file-consolidated-purchase-orders.md",
      "redirect_url": "/dotnet/standard/linq/sample-xml-file-consolidated-purchase-orders",
      "redirect_document_id": true
    },
    {
      "source_path": "docs/csharp/programming-guide/concepts/linq/sample-xml-file-customers-and-orders-in-a-namespace.md",
      "redirect_url": "/dotnet/standard/linq/sample-xml-file-customers-orders-namespace",
      "redirect_document_id": true
    },
    {
      "source_path": "docs/csharp/programming-guide/concepts/linq/sample-xml-file-customers-and-orders-linq-to-xml-2.md",
      "redirect_url": "/dotnet/standard/linq/sample-xml-file-customers-orders",
      "redirect_document_id": true
    },
    {
      "source_path": "docs/csharp/programming-guide/concepts/linq/sample-xml-file-multiple-purchase-orders-in-a-namespace.md",
      "redirect_url": "/dotnet/standard/linq/sample-xml-file-multiple-purchase-orders-namespace",
      "redirect_document_id": true
    },
    {
      "source_path": "docs/csharp/programming-guide/concepts/linq/sample-xml-file-multiple-purchase-orders-linq-to-xml.md",
      "redirect_url": "/dotnet/standard/linq/sample-xml-file-multiple-purchase-orders",
      "redirect_document_id": true
    },
    {
      "source_path": "docs/csharp/programming-guide/concepts/linq/sample-xml-file-numerical-data-in-a-namespace.md",
      "redirect_url": "/dotnet/standard/linq/sample-xml-file-numerical-data-namespace",
      "redirect_document_id": true
    },
    {
      "source_path": "docs/csharp/programming-guide/concepts/linq/sample-xml-file-numerical-data-linq-to-xml.md",
      "redirect_url": "/dotnet/standard/linq/sample-xml-file-numerical-data",
      "redirect_document_id": true
    },
    {
      "source_path": "docs/csharp/programming-guide/concepts/linq/sample-xml-file-test-configuration-in-a-namespace1.md",
      "redirect_url": "/dotnet/standard/linq/sample-xml-file-test-configuration-namespace",
      "redirect_document_id": true
    },
    {
      "source_path": "docs/csharp/programming-guide/concepts/linq/sample-xml-file-test-configuration-linq-to-xml.md",
      "redirect_url": "/dotnet/standard/linq/sample-xml-file-test-configuration",
      "redirect_document_id": true
    },
    {
      "source_path": "docs/csharp/programming-guide/concepts/linq/sample-xml-file-typical-purchase-order-in-a-namespace.md",
      "redirect_url": "/dotnet/standard/linq/sample-xml-file-typical-purchase-order-namespace",
      "redirect_document_id": true
    },
    {
      "source_path": "docs/csharp/programming-guide/concepts/linq/sample-xml-file-typical-purchase-order-linq-to-xml-1.md",
      "redirect_url": "/dotnet/standard/linq/sample-xml-file-typical-purchase-order",
      "redirect_document_id": true
    },
    {
      "source_path": "docs/csharp/programming-guide/concepts/linq/sample-xsd-file-customers-and-orders1.md",
      "redirect_url": "/dotnet/standard/linq/sample-xsd-file-customers-orders",
      "redirect_document_id": true
    },
    {
      "source_path": "docs/csharp/programming-guide/concepts/linq/linq-to-xml-overview.md",
      "redirect_url": "/dotnet/standard/linq/linq-xml-overview",
      "redirect_document_id": true
    },
    {
      "source_path": "docs/csharp/programming-guide/concepts/linq/linq-to-xml-vs-dom.md",
      "redirect_url": "/dotnet/standard/linq/linq-xml-vs-dom",
      "redirect_document_id": true
    },
    {
      "source_path": "docs/csharp/programming-guide/concepts/linq/linq-to-xml-vs-other-xml-technologies.md",
      "redirect_url": "/dotnet/standard/linq/linq-xml-vs-xml-technologies",
      "redirect_document_id": true
    },
    {
      "source_path": "docs/csharp/programming-guide/concepts/linq/functional-vs-procedural-programming-linq-to-xml.md",
      "redirect_url": "/dotnet/standard/linq/functional-vs-procedural-programming",
      "redirect_document_id": true
    },
    {
      "source_path": "docs/csharp/programming-guide/concepts/linq/linq-to-xml-classes-overview.md",
      "redirect_url": "/dotnet/standard/linq/linq-xml-classes-overview",
      "redirect_document_id": true
    },
    {
      "source_path": "docs/csharp/programming-guide/concepts/linq/xattribute-class-overview.md",
      "redirect_url": "/dotnet/standard/linq/xattribute-class-overview",
      "redirect_document_id": true
    },
    {
      "source_path": "docs/csharp/programming-guide/concepts/linq/xelement-class-overview.md",
      "redirect_url": "/dotnet/standard/linq/xelement-class-overview",
      "redirect_document_id": true
    },
    {
      "source_path": "docs/csharp/programming-guide/concepts/linq/xdocument-class-overview.md",
      "redirect_url": "/dotnet/standard/linq/xdocument-class-overview",
      "redirect_document_id": true
    },
    {
      "source_path": "docs/csharp/programming-guide/concepts/linq/how-to-build-linq-to-xml-examples.md",
      "redirect_url": "/dotnet/standard/linq/build-linq-xml-examples",
      "redirect_document_id": true
    },
    {
      "source_path": "docs/csharp/programming-guide/concepts/linq/how-to-control-namespace-prefixes-linq-to-xml.md",
      "redirect_url": "/dotnet/standard/linq/control-namespace-prefixes",
      "redirect_document_id": true
    },
    {
      "source_path": "docs/csharp/programming-guide/concepts/linq/how-to-create-a-document-with-namespaces-linq-to-xml.md",
      "redirect_url": "/dotnet/standard/linq/create-document-namespaces-csharp",
      "redirect_document_id": true
    },
    {
      "source_path": "docs/csharp/programming-guide/concepts/linq/namespaces-overview-linq-to-xml.md",
      "redirect_url": "/dotnet/standard/linq/namespaces-overview",
      "redirect_document_id": true
    },
    {
      "source_path": "docs/csharp/programming-guide/concepts/linq/how-to-populate-an-xml-tree-with-an-xmlwriter-linq-to-xml.md",
      "redirect_url": "/dotnet/standard/linq/populate-xml-tree-xmlwriter",
      "redirect_document_id": true
    },
    {
      "source_path": "docs/csharp/programming-guide/concepts/linq/how-to-stream-xml-fragments-from-an-xmlreader.md",
      "redirect_url": "/dotnet/standard/linq/stream-xml-fragments-xmlreader",
      "redirect_document_id": true
    },
    {
      "source_path": "docs/csharp/programming-guide/concepts/linq/how-to-validate-using-xsd-linq-to-xml.md",
      "redirect_url": "/dotnet/standard/linq/validate-xsd",
      "redirect_document_id": true
    },
    {
      "source_path": "docs/csharp/programming-guide/concepts/linq/valid-content-of-xelement-and-xdocument-objects3.md",
      "redirect_url": "/dotnet/standard/linq/valid-content-xelement-xdocument-objects",
      "redirect_document_id": true
    },
    {
      "source_path": "docs/csharp/programming-guide/concepts/linq/how-to-catch-parsing-errors.md",
      "redirect_url": "/dotnet/standard/linq/catch-parsing-errors",
      "redirect_document_id": true
    },
    {
      "source_path": "docs/csharp/programming-guide/concepts/linq/how-to-create-a-tree-from-an-xmlreader.md",
      "redirect_url": "/dotnet/standard/linq/create-tree-xmlreader",
      "redirect_document_id": true
    },
    {
      "source_path": "docs/csharp/programming-guide/concepts/linq/how-to-load-xml-from-a-file.md",
      "redirect_url": "/dotnet/standard/linq/load-xml-file",
      "redirect_document_id": true
    },
    {
      "source_path": "docs/csharp/programming-guide/concepts/linq/preserving-white-space-while-loading-or-parsing-xml1.md",
      "redirect_url": "/dotnet/standard/linq/preserve-white-space-loading-parsing-xml",
      "redirect_document_id": true
    },
    {
      "source_path": "docs/csharp/programming-guide/concepts/linq/creating-xml-trees-linq-to-xml-2.md",
      "redirect_url": "/dotnet/standard/linq/create-xml-trees",
      "redirect_document_id": true
    },
    {
      "source_path": "docs/csharp/programming-guide/concepts/linq/functional-construction-linq-to-xml.md",
      "redirect_url": "/dotnet/standard/linq/functional-construction",
      "redirect_document_id": true
    },
    {
      "source_path": "docs/csharp/programming-guide/concepts/linq/how-to-parse-a-string.md",
      "redirect_url": "/dotnet/standard/linq/parse-string",
      "redirect_document_id": true
    },
    {
      "source_path": "docs/csharp/programming-guide/concepts/linq/how-to-write-queries-on-xml-in-namespaces.md",
      "redirect_url": "/dotnet/standard/linq/write-queries-xml-namespaces",
      "redirect_document_id": true
    },
    {
      "source_path": "docs/csharp/programming-guide/concepts/linq/preserving-white-space-while-serializing.md",
      "redirect_url": "/dotnet/standard/linq/preserve-white-space-serializing",
      "redirect_document_id": true
    },
    {
      "source_path": "docs/csharp/programming-guide/concepts/linq/scope-of-default-namespaces.md",
      "redirect_url": "/dotnet/standard/linq/scope-default-namespaces",
      "redirect_document_id": true
    },
    {
      "source_path": "docs/csharp/programming-guide/concepts/linq/linq-to-xml-axes-overview.md",
      "redirect_url": "/dotnet/standard/linq/linq-xml-axes-overview",
      "redirect_document_id": true
    },
    {
      "source_path": "docs/csharp/programming-guide/concepts/linq/serializing-to-an-xmlreader-invoking-xslt.md",
      "redirect_url": "/dotnet/standard/linq/serialize-xmlreader-invoke-xslt",
      "redirect_document_id": true
    },
    {
      "source_path": "docs/csharp/programming-guide/concepts/linq/serializing-to-files-textwriters-and-xmlwriters.md",
      "redirect_url": "/dotnet/standard/linq/serialize-files-textwriters-xmlwriters",
      "redirect_document_id": true
    },
    {
      "source_path": "docs/csharp/programming-guide/concepts/linq/serializing-with-an-xml-declaration.md",
      "redirect_url": "/dotnet/standard/linq/serialize-xml-declaration",
      "redirect_document_id": true
    },
    {
      "source_path": "docs/csharp/programming-guide/concepts/linq/how-to-chain-axis-method-calls-linq-to-xml.md",
      "redirect_url": "/dotnet/standard/linq/chain-axis-method-calls",
      "redirect_document_id": true
    },
    {
      "source_path": "docs/csharp/programming-guide/concepts/linq/how-to-filter-on-element-names-linq-to-xml.md",
      "redirect_url": "/dotnet/standard/linq/filter-element-names",
      "redirect_document_id": true
    },
    {
      "source_path": "docs/csharp/programming-guide/concepts/linq/how-to-retrieve-a-collection-of-elements-linq-to-xml.md",
      "redirect_url": "/dotnet/standard/linq/retrieve-collection-elements",
      "redirect_document_id": true
    },
    {
      "source_path": "docs/csharp/programming-guide/concepts/linq/how-to-retrieve-the-value-of-an-element-linq-to-xml.md",
      "redirect_url": "/dotnet/standard/linq/retrieve-value-element",
      "redirect_document_id": true
    },
    {
      "source_path": "docs/csharp/programming-guide/concepts/linq/how-to-retrieve-a-collection-of-attributes-linq-to-xml.md",
      "redirect_url": "/dotnet/standard/linq/retrieve-collection-attributes",
      "redirect_document_id": true
    },
    {
      "source_path": "docs/csharp/programming-guide/concepts/linq/how-to-retrieve-a-single-attribute-linq-to-xml.md",
      "redirect_url": "/dotnet/standard/linq/retrieve-single-attribute",
      "redirect_document_id": true
    },
    {
      "source_path": "docs/csharp/programming-guide/concepts/linq/how-to-retrieve-a-single-child-element-linq-to-xml.md",
      "redirect_url": "/dotnet/standard/linq/retrieve-single-child-element",
      "redirect_document_id": true
    },
    {
      "source_path": "docs/csharp/programming-guide/concepts/linq/how-to-retrieve-the-value-of-an-attribute-linq-to-xml.md",
      "redirect_url": "/dotnet/standard/linq/retrieve-value-attribute",
      "redirect_document_id": true
    },
    {
      "source_path": "docs/csharp/programming-guide/concepts/linq/how-to-find-an-element-with-a-specific-attribute.md",
      "redirect_url": "/dotnet/standard/linq/find-element-specific-attribute",
      "redirect_document_id": true
    },
    {
      "source_path": "docs/csharp/programming-guide/concepts/linq/how-to-retrieve-the-shallow-value-of-an-element.md",
      "redirect_url": "/dotnet/standard/linq/retrieve-shallow-value-element",
      "redirect_document_id": true
    },
    {
      "source_path": "docs/csharp/programming-guide/concepts/linq/how-to-find-a-single-descendant-using-the-descendants-method.md",
      "redirect_url": "/dotnet/standard/linq/find-single-descendant-descendants-method",
      "redirect_document_id": true
    },
    {
      "source_path": "docs/csharp/programming-guide/concepts/linq/how-to-find-an-element-with-a-specific-child-element.md",
      "redirect_url": "/dotnet/standard/linq/find-element-specific-child-element",
      "redirect_document_id": true
    },
    {
      "source_path": "docs/csharp/programming-guide/concepts/linq/how-to-find-descendants-with-a-specific-element-name.md",
      "redirect_url": "/dotnet/standard/linq/find-descendants-specific-element-name",
      "redirect_document_id": true
    },
    {
      "source_path": "docs/csharp/programming-guide/concepts/linq/querying-an-xdocument-vs-querying-an-xelement.md",
      "redirect_url": "/dotnet/standard/linq/query-xdocument-vs-query-xelement",
      "redirect_document_id": true
    },
    {
      "source_path": "docs/csharp/programming-guide/concepts/linq/how-to-filter-on-an-optional-element.md",
      "redirect_url": "/dotnet/standard/linq/filter-optional-element",
      "redirect_document_id": true
    },
    {
      "source_path": "docs/csharp/programming-guide/concepts/linq/how-to-find-all-nodes-in-a-namespace.md",
      "redirect_url": "/dotnet/standard/linq/find-all-nodes-namespace",
      "redirect_document_id": true
    },
    {
      "source_path": "docs/csharp/programming-guide/concepts/linq/how-to-sort-elements.md",
      "redirect_url": "/dotnet/standard/linq/sort-elements",
      "redirect_document_id": true
    },
    {
      "source_path": "docs/csharp/programming-guide/concepts/linq/how-to-write-queries-with-complex-filtering.md",
      "redirect_url": "/dotnet/standard/linq/write-queries-complex-filtering",
      "redirect_document_id": true
    },
    {
      "source_path": "docs/csharp/programming-guide/concepts/linq/how-to-calculate-intermediate-values.md",
      "redirect_url": "/dotnet/standard/linq/calculate-intermediate-values",
      "redirect_document_id": true
    },
    {
      "source_path": "docs/csharp/programming-guide/concepts/linq/how-to-debug-empty-query-results-sets.md",
      "redirect_url": "/dotnet/standard/linq/debug-empty-query-results-sets",
      "redirect_document_id": true
    },
    {
      "source_path": "docs/csharp/programming-guide/concepts/linq/how-to-sort-elements-on-multiple-keys.md",
      "redirect_url": "/dotnet/standard/linq/sort-elements-multiple-keys",
      "redirect_document_id": true
    },
    {
      "source_path": "docs/csharp/programming-guide/concepts/linq/how-to-write-a-query-that-finds-elements-based-on-context.md",
      "redirect_url": "/dotnet/standard/linq/write-query-finds-elements-based-context",
      "redirect_document_id": true
    },
    {
      "source_path": "docs/csharp/programming-guide/concepts/linq/how-to-control-the-type-of-a-projection.md",
      "redirect_url": "/dotnet/standard/linq/control-type-projection",
      "redirect_document_id": true
    },
    {
      "source_path": "docs/csharp/programming-guide/concepts/linq/how-to-project-a-new-type-linq-to-xml.md",
      "redirect_url": "/dotnet/standard/linq/project-new-type",
      "redirect_document_id": true
    },
    {
      "source_path": "docs/csharp/programming-guide/concepts/linq/how-to-transform-the-shape-of-an-xml-tree.md",
      "redirect_url": "/dotnet/standard/linq/transform-shape-xml-tree",
      "redirect_document_id": true
    },
    {
      "source_path": "docs/csharp/programming-guide/concepts/linq/how-to-work-with-dictionaries-using-linq-to-xml.md",
      "redirect_url": "/dotnet/standard/linq/work-dictionaries-linq-xml",
      "redirect_document_id": true
    },
    {
      "source_path": "docs/csharp/programming-guide/concepts/linq/how-to-generate-text-files-from-xml.md",
      "redirect_url": "/dotnet/standard/linq/generate-text-files-xml",
      "redirect_document_id": true
    },
    {
      "source_path": "docs/csharp/programming-guide/concepts/linq/how-to-generate-xml-from-csv-files.md",
      "redirect_url": "/dotnet/standard/linq/generate-xml-csv-files",
      "redirect_document_id": true
    },
    {
      "source_path": "docs/csharp/programming-guide/concepts/linq/how-to-project-an-anonymous-type.md",
      "redirect_url": "/dotnet/standard/linq/project-anonymous-type",
      "redirect_document_id": true
    },
    {
      "source_path": "docs/csharp/programming-guide/concepts/linq/how-to-project-an-object-graph.md",
      "redirect_url": "/dotnet/standard/linq/project-object-graph",
      "redirect_document_id": true
    },
    {
      "source_path": "docs/csharp/programming-guide/concepts/linq/how-to-create-hierarchy-using-grouping.md",
      "redirect_url": "/dotnet/standard/linq/create-hierarchy-grouping",
      "redirect_document_id": true
    },
    {
      "source_path": "docs/csharp/programming-guide/concepts/linq/how-to-join-two-collections-linq-to-xml.md",
      "redirect_url": "/dotnet/standard/linq/join-two-collections",
      "redirect_document_id": true
    },
    {
      "source_path": "docs/csharp/programming-guide/concepts/linq/how-to-query-linq-to-xml-using-xpath.md",
      "redirect_url": "/dotnet/standard/linq/query-linq-xml-xpath",
      "redirect_document_id": true
    },
    {
      "source_path": "docs/csharp/programming-guide/concepts/linq/how-to-write-a-linq-to-xml-axis-method.md",
      "redirect_url": "/dotnet/standard/linq/write-linq-xml-axis-method",
      "redirect_document_id": true
    },
    {
      "source_path": "docs/csharp/programming-guide/concepts/linq/how-to-filter-on-an-attribute-xpath-linq-to-xml.md",
      "redirect_url": "/dotnet/standard/linq/filter-attribute",
      "redirect_document_id": true
    },
    {
      "source_path": "docs/csharp/programming-guide/concepts/linq/how-to-find-descendant-elements-xpath-linq-to-xml.md",
      "redirect_url": "/dotnet/standard/linq/find-descendant-elements",
      "redirect_document_id": true
    },
    {
      "source_path": "docs/csharp/programming-guide/concepts/linq/how-to-find-related-elements-xpath-linq-to-xml.md",
      "redirect_url": "/dotnet/standard/linq/find-related-elements",
      "redirect_document_id": true
    },
    {
      "source_path": "docs/csharp/programming-guide/concepts/linq/how-to-find-the-root-element-xpath-linq-to-xml.md",
      "redirect_url": "/dotnet/standard/linq/find-root-element",
      "redirect_document_id": true
    },
    {
      "source_path": "docs/csharp/programming-guide/concepts/linq/how-to-list-all-nodes-in-a-tree.md",
      "redirect_url": "/dotnet/standard/linq/list-all-nodes-tree",
      "redirect_document_id": true
    },
    {
      "source_path": "docs/csharp/programming-guide/concepts/linq/how-to-modify-an-office-open-xml-document.md",
      "redirect_url": "/dotnet/standard/linq/modify-office-open-xml-document",
      "redirect_document_id": true
    },
    {
      "source_path": "docs/csharp/programming-guide/concepts/linq/how-to-perform-streaming-transformations-of-text-to-xml.md",
      "redirect_url": "/dotnet/standard/linq/perform-streaming-transformations-text-xml",
      "redirect_document_id": true
    },
    {
      "source_path": "docs/csharp/programming-guide/concepts/linq/how-to-retrieve-paragraphs-from-an-office-open-xml-document.md",
      "redirect_url": "/dotnet/standard/linq/retrieve-paragraphs-office-open-xml-document",
      "redirect_document_id": true
    },
    {
      "source_path": "docs/csharp/programming-guide/concepts/linq/comparison-of-xpath-and-linq-to-xml.md",
      "redirect_url": "/dotnet/standard/linq/comparison-xpath-linq-xml",
      "redirect_document_id": true
    },
    {
      "source_path": "docs/csharp/programming-guide/concepts/linq/how-to-find-a-child-element-xpath-linq-to-xml.md",
      "redirect_url": "/dotnet/standard/linq/find-child-element",
      "redirect_document_id": true
    },
    {
      "source_path": "docs/csharp/programming-guide/concepts/linq/how-to-find-a-list-of-child-elements-xpath-linq-to-xml.md",
      "redirect_url": "/dotnet/standard/linq/find-list-child-elements",
      "redirect_document_id": true
    },
    {
      "source_path": "docs/csharp/programming-guide/concepts/linq/how-to-populate-an-xml-tree-from-the-file-system.md",
      "redirect_url": "/dotnet/standard/linq/populate-xml-tree-file-system",
      "redirect_document_id": true
    },
    {
      "source_path": "docs/csharp/programming-guide/concepts/linq/how-to-find-a-union-of-two-location-paths-xpath-linq-to-xml.md",
      "redirect_url": "/dotnet/standard/linq/find-union-two-location-paths",
      "redirect_document_id": true
    },
    {
      "source_path": "docs/csharp/programming-guide/concepts/linq/how-to-find-descendants-of-a-child-element-xpath-linq-to-xml.md",
      "redirect_url": "/dotnet/standard/linq/find-descendants-child-element",
      "redirect_document_id": true
    },
    {
      "source_path": "docs/csharp/programming-guide/concepts/linq/how-to-find-elements-in-a-namespace-xpath-linq-to-xml.md",
      "redirect_url": "/dotnet/standard/linq/find-elements-namespace",
      "redirect_document_id": true
    },
    {
      "source_path": "docs/csharp/programming-guide/concepts/linq/how-to-find-preceding-siblings-xpath-linq-to-xml.md",
      "redirect_url": "/dotnet/standard/linq/find-preceding-siblings",
     "redirect_document_id": true
    },
    {
      "source_path": "docs/csharp/programming-guide/concepts/linq/how-to-find-an-attribute-of-the-parent-xpath-linq-to-xml.md",
      "redirect_url": "/dotnet/standard/linq/find-attribute-parent",
      "redirect_document_id": true
    },
    {
      "source_path": "docs/csharp/programming-guide/concepts/linq/how-to-find-attributes-of-siblings-with-a-specific-name-xpath-linq-to-xml.md",
      "redirect_url": "/dotnet/standard/linq/find-attributes-siblings-specific-name",
      "redirect_document_id": true
    },
    {
      "source_path": "docs/csharp/programming-guide/concepts/linq/how-to-find-elements-with-a-specific-attribute-xpath-linq-to-xml.md",
      "redirect_url": "/dotnet/standard/linq/find-elements-specific-attribute",
      "redirect_document_id": true
    },
    {
      "source_path": "docs/csharp/programming-guide/concepts/linq/how-to-find-sibling-nodes-xpath-linq-to-xml.md",
      "redirect_url": "/dotnet/standard/linq/find-sibling-nodes",
      "redirect_document_id": true
    },
    {
      "source_path": "docs/csharp/programming-guide/concepts/linq/concepts-and-terminology-functional-transformation.md",
      "redirect_url": "/dotnet/standard/linq/concepts-terminology-functional-transformation",
      "redirect_document_id": true
    },
    {
      "source_path": "docs/csharp/programming-guide/concepts/linq/how-to-find-child-elements-based-on-position-xpath-linq-to-xml.md",
      "redirect_url": "/dotnet/standard/linq/find-child-elements-based-position",
      "redirect_document_id": true
    },
    {
      "source_path": "docs/csharp/programming-guide/concepts/linq/how-to-find-the-immediate-preceding-sibling-xpath-linq-to-xml.md",
      "redirect_url": "/dotnet/standard/linq/find-immediate-preceding-sibling",
      "redirect_document_id": true
    },
    {
      "source_path": "docs/csharp/programming-guide/concepts/linq/introduction-to-pure-functional-transformations.md",
      "redirect_url": "/dotnet/standard/linq/pure-functional-transformations",
      "redirect_document_id": true
    },
    {
      "source_path": "docs/csharp/programming-guide/concepts/linq/applicability-of-functional-transformation.md",
      "redirect_url": "/dotnet/standard/linq/applicability-functional-transformation",
      "redirect_document_id": true
    },
    {
      "source_path": "docs/csharp/programming-guide/concepts/linq/functional-programming-vs-imperative-programming.md",
      "redirect_url": "/dotnet/standard/linq/functional-vs-imperative-programming",
      "redirect_document_id": true
    },
    {
      "source_path": "docs/csharp/programming-guide/concepts/linq/functional-transformation-of-xml.md",
      "redirect_url": "/dotnet/standard/linq/functional-transformation-xml",
      "redirect_document_id": true
    },
    {
      "source_path": "docs/csharp/programming-guide/concepts/linq/refactoring-into-pure-functions.md",
      "redirect_url": "/dotnet/standard/linq/refactor-pure-functions",
      "redirect_document_id": true
    },
    {
      "source_path": "docs/csharp/programming-guide/concepts/linq/chaining-queries-example.md",
      "redirect_url": "/dotnet/standard/linq/chain-queries-example",
      "redirect_document_id": true
    },
    {
      "source_path": "docs/csharp/programming-guide/concepts/linq/deferred-execution-and-lazy-evaluation-in-linq-to-xml.md",
      "redirect_url": "/dotnet/standard/linq/deferred-execution-lazy-evaluation",
      "redirect_document_id": true
    },
    {
      "source_path": "docs/csharp/programming-guide/concepts/linq/deferred-execution-example.md",
      "redirect_url": "/dotnet/standard/linq/deferred-execution-example",
      "redirect_document_id": true
    },
    {
      "source_path": "docs/csharp/programming-guide/concepts/linq/intermediate-materialization.md",
      "redirect_url": "/dotnet/standard/linq/intermediate-materialization",
      "redirect_document_id": true
    },
    {
      "source_path": "docs/csharp/programming-guide/concepts/linq/chaining-standard-query-operators-together.md",
      "redirect_url": "/dotnet/standard/linq/chain-standard-query-operators-together",
      "redirect_document_id": true
    },
    {
      "source_path": "docs/csharp/programming-guide/concepts/linq/creating-the-source-office-open-xml-document.md",
      "redirect_url": "/dotnet/standard/linq/create-source-office-open-xml-document",
      "redirect_document_id": true
    },
    {
      "source_path": "docs/csharp/programming-guide/concepts/linq/finding-the-default-paragraph-style.md",
      "redirect_url": "/dotnet/standard/linq/find-default-paragraph-style",
      "redirect_document_id": true
    },
    {
      "source_path": "docs/csharp/programming-guide/concepts/linq/shape-of-wordprocessingml-documents.md",
      "redirect_url": "/dotnet/standard/linq/xml-shape-wordprocessingml-documents",
      "redirect_document_id": true
    },
    {
      "source_path": "docs/csharp/programming-guide/concepts/linq/refactoring-using-a-pure-function.md",
      "redirect_url": "/dotnet/standard/linq/refactor-pure-function",
      "redirect_document_id": true
    },
    {
      "source_path": "docs/csharp/programming-guide/concepts/linq/refactoring-using-an-extension-method.md",
      "redirect_url": "/dotnet/standard/linq/refactor-extension-method",
      "redirect_document_id": true
    },
    {
      "source_path": "docs/csharp/programming-guide/concepts/linq/retrieving-the-paragraphs-and-their-styles.md",
      "redirect_url": "/dotnet/standard/linq/retrieve-paragraphs-styles",
      "redirect_document_id": true
    },
    {
      "source_path": "docs/csharp/programming-guide/concepts/linq/retrieving-the-text-of-the-paragraphs.md",
      "redirect_url": "/dotnet/standard/linq/retrieve-text-paragraphs",
      "redirect_document_id": true
    },
<<<<<<< HEAD
   {
      "source_path": "docs/csharp/programming-guide/concepts/linq/adding-elements-attributes-and-nodes-to-an-xml-tree.md",
      "redirect_url": "/dotnet/standard/linq/add-elements-attributes-nodes-xml-tree",
      "redirect_document_id": true
    },
    {
      "source_path": "docs/csharp/programming-guide/concepts/linq/example-that-outputs-office-open-xml-document-parts.md",
      "redirect_url": "/dotnet/standard/linq/example-outputs-office-open-xml-document-parts",
      "redirect_document_id": true
    },
    {
      "source_path": "docs/csharp/programming-guide/concepts/linq/in-memory-xml-tree-modification-vs-functional-construction-linq-to-xml.md",
      "redirect_url": "/dotnet/standard/linq/in-memory-xml-tree-modification-vs-functional-construction",
      "redirect_document_id": true
    },
    {
      "source_path": "docs/csharp/programming-guide/concepts/linq/modifying-elements-attributes-and-nodes-in-an-xml-tree.md",
      "redirect_url": "/dotnet/standard/linq/modify-elements-attributes-nodes-xml-tree",
=======
    {
      "source_path": "docs/csharp/programming-guide/concepts/linq/finding-text-in-word-documents.md",
      "redirect_url": "/dotnet/standard/linq/find-text-word-documents",
      "redirect_document_id": true
    },
    {
      "source_path": "docs/csharp/programming-guide/concepts/linq/projecting-xml-in-a-different-shape.md",
      "redirect_url": "/dotnet/standard/linq/project-xml-different-shape",
      "redirect_document_id": true
    },
    {
      "source_path": "docs/csharp/programming-guide/concepts/linq/style-part-of-a-wordprocessingml-document.md",
      "redirect_url": "/dotnet/standard/linq/style-part-wordprocessingml-document",
      "redirect_document_id": true
    },
    {
      "source_path": "docs/csharp/programming-guide/concepts/linq/wordprocessingml-document-with-styles.md",
      "redirect_url": "/dotnet/standard/linq/wordprocessingml-document-styles",
>>>>>>> 8933a536
      "redirect_document_id": true
    },
    {
      "source_path": "docs/csharp/programming-guide/concepts/threading/how-to-use-a-thread-pool.md",
      "redirect_url": "/dotnet/api/system.threading.threadpool.queueuserworkitem"
    },
    {
      "source_path": "docs/csharp/programming-guide/concepts/threading/index.md",
      "redirect_url": "/dotnet/standard/threading/"
    },
    {
      "source_path": "docs/csharp/programming-guide/concepts/threading/multithreaded-applications.md",
      "redirect_url": "/dotnet/standard/threading/using-threads-and-threading"
    },
    {
      "source_path": "docs/csharp/programming-guide/concepts/threading/parameters-and-return-values-for-multithreaded-procedures.md",
      "redirect_url": "/dotnet/standard/threading/creating-threads-and-passing-data-at-start-time"
    },
    {
      "source_path": "docs/csharp/programming-guide/concepts/threading/thread-pooling.md",
      "redirect_url": "/dotnet/standard/threading/the-managed-thread-pool"
    },
    {
      "source_path": "docs/csharp/programming-guide/concepts/threading/thread-synchronization.md",
      "redirect_url": "/dotnet/standard/threading/overview-of-synchronization-primitives"
    },
    {
      "source_path": "docs/csharp/programming-guide/concepts/threading/thread-timers.md",
      "redirect_url": "/dotnet/standard/threading/timers"
    },
    {
      "source_path": "docs/csharp/programming-guide/concepts/threading/walkthrough-multithreading-with-the-backgroundworker-component.md",
      "redirect_url": "/dotnet/api/system.componentmodel.backgroundworker"
    },
    {
      "source_path": "docs/csharp/programming-guide/enumeration-types.md",
      "redirect_url": "/dotnet/csharp/language-reference/builtin-types/enum"
    },
    {
      "source_path": "docs/csharp/programming-guide/events/how-to-use-a-dictionary-to-store-event-instances.md",
      "redirect_url": "/dotnet/standard/events/how-to-handle-multiple-events-using-event-properties"
    },
    {
      "source_path": "docs/csharp/programming-guide/exceptions/exceptions-and-exception-handling.md",
      "redirect_url": "/dotnet/csharp/programming-guide/exceptions/index"
    },
    {
      "source_path": "docs/csharp/programming-guide/generics/benefits-of-generics.md",
      "redirect_url": "/dotnet/csharp/programming-guide/generics"
    },
    {
      "source_path": "docs/csharp/programming-guide/generics/default-keyword-in-generics.md",
      "redirect_url": "/dotnet/csharp/language-reference/operators/default",
      "redirect_document_id": true
    },
    {
      "source_path": "docs/csharp/programming-guide/generics/generics-in-the-net-framework-class-library.md",
      "redirect_url": "/dotnet/standard/generics/index"
    },
    {
      "source_path": "docs/csharp/programming-guide/generics/introduction-to-generics.md",
      "redirect_url": "/dotnet/standard/generics/index"
    },
    {
      "source_path": "docs/csharp/programming-guide/interop/interoperability.md",
      "redirect_url": "/dotnet/csharp/programming-guide/interop/index"
    },
    {
      "source_path": "docs/csharp/programming-guide/linq-query-expressions/how-to-create-a-nested-group.md",
      "redirect_url": "/dotnet/csharp/linq/create-a-nested-group"
    },
    {
      "source_path": "docs/csharp/programming-guide/linq-query-expressions/how-to-dynamically-specify-predicate-filters-at-runtime.md",
      "redirect_url": "/dotnet/csharp/linq/dynamically-specify-predicate-filters-at-runtime"
    },
    {
      "source_path": "docs/csharp/programming-guide/linq-query-expressions/how-to-group-query-results.md",
      "redirect_url": "/dotnet/csharp/linq/group-query-results"
    },
    {
      "source_path": "docs/csharp/programming-guide/linq-query-expressions/how-to-group-results-by-contiguous-keys.md",
      "redirect_url": "/dotnet/csharp/linq/group-results-by-contiguous-keys"
    },
    {
      "source_path": "docs/csharp/programming-guide/linq-query-expressions/how-to-handle-exceptions-in-query-expressions.md",
      "redirect_url": "/dotnet/csharp/linq/handle-exceptions-in-query-expressions"
    },
    {
      "source_path": "docs/csharp/programming-guide/linq-query-expressions/how-to-handle-null-values-in-query-expressions.md",
      "redirect_url": "/dotnet/csharp/linq/handle-null-values-in-query-expressions"
    },
    {
      "source_path": "docs/csharp/programming-guide/linq-query-expressions/how-to-join-by-using-composite-keys.md",
      "redirect_url": "/dotnet/csharp/linq/join-by-using-composite-keys"
    },
    {
      "source_path": "docs/csharp/programming-guide/linq-query-expressions/how-to-order-the-results-of-a-join-clause.md",
      "redirect_url": "/dotnet/csharp/linq/order-the-results-of-a-join-clause"
    },
    {
      "source_path": "docs/csharp/programming-guide/linq-query-expressions/how-to-perform-a-subquery-on-a-grouping-operation.md",
      "redirect_url": "/dotnet/csharp/linq/perform-a-subquery-on-a-grouping-operation"
    },
    {
      "source_path": "docs/csharp/programming-guide/linq-query-expressions/how-to-perform-custom-join-operations.md",
      "redirect_url": "/dotnet/csharp/linq/perform-custom-join-operations"
    },
    {
      "source_path": "docs/csharp/programming-guide/linq-query-expressions/how-to-perform-grouped-joins.md",
      "redirect_url": "/dotnet/csharp/linq/perform-grouped-joins"
    },
    {
      "source_path": "docs/csharp/programming-guide/linq-query-expressions/how-to-perform-inner-joins.md",
      "redirect_url": "/dotnet/csharp/linq/perform-inner-joins"
    },
    {
      "source_path": "docs/csharp/programming-guide/linq-query-expressions/how-to-perform-left-outer-joins.md",
      "redirect_url": "/dotnet/csharp/linq/perform-left-outer-joins"
    },
    {
      "source_path": "docs/csharp/programming-guide/linq-query-expressions/how-to-query-a-collection-of-objects.md",
      "redirect_url": "/dotnet/csharp/linq/query-a-collection-of-objects"
    },
    {
      "source_path": "docs/csharp/programming-guide/linq-query-expressions/how-to-return-a-query-from-a-method.md",
      "redirect_url": "/dotnet/csharp/linq/return-a-query-from-a-method"
    },
    {
      "source_path": "docs/csharp/programming-guide/linq-query-expressions/how-to-store-the-results-of-a-query-in-memory.md",
      "redirect_url": "/dotnet/csharp/linq/store-the-results-of-a-query-in-memory"
    },
    {
      "source_path": "docs/csharp/programming-guide/linq-query-expressions/how-to-write-linq-queries.md",
      "redirect_url": "/dotnet/csharp/linq/write-linq-queries"
    },
    {
      "source_path": "docs/csharp/programming-guide/linq-query-expressions/index.md",
      "redirect_url": "/dotnet/csharp/linq/index"
    },
    {
      "source_path": "docs/csharp/programming-guide/linq-query-expressions/query-expression-basics.md",
      "redirect_url": "/dotnet/csharp/linq/query-expression-basics"
    },
    {
      "source_path": "docs/csharp/programming-guide/main-and-command-args/how-to-access-command-line-arguments-using-foreach.md",
      "redirect_url": "/dotnet/csharp/programming-guide/arrays/using-foreach-with-arrays"
    },
    {
      "source_path": "docs/csharp/programming-guide/main-and-command-args/main-and-command-line-arguments.md",
      "redirect_url": "/dotnet/csharp/programming-guide/main-and-command-args/index"
    },
    {
      "source_path": "docs/csharp/programming-guide/namespaces/how-to-use-the-global-namespace-alias.md",
      "redirect_url": "/dotnet/csharp/language-reference/operators/namespace-alias-qualifier"
    },
    {
      "source_path": "docs/csharp/programming-guide/nullable-types/boxing-nullable-types.md",
      "redirect_url": "/dotnet/csharp/language-reference/builtin-types/nullable-value-types"
    },
    {
      "source_path": "docs/csharp/programming-guide/nullable-types/how-to-identify-a-nullable-type.md",
      "redirect_url": "/dotnet/csharp/language-reference/builtin-types/nullable-value-types#how-to-identify-a-nullable-value-type"
    },
    {
      "source_path": "docs/csharp/programming-guide/nullable-types/how-to-safely-cast-from-bool-to-bool.md",
      "redirect_url": "/dotnet/csharp/language-reference/builtin-types/nullable-value-types"
    },
    {
      "source_path": "docs/csharp/programming-guide/nullable-types/index.md",
      "redirect_url": "/dotnet/csharp/language-reference/builtin-types/nullable-value-types"
    },
    {
      "source_path": "docs/csharp/programming-guide/nullable-types/using-nullable-types.md",
      "redirect_url": "/dotnet/csharp/language-reference/builtin-types/nullable-value-types"
    },
    {
      "source_path": "docs/csharp/programming-guide/statements-expressions-operators/anonymous-methods.md",
      "redirect_url": "/dotnet/csharp/language-reference/operators/delegate-operator"
    },
    {
      "source_path": "docs/csharp/programming-guide/statements-expressions-operators/conversion-operators.md",
      "redirect_url": "/dotnet/csharp/language-reference/operators/user-defined-conversion-operators"
    },
    {
      "source_path": "docs/csharp/programming-guide/statements-expressions-operators/default-value-expressions.md",
      "redirect_url": "/dotnet/csharp/language-reference/operators/default"
    },
    {
      "source_path": "docs/csharp/programming-guide/statements-expressions-operators/how-to-implement-user-defined-conversions-between-structs.md",
      "redirect_url": "/dotnet/csharp/language-reference/operators/user-defined-conversion-operators"
    },
    {
      "source_path": "docs/csharp/programming-guide/statements-expressions-operators/how-to-use-lambda-expressions-outside-linq.md",
      "redirect_url": "/dotnet/csharp/programming-guide/statements-expressions-operators/lambda-expressions"
    },
    {
      "source_path": "docs/csharp/programming-guide/statements-expressions-operators/how-to-use-operator-overloading-to-create-a-complex-number-class.md",
      "redirect_url": "/dotnet/csharp/language-reference/operators/operator-overloading"
    },
    {
      "source_path": "docs/csharp/programming-guide/statements-expressions-operators/operators.md",
      "redirect_url": "/dotnet/csharp/language-reference/operators/index"
    },
    {
      "source_path": "docs/csharp/programming-guide/statements-expressions-operators/overloadable-operators.md",
      "redirect_url": "/dotnet/csharp/language-reference/operators/operator-overloading#overloadable-operators"
    },
    {
      "source_path": "docs/csharp/programming-guide/statements-expressions-operators/using-conversion-operators.md",
      "redirect_url": "/dotnet/csharp/language-reference/operators/user-defined-conversion-operators"
    },
    {
      "source_path": "docs/csharp/programming-guide/strings/how-to-compare-strings.md",
      "redirect_url": "/dotnet/csharp/how-to/compare-strings"
    },
    {
      "source_path": "docs/csharp/programming-guide/strings/how-to-concatenate-multiple-strings.md",
      "redirect_url": "/dotnet/csharp/how-to/concatenate-multiple-strings"
    },
    {
      "source_path": "docs/csharp/programming-guide/strings/how-to-convert-a-string-to-a-datetime.md",
      "redirect_url": "/dotnet/standard/base-types/parsing-datetime"
    },
    {
      "source_path": "docs/csharp/programming-guide/strings/how-to-convert-between-legacy-encondings-and-unicode.md",
      "redirect_url": "https://docs.microsoft.com/previous-versions/visualstudio/visual-studio-2013/cc165448(v=vs.120)"
    },
    {
      "source_path": "docs/csharp/programming-guide/strings/how-to-convert-rtf-to-plain-text.md",
      "redirect_url": "https://docs.microsoft.com/previous-versions/visualstudio/visual-studio-2013/cc488002(v=vs.120)"
    },
    {
      "source_path": "docs/csharp/programming-guide/strings/how-to-modify-string-contents.md",
      "redirect_url": "/dotnet/csharp/how-to/modify-string-contents"
    },
    {
      "source_path": "docs/csharp/programming-guide/strings/how-to-parse-strings-using-string-split.md",
      "redirect_url": "/dotnet/csharp/how-to/parse-strings-using-split"
    },
    {
      "source_path": "docs/csharp/programming-guide/strings/how-to-search-strings-using-regular-expressions.md",
      "redirect_url": "/dotnet/csharp/how-to/search-strings"
    },
    {
      "source_path": "docs/csharp/programming-guide/strings/how-to-search-strings-using-string-methods.md",
      "redirect_url": "/dotnet/csharp/how-to/search-strings"
    },
    {
      "source_path": "docs/csharp/programming-guide/types/how-to-safely-cast-using-as-and-is-operators.md",
      "redirect_url": "/dotnet/csharp/how-to/safely-cast-using-pattern-matching-is-and-as-operators"
    },
    {
      "source_path": "docs/csharp/programming-guide/unsafe-code-pointers/arithmetic-operations-on-pointers.md",
      "redirect_url": "/dotnet/csharp/language-reference/operators/pointer-related-operators#pointer-arithmetic-operators"
    },
    {
      "source_path": "docs/csharp/programming-guide/unsafe-code-pointers/how-to-access-a-member-with-a-pointer.md",
      "redirect_url": "/dotnet/csharp/language-reference/operators/pointer-related-operators#pointer-member-access-operator--"
    },
    {
      "source_path": "docs/csharp/programming-guide/unsafe-code-pointers/how-to-access-an-array-element-with-a-pointer.md",
      "redirect_url": "/dotnet/csharp/language-reference/operators/pointer-related-operators#pointer-element-access-operator-"
    },
    {
      "source_path": "docs/csharp/programming-guide/unsafe-code-pointers/how-to-increment-and-decrement-pointers.md",
      "redirect_url": "/dotnet/csharp/language-reference/operators/pointer-related-operators#pointer-increment-and-decrement"
    },
    {
      "source_path": "docs/csharp/programming-guide/unsafe-code-pointers/how-to-obtain-the-address-of-a-variable.md",
      "redirect_url": "/dotnet/csharp/language-reference/operators/pointer-related-operators#address-of-operator-"
    },
    {
      "source_path": "docs/csharp/programming-guide/unsafe-code-pointers/how-to-obtain-the-value-of-a-pointer-variable.md",
      "redirect_url": "/dotnet/csharp/language-reference/operators/pointer-related-operators#pointer-indirection-operator-"
    },
    {
      "source_path": "docs/csharp/programming-guide/unsafe-code-pointers/manipulating-pointers.md",
      "redirect_url": "/dotnet/csharp/language-reference/operators/pointer-related-operators"
    },
    {
      "source_path": "docs/csharp/programming-guide/unsafe-code-pointers/pointer-comparison.md",
      "redirect_url": "/dotnet/csharp/language-reference/operators/pointer-related-operators#pointer-comparison-operators"
    },
    {
      "source_path": "docs/csharp/programming-guide/unsafe-code-pointers/pointer-expressions.md",
      "redirect_url": "/dotnet/csharp/language-reference/operators/pointer-related-operators"
    },
    {
      "source_path": "docs/csharp/programming-guide/xmldoc/xml-documentation-comments.md",
      "redirect_url": "/dotnet/csharp/programming-guide/xmldoc"
    },
    {
      "source_path": "docs/csharp/quick-starts/arrays-and-collections.md",
      "redirect_url": "/dotnet/csharp/tutorials/intro-to-csharp/arrays-and-collections",
      "redirect_document_id": true
    },
    {
      "source_path": "docs/csharp/quick-starts/branches-and-loops-local.md",
      "redirect_url": "/dotnet/csharp/tutorials/intro-to-csharp/branches-and-loops-local",
      "redirect_document_id": true
    },
    {
      "source_path": "docs/csharp/quick-starts/branches-and-loops.md",
      "redirect_url": "/dotnet/csharp/tutorials/intro-to-csharp/branches-and-loops"
    },
    {
      "source_path": "docs/csharp/quick-starts/hello-world.md",
      "redirect_url": "/dotnet/csharp/tutorials/intro-to-csharp/hello-world"
    },
    {
      "source_path": "docs/csharp/quick-starts/index.md",
      "redirect_url": "/dotnet/csharp/tutorials/intro-to-csharp/",
      "redirect_document_id": true
    },
    {
      "source_path": "docs/csharp/quick-starts/interpolated-strings-local.md",
      "redirect_url": "/dotnet/csharp/tutorials/exploration/interpolated-strings-local",
      "redirect_document_id": true
    },
    {
      "source_path": "docs/csharp/quick-starts/interpolated-strings.md",
      "redirect_url": "/dotnet/csharp/tutorials/exploration/interpolated-strings"
    },
    {
      "source_path": "docs/csharp/quick-starts/introduction-to-classes.md",
      "redirect_url": "/dotnet/csharp/tutorials/intro-to-csharp/introduction-to-classes",
      "redirect_document_id": true
    },
    {
      "source_path": "docs/csharp/quick-starts/list-collection.md",
      "redirect_url": "/dotnet/csharp/tutorials/intro-to-csharp/list-collection"
    },
    {
      "source_path": "docs/csharp/quick-starts/local-environment.md",
      "redirect_url": "/dotnet/csharp/tutorials/intro-to-csharp/local-environment",
      "redirect_document_id": true
    },
    {
      "source_path": "docs/csharp/quick-starts/numbers-in-csharp-local.md",
      "redirect_url": "/dotnet/csharp/tutorials/intro-to-csharp/numbers-in-csharp-local",
      "redirect_document_id": true
    },
    {
      "source_path": "docs/csharp/quick-starts/numbers-in-csharp.md",
      "redirect_url": "/dotnet/csharp/tutorials/intro-to-csharp/numbers-in-csharp"
    },
    {
      "source_path": "docs/csharp/reference-semantics-with-value-types.md",
      "redirect_url": "/dotnet/csharp/write-safe-efficient-code"
    },
    {
      "source_path": "docs/csharp/reflection.md",
      "redirect_url": "/dotnet/framework/reflection-and-codedom"
    },
    {
      "source_path": "docs/csharp/roslyn/index.md",
      "redirect_url": "/dotnet/csharp/roslyn-sdk/"
    },
    {
      "source_path": "docs/csharp/structs.md",
      "redirect_url": "/dotnet/csharp/language-reference/builtin-types/struct"
    },
    {
      "source_path": "docs/csharp/tour-of-csharp/enums.md",
      "redirect_url": "/dotnet/csharp/language-reference/builtin-types/enum"
    },
    {
      "source_path": "docs/csharp/tour-of-csharp/structs.md",
      "redirect_url": "/dotnet/csharp/language-reference/builtin-types/struct"
    },
    {
      "source_path": "docs/csharp/tutorials/default-interface-members-versions.md",
      "redirect_url": "/dotnet/csharp/tutorials/default-interface-methods-versions"
    },
    {
      "source_path": "docs/csharp/tutorials/exploration/csharp-7.yml",
      "redirect_url": "/dotnet/csharp/whats-new/csharp-7"
    },
    {
      "source_path": "docs/csharp/tutorials/intro-to-csharp/interpolated-strings-local.md",
      "redirect_url": "/dotnet/csharp/tutorials/exploration/interpolated-strings-local"
    },
    {
      "source_path": "docs/csharp/tutorials/intro-to-csharp/interpolated-strings.yml",
      "redirect_url": "/dotnet/csharp/tutorials/exploration/interpolated-strings"
    },
    {
      "source_path": "docs/csharp/tutorials/microservices.md",
      "redirect_url": "/dotnet/core/docker/"
    },
    {
      "source_path": "docs/csharp/type-system.md",
      "redirect_url": "/dotnet/csharp/programming-guide/types/index"
    },
    {
      "source_path": "docs/csharp/whats-new/index.md",
      "redirect_url": "/dotnet/csharp/whats-new/csharp-8",
      "ms.custom": "updateeachrelease"
    },
    {
      "source_path": "docs/csharp/whats-new.md",
      "redirect_url": "/dotnet/csharp/whats-new/csharp-8",
      "redirect_document_id": true
    },
    {
      "source_path": "docs/desktop-wpf/data/index.md",
      "redirect_url": "/dotnet/desktop-wpf/data/data-binding-overview"
    },
    {
      "source_path": "docs/desktop-wpf/fundamentals/index.md",
      "redirect_url": "/dotnet/desktop-wpf/fundamentals/xaml"
    },
    {
      "source_path": "docs/desktop-wpf/getting-started/index.md",
      "redirect_url": "https://docs.microsoft.com/visualstudio/get-started/csharp/tutorial-wpf?toc=/dotnet/desktop-wpf/toc.json&bc=/dotnet/breadcrumb/toc.json"
    },
    {
      "source_path": "docs/desktop-wpf/migration/index.md",
      "redirect_url": "/dotnet/desktop-wpf/migration/differences-from-net-framework"
    },
    {
      "source_path": "docs/desktop-wpf/migration/types-migrated-from-wpf-to-system-xaml.md",
      "redirect_url": "/dotnet/framework/wpf/advanced/types-migrated-from-wpf-to-system"
    },
    {
      "source_path": "docs/framework/add-ins/index.md",
      "redirect_url": "https://docs.microsoft.com/previous-versions/dotnet/netframework-4.0/bb384200(v%3dvs.100)"
    },
    {
      "source_path": "docs/framework/add-ins/pipeline-development.md",
      "redirect_url": "https://docs.microsoft.com/previous-versions/dotnet/netframework-4.0/bb384201(v%3dvs.100)"
    },
    {
      "source_path": "docs/framework/add-ins/walkthrough-create-extensible-app.md",
      "redirect_url": "https://docs.microsoft.com/previous-versions/dotnet/netframework-4.0/bb788290(v%3dvs.100)"
    },
    {
      "source_path": "docs/framework/app-domains/assemblies-and-side-by-side-execution.md",
      "redirect_url": "/dotnet/standard/assembly/side-by-side-execution"
    },
    {
      "source_path": "docs/framework/app-domains/assemblies-in-the-common-language-runtime.md",
      "redirect_url": "/dotnet/standard/assembly/index"
    },
    {
      "source_path": "docs/framework/app-domains/assembly-contents.md",
      "redirect_url": "/dotnet/standard/assembly/contents"
    },
    {
      "source_path": "docs/framework/app-domains/assembly-location.md",
      "redirect_url": "/dotnet/standard/assembly/location"
    },
    {
      "source_path": "docs/framework/app-domains/assembly-manifest.md",
      "redirect_url": "/dotnet/standard/assembly/manifest"
    },
    {
      "source_path": "docs/framework/app-domains/assembly-names.md",
      "redirect_url": "/dotnet/standard/assembly/names"
    },
    {
      "source_path": "docs/framework/app-domains/assembly-security-considerations.md",
      "redirect_url": "/dotnet/standard/assembly/security-considerations"
    },
    {
      "source_path": "docs/framework/app-domains/assembly-versioning.md",
      "redirect_url": "/dotnet/standard/assembly/versioning"
    },
    {
      "source_path": "docs/framework/app-domains/create-and-use-strong-named-assemblies.md",
      "redirect_url": "/dotnet/standard/assembly/create-use-strong-named"
    },
    {
      "source_path": "docs/framework/app-domains/create-assemblies.md",
      "redirect_url": "/dotnet/standard/assembly/create"
    },
    {
      "source_path": "docs/framework/app-domains/delay-sign-assembly.md",
      "redirect_url": "/dotnet/standard/assembly/delay-sign"
    },
    {
      "source_path": "docs/framework/app-domains/enhanced-strong-naming.md",
      "redirect_url": "/dotnet/standard/assembly/enhanced-strong-naming"
    },
    {
      "source_path": "docs/framework/app-domains/how-to-build-a-multifile-assembly.md",
      "redirect_url": "/framework/app-domains/build-multifile-assembly"
    },
    {
      "source_path": "docs/framework/app-domains/how-to-build-a-single-file-assembly.md",
      "redirect_url": "/framework/app-domains/build-single-file-assembly"
    },
    {
      "source_path": "docs/framework/app-domains/how-to-create-a-public-private-key-pair.md",
      "redirect_url": "/dotnet/standard/assembly/create-public-private-key-pair"
    },
    {
      "source_path": "docs/framework/app-domains/how-to-determine-assembly-fully-qualified-name.md",
      "redirect_url": "/dotnet/standard/assembly/find-fully-qualified-name"
    },
    {
      "source_path": "docs/framework/app-domains/how-to-disable-the-strong-name-bypass-feature.md",
      "redirect_url": "/dotnet/standard/assembly/disable-strong-name-bypass-feature"
    },
    {
      "source_path": "docs/framework/app-domains/how-to-install-an-assembly-into-the-gac.md",
      "redirect_url": "/dotnet/framework/app-domains/install-assembly-into-gac"
    },
    {
      "source_path": "docs/framework/app-domains/how-to-obtain-type-and-member-information-from-an-assembly.md",
      "redirect_url": "/dotnet/framework/reflection-and-codedom/get-type-member-information"
    },
    {
      "source_path": "docs/framework/app-domains/how-to-reference-a-strong-named-assembly.md",
      "redirect_url": "/dotnet/standard/assembly/reference-strong-named"
    },
    {
      "source_path": "docs/framework/app-domains/how-to-sign-an-assembly-with-a-strong-name.md",
      "redirect_url": "/dotnet/standard/assembly/sign-strong-name"
    },
    {
      "source_path": "docs/framework/app-domains/how-to-view-assembly-contents.md",
      "redirect_url": "/dotnet/standard/assembly/view-contents"
    },
    {
      "source_path": "docs/framework/app-domains/programming-with-assemblies.md",
      "redirect_url": "/dotnet/standard/assembly/index"
    },
    {
      "source_path": "docs/framework/app-domains/resolve-assembly-loads.md",
      "redirect_url": "/dotnet/standard/assembly/resolve-loads"
    },
    {
      "source_path": "docs/framework/app-domains/set-assembly-attributes.md",
      "redirect_url": "/dotnet/standard/assembly/set-attributes"
    },
    {
      "source_path": "docs/framework/app-domains/strong-named-assemblies.md",
      "redirect_url": "/dotnet/standard/assembly/strong-named"
    },
    {
      "source_path": "docs/framework/app-domains/type-forwarding-in-the-common-language-runtime.md",
      "redirect_url": "/dotnet/standard/assembly/type-forwarding"
    },
    {
      "source_path": "docs/framework/common-client-technologies/client-application-services.md",
      "redirect_url": "https://docs.microsoft.com/previous-versions/visualstudio/visual-studio-2010/bb384297(v=vs.100)"
    },
    {
      "source_path": "docs/framework/common-client-technologies/client-application-services-overview.md",
      "redirect_url": "https://docs.microsoft.com/previous-versions/visualstudio/visual-studio-2010/bb384339(v%3dvs.100)"
    },
    {
      "source_path": "docs/framework/common-client-technologies/creating-the-game1-class.md",
      "redirect_url": "https://docs.microsoft.com/previous-versions/dotnet/netframework-4.0/ee248547(v=vs.100)"
    },
    {
      "source_path": "docs/framework/common-client-technologies/creating-the-gamepiece-class.md",
      "redirect_url": "https://docs.microsoft.com/previous-versions/dotnet/netframework-4.0/ee248546(v=vs.100)"
    },
    {
      "source_path": "docs/framework/common-client-technologies/creating-the-gamepiececollection-class.md",
      "redirect_url": "https://docs.microsoft.com/previous-versions/dotnet/netframework-4.0/ee248550(v=vs.100)"
    },
    {
      "source_path": "docs/framework/common-client-technologies/full-code-listings.md",
      "redirect_url": "https://docs.microsoft.com/previous-versions/dotnet/netframework-4.0/ee248551(v=vs.100)"
    },
    {
      "source_path": "docs/framework/common-client-technologies/how-to-configure-client-application-services.md",
      "redirect_url": "https://docs.microsoft.com/previous-versions/visualstudio/visual-studio-2010/bb384312(v%3dvs.100)"
    },
    {
      "source_path": "docs/framework/common-client-technologies/how-to-implement-user-login-with-client-application-services.md",
      "redirect_url": "https://docs.microsoft.com/previous-versions/visualstudio/visual-studio-2010/bb384313(v%3dvs.100)"
    },
    {
      "source_path": "docs/framework/common-client-technologies/index.md",
      "redirect_url": "/dotnet/framework/develop-client-apps"
    },
    {
      "source_path": "docs/framework/common-client-technologies/manipulations-and-inertia.md",
      "redirect_url": "https://docs.microsoft.com/previous-versions/dotnet/netframework-4.0/ee248545(v=vs.100)"
    },
    {
      "source_path": "docs/framework/common-client-technologies/manipulations-and-inertia-overview.md",
      "redirect_url": "https://docs.microsoft.com/previous-versions/dotnet/netframework-4.0/ee248549(v=vs.100)"
    },
    {
      "source_path": "docs/framework/common-client-technologies/use-manipulations-and-inertia-in-an-xna-application.md",
      "redirect_url": "https://docs.microsoft.com/previous-versions/dotnet/netframework-4.0/ee248548(v=vs.100)"
    },
    {
      "source_path": "docs/framework/common-client-technologies/walkthrough-using-client-application-services.md",
      "redirect_url": "https://docs.microsoft.com/previous-versions/visualstudio/visual-studio-2010/bb546195(v=vs.100)"
    },
    {
      "source_path": "docs/framework/configure-apps/file-schema/wcf/udpannoucementendpoint.md",
      "redirect_url": "/dotnet/framework/configure-apps/file-schema/wcf/udpannouncementendpoint",
      "redirect_document_id": true
    },
    {
      "source_path": "docs/framework/data/adonet/ef/language-reference/csdl-specification.md",
      "redirect_url": "/ef/ef6/modeling/designer/advanced/edmx/csdl-spec"
    },
    {
      "source_path": "docs/framework/data/adonet/ef/language-reference/csdl-ssdl-and-msl-specifications.md",
      "redirect_url": "/ef/ef6/modeling/designer/advanced/edmx/csdl-spec"
    },
    {
      "source_path": "docs/framework/data/adonet/ef/language-reference/msl-specification.md",
      "redirect_url": "/ef/ef6/modeling/designer/advanced/edmx/msl-spec"
    },
    {
      "source_path": "docs/framework/data/adonet/ef/language-reference/ssdl-specification.md",
      "redirect_url": "/ef/ef6/modeling/designer/advanced/edmx/ssdl-spec"
    },
    {
      "source_path": "docs/framework/data/adonet/sql/linq/linq-to-sql-with-tightly-coupled-client-server-applications.md",
      "redirect_url": "https://docs.microsoft.com/previous-versions/dotnet/netframework-4.0/bb882676(v=vs.100)"
    },
    {
      "source_path": "docs/framework/data/wcf/writing-a-windows-store-app-that-consumes-an-odata-service.md",
      "redirect_url": "/dotnet/framework/data/wcf/"
    },
    {
      "source_path": "docs/framework/deployment/repair.md",
      "redirect_url": "/dotnet/framework/install/repair"
    },
    {
      "source_path": "docs/framework/deployment/windows/10.md",
      "redirect_url": "/dotnet/framework/install/on-windows-10"
    },
    {
      "source_path": "docs/framework/deployment/windows/7.md",
      "redirect_url": "/dotnet/framework/install/on-windows-7"
    },
    {
      "source_path": "docs/framework/deployment/windows/8.md",
      "redirect_url": "/dotnet/framework/install/on-windows-8"
    },
    {
      "source_path": "docs/framework/deployment/windows/index.md",
      "redirect_url": "/dotnet/framework/install/"
    },
    {
      "source_path": "docs/framework/deployment/windows/installing-dotnet-35-windows-10.md",
      "redirect_url": "/dotnet/framework/install/dotnet-35-windows-10"
    },
    {
      "source_path": "docs/framework/deployment/windows/vista.md",
      "redirect_url": "/dotnet/framework/install/on-windows-vista"
    },
    {
      "source_path": "docs/framework/deployment/windows/xp.md",
      "redirect_url": "/dotnet/framework/install/on-windows-xp"
    },
    {
      "source_path": "docs/framework/docker/aspnetmvc.md",
      "redirect_url": "https://docs.microsoft.com/aspnet/mvc/overview/deployment/docker-aspnetmvc"
    },
    {
      "source_path": "docs/framework/docker/console.md",
      "redirect_url": "/dotnet/framework"
    },
    {
      "source_path": "docs/framework/docker/index.md",
      "redirect_url": "/dotnet/framework"
    },
    {
      "source_path": "docs/framework/install/net-framework-3-5-on-windows-8-plus.md",
      "redirect_url": "/dotnet/framework/install/dotnet-35-windows-10"
    },
    {
      "source_path": "docs/framework/interop/com-wrappers.md",
      "redirect_url": "/dotnet/standard/native-interop/com-wrappers",
      "redirect_document_id": true
    },
    {
      "source_path": "docs/framework/interop/com-callable-wrapper.md",
      "redirect_url": "/dotnet/standard/native-interop/com-callable-wrapper",
      "redirect_document_id": true
    },
    {
      "source_path": "docs/framework/interop/runtime-callable-wrapper.md",
      "redirect_url": "/dotnet/standard/native-interop/runtime-callable-wrapper",
      "redirect_document_id": true
    },
    {
      "source_path": "docs/framework/interop/applying-interop-attributes.md",
      "redirect_url": "/dotnet/standard/native-interop/apply-interop-attributes",
      "redirect_document_id": true
    },
    {
      "source_path": "docs/framework/interop/qualifying-net-types-for-interoperation.md",
      "redirect_url": "/dotnet/standard/native-interop/qualify-net-types-for-interoperation",
      "redirect_document_id": true
    },
    {
      "source_path": "docs/framework/migration-guide/application-compatibility-in-the-net-framework-4-5-1.md",
      "redirect_url": "/dotnet/framework/migration-guide/application-compatibility"
    },
    {
      "source_path": "docs/framework/migration-guide/application-compatibility-in-the-net-framework-4-5-2.md",
      "redirect_url": "/dotnet/framework/migration-guide/application-compatibility"
    },
    {
      "source_path": "docs/framework/migration-guide/application-compatibility-in-the-net-framework-4-5.md",
      "redirect_url": "/dotnet/framework/migration-guide/application-compatibility"
    },
    {
      "source_path": "docs/framework/migration-guide/application-compatibility-in-the-net-framework-4-6-1.md",
      "redirect_url": "/dotnet/framework/migration-guide/application-compatibility"
    },
    {
      "source_path": "docs/framework/migration-guide/application-compatibility-in-the-net-framework-4-6-2.md",
      "redirect_url": "/dotnet/framework/migration-guide/application-compatibility"
    },
    {
      "source_path": "docs/framework/migration-guide/application-compatibility-in-the-net-framework-4-6.md",
      "redirect_url": "/dotnet/framework/migration-guide/application-compatibility"
    },
    {
      "source_path": "docs/framework/migration-guide/application-compatibility-in-the-net-framework-4-7.md",
      "redirect_url": "/dotnet/framework/migration-guide/application-compatibility"
    },
    {
      "source_path": "docs/framework/migration-guide/minimum-release-dword.md",
      "redirect_url": "/dotnet/framework/migration-guide/how-to-determine-which-versions-are-installed"
    },
    {
      "source_path": "docs/framework/migration-guide/migration-guide/mitigation-culture-and-asynchronous-operations.md",
      "redirect_url": "/dotnet/framework/migration-guide/retargeting/4.5.2-4.6"
    },
    {
      "source_path": "docs/framework/migration-guide/migration-guide/mitigation-culture-and-dispatcher-operations-in-wpf-apps.md",
      "redirect_url": "/dotnet/framework/migration-guide/retargeting/4.5.2-4.6"
    },
    {
      "source_path": "docs/framework/migration-guide/migration-guide/mitigation-default-authorizationcontext.md",
      "redirect_url": "/dotnet/framework/migration-guide/retargeting/4.5.2-4.6"
    },
    {
      "source_path": "docs/framework/migration-guide/migration-guide/mitigation-eventsource-writeevent-method-calls.md",
      "redirect_url": "/dotnet/framework/migration-guide/runtime/4.5-4.5.1"
    },
    {
      "source_path": "docs/framework/migration-guide/migration-guide/mitigation-grid-control.md",
      "redirect_url": "/dotnet/framework/migration-guide/retargeting/4.6.2-4.7"
    },
    {
      "source_path": "docs/framework/migration-guide/migration-guide/mitigation-horizontal-scrolling-and-virtualization.md",
      "redirect_url": "/dotnet/framework/migration-guide/runtime/4.6.1-4.6.2"
    },
    {
      "source_path": "docs/framework/migration-guide/migration-guide/mitigation-long-path-support.md",
      "redirect_url": "/dotnet/framework/migration-guide/retargeting/4.6.1-4.6.2"
    },
    {
      "source_path": "docs/framework/migration-guide/migration-guide/mitigation-memberdescriptor-equals.md",
      "redirect_url": "/dotnet/framework/migration-guide/retargeting/4.6.1-4.6.2"
    },
    {
      "source_path": "docs/framework/migration-guide/migration-guide/mitigation-minfreememorypercentagetoactiveservice-configuration-setting.md",
      "redirect_url": "/dotnet/framework/migration-guide/runtime/4.5-4.5.1"
    },
    {
      "source_path": "docs/framework/migration-guide/mitigation-claimsidentity-constructor.md",
      "redirect_url": "/dotnet/framework/migration-guide/retargeting/4.6.1-4.6.2"
    },
    {
      "source_path": "docs/framework/migration-guide/mitigation-cspparameters-parentwindowhandle-expects-an-hwnd.md",
      "redirect_url": "/dotnet/framework/migration-guide/retargeting/4.6.2-4.7"
    },
    {
      "source_path": "docs/framework/migration-guide/net-compatibility-diagnostics.md",
      "redirect_url": "/dotnet/framework/migration-guide/application-compatibility"
    },
    {
      "source_path": "docs/framework/migration-guide/release-keys-and-os-versions.md",
      "redirect_url": "/dotnet/framework/migration-guide/how-to-determine-which-versions-are-installed"
    },
    {
      "source_path": "docs/framework/migration-guide/retargeting/index.md",
      "redirect_url": "/dotnet/framework/migration-guide/application-compatibility"
    },
    {
      "source_path": "docs/framework/migration-guide/retargeting-changes-in-the-net-framework-4-5-1.md",
      "redirect_url": "/dotnet/framework/migration-guide/application-compatibility"
    },
    {
      "source_path": "docs/framework/migration-guide/retargeting-changes-in-the-net-framework-4-5-2.md",
      "redirect_url": "/dotnet/framework/migration-guide/application-compatibility"
    },
    {
      "source_path": "docs/framework/migration-guide/retargeting-changes-in-the-net-framework-4-6-1.md",
      "redirect_url": "/dotnet/framework/migration-guide/application-compatibility"
    },
    {
      "source_path": "docs/framework/migration-guide/retargeting-changes-in-the-net-framework-4-6-2.md",
      "redirect_url": "/dotnet/framework/migration-guide/application-compatibility"
    },
    {
      "source_path": "docs/framework/migration-guide/retargeting-changes-in-the-net-framework-4-6.md",
      "redirect_url": "/dotnet/framework/migration-guide/application-compatibility"
    },
    {
      "source_path": "docs/framework/migration-guide/retargeting-changes-in-the-net-framework-4-7.md",
      "redirect_url": "/dotnet/framework/migration-guide/application-compatibility"
    },
    {
      "source_path": "docs/framework/migration-guide/runtime/index.md",
      "redirect_url": "/dotnet/framework/migration-guide/application-compatibility"
    },
    {
      "source_path": "docs/framework/migration-guide/runtime-changes-in-the-net-framework-4-5-1.md",
      "redirect_url": "/dotnet/framework/migration-guide/application-compatibility"
    },
    {
      "source_path": "docs/framework/migration-guide/runtime-changes-in-the-net-framework-4-5-2.md",
      "redirect_url": "/dotnet/framework/migration-guide/application-compatibility"
    },
    {
      "source_path": "docs/framework/migration-guide/runtime-changes-in-the-net-framework-4-6-1.md",
      "redirect_url": "/dotnet/framework/migration-guide/application-compatibility"
    },
    {
      "source_path": "docs/framework/migration-guide/runtime-changes-in-the-net-framework-4-6-2.md",
      "redirect_url": "/dotnet/framework/migration-guide/application-compatibility"
    },
    {
      "source_path": "docs/framework/migration-guide/runtime-changes-in-the-net-framework-4-6.md",
      "redirect_url": "/dotnet/framework/migration-guide/application-compatibility"
    },
    {
      "source_path": "docs/framework/migration-guide/runtime-changes-in-the-net-framework-4-7.md",
      "redirect_url": "/dotnet/framework/migration-guide/application-compatibility"
    },
    {
      "source_path": "docs/framework/misc/binding.md",
      "redirect_url": "/dotnet/framework/configure-apps/file-schema/wcf/bindings"
    },
    {
      "source_path": "docs/framework/network-programming/httplistener.md",
      "redirect_url": "/dotnet/api/system.net.httplistener"
    },
    {
      "source_path": "docs/framework/security/building-my-first-claims-aware-aspnet-web-app.md",
      "redirect_url": "https://docs.microsoft.com/previous-versions/dotnet/framework/security/building-my-first-claims-aware-aspnet-web-app"
    },
    {
      "source_path": "docs/framework/security/building-my-first-claims-aware-wcf-service.md",
      "redirect_url": "https://docs.microsoft.com/previous-versions/dotnet/framework/security/building-my-first-claims-aware-wcf-service"
    },
    {
      "source_path": "docs/framework/security/claims-aware-aspnet-app-forms-authentication.md",
      "redirect_url": "https://docs.microsoft.com/previous-versions/dotnet/framework/security/claims-aware-aspnet-app-forms-authentication"
    },
    {
      "source_path": "docs/framework/security/claims-based-authorization-using-wif.md",
      "redirect_url": "https://docs.microsoft.com/previous-versions/dotnet/framework/security/claims-based-authorization-using-wif"
    },
    {
      "source_path": "docs/framework/security/claims-based-identity-model.md",
      "redirect_url": "https://docs.microsoft.com/previous-versions/dotnet/framework/security/claims-based-identity-model"
    },
    {
      "source_path": "docs/framework/security/custom-token-handlers.md",
      "redirect_url": "https://docs.microsoft.com/previous-versions/dotnet/framework/security/custom-token-handlers"
    },
    {
      "source_path": "docs/framework/security/downloading-the-json-web-token-handler-package.md",
      "redirect_url": "https://docs.microsoft.com/previous-versions/dotnet/framework/security/downloading-the-json-web-token-handler-package"
    },
    {
      "source_path": "docs/framework/security/downloading-the-validating-issuer-name-registry-package.md",
      "redirect_url": "https://docs.microsoft.com/previous-versions/dotnet/framework/security/downloading-the-validating-issuer-name-registry-package"
    },
    {
      "source_path": "docs/framework/security/getting-started-with-wif.md",
      "redirect_url": "https://docs.microsoft.com/previous-versions/dotnet/framework/security/getting-started-with-wif"
    },
    {
      "source_path": "docs/framework/security/guidelines-for-migrating-an-application-built-using-wif-3-5-to-wif-4-5.md",
      "redirect_url": "https://docs.microsoft.com/previous-versions/dotnet/framework/security/guidelines-for-migrating-an-application-built-using-wif-3-5-to-wif-4-5"
    },
    {
      "source_path": "docs/framework/security/how-to-build-claims-aware-aspnet-app-using-windows-authentication.md",
      "redirect_url": "https://docs.microsoft.com/previous-versions/dotnet/framework/security/how-to-build-claims-aware-aspnet-app-using-windows-authentication"
    },
    {
      "source_path": "docs/framework/security/how-to-build-claims-aware-aspnet-mvc-web-app-using-wif.md",
      "redirect_url": "https://docs.microsoft.com/previous-versions/dotnet/framework/security/how-to-build-claims-aware-aspnet-mvc-web-app-using-wif"
    },
    {
      "source_path": "docs/framework/security/how-to-build-claims-aware-aspnet-web-forms-app-using-wif.md",
      "redirect_url": "https://docs.microsoft.com/previous-versions/dotnet/framework/security/how-to-build-claims-aware-aspnet-web-forms-app-using-wif"
    },
    {
      "source_path": "docs/framework/security/how-to-debug-claims-aware-applications-and-services-using-wif-tracing.md",
      "redirect_url": "https://docs.microsoft.com/previous-versions/dotnet/framework/security/how-to-debug-claims-aware-applications-and-services-using-wif-tracing"
    },
    {
      "source_path": "docs/framework/security/how-to-display-signed-in-status-using-wif.md",
      "redirect_url": "https://docs.microsoft.com/previous-versions/dotnet/framework/security/how-to-display-signed-in-status-using-wif"
    },
    {
      "source_path": "docs/framework/security/how-to-enable-token-replay-detection.md",
      "redirect_url": "https://docs.microsoft.com/previous-versions/dotnet/framework/security/how-to-enable-token-replay-detection"
    },
    {
      "source_path": "docs/framework/security/how-to-enable-wif-for-a-wcf-web-service-application.md",
      "redirect_url": "https://docs.microsoft.com/previous-versions/dotnet/framework/security/how-to-enable-wif-for-a-wcf-web-service-application"
    },
    {
      "source_path": "docs/framework/security/how-to-enable-wif-tracing.md",
      "redirect_url": "https://docs.microsoft.com/previous-versions/dotnet/framework/security/how-to-enable-wif-tracing"
    },
    {
      "source_path": "docs/framework/security/how-to-transform-incoming-claims.md",
      "redirect_url": "https://docs.microsoft.com/previous-versions/dotnet/framework/security/how-to-transform-incoming-claims"
    },
    {
      "source_path": "docs/framework/security/identity-and-access-tool-for-vs.md",
      "redirect_url": "https://docs.microsoft.com/previous-versions/dotnet/framework/security/identity-and-access-tool-for-vs"
    },
    {
      "source_path": "docs/framework/security/index.md",
      "redirect_url": "https://docs.microsoft.com/previous-versions/dotnet/framework/security/index"
    },
    {
      "source_path": "docs/framework/security/json-web-token-handler.md",
      "redirect_url": "https://docs.microsoft.com/previous-versions/dotnet/framework/security/json-web-token-handler"
    },
    {
      "source_path": "docs/framework/security/json-web-token-handler-api-reference.md",
      "redirect_url": "https://github.com/AzureAD/azure-activedirectory-identitymodel-extensions-for-dotnet/wiki"
    },
    {
      "source_path": "docs/framework/security/namespace-mapping-between-wif-3-5-and-wif-4-5.md",
      "redirect_url": "https://docs.microsoft.com/previous-versions/dotnet/framework/security/namespace-mapping-between-wif-3-5-and-wif-4-5"
    },
    {
      "source_path": "docs/framework/security/secure-coding-guidelines-for-unmanaged-code.md",
      "redirect_url": "https://docs.microsoft.com/previous-versions/dotnet/framework/security/secure-coding-guidelines-for-unmanaged-code"
    },
    {
      "source_path": "docs/framework/security/security-changes.md",
      "redirect_url": "https://docs.microsoft.com/previous-versions/dotnet/framework/security/security-changes"
    },
    {
      "source_path": "docs/framework/security/validating-issuer-name-registry-api-reference.md",
      "redirect_url": "https://docs.microsoft.com/previous-versions/dotnet/framework/security/validating-issuer-name-registry-api-reference"
    },
    {
      "source_path": "docs/framework/security/validating-issuer-name-registry.md",
      "redirect_url": "https://docs.microsoft.com/previous-versions/dotnet/framework/security/validating-issuer-name-registry"
    },
    {
      "source_path": "docs/framework/security/whats-new-in-wif.md",
      "redirect_url": "https://docs.microsoft.com/previous-versions/dotnet/framework/security/whats-new-in-wif"
    },
    {
      "source_path": "docs/framework/security/wif-and-web-farms.md",
      "redirect_url": "https://docs.microsoft.com/previous-versions/dotnet/framework/security/wif-and-web-farms"
    },
    {
      "source_path": "docs/framework/security/wif-api-reference.md",
      "redirect_url": "https://docs.microsoft.com/previous-versions/dotnet/framework/security/wif-api-reference"
    },
    {
      "source_path": "docs/framework/security/wif-claims-programming-model.md",
      "redirect_url": "https://docs.microsoft.com/previous-versions/dotnet/framework/security/wif-claims-programming-model"
    },
    {
      "source_path": "docs/framework/security/wif-code-sample-index.md",
      "redirect_url": "https://docs.microsoft.com/previous-versions/dotnet/framework/security/wif-code-sample-index"
    },
    {
      "source_path": "docs/framework/security/wif-configuration-reference.md",
      "redirect_url": "https://docs.microsoft.com/previous-versions/dotnet/framework/security/wif-configuration-reference"
    },
    {
      "source_path": "docs/framework/security/wif-configuration-schema-conventions.md",
      "redirect_url": "https://docs.microsoft.com/previous-versions/dotnet/framework/security/wif-configuration-schema-conventions"
    },
    {
      "source_path": "docs/framework/security/wif-extensions.md",
      "redirect_url": "https://docs.microsoft.com/previous-versions/dotnet/framework/security/wif-extensions"
    },
    {
      "source_path": "docs/framework/security/wif-features.md",
      "redirect_url": "https://docs.microsoft.com/previous-versions/dotnet/framework/security/wif-features"
    },
    {
      "source_path": "docs/framework/security/wif-guidelines.md",
      "redirect_url": "https://docs.microsoft.com/previous-versions/dotnet/framework/security/wif-guidelines"
    },
    {
      "source_path": "docs/framework/security/wif-how-tos-index.md",
      "redirect_url": "https://docs.microsoft.com/previous-versions/dotnet/framework/security/wif-how-tos-index"
    },
    {
      "source_path": "docs/framework/security/wif-overview.md",
      "redirect_url": "https://docs.microsoft.com/previous-versions/dotnet/framework/security/wif-overview"
    },
    {
      "source_path": "docs/framework/security/wif-session-management.md",
      "redirect_url": "https://docs.microsoft.com/previous-versions/dotnet/framework/security/wif-session-management"
    },
    {
      "source_path": "docs/framework/security/wsfederation-authentication-module-overview.md",
      "redirect_url": "https://docs.microsoft.com/previous-versions/dotnet/framework/security/wsfederation-authentication-module-overview"
    },
    {
      "source_path": "docs/framework/security/wstrustchannelfactory-and-wstrustchannel.md",
      "redirect_url": "https://docs.microsoft.com/previous-versions/dotnet/framework/security/wstrustchannelfactory-and-wstrustchannel"
    },
    {
      "source_path": "docs/framework/unmanaged-api/cor-prf-allowable-after-attach-bitmask.md",
      "redirect_url": "/dotnet/framework/unmanaged-api/profiling/cor-prf-monitor-enumeration"
    },
    {
      "source_path": "docs/framework/ui-automation/ui-automation-specification-and-community-promise.md",
      "redirect_url": "https://docs.microsoft.com/previous-versions/dotnet/netframework-4.0/bb986605(v=vs.100)"
    },
    {
      "source_path": "docs/framework/wcf/wcf-system-requirements.md",
      "redirect_url": "/dotnet/framework/get-started/system-requirements"
    },
    {
      "source_path": "docs/framework/wcf/diagnostics/etw/monitoring-service-operation-failures.md",
      "redirect_url": "https://docs.microsoft.com/previous-versions/dotnet/netframework-4.0/ff468239(v=vs.100)"
    },
    {
      "source_path": "docs/framework/wcf/extending/extending-wcf.md",
      "redirect_url": "/dotnet/framework/wcf/extending/index",
      "redirect_document_id": true
    },
    {
      "source_path": "docs/framework/wcf/feature-details/accessing-identity-information-inside-a-workflow-service.md",
      "redirect_url": "https://docs.microsoft.com/previous-versions/dotnet/netframework-4.0/ff452450(v=vs.100)"
    },
    {
      "source_path": "docs/framework/wcf/feature-details/accessing-operationcontext-from-a-workflow-service.md",
      "redirect_url": "https://docs.microsoft.com/previous-versions/dotnet/netframework-4.0/ff452697(v=vs.100)"
    },
    {
      "source_path": "docs/framework/wcf/feature-details/content-based-correlation.md",
      "redirect_url": "https://docs.microsoft.com/previous-versions/dotnet/netframework-4.0/ee358755(v=vs.100)"
    },
    {
      "source_path": "docs/framework/wcf/feature-details/context-exchange-correlation.md",
      "redirect_url": "https://docs.microsoft.com/previous-versions/dotnet/netframework-4.0/ee358724(v=vs.100)"
    },
    {
      "source_path": "docs/framework/wcf/feature-details/how-to-create-a-workflow-service-that-calls-another-workflow-service.md",
      "redirect_url": "https://docs.microsoft.com/previous-versions/dotnet/netframework-4.0/ff729672(v=vs.100)"
    },
    {
      "source_path": "docs/framework/wcf/feature-details/how-to-host-a-non-service-workflow-in-iis.md",
      "redirect_url": "https://docs.microsoft.com/previous-versions/dotnet/netframework-4.0/ff729688(v=vs.100)"
    },
    {
      "source_path": "docs/framework/wcf/feature-details/migrate-asp-net-web-service-client-to-wcf.md",
      "redirect_url": "/dotnet/framework/wcf/feature-details/adopting-wcf"
    },
    {
      "source_path": "docs/framework/wcf/feature-details/migrate-asp-net-web-service-to-wcf.md",
      "redirect_url": "/dotnet/framework/wcf/feature-details/adopting-wcf"
    },
    {
      "source_path": "docs/framework/wcf/samples/advanced-error-handling.md",
      "redirect_url": "https://docs.microsoft.com/previous-versions/dotnet/netframework-4.0/ee667251(v=vs.100)"
    },
    {
      "source_path": "docs/framework/wcf/samples/advanced-filters.md",
      "redirect_url": "https://docs.microsoft.com/previous-versions/dotnet/netframework-4.0/ee667249(v=vs.100)"
    },
    {
      "source_path": "docs/framework/wcf/samples/advanced-format-selection.md",
      "redirect_url": "https://docs.microsoft.com/previous-versions/dotnet/netframework-4.0/ee662965(v=vs.100)"
    },
    {
      "source_path": "docs/framework/wcf/samples/aspnetrouteintegration.md",
      "redirect_url": "https://docs.microsoft.com/previous-versions/dotnet/netframework-4.0/ee662952(v=vs.100)"
    },
    {
      "source_path": "docs/framework/wcf/samples/asynchronous-find-sample.md",
      "redirect_url": "https://docs.microsoft.com/previous-versions/dotnet/netframework-4.0/dd483344(v=vs.100)"
    },
    {
      "source_path": "docs/framework/wcf/samples/automatic-format-selection.md",
      "redirect_url": "https://docs.microsoft.com/previous-versions/dotnet/netframework-4.0/ee662964(v=vs.100)"
    },
    {
      "source_path": "docs/framework/wcf/samples/avoiding-problems-with-the-using-statement.md",
      "redirect_url": "/dotnet/framework/wcf/samples/use-close-abort-release-wcf-client-resources",
      "redirect_document_id": true
    },
    {
      "source_path": "docs/framework/wcf/samples/basic-resource-service.md",
      "redirect_url": "https://docs.microsoft.com/previous-versions/dotnet/netframework-4.0/ee662954(v=vs.100)"
    },
    {
      "source_path": "docs/framework/wcf/samples/bridging-and-error-handling.md",
      "redirect_url": "https://docs.microsoft.com/previous-versions/dotnet/netframework-4.0/ee667246(v=vs.100)"
    },
    {
      "source_path": "docs/framework/wcf/samples/bytestream-encoder.md",
      "redirect_url": "https://docs.microsoft.com/previous-versions/dotnet/netframework-4.0/ee960169(v=vs.100)"
    },
    {
      "source_path": "docs/framework/wcf/samples/conditional-get-and-put.md",
      "redirect_url": "https://docs.microsoft.com/previous-versions/dotnet/netframework-4.0/ee818665(v=vs.100)"
    },
    {
      "source_path": "docs/framework/wcf/samples/configuration-based-activation.md",
      "redirect_url": "https://docs.microsoft.com/previous-versions/dotnet/netframework-4.0/dd807499(v%3dvs.100)"
    },
    {
      "source_path": "docs/framework/wcf/samples/custom-demux.md",
      "redirect_url": "https://docs.microsoft.com/previous-versions/dotnet/netframework-4.0/ms752265(v%3dvs.100)"
    },
    {
      "source_path": "docs/framework/wcf/samples/customdiscoverymetadata.md",
      "redirect_url": "https://docs.microsoft.com/previous-versions/dotnet/netframework-4.0/dd764464(v%3dvs.100)"
    },
    {
      "source_path": "docs/framework/wcf/samples/discover-a-service-with-unique-listen-uri-mode-sample.md",
      "redirect_url": "https://docs.microsoft.com/previous-versions/dotnet/netframework-4.0/ee530015(v%3dvs.100)"
    },
    {
      "source_path": "docs/framework/wcf/samples/discovery-binding-element-sample.md",
      "redirect_url": "https://docs.microsoft.com/previous-versions/dotnet/netframework-4.0/dd807387(v%3dvs.100)"
    },
    {
      "source_path": "docs/framework/wcf/samples/discovery-extensibility.md",
      "redirect_url": "https://docs.microsoft.com/previous-versions/dotnet/netframework-4.0/dd807503(v%3dvs.100)"
    },
    {
      "source_path": "docs/framework/wcf/samples/discovery-proxy-sample.md",
      "redirect_url": "https://docs.microsoft.com/previous-versions/dotnet/netframework-4.0/dd807497(v%3dvs.100)"
    },
    {
      "source_path": "docs/framework/wcf/samples/dynamic-reconfiguration.md",
      "redirect_url": "https://docs.microsoft.com/previous-versions/dotnet/netframework-4.0/ee667250(v%3dvs.100)"
    },
    {
      "source_path": "docs/framework/wcf/samples/form-post.md",
      "redirect_url": "https://docs.microsoft.com/previous-versions/dotnet/netframework-4.0/ee818241(v%3dvs.100)"
    },
    {
      "source_path": "docs/framework/wcf/samples/hierarchical-configuration-model.md",
      "redirect_url": "https://docs.microsoft.com/previous-versions/dotnet/netframework-4.0/ee663221(v%3dvs.100)"
    },
    {
      "source_path": "docs/framework/wcf/samples/http-acknowledgement-channel.md",
      "redirect_url": "https://docs.microsoft.com/previous-versions/dotnet/netframework-4.0/ee960152(v%3dvs.100)"
    },
    {
      "source_path": "docs/framework/wcf/samples/receivecontext-enabled-wcf-channels.md",
      "redirect_url": "https://docs.microsoft.com/previous-versions/dotnet/netframework-4.0/ee534020(v%3dvs.100)"
    },
    {
      "source_path": "docs/framework/wcf/samples/transacted-batching.md",
      "redirect_url": "https://docs.microsoft.com/previous-versions/dotnet/netframework-4.0/aa395219(v%3dvs.100)"
    },
    {
      "source_path": "docs/framework/wcf/samples/web-extensibility.md",
      "redirect_url": "https://docs.microsoft.com/previous-versions/dotnet/netframework-4.0/ee818234(v%3dvs.100)"
    },
    {
      "source_path": "docs/framework/wcf/windows-communication-foundation.md",
      "redirect_url": "/dotnet/framework/wcf/index"
    },
    {
      "source_path": "docs/framework/whats-new/whats-new.md",
      "redirect_url": "/dotnet/framework/whats-new/index",
      "redirect_document_id": true
    },
    {
      "source_path": "docs/framework/windows-workflow-foundation/activity-localization.md",
      "redirect_url": "https://docs.microsoft.com/previous-versions/dotnet/netframework-4.0/ee829486(v=vs.100)"
    },
    {
      "source_path": "docs/framework/windows-workflow-foundation/determining-workflow-execution-duration-using-tracing.md",
      "redirect_url": "https://docs.microsoft.com/previous-versions/dotnet/netframework-4.0/ff462013(v%3dvs.100)"
    },
    {
      "source_path": "docs/framework/windows-workflow-foundation/projects-targeting-dotnet-in-vs.md",
      "redirect_url": "https://docs.microsoft.com/previous-versions/dotnet/netframework-4.0/ff729671(v%3dvs.100)"
    },
    {
      "source_path": "docs/framework/windows-workflow-foundation/samples/absolute-delay.md",
      "redirect_url": "https://docs.microsoft.com/previous-versions/dotnet/netframework-4.0/ff522352(v%3dvs.100)"
    },
    {
      "source_path": "docs/framework/windows-workflow-foundation/samples/activity-relationships-validation.md",
      "redirect_url": "https://docs.microsoft.com/previous-versions/dotnet/netframework-4.0/ee622980(v%3dvs.100)"
    },
    {
      "source_path": "docs/framework/windows-workflow-foundation/samples/advanced-policy.md",
      "redirect_url": "https://docs.microsoft.com/previous-versions/dotnet/netframework-4.0/ee960219(v%3dvs.100)"
    },
    {
      "source_path": "docs/framework/windows-workflow-foundation/samples/auto-confirm-pattern.md",
      "redirect_url": "https://docs.microsoft.com/previous-versions/dotnet/netframework-4.0/dd744849(v%3dvs.100)"
    },
    {
      "source_path": "docs/framework/windows-workflow-foundation/samples/basic-activity-composition.md",
      "redirect_url": "https://docs.microsoft.com/previous-versions/dotnet/netframework-4.0/dd759028(v%3dvs.100)"
    },
    {
      "source_path": "docs/framework/windows-workflow-foundation/samples/basic-transactionscope.md",
      "redirect_url": "https://docs.microsoft.com/previous-versions/dotnet/netframework-4.0/dd807498(v%3dvs.100)"
    },
    {
      "source_path": "docs/framework/windows-workflow-foundation/samples/basic-usage-of-sendparameters-and-receiveparameters-activities.md",
      "redirect_url": "https://docs.microsoft.com/previous-versions/dotnet/netframework-4.0/dd807376(v%3dvs.100)"
    },
    {
      "source_path": "docs/framework/windows-workflow-foundation/samples/basic-validation.md",
      "redirect_url": "https://docs.microsoft.com/previous-versions/dotnet/netframework-4.0/dd759026(v%3dvs.100)"
    },
    {
      "source_path": "docs/framework/windows-workflow-foundation/samples/basic-xaml-only-service.md",
      "redirect_url": "https://docs.microsoft.com/previous-versions/dotnet/netframework-4.0/dd807390(v%3dvs.100)"
    },
    {
      "source_path": "docs/framework/windows-workflow-foundation/samples/bookmarks.md",
      "redirect_url": "https://docs.microsoft.com/previous-versions/dotnet/netframework-4.0/dd744843(v%3dvs.100)"
    },
    {
      "source_path": "docs/framework/windows-workflow-foundation/samples/buffered-receive.md",
      "redirect_url": "https://docs.microsoft.com/previous-versions/dotnet/netframework-4.0/ee834509(v%3dvs.100)"
    },
    {
      "source_path": "docs/framework/windows-workflow-foundation/samples/built-in-configuration.md",
      "redirect_url": "https://docs.microsoft.com/previous-versions/dotnet/netframework-4.0/ee622978(v%3dvs.100)"
    },
    {
      "source_path": "docs/framework/windows-workflow-foundation/samples/cancellation-handler-on-compensable-activity.md",
      "redirect_url": "https://docs.microsoft.com/previous-versions/dotnet/netframework-4.0/dd807518(v%3dvs.100)"
    },
    {
      "source_path": "docs/framework/windows-workflow-foundation/samples/channel-caching-with-send.md",
      "redirect_url": "https://docs.microsoft.com/previous-versions/dotnet/netframework-4.0/ee834525(v%3dvs.100)"
    },
    {
      "source_path": "docs/framework/windows-workflow-foundation/samples/commentout-activity.md",
      "redirect_url": "https://docs.microsoft.com/previous-versions/dotnet/netframework-4.0/ee661651(v%3dvs.100)"
    },
    {
      "source_path": "docs/framework/windows-workflow-foundation/samples/compensable-activity-sample.md",
      "redirect_url": "https://docs.microsoft.com/previous-versions/dotnet/netframework-4.0/dd483327(v%3dvs.100)"
    },
    {
      "source_path": "docs/framework/windows-workflow-foundation/samples/compensation-samples.md",
      "redirect_url": "https://docs.microsoft.com/previous-versions/dotnet/netframework-4.0/dd483320(v%3dvs.100)"
    },
    {
      "source_path": "docs/framework/windows-workflow-foundation/samples/composite.md",
      "redirect_url": "https://docs.microsoft.com/previous-versions/dotnet/netframework-4.0/dd759022(v%3dvs.100)"
    },
    {
      "source_path": "docs/framework/windows-workflow-foundation/samples/conditioned-activity-group.md",
      "redirect_url": "https://docs.microsoft.com/previous-versions/dotnet/netframework-4.0/ee960226(v%3dvs.100)"
    },
    {
      "source_path": "docs/framework/windows-workflow-foundation/samples/confirmation.md",
      "redirect_url": "https://docs.microsoft.com/previous-versions/dotnet/netframework-4.0/dd807507(v%3dvs.100)"
    },
    {
      "source_path": "docs/framework/windows-workflow-foundation/samples/constraint-types.md",
      "redirect_url": "https://docs.microsoft.com/previous-versions/dotnet/netframework-4.0/dd759025(v%3dvs.100)"
    },
    {
      "source_path": "docs/framework/windows-workflow-foundation/samples/content-based-correlation.md",
      "redirect_url": "https://docs.microsoft.com/previous-versions/dotnet/netframework-4.0/dd807508(v%3dvs.100)"
    },
    {
      "source_path": "docs/framework/windows-workflow-foundation/samples/correlated-calculator.md",
      "redirect_url": "https://docs.microsoft.com/previous-versions/dotnet/netframework-4.0/dd807391(v%3dvs.100)"
    },
    {
      "source_path": "docs/framework/windows-workflow-foundation/samples/custom-activity-to-switch-on-a-range-of-values.md",
      "redirect_url": "https://docs.microsoft.com/previous-versions/dotnet/netframework-4.0/dd797581(v%3dvs.100)"
    },
    {
      "source_path": "docs/framework/windows-workflow-foundation/samples/custom-compensation-sample.md",
      "redirect_url": "https://docs.microsoft.com/previous-versions/dotnet/netframework-4.0/dd483319(v%3dvs.100)"
    },
    {
      "source_path": "docs/framework/windows-workflow-foundation/samples/durable-delay-in-xamlx.md",
      "redirect_url": "https://docs.microsoft.com/previous-versions/dotnet/netframework-4.0/ee834527(v%3dvs.100)"
    },
    {
      "source_path": "docs/framework/windows-workflow-foundation/samples/durable-delay.md",
      "redirect_url": "https://docs.microsoft.com/previous-versions/dotnet/netframework-4.0/dd807379(v%3dvs.100)"
    },
    {
      "source_path": "docs/framework/windows-workflow-foundation/samples/durable-duplex.md",
      "redirect_url": "https://docs.microsoft.com/previous-versions/dotnet/netframework-4.0/ee662960(v%3dvs.100)"
    },
    {
      "source_path": "docs/framework/windows-workflow-foundation/samples/dynamic-arguments.md",
      "redirect_url": "https://docs.microsoft.com/previous-versions/dotnet/netframework-4.0/ee663219(v%3dvs.100)"
    },
    {
      "source_path": "docs/framework/windows-workflow-foundation/samples/dynamicactivity-creation.md",
      "redirect_url": "https://docs.microsoft.com/previous-versions/dotnet/netframework-4.0/dd807392(v%3dvs.100)"
    },
    {
      "source_path": "docs/framework/windows-workflow-foundation/samples/emulating-breaking-in-a-while-activity.md",
      "redirect_url": "https://docs.microsoft.com/previous-versions/dotnet/netframework-4.0/dd807393(v%3dvs.100)"
    },
    {
      "source_path": "docs/framework/windows-workflow-foundation/samples/entity-activities.md",
      "redirect_url": "https://docs.microsoft.com/previous-versions/dotnet/netframework-4.0/ee622984(v%3dvs.100)"
    },
    {
      "source_path": "docs/framework/windows-workflow-foundation/samples/execute-a-workflow-in-an-imperative-transactionscope.md",
      "redirect_url": "https://docs.microsoft.com/previous-versions/dotnet/netframework-4.0/dd759027(v%3dvs.100)"
    },
    {
      "source_path": "docs/framework/windows-workflow-foundation/samples/execution-properties.md",
      "redirect_url": "https://docs.microsoft.com/previous-versions/dotnet/netframework-4.0/dd744845(v%3dvs.100)"
    },
    {
      "source_path": "docs/framework/windows-workflow-foundation/samples/exposing-and-invoking-activityactions.md",
      "redirect_url": "https://docs.microsoft.com/previous-versions/dotnet/netframework-4.0/dd759023(v%3dvs.100)"
    },
    {
      "source_path": "docs/framework/windows-workflow-foundation/samples/expressions.md",
      "redirect_url": "https://docs.microsoft.com/previous-versions/dotnet/netframework-4.0/dd699761(v%3dvs.100)"
    },
    {
      "source_path": "docs/framework/windows-workflow-foundation/samples/external-activity-validation.md",
      "redirect_url": "https://docs.microsoft.com/previous-versions/dotnet/netframework-4.0/ee663223(v%3dvs.100)"
    },
    {
      "source_path": "docs/framework/windows-workflow-foundation/samples/extract-wf-data-using-tracking.md",
      "redirect_url": "https://docs.microsoft.com/previous-versions/dotnet/netframework-4.0/ee662966(v%3dvs.100)"
    },
    {
      "source_path": "docs/framework/windows-workflow-foundation/samples/for-activity.md",
      "redirect_url": "https://docs.microsoft.com/previous-versions/dotnet/netframework-4.0/dd758796(v%3dvs.100)"
    },
    {
      "source_path": "docs/framework/windows-workflow-foundation/samples/formatting-messages-in-workflow-services.md",
      "redirect_url": "https://docs.microsoft.com/previous-versions/dotnet/netframework-4.0/dd807506(v%3dvs.100)"
    },
    {
      "source_path": "docs/framework/windows-workflow-foundation/samples/getting-started-writing-a-custom-activity.md",
      "redirect_url": "https://docs.microsoft.com/previous-versions/dotnet/netframework-4.0/dd744847(v%3dvs.100)"
    },
    {
      "source_path": "docs/framework/windows-workflow-foundation/samples/hello-world-custom-activity.md",
      "redirect_url": "https://docs.microsoft.com/previous-versions/dotnet/netframework-4.0/ee624142(v%3dvs.100)"
    },
    {
      "source_path": "docs/framework/windows-workflow-foundation/samples/ifelse-with-rules.md",
      "redirect_url": "https://docs.microsoft.com/previous-versions/dotnet/netframework-4.0/ee960224(v%3dvs.100)"
    },
    {
      "source_path": "docs/framework/windows-workflow-foundation/samples/interop-with-3-5-rule-set.md",
      "redirect_url": "https://docs.microsoft.com/previous-versions/dotnet/netframework-4.0/ee829487(v%3dvs.100)"
    },
    {
      "source_path": "docs/framework/windows-workflow-foundation/samples/invokemethod.md",
      "redirect_url": "https://docs.microsoft.com/previous-versions/dotnet/netframework-4.0/ee622976(v%3dvs.100)"
    },
    {
      "source_path": "docs/framework/windows-workflow-foundation/samples/linq-to-objects-activity.md",
      "redirect_url": "https://docs.microsoft.com/previous-versions/dotnet/netframework-4.0/dd797580(v%3dvs.100)"
    },
    {
      "source_path": "docs/framework/windows-workflow-foundation/samples/linq-to-sql-sample.md",
      "redirect_url": "https://docs.microsoft.com/previous-versions/dotnet/netframework-4.0/dd797582(v%3dvs.100)"
    },
    {
      "source_path": "docs/framework/windows-workflow-foundation/samples/metadata-store-programmability.md",
      "redirect_url": "https://docs.microsoft.com/previous-versions/dotnet/netframework-4.0/dd807501(v%3dvs.100)"
    },
    {
      "source_path": "docs/framework/windows-workflow-foundation/samples/migration.md",
      "redirect_url": "https://docs.microsoft.com/previous-versions/dotnet/netframework-4.0/dd699764(v%3dvs.100)"
    },
    {
      "source_path": "docs/framework/windows-workflow-foundation/samples/nesting-of-transactionscope-within-a-service.md",
      "redirect_url": "https://docs.microsoft.com/previous-versions/dotnet/netframework-4.0/ee834526(v%3dvs.100)"
    },
    {
      "source_path": "docs/framework/windows-workflow-foundation/samples/nopersistscope-activity.md",
      "redirect_url": "https://docs.microsoft.com/previous-versions/dotnet/netframework-4.0/dd807512(v%3dvs.100)"
    },
    {
      "source_path": "docs/framework/windows-workflow-foundation/samples/operationscope.md",
      "redirect_url": "https://docs.microsoft.com/previous-versions/dotnet/netframework-4.0/ee662961(v%3dvs.100)"
    },
    {
      "source_path": "docs/framework/windows-workflow-foundation/samples/order-processing-with-policy.md",
      "redirect_url": "https://docs.microsoft.com/previous-versions/dotnet/netframework-4.0/ee960217(v%3dvs.100)"
    },
    {
      "source_path": "docs/framework/windows-workflow-foundation/samples/overloadgroups.md",
      "redirect_url": "https://docs.microsoft.com/previous-versions/dotnet/netframework-4.0/dd759029(v%3dvs.100)"
    },
    {
      "source_path": "docs/framework/windows-workflow-foundation/samples/persistence.md",
      "redirect_url": "https://docs.microsoft.com/previous-versions/dotnet/netframework-4.0/dd699769(v%3dvs.100)"
    },
    {
      "source_path": "docs/framework/windows-workflow-foundation/samples/persisting-a-workflow-application.md",
      "redirect_url": "https://docs.microsoft.com/previous-versions/dotnet/netframework-4.0/dd807516(v%3dvs.100)"
    },
    {
      "source_path": "docs/framework/windows-workflow-foundation/samples/policy-activity-in-net-framework-4-5.md",
      "redirect_url": "https://docs.microsoft.com/previous-versions/dotnet/netframework-4.0/dd797584(v%3dvs.100)"
    },
    {
      "source_path": "docs/framework/windows-workflow-foundation/samples/property-grid-extensibliity.md",
      "redirect_url": "/dotnet/framework/windows-workflow-foundation/samples/property-grid-extensibility",
      "redirect_document_id": true
    },
    {
      "source_path": "docs/framework/windows-workflow-foundation/samples/property-promotion-activity.md",
      "redirect_url": "https://docs.microsoft.com/previous-versions/dotnet/netframework-4.0/ff642473(v%3dvs.100)"
    },
    {
      "source_path": "docs/framework/windows-workflow-foundation/samples/rangeenumeration-activity.md",
      "redirect_url": "https://docs.microsoft.com/previous-versions/dotnet/netframework-4.0/dd797588(v%3dvs.100)"
    },
    {
      "source_path": "docs/framework/windows-workflow-foundation/samples/regular-expression-activities.md",
      "redirect_url": "https://docs.microsoft.com/previous-versions/dotnet/netframework-4.0/dd797587(v%3dvs.100)"
    },
    {
      "source_path": "docs/framework/windows-workflow-foundation/samples/rules-samples.md",
      "redirect_url": "https://docs.microsoft.com/previous-versions/dotnet/netframework-4.0/ee960227(v%3dvs.100)"
    },
    {
      "source_path": "docs/framework/windows-workflow-foundation/samples/securing-workflow-services.md",
      "redirect_url": "https://docs.microsoft.com/previous-versions/dotnet/netframework-4.0/ee943756(v%3dvs.100)"
    },
    {
      "source_path": "docs/framework/windows-workflow-foundation/samples/sending-and-handling-faults.md",
      "redirect_url": "https://docs.microsoft.com/previous-versions/dotnet/netframework-4.0/dd807385(v%3dvs.100)"
    },
    {
      "source_path": "docs/framework/windows-workflow-foundation/samples/services.md",
      "redirect_url": "https://docs.microsoft.com/previous-versions/dotnet/netframework-4.0/dd699765(v%3dvs.100)"
    },
    {
      "source_path": "docs/framework/windows-workflow-foundation/samples/simple-policy.md",
      "redirect_url": "https://docs.microsoft.com/previous-versions/dotnet/netframework-4.0/ee960218(v%3dvs.100)"
    },
    {
      "source_path": "docs/framework/windows-workflow-foundation/samples/sqlstoreextensibility.md",
      "redirect_url": "https://docs.microsoft.com/previous-versions/dotnet/netframework-4.0/ee622979(v%3dvs.100)"
    },
    {
      "source_path": "docs/framework/windows-workflow-foundation/samples/statemachine-scenario-using-a-combination-of-flowchart-and-pick.md",
      "redirect_url": "https://docs.microsoft.com/previous-versions/dotnet/netframework-4.0/dd807384(v%3dvs.100)"
    },
    {
      "source_path": "docs/framework/windows-workflow-foundation/samples/suppress-transaction-scope.md",
      "redirect_url": "https://docs.microsoft.com/previous-versions/dotnet/netframework-4.0/ee656552(v%3dvs.100)"
    },
    {
      "source_path": "docs/framework/windows-workflow-foundation/samples/toolbox-service.md",
      "redirect_url": "https://docs.microsoft.com/previous-versions/dotnet/netframework-4.0/ee834520(v%3dvs.100)"
    },
    {
      "source_path": "docs/framework/windows-workflow-foundation/samples/tracking-using-a-text-file.md",
      "redirect_url": "https://docs.microsoft.com/previous-versions/dotnet/netframework-4.0/ee667247(v%3dvs.100)"
    },
    {
      "source_path": "docs/framework/windows-workflow-foundation/samples/transacted-queues.md",
      "redirect_url": "https://docs.microsoft.com/previous-versions/dotnet/netframework-4.0/ee835855(v%3dvs.100)"
    },
    {
      "source_path": "docs/framework/windows-workflow-foundation/samples/transaction-convoy-scope.md",
      "redirect_url": "https://docs.microsoft.com/previous-versions/dotnet/netframework-4.0/dd744846(v%3dvs.100)"
    },
    {
      "source_path": "docs/framework/windows-workflow-foundation/samples/transaction-rollback.md",
      "redirect_url": "https://docs.microsoft.com/previous-versions/dotnet/netframework-4.0/ee656553(v%3dvs.100)"
    },
    {
      "source_path": "docs/framework/windows-workflow-foundation/samples/transactions.md",
      "redirect_url": "https://docs.microsoft.com/previous-versions/dotnet/netframework-4.0/dd699763(v%3dvs.100)"
    },
    {
      "source_path": "docs/framework/windows-workflow-foundation/samples/usage-of-the-switch-activity-with-custom-types.md",
      "redirect_url": "https://docs.microsoft.com/previous-versions/dotnet/netframework-4.0/ee624141(v%3dvs.100)"
    },
    {
      "source_path": "docs/framework/windows-workflow-foundation/samples/use-of-transactedreceivescope.md",
      "redirect_url": "https://docs.microsoft.com/previous-versions/dotnet/netframework-4.0/dd764465(v%3dvs.100)"
    },
    {
      "source_path": "docs/framework/windows-workflow-foundation/samples/using-a-net-3-0-or-net-3-5-activity-in-a-net-4-5-workflow.md",
      "redirect_url": "https://docs.microsoft.com/previous-versions/dotnet/netframework-4.0/dd807505(v%3dvs.100)"
    },
    {
      "source_path": "docs/framework/windows-workflow-foundation/samples/using-asyncoperationcontext-in-an-activity-sample.md",
      "redirect_url": "https://docs.microsoft.com/previous-versions/dotnet/netframework-4.0/dd483304(v%3dvs.100)"
    },
    {
      "source_path": "docs/framework/windows-workflow-foundation/samples/using-cancellationscope.md",
      "redirect_url": "https://docs.microsoft.com/previous-versions/dotnet/netframework-4.0/dd807382(v%3dvs.100)"
    },
    {
      "source_path": "docs/framework/windows-workflow-foundation/samples/using-collection-activities.md",
      "redirect_url": "https://docs.microsoft.com/previous-versions/dotnet/netframework-4.0/dd807394(v%3dvs.100)"
    },
    {
      "source_path": "docs/framework/windows-workflow-foundation/samples/using-interop-with-external-data-exchange.md",
      "redirect_url": "https://docs.microsoft.com/previous-versions/dotnet/netframework-4.0/ee960220(v%3dvs.100)"
    },
    {
      "source_path": "docs/framework/windows-workflow-foundation/samples/using-procedural-activities.md",
      "redirect_url": "https://docs.microsoft.com/previous-versions/dotnet/netframework-4.0/dd807377(v%3dvs.100)"
    },
    {
      "source_path": "docs/framework/windows-workflow-foundation/samples/using-the-invokemethod-activity.md",
      "redirect_url": "/dotnet/framework/windows-workflow-foundation/samples/built-in-activities"
    },
    {
      "source_path": "docs/framework/windows-workflow-foundation/samples/using-the-invokepowershell-activity.md",
      "redirect_url": "https://docs.microsoft.com/previous-versions/dotnet/netframework-4.0/dd797586(v%3dvs.100)"
    },
    {
      "source_path": "docs/framework/windows-workflow-foundation/samples/using-the-workflowinvoker-class.md",
      "redirect_url": "https://docs.microsoft.com/previous-versions/dotnet/netframework-4.0/dd807496(v%3dvs.100)"
    },
    {
      "source_path": "docs/framework/windows-workflow-foundation/samples/using-variables-with-dotnet-ruleset.md",
      "redirect_url": "https://docs.microsoft.com/previous-versions/dotnet/netframework-4.0/dd807380(v%3dvs.100)"
    },
    {
      "source_path": "docs/framework/windows-workflow-foundation/samples/validation.md",
      "redirect_url": "https://docs.microsoft.com/previous-versions/dotnet/netframework-4.0/ee622981(v%3dvs.100)"
    },
    {
      "source_path": "docs/framework/windows-workflow-foundation/samples/wait-for-input-activity.md",
      "redirect_url": "https://docs.microsoft.com/previous-versions/dotnet/netframework-4.0/ee620806(v%3dvs.100)"
    },
    {
      "source_path": "docs/framework/windows-workflow-foundation/samples/workflow-management-endpoint-sample.md",
      "redirect_url": "https://docs.microsoft.com/previous-versions/dotnet/netframework-4.0/dd807500(v%3dvs.100)"
    },
    {
      "source_path": "docs/framework/windows-workflow-foundation/samples/workflowapplication-readline-host.md",
      "redirect_url": "https://docs.microsoft.com/previous-versions/dotnet/netframework-4.0/dd764467(v%3dvs.100)"
    },
    {
      "source_path": "docs/framework/windows-workflow-foundation/samples/xaml-activation.md",
      "redirect_url": "https://docs.microsoft.com/previous-versions/dotnet/netframework-4.0/ee960215(v%3dvs.100)"
    },
    {
      "source_path": "docs/framework/windows-workflow-foundation/using-the-interop-activity-in-a-net-framework-4-workflow.md",
      "redirect_url": "https://docs.microsoft.com/previous-versions/dotnet/netframework-4.0/ee264174(v%3dvs.100)"
    },
    {
      "source_path": "docs/framework/winforms/advanced/encoding-and-windows-forms-globalization.md",
      "redirect_url": "https://docs.microsoft.com/previous-versions/visualstudio/visual-studio-2010/401dkz3c(v=vs.100)"
    },
    {
      "source_path": "docs/framework/winforms/controls/walkthrough-authoring-a-composite-control-with-visual-basic.md",
      "redirect_url": "/dotnet/framework/winforms/controls/walkthrough-authoring-a-composite-control-with-visual-csharp"
    },
    {
      "source_path": "docs/framework/winforms/controls/walkthrough-inheriting-from-a-windows-forms-control-with-visual-basic.md",
      "redirect_url": "/dotnet/framework/winforms/controls/walkthrough-inheriting-from-a-windows-forms-control-with-visual-csharp"
    },
    {
      "source_path": "docs/framework/winforms/controls/how-to-arrange-controls-with-snaplines-and-the-grid-in-windows-forms.md",
      "redirect_url": "/dotnet/framework/winforms/controls/walkthrough-arranging-controls-on-windows-forms-using-snaplines"
    },
    {
      "source_path": "docs/framework/winforms/controls/how-to-copy-controls-between-windows-forms.md",
      "redirect_url": "/dotnet/framework/winforms/controls/how-to-align-multiple-controls-on-windows-forms"
    },
    {
      "source_path": "docs/framework/winforms/controls/arranging-controls-on-windows-forms.md",
      "redirect_url": "/dotnet/framework/winforms/controls/how-to-align-multiple-controls-on-windows-forms"
    },
    {
      "source_path": "docs/framework/winforms/disable-dpi-awareness-visual-studio.md",
      "redirect_url": "https://docs.microsoft.com/visualstudio/designers/disable-dpi-awareness"
    },
    {
      "source_path": "docs/framework/winforms/advanced/copy--paste-an-elementhost-control-into-forms.md",
      "redirect_url": "https://docs.microsoft.com/previous-versions/visualstudio/visual-studio-2010/bb384315(v=vs.100)"
    },
    {
      "source_path": "docs/framework/winforms/advanced/walkthrough-changing-properties-of-a-hosted-wpf-element-at-design-time.md",
      "redirect_url": "https://docs.microsoft.com/previous-versions/visualstudio/visual-studio-2010/bb384330(v=vs.100)"
    },
    {
      "source_path": "docs/framework/winforms/controls/how-to-create-access-keys-for-windows-forms-controls-using-the-designer.md",
      "redirect_url": "/dotnet/framework/winforms/controls/how-to-create-access-keys-for-windows-forms-controls"
    },
    {
      "source_path": "docs/framework/winforms/controls/how-to-set-the-text-displayed-by-a-windows-forms-control-using-the-designer.md",
      "redirect_url": "/dotnet/framework/winforms/controls/how-to-set-the-text-displayed-by-a-windows-forms-control"
    },
    {
      "source_path": "docs/framework/winforms/controls/how-to-set-the-image-displayed-by-a-windows-forms-control-using-the-designer.md",
      "redirect_url": "/dotnet/framework/winforms/controls/how-to-set-the-image-displayed-by-a-windows-forms-control"
    },
    {
      "source_path": "docs/framework/winforms/controls/99f6e876-3f7f-4139-9063-e36587c95b02.md",
      "redirect_url": "/dotnet/framework/winforms/controls/create-a-master-detail-form-using-two-datagridviews",
      "redirect_document_id": true
    },
    {
      "source_path": "docs/framework/winforms/controls/c5fa29e8-47f7-4691-829b-0e697a691f36.md",
      "redirect_url": "/dotnet/framework/winforms/controls/creating-a-master-detail-form-using-two-datagridviews",
      "redirect_document_id": true
    },
    {
      "source_path": "docs/framework/winforms/controls/performing-common-tasks-using-smart-tags-on-wf-controls.md",
      "redirect_url": "/dotnet/framework/winforms/controls/perform-common-tasks-design-actions",
      "redirect_document_id": true
    },
    {
      "source_path": "docs/framework/wpf/advanced/globalization-and-localization-how-to-topics.md",
      "redirect_url": "/dotnet/framework/wpf/advanced/how-to-localize-an-application",
      "redirect_document_id": true
    },
    {
      "source_path": "docs/framework/wpf/advanced/xaml-resources.md",
      "redirect_url": "/dotnet/desktop-wpf/fundamentals/xaml-resources-define",
      "redirect_document_id": true
    },
    {
      "source_path": "docs/framework/wpf/advanced/xaml-overview-wpf.md",
      "redirect_url": "/dotnet/desktop-wpf/fundamentals/xaml",
      "redirect_document_id": true
    },
    {
      "source_path": "docs/framework/wpf/app-development/how-to-determine-the-installed-version-of-wpf.md",
      "redirect_url": "https://docs.microsoft.com/previous-versions/dotnet/netframework-3.5/aa349641(v=vs.90)"
    },
    {
      "source_path": "docs/framework/wpf/controls/customizing-the-appearance-of-an-existing-control.md",
      "redirect_url": "/dotnet/desktop-wpf/themes/how-to-create-apply-template"
    },
    {
      "source_path": "docs/framework/wpf/controls/datepicker-syles-and-templates.md",
      "redirect_url": "/dotnet/framework/wpf/controls/datepicker-styles-and-templates",
      "redirect_document_id": true
    },
    {
      "source_path": "docs/framework/wpf/controls/passwordbox-syles-and-templates.md",
      "redirect_url": "/dotnet/framework/wpf/controls/passwordbox-styles-and-templates",
      "redirect_document_id": true
    },
    {
      "source_path": "docs/framework/wpf/controls/repeatbutton-syles-and-templates.md",
      "redirect_url": "/dotnet/framework/wpf/controls/repeatbutton-styles-and-templates",
      "redirect_document_id": true
    },
    {
      "source_path": "docs/framework/wpf/controls/styling-and-templating.md",
      "redirect_url": "/dotnet/desktop-wpf/fundamentals/styles-templates-overview",
      "redirect_document_id": true
    },
    {
      "source_path": "docs/framework/wpf/controls/thumb-syles-and-templates.md",
      "redirect_url": "/dotnet/framework/wpf/controls/thumb-styles-and-templates",
      "redirect_document_id": true
    },
    {
      "source_path": "docs/framework/wpf/controls/togglebutton-syles-and-templates.md",
      "redirect_url": "/dotnet/framework/wpf/controls/togglebutton-styles-and-templates",
      "redirect_document_id": true
    },
    {
      "source_path": "docs/framework/wpf/data/data-binding-overview.md",
      "redirect_url": "/dotnet/desktop-wpf/data/data-binding-overview",
      "redirect_document_id": true
    },
    {
      "source_path": "docs/framework/wpf/data/data-binding-wpf.md",
      "redirect_url": "/dotnet/desktop-wpf/data/data-binding-overview"
    },
    {
      "source_path": "docs/framework/wpf/data/how-to-bind-to-a-web-service.md",
      "redirect_url": "/dotnet/desktop-wpf/data/data-binding-overview"
    },
    {
      "source_path": "docs/framework/xaml-services/{}-escape-sequence-markup-extension.md",
      "redirect_url": "/dotnet/desktop-wpf/xaml-services/escape-sequence-markup-extension"
    },
    {
      "source_path": "docs/framework/xaml-services/built-in-types-for-common-xaml-language-primitives.md",
      "redirect_url": "/dotnet/desktop-wpf/xaml-services/types-for-primitives",
      "redirect_document_id": true
    },
    {
      "source_path": "docs/framework/xaml-services/collections-and-collection-types-for-xaml.md",
      "redirect_url": "/dotnet/desktop-wpf/xaml-services/collections-and-types",
      "redirect_document_id": true
    },
    {
      "source_path": "docs/framework/xaml-services/default-xaml-schema-context-and-wpf-xaml-schema-context.md",
      "redirect_url": "/dotnet/desktop-wpf/xaml-services/default-schema-context",
      "redirect_document_id": true
    },
    {
      "source_path": "docs/framework/xaml-services/defining-custom-types-for-use-with-net-framework-xaml-services.md",
      "redirect_url": "/dotnet/desktop-wpf/xaml-services/define-custom-types",
      "redirect_document_id": true
    },
    {
      "source_path": "docs/framework/xaml-services/escape-sequence-markup-extension.md",
      "redirect_url": "/dotnet/desktop-wpf/xaml-services/escape-sequence-markup-extension",
      "redirect_document_id": true
    },
    {
      "source_path": "docs/framework/xaml-services/generics-in-xaml.md",
      "redirect_url": "/dotnet/desktop-wpf/xaml-services/generics",
      "redirect_document_id": true
    },
    {
      "source_path": "docs/framework/xaml-services/index.md",
      "redirect_url": "/dotnet/desktop-wpf/xaml-services/index",
      "redirect_document_id": true
    },
    {
      "source_path": "docs/framework/xaml-services/markup-extensions-for-xaml-overview.md",
      "redirect_url": "/dotnet/desktop-wpf/xaml-services/markup-extensions-overview",
      "redirect_document_id": true
    },
    {
      "source_path": "docs/framework/xaml-services/service-contexts-available-to-type-converters-and-markup-extensions.md",
      "redirect_url": "/dotnet/desktop-wpf/xaml-services/service-contexts-with-type-converters-and-markup-extensions",
      "redirect_document_id": true
    },
    {
      "source_path": "docs/framework/xaml-services/type-converters-and-markup-extensions-for-xaml.md",
      "redirect_url": "/dotnet/desktop-wpf/xaml-services/type-converters-and-markup-extensions",
      "redirect_document_id": true
    },
    {
      "source_path": "docs/framework/xaml-services/type-converters-for-xaml-overview.md",
      "redirect_url": "/dotnet/desktop-wpf/xaml-services/type-converters-overview",
      "redirect_document_id": true
    },
    {
      "source_path": "docs/framework/xaml-services/types-migrated-from-wpf-to-system-xaml.md",
      "redirect_url": "/dotnet/framework/wpf/advanced/types-migrated-from-wpf-to-system",
      "redirect_document_id": true
    },
    {
      "source_path": "docs/framework/xaml-services/understanding-xaml-node-stream-structures-and-concepts.md",
      "redirect_url": "/dotnet/desktop-wpf/xaml-services/understanding-xaml-node-stream-structures-and-concepts",
      "redirect_document_id": true
    },
    {
      "source_path": "docs/framework/xaml-services/whitespace-processing-in-xaml.md",
      "redirect_url": "/dotnet/desktop-wpf/xaml-services/white-space-processing",
      "redirect_document_id": true
    },
    {
      "source_path": "docs/framework/xaml-services/xaml-2009-language-features.md",
      "redirect_url": "/dotnet/desktop-wpf/xaml-services/xaml-2009-language-features",
      "redirect_document_id": true
    },
    {
      "source_path": "docs/framework/xaml-services/xamlname-grammar.md",
      "redirect_url": "/dotnet/desktop-wpf/xaml-services/xamlname-grammar",
      "redirect_document_id": true
    },
    {
      "source_path": "docs/framework/xaml-services/xaml-namespaces-for-net-framework-xaml-services.md",
      "redirect_url": "/dotnet/desktop-wpf/xaml-services/namespaces",
      "redirect_document_id": true
    },
    {
      "source_path": "docs/framework/xaml-services/xaml-namespace-x-language-features.md",
      "redirect_url": "/dotnet/desktop-wpf/xaml-services/namespace-language-features",
      "redirect_document_id": true
    },
    {
      "source_path": "docs/framework/xaml-services/xaml-related-clr-attributes-for-custom-types-and-libraries.md",
      "redirect_url": "/dotnet/desktop-wpf/xaml-services/clr-attributes-with-custom-types-and-libraries",
      "redirect_document_id": true
    },
    {
      "source_path": "docs/framework/xaml-services/xaml-security-considerations.md",
      "redirect_url": "/dotnet/desktop-wpf/xaml-services/security-considerations",
      "redirect_document_id": true
    },
    {
      "source_path": "docs/framework/xaml-services/xamlservices-class-and-basic-xaml-reading-or-writing.md",
      "redirect_url": "/dotnet/desktop-wpf/xaml-services/basic-reading-writing",
      "redirect_document_id": true
    },
    {
      "source_path": "docs/framework/xaml-services/x-arguments-directive.md",
      "redirect_url": "/dotnet/desktop-wpf/xaml-services/xarguments-directive",
      "redirect_document_id": true
    },
    {
      "source_path": "docs/framework/xaml-services/x-array-markup-extension.md",
      "redirect_url": "/dotnet/desktop-wpf/xaml-services/xarray-markup-extension",
      "redirect_document_id": true
    },
    {
      "source_path": "docs/framework/xaml-services/x-class-directive.md",
      "redirect_url": "/dotnet/desktop-wpf/xaml-services/xclass-directive",
      "redirect_document_id": true
    },
    {
      "source_path": "docs/framework/xaml-services/x-classmodifier-directive.md",
      "redirect_url": "/dotnet/desktop-wpf/xaml-services/xclassmodifier-directive",
      "redirect_document_id": true
    },
    {
      "source_path": "docs/framework/xaml-services/x-code-intrinsic-xaml-type.md",
      "redirect_url": "/dotnet/desktop-wpf/xaml-services/xcode-intrinsic-xaml-type",
      "redirect_document_id": true
    },
    {
      "source_path": "docs/framework/xaml-services/x-factorymethod-directive.md",
      "redirect_url": "/dotnet/desktop-wpf/xaml-services/xfactorymethod-directive",
      "redirect_document_id": true
    },
    {
      "source_path": "docs/framework/xaml-services/x-fieldmodifier-directive.md",
      "redirect_url": "/dotnet/desktop-wpf/xaml-services/xfieldmodifier-directive",
      "redirect_document_id": true
    },
    {
      "source_path": "docs/framework/xaml-services/x-key-directive.md",
      "redirect_url": "/dotnet/desktop-wpf/xaml-services/xkey-directive",
      "redirect_document_id": true
    },
    {
      "source_path": "docs/framework/xaml-services/x-member-directive.md",
      "redirect_url": "/dotnet/desktop-wpf/xaml-services/xmember-directive",
      "redirect_document_id": true
    },
    {
      "source_path": "docs/framework/xaml-services/x-members-directive.md",
      "redirect_url": "/dotnet/desktop-wpf/xaml-services/xmembers-directive",
      "redirect_document_id": true
    },
    {
      "source_path": "docs/framework/xaml-services/xml-character-entities-and-xaml.md",
      "redirect_url": "/dotnet/desktop-wpf/xaml-services/xml-character-entities",
      "redirect_document_id": true
    },
    {
      "source_path": "docs/framework/xaml-services/xml-lang-handling-in-xaml.md",
      "redirect_url": "/dotnet/desktop-wpf/xaml-services/xml-language-handling",
      "redirect_document_id": true
    },
    {
      "source_path": "docs/framework/xaml-services/xml-space-handling-in-xaml.md",
      "redirect_url": "/dotnet/desktop-wpf/xaml-services/xml-space-handling",
      "redirect_document_id": true
    },
    {
      "source_path": "docs/framework/xaml-services/x-name-directive.md",
      "redirect_url": "/dotnet/desktop-wpf/xaml-services/xname-directive",
      "redirect_document_id": true
    },
    {
      "source_path": "docs/framework/xaml-services/x-null-markup-extension.md",
      "redirect_url": "/dotnet/desktop-wpf/xaml-services/xnull-markup-extension",
      "redirect_document_id": true
    },
    {
      "source_path": "docs/framework/xaml-services/x-property-directive.md",
      "redirect_url": "/dotnet/desktop-wpf/xaml-services/xproperty-directive",
      "redirect_document_id": true
    },
    {
      "source_path": "docs/framework/xaml-services/x-reference-markup-extension.md",
      "redirect_url": "/dotnet/desktop-wpf/xaml-services/xreference-markup-extension",
      "redirect_document_id": true
    },
    {
      "source_path": "docs/framework/xaml-services/x-shared-attribute.md",
      "redirect_url": "/dotnet/desktop-wpf/xaml-services/xshared-attribute",
      "redirect_document_id": true
    },
    {
      "source_path": "docs/framework/xaml-services/x-static-markup-extension.md",
      "redirect_url": "/dotnet/desktop-wpf/xaml-services/xstatic-markup-extension",
      "redirect_document_id": true
    },
    {
      "source_path": "docs/framework/xaml-services/x-subclass-directive.md",
      "redirect_url": "/dotnet/desktop-wpf/xaml-services/xsubclass-directive",
      "redirect_document_id": true
    },
    {
      "source_path": "docs/framework/xaml-services/x-typearguments-directive.md",
      "redirect_url": "/dotnet/desktop-wpf/xaml-services/xtypearguments-directive",
      "redirect_document_id": true
    },
    {
      "source_path": "docs/framework/xaml-services/x-type-markup-extension.md",
      "redirect_url": "/dotnet/desktop-wpf/xaml-services/xtype-markup-extension",
      "redirect_document_id": true
    },
    {
      "source_path": "docs/framework/xaml-services/x-uid-directive.md",
      "redirect_url": "/dotnet/desktop-wpf/xaml-services/xuid-directive",
      "redirect_document_id": true
    },
    {
      "source_path": "docs/framework/xaml-services/x-xdata-intrinsic-xaml-type.md",
      "redirect_url": "/dotnet/desktop-wpf/xaml-services/xdata-intrinsic-xaml-type",
      "redirect_document_id": true
    },
    {
      "source_path": "docs/fsharp/async.md",
      "redirect_url": "/dotnet/fsharp/tutorials/asynchronous-and-concurrent-programming/async"
    },
    {
      "source_path": "docs/fsharp/getting-started-netcore.md",
      "redirect_url": "/dotnet/fsharp/get-started/get-started-command-line"
    },
    {
      "source_path": "docs/fsharp/introduction-to-functional-programming/functions-as-first-class-values.md",
      "redirect_url": "/dotnet/fsharp/introduction-to-functional-programming/first-class-functions",
      "redirect_document_id": true
    },
    {
      "source_path": "docs/fsharp/language-reference/code-formatting-guidelines.md",
      "redirect_url": "/dotnet/fsharp/style-guide/formatting"
    },
    {
      "source_path": "docs/fsharp/language-reference/lazy-computations.md",
      "redirect_url": "/dotnet/fsharp/language-reference/lazy-expressions",
      "redirect_document_id": true
    },
    {
      "source_path": "docs/fsharp/language-reference/primitive-types.md",
      "redirect_url": "/dotnet/fsharp/language-reference/basic-types",
      "redirect_document_id": true
    },
    {
      "source_path": "docs/fsharp/language-reference/signatures.md",
      "redirect_url": "/dotnet/fsharp/language-reference/signature-files"
    },
    {
      "source_path": "docs/fsharp/tutorials/asynchronous-and-concurrent-programming/index.md",
      "redirect_url": "/dotnet/fsharp/tutorials/asynchronous-and-concurrent-programming/async"
    },
    {
      "source_path": "docs/fsharp/tutorials/getting-started/getting-started-command-line.md",
      "redirect_url": "/dotnet/fsharp/get-started/get-started-command-line",
      "redirect_document_id": true
    },
    {
      "source_path": "docs/fsharp/tutorials/getting-started/getting-started-cross-platform-tooling.md",
      "redirect_url": "/dotnet/fsharp/get-started/get-started-command-line"
    },
    {
      "source_path": "docs/fsharp/tutorials/getting-started/getting-started-visual-studio-for-mac.md",
      "redirect_url": "/dotnet/fsharp/get-started/get-started-with-visual-studio-for-mac",
      "redirect_document_id": true
    },
    {
      "source_path": "docs/fsharp/tutorials/getting-started/getting-started-visual-studio.md",
      "redirect_url": "/dotnet/fsharp/get-started/get-started-visual-studio",
      "redirect_document_id": true
    },
    {
      "source_path": "docs/fsharp/tutorials/getting-started/getting-started-vscode.md",
      "redirect_url": "/dotnet/fsharp/get-started/get-started-vscode",
      "redirect_document_id": true
    },
    {
      "source_path": "docs/fsharp/tutorials/getting-started/index.md",
      "redirect_url": "/dotnet/fsharp/get-started/index",
      "redirect_document_id": true
    },
    {
      "source_path": "docs/fsharp/tutorials/index.md",
      "redirect_url": "/dotnet/fsharp/index"
    },
    {
      "source_path": "docs/fsharp/tutorials/type-providers/accessing-a-sql-database-entities.md",
      "redirect_url": "/dotnet/fsharp/tutorials/type-providers/index"
    },
    {
      "source_path": "docs/fsharp/tutorials/type-providers/accessing-a-sql-database.md",
      "redirect_url": "/dotnet/fsharp/tutorials/type-providers/index"
    },
    {
      "source_path": "docs/fsharp/tutorials/type-providers/accessing-a-web-service.md",
      "redirect_url": "/dotnet/fsharp/tutorials/type-providers/index"
    },
    {
      "source_path": "docs/fsharp/tutorials/type-providers/accessing-an-odata-service.md",
      "redirect_url": "/dotnet/fsharp/tutorials/type-providers/index"
    },
    {
      "source_path": "docs/fsharp/tutorials/type-providers/generating-fsharp-types-from-dbml.md",
      "redirect_url": "/dotnet/fsharp/tutorials/type-providers/index"
    },
    {
      "source_path": "docs/fsharp/tutorials/type-providers/generating-fsharp-types-from-edmx.md",
      "redirect_url": "/dotnet/fsharp/tutorials/type-providers/index"
    },
    {
      "source_path": "docs/fsharp/using-fsharp-in-visual-studio/configuring-projects.md",
      "redirect_url": "https://docs.microsoft.com/visualstudio/ide/fsharp-visual-studio"
    },
    {
      "source_path": "docs/fsharp/using-fsharp-in-visual-studio/index.md",
      "redirect_url": "https://docs.microsoft.com/visualstudio/ide/fsharp-visual-studio"
    },
    {
      "source_path": "docs/fsharp/using-fsharp-in-visual-studio/targeting-older-versions-of-net.md",
      "redirect_url": "https://docs.microsoft.com/visualstudio/ide/fsharp-target-older-dotnet-versions"
    },
    {
      "source_path": "docs/fsharp/using-fsharp-in-visual-studio/visual-fsharp-development-environment-features.md",
      "redirect_url": "https://docs.microsoft.com/visualstudio/ide/fsharp-visual-studio"
    },
    {
      "source_path": "docs/fsharp/using-fsharp-on-azure/using-fsharp-on-azure-service-fabric.md",
      "redirect_url": "/dotnet/fsharp/using-fsharp-on-azure/index"
    },
    {
      "source_path": "docs/fsharp/whats-new/index.md",
      "redirect_url": "/dotnet/fsharp/whats-new/fsharp-47",
      "ms.custom": "updateeachrelease"
    },
    {
      "source_path": "docs/machine-learning/automl-overview.md",
      "redirect_url": "/dotnet/machine-learning/automate-training-with-model-builder"
    },
    {
      "source_path": "docs/machine-learning/basic-concepts-model-training-in-mldotnet.md",
      "redirect_url": "/dotnet/machine-learning/how-does-mldotnet-work",
      "redirect_document_id": true
    },
    {
      "source_path": "docs/machine-learning/how-to-guides/consuming-model-ml-net.md",
      "redirect_url": "/dotnet/machine-learning/how-to-guides/save-load-machine-learning-models-ml-net",
      "redirect_document_id": true
    },
    {
      "source_path": "docs/machine-learning/how-to-guides/determine-global-feature-importance-in-model.md",
      "redirect_url": "/dotnet/machine-learning/how-to-guides/explain-machine-learning-model-permutation-feature-importance-ml-net",
      "redirect_document_id": true
    },
    {
      "source_path": "docs/machine-learning/how-to-guides/load-data-from-mult-column-csv-ml-net.md",
      "redirect_url": "/dotnet/machine-learning/how-to-guides/load-data-ml-net"
    },
    {
      "source_path": "docs/machine-learning/how-to-guides/load-data-from-multiple-files-ml-net.md",
      "redirect_url": "/dotnet/machine-learning/how-to-guides/load-data-ml-net"
    },
    {
      "source_path": "docs/machine-learning/how-to-guides/load-data-from-text-file-ml-net.md",
      "redirect_url": "/dotnet/machine-learning/how-to-guides/load-data-ml-net"
    },
    {
      "source_path": "docs/machine-learning/how-to-guides/load-non-file-training-data-ml-net.md",
      "redirect_url": "/dotnet/machine-learning/how-to-guides/load-data-ml-net",
      "redirect_document_id": true
    },
    {
      "source_path": "docs/machine-learning/how-to-guides/normalizers-preprocess-data-ml-net.md",
      "redirect_url": "/dotnet/machine-learning/how-to-guides/prepare-data-ml-net"
    },
    {
      "source_path": "docs/machine-learning/how-to-guides/single-predict-model-ml-net.md",
      "redirect_url": "/dotnet/machine-learning/how-to-guides/machine-learning-model-predictions-ml-net",
      "redirect_document_id": true
    },
    {
      "source_path": "docs/machine-learning/how-to-guides/train-cross-validation-ml-net.md",
      "redirect_url": "/dotnet/machine-learning/how-to-guides/train-machine-learning-model-cross-validation-ml-net",
      "redirect_document_id": true
    },
    {
      "source_path": "docs/machine-learning/how-to-guides/train-model-categorical-ml-net.md",
      "redirect_url": "/dotnet/machine-learning/how-to-guides/prepare-data-ml-net",
      "redirect_document_id": true
    },
    {
      "source_path": "docs/machine-learning/how-to-guides/train-model-textual-ml-net.md",
      "redirect_url": "/dotnet/machine-learning/how-to-guides/prepare-data-ml-net"
    },
    {
      "source_path": "docs/machine-learning/how-to-guides/train-regression-model-ml-net.md",
      "redirect_url": "/dotnet/machine-learning/how-to-guides/train-machine-learning-model-ml-net",
      "redirect_document_id": true
    },
    {
      "source_path": "docs/machine-learning/how-to-guides/use-gams-for-model-explainability.md",
      "redirect_url": "/dotnet/machine-learning/how-to-guides/explain-machine-learning-model-permutation-feature-importance-ml-net"
    },
    {
      "source_path": "docs/machine-learning/how-to-guides/verify-model-quality-ml-net.md",
      "redirect_url": "/dotnet/machine-learning/how-to-guides/"
    },
    {
      "source_path": "docs/machine-learning/resources/basics.md",
      "redirect_url": "/dotnet/machine-learning/how-does-mldotnet-work"
    },
    {
      "source_path": "docs/machine-learning/resources/what-is-mldotnet.md",
      "redirect_url": "/dotnet/machine-learning/how-does-mldotnet-work"
    },
    {
      "source_path": "docs/machine-learning/tutorials/taxi-fare.md",
      "redirect_url": "/dotnet/machine-learning/tutorials/predict-prices",
      "redirect_document_id": true
    },
    {
      "source_path": "docs/machine-learning/tutorials/movie-recommmendation.md",
      "redirect_url": "/dotnet/machine-learning/tutorials/movie-recommendation",
      "redirect_document_id": true
    },
    {
      "source_path": "docs/machine-learning/tutorials/ml-cli.md",
      "redirect_url": "/dotnet/machine-learning/tutorials/sentiment-analysis-cli",
      "redirect_document_id": true
    },
    {
      "source_path": "docs/machine-learning/what-is-machine-learning.md",
      "redirect_url": "/dotnet/machine-learning/how-does-mldotnet-work"
    },
    {
      "source_path": "docs/scenarios/index.md",
      "redirect_url": "/dotnet/core/tutorials/"
    },
    {
      "source_path": "docs/scenarios/solution-authoring/index.md",
      "redirect_url": "/dotnet/core/tutorials/"
    },
    {
      "source_path": "docs/scenarios/solution-authoring/target-dotnetcore-with-msbuild.md",
      "redirect_url": "/dotnet/core/tools/cli-msbuild-architecture"
    },
    {
      "source_path": "docs/spark/tutorials/ml-sentment-analysis.md",
      "redirect_url": "/dotnet/spark/tutorials/ml-sentiment-analysis"
    },
    {
      "source_path": "docs/standard/about.md",
      "redirect_url": "/dotnet/standard/index"
    },
    {
      "source_path": "docs/standard/application-essentials.md",
      "redirect_url": "/dotnet/standard/index"
    },
    {
      "source_path": "docs/standard/assembly-format.md",
      "redirect_url": "/dotnet/standard/assembly/file-format",
      "redirect_document_id": true
    },
    {
      "source_path": "docs/standard/assembly/friend-assemblies.md",
      "redirect_url": "/dotnet/standard/assembly/friend"
    },
    {
      "source_path": "docs/standard/assembly/program.md",
      "redirect_url": "/dotnet/standard/assembly/index"
    },
    {
      "source_path": "docs/standard/assembly/unloadability-howto.md",
      "redirect_url": "/dotnet/standard/assembly/unloadability"
    },
    {
      "source_path": "docs/standard/asynchronous-programming-patterns/multithreaded-programming-with-the-event-based-asynchronous-pattern.md",
      "redirect_url": "/dotnet/standard/asynchronous-programming-patterns/event-based-asynchronous-pattern-eap"
    },
    {
      "source_path": "docs/standard/base-types/alternation.md",
      "redirect_url": "/dotnet/standard/base-types/alternation-constructs-in-regular-expressions"
    },
    {
      "source_path": "docs/standard/base-types/anchors.md",
      "redirect_url": "/dotnet/standard/base-types/anchors-in-regular-expressions"
    },
    {
      "source_path": "docs/standard/base-types/backreference.md",
      "redirect_url": "/dotnet/standard/base-types/backreference-constructs-in-regular-expressions"
    },
    {
      "source_path": "docs/standard/base-types/backtracking.md",
      "redirect_url": "/dotnet/standard/base-types/backtracking-in-regular-expressions"
    },
    {
      "source_path": "docs/standard/base-types/changing-formats.md",
      "redirect_url": "/dotnet/standard/base-types/regular-expression-example-changing-date-formats"
    },
    {
      "source_path": "docs/standard/base-types/classes.md",
      "redirect_url": "/dotnet/standard/base-types/character-classes-in-regular-expressions"
    },
    {
      "source_path": "docs/standard/base-types/compilation.md",
      "redirect_url": "/dotnet/standard/base-types/compilation-and-reuse-in-regular-expressions"
    },
    {
      "source_path": "docs/standard/base-types/composite-format.md",
      "redirect_url": "/dotnet/standard/base-types/composite-formatting"
    },
    {
      "source_path": "docs/standard/base-types/custom-datetime.md",
      "redirect_url": "/dotnet/standard/base-types/custom-date-and-time-format-strings"
    },
    {
      "source_path": "docs/standard/base-types/custom-numeric.md",
      "redirect_url": "/dotnet/standard/base-types/custom-numeric-format-strings"
    },
    {
      "source_path": "docs/standard/base-types/custom-timespan.md",
      "redirect_url": "/dotnet/standard/base-types/custom-timespan-format-strings"
    },
    {
      "source_path": "docs/standard/base-types/define-custom.md",
      "redirect_url": "/dotnet/standard/base-types/how-to-define-and-use-custom-numeric-format-providers"
    },
    {
      "source_path": "docs/standard/base-types/display-dates.md",
      "redirect_url": "/dotnet/standard/base-types/how-to-display-dates-in-non-gregorian-calendars"
    },
    {
      "source_path": "docs/standard/base-types/display-milliseconds.md",
      "redirect_url": "/dotnet/standard/base-types/how-to-display-milliseconds-in-date-and-time-values"
    },
    {
      "source_path": "docs/standard/base-types/enumeration-format.md",
      "redirect_url": "/dotnet/standard/base-types/enumeration-format-strings"
    },
    {
      "source_path": "docs/standard/base-types/escapes.md",
      "redirect_url": "/dotnet/standard/base-types/character-escapes-in-regular-expressions"
    },
    {
      "source_path": "docs/standard/base-types/extract-day.md",
      "redirect_url": "/dotnet/standard/base-types/how-to-extract-the-day-of-the-week-from-a-specific-date"
    },
    {
      "source_path": "docs/standard/base-types/extract-protocol.md",
      "redirect_url": "/dotnet/standard/base-types/how-to-extract-a-protocol-and-port-number-from-a-url"
    },
    {
      "source_path": "docs/standard/base-types/grouping.md",
      "redirect_url": "/dotnet/standard/base-types/grouping-constructs-in-regular-expressions"
    },
    {
      "source_path": "docs/standard/base-types/how-to-convert-numeric-user-input-in-web-controls-to-numbers.md",
      "redirect_url": "https://docs.microsoft.com/previous-versions/dotnet/netframework-4.0/bb762964(v=vs.100)"
    },
    {
      "source_path": "docs/standard/base-types/how-to-display-localized-date-and-time-information-to-web-users.md",
      "redirect_url": "https://docs.microsoft.com/previous-versions/dotnet/netframework-4.0/bb882561(v=vs.100)"
    },
    {
      "source_path": "docs/standard/base-types/index.md",
      "redirect_url": "/dotnet/standard/base-types/common-type-system"
    },
    {
      "source_path": "docs/standard/base-types/manipulating-strings.md",
      "redirect_url": "/dotnet/standard/base-types/best-practices-strings"
    },
    {
      "source_path": "docs/standard/base-types/miscellaneous.md",
      "redirect_url": "/dotnet/standard/base-types/miscellaneous-constructs-in-regular-expressions"
    },
    {
      "source_path": "docs/standard/base-types/object-model.md",
      "redirect_url": "/dotnet/standard/base-types/the-regular-expression-object-model"
    },
    {
      "source_path": "docs/standard/base-types/options.md",
      "redirect_url": "/dotnet/standard/base-types/regular-expression-options"
    },
    {
      "source_path": "docs/standard/base-types/pad-number.md",
      "redirect_url": "/dotnet/standard/base-types/how-to-pad-a-number-with-leading-zeros"
    },
    {
      "source_path": "docs/standard/base-types/performing-formatting-operations.md",
      "redirect_url": "/dotnet/standard/base-types/how-to-pad-a-number-with-leading-zeros"
    },
    {
      "source_path": "docs/standard/base-types/quantifiers.md",
      "redirect_url": "/dotnet/standard/base-types/quantifiers-in-regular-expressions"
    },
    {
      "source_path": "docs/standard/base-types/quick-ref.md",
      "redirect_url": "/dotnet/standard/base-types/regular-expression-language-quick-reference"
    },
    {
      "source_path": "docs/standard/base-types/regex-behavior.md",
      "redirect_url": "/dotnet/standard/base-types/details-of-regular-expression-behavior"
    },
    {
      "source_path": "docs/standard/base-types/regex-examples.md",
      "redirect_url": "/dotnet/standard/base-types/regular-expression-example-scanning-for-hrefs"
    },
    {
      "source_path": "docs/standard/base-types/regular-expression-examples.md",
      "redirect_url": "/dotnet/standard/base-types/regular-expression-example-scanning-for-hrefs"
    },
    {
      "source_path": "docs/standard/base-types/roundtrip.md",
      "redirect_url": "/dotnet/standard/base-types/how-to-round-trip-date-and-time-values"
    },
    {
      "source_path": "docs/standard/base-types/scanning.md",
      "redirect_url": "/dotnet/standard/base-types/regular-expression-example-scanning-for-hrefs"
    },
    {
      "source_path": "docs/standard/base-types/standard-datetime.md",
      "redirect_url": "/dotnet/standard/base-types/standard-date-and-time-format-strings"
    },
    {
      "source_path": "docs/standard/base-types/standard-numeric.md",
      "redirect_url": "/dotnet/standard/base-types/standard-numeric-format-strings"
    },
    {
      "source_path": "docs/standard/base-types/standard-timespan.md",
      "redirect_url": "/dotnet/standard/base-types/standard-timespan-format-strings"
    },
    {
      "source_path": "docs/standard/base-types/strip-characters.md",
      "redirect_url": "/dotnet/standard/base-types/how-to-strip-invalid-characters-from-a-string"
    },
    {
      "source_path": "docs/standard/base-types/substitutions.md",
      "redirect_url": "/dotnet/standard/base-types/substitutions-in-regular-expressions"
    },
    {
      "source_path": "docs/standard/base-types/thread-safety.md",
      "redirect_url": "/dotnet/standard/base-types/thread-safety-in-regular-expressions"
    },
    {
      "source_path": "docs/standard/base-types/verify-format.md",
      "redirect_url": "/dotnet/standard/base-types/how-to-verify-that-strings-are-in-valid-email-format"
    },
    {
      "source_path": "docs/standard/collections/threadsafe/blockingcollection-overview.md",
      "redirect_url": "/dotnet/standard/collections/thread-safe/blockingcollection-overview"
    },
    {
      "source_path": "docs/standard/collections/threadsafe/how-to-add-and-remove-items.md",
      "redirect_url": "/dotnet/standard/collections/thread-safe/how-to-add-and-remove-items"
    },
    {
      "source_path": "docs/standard/collections/threadsafe/how-to-add-and-take-items.md",
      "redirect_url": "/dotnet/standard/collections/thread-safe/how-to-add-and-take-items"
    },
    {
      "source_path": "docs/standard/collections/threadsafe/how-to-add-bounding-and-blocking.md",
      "redirect_url": "/dotnet/standard/collections/thread-safe/how-to-add-bounding-and-blocking"
    },
    {
      "source_path": "docs/standard/collections/threadsafe/how-to-create-an-object-pool.md",
      "redirect_url": "/dotnet/standard/collections/thread-safe/how-to-create-an-object-pool"
    },
    {
      "source_path": "docs/standard/collections/threadsafe/how-to-use-arrays-of-blockingcollections.md",
      "redirect_url": "/dotnet/standard/collections/thread-safe/how-to-use-arrays-of-blockingcollections"
    },
    {
      "source_path": "docs/standard/collections/threadsafe/how-to-use-foreach-to-remove.md",
      "redirect_url": "/dotnet/standard/collections/thread-safe/how-to-use-foreach-to-remove"
    },
    {
      "source_path": "docs/standard/collections/threadsafe/index.md",
      "redirect_url": "/dotnet/standard/collections/thread-safe/"
    },
    {
      "source_path": "docs/standard/collections/threadsafe/when-to-use-a-thread-safe-collection.md",
      "redirect_url": "/dotnet/standard/collections/thread-safe/when-to-use-a-thread-safe-collection"
    },
    {
      "source_path": "docs/standard/concepts.md",
      "redirect_url": "/dotnet/standard/"
    },
    {
      "source_path": "docs/standard/cross-platform/windowsruntimestreamextensions-asrandomaccessstream-method.md",
      "redirect_url": "/dotnet/api/System.IO.WindowsRuntimeStreamExtensions.AsRandomAccessStream"
    },
    {
      "source_path": "docs/standard/data/index.md",
      "redirect_url": "/dotnet/standard/data/xml/index"
    },
    {
      "source_path": "docs/standard/design-guidelines/dispose-pattern.md",
      "redirect_url": "/dotnet/standard/garbage-collection/implementing-dispose"
    },
    {
      "source_path": "docs/standard/exceptions.md",
      "redirect_url": "/dotnet/standard/exceptions/",
      "redirect_document_id": true
    },
    {
      "source_path": "docs/standard/exceptions/exception-handling-fundamentals.md",
      "redirect_url": "/dotnet/standard/exceptions/"
    },
    {
      "source_path": "docs/standard/exceptions/exception-hierarchy.md",
      "redirect_url": "/dotnet/standard/exceptions/"
    },
    {
      "source_path": "docs/standard/garbagecollection/fundamentals.md",
      "redirect_url": "/dotnet/standard/garbage-collection/fundamentals"
    },
    {
      "source_path": "docs/standard/garbagecollection/gc.md",
      "redirect_url": "/dotnet/standard/garbage-collection/fundamentals"
    },
    {
      "source_path": "docs/standard/garbagecollection/implementing-dispose.md",
      "redirect_url": "/dotnet/standard/garbage-collection/implementing-dispose"
    },
    {
      "source_path": "docs/standard/garbagecollection/index.md",
      "redirect_url": "/dotnet/standard/garbage-collection/"
    },
    {
      "source_path": "docs/standard/garbagecollection/induced.md",
      "redirect_url": "/dotnet/standard/garbage-collection/induced"
    },
    {
      "source_path": "docs/standard/garbagecollection/latency.md",
      "redirect_url": "/dotnet/standard/garbage-collection/latency"
    },
    {
      "source_path": "docs/standard/garbagecollection/unmanaged.md",
      "redirect_url": "/dotnet/standard/garbage-collection/unmanaged"
    },
    {
      "source_path": "docs/standard/garbagecollection/using-objects.md",
      "redirect_url": "/dotnet/standard/garbage-collection/using-objects"
    },
    {
      "source_path": "docs/standard/garbagecollection/weak-references.md",
      "redirect_url": "/dotnet/standard/garbage-collection/weak-references"
    },
    {
      "source_path": "docs/standard/garbage-collection/gc.md",
      "redirect_url": "/dotnet/standard/garbage-collection/fundamentals"
    },
    {
      "source_path": "docs/standard/garbage-collection/memory-management-and-gc.md",
      "redirect_url": "/dotnet/standard/garbage-collection/index"
    },
    {
      "source_path": "docs/standard/getting-started.md",
      "redirect_url": "/dotnet/standard/get-started",
      "redirect_document_id": true
    },
    {
      "source_path": "docs/standard/guidance-architecture.md",
      "redirect_url": "/dotnet/architecture/index"
    },
    {
      "source_path": "docs/standard/library.md",
      "redirect_url": "/dotnet/standard/net-standard",
      "redirect_document_id": true
    },
    {
      "source_path": "docs/standard/native-interop.md",
      "redirect_url": "/dotnet/standard/native-interop/index",
      "redirect_document_id": true
    },
    {
      "source_path": "docs/standard/native-interop/customize-parameter-marshalling.md",
      "redirect_url": "/dotnet/standard/native-interop/customize-parameter-marshaling",
      "redirect_document_id": true
    },
    {
      "source_path": "docs/standard/native-interop/customize-struct-marshalling.md",
      "redirect_url": "/dotnet/standard/native-interop/customize-struct-marshaling",
      "redirect_document_id": true
    },
    {
      "source_path": "docs/standard/native-interop/type-marshalling.md",
      "redirect_url": "/dotnet/standard/native-interop/type-marshaling",
      "redirect_document_id": true
    },
    {
      "source_path": "docs/standard/parallel-programming/how-to-write-a-parallel-foreach-loop-with-thread-local-variables.md",
      "redirect_url": "/dotnet/standard/parallel-programming/how-to-write-a-parallel-foreach-loop-with-partition-local-variables",
      "redirect_document_id": true
    },
    {
      "source_path": "docs/standard/parallel-programming/parallel-linq-plinq.md",
      "redirect_url": "/dotnet/standard/parallel-programming/introduction-to-plinq",
      "redirect_document_id": true
    },
    {
      "source_path": "docs/standard/portability-analyzer.md",
      "redirect_url": "/dotnet/standard/analyzers/portability-analyzer",
      "redirect_document_id": true
    },
    {
      "source_path": "docs/standard/serialization/add-element-for-xmlschemaimporterextensions.md",
      "redirect_url": "/dotnet/standard/serialization/add-element-for-schemaimporterextensions"
    },
    {
      "source_path": "docs/standard/serialization/custom-serialization-order-with-xmlserializer.md",
      "redirect_url": "/dotnet/standard/serialization/xml-and-soap-serialization"
    },
    {
      "source_path": "docs/standard/serialization/marshal-by-value.md",
      "redirect_url": "/dotnet/standard/serialization/serialization-concepts"
    },
    {
      "source_path": "docs/standard/serialization/persistent-storage.md",
      "redirect_url": "/dotnet/standard/serialization/serialization-concepts"
    },
    {
      "source_path": "docs/standard/serialization/samples-binary.md",
      "redirect_url": "/dotnet/standard/serialization/basic-serialization-technology-sample"
    },
    {
      "source_path": "docs/standard/serialization/samples-xml.md",
      "redirect_url": "/dotnet/standard/serialization/xml-and-soap-serialization"
    },
    {
      "source_path": "docs/standard/serialization/schemaimporterextension-technology-sample.md",
      "redirect_url": "/dotnet/standard/serialization/basic-serialization-technology-sample"
    },
    {
      "source_path": "docs/standard/serialization/serialization-how-to-topics.md",
      "redirect_url": "/dotnet/standard/serialization/how-to-serialize-an-object"
    },
    {
      "source_path": "docs/standard/serialization/serialization-samples.md",
      "redirect_url": "/dotnet/standard/serialization/index"
    },
    {
      "source_path": "docs/standard/serialization/serialization-tools.md",
      "redirect_url": "/dotnet/standard/serialization/xml-serializer-generator-tool-sgen-exe"
    },
    {
      "source_path": "docs/standard/serialization/version-tolerant-serialization-technology-sample.md",
      "redirect_url": "/dotnet/standard/serialization/basic-serialization-technology-sample"
    },
    {
      "source_path": "docs/standard/serialization/web-services-generics-serialization-technology-sample.md",
      "redirect_url": "/dotnet/standard/serialization/basic-serialization-technology-sample"
    },
    {
      "source_path": "docs/standard/serialization/web-services-ixmlserializable-technology-sample.md",
      "redirect_url": "https://docs.microsoft.com/previous-versions/dotnet/netframework-4.0/h2byscsb(v=vs.100)"
    },
    {
      "source_path": "docs/standard/threading/autoresetevent.md",
      "redirect_url": "/dotnet/api/system.threading.autoresetevent"
    },
    {
      "source_path": "docs/standard/threading/eventwaithandle-autoresetevent-countdownevent-manualresetevent.md",
      "redirect_url": "/dotnet/standard/threading/overview-of-synchronization-primitives#thread-interaction-or-signaling"
    },
    {
      "source_path": "docs/standard/threading/interlocked-operations.md",
      "redirect_url": "/dotnet/api/system.threading.interlocked"
    },
    {
      "source_path": "docs/standard/threading/managed-thread-states.md",
      "redirect_url": "/dotnet/api/system.threading.threadstate"
    },
    {
      "source_path": "docs/standard/threading/manualresetevent-and-manualreseteventslim.md",
      "redirect_url": "/dotnet/api/system.threading.manualresetevent"
    },
    {
      "source_path": "docs/standard/threading/reader-writer-locks.md",
      "redirect_url": "/dotnet/api/system.threading.readerwriterlockslim"
    },
    {
      "source_path": "docs/standard/using-linq.md",
      "redirect_url": "/dotnet/standard/linq/index",
      "redirect_document_id": true
    },
    {
      "source_path": "docs/standard/threading/thread-suspend-garbage-collection-and-safe-points.md",
      "redirect_url": "/dotnet/api/system.threading.thread.suspend"
    },
    {
      "source_path": "docs/tutorials/getting-started-with-csharp/microservices.md",
      "redirect_url": "/dotnet/core/docker/"
    },
    {
      "source_path": "docs/tutorials/getting-started-with-csharp/working-with-linq.md",
      "redirect_url": "/dotnet/csharp/tutorials/working-with-linq"
    },
    {
      "source_path": "docs/tutorials/index.md",
      "redirect_url": "/dotnet/samples-and-tutorials/"
    },
    {
      "source_path": "docs/visual-basic/sample-applications.md",
      "redirect_url": "https://docs.microsoft.com/samples/browse/?languages=vb"
    },
    {
      "source_path": "docs/visual-basic/developing-apps/customizing-extending-my/customizing-projects-and-extending-my.md",
      "redirect_url": "/dotnet/visual-basic/developing-apps/customizing-extending-my/index",
      "redirect_document_id": true
    },
    {
      "source_path": "docs/visual-basic/developing-apps/debugging.md",
      "redirect_url": "https://docs.microsoft.com/visualstudio/debugger/debugger-basics"
    },
    {
      "source_path": "docs/visual-basic/developing-apps/printing/adding-printable-reports-to-visual-studio-applications.md",
      "redirect_url": "https://docs.microsoft.com/previous-versions/visualstudio/visual-studio-2010/ms233804(v=vs.100)"
    },
    {
      "source_path": "docs/visual-basic/developing-apps/printing/deploying-applications-that-reference-the-printform-component.md",
      "redirect_url": "https://docs.microsoft.com/previous-versions/visualstudio/visual-studio-2010/bb882689(v=vs.100)"
    },
    {
      "source_path": "docs/visual-basic/developing-apps/printing/how-to-print-a-form-by-using-the-printform-component.md",
      "redirect_url": "https://docs.microsoft.com/previous-versions/visualstudio/visual-studio-2010/bb629268(v=vs.100)"
    },
    {
      "source_path": "docs/visual-basic/developing-apps/printing/how-to-print-a-scrollable-form.md",
      "redirect_url": "https://docs.microsoft.com/previous-versions/visualstudio/visual-studio-2010/bb690944(v=vs.100)"
    },
    {
      "source_path": "docs/visual-basic/developing-apps/printing/how-to-print-client-and-non-client-areas-of-a-form.md",
      "redirect_url": "https://docs.microsoft.com/previous-versions/visualstudio/visual-studio-2010/bb629243(v=vs.100)"
    },
    {
      "source_path": "docs/visual-basic/developing-apps/printing/how-to-print-the-client-area-of-a-form.md",
      "redirect_url": "https://docs.microsoft.com/previous-versions/visualstudio/visual-studio-2010/bb629256(v=vs.100)"
    },
    {
      "source_path": "docs/visual-basic/developing-apps/printing/index.md",
      "redirect_url": "https://docs.microsoft.com/previous-versions/visualstudio/visual-studio-2010/bb882691(v=vs.100)"
    },
    {
      "source_path": "docs/visual-basic/developing-apps/printing/printform-component.md",
      "redirect_url": "https://docs.microsoft.com/previous-versions/visualstudio/visual-studio-2010/bb690938(v=vs.100)"
    },
    {
      "source_path": "docs/visual-basic/developing-apps/printing/printing-and-reporting.md",
      "redirect_url": "https://docs.microsoft.com/previous-versions/visualstudio/visual-studio-2010/bb882691(v=vs.100)"
    },
    {
      "source_path": "docs/visual-basic/developing-apps/programming/app-settings/accessing-application-settings.md",
      "redirect_url": "/dotnet/visual-basic/developing-apps/programming/app-settings/index",
      "redirect_document_id": true
    },
    {
      "source_path": "docs/visual-basic/developing-apps/programming/computer-resources/computer-resources.md",
      "redirect_url": "/dotnet/visual-basic/developing-apps/programming/computer-resources/index",
      "redirect_document_id": true
    },
    {
      "source_path": "docs/visual-basic/developing-apps/programming/drives-directories-files/processing.md",
      "redirect_url": "/dotnet/visual-basic/developing-apps/programming/drives-directories-files/index",
      "redirect_document_id": true
    },
    {
      "source_path": "docs/visual-basic/developing-apps/windows-forms/datarepeater-control-visual-studio.md",
      "redirect_url": "https://docs.microsoft.com/previous-versions/visualstudio/visual-studio-2013/cc488279(v=vs.120)"
    },
    {
      "source_path": "docs/visual-basic/developing-apps/windows-forms/deploying-applications-that-reference-power-packs-controls-visual-studio.md",
      "redirect_url": "https://docs.microsoft.com/previous-versions/visualstudio/visual-studio-2013/cc488314(v=vs.120)"
    },
    {
      "source_path": "docs/visual-basic/developing-apps/windows-forms/how-to-change-the-appearance-of-a-datarepeater-control-visual-studio.md",
      "redirect_url": "https://docs.microsoft.com/previous-versions/visualstudio/visual-studio-2013/cc488194(v=vs.120)"
    },
    {
      "source_path": "docs/visual-basic/developing-apps/windows-forms/how-to-change-the-layout-of-a-datarepeater-control-visual-studio.md",
      "redirect_url": "https://docs.microsoft.com/previous-versions/visualstudio/visual-studio-2013/cc488199(v=vs.120)"
    },
    {
      "source_path": "docs/visual-basic/developing-apps/windows-forms/how-to-create-a-master-detail-form-by-using-two-datarepeater-controls.md",
      "redirect_url": "https://docs.microsoft.com/previous-versions/visualstudio/visual-studio-2013/cc488313(v=vs.120)"
    },
    {
      "source_path": "docs/visual-basic/developing-apps/windows-forms/how-to-disable-adding-and-deleting-datarepeater-items-visual-studio.md",
      "redirect_url": "https://docs.microsoft.com/previous-versions/visualstudio/visual-studio-2013/cc488185(v=vs.120)"
    },
    {
      "source_path": "docs/visual-basic/developing-apps/windows-forms/how-to-display-bound-data-in-a-datarepeater-control-visual-studio.md",
      "redirect_url": "https://docs.microsoft.com/previous-versions/visualstudio/visual-studio-2013/cc488274(v=vs.120)"
    },
    {
      "source_path": "docs/visual-basic/developing-apps/windows-forms/how-to-display-item-headers-in-a-datarepeater-control-visual-studio.md",
      "redirect_url": "https://docs.microsoft.com/previous-versions/visualstudio/visual-studio-2013/cc488200(v=vs.120)"
    },
    {
      "source_path": "docs/visual-basic/developing-apps/windows-forms/how-to-display-unbound-controls-in-a-datarepeater-control-visual-studio.md",
      "redirect_url": "https://docs.microsoft.com/previous-versions/visualstudio/visual-studio-2013/cc488315(v=vs.120)"
    },
    {
      "source_path": "docs/visual-basic/developing-apps/windows-forms/how-to-draw-lines-with-the-lineshape-control-visual-studio.md",
      "redirect_url": "https://docs.microsoft.com/previous-versions/visualstudio/visual-studio-2013/cc488281(v=vs.120)"
    },
    {
      "source_path": "docs/visual-basic/developing-apps/windows-forms/how-to-draw-shapes-with-the-ovalshape-and-rectangleshape-controls.md",
      "redirect_url": "https://docs.microsoft.com/previous-versions/visualstudio/visual-studio-2013/cc488183(v=vs.120)"
    },
    {
      "source_path": "docs/visual-basic/developing-apps/windows-forms/how-to-enable-tabbing-between-shapes-visual-studio.md",
      "redirect_url": "https://docs.microsoft.com/previous-versions/visualstudio/visual-studio-2013/cc488184(v=vs.120)"
    },
    {
      "source_path": "docs/visual-basic/developing-apps/windows-forms/how-to-search-data-in-a-datarepeater-control-visual-studio.md",
      "redirect_url": "https://docs.microsoft.com/previous-versions/visualstudio/visual-studio-2013/cc488282(v=vs.120)"
    },
    {
      "source_path": "docs/visual-basic/developing-apps/windows-forms/introduction-to-the-datarepeater-control-visual-studio.md",
      "redirect_url": "https://docs.microsoft.com/previous-versions/visualstudio/visual-studio-2013/cc488280(v=vs.120)"
    },
    {
      "source_path": "docs/visual-basic/developing-apps/windows-forms/introduction-to-the-line-and-shape-controls-visual-studio.md",
      "redirect_url": "https://docs.microsoft.com/previous-versions/visualstudio/visual-studio-2013/cc488275(v=vs.120)"
    },
    {
      "source_path": "docs/visual-basic/developing-apps/windows-forms/line-and-shape-controls-visual-studio.md",
      "redirect_url": "https://docs.microsoft.com/previous-versions/visualstudio/visual-studio-2013/cc488190(v=vs.120)"
    },
    {
      "source_path": "docs/visual-basic/developing-apps/windows-forms/power-packs-controls.md",
      "redirect_url": "https://docs.microsoft.com/previous-versions/visualstudio/visual-studio-2013/cc488277(v=vs.120)"
    },
    {
      "source_path": "docs/visual-basic/developing-apps/windows-forms/troubleshooting-the-datarepeater-control-visual-studio.md",
      "redirect_url": "https://docs.microsoft.com/previous-versions/visualstudio/visual-studio-2013/cc488312(v=vs.120)"
    },
    {
      "source_path": "docs/visual-basic/developing-apps/windows-forms/virtual-mode-in-the-datarepeater-control-visual-studio.md",
      "redirect_url": "https://docs.microsoft.com/previous-versions/visualstudio/visual-studio-2013/cc488276(v=vs.120)"
    },
    {
      "source_path": "docs/visual-basic/developing-apps/windows-forms/walkthrough-displaying-data-in-a-datarepeater-control-visual-studio.md",
      "redirect_url": "https://docs.microsoft.com/previous-versions/visualstudio/visual-studio-2013/cc488278(v=vs.120)"
    },
    {
      "source_path": "docs/visual-basic/developing-apps/using-ide/help-for-event-handlers.md",
      "redirect_url": "https://docs.microsoft.com/visualstudio/ide/using-intellisense"
    },
    {
      "source_path": "docs/visual-basic/developing-apps/using-ide/how-to-compile-and-run-a-project.md",
      "redirect_url": "https://docs.microsoft.com/visualstudio/ide/compiling-and-building-in-visual-studio"
    },
    {
      "source_path": "docs/visual-basic/developing-apps/using-ide/intellisense-code-snippets.md",
      "redirect_url": "https://docs.microsoft.com/visualstudio/ide/code-snippets"
    },
    {
      "source_path": "docs/visual-basic/developing-apps/using-ide/refactoring-and-rename-dialog-box.md",
      "redirect_url": "https://docs.microsoft.com/visualstudio/vb-ide/refactoring-vb"
    },
    {
      "source_path": "docs/visual-basic/developing-apps/using-ide/settings.md",
      "redirect_url": "https://docs.microsoft.com/visualstudio/ide/reference/general-user-interface-elements-visual-studio"
    },
    {
      "source_path": "docs/visual-basic/developing-apps/using-ide/using-the-visual-basic-development-environment.md",
      "redirect_url": "https://docs.microsoft.com/visualstudio/ide/visual-studio-ide"
    },
    {
      "source_path": "docs/visual-basic/developing-apps/windows-forms/windows-forms-application-basics.md",
      "redirect_url": "/dotnet/visual-basic/developing-apps/windows-forms/index",
      "redirect_document_id": true
    },
    {
      "source_path": "docs/visual-basic/getting-started/breaking-changes-in-visual-studio.md",
      "redirect_url": "https://docs.microsoft.com/visualstudio/porting/porting-migrating-and-upgrading-visual-studio-projects?view=vs-2015"
    },
    {
      "source_path": "docs/visual-basic/getting-started/breaking-changes-in-visual-studio-2015.md",
      "redirect_url": "https://docs.microsoft.com/visualstudio/porting/porting-migrating-and-upgrading-visual-studio-projects?view=vs-2015"
    },
    {
      "source_path": "docs/visual-basic/language-reference/data-types/data-type-summary.md",
      "redirect_url": "/dotnet/visual-basic/language-reference/data-types/index",
      "redirect_document_id": true
    },
    {
      "source_path": "docs/visual-basic/language-reference/directives/directives.md",
      "redirect_url": "/dotnet/visual-basic/language-reference/directives/index",
      "redirect_document_id": true
    },
    {
      "source_path": "docs/visual-basic/language-reference/error-messages/a-reference-was-created-to-embedded-interop-assembly-assembly1.md",
      "redirect_url": "/dotnet/visual-basic/language-reference/error-messages/bc40059"
    },
    {
      "source_path": "docs/visual-basic/language-reference/error-messages/access-of-shared-member-through-an-instance-qualifying-expression.md",
      "redirect_url": "/dotnet/visual-basic/language-reference/error-messages/bc42025"
    },
    {
      "source_path": "docs/visual-basic/language-reference/error-messages/addressof-operand-must-be-the-name-of-a-method-without-parentheses.md",
      "redirect_url": "/dotnet/visual-basic/language-reference/error-messages/bc30577"
    },
    {
      "source_path": "docs/visual-basic/language-reference/error-messages/anonymous-type-member-name-can-be-inferred-only-from-a-simple-or-qualified-name.md",
      "redirect_url": "/dotnet/visual-basic/language-reference/error-messages/bc36556"
    },
    {
      "source_path": "docs/visual-basic/language-reference/error-messages/array-bounds-cannot-appear-in-type-specifiers.md",
      "redirect_url": "/dotnet/visual-basic/language-reference/error-messages/bc30638"
    },
    {
      "source_path": "docs/visual-basic/language-reference/error-messages/array-declared-as-for-loop-control-variable-cannot-be-declared.md",
      "redirect_url": "/dotnet/visual-basic/language-reference/error-messages/bc32039"
    },
    {
      "source_path": "docs/visual-basic/language-reference/error-messages/array-subscript-expression-missing.md",
      "redirect_url": "/dotnet/visual-basic/language-reference/error-messages/bc30306"
    },
    {
      "source_path": "docs/visual-basic/language-reference/error-messages/arrays-declared-as-structure-members-cannot-be-declared-with-an-initial-size.md",
      "redirect_url": "/dotnet/visual-basic/language-reference/error-messages/bc31043"
    },
    {
      "source_path": "docs/visual-basic/language-reference/error-messages/as-any-is-not-supported-in-declare-statements.md",
      "redirect_url": "/dotnet/visual-basic/language-reference/error-messages/bc30828"
    },
    {
      "source_path": "docs/visual-basic/language-reference/error-messages/because-this-call-is-not-awaited-the-current-method-continues-to-run.md",
      "redirect_url": "/dotnet/visual-basic/language-reference/error-messages/bc42358"
    },
    {
      "source_path": "docs/visual-basic/language-reference/error-messages/cannot-convert-anonymous-type-to-expression-tree.md",
      "redirect_url": "/dotnet/visual-basic/language-reference/error-messages/bc36548"
    },
    {
      "source_path": "docs/visual-basic/language-reference/error-messages/cannot-refer-to-an-instance-member-of-a-class.md",
      "redirect_url": "/dotnet/visual-basic/language-reference/error-messages/bc30369"
    },
    {
      "source_path": "docs/visual-basic/language-reference/error-messages/cannot-refer-to-name-because-it-is-member-of-value-typed-field-name-of-class.md",
      "redirect_url": "/dotnet/visual-basic/language-reference/error-messages/bc30310"
    },
    {
      "source_path": "docs/visual-basic/language-reference/error-messages/can-t-open-filename-for-writing.md",
      "redirect_url": "/dotnet/visual-basic/language-reference/error-messages/bc2012"
    },
    {
      "source_path": "docs/visual-basic/language-reference/error-messages/class-classname-cannot-be-found.md",
      "redirect_url": "/dotnet/visual-basic/language-reference/error-messages/bc31098"
    },
    {
      "source_path": "docs/visual-basic/language-reference/queries/queries.md",
      "redirect_url": "/dotnet/visual-basic/language-reference/queries/index",
      "redirect_document_id": true
    },
    {
      "source_path": "docs/visual-basic/language-reference/xml-axis/xml-axis-properties.md",
      "redirect_url": "/dotnet/visual-basic/language-reference/xml-axis/index",
      "redirect_document_id": true
    },
    {
      "source_path": "docs/visual-basic/language-reference/xmldoc/recommended-xml-tags-for-documentation-comments.md",
      "redirect_url": "/dotnet/visual-basic/language-reference/xmldoc/index",
      "redirect_document_id": true
    },
    {
      "source_path": "docs/visual-basic/misc/a-class-used-in-the-expression-is-not-loaded-during-debugging-session.md",
      "redirect_url": "/dotnet/visual-basic/language-reference/error-messages/index"
    },
    {
      "source_path": "docs/visual-basic/misc/attribute-structlayout-can-not-be-applied-to-a-generic-type.md",
      "redirect_url": "/dotnet/visual-basic/language-reference/error-messages/index"
    },
    {
      "source_path": "docs/visual-basic/misc/bc2029.md",
      "redirect_url": "/dotnet/visual-basic/language-reference/error-messages/index"
    },
    {
      "source_path": "docs/visual-basic/misc/bc2031.md",
      "redirect_url": "/dotnet/visual-basic/language-reference/error-messages/index"
    },
    {
      "source_path": "docs/visual-basic/misc/bc2035.md",
      "redirect_url": "/dotnet/visual-basic/language-reference/error-messages/index"
    },
    {
      "source_path": "docs/visual-basic/misc/bc30963.md",
      "redirect_url": "/dotnet/visual-basic/language-reference/error-messages/index"
    },
    {
      "source_path": "docs/visual-basic/misc/bc30964.md",
      "redirect_url": "/dotnet/visual-basic/language-reference/error-messages/index"
    },
    {
      "source_path": "docs/visual-basic/misc/bc30965.md",
      "redirect_url": "/dotnet/visual-basic/language-reference/error-messages/index"
    },
    {
      "source_path": "docs/visual-basic/misc/bc30966.md",
      "redirect_url": "/dotnet/visual-basic/language-reference/error-messages/index"
    },
    {
      "source_path": "docs/visual-basic/misc/bc30972.md",
      "redirect_url": "/dotnet/visual-basic/language-reference/error-messages/index"
    },
    {
      "source_path": "docs/visual-basic/misc/bc30973.md",
      "redirect_url": "/dotnet/visual-basic/language-reference/error-messages/index"
    },
    {
      "source_path": "docs/visual-basic/misc/bc35000.md",
      "redirect_url": "/dotnet/visual-basic/language-reference/error-messages/index"
    },
    {
      "source_path": "docs/visual-basic/misc/bc35001.md",
      "redirect_url": "/dotnet/visual-basic/language-reference/error-messages/index"
    },
    {
      "source_path": "docs/visual-basic/misc/bc35002.md",
      "redirect_url": "/dotnet/visual-basic/language-reference/error-messages/index"
    },
    {
      "source_path": "docs/visual-basic/misc/bc42327.md",
      "redirect_url": "/dotnet/visual-basic/language-reference/error-messages/index"
    },
    {
      "source_path": "docs/visual-basic/misc/comment-statements-cannot-be-evaluated.md",
      "redirect_url": "/dotnet/visual-basic/language-reference/error-messages/index"
    },
    {
      "source_path": "docs/visual-basic/misc/for-loop-control-variable-already-in-use-by-an-enclosing-for-loop.md",
      "redirect_url": "/dotnet/visual-basic/language-reference/error-messages/index"
    },
    {
      "source_path": "docs/visual-basic/misc/next-control-variable-does-not-match-for-loop-control-variable.md",
      "redirect_url": "/dotnet/visual-basic/language-reference/error-messages/index"
    },
    {
      "source_path": "docs/visual-basic/programming-guide/concepts/assemblies-gac/index.md",
      "redirect_url": "/dotnet/standard/assembly"
    },
    {
      "source_path": "docs/visual-basic/programming-guide/concepts/assemblies-gac/friend-assemblies.md",
      "redirect_url": "/dotnet/standard/assembly/friend"
    },
    {
      "source_path": "docs/visual-basic/programming-guide/concepts/assemblies-gac/walkthrough-embedding-type-information-from-microsoft-office-assemblies-in-vs.md",
      "redirect_url": "https://docs.microsoft.com/previous-versions/visualstudio/visual-studio-2013/ee317478(v%3dvs.120)"
    },
    {
      "source_path": "docs/visual-basic/programming-guide/concepts/assemblies-gac/walkthrough-embedding-types-from-managed-assemblies-in-vs.md",
      "redirect_url": "/dotnet/standard/assembly/embed-types-visual-studio"
    },
    {
      "source_path": "docs/visual-basic/programming-guide/concepts/assemblies-gac/how-to-create-and-use-assemblies-using-the-command-line.md",
      "redirect_url": "/dotnet/standard/assembly/index"
    },
    {
      "source_path": "docs/visual-basic/programming-guide/concepts/assemblies-gac/how-to-create-signed-friend-assemblies.md",
      "redirect_url": "/dotnet/standard/assembly/create-signed-friend"
    },
    {
      "source_path": "docs/visual-basic/programming-guide/concepts/assemblies-gac/how-to-create-unsigned-friend-assemblies.md",
      "redirect_url": "/dotnet/standard/assembly/create-unsigned-friend"
    },
    {
      "source_path": "docs/visual-basic/programming-guide/concepts/assemblies-gac/how-to-determine-if-a-file-is-an-assembly.md",
      "redirect_url": "/dotnet/standard/assembly/identify"
    },
    {
      "source_path": "docs/visual-basic/programming-guide/concepts/assemblies-gac/how-to-load-and-unload-assemblies.md",
      "redirect_url": "/dotnet/standard/assembly/load-unload"
    },
    {
      "source_path": "docs/visual-basic/programming-guide/concepts/assemblies-gac/how-to-share-an-assembly-with-other-applications.md",
      "redirect_url": "/dotnet/framework/app-domains/how-to-share-an-assembly-with-other-applications"
    },
    {
      "source_path": "docs/visual-basic/programming-guide/concepts/covariance-contravariance/covariance-and-contravariance.md",
      "redirect_url": "/dotnet/visual-basic/programming-guide/concepts/covariance-contravariance/index",
      "redirect_document_id": true
    },
    {
      "source_path": "docs/visual-basic/programming-guide/concepts/linq/comparison-of-xpath-and-linq-to-xml.md",
      "redirect_url": "/dotnet/csharp/programming-guide/concepts/linq/comparison-of-xpath-and-linq-to-xml"
    },
    {
      "source_path": "docs/visual-basic/programming-guide/concepts/linq/namespaces-linq-to-xml.md",
      "redirect_url": "/dotnet/visual-basic/programming-guide/concepts/linq/namespaces-overview-linq-to-xml"
    },
    {
      "source_path": "docs/visual-basic/programming-guide/concepts/linq/sample-xml-file-books-linq-to-xml.md",
      "redirect_url": "/dotnet/standard/linq/sample-xml-file-books",
      "redirect_document_id": false
    },
    {
      "source_path": "docs/visual-basic/programming-guide/concepts/linq/sample-xml-file-consolidated-purchase-orders.md",
      "redirect_url": "/dotnet/standard/linq/sample-xml-file-consolidated-purchase-orders",
      "redirect_document_id": false
    },
    {
      "source_path": "docs/visual-basic/programming-guide/concepts/linq/sample-xml-file-customers-and-orders-in-a-namespace.md",
      "redirect_url": "/dotnet/standard/linq/sample-xml-file-customers-orders-namespace",
      "redirect_document_id": false
    },
    {
      "source_path": "docs/visual-basic/programming-guide/concepts/linq/sample-xml-file-customers-and-orders-linq-to-xml.md",
      "redirect_url": "/dotnet/standard/linq/sample-xml-file-customers-orders",
      "redirect_document_id": false
    },
    {
      "source_path": "docs/visual-basic/programming-guide/concepts/linq/sample-xml-file-multiple-purchase-orders-in-a-namespace.md",
      "redirect_url": "/dotnet/standard/linq/sample-xml-file-multiple-purchase-orders-namespace",
      "redirect_document_id": false
    },
    {
      "source_path": "docs/visual-basic/programming-guide/concepts/linq/sample-xml-file-multiple-purchase-orders-linq-to-xml.md",
      "redirect_url": "/dotnet/standard/linq/sample-xml-file-multiple-purchase-orders",
      "redirect_document_id": false
    },
    {
      "source_path": "docs/visual-basic/programming-guide/concepts/linq/sample-xml-file-numerical-data-in-a-namespace.md",
      "redirect_url": "/dotnet/standard/linq/sample-xml-file-numerical-data-namespace",
      "redirect_document_id": false
    },
    {
      "source_path": "docs/visual-basic/programming-guide/concepts/linq/sample-xml-file-numerical-data-linq-to-xml.md",
      "redirect_url": "/dotnet/standard/linq/sample-xml-file-numerical-data",
      "redirect_document_id": false
    },
    {
      "source_path": "docs/visual-basic/programming-guide/concepts/linq/sample-xml-file-test-configuration-in-a-namespace.md",
      "redirect_url": "/dotnet/standard/linq/sample-xml-file-test-configuration-namespace",
      "redirect_document_id": false
    },
    {
      "source_path": "docs/visual-basic/programming-guide/concepts/linq/sample-xml-file-test-configuration-linq-to-xml.md",
      "redirect_url": "/dotnet/standard/linq/sample-xml-file-test-configuration",
      "redirect_document_id": false
    },
    {
      "source_path": "docs/visual-basic/programming-guide/concepts/linq/sample-xml-file-typical-purchase-order-in-a-namespace.md",
      "redirect_url": "/dotnet/standard/linq/sample-xml-file-typical-purchase-order-namespace",
      "redirect_document_id": false
    },
    {
      "source_path": "docs/visual-basic/programming-guide/concepts/linq/sample-xml-file-typical-purchase-order-linq-to-xml.md",
      "redirect_url": "/dotnet/standard/linq/sample-xml-file-typical-purchase-order",
      "redirect_document_id": false
    },
    {
      "source_path": "docs/visual-basic/programming-guide/concepts/linq/sample-xsd-file-customers-and-orders.md",
      "redirect_url": "/dotnet/standard/linq/sample-xsd-file-customers-orders",
      "redirect_document_id": false
    },
    {
      "source_path": "docs/visual-basic/programming-guide/concepts/linq/linq-to-xml-overview.md",
      "redirect_url": "/dotnet/standard/linq/linq-xml-overview",
      "redirect_document_id": false
    },
    {
      "source_path": "docs/visual-basic/programming-guide/concepts/linq/linq-to-xml-vs-dom.md",
      "redirect_url": "/dotnet/standard/linq/linq-xml-vs-dom",
      "redirect_document_id": false
    },
    {
      "source_path": "docs/visual-basic/programming-guide/concepts/linq/linq-to-xml-vs-other-xml-technologies.md",
      "redirect_url": "/dotnet/standard/linq/linq-xml-vs-xml-technologies",
      "redirect_document_id": false
    },
    {
      "source_path": "docs/visual-basic/programming-guide/concepts/linq/functional-vs-procedural-programming-linq-to-xml.md",
      "redirect_url": "/dotnet/standard/linq/functional-vs-procedural-programming",
      "redirect_document_id": false
    },
    {
      "source_path": "docs/visual-basic/programming-guide/concepts/linq/linq-to-xml-classes-overview.md",
      "redirect_url": "/dotnet/standard/linq/linq-xml-classes-overview",
      "redirect_document_id": false
    },
    {
      "source_path": "docs/visual-basic/programming-guide/concepts/linq/xattribute-class-overview.md",
      "redirect_url": "/dotnet/standard/linq/xattribute-class-overview",
      "redirect_document_id": false
    },
    {
      "source_path": "docs/visual-basic/programming-guide/concepts/linq/xelement-class-overview.md",
      "redirect_url": "/dotnet/standard/linq/xelement-class-overview",
      "redirect_document_id": false
    },
    {
      "source_path": "docs/visual-basic/programming-guide/concepts/linq/xdocument-class-overview.md",
      "redirect_url": "/dotnet/standard/linq/xdocument-class-overview",
      "redirect_document_id": false
    },
    {
      "source_path": "docs/visual-basic/programming-guide/concepts/linq/how-to-build-linq-to-xml-examples.md",
      "redirect_url": "/dotnet/standard/linq/build-linq-xml-examples",
      "redirect_document_id": false
    },
    {
      "source_path": "docs/visual-basic/programming-guide/concepts/linq/how-to-control-namespace-prefixes-linq-to-xml.md",
      "redirect_url": "/dotnet/standard/linq/control-namespace-prefixes",
      "redirect_document_id": false
    },
    {
      "source_path": "docs/visual-basic/programming-guide/concepts/linq/how-to-create-a-document-with-namespaces.md",
      "redirect_url": "/dotnet/standard/linq/create-document-namespaces-visual-basic",
      "redirect_document_id": false
    },
    {
      "source_path": "docs/visual-basic/programming-guide/concepts/linq/namespaces-overview-linq-to-xml.md",
      "redirect_url": "/dotnet/standard/linq/namespaces-overview",
      "redirect_document_id": false
    },
    {
      "source_path": "docs/visual-basic/programming-guide/concepts/linq/how-to-populate-an-xml-tree-with-an-xmlwriter-linq-to-xml.md",
      "redirect_url": "/dotnet/standard/linq/populate-xml-tree-xmlwriter",
      "redirect_document_id": false
    },
    {
      "source_path": "docs/visual-basic/programming-guide/concepts/linq/how-to-stream-xml-fragments-from-an-xmlreader.md",
      "redirect_url": "/dotnet/standard/linq/stream-xml-fragments-xmlreader",
      "redirect_document_id": false
    },
    {
      "source_path": "docs/visual-basic/programming-guide/concepts/linq/how-to-validate-using-xsd-linq-to-xml.md",
      "redirect_url": "/dotnet/standard/linq/validate-xsd",
      "redirect_document_id": false
    },
    {
      "source_path": "docs/visual-basic/programming-guide/concepts/linq/valid-content-of-xelement-and-xdocument-objects.md",
      "redirect_url": "/dotnet/standard/linq/valid-content-xelement-xdocument-objects",
      "redirect_document_id": false
    },
    {
      "source_path": "docs/visual-basic/programming-guide/concepts/linq/how-to-catch-parsing-errors.md",
      "redirect_url": "/dotnet/standard/linq/catch-parsing-errors",
      "redirect_document_id": false
    },
    {
      "source_path": "docs/visual-basic/programming-guide/concepts/linq/how-to-create-a-tree-from-an-xmlreader.md",
      "redirect_url": "/dotnet/standard/linq/create-tree-xmlreader",
      "redirect_document_id": false
    },
    {
      "source_path": "docs/visual-basic/programming-guide/concepts/linq/how-to-load-xml-from-a-file.md",
      "redirect_url": "/dotnet/standard/linq/load-xml-file",
      "redirect_document_id": false
    },
    {
      "source_path": "docs/visual-basic/programming-guide/concepts/linq/preserving-white-space-while-loading-or-parsing-xml.md",
      "redirect_url": "/dotnet/standard/linq/preserve-white-space-loading-parsing-xml",
      "redirect_document_id": false
    },
    {
      "source_path": "docs/visual-basic/programming-guide/concepts/linq/functional-construction-linq-to-xml.md",
      "redirect_url": "/dotnet/standard/linq/functional-construction",
      "redirect_document_id": false
    },
    {
      "source_path": "docs/visual-basic/programming-guide/concepts/linq/creating-xml-trees.md",
      "redirect_url": "/dotnet/standard/linq/functional-construction",
      "redirect_document_id": false
    },
    {
      "source_path": "docs/visual-basic/programming-guide/concepts/linq/how-to-parse-a-string.md",
      "redirect_url": "/dotnet/standard/linq/parse-string",
      "redirect_document_id": false
    },
    {
      "source_path": "docs/visual-basic/programming-guide/concepts/linq/introduction-to-xml-literals.md",
      "redirect_url": "/dotnet/standard/linq/xml-literals",
      "redirect_document_id": false
    },
    {
      "source_path": "docs/visual-basic/programming-guide/concepts/linq/how-to-write-queries-on-xml-in-namespaces.md",
      "redirect_url": "/dotnet/standard/linq/write-queries-xml-namespaces",
      "redirect_document_id": false
    },
    {
      "source_path": "docs/visual-basic/programming-guide/concepts/linq/preserving-white-space-while-serializing.md",
      "redirect_url": "/dotnet/standard/linq/preserve-white-space-serializing",
      "redirect_document_id": false
    },
    {
      "source_path": "docs/visual-basic/programming-guide/concepts/linq/scope-of-default-namespaces.md",
      "redirect_url": "/dotnet/standard/linq/scope-default-namespaces",
      "redirect_document_id": false
    },
    {
      "source_path": "docs/visual-basic/programming-guide/concepts/linq/working-with-global-namespaces-linq-to-xml.md",
      "redirect_url": "/dotnet/standard/linq/work-global-namespaces",
      "redirect_document_id": false
    },
    {
      "source_path": "docs/visual-basic/programming-guide/concepts/linq/linq-to-xml-axes.md",
      "redirect_url": "/dotnet/standard/linq/linq-xml-axes-overview",
      "redirect_document_id": false
    },
    {
      "source_path": "docs/visual-basic/programming-guide/concepts/linq/linq-to-xml-axes-overview.md",
      "redirect_url": "/dotnet/standard/linq/linq-xml-axes-overview",
      "redirect_document_id": false
    },
    {
      "source_path": "docs/visual-basic/programming-guide/concepts/linq/serializing-to-an-xmlreader-invoking-xslt.md",
      "redirect_url": "/dotnet/standard/linq/serialize-xmlreader-invoke-xslt",
      "redirect_document_id": false
    },
    {
      "source_path": "docs/visual-basic/programming-guide/concepts/linq/serializing-to-files-textwriters-and-xmlwriters.md",
      "redirect_url": "/dotnet/standard/linq/serialize-files-textwriters-xmlwriters",
      "redirect_document_id": false
    },
    {
      "source_path": "docs/visual-basic/programming-guide/concepts/linq/serializing-with-an-xml-declaration.md",
      "redirect_url": "/dotnet/standard/linq/serialize-xml-declaration",
      "redirect_document_id": false
    },
    {
      "source_path": "docs/visual-basic/programming-guide/concepts/linq/how-to-chain-axis-method-calls-linq-to-xml.md",
      "redirect_url": "/dotnet/standard/linq/chain-axis-method-calls",
      "redirect_document_id": false
    },
    {
      "source_path": "docs/visual-basic/programming-guide/concepts/linq/how-to-filter-on-element-names-linq-to-xml.md",
      "redirect_url": "/dotnet/standard/linq/filter-element-names",
      "redirect_document_id": false
    },
    {
      "source_path": "docs/visual-basic/programming-guide/concepts/linq/how-to-retrieve-a-collection-of-elements-linq-to-xml.md",
      "redirect_url": "/dotnet/standard/linq/retrieve-collection-elements",
      "redirect_document_id": false
    },
    {
      "source_path": "docs/visual-basic/programming-guide/concepts/linq/how-to-retrieve-the-value-of-an-element-linq-to-xml.md",
      "redirect_url": "/dotnet/standard/linq/retrieve-value-element",
      "redirect_document_id": false
    },
    {
      "source_path": "docs/visual-basic/programming-guide/concepts/linq/how-to-retrieve-a-collection-of-attributes-linq-to-xml.md",
      "redirect_url": "/dotnet/standard/linq/retrieve-collection-attributes",
      "redirect_document_id": false
    },
    {
      "source_path": "docs/visual-basic/programming-guide/concepts/linq/how-to-retrieve-a-single-attribute-linq-to-xml.md",
      "redirect_url": "/dotnet/standard/linq/retrieve-single-attribute",
      "redirect_document_id": false
    },
    {
      "source_path": "docs/visual-basic/programming-guide/concepts/linq/how-to-retrieve-a-single-child-element-linq-to-xml.md",
      "redirect_url": "/dotnet/standard/linq/retrieve-single-child-element",
      "redirect_document_id": false
    },
    {
      "source_path": "docs/visual-basic/programming-guide/concepts/linq/how-to-retrieve-the-value-of-an-attribute-linq-to-xml.md",
      "redirect_url": "/dotnet/standard/linq/retrieve-value-attribute",
      "redirect_document_id": false
    },
    {
      "source_path": "docs/visual-basic/programming-guide/concepts/linq/how-to-find-an-element-with-a-specific-attribute.md",
      "redirect_url": "/dotnet/standard/linq/find-element-specific-attribute",
      "redirect_document_id": false
    },
    {
      "source_path": "docs/visual-basic/programming-guide/concepts/linq/how-to-retrieve-the-shallow-value-of-an-element.md",
      "redirect_url": "/dotnet/standard/linq/retrieve-shallow-value-element",
      "redirect_document_id": false
    },
    {
      "source_path": "docs/visual-basic/programming-guide/concepts/linq/language-integrated-axes.md",
      "redirect_url": "/dotnet/standard/linq/language-integrated-axes",
      "redirect_document_id": false
    },
    {
      "source_path": "docs/visual-basic/programming-guide/concepts/linq/querying-xml-trees.md",
      "redirect_url": "/dotnet/standard/linq/query-xml-trees-overview",
            "redirect_document_id": false
    },
    {
      "source_path": "docs/visual-basic/programming-guide/concepts/linq/how-to-find-a-single-descendant-using-the-descendants-method.md",
      "redirect_url": "/dotnet/standard/linq/find-single-descendant-descendants-method",
      "redirect_document_id": false
    },
    {
      "source_path": "docs/visual-basic/programming-guide/concepts/linq/how-to-find-an-element-with-a-specific-child-element.md",
      "redirect_url": "/dotnet/standard/linq/find-element-specific-child-element",
      "redirect_document_id": false
    },
    {
      "source_path": "docs/visual-basic/programming-guide/concepts/linq/how-to-find-descendants-with-a-specific-element-name.md",
      "redirect_url": "/dotnet/standard/linq/find-descendants-specific-element-name",
      "redirect_document_id": false
    },
    {
      "source_path": "docs/visual-basic/programming-guide/concepts/linq/querying-an-xdocument-vs-querying-an-xelement.md",
      "redirect_url": "/dotnet/standard/linq/query-xdocument-vs-query-xelement",
      "redirect_document_id": false
    },
    {
      "source_path": "docs/visual-basic/programming-guide/concepts/linq/how-to-filter-on-an-optional-element.md",
      "redirect_url": "/dotnet/standard/linq/filter-optional-element",
      "redirect_document_id": false
    },
    {
      "source_path": "docs/visual-basic/programming-guide/concepts/linq/how-to-find-all-nodes-in-a-namespace.md",
      "redirect_url": "/dotnet/standard/linq/find-all-nodes-namespace",
      "redirect_document_id": false
    },
    {
      "source_path": "docs/visual-basic/programming-guide/concepts/linq/how-to-sort-elements.md",
      "redirect_url": "/dotnet/standard/linq/sort-elements",
      "redirect_document_id": false
    },
    {
      "source_path": "docs/visual-basic/programming-guide/concepts/linq/how-to-write-queries-with-complex-filtering.md",
      "redirect_url": "/dotnet/standard/linq/write-queries-complex-filtering",
      "redirect_document_id": false
    },
    {
      "source_path": "docs/visual-basic/programming-guide/concepts/linq/how-to-calculate-intermediate-values.md",
      "redirect_url": "/dotnet/standard/linq/calculate-intermediate-values",
      "redirect_document_id": false
    },
    {
      "source_path": "docs/visual-basic/programming-guide/concepts/linq/how-to-debug-empty-query-results-sets.md",
      "redirect_url": "/dotnet/standard/linq/debug-empty-query-results-sets",
      "redirect_document_id": false
    },
    {
      "source_path": "docs/visual-basic/programming-guide/concepts/linq/how-to-sort-elements-on-multiple-keys.md",
      "redirect_url": "/dotnet/standard/linq/sort-elements-multiple-keys",
      "redirect_document_id": false
    },
    {
      "source_path": "docs/visual-basic/programming-guide/concepts/linq/how-to-write-a-query-that-finds-elements-based-on-context.md",
      "redirect_url": "/dotnet/standard/linq/write-query-finds-elements-based-context",
      "redirect_document_id": false
    },
    {
      "source_path": "docs/visual-basic/programming-guide/concepts/linq/how-to-control-the-type-of-a-projection.md",
      "redirect_url": "/dotnet/standard/linq/control-type-projection",
      "redirect_document_id": false
    },
    {
      "source_path": "docs/visual-basic/programming-guide/concepts/linq/how-to-project-a-new-type-linq-to-xml.md",
      "redirect_url": "/dotnet/standard/linq/project-new-type",
      "redirect_document_id": false
    },
    {
      "source_path": "docs/visual-basic/programming-guide/concepts/linq/how-to-transform-the-shape-of-an-xml-tree.md",
      "redirect_url": "/dotnet/standard/linq/transform-shape-xml-tree",
      "redirect_document_id": false
    },
    {
      "source_path": "docs/visual-basic/programming-guide/concepts/linq/how-to-work-with-dictionaries-using-linq-to-xml.md",
      "redirect_url": "/dotnet/standard/linq/work-dictionaries-linq-xml",
      "redirect_document_id": false
    },
    {
      "source_path": "docs/visual-basic/programming-guide/concepts/linq/how-to-generate-text-files-from-xml.md",
      "redirect_url": "/dotnet/standard/linq/generate-text-files-xml",
      "redirect_document_id": false
    },
    {
      "source_path": "docs/visual-basic/programming-guide/concepts/linq/how-to-generate-xml-from-csv-files.md",
      "redirect_url": "/dotnet/standard/linq/generate-xml-csv-files",
      "redirect_document_id": false
    },
    {
      "source_path": "docs/visual-basic/programming-guide/concepts/linq/how-to-project-an-anonymous-type.md",
      "redirect_url": "/dotnet/standard/linq/project-anonymous-type",
      "redirect_document_id": false
    },
    {
      "source_path": "docs/visual-basic/programming-guide/concepts/linq/how-to-project-an-object-graph.md",
      "redirect_url": "/dotnet/standard/linq/project-object-graph",
      "redirect_document_id": false
    },
    {
      "source_path": "docs/visual-basic/programming-guide/concepts/linq/how-to-create-hierarchy-using-grouping.md",
      "redirect_url": "/dotnet/standard/linq/create-hierarchy-grouping",
      "redirect_document_id": false
    },
    {
      "source_path": "docs/visual-basic/programming-guide/concepts/linq/how-to-join-two-collections-linq-to-xml.md",
      "redirect_url": "/dotnet/standard/linq/join-two-collections",
      "redirect_document_id": false
    },
    {
      "source_path": "docs/visual-basic/programming-guide/concepts/linq/how-to-query-linq-to-xml-using-xpath.md",
      "redirect_url": "/dotnet/standard/linq/query-linq-xml-xpath",
      "redirect_document_id": false
    },
    {
      "source_path": "docs/visual-basic/programming-guide/concepts/linq/how-to-write-a-linq-to-xml-axis-method.md",
      "redirect_url": "/dotnet/standard/linq/write-linq-xml-axis-method",
      "redirect_document_id": false
    },
    {
      "source_path": "docs/visual-basic/programming-guide/concepts/linq/how-to-filter-on-an-attribute-xpath-linq-to-xml.md",
      "redirect_url": "/dotnet/standard/linq/filter-attribute",
      "redirect_document_id": false
    },
    {
      "source_path": "docs/visual-basic/programming-guide/concepts/linq/how-to-find-descendant-elements-xpath-linq-to-xml.md",
      "redirect_url": "/dotnet/standard/linq/find-descendant-elements",
      "redirect_document_id": false
    },
    {
      "source_path": "docs/visual-basic/programming-guide/concepts/linq/how-to-find-related-elements-xpath-linq-to-xml.md",
      "redirect_url": "/dotnet/standard/linq/find-related-elements",
      "redirect_document_id": false
    },
    {
      "source_path": "docs/visual-basic/programming-guide/concepts/linq/how-to-find-the-root-element-xpath-linq-to-xml.md",
      "redirect_url": "/dotnet/standard/linq/find-root-element",
      "redirect_document_id": false
    },
    {
      "source_path": "docs/visual-basic/programming-guide/concepts/linq/how-to-list-all-nodes-in-a-tree.md",
      "redirect_url": "/dotnet/standard/linq/list-all-nodes-tree",
      "redirect_document_id": false
    },
    {
      "source_path": "docs/visual-basic/programming-guide/concepts/linq/how-to-modify-an-office-open-xml-document.md",
      "redirect_url": "/dotnet/standard/linq/modify-office-open-xml-document",
      "redirect_document_id": false
    },
    {
      "source_path": "docs/visual-basic/programming-guide/concepts/linq/how-to-retrieve-paragraphs-from-an-office-open-xml-document.md",
      "redirect_url": "/dotnet/standard/linq/retrieve-paragraphs-office-open-xml-document",
      "redirect_document_id": false
    },
    {
      "source_path": "docs/visual-basic/programming-guide/concepts/linq/linq-to-xml-for-xpath-users.md",
      "redirect_url": "/dotnet/standard/linq/comparison-xpath-linq-xml",
      "redirect_document_id": false
    },
    {
      "source_path": "docs/visual-basic/programming-guide/concepts/linq/how-to-find-a-child-element-xpath-linq-to-xml.md",
      "redirect_url": "/dotnet/standard/linq/find-child-element",
      "redirect_document_id": false
    },
    {
      "source_path": "docs/visual-basic/programming-guide/concepts/linq/how-to-find-a-list-of-child-elements-xpath-linq-to-xml.md",
      "redirect_url": "/dotnet/standard/linq/find-list-child-elements",
      "redirect_document_id": false
    },
    {
      "source_path": "docs/visual-basic/programming-guide/concepts/linq/how-to-populate-an-xml-tree-from-the-file-system.md",
      "redirect_url": "/dotnet/standard/linq/populate-xml-tree-file-system",
      "redirect_document_id": false
    },
    {
      "source_path": "docs/visual-basic/programming-guide/concepts/linq/how-to-find-a-union-of-two-location-paths-xpath.md",
      "redirect_url": "/dotnet/standard/linq/find-union-two-location-paths",
      "redirect_document_id": false
    },
    {
      "source_path": "docs/visual-basic/programming-guide/concepts/linq/how-to-find-descendants-of-a-child-element-xpath-linq-to-xml.md",
      "redirect_url": "/dotnet/standard/linq/find-descendants-child-element",
      "redirect_document_id": false
    },
    {
      "source_path": "docs/visual-basic/programming-guide/concepts/linq/how-to-find-elements-in-a-namespace.md",
      "redirect_url": "/dotnet/standard/linq/find-elements-namespace",
      "redirect_document_id": false
    },
    {
      "source_path": "docs/visual-basic/programming-guide/concepts/linq/how-to-find-preceding-siblings-xpath-linq-to-xml.md",
      "redirect_url": "/dotnet/standard/linq/find-preceding-siblings",
      "redirect_document_id": false
    },
    {
      "source_path": "docs/visual-basic/programming-guide/concepts/linq/how-to-find-an-attribute-of-the-parent-xpath-linq-to-xml.md",
      "redirect_url": "/dotnet/standard/linq/find-attribute-parent",
      "redirect_document_id": false
    },
    {
      "source_path": "docs/visual-basic/programming-guide/concepts/linq/how-to-find-attributes-of-siblings-with-a-specific-name.md",
      "redirect_url": "/dotnet/standard/linq/find-attributes-siblings-specific-name",
      "redirect_document_id": false
    },
    {
      "source_path": "docs/visual-basic/programming-guide/concepts/linq/how-to-find-elements-with-a-specific-attribute.md",
      "redirect_url": "/dotnet/standard/linq/find-elements-specific-attribute",
      "redirect_document_id": false
    },
    {
      "source_path": "docs/visual-basic/programming-guide/concepts/linq/how-to-find-sibling-nodes-xpath-linq-to-xml.md",
      "redirect_url": "/dotnet/standard/linq/find-sibling-nodes",
      "redirect_document_id": false
    },
    {
      "source_path": "docs/visual-basic/programming-guide/concepts/linq/concepts-and-terminology-functional-transformation.md",
      "redirect_url": "/dotnet/standard/linq/concepts-terminology-functional-transformation",
      "redirect_document_id": false
    },
    {
      "source_path": "docs/visual-basic/programming-guide/concepts/linq/how-to-find-child-elements-based-on-position.md",
      "redirect_url": "/dotnet/standard/linq/find-child-elements-based-position",
      "redirect_document_id": false
    },
    {
      "source_path": "docs/visual-basic/programming-guide/concepts/linq/how-to-find-the-immediate-preceding-sibling-xpath-linq-to-xml.md",
      "redirect_url": "/dotnet/standard/linq/find-immediate-preceding-sibling",
      "redirect_document_id": false
    },
    {
      "source_path": "docs/visual-basic/programming-guide/concepts/linq/introduction-to-pure-functional-transformations.md",
      "redirect_url": "/dotnet/standard/linq/pure-functional-transformations",
      "redirect_document_id": false
    },
    {
      "source_path": "docs/visual-basic/programming-guide/concepts/linq/applicability-of-functional-transformation.md",
      "redirect_url": "/dotnet/standard/linq/applicability-functional-transformation",
      "redirect_document_id": false
    },
    {
      "source_path": "docs/visual-basic/programming-guide/concepts/linq/functional-programming-vs-imperative-programming.md",
      "redirect_url": "/dotnet/standard/linq/functional-vs-imperative-programming",
      "redirect_document_id": false
    },
    {
      "source_path": "docs/visual-basic/programming-guide/concepts/linq/functional-transformation-of-xml.md",
      "redirect_url": "/dotnet/standard/linq/functional-transformation-xml",
      "redirect_document_id": false
    },
    {
      "source_path": "docs/visual-basic/programming-guide/concepts/linq/refactoring-into-pure-functions.md",
      "redirect_url": "/dotnet/standard/linq/refactor-pure-functions",
      "redirect_document_id": false
    },
    {
      "source_path": "docs/visual-basic/programming-guide/concepts/linq/deferred-execution-and-lazy-evaluation-in-linq-to-xml.md",
      "redirect_url": "/dotnet/standard/linq/deferred-execution-lazy-evaluation",
      "redirect_document_id": false
    },
    {
      "source_path": "docs/visual-basic/programming-guide/concepts/linq/deferred-execution-example.md",
      "redirect_url": "/dotnet/standard/linq/deferred-execution-example",
      "redirect_document_id": false
    },
    {
      "source_path": "docs/visual-basic/programming-guide/concepts/linq/creating-the-source-office-open-xml-document.md",
      "redirect_url": "/dotnet/standard/linq/create-source-office-open-xml-document",
      "redirect_document_id": false
    },
    {
      "source_path": "docs/visual-basic/programming-guide/concepts/linq/finding-the-default-paragraph-style.md",
      "redirect_url": "/dotnet/standard/linq/find-default-paragraph-style",
      "redirect_document_id": false
    },
    {
      "source_path": "docs/visual-basic/programming-guide/concepts/linq/shape-of-wordprocessingml-documents.md",
      "redirect_url": "/dotnet/standard/linq/xml-shape-wordprocessingml-documents",
      "redirect_document_id": false
    },
    {
      "source_path": "docs/visual-basic/programming-guide/concepts/linq/refactoring-using-a-pure-function.md",
      "redirect_url": "/dotnet/standard/linq/refactor-pure-function",
      "redirect_document_id": false
    },
    {
      "source_path": "docs/visual-basic/programming-guide/concepts/linq/refactoring-using-an-extension-method.md",
      "redirect_url": "/dotnet/standard/linq/refactor-extension-method",
      "redirect_document_id": false
    },
    {
      "source_path": "docs/visual-basic/programming-guide/concepts/linq/retrieving-the-paragraphs-and-their-styles.md",
      "redirect_url": "/dotnet/standard/linq/retrieve-paragraphs-styles",
      "redirect_document_id": false
    },
    {
      "source_path": "docs/visual-basic/programming-guide/concepts/linq/retrieving-the-text-of-the-paragraphs.md",
      "redirect_url": "/dotnet/standard/linq/retrieve-text-paragraphs",
      "redirect_document_id": false
    },
    {
<<<<<<< HEAD
      "source_path": "docs/visual-basic/programming-guide/concepts/linq/adding-elements-attributes-and-nodes-to-an-xml-tree.md",
      "redirect_url": "/dotnet/standard/linq/add-elements-attributes-nodes-xml-tree",
     "redirect_document_id": false
    },
    {
      "source_path": "docs/visual-basic/programming-guide/concepts/linq/example-that-outputs-office-open-xml-document-parts.md",
      "redirect_url": "/dotnet/standard/linq/example-outputs-office-open-xml-document-parts",
     "redirect_document_id": false
    },
    {
      "source_path": "docs/visual-basic/programming-guide/concepts/linq/in-memory-xml-tree-modification-vs-functional-construction.md",
      "redirect_url": "/dotnet/standard/linq/in-memory-xml-tree-modification-vs-functional-construction",
     "redirect_document_id": false
    },
    {
      "source_path": "docs/visual-basic/programming-guide/concepts/linq/modifying-elements-attributes-and-nodes-in-an-xml-tree.md",
      "redirect_url": "/dotnet/standard/linq/modify-elements-attributes-nodes-xml-tree",
     "redirect_document_id": false
=======
      "source_path": "docs/visual-basic/programming-guide/concepts/linq/finding-text-in-word-documents.md",
      "redirect_url": "/dotnet/standard/linq/find-text-word-documents",
      "redirect_document_id": false
    },
    {
      "source_path": "docs/visual-basic/programming-guide/concepts/linq/projecting-xml-in-a-different-shape.md",
      "redirect_url": "/dotnet/standard/linq/project-xml-different-shape",
      "redirect_document_id": false
    },
    {
      "source_path": "docs/visual-basic/programming-guide/concepts/linq/style-part-of-a-wordprocessingml-document.md",
      "redirect_url": "/dotnet/standard/linq/style-part-wordprocessingml-document",
      "redirect_document_id": false
    },
    {
      "source_path": "docs/visual-basic/programming-guide/concepts/linq/wordprocessingml-document-with-styles.md",
      "redirect_url": "/dotnet/standard/linq/wordprocessingml-document-styles",
      "redirect_document_id": false
>>>>>>> 8933a536
    },
    {
      "source_path": "docs/visual-basic/programming-guide/concepts/threading/how-to-use-a-thread-pool.md",
      "redirect_url": "/dotnet/api/system.threading.threadpool.queueuserworkitem"
    },
    {
      "source_path": "docs/visual-basic/programming-guide/concepts/threading/index.md",
      "redirect_url": "/dotnet/standard/threading/"
    },
    {
      "source_path": "docs/visual-basic/programming-guide/concepts/threading/multithreaded-applications.md",
      "redirect_url": "/dotnet/standard/threading/using-threads-and-threading"
    },
    {
      "source_path": "docs/visual-basic/programming-guide/concepts/threading/parameters-and-return-values-for-multithreaded-procedures.md",
      "redirect_url": "/dotnet/standard/threading/creating-threads-and-passing-data-at-start-time"
    },
    {
      "source_path": "docs/visual-basic/programming-guide/concepts/threading/thread-pooling.md",
      "redirect_url": "/dotnet/standard/threading/the-managed-thread-pool"
    },
    {
      "source_path": "docs/visual-basic/programming-guide/concepts/threading/thread-synchronization.md",
      "redirect_url": "/dotnet/standard/threading/overview-of-synchronization-primitives"
    },
    {
      "source_path": "docs/visual-basic/programming-guide/concepts/threading/thread-timers.md",
      "redirect_url": "/dotnet/standard/threading/timers"
    },
    {
      "source_path": "docs/visual-basic/programming-guide/concepts/threading/walkthrough-multithreading-with-the-backgroundworker-component.md",
      "redirect_url": "/dotnet/api/system.componentmodel.backgroundworker"
    },
    {
      "source_path": "docs/visual-basic/programming-guide/language-features/xml/how-to-enable-xml-intellisense.md",
      "redirect_url": "https://docs.microsoft.com/previous-versions/visualstudio/visual-studio-2013/bb531402(v=vs.120)"
    },
    {
      "source_path": "docs/visual-basic/programming-guide/language-features/xml/xml-intellisense.md",
      "redirect_url": "https://docs.microsoft.com/previous-versions/visualstudio/visual-studio-2013/bb531325(v=vs.120)"
    },
    {
      "source_path": "docs/visual-basic/programming-guide/language-features/xml/xml-to-schema-wizard.md",
      "redirect_url": "https://docs.microsoft.com/previous-versions/visualstudio/visual-studio-2013/cc443041(v=vs.120)"
    },
    {
      "source_path": "docs/visual-basic/reference/vb6-support.md",
      "redirect_url": "https://docs.microsoft.com/previous-versions/visualstudio/visual-basic-6/visual-basic-6-support-policy"
    }
  ]
}<|MERGE_RESOLUTION|>--- conflicted
+++ resolved
@@ -1924,8 +1924,27 @@
       "redirect_url": "/dotnet/standard/linq/retrieve-text-paragraphs",
       "redirect_document_id": true
     },
-<<<<<<< HEAD
-   {
+    {
+      "source_path": "docs/csharp/programming-guide/concepts/linq/finding-text-in-word-documents.md",
+      "redirect_url": "/dotnet/standard/linq/find-text-word-documents",
+      "redirect_document_id": true
+    },
+    {
+      "source_path": "docs/csharp/programming-guide/concepts/linq/projecting-xml-in-a-different-shape.md",
+      "redirect_url": "/dotnet/standard/linq/project-xml-different-shape",
+      "redirect_document_id": true
+    },
+    {
+      "source_path": "docs/csharp/programming-guide/concepts/linq/style-part-of-a-wordprocessingml-document.md",
+      "redirect_url": "/dotnet/standard/linq/style-part-wordprocessingml-document",
+      "redirect_document_id": true
+    },
+    {
+      "source_path": "docs/csharp/programming-guide/concepts/linq/wordprocessingml-document-with-styles.md",
+      "redirect_url": "/dotnet/standard/linq/wordprocessingml-document-styles",
+      "redirect_document_id": true
+    },
+    {
       "source_path": "docs/csharp/programming-guide/concepts/linq/adding-elements-attributes-and-nodes-to-an-xml-tree.md",
       "redirect_url": "/dotnet/standard/linq/add-elements-attributes-nodes-xml-tree",
       "redirect_document_id": true
@@ -1943,26 +1962,6 @@
     {
       "source_path": "docs/csharp/programming-guide/concepts/linq/modifying-elements-attributes-and-nodes-in-an-xml-tree.md",
       "redirect_url": "/dotnet/standard/linq/modify-elements-attributes-nodes-xml-tree",
-=======
-    {
-      "source_path": "docs/csharp/programming-guide/concepts/linq/finding-text-in-word-documents.md",
-      "redirect_url": "/dotnet/standard/linq/find-text-word-documents",
-      "redirect_document_id": true
-    },
-    {
-      "source_path": "docs/csharp/programming-guide/concepts/linq/projecting-xml-in-a-different-shape.md",
-      "redirect_url": "/dotnet/standard/linq/project-xml-different-shape",
-      "redirect_document_id": true
-    },
-    {
-      "source_path": "docs/csharp/programming-guide/concepts/linq/style-part-of-a-wordprocessingml-document.md",
-      "redirect_url": "/dotnet/standard/linq/style-part-wordprocessingml-document",
-      "redirect_document_id": true
-    },
-    {
-      "source_path": "docs/csharp/programming-guide/concepts/linq/wordprocessingml-document-with-styles.md",
-      "redirect_url": "/dotnet/standard/linq/wordprocessingml-document-styles",
->>>>>>> 8933a536
       "redirect_document_id": true
     },
     {
@@ -5553,45 +5552,44 @@
       "redirect_document_id": false
     },
     {
-<<<<<<< HEAD
+      "source_path": "docs/visual-basic/programming-guide/concepts/linq/finding-text-in-word-documents.md",
+      "redirect_url": "/dotnet/standard/linq/find-text-word-documents",
+      "redirect_document_id": false
+    },
+    {
+      "source_path": "docs/visual-basic/programming-guide/concepts/linq/projecting-xml-in-a-different-shape.md",
+      "redirect_url": "/dotnet/standard/linq/project-xml-different-shape",
+      "redirect_document_id": false
+    },
+    {
+      "source_path": "docs/visual-basic/programming-guide/concepts/linq/style-part-of-a-wordprocessingml-document.md",
+      "redirect_url": "/dotnet/standard/linq/style-part-wordprocessingml-document",
+      "redirect_document_id": false
+    },
+    {
+      "source_path": "docs/visual-basic/programming-guide/concepts/linq/wordprocessingml-document-with-styles.md",
+      "redirect_url": "/dotnet/standard/linq/wordprocessingml-document-styles",
+      "redirect_document_id": false
+    },
+    {
       "source_path": "docs/visual-basic/programming-guide/concepts/linq/adding-elements-attributes-and-nodes-to-an-xml-tree.md",
       "redirect_url": "/dotnet/standard/linq/add-elements-attributes-nodes-xml-tree",
-     "redirect_document_id": false
+      "redirect_document_id": false
     },
     {
       "source_path": "docs/visual-basic/programming-guide/concepts/linq/example-that-outputs-office-open-xml-document-parts.md",
       "redirect_url": "/dotnet/standard/linq/example-outputs-office-open-xml-document-parts",
-     "redirect_document_id": false
+      "redirect_document_id": false
     },
     {
       "source_path": "docs/visual-basic/programming-guide/concepts/linq/in-memory-xml-tree-modification-vs-functional-construction.md",
       "redirect_url": "/dotnet/standard/linq/in-memory-xml-tree-modification-vs-functional-construction",
-     "redirect_document_id": false
+      "redirect_document_id": false
     },
     {
       "source_path": "docs/visual-basic/programming-guide/concepts/linq/modifying-elements-attributes-and-nodes-in-an-xml-tree.md",
       "redirect_url": "/dotnet/standard/linq/modify-elements-attributes-nodes-xml-tree",
-     "redirect_document_id": false
-=======
-      "source_path": "docs/visual-basic/programming-guide/concepts/linq/finding-text-in-word-documents.md",
-      "redirect_url": "/dotnet/standard/linq/find-text-word-documents",
-      "redirect_document_id": false
-    },
-    {
-      "source_path": "docs/visual-basic/programming-guide/concepts/linq/projecting-xml-in-a-different-shape.md",
-      "redirect_url": "/dotnet/standard/linq/project-xml-different-shape",
-      "redirect_document_id": false
-    },
-    {
-      "source_path": "docs/visual-basic/programming-guide/concepts/linq/style-part-of-a-wordprocessingml-document.md",
-      "redirect_url": "/dotnet/standard/linq/style-part-wordprocessingml-document",
-      "redirect_document_id": false
-    },
-    {
-      "source_path": "docs/visual-basic/programming-guide/concepts/linq/wordprocessingml-document-with-styles.md",
-      "redirect_url": "/dotnet/standard/linq/wordprocessingml-document-styles",
-      "redirect_document_id": false
->>>>>>> 8933a536
+      "redirect_document_id": false
     },
     {
       "source_path": "docs/visual-basic/programming-guide/concepts/threading/how-to-use-a-thread-pool.md",
