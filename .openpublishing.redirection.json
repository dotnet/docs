{
    "redirections": [
        {
            "source_path": "docs/about/index.md", 
            "redirect_url": "/dotnet/standard/index"
        },
        {
            "source_path": "docs/about/products.md", 
            "redirect_url": "/dotnet/standard/components"
        },         
        {
            "source_path": "docs/cli-preview3/tools/dotnet-nuget-delete.md",
            "redirect_url": "/dotnet/core/preview3/tools/dotnet-nuget-delete"
        },
        {
            "source_path": "docs/cli-preview3/tools/dotnet-nuget-locals.md",
            "redirect_url": "/dotnet/core/preview3/tools/dotnet-nuget-locals"
        },
        {
            "source_path": "docs/core/app-types.md", 
<<<<<<< HEAD
            "redirect_url": "/dotnet/core/deploying/index"
        },   
        {
            "source_path": "docs/core/deploying/applications.md", 
            "redirect_url": "/dotnet/core/deploying/index"
        },        
=======
            "redirect_url": "/dotnet/articles/core/deploying/index"
        },
        {
            "source_path": "docs/core/deploying/applications.md", 
            "redirect_url": "/dotnet/articles/core/deploying/index"
        },
        {
            "source_path": "docs/core/getting-started.md",
            "redirect_url": "/dotnet/articles/core/get-started",
            "redirect_document_id": true
        },
>>>>>>> 150d3cab
        {
            "source_path": "docs/core/migrating-from-dnx.md",
            "redirect_url": "/dotnet/core/migration/from-dnx",
            "redirect_document_id": true
        },
        {
            "source_path": "docs/core/preview3/deploying/index.md",
            "redirect_url": "/dotnet/core/deploying",
            "redirect_document_id": true
        },
        {
            "source_path": "docs/core/preview3/tools/csproj.md",
            "redirect_url": "/dotnet/core/tools/csproj",
            "redirect_document_id": true
        },
        {
            "source_path": "docs/core/preview3/tools/dependencies.md",
            "redirect_url": "/dotnet/core/tools/dependencies",
            "redirect_document_id": true
        },
        {
            "source_path": "docs/core/preview3/tools/dotnet.md",
            "redirect_url": "/dotnet/core/tools/dotnet"
        },
        {
            "source_path": "docs/core/preview3/tools/dotnet-add-package.md",
            "redirect_url": "/dotnet/core/tools/dotnet-add-package",
            "redirect_document_id": true
        },
        {
            "source_path": "docs/core/preview3/tools/dotnet-add-reference.md",
            "redirect_url": "/dotnet/core/tools/dotnet-add-reference",
            "redirect_document_id": true
        },
        {
            "source_path": "docs/core/preview3/tools/dotnet-build.md",
            "redirect_url": "/dotnet/core/tools/dotnet-build"
        },
        {
            "source_path": "docs/core/preview3/tools/dotnet-clean.md",
            "redirect_url": "/dotnet/core/tools/dotnet-clean",
            "redirect_document_id": true
        },
        {
            "source_path": "docs/core/preview3/tools/dotnet-install-script.md",
            "redirect_url": "/dotnet/core/tools/dotnet-install-script"
        },
        {
            "source_path": "docs/core/preview3/tools/dotnet-list-reference.md",
            "redirect_url": "/dotnet/core/tools/dotnet-list-reference",
            "redirect_document_id": true
        },
        {
            "source_path": "docs/core/preview3/tools/dotnet-migrate.md",
            "redirect_url": "/dotnet/core/tools/dotnet-migrate",
            "redirect_document_id": true
        },
        {
            "source_path": "docs/core/preview3/tools/dotnet-msbuild.md",
            "redirect_url": "/dotnet/core/tools/dotnet-msbuild",
            "redirect_document_id": true
        },
        {
            "source_path": "docs/core/preview3/tools/dotnet-new.md",
            "redirect_url": "/dotnet/core/tools/dotnet-new"
        },
        {
            "source_path": "docs/core/preview3/tools/dotnet-nuget-delete.md",
            "redirect_url": "/dotnet/core/tools/dotnet-nuget-delete",
            "redirect_document_id": true
        },
        {
            "source_path": "docs/core/preview3/tools/dotnet-nuget-locals.md",
            "redirect_url": "/dotnet/core/tools/dotnet-nuget-locals",
            "redirect_document_id": true
        },
        {
            "source_path": "docs/core/preview3/tools/dotnet-nuget-push.md",
            "redirect_url": "/dotnet/core/tools/dotnet-nuget-push",
            "redirect_document_id": true
        },
        {
            "source_path": "docs/core/preview3/tools/dotnet-pack.md",
            "redirect_url": "/dotnet/core/tools/dotnet-pack"
        },
        {
            "source_path": "docs/core/preview3/tools/dotnet-publish.md",
            "redirect_url": "/dotnet/core/tools/dotnet-publish"
        },
        {
            "source_path": "docs/core/preview3/tools/dotnet-remove-package.md",
            "redirect_url": "/dotnet/core/tools/dotnet-remove-package",
            "redirect_document_id": true
        },
        {
            "source_path": "docs/core/preview3/tools/dotnet-remove-reference.md",
            "redirect_url": "/dotnet/core/tools/dotnet-remove-reference",
            "redirect_document_id": true
        },
        {
            "source_path": "docs/core/preview3/tools/dotnet-restore.md",
            "redirect_url": "/dotnet/core/tools/dotnet-restore"
        },
        {
            "source_path": "docs/core/preview3/tools/dotnet-run.md",
            "redirect_url": "/dotnet/core/tools/dotnet-run"
        },
        {
            "source_path": "docs/core/preview3/tools/dotnet-sln.md",
            "redirect_url": "/dotnet/core/tools/dotnet-sln"
        },
        {
            "source_path": "docs/core/preview3/tools/dotnet-test.md",
            "redirect_url": "/dotnet/core/tools/dotnet-test"
        },
        {
            "source_path": "docs/core/preview3/tools/extensibility.md",
            "redirect_url": "/dotnet/core/tools/extensibility"
        },
        {
            "source_path": "docs/core/preview3/tools/global-json.md",
            "redirect_url": "/dotnet/core/tools/global-json"
        },
        {
            "source_path": "docs/core/preview3/tools/index.md",
            "redirect_url": "/dotnet/core/tools/index",
            "redirect_document_id": true
        },
        {
            "source_path": "docs/core/preview3/tools/layering.md",
            "redirect_url": "/dotnet/core/tools/cli-msbuild-architecture",
            "redirect_document_id": true
        },
        {
            "source_path": "docs/core/preview3/tools/telemetry.md",
            "redirect_url": "/dotnet/core/tools/telemetry"
        },
        {
            "source_path": "docs/core/preview3/tools/using-ci-with-cli.md",
            "redirect_url": "/dotnet/core/tools/using-ci-with-cli"
        },
        {
            "source_path": "docs/core/preview3/tutorials/index.md",
            "redirect_url": "/dotnet/core/tutorials/index",
            "redirect_document_id": true
        },
        {
            "source_path": "docs/core/preview3/tutorials/using-on-windows.md",
            "redirect_url": "/dotnet/csharp/getting-started/with-visual-studio"
        },
        {
            "source_path": "docs/core/preview3/tutorials/using-on-windows-vs-2017.md",
            "redirect_url": "/dotnet/csharp/getting-started/with-visual-studio"
        },
        {
            "source_path": "docs/core/preview3/tutorials/using-on-windows-vs-2017-full-solution.md",
            "redirect_url": "/dotnet/core/tutorials/using-on-windows-full-solution",
            "redirect_document_id": true
        },
        {
            "source_path": "docs/core/preview3/tutorials/using-with-xplat-cli-msbuild.md",
            "redirect_url": "/dotnet/core/tutorials/using-with-xplat-cli",
            "redirect_document_id": true
        },
        {
            "source_path": "docs/core/preview3/tutorials/using-with-xplat-cli-msbuild-folders.md",
            "redirect_url": "/dotnet/core/tutorials/testing-with-cli",
            "redirect_document_id": true
        },
        {
            "source_path": "docs/core/preview3/windows-prerequisites.md",
            "redirect_url": "/dotnet/core/windows-prerequisites"
        },
        {
            "source_path": "docs/core/testing/using-mstest-on-windows.md", 
            "redirect_url": "/dotnet/core/testing/unit-testing-with-mstest",
            "redirect_document_id": true           
        },        
        {
            "source_path": "docs/core/tools/project-json.md",
            "redirect_url": "/dotnet/core/tools/project-json-to-csproj"
        },
        {
            "source_path": "docs/core/tools/test-protocol.md",
            "redirect_url": "/dotnet/core/tools/dotnet-test"
        },
        {
            "source_path": "docs/core/tutorials/libraries-with-vs.md", 
            "redirect_url": "/dotnet/csharp/getting-started/library-with-visual-studio"
        },               
        {
            "source_path": "docs/core/tutorials/target-dotnetcore-with-msbuild.md",
            "redirect_url": "/dotnet/core/tools/cli-msbuild-architecture"
        },
        {
            "source_path": "docs/core/tutorials/using-on-windows.md", 
            "redirect_url": "/dotnet/csharp/getting-started/with-visual-studio"                         
        },        
        {
            "source_path": "docs/csharp/csharp-6.md",
            "redirect_url": "/dotnet/csharp/whats-new/csharp-6",
            "redirect_document_id": true
        },
        {
            "source_path": "docs/csharp/csharp-7.md",
            "redirect_url": "/dotnet/csharp/whats-new/csharp-7",
            "redirect_document_id": true
        },
        {
            "source_path": "docs/csharp/features.md",
            "redirect_url": "/dotnet/csharp/concepts"
        },
        {
            "source_path": "docs/csharp/generics.md", 
            "redirect_url": "/dotnet/csharp/programming-guide/generics/index"
        },        
        {
            "source_path": "docs/csharp/getting-started/breaking-changes-in-visual-studio-2013.md",
            "redirect_url": "https://msdn.microsoft.com/library/hh678682(v=vs.120)"
        },
        {
            "source_path": "docs/csharp/getting-started/consuming-library-with-visual-studio-2017.md", 
            "redirect_url": "/dotnet/getting-started/consuming-library-with-visual-studio",
            "redirect_document_id": true
        },
        {
            "source_path": "docs/csharp/getting-started/debugging-with-visual-studio-2017.md", 
            "redirect_url": "/dotnet/csharp/getting-started/debugging-with-visual-studio"
        },
        {
            "source_path": "docs/csharp/getting-started/library-with-visual-studio-2017.md", 
            "redirect_url": "/dotnet/getting-started/library-with-visual-studio",
            "redirect_document_id": true
        },     
        {
            "source_path": "docs/csharp/getting-started/publishing-with-visual-studio-2017.md", 
            "redirect_url": "/dotnet/csharp/getting-started/publishing-with-visual-studio"
        },        
        {
            "source_path": "docs/csharp/getting-started/whats-new.md",
            "redirect_url": "/dotnet/csharp/whats-new/index"
        },
        {
            "source_path": "docs/csharp/getting-started/with-visual-studio-2017.md",
            "redirect_url": "/dotnet/csharp/getting-started/with-visual-studio",
            "redirect_document_id": true
        },
        {
            "source_path": "docs/csharp/interactive.md", 
            "redirect_url": "/dotnet/csharp/index"
        },        
        {
            "source_path": "docs/csharp/interactive-with-bash.md", 
            "redirect_url": "/dotnet/csharp/index"
        },
        {
            "source_path": "docs/csharp/interactive-with-powershell.md", 
            "redirect_url": "/dotnet/csharp/index"
        },
        {
            "source_path": "docs/csharp/interactive-with-visualstudio.md", 
            "redirect_url": "/dotnet/csharp/index"
        },
        {
            "source_path": "docs/csharp/interfaces.md", 
            "redirect_url": "/dotnet/csharp/programming-guide/interfaces/index"
        },
        {
            "source_path": "docs/csharp/interop.md", 
            "redirect_url": "/dotnet/csharp/programming-guide/interop/index"
        },
        {
            "source_path": "docs/csharp/namespaces-and-assemblies.md", 
            "redirect_url": "/dotnet/csharp/programming-guide/namespaces/index"
        },
        {
            "source_path": "docs/csharp/programming-guide/concepts/async/asynchronous-programming-with-async-and-await.md", 
            "redirect_url": "/dotnet/csharp/async/"
        },
        {
            "source_path": "docs/csharp/programming-guide/exceptions/exceptions-and-exception-handling.md", 
            "redirect_url": "/dotnet/csharp/programming-guide/exceptions/index"
        },
        {
            "source_path": "docs/csharp/programming-guide/interop/interoperability.md",
            "redirect_url": "/dotnet/csharp/programming-guide/interop/index"
        },
        {
            "source_path": "docs/csharp/programming-guide/linq-query-expressions/how-to-create-a-nested-group.md", 
            "redirect_url": "/dotnet/csharp/linq/create-a-nested-group"
        },
        {
            "source_path": "docs/csharp/programming-guide/linq-query-expressions/how-to-dynamically-specify-predicate-filters-at-runtime.md", 
            "redirect_url": "/dotnet/csharp/linq/dynamically-specify-predicate-filters-at-runtime"
        },
        {
            "source_path": "docs/csharp/programming-guide/linq-query-expressions/how-to-group-query-results.md", 
            "redirect_url": "/dotnet/csharp/linq/group-query-results"
        },
        {
            "source_path": "docs/csharp/programming-guide/linq-query-expressions/how-to-group-results-by-contiguous-keys.md", 
            "redirect_url": "/dotnet/csharp/linq/group-results-by-contiguous-keys"
        },
        {
            "source_path": "docs/csharp/programming-guide/linq-query-expressions/how-to-handle-exceptions-in-query-expressions.md", 
            "redirect_url": "/dotnet/csharp/linq/handle-exceptions-in-query-expressions"
        },
        {
            "source_path": "docs/csharp/programming-guide/linq-query-expressions/how-to-handle-null-values-in-query-expressions.md", 
            "redirect_url": "/dotnet/csharp/linq/handle-null-values-in-query-expressions"
        },
        {
            "source_path": "docs/csharp/programming-guide/linq-query-expressions/how-to-join-by-using-composite-keys.md", 
            "redirect_url": "/dotnet/csharp/linq/join-by-using-composite-keys"
        },
        {
            "source_path": "docs/csharp/programming-guide/linq-query-expressions/how-to-order-the-results-of-a-join-clause.md", 
            "redirect_url": "/dotnet/csharp/linq/order-the-results-of-a-join-clause"
        },
        {
            "source_path": "docs/csharp/programming-guide/linq-query-expressions/how-to-perform-a-subquery-on-a-grouping-operation.md", 
            "redirect_url": "/dotnet/csharp/linq/perform-a-subquery-on-a-grouping-operation"
        },
        {
            "source_path": "docs/csharp/programming-guide/linq-query-expressions/how-to-perform-custom-join-operations.md", 
            "redirect_url": "/dotnet/csharp/linq/perform-custom-join-operations"
        },
        {
            "source_path": "docs/csharp/programming-guide/linq-query-expressions/how-to-perform-grouped-joins.md", 
            "redirect_url": "/dotnet/csharp/linq/perform-grouped-joins"
        },
        {
            "source_path": "docs/csharp/programming-guide/linq-query-expressions/how-to-perform-inner-joins.md", 
            "redirect_url": "/dotnet/csharp/linq/perform-inner-joins"
        },
        {
            "source_path": "docs/csharp/programming-guide/linq-query-expressions/how-to-perform-left-outer-joins.md", 
            "redirect_url": "/dotnet/csharp/linq/perform-left-outer-joins"
        },
        {
            "source_path": "docs/csharp/programming-guide/linq-query-expressions/how-to-query-a-collection-of-objects.md", 
            "redirect_url": "/dotnet/csharp/linq/query-a-collection-of-objects"
        },
        {
            "source_path": "docs/csharp/programming-guide/linq-query-expressions/how-to-return-a-query-from-a-method.md", 
            "redirect_url": "/dotnet/csharp/linq/return-a-query-from-a-method"
        },
        {
            "source_path": "docs/csharp/programming-guide/linq-query-expressions/how-to-store-the-results-of-a-query-in-memory.md", 
            "redirect_url": "/dotnet/csharp/linq/store-the-results-of-a-query-in-memory"
        },
        {
            "source_path": "docs/csharp/programming-guide/linq-query-expressions/how-to-write-linq-queries.md", 
            "redirect_url": "/dotnet/csharp/linq/write-linq-queries"
        },
        {
            "source_path": "docs/csharp/programming-guide/linq-query-expressions/index.md", 
            "redirect_url": "/dotnet/csharp/linq/index"
        },
        {
            "source_path": "docs/csharp/programming-guide/linq-query-expressions/query-expression-basics.md", 
            "redirect_url": "/dotnet/csharp/linq/query-expression-basics"
        },
        {
            "source_path": "docs/csharp/programming-guide/main-and-command-args/main-and-command-line-arguments.md", 
            "redirect_url": "/dotnet/csharp/programming-guide/main-and-command-args/index" 
        },
        {
            "source_path": "docs/csharp/type-system.md", 
            "redirect_url": "/dotnet/csharp/programming-guide/types/index"
        },        
        {
            "source_path": "docs/csharp/whats-new.md",
            "redirect_url": "/dotnet/csharp/whats-new/index",
            "redirect_document_id": true
        },
        {
            "source_path": "docs/framework/docker/aspnetmvc.md", 
            "redirect_url": "/aspnet/mvc/overview/deployment/docker-aspnetmvc",
            "redirect_document_id": true
        },        
        {
            "source_path": "docs/framework/whats-new/whats-new.md",
            "redirect_url": "/dotnet/framework/whats-new/index",
            "redirect_document_id": true
        },        
        {
            "source_path": "docs/fsharp/async.md",
            "redirect_url": "/dotnet/fsharp/tutorials/asynchronous-and-concurrent-programming/async"
        },
        {
            "source_path": "docs/fsharp/getting-started-netcore.md",
            "redirect_url": "/dotnet/fsharp/tutorials/getting-started/getting-started-command-line"
        },
        {
            "source_path": "docs/fsharp/tutorials/getting-started/getting-started-cross-platform-tooling.md",
            "redirect_url": "/dotnet/fsharp/tutorials/getting-started/getting-started-command-line"
        },
        {
            "source_path": "docs/scenarios/index.md",
            "redirect_url": "/dotnet/core/tutorials/"
        },
        {
            "source_path": "docs/scenarios/solution-authoring/index.md",
            "redirect_url": "/dotnet/core/tutorials/"
        },
        {
            "source_path": "docs/scenarios/solution-authoring/target-dotnetcore-with-msbuild.md",
            "redirect_url": "/dotnet/core/tutorials/target-dotnetcore-with-msbuild"
        },
        {
            "source_path": "docs/standard/about.md", 
            "redirect_url": "/dotnet/standard/index"
        },
        {
            "source_path": "docs/standard/base-types/alternation.md",
            "redirect_url": "/dotnet/standard/base-types/alternation-constructs-in-regular-expressions"
        },
        {
            "source_path": "docs/standard/base-types/anchors.md",
            "redirect_url": "/dotnet/standard/base-types/anchors-in-regular-expressions"
        },
        {
            "source_path": "docs/standard/base-types/backreference.md",
            "redirect_url": "/dotnet/standard/base-types/backreference-constructs-in-regular-expressions"
        },
        {
            "source_path": "docs/standard/base-types/backtracking.md",
            "redirect_url": "/dotnet/standard/base-types/backtracking-in-regular-expressions"
        },
        {
            "source_path": "docs/standard/base-types/changing-formats.md",
            "redirect_url": "/dotnet/standard/base-types/regular-expression-example-changing-date-formats"
        },
        {
            "source_path": "docs/standard/base-types/classes.md",
            "redirect_url": "/dotnet/standard/base-types/character-classes-in-regular-expressions"
        },
        {
            "source_path": "docs/standard/base-types/compilation.md",
            "redirect_url": "/dotnet/standard/base-types/compilation-and-reuse-in-regular-expressions"
        },
        {
            "source_path": "docs/standard/base-types/composite-format.md",
            "redirect_url": "/dotnet/standard/base-types/composite-formatting"
        },
        {
            "source_path": "docs/standard/base-types/custom-datetime.md",
            "redirect_url": "/dotnet/standard/base-types/custom-date-and-time-format-strings"
        },
        {
            "source_path": "docs/standard/base-types/custom-numeric.md",
            "redirect_url": "/dotnet/standard/base-types/custom-numeric-format-strings"
        },
        {
            "source_path": "docs/standard/base-types/custom-timespan.md",
            "redirect_url": "/dotnet/standard/base-types/custom-timespan-format-strings"
        },
        {
            "source_path": "docs/standard/base-types/define-custom.md",
            "redirect_url": "/dotnet/standard/base-types/how-to-define-and-use-custom-numeric-format-providers"
        },
        {
            "source_path": "docs/standard/base-types/display-dates.md",
            "redirect_url": "/dotnet/standard/base-types/how-to-display-dates-in-non-gregorian-calendars"
        },
        {
            "source_path": "docs/standard/base-types/display-milliseconds.md",
            "redirect_url": "/dotnet/standard/base-types/how-to-display-milliseconds-in-date-and-time-values"
        },
        {
            "source_path": "docs/standard/base-types/enumeration-format.md",
            "redirect_url": "/dotnet/standard/base-types/enumeration-format-strings"
        },
        {
            "source_path": "docs/standard/base-types/escapes.md",
            "redirect_url": "/dotnet/standard/base-types/character-escapes-in-regular-expressions"
        },
        {
            "source_path": "docs/standard/base-types/extract-day.md",
            "redirect_url": "/dotnet/standard/base-types/how-to-extract-the-day-of-the-week-from-a-specific-date"
        },
        {
            "source_path": "docs/standard/base-types/extract-protocol.md",
            "redirect_url": "/dotnet/standard/base-types/how-to-extract-a-protocol-and-port-number-from-a-url"
        },
        {
            "source_path": "docs/standard/base-types/grouping.md",
            "redirect_url": "/dotnet/standard/base-types/grouping-constructs-in-regular-expressions"
        },
        {
            "source_path": "docs/standard/base-types/miscellaneous.md",
            "redirect_url": "/dotnet/standard/base-types/miscellaneous-constructs-in-regular-expressions"
        },
        {
            "source_path": "docs/standard/base-types/object-model.md",
            "redirect_url": "/dotnet/standard/base-types/the-regular-expression-object-model"
        },
        {
            "source_path": "docs/standard/base-types/options.md",
            "redirect_url": "/dotnet/standard/base-types/regular-expression-options"
        },
        {
            "source_path": "docs/standard/base-types/pad-number.md",
            "redirect_url": "/dotnet/standard/base-types/how-to-pad-a-number-with-leading-zeros"
        },
        {
            "source_path": "docs/standard/base-types/quantifiers.md",
            "redirect_url": "/dotnet/standard/base-types/quantifiers-in-regular-expressions"
        },
        {
            "source_path": "docs/standard/base-types/quick-ref.md",
            "redirect_url": "/dotnet/standard/base-types/regular-expression-language-quick-reference"
        },
        {
            "source_path": "docs/standard/base-types/regex-behavior.md",
            "redirect_url": "/dotnet/standard/base-types/details-of-regular-expression-behavior"
        },
        {
            "source_path": "docs/standard/base-types/regex-examples.md",
            "redirect_url": "/dotnet/standard/base-types/regular-expression-examples"
        },
        {
            "source_path": "docs/standard/base-types/roundtrip.md",
            "redirect_url": "/dotnet/standard/base-types/how-to-round-trip-date-and-time-values"
        },
        {
            "source_path": "docs/standard/base-types/scanning.md",
            "redirect_url": "/dotnet/standard/base-types/regular-expression-example-scanning-for-hrefs"
        },
        {
            "source_path": "docs/standard/base-types/standard-datetime.md",
            "redirect_url": "/dotnet/standard/base-types/standard-date-and-time-format-strings"
        },
        {
            "source_path": "docs/standard/base-types/standard-numeric.md",
            "redirect_url": "/dotnet/standard/base-types/standard-numeric-format-strings"
        },
        {
            "source_path": "docs/standard/base-types/standard-timespan.md",
            "redirect_url": "/dotnet/standard/base-types/standard-timespan-format-strings"
        },
        {
            "source_path": "docs/standard/base-types/strip-characters.md",
            "redirect_url": "/dotnet/standard/base-types/how-to-strip-invalid-characters-from-a-string"
        },
        {
            "source_path": "docs/standard/base-types/substitutions.md",
            "redirect_url": "/dotnet/standard/base-types/substitutions-in-regular-expressions"
        },
        {
            "source_path": "docs/standard/base-types/thread-safety.md",
            "redirect_url": "/dotnet/standard/base-types/thread-safety-in-regular-expressions"
        },
        {
            "source_path": "docs/standard/base-types/verify-format.md",
            "redirect_url": "/dotnet/standard/base-types/how-to-verify-that-strings-are-in-valid-email-format"
        },
        {
            "source_path": "docs/standard/collections/threadsafe/blockingcollection-overview.md",
            "redirect_url": "/dotnet/standard/collections/thread-safe/blockingcollection-overview"
        },
        {
            "source_path": "docs/standard/collections/threadsafe/how-to-add-and-remove-items.md",
            "redirect_url": "/dotnet/standard/collections/thread-safe/how-to-add-and-remove-items"
        },
        {
            "source_path": "docs/standard/collections/threadsafe/how-to-add-and-take-items.md",
            "redirect_url": "/dotnet/standard/collections/thread-safe/how-to-add-and-take-items"
        },
        {
            "source_path": "docs/standard/collections/threadsafe/how-to-add-bounding-and-blocking.md",
            "redirect_url": "/dotnet/standard/collections/thread-safe/how-to-add-bounding-and-blocking"
        },
        {
            "source_path": "docs/standard/collections/threadsafe/how-to-create-an-object-pool.md",
            "redirect_url": "/dotnet/standard/collections/thread-safe/how-to-create-an-object-pool"
        },
        {
            "source_path": "docs/standard/collections/threadsafe/how-to-use-arrays-of-blockingcollections.md",
            "redirect_url": "/dotnet/standard/collections/thread-safe/how-to-use-arrays-of-blockingcollections"
        },
        {
            "source_path": "docs/standard/collections/threadsafe/how-to-use-foreach-to-remove.md",
            "redirect_url": "/dotnet/standard/collections/thread-safe/how-to-use-foreach-to-remove"
        },
        {
            "source_path": "docs/standard/collections/threadsafe/index.md",
            "redirect_url": "/dotnet/standard/collections/thread-safe/"
        },
        {
            "source_path": "docs/standard/collections/threadsafe/when-to-use-a-thread-safe-collection.md",
            "redirect_url": "/dotnet/standard/collections/thread-safe/when-to-use-a-thread-safe-collection"
        },
        {
            "source_path": "docs/standard/concepts.md",
            "redirect_url": "/dotnet/standard/"
        },
        {
            "source_path": "docs/standard/data/index.md", 
            "redirect_url": "/dotnet/standard/data/xml/index"
        },         
        {
            "source_path": "docs/standard/exceptions.md",
            "redirect_url": "/dotnet/standard/exceptions/",
            "redirect_document_id": true
        },
        {
            "source_path": "docs/standard/exceptions/exception-handling-fundamentals.md",
            "redirect_url": "/dotnet/standard/exceptions/"
        },
        {
            "source_path": "docs/standard/exceptions/exception-hierarchy.md",
            "redirect_url": "/dotnet/standard/exceptions/"
        },
        {
            "source_path": "docs/standard/garbagecollection/fundamentals.md",
            "redirect_url": "/dotnet/standard/garbage-collection/fundamentals"
        },
        {
            "source_path": "docs/standard/garbagecollection/gc.md",
            "redirect_url": "/dotnet/standard/garbage-collection/gc"
        },
        {
            "source_path": "docs/standard/garbagecollection/implementing-dispose.md",
            "redirect_url": "/dotnet/standard/garbage-collection/implementing-dispose"
        },
        {
            "source_path": "docs/standard/garbagecollection/index.md",
            "redirect_url": "/dotnet/standard/garbage-collection/"
        },
        {
            "source_path": "docs/standard/garbagecollection/induced.md",
            "redirect_url": "/dotnet/standard/garbage-collection/induced"
        },
        {
            "source_path": "docs/standard/garbagecollection/latency.md",
            "redirect_url": "/dotnet/standard/garbage-collection/latency"
        },
        {
            "source_path": "docs/standard/garbagecollection/unmanaged.md",
            "redirect_url": "/dotnet/standard/garbage-collection/unmanaged"
        },
        {
            "source_path": "docs/standard/garbagecollection/using-objects.md",
            "redirect_url": "/dotnet/standard/garbage-collection/using-objects"
        },
        {
            "source_path": "docs/standard/garbagecollection/weak-references.md",
            "redirect_url": "/dotnet/standard/garbage-collection/weak-references"
        },
        {
            "source_path": "docs/standard/getting-started.md",
            "redirect_url": "/dotnet/articles/standard/get-started",
            "redirect_document_id": true
        },        
        {
            "source_path": "docs/tutorials/getting-started-with-csharp/microservices.md",
            "redirect_url": "/dotnet/csharp/tutorials/microservices"
        },
        {
            "source_path": "docs/tutorials/getting-started-with-csharp/working-with-linq.md",
            "redirect_url": "/dotnet/csharp/tutorials/working-with-linq"
        },
        {
            "source_path": "docs/tutorials/index.md",
            "redirect_url": "/dotnet/samples-and-tutorials/"
        },
        {
            "source_path": "docs/visual-basic/developing-apps/debugging.md",
            "redirect_url": "/visualstudio/debugger/debugger-basics"
        },
        {
            "source_path": "docs/visual-basic/developing-apps/using-ide/help-for-event-handlers.md",
            "redirect_url": "/visualstudio/ide/using-intellisense"
        },
        {
            "source_path": "docs/visual-basic/developing-apps/using-ide/how-to-compile-and-run-a-project.md",
            "redirect_url": "/visualstudio/ide/compiling-and-building-in-visual-studio"
        },
        {
            "source_path": "docs/visual-basic/developing-apps/using-ide/intellisense-code-snippets.md",
            "redirect_url": "/visualstudio/ide/code-snippets"
        },
        {
            "source_path": "docs/visual-basic/developing-apps/using-ide/refactoring-and-rename-dialog-box.md",
            "redirect_url": "/visualstudio/vb-ide/refactoring-vb"
        },
        {
            "source_path": "docs/visual-basic/developing-apps/using-ide/settings.md",
            "redirect_url": "/visualstudio/ide/reference/general-user-interface-elements-visual-studio"
        },
        {
            "source_path": "docs/visual-basic/developing-apps/using-ide/using-the-visual-basic-development-environment.md",
            "redirect_url": "/visualstudio/ide/visual-studio-ide"
        },
        {
            "source_path": "docs/visual-basic/getting-started/breaking-changes-in-visual-studio-2015.md", 
            "redirect_url": "/dotnet/articles/visual-basic/getting-started/breaking-changes-in-visual-studio"
        }
    ]
}<|MERGE_RESOLUTION|>--- conflicted
+++ resolved
@@ -18,14 +18,6 @@
         },
         {
             "source_path": "docs/core/app-types.md", 
-<<<<<<< HEAD
-            "redirect_url": "/dotnet/core/deploying/index"
-        },   
-        {
-            "source_path": "docs/core/deploying/applications.md", 
-            "redirect_url": "/dotnet/core/deploying/index"
-        },        
-=======
             "redirect_url": "/dotnet/articles/core/deploying/index"
         },
         {
@@ -37,7 +29,6 @@
             "redirect_url": "/dotnet/articles/core/get-started",
             "redirect_document_id": true
         },
->>>>>>> 150d3cab
         {
             "source_path": "docs/core/migrating-from-dnx.md",
             "redirect_url": "/dotnet/core/migration/from-dnx",
