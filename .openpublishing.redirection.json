--- conflicted
+++ resolved
@@ -1638,7 +1638,26 @@
       "redirect_document_id": true
     },
     {
-<<<<<<< HEAD
+      "source_path": "docs/csharp/programming-guide/concepts/linq/how-to-filter-on-an-attribute-xpath-linq-to-xml.md",
+      "redirect_url": "/dotnet/standard/linq/filter-attribute",
+      "redirect_document_id": true
+    },
+    {
+      "source_path": "docs/csharp/programming-guide/concepts/linq/how-to-find-descendant-elements-xpath-linq-to-xml.md",
+      "redirect_url": "/dotnet/standard/linq/find-descendant-elements",
+      "redirect_document_id": true
+    },
+    {
+      "source_path": "docs/csharp/programming-guide/concepts/linq/how-to-find-related-elements-xpath-linq-to-xml.md",
+      "redirect_url": "/dotnet/standard/linq/find-related-elements",
+      "redirect_document_id": true
+    },
+    {
+      "source_path": "docs/csharp/programming-guide/concepts/linq/how-to-find-the-root-element-xpath-linq-to-xml.md",
+      "redirect_url": "/dotnet/standard/linq/find-root-element",
+      "redirect_document_id": true
+    },
+    {
       "source_path": "docs/csharp/programming-guide/concepts/linq/how-to-list-all-nodes-in-a-tree.md",
       "redirect_url": "/dotnet/standard/linq/list-all-nodes-tree",
       "redirect_document_id": true
@@ -1656,25 +1675,6 @@
     {
       "source_path": "docs/csharp/programming-guide/concepts/linq/how-to-retrieve-paragraphs-from-an-office-open-xml-document.md",
       "redirect_url": "/dotnet/standard/linq/retrieve-paragraphs-office-open-xml-document",
-=======
-      "source_path": "docs/csharp/programming-guide/concepts/linq/how-to-filter-on-an-attribute-xpath-linq-to-xml.md",
-      "redirect_url": "/dotnet/standard/linq/filter-attribute",
-      "redirect_document_id": true
-    },
-    {
-      "source_path": "docs/csharp/programming-guide/concepts/linq/how-to-find-descendant-elements-xpath-linq-to-xml.md",
-      "redirect_url": "/dotnet/standard/linq/find-descendant-elements",
-      "redirect_document_id": true
-    },
-    {
-      "source_path": "docs/csharp/programming-guide/concepts/linq/how-to-find-related-elements-xpath-linq-to-xml.md",
-      "redirect_url": "/dotnet/standard/linq/find-related-elements",
-      "redirect_document_id": true
-    },
-    {
-      "source_path": "docs/csharp/programming-guide/concepts/linq/how-to-find-the-root-element-xpath-linq-to-xml.md",
-      "redirect_url": "/dotnet/standard/linq/find-root-element",
->>>>>>> e33aad3c
       "redirect_document_id": true
     },
     {
@@ -5080,7 +5080,26 @@
       "redirect_document_id": false
     },
     {
-<<<<<<< HEAD
+      "source_path": "docs/visual-basic/programming-guide/concepts/linq/how-to-filter-on-an-attribute-xpath-linq-to-xml.md",
+      "redirect_url": "/dotnet/standard/linq/filter-attribute",
+      "redirect_document_id": false
+    },
+    {
+      "source_path": "docs/visual-basic/programming-guide/concepts/linq/how-to-find-descendant-elements-xpath-linq-to-xml.md",
+      "redirect_url": "/dotnet/standard/linq/find-descendant-elements",
+      "redirect_document_id": false
+    },
+    {
+      "source_path": "docs/visual-basic/programming-guide/concepts/linq/how-to-find-related-elements-xpath-linq-to-xml.md",
+      "redirect_url": "/dotnet/standard/linq/find-related-elements",
+      "redirect_document_id": false
+    },
+    {
+      "source_path": "docs/visual-basic/programming-guide/concepts/linq/how-to-find-the-root-element-xpath-linq-to-xml.md",
+      "redirect_url": "/dotnet/standard/linq/find-root-element",
+      "redirect_document_id": false
+    },
+    {
       "source_path": "docs/visual-basic/programming-guide/concepts/linq/how-to-list-all-nodes-in-a-tree.md",
       "redirect_url": "/dotnet/standard/linq/list-all-nodes-tree",
       "redirect_document_id": false
@@ -5093,25 +5112,6 @@
     {
       "source_path": "docs/visual-basic/programming-guide/concepts/linq/how-to-retrieve-paragraphs-from-an-office-open-xml-document.md",
       "redirect_url": "/dotnet/standard/linq/retrieve-paragraphs-office-open-xml-document",
-=======
-      "source_path": "docs/visual-basic/programming-guide/concepts/linq/how-to-filter-on-an-attribute-xpath-linq-to-xml.md",
-      "redirect_url": "/dotnet/standard/linq/filter-attribute",
-      "redirect_document_id": false
-    },
-    {
-      "source_path": "docs/visual-basic/programming-guide/concepts/linq/how-to-find-descendant-elements-xpath-linq-to-xml.md",
-      "redirect_url": "/dotnet/standard/linq/find-descendant-elements",
-      "redirect_document_id": false
-    },
-    {
-      "source_path": "docs/visual-basic/programming-guide/concepts/linq/how-to-find-related-elements-xpath-linq-to-xml.md",
-      "redirect_url": "/dotnet/standard/linq/find-related-elements",
-      "redirect_document_id": false
-    },
-    {
-      "source_path": "docs/visual-basic/programming-guide/concepts/linq/how-to-find-the-root-element-xpath-linq-to-xml.md",
-      "redirect_url": "/dotnet/standard/linq/find-root-element",
->>>>>>> e33aad3c
       "redirect_document_id": false
     },
     {
