--- conflicted
+++ resolved
@@ -1424,7 +1424,6 @@
       "redirect_document_id": true
     },
     {
-<<<<<<< HEAD
       "source_path": "docs/csharp/programming-guide/concepts/linq/linq-to-xml-axes-overview.md",
       "redirect_url": "/dotnet/standard/linq/linq-xml-axes-overview",
       "redirect_document_id": true
@@ -1442,7 +1441,6 @@
     {
       "source_path": "docs/csharp/programming-guide/concepts/linq/serializing-with-an-xml-declaration.md",
       "redirect_url": "/dotnet/standard/linq/serialize-xml-declaration",
-=======
       "source_path": "docs/csharp/programming-guide/concepts/linq/how-to-chain-axis-method-calls-linq-to-xml.md",
       "redirect_url": "/dotnet/standard/linq/chain-axis-method-calls",
       "redirect_document_id": true
@@ -1460,7 +1458,6 @@
     {
       "source_path": "docs/csharp/programming-guide/concepts/linq/how-to-retrieve-the-value-of-an-element-linq-to-xml.md",
       "redirect_url": "/dotnet/standard/linq/retrieve-value-element",
->>>>>>> 0055feac
       "redirect_document_id": true
     },
     {
@@ -4589,7 +4586,6 @@
       "redirect_document_id": false
     },
     {
-<<<<<<< HEAD
       "source_path": "docs/visual-basic/programming-guide/concepts/linq/linq-to-xml-axes.md",
       "redirect_url": "/dotnet/standard/linq/linq-xml-axes-overview",
       "redirect_document_id": false
@@ -4612,7 +4608,6 @@
     {
       "source_path": "docs/visual-basic/programming-guide/concepts/linq/serializing-with-an-xml-declaration.md",
       "redirect_url": "/dotnet/standard/linq/serialize-xml-declaration",
-=======
       "source_path": "docs/visual-basic/programming-guide/concepts/linq/how-to-chain-axis-method-calls-linq-to-xml.md",
       "redirect_url": "/dotnet/standard/linq/chain-axis-method-calls",
       "redirect_document_id": false
@@ -4630,7 +4625,6 @@
     {
       "source_path": "docs/visual-basic/programming-guide/concepts/linq/how-to-retrieve-the-value-of-an-element-linq-to-xml.md",
       "redirect_url": "/dotnet/standard/linq/retrieve-value-element",
->>>>>>> 0055feac
       "redirect_document_id": false
     },
     {
