--- conflicted
+++ resolved
@@ -1682,28 +1682,6 @@
       "redirect_document_id": true
     },
     {
-<<<<<<< HEAD
-      "source_path": "docs/csharp/programming-guide/concepts/linq/how-to-find-an-attribute-of-the-parent-xpath-linq-to-xml.md",
-      "redirect_url": "/dotnet/standard/linq/find-attribute-parent",
-      "redirect_document_id": true
-    },
-    {
-      "source_path": "docs/csharp/programming-guide/concepts/linq/how-to-find-attributes-of-siblings-with-a-specific-name-xpath-linq-to-xml.md",
-      "redirect_url": "/dotnet/standard/linq/find-attributes-siblings-specific-name",
-      "redirect_document_id": true
-    },
-    {
-      "source_path": "docs/csharp/programming-guide/concepts/linq/how-to-find-elements-with-a-specific-attribute-xpath-linq-to-xml.md",
-      "redirect_url": "/dotnet/standard/linq/find-elements-specific-attribute",
-      "redirect_document_id": true
-    },
-    {
-      "source_path": "docs/csharp/programming-guide/concepts/linq/how-to-find-sibling-nodes-xpath-linq-to-xml.md",
-      "redirect_url": "/dotnet/standard/linq/find-sibling-nodes",
-      "redirect_document_id": true
-    },
-    {
-=======
       "source_path": "docs/csharp/programming-guide/concepts/linq/comparison-of-xpath-and-linq-to-xml.md",
       "redirect_url": "/dotnet/standard/linq/comparison-xpath-linq-xml",
       "redirect_document_id": true
@@ -1744,7 +1722,26 @@
      "redirect_document_id": true
     },
     {
->>>>>>> 96ebfb22
+      "source_path": "docs/csharp/programming-guide/concepts/linq/how-to-find-an-attribute-of-the-parent-xpath-linq-to-xml.md",
+      "redirect_url": "/dotnet/standard/linq/find-attribute-parent",
+      "redirect_document_id": true
+    },
+    {
+      "source_path": "docs/csharp/programming-guide/concepts/linq/how-to-find-attributes-of-siblings-with-a-specific-name-xpath-linq-to-xml.md",
+      "redirect_url": "/dotnet/standard/linq/find-attributes-siblings-specific-name",
+      "redirect_document_id": true
+    },
+    {
+      "source_path": "docs/csharp/programming-guide/concepts/linq/how-to-find-elements-with-a-specific-attribute-xpath-linq-to-xml.md",
+      "redirect_url": "/dotnet/standard/linq/find-elements-specific-attribute",
+      "redirect_document_id": true
+    },
+    {
+      "source_path": "docs/csharp/programming-guide/concepts/linq/how-to-find-sibling-nodes-xpath-linq-to-xml.md",
+      "redirect_url": "/dotnet/standard/linq/find-sibling-nodes",
+      "redirect_document_id": true
+    },
+    {
       "source_path": "docs/csharp/programming-guide/concepts/threading/how-to-use-a-thread-pool.md",
       "redirect_url": "/dotnet/api/system.threading.threadpool.queueuserworkitem"
     },
@@ -5187,7 +5184,46 @@
       "redirect_document_id": false
     },
     {
-<<<<<<< HEAD
+      "source_path": "docs/visual-basic/programming-guide/concepts/linq/linq-to-xml-for-xpath-users.md",
+      "redirect_url": "/dotnet/standard/linq/comparison-xpath-linq-xml",
+      "redirect_document_id": false
+    },
+    {
+      "source_path": "docs/visual-basic/programming-guide/concepts/linq/how-to-find-a-child-element-xpath-linq-to-xml.md",
+      "redirect_url": "/dotnet/standard/linq/find-child-element",
+      "redirect_document_id": false
+    },
+    {
+      "source_path": "docs/visual-basic/programming-guide/concepts/linq/how-to-find-a-list-of-child-elements-xpath-linq-to-xml.md",
+      "redirect_url": "/dotnet/standard/linq/find-list-child-elements",
+      "redirect_document_id": false
+    },
+    {
+      "source_path": "docs/visual-basic/programming-guide/concepts/linq/how-to-populate-an-xml-tree-from-the-file-system.md",
+      "redirect_url": "/dotnet/standard/linq/populate-xml-tree-file-system",
+      "redirect_document_id": false
+    },
+    {
+      "source_path": "docs/visual-basic/programming-guide/concepts/linq/how-to-find-a-union-of-two-location-paths-xpath.md",
+      "redirect_url": "/dotnet/standard/linq/find-union-two-location-paths",
+      "redirect_document_id": false
+    },
+    {
+      "source_path": "docs/visual-basic/programming-guide/concepts/linq/how-to-find-descendants-of-a-child-element-xpath-linq-to-xml.md",
+      "redirect_url": "/dotnet/standard/linq/find-descendants-child-element",
+      "redirect_document_id": false
+    },
+    {
+      "source_path": "docs/visual-basic/programming-guide/concepts/linq/how-to-find-elements-in-a-namespace.md",
+      "redirect_url": "/dotnet/standard/linq/find-elements-namespace",
+      "redirect_document_id": false
+    },
+    {
+      "source_path": "docs/visual-basic/programming-guide/concepts/linq/how-to-find-preceding-siblings-xpath-linq-to-xml.md",
+      "redirect_url": "/dotnet/standard/linq/find-preceding-siblings",
+      "redirect_document_id": false
+    },
+    {
       "source_path": "docs/visual-basic/programming-guide/concepts/linq/how-to-find-an-attribute-of-the-parent-xpath-linq-to-xml.md",
       "redirect_url": "/dotnet/standard/linq/find-attribute-parent",
       "redirect_document_id": false
@@ -5205,45 +5241,6 @@
     {
       "source_path": "docs/visual-basic/programming-guide/concepts/linq/how-to-find-sibling-nodes-xpath-linq-to-xml.md",
       "redirect_url": "/dotnet/standard/linq/find-sibling-nodes",
-=======
-      "source_path": "docs/visual-basic/programming-guide/concepts/linq/linq-to-xml-for-xpath-users.md",
-      "redirect_url": "/dotnet/standard/linq/comparison-xpath-linq-xml",
-      "redirect_document_id": false
-    },
-    {
-      "source_path": "docs/visual-basic/programming-guide/concepts/linq/how-to-find-a-child-element-xpath-linq-to-xml.md",
-      "redirect_url": "/dotnet/standard/linq/find-child-element",
-      "redirect_document_id": false
-    },
-    {
-      "source_path": "docs/visual-basic/programming-guide/concepts/linq/how-to-find-a-list-of-child-elements-xpath-linq-to-xml.md",
-      "redirect_url": "/dotnet/standard/linq/find-list-child-elements",
-      "redirect_document_id": false
-    },
-    {
-      "source_path": "docs/visual-basic/programming-guide/concepts/linq/how-to-populate-an-xml-tree-from-the-file-system.md",
-      "redirect_url": "/dotnet/standard/linq/populate-xml-tree-file-system",
-      "redirect_document_id": false
-    },
-    {
-      "source_path": "docs/visual-basic/programming-guide/concepts/linq/how-to-find-a-union-of-two-location-paths-xpath.md",
-      "redirect_url": "/dotnet/standard/linq/find-union-two-location-paths",
-      "redirect_document_id": false
-    },
-    {
-      "source_path": "docs/visual-basic/programming-guide/concepts/linq/how-to-find-descendants-of-a-child-element-xpath-linq-to-xml.md",
-      "redirect_url": "/dotnet/standard/linq/find-descendants-child-element",
-      "redirect_document_id": false
-    },
-    {
-      "source_path": "docs/visual-basic/programming-guide/concepts/linq/how-to-find-elements-in-a-namespace.md",
-      "redirect_url": "/dotnet/standard/linq/find-elements-namespace",
-      "redirect_document_id": false
-    },
-    {
-      "source_path": "docs/visual-basic/programming-guide/concepts/linq/how-to-find-preceding-siblings-xpath-linq-to-xml.md",
-      "redirect_url": "/dotnet/standard/linq/find-preceding-siblings",
->>>>>>> 96ebfb22
       "redirect_document_id": false
     },
     {
