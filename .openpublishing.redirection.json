{
    "redirections": [
        {
            "source_path": "docs/about/index.md",
            "redirect_url": "/dotnet/standard/index"
        },
        {
            "source_path": "docs/about/products.md",
            "redirect_url": "/dotnet/standard/components"
        },
        {
            "source_path": "docs/cli-preview3/tools/dotnet-nuget-delete.md",
            "redirect_url": "/dotnet/core/tools/dotnet-nuget-delete"
        },
        {
            "source_path": "docs/cli-preview3/tools/dotnet-nuget-locals.md",
            "redirect_url": "/dotnet/core/tools/dotnet-nuget-locals"
        },
        {
            "source_path": "docs/core/app-types.md",
            "redirect_url": "/dotnet/core/deploying/index"
        },
        {
            "source_path": "docs/core/deploying/applications.md",
            "redirect_url": "/dotnet/core/deploying/index"
        },
        {
            "source_path": "docs/core/docker/visual-studio-tools-for-docker.md",
            "redirect_url": "/aspnet/core/publishing/visual-studio-tools-for-docker",
            "redirect_document_id": true
        },
        {
            "source_path": "docs/core/getting-started.md",
            "redirect_url": "/dotnet/core/get-started",
            "redirect_document_id": true
        },
        {
            "source_path": "docs/core/migrating-from-dnx.md",
            "redirect_url": "/dotnet/core/migration/from-dnx",
            "redirect_document_id": true
        },
        {
            "source_path": "docs/core/preview3/deploying/index.md",
            "redirect_url": "/dotnet/core/deploying",
            "redirect_document_id": true
        },
        {
            "source_path": "docs/core/preview3/tools/csproj.md",
            "redirect_url": "/dotnet/core/tools/csproj",
            "redirect_document_id": true
        },
        {
            "source_path": "docs/core/preview3/tools/dependencies.md",
            "redirect_url": "/dotnet/core/tools/dependencies",
            "redirect_document_id": true
        },
        {
            "source_path": "docs/core/preview3/tools/dotnet.md",
            "redirect_url": "/dotnet/core/tools/dotnet"
        },
        {
            "source_path": "docs/core/preview3/tools/dotnet-add-package.md",
            "redirect_url": "/dotnet/core/tools/dotnet-add-package",
            "redirect_document_id": true
        },
        {
            "source_path": "docs/core/preview3/tools/dotnet-add-reference.md",
            "redirect_url": "/dotnet/core/tools/dotnet-add-reference",
            "redirect_document_id": true
        },
        {
            "source_path": "docs/core/preview3/tools/dotnet-build.md",
            "redirect_url": "/dotnet/core/tools/dotnet-build"
        },
        {
            "source_path": "docs/core/preview3/tools/dotnet-clean.md",
            "redirect_url": "/dotnet/core/tools/dotnet-clean",
            "redirect_document_id": true
        },
        {
            "source_path": "docs/core/preview3/tools/dotnet-install-script.md",
            "redirect_url": "/dotnet/core/tools/dotnet-install-script"
        },
        {
            "source_path": "docs/core/preview3/tools/dotnet-list-reference.md",
            "redirect_url": "/dotnet/core/tools/dotnet-list-reference",
            "redirect_document_id": true
        },
        {
            "source_path": "docs/core/preview3/tools/dotnet-migrate.md",
            "redirect_url": "/dotnet/core/tools/dotnet-migrate",
            "redirect_document_id": true
        },
        {
            "source_path": "docs/core/preview3/tools/dotnet-msbuild.md",
            "redirect_url": "/dotnet/core/tools/dotnet-msbuild",
            "redirect_document_id": true
        },
        {
            "source_path": "docs/core/preview3/tools/dotnet-new.md",
            "redirect_url": "/dotnet/core/tools/dotnet-new"
        },
        {
            "source_path": "docs/core/preview3/tools/dotnet-nuget-delete.md",
            "redirect_url": "/dotnet/core/tools/dotnet-nuget-delete",
            "redirect_document_id": true
        },
        {
            "source_path": "docs/core/preview3/tools/dotnet-nuget-locals.md",
            "redirect_url": "/dotnet/core/tools/dotnet-nuget-locals",
            "redirect_document_id": true
        },
        {
            "source_path": "docs/core/preview3/tools/dotnet-nuget-push.md",
            "redirect_url": "/dotnet/core/tools/dotnet-nuget-push",
            "redirect_document_id": true
        },
        {
            "source_path": "docs/core/preview3/tools/dotnet-pack.md",
            "redirect_url": "/dotnet/core/tools/dotnet-pack"
        },
        {
            "source_path": "docs/core/preview3/tools/dotnet-publish.md",
            "redirect_url": "/dotnet/core/tools/dotnet-publish"
        },
        {
            "source_path": "docs/core/preview3/tools/dotnet-remove-package.md",
            "redirect_url": "/dotnet/core/tools/dotnet-remove-package",
            "redirect_document_id": true
        },
        {
            "source_path": "docs/core/preview3/tools/dotnet-remove-reference.md",
            "redirect_url": "/dotnet/core/tools/dotnet-remove-reference",
            "redirect_document_id": true
        },
        {
            "source_path": "docs/core/preview3/tools/dotnet-restore.md",
            "redirect_url": "/dotnet/core/tools/dotnet-restore"
        },
        {
            "source_path": "docs/core/preview3/tools/dotnet-run.md",
            "redirect_url": "/dotnet/core/tools/dotnet-run"
        },
        {
            "source_path": "docs/core/preview3/tools/dotnet-sln.md",
            "redirect_url": "/dotnet/core/tools/dotnet-sln"
        },
        {
            "source_path": "docs/core/preview3/tools/dotnet-test.md",
            "redirect_url": "/dotnet/core/tools/dotnet-test"
        },
        {
            "source_path": "docs/core/preview3/tools/extensibility.md",
            "redirect_url": "/dotnet/core/tools/extensibility"
        },
        {
            "source_path": "docs/core/preview3/tools/global-json.md",
            "redirect_url": "/dotnet/core/tools/global-json"
        },
        {
            "source_path": "docs/core/preview3/tools/index.md",
            "redirect_url": "/dotnet/core/tools/index",
            "redirect_document_id": true
        },
        {
            "source_path": "docs/core/preview3/tools/layering.md",
            "redirect_url": "/dotnet/core/tools/cli-msbuild-architecture",
            "redirect_document_id": true
        },
        {
            "source_path": "docs/core/preview3/tools/telemetry.md",
            "redirect_url": "/dotnet/core/tools/telemetry"
        },
        {
            "source_path": "docs/core/preview3/tools/using-ci-with-cli.md",
            "redirect_url": "/dotnet/core/tools/using-ci-with-cli"
        },
        {
            "source_path": "docs/core/preview3/tutorials/index.md",
            "redirect_url": "/dotnet/core/tutorials/index",
            "redirect_document_id": true
        },
        {
            "source_path": "docs/core/preview3/tutorials/using-on-windows.md",
            "redirect_url": "/dotnet/core/tutorials/with-visual-studio"
        },
        {
            "source_path": "docs/csharp/getting-started/with-visual-studio.md",
            "redirect_url": "/dotnet/core/tutorials/with-visual-studio"
        },
        {
            "source_path": "docs/core/preview3/tutorials/using-on-windows-vs-2017.md",
            "redirect_url": "/dotnet/core/tutorials/with-visual-studio"
        },
        {
            "source_path": "docs/core/whats-new/whats-new-in-core-20.md",
            "redirect_url": "/dotnet/core/whats-new/dotnet-core-2-0"
        },
        {
            "source_path": "docs/core/preview3/tutorials/using-on-windows-vs-2017-full-solution.md",
            "redirect_url": "/dotnet/core/tutorials/using-on-windows-full-solution",
            "redirect_document_id": true
        },
        {
            "source_path": "docs/core/preview3/tutorials/using-with-xplat-cli-msbuild.md",
            "redirect_url": "/dotnet/core/tutorials/using-with-xplat-cli",
            "redirect_document_id": true
        },
        {
            "source_path": "docs/core/preview3/tutorials/using-with-xplat-cli-msbuild-folders.md",
            "redirect_url": "/dotnet/core/tutorials/testing-with-cli",
            "redirect_document_id": true
        },
        {
            "source_path": "docs/core/preview3/windows-prerequisites.md",
            "redirect_url": "/dotnet/core/windows-prerequisites"
        },
        {
            "source_path": "docs/core/testing/using-mstest-on-windows.md",
            "redirect_url": "/dotnet/core/testing/unit-testing-with-mstest",
            "redirect_document_id": true
        },
        {
            "source_path": "docs/core/tools/project-json.md",
            "redirect_url": "/dotnet/core/tools/project-json-to-csproj"
        },
        {
            "source_path": "docs/core/tools/test-protocol.md",
            "redirect_url": "/dotnet/core/tools/dotnet-test"
        },
        {
            "source_path": "docs/core/tutorials/libraries-with-vs.md",
            "redirect_url": "/dotnet/csharp/getting-started/library-with-visual-studio"
        },
        {
            "source_path": "docs/core/tutorials/target-dotnetcore-with-msbuild.md",
            "redirect_url": "/dotnet/core/tools/cli-msbuild-architecture"
        },
        {
            "source_path": "docs/core/tutorials/using-on-windows.md",
            "redirect_url": "/dotnet/core/tutorials/with-visual-studio"
        },
        {
            "source_path": "docs/core/versions/lts-current.md",
            "redirect_url": "https://www.microsoft.com/net/Support/Policy"
        },
        {
            "source_path": "docs/csharp/csharp-6.md",
            "redirect_url": "/dotnet/csharp/whats-new/csharp-6",
            "redirect_document_id": true
        },
        {
            "source_path": "docs/csharp/csharp-7.md",
            "redirect_url": "/dotnet/csharp/whats-new/csharp-7",
            "redirect_document_id": true
        },
        {
            "source_path": "docs/csharp/features.md",
            "redirect_url": "/dotnet/csharp/concepts"
        },
        {
            "source_path": "docs/csharp/generics.md",
            "redirect_url": "/dotnet/csharp/programming-guide/generics/index"
        },
        {
            "source_path": "docs/csharp/getting-started/additional-resources.md",
            "redirect_url": "/dotnet/csharp/getting-started/index"
        },
        {
            "source_path": "docs/csharp/getting-started/breaking-changes-in-visual-studio-2013.md",
            "redirect_url": "https://msdn.microsoft.com/library/hh678682(v=vs.120)"
        },
        {
            "source_path": "docs/csharp/getting-started/consuming-library-with-visual-studio-2017.md",
            "redirect_url": "/dotnet/getting-started/consuming-library-with-visual-studio",
            "redirect_document_id": true
        },
        {
            "source_path": "docs/csharp/getting-started/debugging-with-visual-studio-2017.md",
            "redirect_url": "/dotnet/core/tutorials/debugging-with-visual-studio"
        },
        {
            "source_path": "docs/csharp/getting-started/debugging-with-visual-studio.md",
            "redirect_url": "/dotnet/core/tutorials/debugging-with-visual-studio"
        },
        {
            "source_path": "docs/csharp/getting-started/library-with-visual-studio-2017.md",
            "redirect_url": "/dotnet/getting-started/library-with-visual-studio",
            "redirect_document_id": true
        },
        {
            "source_path": "docs/csharp/getting-started/publishing-with-visual-studio-2017.md",
            "redirect_url": "/dotnet/core/tutorials/publishing-with-visual-studio"
        },

        {
            "source_path": "docs/csharp/getting-started/publishing-with-visual-studio.md",
            "redirect_url": "/dotnet/core/tutorials/publishing-with-visual-studio"
        },

        {
            "source_path": "docs/csharp/getting-started/whats-new.md",
            "redirect_url": "/dotnet/csharp/whats-new/index"
        },
        {
            "source_path": "docs/csharp/getting-started/with-visual-studio-2017.md",
            "redirect_url": "/dotnet/core/tutorials/with-visual-studio",
            "redirect_document_id": true
        },
        {
            "source_path": "docs/csharp/getting-started/with-visual-studio-code.md",
            "redirect_url": "/dotnet/core/tutorials/with-visual-studio-code",
            "redirect_document_id": true
        },
        {
            "source_path": "docs/csharp/interactive.md",
            "redirect_url": "/dotnet/csharp/index"
        },
        {
            "source_path": "docs/csharp/interactive-with-bash.md",
            "redirect_url": "/dotnet/csharp/index"
        },
        {
            "source_path": "docs/csharp/interactive-with-powershell.md",
            "redirect_url": "/dotnet/csharp/index"
        },
        {
            "source_path": "docs/csharp/interactive-with-visualstudio.md",
            "redirect_url": "/dotnet/csharp/index"
        },
        {
            "source_path": "docs/csharp/interfaces.md",
            "redirect_url": "/dotnet/csharp/programming-guide/interfaces/index"
        },
        {
            "source_path": "docs/csharp/interop.md",
            "redirect_url": "/dotnet/csharp/programming-guide/interop/index"
        },
        {
            "source_path": "docs/csharp/language-reference/operators/modulus-assignment-operator.md",
            "redirect_url": "/dotnet/csharp/language-reference/operators/remainder-assignment-operator"
        },
        {
            "source_path": "docs/csharp/language-reference/operators/modulus-operator.md",
            "redirect_url": "/dotnet/csharp/language-reference/operators/remainder-operator"
        },
        {
            "source_path": "docs/csharp/namespaces-and-assemblies.md",
            "redirect_url": "/dotnet/csharp/programming-guide/namespaces/index"
        },
        {
            "source_path": "docs/csharp/programming-guide/concepts/async/asynchronous-programming-with-async-and-await.md",
            "redirect_url": "/dotnet/csharp/async/"
        },
        {
            "source_path": "docs/csharp/programming-guide/concepts/linq/cloning-vs-attaching.md",
            "redirect_url": "/dotnet/csharp/programming-guide/concepts/linq/creating-xml-trees-linq-to-xml-2#attaching-vs-cloning"
        },
        {
            "source_path": "docs/csharp/programming-guide/exceptions/exceptions-and-exception-handling.md",
            "redirect_url": "/dotnet/csharp/programming-guide/exceptions/index"
        },
        {
            "source_path": "docs/csharp/programming-guide/interop/interoperability.md",
            "redirect_url": "/dotnet/csharp/programming-guide/interop/index"
        },
        {
            "source_path": "docs/csharp/programming-guide/linq-query-expressions/how-to-create-a-nested-group.md",
            "redirect_url": "/dotnet/csharp/linq/create-a-nested-group"
        },
        {
            "source_path": "docs/csharp/programming-guide/linq-query-expressions/how-to-dynamically-specify-predicate-filters-at-runtime.md",
            "redirect_url": "/dotnet/csharp/linq/dynamically-specify-predicate-filters-at-runtime"
        },
        {
            "source_path": "docs/csharp/programming-guide/linq-query-expressions/how-to-group-query-results.md",
            "redirect_url": "/dotnet/csharp/linq/group-query-results"
        },
        {
            "source_path": "docs/csharp/programming-guide/linq-query-expressions/how-to-group-results-by-contiguous-keys.md",
            "redirect_url": "/dotnet/csharp/linq/group-results-by-contiguous-keys"
        },
        {
            "source_path": "docs/csharp/programming-guide/linq-query-expressions/how-to-handle-exceptions-in-query-expressions.md",
            "redirect_url": "/dotnet/csharp/linq/handle-exceptions-in-query-expressions"
        },
        {
            "source_path": "docs/csharp/programming-guide/linq-query-expressions/how-to-handle-null-values-in-query-expressions.md",
            "redirect_url": "/dotnet/csharp/linq/handle-null-values-in-query-expressions"
        },
        {
            "source_path": "docs/csharp/programming-guide/linq-query-expressions/how-to-join-by-using-composite-keys.md",
            "redirect_url": "/dotnet/csharp/linq/join-by-using-composite-keys"
        },
        {
            "source_path": "docs/csharp/programming-guide/linq-query-expressions/how-to-order-the-results-of-a-join-clause.md",
            "redirect_url": "/dotnet/csharp/linq/order-the-results-of-a-join-clause"
        },
        {
            "source_path": "docs/csharp/programming-guide/linq-query-expressions/how-to-perform-a-subquery-on-a-grouping-operation.md",
            "redirect_url": "/dotnet/csharp/linq/perform-a-subquery-on-a-grouping-operation"
        },
        {
            "source_path": "docs/csharp/programming-guide/linq-query-expressions/how-to-perform-custom-join-operations.md",
            "redirect_url": "/dotnet/csharp/linq/perform-custom-join-operations"
        },
        {
            "source_path": "docs/csharp/programming-guide/linq-query-expressions/how-to-perform-grouped-joins.md",
            "redirect_url": "/dotnet/csharp/linq/perform-grouped-joins"
        },
        {
            "source_path": "docs/csharp/programming-guide/linq-query-expressions/how-to-perform-inner-joins.md",
            "redirect_url": "/dotnet/csharp/linq/perform-inner-joins"
        },
        {
            "source_path": "docs/csharp/programming-guide/linq-query-expressions/how-to-perform-left-outer-joins.md",
            "redirect_url": "/dotnet/csharp/linq/perform-left-outer-joins"
        },
        {
            "source_path": "docs/csharp/programming-guide/linq-query-expressions/how-to-query-a-collection-of-objects.md",
            "redirect_url": "/dotnet/csharp/linq/query-a-collection-of-objects"
        },
        {
            "source_path": "docs/csharp/programming-guide/linq-query-expressions/how-to-return-a-query-from-a-method.md",
            "redirect_url": "/dotnet/csharp/linq/return-a-query-from-a-method"
        },
        {
            "source_path": "docs/csharp/programming-guide/linq-query-expressions/how-to-store-the-results-of-a-query-in-memory.md",
            "redirect_url": "/dotnet/csharp/linq/store-the-results-of-a-query-in-memory"
        },
        {
            "source_path": "docs/csharp/programming-guide/linq-query-expressions/how-to-write-linq-queries.md",
            "redirect_url": "/dotnet/csharp/linq/write-linq-queries"
        },
        {
            "source_path": "docs/csharp/programming-guide/linq-query-expressions/index.md",
            "redirect_url": "/dotnet/csharp/linq/index"
        },
        {
            "source_path": "docs/csharp/programming-guide/linq-query-expressions/query-expression-basics.md",
            "redirect_url": "/dotnet/csharp/linq/query-expression-basics"
        },
        {
            "source_path": "docs/csharp/programming-guide/main-and-command-args/main-and-command-line-arguments.md",
            "redirect_url": "/dotnet/csharp/programming-guide/main-and-command-args/index"
        },
        {
            "source_path": "docs/csharp/type-system.md",
            "redirect_url": "/dotnet/csharp/programming-guide/types/index"
        },
        {
            "source_path": "docs/csharp/whats-new.md",
            "redirect_url": "/dotnet/csharp/whats-new/index",
            "redirect_document_id": true
        },
        {
            "source_path": "docs/framework/deployment/repair.md",
            "redirect_url": "/dotnet/framework/install/repair"
        },
        {
            "source_path": "docs/framework/deployment/windows/index.md",
            "redirect_url": "/dotnet/framework/install/"
        },
        {
            "source_path": "docs/framework/deployment/windows/7.md",
            "redirect_url": "/dotnet/framework/install/on-windows-7"
        },
        {
            "source_path": "docs/framework/deployment/windows/8.md",
            "redirect_url": "/dotnet/framework/install/on-windows-8"
        },
        {
            "source_path": "docs/framework/deployment/windows/10.md",
            "redirect_url": "/dotnet/framework/install/on-windows-10"
        },
        {
            "source_path": "docs/framework/deployment/windows/vista.md",
            "redirect_url": "/dotnet/framework/install/on-windows-vista"
        },
        {
            "source_path": "docs/framework/deployment/windows/xp.md",
            "redirect_url": "/dotnet/framework/install/on-windows-xp"
        },
        {
            "source_path": "docs/framework/deployment/windows/installing-dotnet-35-windows-10.md",
            "redirect_url": "/dotnet/framework/install/dotnet-35-windows-10"
        },
        {
            "source_path": "docs/framework/docker/aspnetmvc.md",
            "redirect_url": "/aspnet/mvc/overview/deployment/docker-aspnetmvc",
            "redirect_document_id": true
        },
        {
            "source_path": "docs/framework/install/net-framework-3-5-on-windows-8-plus.md",
            "redirect_url": "/dotnet/framework/install/dotnet-35-windows-10"
        },
        {
            "source_path": "docs/framework/migration-guide/application-compatibility-in-the-net-framework-4-5-1.md",
            "redirect_url": "/dotnet/framework/migration-guide/application-compatibility"
        },
        {
            "source_path": "docs/framework/migration-guide/application-compatibility-in-the-net-framework-4-5-2.md",
            "redirect_url": "/dotnet/framework/migration-guide/application-compatibility"
        },
        {
            "source_path": "docs/framework/migration-guide/application-compatibility-in-the-net-framework-4-5.md",
            "redirect_url": "/dotnet/framework/migration-guide/application-compatibility"
        },
        {
            "source_path": "docs/framework/migration-guide/application-compatibility-in-the-net-framework-4-6-1.md",
            "redirect_url": "/dotnet/framework/migration-guide/application-compatibility"
        },
        {
            "source_path": "docs/framework/migration-guide/application-compatibility-in-the-net-framework-4-6-2.md",
            "redirect_url": "/dotnet/framework/migration-guide/application-compatibility"
        },
        {
            "source_path": "docs/framework/migration-guide/application-compatibility-in-the-net-framework-4-6.md",
            "redirect_url": "/dotnet/framework/migration-guide/application-compatibility"
        },
        {
            "source_path": "docs/framework/migration-guide/application-compatibility-in-the-net-framework-4-7.md",
            "redirect_url": "/dotnet/framework/migration-guide/application-compatibility"
        },
        {
            "source_path": "docs/framework/migration-guide/net-compatibility-diagnostics.md",
            "redirect_url": "/dotnet/framework/migration-guide/application-compatibility"
        },
        {
            "source_path": "docs/framework/migration-guide/mitigation-claimsidentity-constructor.md",
            "redirect_url": "/dotnet/framework/migration-guide//retargeting/4.6.1-4.6.2"
        },
        {
            "source_path": "docs/framework/migration-guide/mitigation-cspparameters-parentwindowhandle-expects-an-hwnd.md",
            "redirect_url": "/dotnet/framework/migration-guide/retargeting/4.6.2-4.7"
        },
        {
            "source_path": "docs/framework/migration-guide/migration-guide/mitigation-culture-and-asynchronous-operations.md",
            "redirect_url": "/dotnet/framework/migration-guide/retargeting/4.5.2-4.6"
        },
        {
            "source_path": "docs/framework/migration-guide/migration-guide/mitigation-culture-and-dispatcher-operations-in-wpf-apps.md",
            "redirect_url": "/dotnet/framework/migration-guide/retargeting/4.5.2-4.6"
        },
        {
            "source_path": "docs/framework/migration-guide/migration-guide/mitigation-default-authorizationcontext.md",
            "redirect_url": "/dotnet/framework/migration-guide/retargeting/4.5.2-4.6"
        },
        {
            "source_path": "docs/framework/migration-guide/migration-guide/mitigation-eventsource-writeevent-method-calls.md",
            "redirect_url": "/dotnet/framework/migration-guide/runtimef/4.5-4.5.1"
        },
        {
            "source_path": "docs/framework/migration-guide/migration-guide/mitigation-grid-control.md",
            "redirect_url": "/dotnet/framework/migration-guide/retargeting/4.6.2-4.7"
        },
        {
            "source_path": "docs/framework/migration-guide/migration-guide/mitigation-horizontal-scrolling-and-virtualization.md",
            "redirect_url": "/dotnet/framework/migration-guide/runtime/4.6.1-4.6.2"
        },
        {
            "source_path": "docs/framework/migration-guide/migration-guide/mitigation-long-path-support.md",
            "redirect_url": "/dotnet/framework/migration-guide/retargeting/4.6.1-4.6.2"
        },
        {
            "source_path": "docs/framework/migration-guide/migration-guide/mitigation-memberdescriptor-equals.md",
            "redirect_url": "/dotnet/framework/migration-guide/retargeting/4.6.1-4.6.2"
        },
        {
            "source_path": "docs/framework/migration-guide/migration-guide/mitigation-minfreememorypercentagetoactiveservice-configuration-setting.md",
            "redirect_url": "/dotnet/framework/migration-guide/runtime/4.5-4.5.1"
        },
        {
            "source_path": "docs/framework/migration-guide/retargeting-changes-in-the-net-framework-4-5-1.md",
            "redirect_url": "/dotnet/framework/migration-guide/retargeting/index"
        },
        {
            "source_path": "docs/framework/migration-guide/retargeting-changes-in-the-net-framework-4-5-2.md",
            "redirect_url": "/dotnet/framework/migration-guide/retargeting/index"
        },
        {
            "source_path": "docs/framework/migration-guide/retargeting-changes-in-the-net-framework-4-6-1.md",
            "redirect_url": "/dotnet/framework/migration-guide/retargeting/index"
        },
        {
            "source_path": "docs/framework/migration-guide/retargeting-changes-in-the-net-framework-4-6-2.md",
            "redirect_url": "/dotnet/framework/migration-guide/retargeting/index"
        },
        {
            "source_path": "docs/framework/migration-guide/retargeting-changes-in-the-net-framework-4-6.md",
            "redirect_url": "/dotnet/framework/migration-guide/retargeting/index"
        },
        {
            "source_path": "docs/framework/migration-guide/retargeting-changes-in-the-net-framework-4-7.md",
            "redirect_url": "/dotnet/framework/migration-guide/retargeting/index"
        },
        {
            "source_path": "docs/framework/migration-guide/runtime-changes-in-the-net-framework-4-5-1.md",
            "redirect_url": "/dotnet/framework/migration-guide/runtime/index"
        },
        {
            "source_path": "docs/framework/migration-guide/runtime-changes-in-the-net-framework-4-5-2.md",
            "redirect_url": "/dotnet/framework/migration-guide/runtime/index"
        },
        {
            "source_path": "docs/framework/migration-guide/runtime-changes-in-the-net-framework-4-6-1.md",
            "redirect_url": "/dotnet/framework/migration-guide/runtime/index"
        },
        {
            "source_path": "docs/framework/migration-guide/runtime-changes-in-the-net-framework-4-6-2.md",
            "redirect_url": "/dotnet/framework/migration-guide/runtime/index"
        },
        {
            "source_path": "docs/framework/migration-guide/runtime-changes-in-the-net-framework-4-6.md",
            "redirect_url": "/dotnet/framework/migration-guide/runtime/index"
        },
        {
            "source_path": "docs/framework/migration-guide/runtime-changes-in-the-net-framework-4-7.md",
            "redirect_url": "/dotnet/framework/migration-guide/runtime/index"
        },
        {
            "source_path": "docs/framework/unmanaged-api/cor-prf-allowable-after-attach-bitmask.md",
            "redirect_url": "/dotnet/framework/unmanaged-api/profiling/cor-prf-monitor-enumeration"
        },
        {
            "source_path": "docs/framework/security/json-web-token-handler-api-reference.md",
            "redirect_url": "https://github.com/AzureAD/azure-activedirectory-identitymodel-extensions-for-dotnet/wiki"
        },
        {
            "source_path": "docs/framework/wcf/extending/extending-wcf.md",
            "redirect_url": "/dotnet/framework/wcf/extending/index",
            "redirect_document_id": true
        },
        {
            "source_path": "docs/framework/wcf/windows-communication-foundation.md",
            "redirect_url": "/dotnet/framework/wcf/index"
        },
        {
            "source_path": "docs/framework/whats-new/whats-new.md",
            "redirect_url": "/dotnet/framework/whats-new/index",
            "redirect_document_id": true
        },
        {
            "source_path": "docs/framework/winforms/controls/99f6e876-3f7f-4139-9063-e36587c95b02.md",
            "redirect_url": "/dotnet/framework/winforms/controls/create-a-master-detail-form-using-two-datagridviews",
            "redirect_document_id": true
        },
        {
            "source_path": "docs/framework/winforms/controls/c5fa29e8-47f7-4691-829b-0e697a691f36.md",
            "redirect_url": "/dotnet/framework/winforms/controls/creating-a-master-detail-form-using-two-datagridviews",
            "redirect_document_id": true
        },
        {
            "source_path": "docs/framework/wpf/controls/datepicker-syles-and-templates.md",
            "redirect_url": "/dotnet/framework/wpf/controls/datepicker-styles-and-templates",
            "redirect_document_id": true
        },
        {
            "source_path": "docs/framework/xaml-services/{}-escape-sequence-markup-extension.md",
            "redirect_url": "/dotnet/framework/xaml-services/escape-sequence-markup-extension",
            "redirect_document_id": true
        },
        {
            "source_path": "docs/fsharp/async.md",
            "redirect_url": "/dotnet/fsharp/tutorials/asynchronous-and-concurrent-programming/async"
        },
        {
            "source_path": "docs/fsharp/getting-started-netcore.md",
            "redirect_url": "/dotnet/fsharp/tutorials/getting-started/getting-started-command-line"
        },
        {
            "source_path": "docs/fsharp/tutorials/getting-started/getting-started-cross-platform-tooling.md",
            "redirect_url": "/dotnet/fsharp/tutorials/getting-started/getting-started-command-line"
        },
        {
            "source_path": "docs/fsharp/tutorials/getting-started/index.md",
            "redirect_url": "/dotnet/fsharp/get-started/index",
            "redirect_document_id": true
        },
        {
            "source_path": "docs/scenarios/index.md",
            "redirect_url": "/dotnet/core/tutorials/"
        },
        {
            "source_path": "docs/scenarios/solution-authoring/index.md",
            "redirect_url": "/dotnet/core/tutorials/"
        },
        {
            "source_path": "docs/scenarios/solution-authoring/target-dotnetcore-with-msbuild.md",
            "redirect_url": "/dotnet/core/tutorials/target-dotnetcore-with-msbuild"
        },
        {
            "source_path": "docs/standard/about.md",
            "redirect_url": "/dotnet/standard/index"
        },
        {
            "source_path": "docs/standard/base-types/alternation.md",
            "redirect_url": "/dotnet/standard/base-types/alternation-constructs-in-regular-expressions"
        },
        {
            "source_path": "docs/standard/base-types/anchors.md",
            "redirect_url": "/dotnet/standard/base-types/anchors-in-regular-expressions"
        },
        {
            "source_path": "docs/standard/base-types/backreference.md",
            "redirect_url": "/dotnet/standard/base-types/backreference-constructs-in-regular-expressions"
        },
        {
            "source_path": "docs/standard/base-types/backtracking.md",
            "redirect_url": "/dotnet/standard/base-types/backtracking-in-regular-expressions"
        },
        {
            "source_path": "docs/standard/base-types/changing-formats.md",
            "redirect_url": "/dotnet/standard/base-types/regular-expression-example-changing-date-formats"
        },
        {
            "source_path": "docs/standard/base-types/classes.md",
            "redirect_url": "/dotnet/standard/base-types/character-classes-in-regular-expressions"
        },
        {
            "source_path": "docs/standard/base-types/compilation.md",
            "redirect_url": "/dotnet/standard/base-types/compilation-and-reuse-in-regular-expressions"
        },
        {
            "source_path": "docs/standard/base-types/composite-format.md",
            "redirect_url": "/dotnet/standard/base-types/composite-formatting"
        },
        {
            "source_path": "docs/standard/base-types/custom-datetime.md",
            "redirect_url": "/dotnet/standard/base-types/custom-date-and-time-format-strings"
        },
        {
            "source_path": "docs/standard/base-types/custom-numeric.md",
            "redirect_url": "/dotnet/standard/base-types/custom-numeric-format-strings"
        },
        {
            "source_path": "docs/standard/base-types/custom-timespan.md",
            "redirect_url": "/dotnet/standard/base-types/custom-timespan-format-strings"
        },
        {
            "source_path": "docs/standard/base-types/define-custom.md",
            "redirect_url": "/dotnet/standard/base-types/how-to-define-and-use-custom-numeric-format-providers"
        },
        {
            "source_path": "docs/standard/base-types/display-dates.md",
            "redirect_url": "/dotnet/standard/base-types/how-to-display-dates-in-non-gregorian-calendars"
        },
        {
            "source_path": "docs/standard/base-types/display-milliseconds.md",
            "redirect_url": "/dotnet/standard/base-types/how-to-display-milliseconds-in-date-and-time-values"
        },
        {
            "source_path": "docs/standard/base-types/enumeration-format.md",
            "redirect_url": "/dotnet/standard/base-types/enumeration-format-strings"
        },
        {
            "source_path": "docs/standard/base-types/escapes.md",
            "redirect_url": "/dotnet/standard/base-types/character-escapes-in-regular-expressions"
        },
        {
            "source_path": "docs/standard/base-types/extract-day.md",
            "redirect_url": "/dotnet/standard/base-types/how-to-extract-the-day-of-the-week-from-a-specific-date"
        },
        {
            "source_path": "docs/standard/base-types/extract-protocol.md",
            "redirect_url": "/dotnet/standard/base-types/how-to-extract-a-protocol-and-port-number-from-a-url"
        },
        {
            "source_path": "docs/standard/base-types/grouping.md",
            "redirect_url": "/dotnet/standard/base-types/grouping-constructs-in-regular-expressions"
        },
        {
            "source_path": "docs/standard/base-types/miscellaneous.md",
            "redirect_url": "/dotnet/standard/base-types/miscellaneous-constructs-in-regular-expressions"
        },
        {
            "source_path": "docs/standard/base-types/object-model.md",
            "redirect_url": "/dotnet/standard/base-types/the-regular-expression-object-model"
        },
        {
            "source_path": "docs/standard/base-types/options.md",
            "redirect_url": "/dotnet/standard/base-types/regular-expression-options"
        },
        {
            "source_path": "docs/standard/base-types/pad-number.md",
            "redirect_url": "/dotnet/standard/base-types/how-to-pad-a-number-with-leading-zeros"
        },
        {
            "source_path": "docs/standard/base-types/quantifiers.md",
            "redirect_url": "/dotnet/standard/base-types/quantifiers-in-regular-expressions"
        },
        {
            "source_path": "docs/standard/base-types/quick-ref.md",
            "redirect_url": "/dotnet/standard/base-types/regular-expression-language-quick-reference"
        },
        {
            "source_path": "docs/standard/base-types/regex-behavior.md",
            "redirect_url": "/dotnet/standard/base-types/details-of-regular-expression-behavior"
        },
        {
            "source_path": "docs/standard/base-types/regex-examples.md",
            "redirect_url": "/dotnet/standard/base-types/regular-expression-examples"
        },
        {
            "source_path": "docs/standard/base-types/roundtrip.md",
            "redirect_url": "/dotnet/standard/base-types/how-to-round-trip-date-and-time-values"
        },
        {
            "source_path": "docs/standard/base-types/scanning.md",
            "redirect_url": "/dotnet/standard/base-types/regular-expression-example-scanning-for-hrefs"
        },
        {
            "source_path": "docs/standard/base-types/standard-datetime.md",
            "redirect_url": "/dotnet/standard/base-types/standard-date-and-time-format-strings"
        },
        {
            "source_path": "docs/standard/base-types/standard-numeric.md",
            "redirect_url": "/dotnet/standard/base-types/standard-numeric-format-strings"
        },
        {
            "source_path": "docs/standard/base-types/standard-timespan.md",
            "redirect_url": "/dotnet/standard/base-types/standard-timespan-format-strings"
        },
        {
            "source_path": "docs/standard/base-types/strip-characters.md",
            "redirect_url": "/dotnet/standard/base-types/how-to-strip-invalid-characters-from-a-string"
        },
        {
            "source_path": "docs/standard/base-types/substitutions.md",
            "redirect_url": "/dotnet/standard/base-types/substitutions-in-regular-expressions"
        },
        {
            "source_path": "docs/standard/base-types/thread-safety.md",
            "redirect_url": "/dotnet/standard/base-types/thread-safety-in-regular-expressions"
        },
        {
            "source_path": "docs/standard/base-types/verify-format.md",
            "redirect_url": "/dotnet/standard/base-types/how-to-verify-that-strings-are-in-valid-email-format"
        },
        {
            "source_path": "docs/standard/collections/threadsafe/blockingcollection-overview.md",
            "redirect_url": "/dotnet/standard/collections/thread-safe/blockingcollection-overview"
        },
        {
            "source_path": "docs/standard/collections/threadsafe/how-to-add-and-remove-items.md",
            "redirect_url": "/dotnet/standard/collections/thread-safe/how-to-add-and-remove-items"
        },
        {
            "source_path": "docs/standard/collections/threadsafe/how-to-add-and-take-items.md",
            "redirect_url": "/dotnet/standard/collections/thread-safe/how-to-add-and-take-items"
        },
        {
            "source_path": "docs/standard/collections/threadsafe/how-to-add-bounding-and-blocking.md",
            "redirect_url": "/dotnet/standard/collections/thread-safe/how-to-add-bounding-and-blocking"
        },
        {
            "source_path": "docs/standard/collections/threadsafe/how-to-create-an-object-pool.md",
            "redirect_url": "/dotnet/standard/collections/thread-safe/how-to-create-an-object-pool"
        },
        {
            "source_path": "docs/standard/collections/threadsafe/how-to-use-arrays-of-blockingcollections.md",
            "redirect_url": "/dotnet/standard/collections/thread-safe/how-to-use-arrays-of-blockingcollections"
        },
        {
            "source_path": "docs/standard/collections/threadsafe/how-to-use-foreach-to-remove.md",
            "redirect_url": "/dotnet/standard/collections/thread-safe/how-to-use-foreach-to-remove"
        },
        {
            "source_path": "docs/standard/collections/threadsafe/index.md",
            "redirect_url": "/dotnet/standard/collections/thread-safe/"
        },
        {
            "source_path": "docs/standard/collections/threadsafe/when-to-use-a-thread-safe-collection.md",
            "redirect_url": "/dotnet/standard/collections/thread-safe/when-to-use-a-thread-safe-collection"
        },
        {
            "source_path": "docs/standard/concepts.md",
            "redirect_url": "/dotnet/standard/"
        },
        {
            "source_path": "docs/standard/data/index.md",
            "redirect_url": "/dotnet/standard/data/xml/index"
        },
        {
            "source_path": "docs/standard/exceptions.md",
            "redirect_url": "/dotnet/standard/exceptions/",
            "redirect_document_id": true
        },
        {
            "source_path": "docs/standard/exceptions/exception-handling-fundamentals.md",
            "redirect_url": "/dotnet/standard/exceptions/"
        },
        {
            "source_path": "docs/standard/exceptions/exception-hierarchy.md",
            "redirect_url": "/dotnet/standard/exceptions/"
        },
        {
            "source_path": "docs/standard/garbagecollection/fundamentals.md",
            "redirect_url": "/dotnet/standard/garbage-collection/fundamentals"
        },
        {
            "source_path": "docs/standard/garbagecollection/gc.md",
            "redirect_url": "/dotnet/standard/garbage-collection/gc"
        },
        {
            "source_path": "docs/standard/garbagecollection/implementing-dispose.md",
            "redirect_url": "/dotnet/standard/garbage-collection/implementing-dispose"
        },
        {
            "source_path": "docs/standard/garbagecollection/index.md",
            "redirect_url": "/dotnet/standard/garbage-collection/"
        },
        {
            "source_path": "docs/standard/garbagecollection/induced.md",
            "redirect_url": "/dotnet/standard/garbage-collection/induced"
        },
        {
            "source_path": "docs/standard/garbagecollection/latency.md",
            "redirect_url": "/dotnet/standard/garbage-collection/latency"
        },
        {
            "source_path": "docs/standard/garbagecollection/unmanaged.md",
            "redirect_url": "/dotnet/standard/garbage-collection/unmanaged"
        },
        {
            "source_path": "docs/standard/garbagecollection/using-objects.md",
            "redirect_url": "/dotnet/standard/garbage-collection/using-objects"
        },
        {
            "source_path": "docs/standard/garbagecollection/weak-references.md",
            "redirect_url": "/dotnet/standard/garbage-collection/weak-references"
        },
        {
            "source_path": "docs/standard/getting-started.md",
            "redirect_url": "/dotnet/standard/get-started",
            "redirect_document_id": true
        },
        {
            "source_path": "docs/standard/library.md",
            "redirect_url": "/dotnet/standard/net-standard",
            "redirect_document_id": true
        },
        {
            "source_path": "docs/standard/portability-analyzer.md",
            "redirect_url": "/dotnet/standard/analyzers/portability-analyzer",
            "redirect_document_id": true
        },
        {
            "source_path": "docs/standard/microservices-architecture/architect-microservice-container-applications/communication-between-microservices.md",
            "redirect_url": "/dotnet/standard/microservices-architecture/architect-microservice-container-applications/communication-in-microservice-architecture",
            "redirect_document_id": true
        },
        {
            "source_path": "docs/standard/parallel-programming/how-to-write-a-parallel-foreach-loop-with-thread-local-variables.md",
            "redirect_url": "/dotnet/standard/parallel-programming/how-to-write-a-parallel-foreach-loop-with-partition-local-variables",
            "redirect_document_id": true
        },
        {
            "source_path":"docs/standard/serialization/add-element-for-xmlschemaimporterextensions.md",
            "redirect_url":"/dotnet/standard/serialization/add-element-for-schemaimporterextensions"
        },
        {
            "source_path": "docs/standard/serialization/marshal-by-value.md",
            "redirect_url": "/dotnet/standard/serialization-concepts"
        },
        {
            "source_path": "docs/standard/serialization/persistent-storage.md",
            "redirect_url": "/dotnet/standard/serialization-concepts"
        },
        {
            "source_path": "docs/tutorials/getting-started-with-csharp/microservices.md",
            "redirect_url": "/dotnet/csharp/tutorials/microservices"
        },
        {
            "source_path": "docs/tutorials/getting-started-with-csharp/working-with-linq.md",
            "redirect_url": "/dotnet/csharp/tutorials/working-with-linq"
        },
        {
            "source_path": "docs/tutorials/index.md",
            "redirect_url": "/dotnet/samples-and-tutorials/"
        },
        {
            "source_path": "docs/visual-basic/programming-guide/concepts/covariance-contravariance/covariance-and-contravariance.md",
            "redirect_url": "/dotnet/visual-basic/programming-guide/concepts/covariance-contravariance/index",
            "redirect_document_id": true
        },
        {
            "source_path": "docs/visual-basic/developing-apps/debugging.md",
            "redirect_url": "/visualstudio/debugger/debugger-basics"
        },
        {
            "source_path": "docs/visual-basic/developing-apps/customizing-extending-my/customizing-projects-and-extending-my.md",
            "redirect_url": "/dotnet/visual-basic/developing-apps/customizing-extending-my/index",
            "redirect_document_id": true
        },
        {
            "source_path": "docs/visual-basic/developing-apps/printing/printing-and-reporting.md",
            "redirect_url": "/dotnet/visual-basic/developing-apps/printing/index",
            "redirect_document_id": true
        },
        {
            "source_path": "docs/visual-basic/developing-apps/programming/app-settings/accessing-application-settings.md",
            "redirect_url": "/dotnet/visual-basic/developing-apps/programming/app-settings/index",
            "redirect_document_id": true
        },
        {
            "source_path": "docs/visual-basic/developing-apps/programming/computer-resources/computer-resources.md",
            "redirect_url": "/dotnet/visual-basic/developing-apps/programming/computer-resources/index",
            "redirect_document_id": true
        },
        {
            "source_path": "docs/visual-basic/developing-apps/programming/drives-directories-files/processing.md",
            "redirect_url": "/dotnet/visual-basic/developing-apps/programming/drives-directories-files/index",
            "redirect_document_id": true
        },
        {
            "source_path": "docs/visual-basic/developing-apps/using-ide/help-for-event-handlers.md",
            "redirect_url": "/visualstudio/ide/using-intellisense"
        },
        {
            "source_path": "docs/visual-basic/developing-apps/using-ide/how-to-compile-and-run-a-project.md",
            "redirect_url": "/visualstudio/ide/compiling-and-building-in-visual-studio"
        },
        {
            "source_path": "docs/visual-basic/developing-apps/using-ide/intellisense-code-snippets.md",
            "redirect_url": "/visualstudio/ide/code-snippets"
        },
        {
            "source_path": "docs/visual-basic/developing-apps/using-ide/refactoring-and-rename-dialog-box.md",
            "redirect_url": "/visualstudio/vb-ide/refactoring-vb"
        },
        {
            "source_path": "docs/visual-basic/developing-apps/using-ide/settings.md",
            "redirect_url": "/visualstudio/ide/reference/general-user-interface-elements-visual-studio"
        },
        {
            "source_path": "docs/visual-basic/developing-apps/using-ide/using-the-visual-basic-development-environment.md",
            "redirect_url": "/visualstudio/ide/visual-studio-ide"
        },
        {
            "source_path": "docs/visual-basic/developing-apps/windows-forms/windows-forms-application-basics.md",
            "redirect_url": "/dotnet/visual-basic/developing-apps/windows-forms/index",
            "redirect_document_id": true
        },
        {
            "source_path": "docs/visual-basic/getting-started/breaking-changes-in-visual-studio-2015.md",
            "redirect_url": "/dotnet/visual-basic/getting-started/breaking-changes-in-visual-studio"
        },
        {
            "source_path": "docs/visual-basic/language-reference/data-types/data-type-summary.md",
            "redirect_url": "/dotnet/visual-basic/language-reference/data-types/index",
            "redirect_document_id": true
        },
        {
            "source_path": "docs/visual-basic/language-reference/directives/directives.md",
            "redirect_url": "/dotnet/visual-basic/language-reference/directives/index",
            "redirect_document_id": true
        },
        {
            "source_path": "docs/visual-basic/language-reference/queries/queries.md",
            "redirect_url": "/dotnet/visual-basic/language-reference/queries/index",
            "redirect_document_id": true
        },
        {
            "source_path": "docs/visual-basic/language-reference/xml-axis/xml-axis-properties.md",
            "redirect_url": "/dotnet/visual-basic/language-reference/xml-axis/index",
            "redirect_document_id": true
        },
        {
            "source_path": "docs/visual-basic/language-reference/xmldoc/recommended-xml-tags-for-documentation-comments.md",
            "redirect_url": "/dotnet/visual-basic/language-reference/xmldoc/index",
            "redirect_document_id": true
        },
        {
            "source_path": "docs/visual-basic/misc/a-class-used-in-the-expression-is-not-loaded-during-debugging-session.md",
            "redirect_url": "/dotnet/visual-basic/language-reference/error-messages/index"
        },
        {
            "source_path": "docs/visual-basic/misc/attribute-structlayout-can-not-be-applied-to-a-generic-type.md",
            "redirect_url": "/dotnet/visual-basic/language-reference/error-messages/index"
        },
        {
            "source_path": "docs/visual-basic/misc/bc2029.md",
            "redirect_url": "/dotnet/visual-basic/language-reference/error-messages/index"
        },
        {
            "source_path": "docs/visual-basic/misc/bc2031.md",
            "redirect_url": "/dotnet/visual-basic/language-reference/error-messages/index"
        },
        {
            "source_path": "docs/visual-basic/misc/bc2035.md",
            "redirect_url": "/dotnet/visual-basic/language-reference/error-messages/index"
        },
        {
            "source_path": "docs/visual-basic/misc/bc30963.md",
            "redirect_url": "/dotnet/visual-basic/language-reference/error-messages/index"
        },
        {
            "source_path": "docs/visual-basic/misc/bc30964.md",
            "redirect_url": "/dotnet/visual-basic/language-reference/error-messages/index"
        },
        {
            "source_path": "docs/visual-basic/misc/bc30965.md",
            "redirect_url": "/dotnet/visual-basic/language-reference/error-messages/index"
        },
        {
            "source_path": "docs/visual-basic/misc/bc30966.md",
            "redirect_url": "/dotnet/visual-basic/language-reference/error-messages/index"
        },
        {
            "source_path": "docs/visual-basic/misc/bc30972.md",
            "redirect_url": "/dotnet/visual-basic/language-reference/error-messages/index"
        },
        {
            "source_path": "docs/visual-basic/misc/bc30973.md",
            "redirect_url": "/dotnet/visual-basic/language-reference/error-messages/index"
        },
        {
            "source_path": "docs/visual-basic/misc/bc35000.md",
            "redirect_url": "/dotnet/visual-basic/language-reference/error-messages/index"
        },
        {
            "source_path": "docs/visual-basic/misc/bc35001.md",
            "redirect_url": "/dotnet/visual-basic/language-reference/error-messages/index"
        },
        {
            "source_path": "docs/visual-basic/misc/bc35002.md",
            "redirect_url": "/dotnet/visual-basic/language-reference/error-messages/index"
        },
        {
            "source_path": "docs/visual-basic/misc/bc42327.md",
            "redirect_url": "/dotnet/visual-basic/language-reference/error-messages/index"
        },
        {
            "source_path": "docs/visual-basic/misc/comment-statements-cannot-be-evaluated.md",
            "redirect_url": "/dotnet/visual-basic/language-reference/error-messages/index"
        },
        {
            "source_path": "docs/visual-basic/misc/for-loop-control-variable-already-in-use-by-an-enclosing-for-loop.md",
            "redirect_url": "/dotnet/visual-basic/language-reference/error-messages/index"
        },
        {
            "source_path": "docs/visual-basic/misc/next-control-variable-does-not-match-for-loop-control-variable.md",
            "redirect_url": "/dotnet/visual-basic/language-reference/error-messages/index"
        },
        {
            "source_path": "docs/visual-basic/programming-guide/concepts/linq/namespaces-linq-to-xml.md",
            "redirect_url": "/dotnet/visual-basic/programming-guide/concepts/linq/namespaces-overview-linq-to-xml"
        },
        {
            "source_path": "docs/visual-basic/programming-guide/language-features/xml/how-to-enable-xml-intellisense.md",
            "redirect_url": "https://msdn.microsoft.com/library/bb531402(v=vs.120).aspx"
        },
        {
            "source_path": "docs/visual-basic/programming-guide/language-features/xml/xml-intellisense.md",
            "redirect_url": "https://msdn.microsoft.com/library/bb531325(v=vs.120).aspx"
        },
        {
            "source_path": "docs/visual-basic/programming-guide/language-features/xml/xml-to-schema-wizard.md",
            "redirect_url": "https://msdn.microsoft.com/library/cc443041(v=vs.120).aspx"
        },
        {
            "source_path": "docs/visual-basic/reference/vb6-support.md",
            "redirect_url": "/visualstudio/vb6/vb6-support",
            "redirect_document_id": true
        },
        {
            "source_path": "docs/fsharp/tutorials/getting-started/getting-started-visual-studio.md",
            "redirect_url": "/dotnet/fsharp/get-started/getting-started-visual-studio",
            "redirect_document_id": true
        },
        {
            "source_path": "docs/fsharp/tutorials/getting-started/getting-started-visual-studio-for-mac.md",
            "redirect_url": "/dotnet/fsharp/get-started/getting-started-visual-studoi-for-mac",
            "redirect_document_id": true
        },
        {
            "source_path": "docs/fsharp/tutorials/getting-started/getting-started-vscode.md",
            "redirect_url": "/dotnet/fsharp/get-started/getting-started-vscode",
            "redirect_document_id": true
        },
        {
            "source_path": "docs/fsharp/tutorials/getting-started/getting-started-command-line.md",
            "redirect_url": "/dotnet/fsharp/get-started/get-started-command-line",
            "redirect_document_id": true
        },
        {
            "source_path": "docs/csharp/getting-started/library-with-visual-studio.md",
            "redirect_url": "/dotnet/core/tutorials/library-with-visual-studio"
        },
        {
            "source_path": "docs/csharp/getting-started/testing-library-with-visual-studio.md",
            "redirect_url": "/dotnet/core/tutorials/testing-library-with-visual-studio"
        },
        {
            "source_path": "docs/csharp/getting-started/consuming-library-with-visual-studio.md",
            "redirect_url": "/dotnet/core/tutorials/consuming-library-with-visual-studio"
        },
        {
            "source_path": "docs/csharp/language-reference/compiler-options/app-deployment.md",
            "redirect_url": "/dotnet/framework/deployment/deployment-guide-for-developers"
        },
        {
            "source_path": "docs/csharp/programming-guide/generics/default-keyword-in-generics.md",
            "redirect_url": "/dotnet/csharp/programming-guide/statements-expressions-operators/default-value-expressions",
            "redirect_document_id": true
        },
        {
            "source_path": "docs/csharp/csharp.md",
            "redirect_url": "/dotnet/csharp"
        },
        {
            "source_path": "docs/csharp/getting-started/getting-started-with-csharp.md",
            "redirect_url": "/dotnet/csharp/getting-started"
        },
        {
            "source_path": "docs/core/porting/nuget-packages.md",
            "redirect_url": "/dotnet/core/packages"
        },
        {
            "source_path": "docs/core/tutorials/cli-console-app-tutorial-advanced.md",
            "redirect_url": "/dotnet/core/tutorials"
        },
        {
            "source_path": "docs/core/versions/servicing.md",
            "redirect_url": "/dotnet/core/versions"
        },
        {
            "source_path": "docs/csharp/reflection.md",
            "redirect_url": "/dotnet/framework/reflection-and-codedom"
        },
        {
            "source_path": "docs/csharp/roslyn/index.md",
            "redirect_url": "/dotnet/csharp/roslyn-sdk/"
        },
        {
            "source_path": "docs/csharp/programming-guide/strings/how-to-convert-between-legacy-encondings-and-unicode.md",
            "redirect_url": "https://msdn.microsoft.com/library/cc165448(v=vs.120).aspx"
        },
        {
            "source_path": "docs/csharp/programming-guide/strings/how-to-convert-rtf-to-plain-text.md",
            "redirect_url": "https://msdn.microsoft.com/library/cc488002(v=vs.120).aspx"
        },
        {
            "source_path": "docs/csharp/parallel.md",
            "redirect_url": "/dotnet/standard/parallel-programming/index"
        },
        {
            "source_path": "docs/csharp/methods-lambda-expressions.md",
            "redirect_url": "/dotnet/csharp/programming-guide/statements-expressions-operators/lambda-expressions"
        },
        {
            "source_path": "docs/csharp/programming-guide/strings/how-to-parse-strings-using-string-split.md",
            "redirect_url": "/dotnet/csharp/how-to/parse-strings-using-split"
        },
        {
            "source_path": "docs/csharp/programming-guide/strings/how-to-concatenate-multiple-strings.md",
            "redirect_url": "/dotnet/csharp/how-to/concatenate-multiple-strings"
        },
        {
            "source_path": "docs/csharp/programming-guide/strings/how-to-convert-a-string-to-a-datetime.md",
            "redirect_url": "/dotnet/standard/base-types/parsing-datetime"
        },
        {
            "source_path": "docs/csharp/programming-guide/strings/how-to-search-strings-using-string-methods.md",
            "redirect_url": "/dotnet/csharp/how-to/search-strings"
        },
        {
            "source_path": "docs/csharp/programming-guide/strings/how-to-search-strings-using-regular-expressions.md",
            "redirect_url": "/dotnet/csharp/how-to/search-strings"
        },
        {
            "source_path": "docs/csharp/programming-guide/strings/how-to-modify-string-contents.md",
            "redirect_url": "/dotnet/csharp/how-to/modify-string-contents"
        },
        {
            "source_path": "docs/csharp/language-reference/keywords/interpolated-strings.md",
            "redirect_url": "/dotnet/csharp/language-reference/tokens/interpolated"
        },
        {
            "source_path": "docs/csharp/programming-guide/strings/how-to-compare-strings.md",
            "redirect_url": "/dotnet/csharp/how-to/compare-strings"
        },
        {
            "source_path": "docs/csharp/classes.md",
            "redirect_url": "/dotnet/csharp/programming-guide/classes-and-structs/classes"
        },
        {
            "source_path": "docs/fsharp/tutorials/type-providers/accessing-a-sql-database-entities.md",
            "redirect_url": "/dotnet/fsharp/tutorials/type-providers/index"
        },
        {
            "source_path": "docs/fsharp/tutorials/type-providers/accessing-a-sql-database.md",
            "redirect_url": "/dotnet/fsharp/tutorials/type-providers/index"
        },
        {
            "source_path": "docs/fsharp/tutorials/type-providers/accessing-a-web-service.md",
            "redirect_url": "/dotnet/fsharp/tutorials/type-providers/index"
        },
        {
            "source_path": "docs/fsharp/tutorials/type-providers/accessing-an-odata-service.md",
            "redirect_url": "/dotnet/fsharp/tutorials/type-providers/index"
        },
        {
            "source_path": "docs/fsharp/tutorials/type-providers/generating-fsharp-types-from-dbml.md",
            "redirect_url": "/dotnet/fsharp/tutorials/type-providers/index"
        },
        {
            "source_path": "docs/fsharp/tutorials/type-providers/generating-fsharp-types-from-edmx.md",
            "redirect_url": "/dotnet/fsharp/tutorials/type-providers/index"
        },
        {
            "source_path": "docs/csharp/programming-guide/generics/generics-in-the-net-framework-class-library.md",
            "redirect_url": "/dotnet/standard/generics/index"
        },
        {
            "source_path": "docs/standard/modernize-with-azure-and-containers/lift-and-shift-existing-apps-devops/index.md",
            "redirect_url": "/dotnet/standard/modernize-with-azure-and-containers/modernize-existing-apps-to-cloud-optimized/index"
        },
        {
            "source_path": "docs/standard/modernize-with-azure-and-containers/lift-and-shift-existing-apps-devops/reasons-to-lift-and-shift-existing-net-apps-to-cloud-devops-ready-applications.md",
            "redirect_url": "/dotnet/standard/modernize-with-azure-and-containers/modernize-existing-apps-to-cloud-optimized/reasons-to-modernize-existing-net-apps-to-cloud-optimized-applications"
        },
        {
            "source_path": "docs/standard/modernize-with-azure-and-containerslift-and-shift-existing-apps-devops/microsoft-technologies-in-cloud-devops-ready-applications.md",
            "redirect_url": "/dotnet/standard/modernize-with-azure-and-containers/modernize-existing-apps-to-cloud-optimized/microsoft-technologies-in-cloud-optimized-applications"
        },
        {
            "source_path": "docs/standard/modernize-with-azure-and-containers/lift-and-shift-existing-apps-devops/what-about-cloud-optimized-applications.md",
            "redirect_url": "/dotnet/standard/modernize-with-azure-and-containers/modernize-existing-apps-to-cloud-optimized/what-about-cloud-native-applications"
        },
        {
            "source_path": "docs/standard/modernize-with-azure-and-containers/lift-and-shift-existing-apps-devops/deploy-existing-net-apps-as-windows-containers.md",
            "redirect_url": "/dotnet/standard/modernize-with-azure-and-containers/modernize-existing-apps-to-cloud-optimized/deploy-existing-net-apps-as-windows-containers"
        },
        {
            "source_path": "docs/standard/modernize-with-azure-and-containers/lift-and-shift-existing-apps-devops/when-not-to-deploy-to-windows-containers.md",
            "redirect_url": "/dotnet/standard/modernize-with-azure-and-containers/modernize-existing-apps-to-cloud-optimized/when-not-to-deploy-to-windows-containers"
        },
        {
            "source_path": "docs/standard/modernize-with-azure-and-containers/lift-and-shift-existing-apps-devops/when-to-deploy-windows-containers-in-your-on-premises-iaas-vm-infrastructure.md",
            "redirect_url": "/dotnet/standard/modernize-with-azure-and-containers/modernize-existing-apps-to-cloud-optimized/when-to-deploy-windows-containers-in-your-on-premises-iaas-vm-infrastructure"
        },
        {
            "source_path": "docs/standard/modernize-with-azure-and-containers/lift-and-shift-existing-apps-devops/when-to-deploy-windows-containers-to-azure-vms-iaas-cloud.md",
            "redirect_url": "/dotnet/standard/modernize-with-azure-and-containers/modernize-existing-apps-to-cloud-optimized/when-to-deploy-windows-containers-to-azure-vms-iaas-cloud"
        },
        {
            "source_path": "docs/standard/modernize-with-azure-and-containers/lift-and-shift-existing-apps-devops/how-to-deploy-existing-net-apps-to-azure-app-service.md",
            "redirect_url": "/dotnet/standard/modernize-with-azure-and-containers/modernize-existing-apps-to-cloud-optimized/when-to-deploy-windows-containers-to-azure-container-instances-ACI"
        },
        {
            "source_path": "docs/standard/modernize-with-azure-and-containers/lift-and-shift-existing-apps-devops/when-to-deploy-windows-containers-to-service-fabric.md",
            "redirect_url": "/dotnet/standard/modernize-with-azure-and-containers/modernize-existing-apps-to-cloud-optimized/when-to-deploy-windows-containers-to-service-fabric"
        },
        {
            "source_path": "docs/standard/modernize-with-azure-and-containers/lift-and-shift-existing-apps-devops/when-to-deploy-windows-containers-to-azure-container-service-kubernetes.md",
            "redirect_url": "/dotnet/standard/modernize-with-azure-and-containers//modernize-existing-apps-to-cloud-optimized/when-to-deploy-windows-containers-to-azure-container-service-kubernetes"
        },
        {
            "source_path": "docs/standard/modernize-with-azure-and-containers/lift-and-shift-existing-apps-devops/build-resilient-services-ready-for-the-cloud-embrace-transient-failures-in-the-cloud.md",
            "redirect_url": "/dotnet/standard/modernize-with-azure-and-containers/modernize-existing-apps-to-cloud-optimized/build-resilient-services-ready-for-the-cloud-embrace-transient-failures-in-the-cloud"
        },
        {
            "source_path": "docs/standard/modernize-with-azure-and-containers/lift-and-shift-existing-apps-devops/modernize-your-apps-with-monitoring-and-telemetry.md",
            "redirect_url": "/dotnet/standard/modernize-with-azure-and-containers/modernize-existing-apps-to-cloud-optimized/modernize-your-apps-with-monitoring-and-telemetry"
        },
        {
            "source_path": "docs/standard/modernize-with-azure-and-containers/lift-and-shift-existing-apps-devops/modernize-your-apps-lifecycle-with-ci-cd-pipelines-and-devops-tools-in-the-cloud.md",
            "redirect_url": "/dotnet/standard/modernize-with-azure-and-containers/modernize-existing-apps-to-cloud-optimized/modernize-your-apps-lifecycle-with-ci-cd-pipelines-and-devops-tools-in-the-cloud"
        },
        {
            "source_path": "docs/standard/modernize-with-azure-and-containers/lift-and-shift-existing-apps-devops/migrate-to-hybrid-cloud-scenarios.md",
            "redirect_url": "/dotnet/standard/modernize-with-azure-and-containers/modernize-existing-apps-to-cloud-optimized/migrate-to-hybrid-cloud-scenarios"
        },
        {
            "source_path":"docs/csharp/language-reference/operators/null-conditional-operator.md",
            "redirect_url":"/dotnet/csharp/language-reference/operators/null-coalescing-operator"
        },
        {
            "source_path":"docs/csharp/programming-guide/classes-and-structs/how-to-access-a-collection-class-with-foreach.md",
            "redirect_url":"/dotnet/csharp/language-reference/keywords/foreach-in"
        },
        {
            "source_path":"docs/framework/windows-workflow-foundation/samples/using-the-invokemethod-activity.md",
            "redirect_url":"/dotnet/framework/windows-workflow-foundation/samples/built-in-activities"
        },
        {
            "source_path":"docs/fsharp/language-reference/signatures.md",
            "redirect_url":"/dotnet/fsharp/language-reference/signature-files"
        },
        {
            "source_path":"docs/csharp/programming-guide/concepts/threading/thread-timers.md",
            "redirect_url":"/dotnet/standard/threading/timers"
        },
        {
            "source_path":"docs/visual-basic/programming-guide/concepts/threading/thread-timers.md",
            "redirect_url":"/dotnet/standard/threading/timers"
        },
        {
            "source_path":"docs/csharp/programming-guide/concepts/threading/walkthrough-multithreading-with-the-backgroundworker-component.md",
            "redirect_url":"/dotnet/api/system.componentmodel.backgroundworker"
        },
        {
            "source_path":"docs/visual-basic/programming-guide/concepts/threading/walkthrough-multithreading-with-the-backgroundworker-component.md",
            "redirect_url":"/dotnet/api/system.componentmodel.backgroundworker"
        },
        {
            "source_path":"docs/csharp/programming-guide/concepts/threading/parameters-and-return-values-for-multithreaded-procedures.md",
            "redirect_url":"/dotnet/standard/threading/creating-threads-and-passing-data-at-start-time"
        },
        {
            "source_path":"docs/visual-basic/programming-guide/concepts/threading/parameters-and-return-values-for-multithreaded-procedures.md",
            "redirect_url":"/dotnet/standard/threading/creating-threads-and-passing-data-at-start-time"
        },
        {
            "source_path":"docs/fsharp/language-reference/primitive-types.md",
            "redirect_url":"/dotnet/fsharp/language-reference/basic-types",
            "redirect_document_id": true
        },
        {
            "source_path":"docs/fsharp/using-fsharp-in-visual-studio/index.md",
            "redirect_url":"/visualstudio/ide/fsharp-visual-studio",
            "redirect_document_id":true
        },
        {
            "source_path":"docs/fsharp/using-fsharp-in-visual-studio/visual-fsharp-development-environment-features.md",
            "redirect_url":"/visualstudio/ide/fsharp-visual-studio",
            "redirect_document_id":true
        },
        {
            "source_path":"docs/fsharp/using-fsharp-in-visual-studio/configuring-projects.md",
            "redirect_url":"/visualstudio/ide/fsharp-visual-studio",
            "redirect_document_id":true
        },
        {
            "source_path":"docs/fsharp/using-fsharp-in-visual-studio/targeting-older-versions-of-net.md",
            "redirect_url":"/visualstudio/ide/fsharp-target-older-dotnet-versions",
            "redirect_document_id":true
        },
        {
            "source_path":"docs/csharp/programming-guide/nullable-types/boxing-nullable-types.md",
            "redirect_url":"/dotnet/csharp/programming-guide/nullable-types/using-nullable-types"
        },
        {
            "source_path":"docs/csharp/programming-guide/nullable-types/how-to-safely-cast-from-bool-to-bool.md",
            "redirect_url":"/dotnet/csharp/programming-guide/nullable-types/using-nullable-types"
        },
        {
            "source_path":"docs/csharp/programming-guide/types/how-to-safely-cast-using-as-and-is-operators.md",
            "redirect_url":"/dotnet/csharp/how-to/safely-cast-using-pattern-matching-is-and-as-operators"
        },
        {
            "source_path":"docs/standard/asynchronous-programming-patterns/multithreaded-programming-with-the-event-based-asynchronous-pattern.md",
            "redirect_url":"/dotnet/standard/asynchronous-programming-patterns/event-based-asynchronous-pattern-eap"
        },
        {
            "source_path":"docs/csharp/programming-guide/concepts/threading/how-to-use-a-thread-pool.md",
            "redirect_url":"/dotnet/api/system.threading.threadpool.queueuserworkitem"
        },
        {
            "source_path":"docs/visual-basic/programming-guide/concepts/threading/how-to-use-a-thread-pool.md",
            "redirect_url":"/dotnet/api/system.threading.threadpool.queueuserworkitem"
        },
        {
            "source_path":"docs/csharp/programming-guide/concepts/threading/thread-pooling.md",
            "redirect_url":"/dotnet/standard/threading/the-managed-thread-pool"
        },
        {
            "source_path":"docs/visual-basic/programming-guide/concepts/threading/thread-pooling.md",
            "redirect_url":"/dotnet/standard/threading/the-managed-thread-pool"
        },
        {
            "source_path":"docs/visual-basic/programming-guide/concepts/linq/comparison-of-xpath-and-linq-to-xml.md",
            "redirect_url":"/dotnet/csharp/programming-guide/concepts/linq/comparison-of-xpath-and-linq-to-xml"
        },
        {
            "source_path":"docs/csharp/programming-guide/concepts/threading/multithreaded-applications.md",
            "redirect_url":"/dotnet/standard/threading/using-threads-and-threading"
        },
        {
            "source_path":"docs/visual-basic/programming-guide/concepts/threading/multithreaded-applications.md",
            "redirect_url":"/dotnet/standard/threading/using-threads-and-threading"
        },
        {
            "source_path":"docs/framework/data/wcf/writing-a-windows-store-app-that-consumes-an-odata-service.md",
            "redirect_url":"/dotnet/framework/data/wcf/"
        },
        {
            "source_path":"docs/framework/wcf/feature-details/migrate-asp-net-web-service-to-wcf.md",
            "redirect_url":"/dotnet/framework/wcf/feature-details/adopting-wcf"
        },
        {
            "source_path":"docs/framework/wcf/feature-details/migrate-asp-net-web-service-client-to-wcf.md",
            "redirect_url":"/dotnet/framework/wcf/feature-details/adopting-wcf"
        },
        {
            "source_path":"docs/csharp/programming-guide/statements-expressions-operators/how-to-use-operator-overloading-to-create-a-complex-number-class.md",
            "redirect_url":"/dotnet/csharp/language-reference/keywords/operator"
        },
        {
            "source_path":"docs/fsharp/language-reference/code-formatting-guidelines.md",
            "redirect_url":"/dotnet/fsharp/style-guide/formatting"
        },
        {
            "source_path":"docs/csharp/programming-guide/arrays/passing-arrays-using-ref-and-out.md",
            "redirect_url":"/dotnet/csharp/programming-guide/arrays"
        },
        {
<<<<<<< HEAD
            "source_path":"docs/framework/windows-workflow-foundation/samples/absolute-delay.md",
            "redirect_url":"/previous-versions/dotnet/netframework-4.0/ff522352(v%3dvs.100)"
        },
        {
            "source_path":"docs/framework/windows-workflow-foundation/samples/validation.md",
            "redirect_url":"/previous-versions/dotnet/netframework-4.0/ee622981(v%3dvs.100)"
        },
        {
            "source_path":"docs/framework/windows-workflow-foundation/samples/external-activity-validation.md",
            "redirect_url":"/previous-versions/dotnet/netframework-4.0/ee663223(v%3dvs.100)"
        },
        {
            "source_path":"docs/framework/windows-workflow-foundation/samples/basic-validation.md",
            "redirect_url":"/previous-versions/dotnet/netframework-4.0/dd759026(v%3dvs.100)"
        },
        {
            "source_path":"docs/framework/windows-workflow-foundation/samples/overloadgroups.md",
            "redirect_url":"/previous-versions/dotnet/netframework-4.0/dd759029(v%3dvs.100)"
        },
        {
            "source_path":"docs/framework/windows-workflow-foundation/samples/activity-relationships-validation.md",
            "redirect_url":"/previous-versions/dotnet/netframework-4.0/ee622980(v%3dvs.100)"
        },
        {
            "source_path":"docs/framework/windows-workflow-foundation/samples/advanced-policy.md",
            "redirect_url":"/previous-versions/dotnet/netframework-4.0/ee960219(v%3dvs.100)"
        },
        {
            "source_path":"docs/framework/windows-workflow-foundation/samples/auto-confirm-pattern.md",
            "redirect_url":"/previous-versions/dotnet/netframework-4.0/dd744849(v%3dvs.100)"
        },
        {
            "source_path":"docs/framework/windows-workflow-foundation/samples/composite.md",
            "redirect_url":"/previous-versions/dotnet/netframework-4.0/dd759022(v%3dvs.100)"
        },
        {
            "source_path":"docs/framework/windows-workflow-foundation/samples/basic-activity-composition.md",
            "redirect_url":"/previous-versions/dotnet/netframework-4.0/dd759028(v%3dvs.100)"
        },
        {
            "source_path":"docs/framework/windows-workflow-foundation/samples/getting-started-writing-a-custom-activity.md",
            "redirect_url":"/previous-versions/dotnet/netframework-4.0/dd744847(v%3dvs.100)"
        },
        {
            "source_path":"docs/framework/windows-workflow-foundation/samples/transactions.md",
            "redirect_url":"/previous-versions/dotnet/netframework-4.0/dd699763(v%3dvs.100)"
        },
        {
            "source_path":"docs/framework/windows-workflow-foundation/samples/basic-transactionscope.md",
            "redirect_url":"/previous-versions/dotnet/netframework-4.0/dd807498(v%3dvs.100)"
        },
        {
            "source_path":"docs/framework/windows-workflow-foundation/samples/use-of-transactedreceivescope.md",
            "redirect_url":"/previous-versions/dotnet/netframework-4.0/dd764465(v%3dvs.100)"
        },
        {
            "source_path":"docs/framework/windows-workflow-foundation/samples/nesting-of-transactionscope-within-a-service.md",
            "redirect_url":"/previous-versions/dotnet/netframework-4.0/ee834526(v%3dvs.100)"
        },
        {
            "source_path":"docs/framework/windows-workflow-foundation/samples/basic-usage-of-sendparameters-and-receiveparameters-activities.md",
            "redirect_url":"/previous-versions/dotnet/netframework-4.0/dd807376(v%3dvs.100)"
        },
        {
            "source_path":"docs/framework/windows-workflow-foundation/samples/basic-xaml-only-service.md",
            "redirect_url":"/previous-versions/dotnet/netframework-4.0/dd807390(v%3dvs.100)"
        },
        {
            "source_path":"docs/framework/windows-workflow-foundation/samples/bookmarks.md",
            "redirect_url":"/previous-versions/dotnet/netframework-4.0/dd744843(v%3dvs.100)"
        },
        {
            "source_path":"docs/framework/windows-workflow-foundation/samples/buffered-receive.md",
            "redirect_url":"/previous-versions/dotnet/netframework-4.0/ee834509(v%3dvs.100)"
        },
        {
            "source_path":"docs/framework/windows-workflow-foundation/samples/built-in-configuration.md",
            "redirect_url":"/previous-versions/dotnet/netframework-4.0/ee622978(v%3dvs.100)"
        },
        {
            "source_path":"docs/framework/windows-workflow-foundation/samples/channel-caching-with-send.md",
            "redirect_url":"/previous-versions/dotnet/netframework-4.0/ee834525(v%3dvs.100)"
        },
        {
            "source_path":"docs/framework/windows-workflow-foundation/samples/commentout-activity.md",
            "redirect_url":"/previous-versions/dotnet/netframework-4.0/ee661651(v%3dvs.100)"
        },
        {
            "source_path":"docs/framework/windows-workflow-foundation/samples/compensation-samples.md",
            "redirect_url":"/previous-versions/dotnet/netframework-4.0/dd483320(v%3dvs.100)"
        },
        {
            "source_path":"docs/framework/windows-workflow-foundation/samples/compensable-activity-sample.md",
            "redirect_url":"/previous-versions/dotnet/netframework-4.0/dd483327(v%3dvs.100)"
        },
        {
            "source_path":"docs/framework/windows-workflow-foundation/samples/custom-compensation-sample.md",
            "redirect_url":"/previous-versions/dotnet/netframework-4.0/dd483319(v%3dvs.100)"
        },
        {
            "source_path":"docs/framework/windows-workflow-foundation/samples/confirmation.md",
            "redirect_url":"/previous-versions/dotnet/netframework-4.0/dd807507(v%3dvs.100)"
        },
        {
            "source_path":"docs/framework/windows-workflow-foundation/samples/cancellation-handler-on-compensable-activity.md",
            "redirect_url":"/previous-versions/dotnet/netframework-4.0/dd807518(v%3dvs.100)"
        },
        {
            "source_path":"docs/framework/windows-workflow-foundation/samples/conditioned-activity-group.md",
            "redirect_url":"/previous-versions/dotnet/netframework-4.0/ee960226(v%3dvs.100)"
        },
        {
            "source_path":"docs/framework/windows-workflow-foundation/samples/constraint-types.md",
            "redirect_url":"/previous-versions/dotnet/netframework-4.0/dd759025(v%3dvs.100)"
        },
        {
            "source_path":"docs/framework/windows-workflow-foundation/samples/content-based-correlation.md",
            "redirect_url":"/previous-versions/dotnet/netframework-4.0/dd807508(v%3dvs.100)"
        },
        {
            "source_path":"docs/framework/windows-workflow-foundation/samples/correlated-calculator.md",
            "redirect_url":"/previous-versions/dotnet/netframework-4.0/dd807391(v%3dvs.100)"
        },
        {
            "source_path":"docs/framework/windows-workflow-foundation/samples/custom-activity-to-switch-on-a-range-of-values.md",
            "redirect_url":"/previous-versions/dotnet/netframework-4.0/dd797581(v%3dvs.100)"
        },
        {
            "source_path":"docs/framework/windows-workflow-foundation/samples/durable-delay.md",
            "redirect_url":"/previous-versions/dotnet/netframework-4.0/dd807379(v%3dvs.100)"
        },
        {
            "source_path":"docs/framework/windows-workflow-foundation/samples/durable-delay-in-xamlx.md",
            "redirect_url":"/previous-versions/dotnet/netframework-4.0/ee834527(v%3dvs.100)"
        },
        {
            "source_path":"docs/framework/windows-workflow-foundation/samples/durable-duplex.md",
            "redirect_url":"/previous-versions/dotnet/netframework-4.0/ee662960(v%3dvs.100)"
        },
        {
            "source_path":"docs/framework/windows-workflow-foundation/samples/dynamicactivity-creation.md",
            "redirect_url":"/previous-versions/dotnet/netframework-4.0/dd807392(v%3dvs.100)"
        },
        {
            "source_path":"docs/framework/windows-workflow-foundation/samples/dynamic-arguments.md",
            "redirect_url":"/previous-versions/dotnet/netframework-4.0/ee663219(v%3dvs.100)"
        },
        {
            "source_path":"docs/framework/windows-workflow-foundation/samples/emulating-breaking-in-a-while-activity.md",
            "redirect_url":"/previous-versions/dotnet/netframework-4.0/dd807393(v%3dvs.100)"
        },
        {
            "source_path":"docs/framework/windows-workflow-foundation/samples/entity-activities.md",
            "redirect_url":"/previous-versions/dotnet/netframework-4.0/ee622984(v%3dvs.100)"
        },
        {
            "source_path":"docs/framework/windows-workflow-foundation/samples/execute-a-workflow-in-an-imperative-transactionscope.md",
            "redirect_url":"/previous-versions/dotnet/netframework-4.0/dd759027(v%3dvs.100)"
        },
        {
            "source_path":"docs/framework/windows-workflow-foundation/samples/execution-properties.md",
            "redirect_url":"/previous-versions/dotnet/netframework-4.0/dd744845(v%3dvs.100)"
        },
        {
            "source_path":"docs/framework/windows-workflow-foundation/samples/exposing-and-invoking-activityactions.md",
            "redirect_url":"/previous-versions/dotnet/netframework-4.0/dd759023(v%3dvs.100)"
        },
        {
            "source_path":"docs/framework/windows-workflow-foundation/samples/expressions.md",
            "redirect_url":"/previous-versions/dotnet/netframework-4.0/dd699761(v%3dvs.100)"
        },
        {
            "source_path":"docs/framework/windows-workflow-foundation/samples/extract-wf-data-using-tracking.md",
            "redirect_url":"/previous-versions/dotnet/netframework-4.0/ee662966(v%3dvs.100)"
        },
        {
            "source_path":"docs/framework/windows-workflow-foundation/samples/for-activity.md",
            "redirect_url":"/previous-versions/dotnet/netframework-4.0/dd758796(v%3dvs.100)"
        },
        {
            "source_path":"docs/framework/windows-workflow-foundation/samples/formatting-messages-in-workflow-services.md",
            "redirect_url":"/previous-versions/dotnet/netframework-4.0/dd807506(v%3dvs.100)"
        },
        {
            "source_path":"docs/framework/windows-workflow-foundation/samples/hello-world-custom-activity.md",
            "redirect_url":"/previous-versions/dotnet/netframework-4.0/ee624142(v%3dvs.100)"
        },
        {
            "source_path":"docs/framework/windows-workflow-foundation/samples/ifelse-with-rules.md",
            "redirect_url":"/previous-versions/dotnet/netframework-4.0/ee960224(v%3dvs.100)"
        },
        {
            "source_path":"docs/framework/windows-workflow-foundation/samples/interop-with-3-5-rule-set.md",
            "redirect_url":"/previous-versions/dotnet/netframework-4.0/ee829487(v%3dvs.100)"
        },
        {
            "source_path":"docs/framework/windows-workflow-foundation/samples/invokemethod.md",
            "redirect_url":"/previous-versions/dotnet/netframework-4.0/ee622976(v%3dvs.100)"
        },
        {
            "source_path":"docs/framework/windows-workflow-foundation/samples/linq-to-objects-activity.md",
            "redirect_url":"/previous-versions/dotnet/netframework-4.0/dd797580(v%3dvs.100)"
        },
        {
            "source_path":"docs/framework/windows-workflow-foundation/samples/linq-to-sql-sample.md",
            "redirect_url":"/previous-versions/dotnet/netframework-4.0/dd797582(v%3dvs.100)"
        },
        {
            "source_path":"docs/framework/windows-workflow-foundation/samples/metadata-store-programmability.md",
            "redirect_url":"/previous-versions/dotnet/netframework-4.0/dd807501(v%3dvs.100)"
        },
        {
            "source_path":"docs/framework/windows-workflow-foundation/samples/nopersistscope-activity.md",
            "redirect_url":"/previous-versions/dotnet/netframework-4.0/dd807512(v%3dvs.100)"
        },
        {
            "source_path":"docs/framework/windows-workflow-foundation/samples/operationscope.md",
            "redirect_url":"/previous-versions/dotnet/netframework-4.0/ee662961(v%3dvs.100)"
        },
        {
            "source_path":"docs/framework/windows-workflow-foundation/samples/order-processing-with-policy.md",
            "redirect_url":"/previous-versions/dotnet/netframework-4.0/ee960217(v%3dvs.100)"
        },
        {
            "source_path":"docs/framework/windows-workflow-foundation/samples/persisting-a-workflow-application.md",
            "redirect_url":"/previous-versions/dotnet/netframework-4.0/dd807516(v%3dvs.100)"
        },
        {
            "source_path":"docs/framework/windows-workflow-foundation/samples/policy-activity-in-net-framework-4-5.md",
            "redirect_url":"/previous-versions/dotnet/netframework-4.0/dd797584(v%3dvs.100)"
        },
        {
            "source_path":"docs/framework/windows-workflow-foundation/samples/property-promotion-activity.md",
            "redirect_url":"/previous-versions/dotnet/netframework-4.0/ff642473(v%3dvs.100)"
        },
        {
            "source_path":"docs/framework/windows-workflow-foundation/samples/rangeenumeration-activity.md",
            "redirect_url":"/previous-versions/dotnet/netframework-4.0/dd797588(v%3dvs.100)"
        },
        {
            "source_path":"docs/framework/windows-workflow-foundation/samples/regular-expression-activities.md",
            "redirect_url":"/previous-versions/dotnet/netframework-4.0/dd797587(v%3dvs.100)"
        },
        {
            "source_path":"docs/framework/windows-workflow-foundation/samples/securing-workflow-services.md",
            "redirect_url":"/previous-versions/dotnet/netframework-4.0/ee943756(v%3dvs.100)"
        },
        {
            "source_path":"docs/framework/windows-workflow-foundation/samples/sending-and-handling-faults.md",
            "redirect_url":"/previous-versions/dotnet/netframework-4.0/dd807385(v%3dvs.100)"
        },
        {
            "source_path":"docs/framework/windows-workflow-foundation/samples/simple-policy.md",
            "redirect_url":"/previous-versions/dotnet/netframework-4.0/ee960218(v%3dvs.100)"
        },
        {
            "source_path":"docs/framework/windows-workflow-foundation/samples/rules-samples.md",
            "redirect_url":"/previous-versions/dotnet/netframework-4.0/ee960227(v%3dvs.100)"
        },
        {
            "source_path":"docs/framework/windows-workflow-foundation/samples/sqlstoreextensibility.md",
            "redirect_url":"/previous-versions/dotnet/netframework-4.0/ee622979(v%3dvs.100)"
        },
        {
            "source_path":"docs/framework/windows-workflow-foundation/samples/persistence.md",
            "redirect_url":"/previous-versions/dotnet/netframework-4.0/dd699769(v%3dvs.100)"
        },
        {
            "source_path":"docs/framework/windows-workflow-foundation/samples/statemachine-scenario-using-a-combination-of-flowchart-and-pick.md",
            "redirect_url":"/previous-versions/dotnet/netframework-4.0/dd807384(v%3dvs.100)"
        },
        {
            "source_path":"docs/framework/windows-workflow-foundation/samples/suppress-transaction-scope.md",
            "redirect_url":"/previous-versions/dotnet/netframework-4.0/ee656552(v%3dvs.100)"
        },
        {
            "source_path":"docs/framework/windows-workflow-foundation/samples/toolbox-service.md",
            "redirect_url":"/previous-versions/dotnet/netframework-4.0/ee834520(v%3dvs.100)"
        },
        {
            "source_path":"docs/framework/windows-workflow-foundation/samples/tracking-using-a-text-file.md",
            "redirect_url":"/previous-versions/dotnet/netframework-4.0/ee667247(v%3dvs.100)"
        },
        {
            "source_path":"docs/framework/windows-workflow-foundation/samples/transacted-queues.md",
            "redirect_url":"/previous-versions/dotnet/netframework-4.0/ee835855(v%3dvs.100)"
        },
        {
            "source_path":"docs/framework/windows-workflow-foundation/samples/transaction-convoy-scope.md",
            "redirect_url":"/previous-versions/dotnet/netframework-4.0/dd744846(v%3dvs.100)"
        },
        {
            "source_path":"docs/framework/windows-workflow-foundation/samples/transaction-rollback.md",
            "redirect_url":"/previous-versions/dotnet/netframework-4.0/ee656553(v%3dvs.100)"
        },
        {
            "source_path":"docs/framework/windows-workflow-foundation/samples/usage-of-the-switch-activity-with-custom-types.md",
            "redirect_url":"/previous-versions/dotnet/netframework-4.0/ee624141(v%3dvs.100)"
        },
        {
            "source_path":"docs/framework/windows-workflow-foundation/samples/using-a-net-3-0-or-net-3-5-activity-in-a-net-4-5-workflow.md",
            "redirect_url":"/previous-versions/dotnet/netframework-4.0/dd807505(v%3dvs.100)"
        },
        {
            "source_path":"docs/framework/windows-workflow-foundation/samples/using-asyncoperationcontext-in-an-activity-sample.md",
            "redirect_url":"/previous-versions/dotnet/netframework-4.0/dd483304(v%3dvs.100)"
        },
        {
            "source_path":"docs/framework/windows-workflow-foundation/samples/using-cancellationscope.md",
            "redirect_url":"/previous-versions/dotnet/netframework-4.0/dd807382(v%3dvs.100)"
        },
        {
            "source_path":"docs/framework/windows-workflow-foundation/samples/using-collection-activities.md",
            "redirect_url":"/previous-versions/dotnet/netframework-4.0/dd807394(v%3dvs.100)"
        },
        {
            "source_path":"docs/framework/windows-workflow-foundation/samples/using-interop-with-external-data-exchange.md",
            "redirect_url":"/previous-versions/dotnet/netframework-4.0/ee960220(v%3dvs.100)"
        },
        {
            "source_path":"docs/framework/windows-workflow-foundation/samples/migration.md",
            "redirect_url":"/previous-versions/dotnet/netframework-4.0/dd699764(v%3dvs.100)"
        },
        {
            "source_path":"docs/framework/windows-workflow-foundation/samples/using-procedural-activities.md",
            "redirect_url":"/previous-versions/dotnet/netframework-4.0/dd807377(v%3dvs.100)"
        },
        {
            "source_path":"docs/framework/windows-workflow-foundation/samples/using-the-invokepowershell-activity.md",
            "redirect_url":"/previous-versions/dotnet/netframework-4.0/dd797586(v%3dvs.100)"
        },
        {
            "source_path":"docs/framework/windows-workflow-foundation/samples/using-the-workflowinvoker-class.md",
            "redirect_url":"/previous-versions/dotnet/netframework-4.0/dd807496(v%3dvs.100)"
        },
        {
            "source_path":"docs/framework/windows-workflow-foundation/samples/using-variables-with-dotnet-ruleset.md",
            "redirect_url":"/previous-versions/dotnet/netframework-4.0/dd807380(v%3dvs.100)"
        },
        {
            "source_path":"docs/framework/windows-workflow-foundation/samples/wait-for-input-activity.md",
            "redirect_url":"/previous-versions/dotnet/netframework-4.0/ee620806(v%3dvs.100)"
        },
        {
            "source_path":"docs/framework/windows-workflow-foundation/samples/workflowapplication-readline-host.md",
            "redirect_url":"/previous-versions/dotnet/netframework-4.0/dd764467(v%3dvs.100)"
        },
        {
            "source_path":"docs/framework/windows-workflow-foundation/samples/workflow-management-endpoint-sample.md",
            "redirect_url":"/previous-versions/dotnet/netframework-4.0/dd807500(v%3dvs.100)"
        },
        {
            "source_path":"docs/framework/windows-workflow-foundation/samples/xaml-activation.md",
            "redirect_url":"/previous-versions/dotnet/netframework-4.0/ee960215(v%3dvs.100)"
        },
        {
            "source_path":"docs/framework/windows-workflow-foundation/samples/services.md",
            "redirect_url":"/previous-versions/dotnet/netframework-4.0/dd699765(v%3dvs.100)"
=======
            "source_path":"docs/framework/windows-workflow-foundation/activity-localization.md",
            "redirect_url":"/previous-versions/dotnet/netframework-4.0/ee829486(v=vs.100)"
        },
        {
            "source_path":"docs/framework/windows-workflow-foundation/determining-workflow-execution-duration-using-tracing.md",
            "redirect_url":"/previous-versions/dotnet/netframework-4.0/ff462013(v%3dvs.100)"
        },
        {
            "source_path":"docs/framework/windows-workflow-foundation/projects-targeting-dotnet-in-vs.md",
            "redirect_url":"/previous-versions/dotnet/netframework-4.0/ff729671(v%3dvs.100)"
        },
        {
            "source_path":"docs/framework/windows-workflow-foundation/using-the-interop-activity-in-a-net-framework-4-workflow.md",
            "redirect_url":"/previous-versions/dotnet/netframework-4.0/ee264174(v%3dvs.100)"
>>>>>>> 16c44ffc
        },
        {
            "source_path":"docs/framework/winforms/advanced/copy--paste-an-elementhost-control-into-forms.md",
            "redirect_url":"/previous-versions/visualstudio/visual-studio-2010/bb384315(v=vs.100)"
        },
        {
            "source_path":"docs/framework/winforms/advanced/walkthrough-changing-properties-of-a-hosted-wpf-element-at-design-time.md",
            "redirect_url":"/previous-versions/visualstudio/visual-studio-2010/bb384330(v=vs.100)"
        },
        {
            "source_path":"docs/standard/serialization/web-services-ixmlserializable-technology-sample.md",
            "redirect_url":"/previous-versions/dotnet/netframework-4.0/h2byscsb(v=vs.100)"
        }
    ]
}<|MERGE_RESOLUTION|>--- conflicted
+++ resolved
@@ -1507,7 +1507,6 @@
             "redirect_url":"/dotnet/csharp/programming-guide/arrays"
         },
         {
-<<<<<<< HEAD
             "source_path":"docs/framework/windows-workflow-foundation/samples/absolute-delay.md",
             "redirect_url":"/previous-versions/dotnet/netframework-4.0/ff522352(v%3dvs.100)"
         },
@@ -1866,7 +1865,8 @@
         {
             "source_path":"docs/framework/windows-workflow-foundation/samples/services.md",
             "redirect_url":"/previous-versions/dotnet/netframework-4.0/dd699765(v%3dvs.100)"
-=======
+        },
+        {
             "source_path":"docs/framework/windows-workflow-foundation/activity-localization.md",
             "redirect_url":"/previous-versions/dotnet/netframework-4.0/ee829486(v=vs.100)"
         },
@@ -1881,7 +1881,6 @@
         {
             "source_path":"docs/framework/windows-workflow-foundation/using-the-interop-activity-in-a-net-framework-4-workflow.md",
             "redirect_url":"/previous-versions/dotnet/netframework-4.0/ee264174(v%3dvs.100)"
->>>>>>> 16c44ffc
         },
         {
             "source_path":"docs/framework/winforms/advanced/copy--paste-an-elementhost-control-into-forms.md",
