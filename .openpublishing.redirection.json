{
    "redirections": [
        {
            "source_path": "docs/about/index.md",
            "redirect_url": "/dotnet/standard/index"
        },
        {
            "source_path": "docs/about/products.md",
            "redirect_url": "/dotnet/standard/components"
        },
        {
            "source_path": "docs/cli-preview3/tools/dotnet-nuget-delete.md",
            "redirect_url": "/dotnet/core/tools/dotnet-nuget-delete"
        },
        {
            "source_path": "docs/cli-preview3/tools/dotnet-nuget-locals.md",
            "redirect_url": "/dotnet/core/tools/dotnet-nuget-locals"
        },
        {
            "source_path": "docs/core/app-types.md",
            "redirect_url": "/dotnet/core/deploying/index"
        },
        {
            "source_path": "docs/core/deploying/applications.md",
            "redirect_url": "/dotnet/core/deploying/index"
        },
        {
            "source_path": "docs/core/docker/visual-studio-tools-for-docker.md",
            "redirect_url": "/aspnet/core/publishing/visual-studio-tools-for-docker",
            "redirect_document_id": true
        },        
        {
            "source_path": "docs/core/getting-started.md",
            "redirect_url": "/dotnet/core/get-started",
            "redirect_document_id": true
        },
        {
            "source_path": "docs/core/migrating-from-dnx.md",
            "redirect_url": "/dotnet/core/migration/from-dnx",
            "redirect_document_id": true
        },
        {
            "source_path": "docs/core/preview3/deploying/index.md",
            "redirect_url": "/dotnet/core/deploying",
            "redirect_document_id": true
        },
        {
            "source_path": "docs/core/preview3/tools/csproj.md",
            "redirect_url": "/dotnet/core/tools/csproj",
            "redirect_document_id": true
        },
        {
            "source_path": "docs/core/preview3/tools/dependencies.md",
            "redirect_url": "/dotnet/core/tools/dependencies",
            "redirect_document_id": true
        },
        {
            "source_path": "docs/core/preview3/tools/dotnet.md",
            "redirect_url": "/dotnet/core/tools/dotnet"
        },
        {
            "source_path": "docs/core/preview3/tools/dotnet-add-package.md",
            "redirect_url": "/dotnet/core/tools/dotnet-add-package",
            "redirect_document_id": true
        },
        {
            "source_path": "docs/core/preview3/tools/dotnet-add-reference.md",
            "redirect_url": "/dotnet/core/tools/dotnet-add-reference",
            "redirect_document_id": true
        },
        {
            "source_path": "docs/core/preview3/tools/dotnet-build.md",
            "redirect_url": "/dotnet/core/tools/dotnet-build"
        },
        {
            "source_path": "docs/core/preview3/tools/dotnet-clean.md",
            "redirect_url": "/dotnet/core/tools/dotnet-clean",
            "redirect_document_id": true
        },
        {
            "source_path": "docs/core/preview3/tools/dotnet-install-script.md",
            "redirect_url": "/dotnet/core/tools/dotnet-install-script"
        },
        {
            "source_path": "docs/core/preview3/tools/dotnet-list-reference.md",
            "redirect_url": "/dotnet/core/tools/dotnet-list-reference",
            "redirect_document_id": true
        },
        {
            "source_path": "docs/core/preview3/tools/dotnet-migrate.md",
            "redirect_url": "/dotnet/core/tools/dotnet-migrate",
            "redirect_document_id": true
        },
        {
            "source_path": "docs/core/preview3/tools/dotnet-msbuild.md",
            "redirect_url": "/dotnet/core/tools/dotnet-msbuild",
            "redirect_document_id": true
        },
        {
            "source_path": "docs/core/preview3/tools/dotnet-new.md",
            "redirect_url": "/dotnet/core/tools/dotnet-new"
        },
        {
            "source_path": "docs/core/preview3/tools/dotnet-nuget-delete.md",
            "redirect_url": "/dotnet/core/tools/dotnet-nuget-delete",
            "redirect_document_id": true
        },
        {
            "source_path": "docs/core/preview3/tools/dotnet-nuget-locals.md",
            "redirect_url": "/dotnet/core/tools/dotnet-nuget-locals",
            "redirect_document_id": true
        },
        {
            "source_path": "docs/core/preview3/tools/dotnet-nuget-push.md",
            "redirect_url": "/dotnet/core/tools/dotnet-nuget-push",
            "redirect_document_id": true
        },
        {
            "source_path": "docs/core/preview3/tools/dotnet-pack.md",
            "redirect_url": "/dotnet/core/tools/dotnet-pack"
        },
        {
            "source_path": "docs/core/preview3/tools/dotnet-publish.md",
            "redirect_url": "/dotnet/core/tools/dotnet-publish"
        },
        {
            "source_path": "docs/core/preview3/tools/dotnet-remove-package.md",
            "redirect_url": "/dotnet/core/tools/dotnet-remove-package",
            "redirect_document_id": true
        },
        {
            "source_path": "docs/core/preview3/tools/dotnet-remove-reference.md",
            "redirect_url": "/dotnet/core/tools/dotnet-remove-reference",
            "redirect_document_id": true
        },
        {
            "source_path": "docs/core/preview3/tools/dotnet-restore.md",
            "redirect_url": "/dotnet/core/tools/dotnet-restore"
        },
        {
            "source_path": "docs/core/preview3/tools/dotnet-run.md",
            "redirect_url": "/dotnet/core/tools/dotnet-run"
        },
        {
            "source_path": "docs/core/preview3/tools/dotnet-sln.md",
            "redirect_url": "/dotnet/core/tools/dotnet-sln"
        },
        {
            "source_path": "docs/core/preview3/tools/dotnet-test.md",
            "redirect_url": "/dotnet/core/tools/dotnet-test"
        },
        {
            "source_path": "docs/core/preview3/tools/extensibility.md",
            "redirect_url": "/dotnet/core/tools/extensibility"
        },
        {
            "source_path": "docs/core/preview3/tools/global-json.md",
            "redirect_url": "/dotnet/core/tools/global-json"
        },
        {
            "source_path": "docs/core/preview3/tools/index.md",
            "redirect_url": "/dotnet/core/tools/index",
            "redirect_document_id": true
        },
        {
            "source_path": "docs/core/preview3/tools/layering.md",
            "redirect_url": "/dotnet/core/tools/cli-msbuild-architecture",
            "redirect_document_id": true
        },
        {
            "source_path": "docs/core/preview3/tools/telemetry.md",
            "redirect_url": "/dotnet/core/tools/telemetry"
        },
        {
            "source_path": "docs/core/preview3/tools/using-ci-with-cli.md",
            "redirect_url": "/dotnet/core/tools/using-ci-with-cli"
        },
        {
            "source_path": "docs/core/preview3/tutorials/index.md",
            "redirect_url": "/dotnet/core/tutorials/index",
            "redirect_document_id": true
        },
        {
            "source_path": "docs/core/preview3/tutorials/using-on-windows.md",
            "redirect_url": "/dotnet/core/tutorials/with-visual-studio"
        },
        {
            "source_path": "docs/csharp/getting-started/with-visual-studio.md",
            "redirect_url": "/dotnet/core/tutorials/with-visual-studio"
        },
        
        {
            "source_path": "docs/core/preview3/tutorials/using-on-windows-vs-2017.md",
            "redirect_url": "/dotnet/core/tutorials/with-visual-studio"
        },
        {
            "source_path": "docs/core/preview3/tutorials/using-on-windows-vs-2017-full-solution.md",
            "redirect_url": "/dotnet/core/tutorials/using-on-windows-full-solution",
            "redirect_document_id": true
        },
        {
            "source_path": "docs/core/preview3/tutorials/using-with-xplat-cli-msbuild.md",
            "redirect_url": "/dotnet/core/tutorials/using-with-xplat-cli",
            "redirect_document_id": true
        },
        {
            "source_path": "docs/core/preview3/tutorials/using-with-xplat-cli-msbuild-folders.md",
            "redirect_url": "/dotnet/core/tutorials/testing-with-cli",
            "redirect_document_id": true
        },
        {
            "source_path": "docs/core/preview3/windows-prerequisites.md",
            "redirect_url": "/dotnet/core/windows-prerequisites"
        },
        {
            "source_path": "docs/core/testing/using-mstest-on-windows.md",
            "redirect_url": "/dotnet/core/testing/unit-testing-with-mstest",
            "redirect_document_id": true
        },
        {
            "source_path": "docs/core/tools/project-json.md",
            "redirect_url": "/dotnet/core/tools/project-json-to-csproj"
        },
        {
            "source_path": "docs/core/tools/test-protocol.md",
            "redirect_url": "/dotnet/core/tools/dotnet-test"
        },
        {
            "source_path": "docs/core/tutorials/libraries-with-vs.md",
            "redirect_url": "/dotnet/csharp/getting-started/library-with-visual-studio"
        },
        {
            "source_path": "docs/core/tutorials/target-dotnetcore-with-msbuild.md",
            "redirect_url": "/dotnet/core/tools/cli-msbuild-architecture"
        },
        {
            "source_path": "docs/core/tutorials/using-on-windows.md",
            "redirect_url": "/dotnet/core/tutorials/with-visual-studio"
        },
        {
            "source_path": "docs/csharp/csharp-6.md",
            "redirect_url": "/dotnet/csharp/whats-new/csharp-6",
            "redirect_document_id": true
        },
        {
            "source_path": "docs/csharp/csharp-7.md",
            "redirect_url": "/dotnet/csharp/whats-new/csharp-7",
            "redirect_document_id": true
        },
        {
            "source_path": "docs/csharp/features.md",
            "redirect_url": "/dotnet/csharp/concepts"
        },
        {
            "source_path": "docs/csharp/generics.md",
            "redirect_url": "/dotnet/csharp/programming-guide/generics/index"
        },
        {
            "source_path": "docs/csharp/getting-started/additional-resources.md",
            "redirect_url": "/dotnet/csharp/getting-started/index"
        },
        {
            "source_path": "docs/csharp/getting-started/breaking-changes-in-visual-studio-2013.md",
            "redirect_url": "https://msdn.microsoft.com/library/hh678682(v=vs.120)"
        },
        {
            "source_path": "docs/csharp/getting-started/consuming-library-with-visual-studio-2017.md",
            "redirect_url": "/dotnet/getting-started/consuming-library-with-visual-studio",
            "redirect_document_id": true
        },
        {
            "source_path": "docs/csharp/getting-started/debugging-with-visual-studio-2017.md",
            "redirect_url": "/dotnet/core/tutorials/debugging-with-visual-studio"
        },
        {
            "source_path": "docs/csharp/getting-started/debugging-with-visual-studio.md",
            "redirect_url": "/dotnet/core/tutorials/debugging-with-visual-studio"
        },
        {
            "source_path": "docs/csharp/getting-started/library-with-visual-studio-2017.md",
            "redirect_url": "/dotnet/getting-started/library-with-visual-studio",
            "redirect_document_id": true
        },
        {
            "source_path": "docs/csharp/getting-started/publishing-with-visual-studio-2017.md",
            "redirect_url": "/dotnet/core/tutorials/publishing-with-visual-studio"
        },
        
        {
            "source_path": "docs/csharp/getting-started/publishing-with-visual-studio.md",
            "redirect_url": "/dotnet/core/tutorials/publishing-with-visual-studio"
        },
        
        {
            "source_path": "docs/csharp/getting-started/whats-new.md",
            "redirect_url": "/dotnet/csharp/whats-new/index"
        },
        {
            "source_path": "docs/csharp/getting-started/with-visual-studio-2017.md",
            "redirect_url": "/dotnet/core/tutorials/with-visual-studio",
            "redirect_document_id": true
        },
        {        
            "source_path": "docs/csharp/getting-started/with-visual-studio-code.md",
            "redirect_url": "/dotnet/core/tutorials/with-visual-studio-code",
            "redirect_document_id": true
        },        
        {
            "source_path": "docs/csharp/interactive.md",
            "redirect_url": "/dotnet/csharp/index"
        },
        {
            "source_path": "docs/csharp/interactive-with-bash.md",
            "redirect_url": "/dotnet/csharp/index"
        },
        {
            "source_path": "docs/csharp/interactive-with-powershell.md",
            "redirect_url": "/dotnet/csharp/index"
        },
        {
            "source_path": "docs/csharp/interactive-with-visualstudio.md",
            "redirect_url": "/dotnet/csharp/index"
        },
        {
            "source_path": "docs/csharp/interfaces.md",
            "redirect_url": "/dotnet/csharp/programming-guide/interfaces/index"
        },
        {
            "source_path": "docs/csharp/interop.md",
            "redirect_url": "/dotnet/csharp/programming-guide/interop/index"
        },
        {
            "source_path": "docs/csharp/namespaces-and-assemblies.md",
            "redirect_url": "/dotnet/csharp/programming-guide/namespaces/index"
        },
        {
            "source_path": "docs/csharp/programming-guide/concepts/async/asynchronous-programming-with-async-and-await.md",
            "redirect_url": "/dotnet/csharp/async/"
        },
        {
            "source_path": "docs/csharp/programming-guide/exceptions/exceptions-and-exception-handling.md",
            "redirect_url": "/dotnet/csharp/programming-guide/exceptions/index"
        },
        {
            "source_path": "docs/csharp/programming-guide/interop/interoperability.md",
            "redirect_url": "/dotnet/csharp/programming-guide/interop/index"
        },
        {
            "source_path": "docs/csharp/programming-guide/linq-query-expressions/how-to-create-a-nested-group.md",
            "redirect_url": "/dotnet/csharp/linq/create-a-nested-group"
        },
        {
            "source_path": "docs/csharp/programming-guide/linq-query-expressions/how-to-dynamically-specify-predicate-filters-at-runtime.md",
            "redirect_url": "/dotnet/csharp/linq/dynamically-specify-predicate-filters-at-runtime"
        },
        {
            "source_path": "docs/csharp/programming-guide/linq-query-expressions/how-to-group-query-results.md",
            "redirect_url": "/dotnet/csharp/linq/group-query-results"
        },
        {
            "source_path": "docs/csharp/programming-guide/linq-query-expressions/how-to-group-results-by-contiguous-keys.md",
            "redirect_url": "/dotnet/csharp/linq/group-results-by-contiguous-keys"
        },
        {
            "source_path": "docs/csharp/programming-guide/linq-query-expressions/how-to-handle-exceptions-in-query-expressions.md",
            "redirect_url": "/dotnet/csharp/linq/handle-exceptions-in-query-expressions"
        },
        {
            "source_path": "docs/csharp/programming-guide/linq-query-expressions/how-to-handle-null-values-in-query-expressions.md",
            "redirect_url": "/dotnet/csharp/linq/handle-null-values-in-query-expressions"
        },
        {
            "source_path": "docs/csharp/programming-guide/linq-query-expressions/how-to-join-by-using-composite-keys.md",
            "redirect_url": "/dotnet/csharp/linq/join-by-using-composite-keys"
        },
        {
            "source_path": "docs/csharp/programming-guide/linq-query-expressions/how-to-order-the-results-of-a-join-clause.md",
            "redirect_url": "/dotnet/csharp/linq/order-the-results-of-a-join-clause"
        },
        {
            "source_path": "docs/csharp/programming-guide/linq-query-expressions/how-to-perform-a-subquery-on-a-grouping-operation.md",
            "redirect_url": "/dotnet/csharp/linq/perform-a-subquery-on-a-grouping-operation"
        },
        {
            "source_path": "docs/csharp/programming-guide/linq-query-expressions/how-to-perform-custom-join-operations.md",
            "redirect_url": "/dotnet/csharp/linq/perform-custom-join-operations"
        },
        {
            "source_path": "docs/csharp/programming-guide/linq-query-expressions/how-to-perform-grouped-joins.md",
            "redirect_url": "/dotnet/csharp/linq/perform-grouped-joins"
        },
        {
            "source_path": "docs/csharp/programming-guide/linq-query-expressions/how-to-perform-inner-joins.md",
            "redirect_url": "/dotnet/csharp/linq/perform-inner-joins"
        },
        {
            "source_path": "docs/csharp/programming-guide/linq-query-expressions/how-to-perform-left-outer-joins.md",
            "redirect_url": "/dotnet/csharp/linq/perform-left-outer-joins"
        },
        {
            "source_path": "docs/csharp/programming-guide/linq-query-expressions/how-to-query-a-collection-of-objects.md",
            "redirect_url": "/dotnet/csharp/linq/query-a-collection-of-objects"
        },
        {
            "source_path": "docs/csharp/programming-guide/linq-query-expressions/how-to-return-a-query-from-a-method.md",
            "redirect_url": "/dotnet/csharp/linq/return-a-query-from-a-method"
        },
        {
            "source_path": "docs/csharp/programming-guide/linq-query-expressions/how-to-store-the-results-of-a-query-in-memory.md",
            "redirect_url": "/dotnet/csharp/linq/store-the-results-of-a-query-in-memory"
        },
        {
            "source_path": "docs/csharp/programming-guide/linq-query-expressions/how-to-write-linq-queries.md",
            "redirect_url": "/dotnet/csharp/linq/write-linq-queries"
        },
        {
            "source_path": "docs/csharp/programming-guide/linq-query-expressions/index.md",
            "redirect_url": "/dotnet/csharp/linq/index"
        },
        {
            "source_path": "docs/csharp/programming-guide/linq-query-expressions/query-expression-basics.md",
            "redirect_url": "/dotnet/csharp/linq/query-expression-basics"
        },
        {
            "source_path": "docs/csharp/programming-guide/main-and-command-args/main-and-command-line-arguments.md",
            "redirect_url": "/dotnet/csharp/programming-guide/main-and-command-args/index"
        },
        {
            "source_path": "docs/csharp/type-system.md",
            "redirect_url": "/dotnet/csharp/programming-guide/types/index"
        },
        {
            "source_path": "docs/csharp/whats-new.md",
            "redirect_url": "/dotnet/csharp/whats-new/index",
            "redirect_document_id": true
        },
        {
            "source_path": "docs/framework/deployment/repair.md",
            "redirect_url": "/dotnet/framework/install/repair"
        },
        {
            "source_path": "docs/framework/deployment/windows/index.md",
            "redirect_url": "/dotnet/framework/install/"
        },
        {
            "source_path": "docs/framework/deployment/windows/7.md",
            "redirect_url": "/dotnet/framework/install/on-windows-7"
        },
        {
            "source_path": "docs/framework/deployment/windows/8.md",
            "redirect_url": "/dotnet/framework/install/on-windows-8"
        },
        {
            "source_path": "docs/framework/deployment/windows/10.md",
            "redirect_url": "/dotnet/framework/install/on-windows-10"
        },
        {
            "source_path": "docs/framework/deployment/windows/vista.md",
            "redirect_url": "/dotnet/framework/install/on-windows-vista"
        },
        {
            "source_path": "docs/framework/deployment/windows/xp.md",
            "redirect_url": "/dotnet/framework/install/on-windows-xp"
        },
        {
            "source_path": "docs/framework/deployment/windows/installing-dotnet-35-windows-10.md",
            "redirect_url": "/dotnet/framework/install/dotnet-35-windows-10"
        },
        {
            "source_path": "docs/framework/docker/aspnetmvc.md",
            "redirect_url": "/aspnet/mvc/overview/deployment/docker-aspnetmvc",
            "redirect_document_id": true
        },
        {
            "source_path": "docs/framework/migration-guide/application-compatibility-in-the-net-framework-4-5-1.md",
            "redirect_url": "/dotnet/framework/migration-guide/application-compatibility"
        },
        {
            "source_path": "docs/framework/migration-guide/application-compatibility-in-the-net-framework-4-5-2.md",
            "redirect_url": "/dotnet/framework/migration-guide/application-compatibility"
        },
        {
            "source_path": "docs/framework/migration-guide/application-compatibility-in-the-net-framework-4-5.md",
            "redirect_url": "/dotnet/framework/migration-guide/application-compatibility"
        },
        {
            "source_path": "docs/framework/migration-guide/application-compatibility-in-the-net-framework-4-6-1.md",
            "redirect_url": "/dotnet/framework/migration-guide/application-compatibility"
        },
        {
            "source_path": "docs/framework/migration-guide/application-compatibility-in-the-net-framework-4-6-2.md",
            "redirect_url": "/dotnet/framework/migration-guide/application-compatibility"
        },
        {
            "source_path": "docs/framework/migration-guide/application-compatibility-in-the-net-framework-4-6.md",
            "redirect_url": "/dotnet/framework/migration-guide/application-compatibility"
        },
        {
            "source_path": "docs/framework/migration-guide/application-compatibility-in-the-net-framework-4-7.md",
            "redirect_url": "/dotnet/framework/migration-guide/application-compatibility"
        },
        {
            "source_path": "docs/framework/migration-guide/net-compatibility-diagnostics.md",
            "redirect_url": "/dotnet/framework/migration-guide/application-compatibility"
        },
        {
            "source_path": "docs/framework/migration-guide/mitigation-claimsidentity-constructor.md",
            "redirect_url": "/dotnet/framework/migration-guide//retargeting/4.6.1-4.6.2"
        },
        {
            "source_path": "docs/framework/migration-guide/mitigation-cspparameters-parentwindowhandle-expects-an-hwnd.md",
            "redirect_url": "/dotnet/framework/migration-guide/retargeting/4.6.2-4.7"
        },
        {
            "source_path": "docs/framework/migration-guide/migration-guide/mitigation-culture-and-asynchronous-operations.md",
            "redirect_url": "/dotnet/framework/migration-guide/retargeting/4.5.2-4.6"
        },
        {
            "source_path": "docs/framework/migration-guide/migration-guide/mitigation-culture-and-dispatcher-operations-in-wpf-apps.md",
            "redirect_url": "/dotnet/framework/migration-guide/retargeting/4.5.2-4.6"
        },
        {
            "source_path": "docs/framework/migration-guide/migration-guide/mitigation-default-authorizationcontext.md",
            "redirect_url": "/dotnet/framework/migration-guide/retargeting/4.5.2-4.6"
        },
        {  
            "source_path": "docs/framework/migration-guide/migration-guide/mitigation-eventsource-writeevent-method-calls.md",
            "redirect_url": "/dotnet/framework/migration-guide/runtimef/4.5-4.5.1"
        },
        {  
            "source_path": "docs/framework/migration-guide/migration-guide/mitigation-grid-control.md",
            "redirect_url": "/dotnet/framework/migration-guide/retargeting/4.6.2-4.7"
        },
        {  
            "source_path": "docs/framework/migration-guide/migration-guide/mitigation-horizontal-scrolling-and-virtualization.md",
            "redirect_url": "/dotnet/framework/migration-guide/runtime/4.6.1-4.6.2"
        },
        {  
            "source_path": "docs/framework/migration-guide/migration-guide/mitigation-long-path-support.md",
            "redirect_url": "/dotnet/framework/migration-guide/retargeting/4.6.1-4.6.2"
        },
        {  
            "source_path": "docs/framework/migration-guide/migration-guide/mitigation-memberdescriptor-equals.md",
            "redirect_url": "/dotnet/framework/migration-guide/retargeting/4.6.1-4.6.2"
        },
        {  
            "source_path": "docs/framework/migration-guide/migration-guide/mitigation-minfreememorypercentagetoactiveservice-configuration-setting.md",
            "redirect_url": "/dotnet/framework/migration-guide/runtime/4.5-4.5.1"
        },
        {
            "source_path": "docs/framework/migration-guide/retargeting-changes-in-the-net-framework-4-5-1.md",
            "redirect_url": "/dotnet/framework/migration-guide/retargeting/index"
        },
        {
            "source_path": "docs/framework/migration-guide/retargeting-changes-in-the-net-framework-4-5-2.md",
            "redirect_url": "/dotnet/framework/migration-guide/retargeting/index"
        },
        {
            "source_path": "docs/framework/migration-guide/retargeting-changes-in-the-net-framework-4-6-1.md",
            "redirect_url": "/dotnet/framework/migration-guide/retargeting/index"
        },
        {
            "source_path": "docs/framework/migration-guide/retargeting-changes-in-the-net-framework-4-6-2.md",
            "redirect_url": "/dotnet/framework/migration-guide/retargeting/index"
        },
        {
            "source_path": "docs/framework/migration-guide/retargeting-changes-in-the-net-framework-4-6.md",
            "redirect_url": "/dotnet/framework/migration-guide/retargeting/index"
        },
        {
            "source_path": "docs/framework/migration-guide/retargeting-changes-in-the-net-framework-4-7.md",
            "redirect_url": "/dotnet/framework/migration-guide/retargeting/index"
        },
        {
            "source_path": "docs/framework/migration-guide/runtime-changes-in-the-net-framework-4-5-1.md",
            "redirect_url": "/dotnet/framework/migration-guide/runtime/index"
        },
        {
            "source_path": "docs/framework/migration-guide/runtime-changes-in-the-net-framework-4-5-2.md",
            "redirect_url": "/dotnet/framework/migration-guide/runtime/index"
        },
        {
            "source_path": "docs/framework/migration-guide/runtime-changes-in-the-net-framework-4-6-1.md",
            "redirect_url": "/dotnet/framework/migration-guide/runtime/index"
        },
        {
            "source_path": "docs/framework/migration-guide/runtime-changes-in-the-net-framework-4-6-2.md",
            "redirect_url": "/dotnet/framework/migration-guide/runtime/index"
        },
        {
            "source_path": "docs/framework/migration-guide/runtime-changes-in-the-net-framework-4-6.md",
            "redirect_url": "/dotnet/framework/migration-guide/runtime/index"
        },
        {
            "source_path": "docs/framework/migration-guide/runtime-changes-in-the-net-framework-4-7.md",
            "redirect_url": "/dotnet/framework/migration-guide/runtime/index"
        },
        {
            "source_path": "docs/framework/wcf/windows-communication-foundation.md",
            "redirect_url": "/dotnet/framework/wcf/index"
        },
        {
            "source_path": "docs/framework/whats-new/whats-new.md",
            "redirect_url": "/dotnet/framework/whats-new/index",
            "redirect_document_id": true
        },
        {
            "source_path": "docs/framework/winforms/controls/99f6e876-3f7f-4139-9063-e36587c95b02.md",
            "redirect_url": "/dotnet/framework/winforms/controls/create-a-master-detail-form-using-two-datagridviews",
            "redirect_document_id": true
        },
        {
            "source_path": "docs/framework/winforms/controls/c5fa29e8-47f7-4691-829b-0e697a691f36.md",
            "redirect_url": "/dotnet/framework/winforms/controls/creating-a-master-detail-form-using-two-datagridviews",
            "redirect_document_id": true
        },
        {
            "source_path": "docs/framework/wpf/controls/datepicker-syles-and-templates.md",
            "redirect_url": "/dotnet/framework/wpf/controls/datepicker-styles-and-templates",
            "redirect_document_id": true
        },
        {
            "source_path": "docs/framework/xaml-services/{}-escape-sequence-markup-extension.md",
            "redirect_url": "/dotnet/framework/xaml-services/escape-sequence-markup-extension",
            "redirect_document_id": true
        },
        {
            "source_path": "docs/fsharp/async.md",
            "redirect_url": "/dotnet/fsharp/tutorials/asynchronous-and-concurrent-programming/async"
        },
        {
            "source_path": "docs/fsharp/getting-started-netcore.md",
            "redirect_url": "/dotnet/fsharp/tutorials/getting-started/getting-started-command-line"
        },
        {
            "source_path": "docs/fsharp/tutorials/getting-started/getting-started-cross-platform-tooling.md",
            "redirect_url": "/dotnet/fsharp/tutorials/getting-started/getting-started-command-line"
        },
        {
            "source_path": "docs/fsharp/tutorials/getting-started/index.md",
            "redirect_url": "/dotnet/fsharp/get-started/index",
            "redirect_document_id": true
        },
        {
            "source_path": "docs/scenarios/index.md",
            "redirect_url": "/dotnet/core/tutorials/"
        },
        {
            "source_path": "docs/scenarios/solution-authoring/index.md",
            "redirect_url": "/dotnet/core/tutorials/"
        },
        {
            "source_path": "docs/scenarios/solution-authoring/target-dotnetcore-with-msbuild.md",
            "redirect_url": "/dotnet/core/tutorials/target-dotnetcore-with-msbuild"
        },
        {
            "source_path": "docs/standard/about.md",
            "redirect_url": "/dotnet/standard/index"
        },
        {
            "source_path": "docs/standard/base-types/alternation.md",
            "redirect_url": "/dotnet/standard/base-types/alternation-constructs-in-regular-expressions"
        },
        {
            "source_path": "docs/standard/base-types/anchors.md",
            "redirect_url": "/dotnet/standard/base-types/anchors-in-regular-expressions"
        },
        {
            "source_path": "docs/standard/base-types/backreference.md",
            "redirect_url": "/dotnet/standard/base-types/backreference-constructs-in-regular-expressions"
        },
        {
            "source_path": "docs/standard/base-types/backtracking.md",
            "redirect_url": "/dotnet/standard/base-types/backtracking-in-regular-expressions"
        },
        {
            "source_path": "docs/standard/base-types/changing-formats.md",
            "redirect_url": "/dotnet/standard/base-types/regular-expression-example-changing-date-formats"
        },
        {
            "source_path": "docs/standard/base-types/classes.md",
            "redirect_url": "/dotnet/standard/base-types/character-classes-in-regular-expressions"
        },
        {
            "source_path": "docs/standard/base-types/compilation.md",
            "redirect_url": "/dotnet/standard/base-types/compilation-and-reuse-in-regular-expressions"
        },
        {
            "source_path": "docs/standard/base-types/composite-format.md",
            "redirect_url": "/dotnet/standard/base-types/composite-formatting"
        },
        {
            "source_path": "docs/standard/base-types/custom-datetime.md",
            "redirect_url": "/dotnet/standard/base-types/custom-date-and-time-format-strings"
        },
        {
            "source_path": "docs/standard/base-types/custom-numeric.md",
            "redirect_url": "/dotnet/standard/base-types/custom-numeric-format-strings"
        },
        {
            "source_path": "docs/standard/base-types/custom-timespan.md",
            "redirect_url": "/dotnet/standard/base-types/custom-timespan-format-strings"
        },
        {
            "source_path": "docs/standard/base-types/define-custom.md",
            "redirect_url": "/dotnet/standard/base-types/how-to-define-and-use-custom-numeric-format-providers"
        },
        {
            "source_path": "docs/standard/base-types/display-dates.md",
            "redirect_url": "/dotnet/standard/base-types/how-to-display-dates-in-non-gregorian-calendars"
        },
        {
            "source_path": "docs/standard/base-types/display-milliseconds.md",
            "redirect_url": "/dotnet/standard/base-types/how-to-display-milliseconds-in-date-and-time-values"
        },
        {
            "source_path": "docs/standard/base-types/enumeration-format.md",
            "redirect_url": "/dotnet/standard/base-types/enumeration-format-strings"
        },
        {
            "source_path": "docs/standard/base-types/escapes.md",
            "redirect_url": "/dotnet/standard/base-types/character-escapes-in-regular-expressions"
        },
        {
            "source_path": "docs/standard/base-types/extract-day.md",
            "redirect_url": "/dotnet/standard/base-types/how-to-extract-the-day-of-the-week-from-a-specific-date"
        },
        {
            "source_path": "docs/standard/base-types/extract-protocol.md",
            "redirect_url": "/dotnet/standard/base-types/how-to-extract-a-protocol-and-port-number-from-a-url"
        },
        {
            "source_path": "docs/standard/base-types/grouping.md",
            "redirect_url": "/dotnet/standard/base-types/grouping-constructs-in-regular-expressions"
        },
        {
            "source_path": "docs/standard/base-types/miscellaneous.md",
            "redirect_url": "/dotnet/standard/base-types/miscellaneous-constructs-in-regular-expressions"
        },
        {
            "source_path": "docs/standard/base-types/object-model.md",
            "redirect_url": "/dotnet/standard/base-types/the-regular-expression-object-model"
        },
        {
            "source_path": "docs/standard/base-types/options.md",
            "redirect_url": "/dotnet/standard/base-types/regular-expression-options"
        },
        {
            "source_path": "docs/standard/base-types/pad-number.md",
            "redirect_url": "/dotnet/standard/base-types/how-to-pad-a-number-with-leading-zeros"
        },
        {
            "source_path": "docs/standard/base-types/quantifiers.md",
            "redirect_url": "/dotnet/standard/base-types/quantifiers-in-regular-expressions"
        },
        {
            "source_path": "docs/standard/base-types/quick-ref.md",
            "redirect_url": "/dotnet/standard/base-types/regular-expression-language-quick-reference"
        },
        {
            "source_path": "docs/standard/base-types/regex-behavior.md",
            "redirect_url": "/dotnet/standard/base-types/details-of-regular-expression-behavior"
        },
        {
            "source_path": "docs/standard/base-types/regex-examples.md",
            "redirect_url": "/dotnet/standard/base-types/regular-expression-examples"
        },
        {
            "source_path": "docs/standard/base-types/roundtrip.md",
            "redirect_url": "/dotnet/standard/base-types/how-to-round-trip-date-and-time-values"
        },
        {
            "source_path": "docs/standard/base-types/scanning.md",
            "redirect_url": "/dotnet/standard/base-types/regular-expression-example-scanning-for-hrefs"
        },
        {
            "source_path": "docs/standard/base-types/standard-datetime.md",
            "redirect_url": "/dotnet/standard/base-types/standard-date-and-time-format-strings"
        },
        {
            "source_path": "docs/standard/base-types/standard-numeric.md",
            "redirect_url": "/dotnet/standard/base-types/standard-numeric-format-strings"
        },
        {
            "source_path": "docs/standard/base-types/standard-timespan.md",
            "redirect_url": "/dotnet/standard/base-types/standard-timespan-format-strings"
        },
        {
            "source_path": "docs/standard/base-types/strip-characters.md",
            "redirect_url": "/dotnet/standard/base-types/how-to-strip-invalid-characters-from-a-string"
        },
        {
            "source_path": "docs/standard/base-types/substitutions.md",
            "redirect_url": "/dotnet/standard/base-types/substitutions-in-regular-expressions"
        },
        {
            "source_path": "docs/standard/base-types/thread-safety.md",
            "redirect_url": "/dotnet/standard/base-types/thread-safety-in-regular-expressions"
        },
        {
            "source_path": "docs/standard/base-types/verify-format.md",
            "redirect_url": "/dotnet/standard/base-types/how-to-verify-that-strings-are-in-valid-email-format"
        },
        {
            "source_path": "docs/standard/collections/threadsafe/blockingcollection-overview.md",
            "redirect_url": "/dotnet/standard/collections/thread-safe/blockingcollection-overview"
        },
        {
            "source_path": "docs/standard/collections/threadsafe/how-to-add-and-remove-items.md",
            "redirect_url": "/dotnet/standard/collections/thread-safe/how-to-add-and-remove-items"
        },
        {
            "source_path": "docs/standard/collections/threadsafe/how-to-add-and-take-items.md",
            "redirect_url": "/dotnet/standard/collections/thread-safe/how-to-add-and-take-items"
        },
        {
            "source_path": "docs/standard/collections/threadsafe/how-to-add-bounding-and-blocking.md",
            "redirect_url": "/dotnet/standard/collections/thread-safe/how-to-add-bounding-and-blocking"
        },
        {
            "source_path": "docs/standard/collections/threadsafe/how-to-create-an-object-pool.md",
            "redirect_url": "/dotnet/standard/collections/thread-safe/how-to-create-an-object-pool"
        },
        {
            "source_path": "docs/standard/collections/threadsafe/how-to-use-arrays-of-blockingcollections.md",
            "redirect_url": "/dotnet/standard/collections/thread-safe/how-to-use-arrays-of-blockingcollections"
        },
        {
            "source_path": "docs/standard/collections/threadsafe/how-to-use-foreach-to-remove.md",
            "redirect_url": "/dotnet/standard/collections/thread-safe/how-to-use-foreach-to-remove"
        },
        {
            "source_path": "docs/standard/collections/threadsafe/index.md",
            "redirect_url": "/dotnet/standard/collections/thread-safe/"
        },
        {
            "source_path": "docs/standard/collections/threadsafe/when-to-use-a-thread-safe-collection.md",
            "redirect_url": "/dotnet/standard/collections/thread-safe/when-to-use-a-thread-safe-collection"
        },
        {
            "source_path": "docs/standard/concepts.md",
            "redirect_url": "/dotnet/standard/"
        },
        {
            "source_path": "docs/standard/data/index.md",
            "redirect_url": "/dotnet/standard/data/xml/index"
        },
        {
            "source_path": "docs/standard/exceptions.md",
            "redirect_url": "/dotnet/standard/exceptions/",
            "redirect_document_id": true
        },
        {
            "source_path": "docs/standard/exceptions/exception-handling-fundamentals.md",
            "redirect_url": "/dotnet/standard/exceptions/"
        },
        {
            "source_path": "docs/standard/exceptions/exception-hierarchy.md",
            "redirect_url": "/dotnet/standard/exceptions/"
        },
        {
            "source_path": "docs/standard/garbagecollection/fundamentals.md",
            "redirect_url": "/dotnet/standard/garbage-collection/fundamentals"
        },
        {
            "source_path": "docs/standard/garbagecollection/gc.md",
            "redirect_url": "/dotnet/standard/garbage-collection/gc"
        },
        {
            "source_path": "docs/standard/garbagecollection/implementing-dispose.md",
            "redirect_url": "/dotnet/standard/garbage-collection/implementing-dispose"
        },
        {
            "source_path": "docs/standard/garbagecollection/index.md",
            "redirect_url": "/dotnet/standard/garbage-collection/"
        },
        {
            "source_path": "docs/standard/garbagecollection/induced.md",
            "redirect_url": "/dotnet/standard/garbage-collection/induced"
        },
        {
            "source_path": "docs/standard/garbagecollection/latency.md",
            "redirect_url": "/dotnet/standard/garbage-collection/latency"
        },
        {
            "source_path": "docs/standard/garbagecollection/unmanaged.md",
            "redirect_url": "/dotnet/standard/garbage-collection/unmanaged"
        },
        {
            "source_path": "docs/standard/garbagecollection/using-objects.md",
            "redirect_url": "/dotnet/standard/garbage-collection/using-objects"
        },
        {
            "source_path": "docs/standard/garbagecollection/weak-references.md",
            "redirect_url": "/dotnet/standard/garbage-collection/weak-references"
        },
        {
            "source_path": "docs/standard/getting-started.md",
            "redirect_url": "/dotnet/standard/get-started",
            "redirect_document_id": true
        },
        {
            "source_path": "docs/standard/library.md",
            "redirect_url": "/dotnet/standard/net-standard",
            "redirect_document_id": true
        },
        {
            "source_path": "docs/standard/microservices-architecture/architect-microservice-container-applications/communication-between-microservices.md",
            "redirect_url": "/dotnet/standard/microservices-architecture/architect-microservice-container-applications/communication-in-microservice-architecture",
            "redirect_document_id": true
        },  
        {
            "source_path": "docs/standard/serialization/marshal-by-value.md",
            "redirect_url": "/dotnet/standard/serialization-concepts"
        },
        {
            "source_path": "docs/standard/serialization/persistent-storage.md",
            "redirect_url": "/dotnet/standard/serialization-concepts"
        },
        {
            "source_path": "docs/tutorials/getting-started-with-csharp/microservices.md",
            "redirect_url": "/dotnet/csharp/tutorials/microservices"
        },
        {
            "source_path": "docs/tutorials/getting-started-with-csharp/working-with-linq.md",
            "redirect_url": "/dotnet/csharp/tutorials/working-with-linq"
        },
        {
            "source_path": "docs/tutorials/index.md",
            "redirect_url": "/dotnet/samples-and-tutorials/"
        },        
        {
            "source_path": "docs/visual-basic/programming-guide/concepts/covariance-contravariance/covariance-and-contravariance.md",
            "redirect_url": "/dotnet/visual-basic/programming-guide/concepts/covariance-contravariance/index",
            "redirect_document_id": true
        },
        {
            "source_path": "docs/visual-basic/developing-apps/debugging.md",
            "redirect_url": "/visualstudio/debugger/debugger-basics"
        },
        {
            "source_path": "docs/visual-basic/developing-apps/using-ide/help-for-event-handlers.md",
            "redirect_url": "/visualstudio/ide/using-intellisense"
        },
        {
            "source_path": "docs/visual-basic/developing-apps/using-ide/how-to-compile-and-run-a-project.md",
            "redirect_url": "/visualstudio/ide/compiling-and-building-in-visual-studio"
        },
        {
            "source_path": "docs/visual-basic/developing-apps/using-ide/intellisense-code-snippets.md",
            "redirect_url": "/visualstudio/ide/code-snippets"
        },
        {
            "source_path": "docs/visual-basic/developing-apps/using-ide/refactoring-and-rename-dialog-box.md",
            "redirect_url": "/visualstudio/vb-ide/refactoring-vb"
        },
        {
            "source_path": "docs/visual-basic/developing-apps/using-ide/settings.md",
            "redirect_url": "/visualstudio/ide/reference/general-user-interface-elements-visual-studio"
        },
        {
            "source_path": "docs/visual-basic/developing-apps/using-ide/using-the-visual-basic-development-environment.md",
            "redirect_url": "/visualstudio/ide/visual-studio-ide"
        },
        {
            "source_path": "docs/visual-basic/getting-started/breaking-changes-in-visual-studio-2015.md",
            "redirect_url": "/dotnet/visual-basic/getting-started/breaking-changes-in-visual-studio"
        },
        {
            "source_path": "docs/visual-basic/programming-guide/language-features/xml/how-to-enable-xml-intellisense.md",
            "redirect_url": "https://msdn.microsoft.com/library/bb531402(v=vs.120).aspx"
        },
        {
            "source_path": "docs/visual-basic/programming-guide/language-features/xml/xml-intellisense.md",
            "redirect_url": "https://msdn.microsoft.com/library/bb531325(v=vs.120).aspx"
        },
        {
            "source_path": "docs/visual-basic/programming-guide/language-features/xml/xml-to-schema-wizard.md",
            "redirect_url": "https://msdn.microsoft.com/library/cc443041(v=vs.120).aspx"
        },        
        {
            "source_path": "docs/visual-basic/reference/vb6-support.md",
            "redirect_url": "/visualstudio/vb6/vb6-support",
            "redirect_document_id": true
        },
        {        
            "source_path": "docs/fsharp/tutorials/getting-started/getting-started-visual-studio.md",
            "redirect_url": "/dotnet/fsharp/get-started/getting-started-visual-studio",
            "redirect_document_id": true
        },
        {        
            "source_path": "docs/fsharp/tutorials/getting-started/getting-started-visual-studio-for-mac.md",
            "redirect_url": "/dotnet/fsharp/get-started/getting-started-visual-studoi-for-mac",
            "redirect_document_id": true
        },
        {        
            "source_path": "docs/fsharp/tutorials/getting-started/getting-started-vscode.md",
            "redirect_url": "/dotnet/fsharp/get-started/getting-started-vscode",
            "redirect_document_id": true
        },
        {        
            "source_path": "docs/fsharp/tutorials/getting-started/getting-started-command-line.md",
            "redirect_url": "/dotnet/fsharp/get-started/get-started-command-line",
            "redirect_document_id": true
        },
        {
            "source_path": "docs/csharp/getting-started/library-with-visual-studio.md",
            "redirect_url": "/dotnet/core/tutorials/library-with-visual-studio"
        },
        {
            "source_path": "docs/csharp/getting-started/testing-library-with-visual-studio.md",
            "redirect_url": "/dotnet/core/tutorials/testing-library-with-visual-studio"
        },
        {
            "source_path": "docs/csharp/getting-started/consuming-library-with-visual-studio.md",
            "redirect_url": "/dotnet/core/tutorials/consuming-library-with-visual-studio"
        },
        {
            "source_path": "docs/csharp/language-reference/compiler-options/app-deployment.md",
            "redirect_url": "/dotnet/framework/deployment/deployment-guide-for-developers"
        },
        {
            "source_path": "docs/csharp/programming-guide/generics/default-keyword-in-generics.md",
            "redirect_url": "/dotnet/csharp/programming-guide/statements-expressions-operators/default-value-expressions",
            "redirect_document_id": true
        },
        {
            "source_path": "docs/csharp/csharp.md",
            "redirect_url": "/dotnet/csharp"
        },
        {
            "source_path": "docs/csharp/getting-started/getting-started-with-csharp.md",
            "redirect_url": "/dotnet/csharp/getting-started"
        },
        {
<<<<<<< HEAD
            "source_path": "docs/core/porting/nuget-packages.md",
            "redirect_url": "/dotnet/core/packages"
        },
        {
            "source_path": "docs/core/tutorials/cli-console-app-tutorial-advanced.md",
            "redirect_url": "/dotnet/core/tutorials"
        },
        {
            "source_path": "docs/core/versions/servicing.md",
            "redirect_url": "/dotnet/core/versions"
        },
        {
            "source_path": "docs/csharp/methods-lambda-expressions.md",
            "redirect_url": "/dotnet/csharp/lambda-expressions"
        },
        {
            "source_path": "docs/csharp/parallel.md",
            "redirect_url": "/dotnet/csharp/programming-guide/concepts/threading"
        },
        {
            "source_path": "docs/csharp/reflection.md",
            "redirect_url": "/dotnet/framework/reflection-and-codedom"
        },
        {
            "source_path": "docs/csharp/roslyn/index.md",
            "redirect_url": "/dotnet/csharp/" /* temporary: roslyn conceptual is coming soon */
        }
=======
            "source_path": "docs/csharp/programming-guide/strings/how-to-convert-between-legacy-encondings-and-unicode.md",
            "redirect_url": "https://msdn.microsoft.com/en-us/library/cc165448(v=vs.140).aspx"
        },
        {
            "source_path": "docs/csharp/programming-guide/strings/how-to-convert-rtf-to-plain-text.md",
            "redirect_url": "https://msdn.microsoft.com/en-us/library/cc488002(v=vs.140).aspx"
        },
        {
            "source_path": "docs/csharp/parallel.md",
            "redirect_url": "/dotnet/standard/parallel-programming/index.md"
        },
        {
            "source_path": "docs/csharp/methods-lambda-expressions.md",
            "redirect_url": "/dotnet/csharp/programming-guide/statements-expressions-operators/lambda-expressions.md"
        }    
>>>>>>> 5b0e0f6b
    ]
}<|MERGE_RESOLUTION|>--- conflicted
+++ resolved
@@ -1033,7 +1033,6 @@
             "redirect_url": "/dotnet/csharp/getting-started"
         },
         {
-<<<<<<< HEAD
             "source_path": "docs/core/porting/nuget-packages.md",
             "redirect_url": "/dotnet/core/packages"
         },
@@ -1061,7 +1060,6 @@
             "source_path": "docs/csharp/roslyn/index.md",
             "redirect_url": "/dotnet/csharp/" /* temporary: roslyn conceptual is coming soon */
         }
-=======
             "source_path": "docs/csharp/programming-guide/strings/how-to-convert-between-legacy-encondings-and-unicode.md",
             "redirect_url": "https://msdn.microsoft.com/en-us/library/cc165448(v=vs.140).aspx"
         },
@@ -1077,6 +1075,5 @@
             "source_path": "docs/csharp/methods-lambda-expressions.md",
             "redirect_url": "/dotnet/csharp/programming-guide/statements-expressions-operators/lambda-expressions.md"
         }    
->>>>>>> 5b0e0f6b
     ]
 }