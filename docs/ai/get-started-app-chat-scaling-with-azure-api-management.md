---
title: Scale Azure OpenAI for .NET with Azure API Management
description: Learn how to add load balancing to your .NET application to extend the chat app beyond the Azure OpenAI token and model quota limits with Azure API Management.
ms.date: 03/28/2024
ms.topic: get-started
ms.custom: devx-track-dotnet, devx-track-dotnet-ai
# CustomerIntent: As a .NET developer new to Azure OpenAI, I want to scale my Azure OpenAI capacity to avoid rate limit errors with Azure API Management.
---

# Scale Azure OpenAI for .NET chat using RAG with Azure API Management

[!INCLUDE [aca-load-balancer-intro](~/azure-dev-docs-pr/articles/intro/includes/scaling-load-balancer-introduction-azure-api-management.md)]

## Prerequisites

* An Azure subscription. [Create one for free.](https://azure.microsoft.com/free/ai-services?azure-portal=true)
* Access granted to Azure OpenAI in the desired Azure subscription.

    Currently, access to this service is granted only by application. You can apply for access to Azure OpenAI by completing the [form](https://aka.ms/oai/access).

* [Dev containers](https://containers.dev/) are available for both samples, with all dependencies required to complete this article. You can run the dev containers in GitHub Codespaces (in a browser) or locally using Visual Studio Code.

#### [Codespaces (recommended)](#tab/github-codespaces)

* Only a [GitHub account](https://www.github.com/login) is required to use Codespaces

#### [Visual Studio Code](#tab/visual-studio-code)

* [Azure Developer CLI](~/azure-dev-docs-pr/articles/azure-developer-cli/install-azd.md?tabs=winget-windows%2Cbrew-mac%2Cscript-linux&pivots=os-windows)
* [Docker Desktop](https://www.docker.com/products/docker-desktop/) - start Docker Desktop if it's not already running
* [Visual Studio Code](https://code.visualstudio.com/) with [Dev Container Extension](https://marketplace.visualstudio.com/items?itemName=ms-vscode-remote.remote-containers)

---

[!INCLUDE [scaling-load-balancer-aca-procedure.md](~/azure-dev-docs-pr/articles/intro/includes/scaling-load-balancer-procedure-azure-api-management.md)]

[!INCLUDE [deployment-procedure](~/azure-dev-docs-pr/articles/intro/includes/redeploy-procedure-chat-azure-api-management.md)]

[!INCLUDE [capacity.md](~/azure-dev-docs-pr/articles/intro/includes/scaling-load-balancer-capacity.md)]

[!INCLUDE [py-apim-cleanup](~/azure-dev-docs-pr/articles/intro/includes/scaling-load-balancer-cleanup-azure-api-management.md)]

## Sample code

Samples used in this article include: 

* [.NET chat app with RAG](https://github.com/Azure-Samples/azure-search-openai-demo-csharp)
* [Load Balancer with Azure API Management](https://github.com/Azure-Samples/openai-apim-lb)

## Next steps

<<<<<<< HEAD
* [View Azure API Management diagnostic data in Azure Monitor](/azure/api-management/api-management-howto-use-azure-monitor#view-diagnostic-data-in-azure-monitor)
* Use [Azure Load Testing](/azure/load-testing/) to load test your chat app.
=======
* [View Azure API Management diagnostic data in Azure Monitor.](/azure/api-management/api-management-howto-use-azure-monitor#view-diagnostic-data-in-azure-monitor)
* Use [Azure Load Testing](/azure/load-testing/) to load test your chat app
>>>>>>> 8b7ab619
<|MERGE_RESOLUTION|>--- conflicted
+++ resolved
@@ -49,10 +49,5 @@
 
 ## Next steps
 
-<<<<<<< HEAD
 * [View Azure API Management diagnostic data in Azure Monitor](/azure/api-management/api-management-howto-use-azure-monitor#view-diagnostic-data-in-azure-monitor)
-* Use [Azure Load Testing](/azure/load-testing/) to load test your chat app.
-=======
-* [View Azure API Management diagnostic data in Azure Monitor.](/azure/api-management/api-management-howto-use-azure-monitor#view-diagnostic-data-in-azure-monitor)
-* Use [Azure Load Testing](/azure/load-testing/) to load test your chat app
->>>>>>> 8b7ab619
+* Use [Azure Load Testing](/azure/load-testing/) to load test your chat app.