<Project Sdk="Microsoft.NET.Sdk">

  <PropertyGroup>
    <OutputType>Exe</OutputType>
    <TargetFramework>net8.0</TargetFramework>
    <RootNamespace>semantic_kernel</RootNamespace>
    <ImplicitUsings>enable</ImplicitUsings>
    <Nullable>enable</Nullable>
    <UserSecretsId>ed6763a1-4d17-4e03-aa62-819cfc78ef3b</UserSecretsId>
  </PropertyGroup>

  <ItemGroup>
<<<<<<< HEAD
    <PackageReference Include="Azure.Identity" Version="1.11.1" />
=======
>>>>>>> b5764a4b
    <PackageReference Include="Microsoft.Extensions.Configuration" Version="8.0.0" />
    <PackageReference Include="Microsoft.Extensions.Configuration.UserSecrets" Version="8.0.0" />
    <PackageReference Include="Microsoft.SemanticKernel" Version="1.7.1" />
    <PackageReference Include="Microsoft.SemanticKernel.Connectors.Redis" Version="1.7.1-alpha" />
    <PackageReference Include="Microsoft.SemanticKernel.Plugins.Memory" Version="1.7.1-alpha" />
    <PackageReference Include="StackExchange.Redis" Version="2.7.33" />
  </ItemGroup>

</Project><|MERGE_RESOLUTION|>--- conflicted
+++ resolved
@@ -10,10 +10,7 @@
   </PropertyGroup>
 
   <ItemGroup>
-<<<<<<< HEAD
     <PackageReference Include="Azure.Identity" Version="1.11.1" />
-=======
->>>>>>> b5764a4b
     <PackageReference Include="Microsoft.Extensions.Configuration" Version="8.0.0" />
     <PackageReference Include="Microsoft.Extensions.Configuration.UserSecrets" Version="8.0.0" />
     <PackageReference Include="Microsoft.SemanticKernel" Version="1.7.1" />
