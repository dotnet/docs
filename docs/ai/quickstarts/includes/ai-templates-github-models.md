--- conflicted
+++ resolved
@@ -8,10 +8,10 @@
 
 ## Prerequisites
 
-* [.NET 9.0 SDK](https://dotnet.microsoft.com/download)
-* One of the following IDEs (optional):
-  * [Visual Studio 2022](https://visualstudio.microsoft.com/)
-  * [Visual Studio Code](https://code.visualstudio.com) with [C# Dev Kit](https://marketplace.visualstudio.com/items?itemName=ms-dotnettools.csdevkit)
+* .NET 9.0 SDK - [Install the .NET 9.0 SDK](https://dotnet.microsoft.com/download)
+* Visual Studio 2022 - [Install Visual Studio 2022](https://visualstudio.microsoft.com/) (optional), or
+* Visual Studio Code - [Install Visual Studio Code](https://code.visualstudio.com) (optional)
+  * With the C# DevKit - [Install C# Dev Kit extension](https://marketplace.visualstudio.com/items?itemName=ms-dotnettools.csdevkit)
 
 ## Install the .NET AI app template
 
@@ -79,17 +79,15 @@
 
 ## Configure access to GitHub Models
 
-To authenticate to GitHub models from your code, you'll need to [create a GitHub personal access token](https://docs.github.com/authentication/keeping-your-account-and-data-secure/managing-your-personal-access-tokens#creating-a-fine-grained-personal-access-token):
+To authenticate to GitHub models from your code, you'll need to create a GitHub personal access token:
 
-1. Navigate to the **Personal access tokens** page of your GitHub account settings under **Developer Settings**.
+1. Navigate to the **Personal access tokens** page of your GitHub account settings.
 1. Select **Generate new token**.
-1. Enter a name for the token, and under **Permissions**, set **Models** to **Access: Read-only**.
-1. Select **Generate token** at the bottom of the page.
+1. Enter a **Token name** and then select **Generate token** at the bottom of the page.
 1. Copy the token for use in the steps ahead.
 
 ## Configure the app
 
-<<<<<<< HEAD
 The **AI Chat Web App** app is almost ready to go as soon as it's created. However, you'll need to configure the app to use the personal access token you setup for GitHub Models. By default, the app template searches for this value in the project's local .NET user secrets. You can manage user secrets using either the Visual Studio UI or the .NET CLI.
 
 ## [Visual Studio](#tab/configure-visual-studio)
@@ -140,37 +138,4 @@
 dotnet user-secrets set ConnectionStrings:openai "Endpoint=https://models.inference.ai.azure.com;Key=<YOUR-API-KEY>"
 ```
 
----
-=======
-The **AI Chat Web App** app is almost ready to go as soon as it's created. However, you need to configure the app to use the personal access token you set up for GitHub Models. By default, the app template searches for this value in the project's local .NET user secrets. You can manage user secrets using either the Visual Studio UI or the .NET CLI.
->>>>>>> 12dcd61c
-
-# [Visual Studio](#tab/configure-visual-studio)
-
-1. In Visual Studio, right-click on your project in the Solution Explorer and select **Manage User Secrets**. This opens a `secrets.json` file where you can store your API keys without them being tracked in source control.
-
-2. Add the following key and value:
-
-    ```json
-    {
-        "GitHubModels:Token": "<your-personal-access-token>"
-    }
-    ```
-
-# [.NET CLI](#tab/configure-dotnet-cli)
-
-1. Open a terminal window set to the root of your project.
-1. Running the `dotnet user-secrets set` command to set the user secret:
-
-```dotnetcli
-dotnet user-secrets set GitHubModels:Token <your-personal-access-token>
-```
-
----
-
-By default, the app template uses the `gpt-4o-mini` and `text-embedding-3-small` models. To try other models, update the name parameters in `Program.cs`:
-
-  ```csharp
-  var chatClient = ghModelsClient.AsChatClient("gpt-4o-mini");
-  var embeddingGenerator = ghModelsClient.AsEmbeddingGenerator("text-embedding-3-small");
-  ```+---