--- conflicted
+++ resolved
@@ -19,12 +19,9 @@
     href: conceptual/rag.md
 - name: How-to articles
   items:
-<<<<<<< HEAD
   - name: Auth from App Service to Azure OpenAI
     href: how-to/app-service-aoai-auth.md
-=======
   - name: Use custom and local AI models with the Semantic Kernel SDK
     href: how-to/work-with-local-models.md
->>>>>>> fb523072
 - name: Tutorials
   items: []