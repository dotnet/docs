items:
- name: AI for .NET developers
  href: index.yml
- name: Concepts
  items:
  - name: How generative AI and LLMs work
    href: conceptual/how-genai-and-llms-work.md
  - name: Understanding tokens
    href: conceptual/understanding-tokens.md
  - name: Embeddings preserve semantic meaning
    href: conceptual/embeddings.md
  - name: Vector databases support semantic memory  
    href: conceptual/vector-databases.md
  - name: Prompt engineering
    href: conceptual/prompt-engineering-dotnet.md
  - name: Chain of thought prompting
    href: conceptual/chain-of-thought-prompting.md
  - name: Zero-shot and few-shot learning
    href: conceptual/zero-shot-learning.md
  - name: Retrieval-augmented generation
    href: conceptual/rag.md
  - name: Understand OpenAI function calling
    href: conceptual/understanding-openai-functions.md
  - name: Agents and copilots
    href: conceptual/agents.md
- name: How-to articles
  items:
<<<<<<< HEAD
  - name: Authenticate App Service to Azure OpenAI
    href: how-to/app-service-aoai-auth.md
=======
  - name: Use Redis for memory storage with the Semantic Kernel SDK
    href: how-to/use-redis-for-memory.md
>>>>>>> b5764a4b
  - name: Use custom and local AI models with the Semantic Kernel SDK
    href: how-to/work-with-local-models.md
- name: Tutorials
  items: []<|MERGE_RESOLUTION|>--- conflicted
+++ resolved
@@ -25,13 +25,10 @@
     href: conceptual/agents.md
 - name: How-to articles
   items:
-<<<<<<< HEAD
   - name: Authenticate App Service to Azure OpenAI
     href: how-to/app-service-aoai-auth.md
-=======
   - name: Use Redis for memory storage with the Semantic Kernel SDK
     href: how-to/use-redis-for-memory.md
->>>>>>> b5764a4b
   - name: Use custom and local AI models with the Semantic Kernel SDK
     href: how-to/work-with-local-models.md
 - name: Tutorials
