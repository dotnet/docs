--- conflicted
+++ resolved
@@ -5,19 +5,16 @@
   items:
   - name: How generative AI and LLMs work
     href: conceptual/how-genai-and-llms-work.md
-<<<<<<< HEAD
   - name: Embeddings preserve semantic meaning
     href: conceptual/embeddings.md
   - name: Vector databases support semantic memory  
     href: conceptual/vector-databases.md
-=======
   - name: Prompt engineering
     href: conceptual/prompt-engineering-dotnet.md
   - name: Chain of thought prompting
     href: conceptual/chain-of-thought-prompting.md
   - name: Zero-shot and few-shot learning
     href: conceptual/zero-shot-learning.md
->>>>>>> cd4abe0d
 - name: How-to articles
   items: []
 - name: Tutorials
