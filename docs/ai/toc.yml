items:
- name: AI for .NET developers
  href: index.yml
- name: Concepts
  items:
  - name: How generative AI and LLMs work
    href: conceptual/how-genai-and-llms-work.md
  - name: Embeddings preserve semantic meaning
    href: conceptual/embeddings.md
  - name: Vector databases support semantic memory  
    href: conceptual/vector-databases.md
  - name: Prompt engineering
    href: conceptual/prompt-engineering-dotnet.md
  - name: Chain of thought prompting
    href: conceptual/chain-of-thought-prompting.md
  - name: Zero-shot and few-shot learning
    href: conceptual/zero-shot-learning.md
  - name: Retrieval-augmented generation
    href: conceptual/rag.md
- name: How-to articles
  items:
<<<<<<< HEAD
  - name: Auth from App Service to Azure OpenAI
    href: how-to/app-service-aoai-auth.md
  - name: Auth from App Service to Vector DBs
    href: how-to/app-service-db-auth.md
=======
  - name: Use custom and local AI models with the Semantic Kernel SDK
    href: how-to/work-with-local-models.md
>>>>>>> fb523072
- name: Tutorials
  items: []<|MERGE_RESOLUTION|>--- conflicted
+++ resolved
@@ -19,14 +19,11 @@
     href: conceptual/rag.md
 - name: How-to articles
   items:
-<<<<<<< HEAD
   - name: Auth from App Service to Azure OpenAI
     href: how-to/app-service-aoai-auth.md
   - name: Auth from App Service to Vector DBs
     href: how-to/app-service-db-auth.md
-=======
   - name: Use custom and local AI models with the Semantic Kernel SDK
     href: how-to/work-with-local-models.md
->>>>>>> fb523072
 - name: Tutorials
   items: []