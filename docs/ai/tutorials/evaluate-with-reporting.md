---
title: Tutorial - Evaluate a model's response
description: Create an MSTest app and add a custom evaluator to evaluate the AI chat response of a language model, and learn how to use the caching and reporting features of Microsoft.Extensions.AI.Evaluation.
ms.date: 05/09/2025
ms.topic: tutorial
ms.custom: devx-track-dotnet-ai
---

# Tutorial: Evaluate a model's response with response caching and reporting

In this tutorial, you create an MSTest app to evaluate the chat response of an OpenAI model. The test app uses the [Microsoft.Extensions.AI.Evaluation](https://www.nuget.org/packages/Microsoft.Extensions.AI.Evaluation) libraries to perform the evaluations, cache the model responses, and create reports. The tutorial uses both built-in and custom evaluators.

## Prerequisites

- [.NET 8 or a later version](https://dotnet.microsoft.com/download)
- [Visual Studio Code](https://code.visualstudio.com/) (optional)

## Configure the AI service

To provision an Azure OpenAI service and model using the Azure portal, complete the steps in the [Create and deploy an Azure OpenAI Service resource](/azure/ai-services/openai/how-to/create-resource?pivots=web-portal) article. In the "Deploy a model" step, select the `gpt-4o` model.

## Create the test app

Complete the following steps to create an MSTest project that connects to the `gpt-4o` AI model.

1. In a terminal window, navigate to the directory where you want to create your app, and create a new MSTest app with the `dotnet new` command:

   ```dotnetcli
   dotnet new mstest -o TestAIWithReporting
   ```

1. Navigate to the `TestAIWithReporting` directory, and add the necessary packages to your app:

   ```dotnetcli
   dotnet add package Azure.AI.OpenAI
   dotnet add package Azure.Identity
   dotnet add package Microsoft.Extensions.AI.Abstractions
   dotnet add package Microsoft.Extensions.AI.Evaluation
   dotnet add package Microsoft.Extensions.AI.Evaluation.Quality
   dotnet add package Microsoft.Extensions.AI.Evaluation.Reporting
   dotnet add package Microsoft.Extensions.AI.OpenAI --prerelease
   dotnet add package Microsoft.Extensions.Configuration
   dotnet add package Microsoft.Extensions.Configuration.UserSecrets
   ```

1. Run the following commands to add [app secrets](/aspnet/core/security/app-secrets) for your Azure OpenAI endpoint, model name, and tenant ID:

   ```bash
   dotnet user-secrets init
   dotnet user-secrets set AZURE_OPENAI_ENDPOINT <your-Azure-OpenAI-endpoint>
   dotnet user-secrets set AZURE_OPENAI_GPT_NAME gpt-4o
   dotnet user-secrets set AZURE_TENANT_ID <your-tenant-ID>
   ```

   (Depending on your environment, the tenant ID might not be needed. In that case, remove it from the code that instantiates the <xref:Azure.Identity.DefaultAzureCredential>.)

1. Open the new app in your editor of choice.

## Add the test app code

1. Rename the *Test1.cs* file to *MyTests.cs*, and then open the file and rename the class to `MyTests`. Delete the empty `TestMethod1` method.
1. Add the necessary `using` directives to the top of the file.

   :::code language="csharp" source="./snippets/evaluate-with-reporting/MyTests.cs" id="UsingDirectives":::

1. Add the <xref:Microsoft.VisualStudio.TestTools.UnitTesting.TestContext> property to the class.

   :::code language="csharp" source="./snippets/evaluate-with-reporting/MyTests.cs" id="TestContext":::

1. Add the `GetAzureOpenAIChatConfiguration` method, which creates the <xref:Microsoft.Extensions.AI.IChatClient> that the evaluator uses to communicate with the model.

   :::code language="csharp" source="./snippets/evaluate-with-reporting/MyTests.cs" id="GetChatConfig":::

1. Set up the reporting functionality.

   :::code language="csharp" source="./snippets/evaluate-with-reporting/MyTests.cs" id="ReportingSetup":::

   **Scenario name**

   The [scenario name](xref:Microsoft.Extensions.AI.Evaluation.Reporting.ScenarioRun.ScenarioName) is set to the fully qualified name of the current test method. However, you can set it to any string of your choice when you call <xref:Microsoft.Extensions.AI.Evaluation.Reporting.ReportingConfiguration.CreateScenarioRunAsync(System.String,System.String,System.Collections.Generic.IEnumerable{System.String},System.Collections.Generic.IEnumerable{System.String},System.Threading.CancellationToken)>. Here are some considerations for choosing a scenario name:

   - When using disk-based storage, the scenario name is used as the name of the folder under which the corresponding evaluation results are stored. So it's a good idea to keep the name reasonably short and avoid any characters that aren't allowed in file and directory names.
   - By default, the generated evaluation report splits scenario names on `.` so that the results can be displayed in a hierarchical view with appropriate grouping, nesting, and aggregation. This is especially useful in cases where the scenario name is set to the fully qualified name of the corresponding test method, since it allows the results to be grouped by namespaces and class names in the hierarchy. However, you can also take advantage of this feature by including periods (`.`) in your own custom scenario names to create a reporting hierarchy that works best for your scenarios.

   **Execution name**

   The execution name is used to group evaluation results that are part of the same evaluation run (or test run) when the evaluation results are stored. If you don't provide an execution name when creating a <xref:Microsoft.Extensions.AI.Evaluation.Reporting.ReportingConfiguration>, all evaluation runs will use the same default execution name of `Default`. In this case, results from one run will be overwritten by the next and you lose the ability to compare results across different runs.

   This example uses a timestamp as the execution name. If you have more than one test in your project, ensure that results are grouped correctly by using the same execution name in all reporting configurations used across the tests.

   In a more real-world scenario, you might also want to share the same execution name across evaluation tests that live in multiple different assemblies and that are executed in different test processes. In such cases, you could use a script to update an environment variable with an appropriate execution name (such as the current build number assigned by your CI/CD system) before running the tests. Or, if your build system produces monotonically increasing assembly file versions, you could read the <xref:System.Reflection.AssemblyFileVersionAttribute> from within the test code and use that as the execution name to compare results across different product versions.

   **Reporting configuration**

   A <xref:Microsoft.Extensions.AI.Evaluation.Reporting.ReportingConfiguration> identifies:

   - The set of evaluators that should be invoked for each <xref:Microsoft.Extensions.AI.Evaluation.Reporting.ScenarioRun> that's created by calling <xref:Microsoft.Extensions.AI.Evaluation.Reporting.ReportingConfiguration.CreateScenarioRunAsync(System.String,System.String,System.Collections.Generic.IEnumerable{System.String},System.Collections.Generic.IEnumerable{System.String},System.Threading.CancellationToken)>.
   - The LLM endpoint that the evaluators should use (see <xref:Microsoft.Extensions.AI.Evaluation.Reporting.ReportingConfiguration.ChatConfiguration?displayProperty=nameWithType>).
   - How and where the results for the scenario runs should be stored.
   - How LLM responses related to the scenario runs should be cached.
   - The execution name that should be used when reporting results for the scenario runs.

   This test uses a disk-based reporting configuration.

1. In a separate file, add the `WordCountEvaluator` class, which is a custom evaluator that implements <xref:Microsoft.Extensions.AI.Evaluation.IEvaluator>.

   :::code language="csharp" source="./snippets/evaluate-with-reporting/WordCountEvaluator.cs":::

   The `WordCountEvaluator` counts the number of words present in the response. Unlike some evaluators, it isn't based on AI. The `EvaluateAsync` method returns an <xref:Microsoft.Extensions.AI.Evaluation.EvaluationResult> includes a <xref:Microsoft.Extensions.AI.Evaluation.NumericMetric> that contains the word count.

   The `EvaluateAsync` method also attaches a default interpretation to the metric. The default interpretation considers the metric to be good (acceptable) if the detected word count is between 6 and 100. Otherwise, the metric is considered failed. This default interpretation can be overridden by the caller, if needed.

1. Back in `MyTests.cs`, add a method to gather the evaluators to use in the evaluation.

   :::code language="csharp" source="./snippets/evaluate-with-reporting/MyTests.cs" id="GetEvaluators":::

1. Add a method to add a system prompt <xref:Microsoft.Extensions.AI.ChatMessage>, define the [chat options](xref:Microsoft.Extensions.AI.ChatOptions), and ask the model for a response to a given question.

   :::code language="csharp" source="./snippets/evaluate-with-reporting/MyTests.cs" id="GetResponse":::

   The test in this tutorial evaluates the LLM's response to an astronomy question. Since the <xref:Microsoft.Extensions.AI.Evaluation.Reporting.ReportingConfiguration> has response caching enabled, and since the supplied <xref:Microsoft.Extensions.AI.IChatClient> is always fetched from the <xref:Microsoft.Extensions.AI.Evaluation.Reporting.ScenarioRun> created using this reporting configuration, the LLM response for the test is cached and reused. The response will be reused until the corresponding cache entry expires (in 14 days by default), or until any request parameter, such as the the LLM endpoint or the question being asked, is changed.

1. Add a method to validate the response.

   :::code language="csharp" source="./snippets/evaluate-with-reporting/MyTests.cs" id="Validate":::

    > [!TIP]
    > The metrics each include a `Reason` property that explains the reasoning for the score. The reason is included in the [generated report](#generate-a-report) and can be viewed by clicking on the information icon on the corresponding metric's card.

1. Finally, add the [test method](xref:Microsoft.VisualStudio.TestTools.UnitTesting.TestMethodAttribute) itself.

   :::code language="csharp" source="./snippets/evaluate-with-reporting/MyTests.cs" id="TestMethod":::

   This test method:

   - Creates the <xref:Microsoft.Extensions.AI.Evaluation.Reporting.ScenarioRun>. The use of `await using` ensures that the `ScenarioRun` is correctly disposed and that the results of this evaluation are correctly persisted to the result store.
   - Gets the LLM's response to a specific astronomy question. The same <xref:Microsoft.Extensions.AI.IChatClient> that will be used for evaluation is passed to the `GetAstronomyConversationAsync` method in order to get *response caching* for the primary LLM response being evaluated. (In addition, this enables response caching for the LLM turns that the evaluators use to perform their evaluations internally.) With response caching, the LLM response is fetched either:
     - Directly from the LLM endpoint in the first run of the current test, or in subsequent runs if the cached entry has expired (14 days, by default).
     - From the (disk-based) response cache that was configured in `s_defaultReportingConfiguration` in subsequent runs of the test.
   - Runs the evaluators against the response. Like the LLM response, on subsequent runs, the evaluation is fetched from the (disk-based) response cache that was configured in `s_defaultReportingConfiguration`.
   - Runs some basic validation on the evaluation result.

     This step is optional and mainly for demonstration purposes. In real-world evaluations, you might not want to validate individual results since the LLM responses and evaluation scores can change over time as your product (and the models used) evolve. You might not want individual evaluation tests to "fail" and block builds in your CI/CD pipelines when this happens. Instead, it might be better to rely on the generated report and track the overall trends for evaluation scores across different scenarios over time (and only fail individual builds when there's a significant drop in evaluation scores across multiple different tests). That said, there is some nuance here and the choice of whether to validate individual results or not can vary depending on the specific use case.

   When the method returns, the `scenarioRun` object is disposed and the evaluation result for the evaluation is stored to the (disk-based) result store that's configured in `s_defaultReportingConfiguration`.

## Run the test/evaluation

Run the test using your preferred test workflow, for example, by using the CLI command `dotnet test` or through [Test Explorer](/visualstudio/test/run-unit-tests-with-test-explorer).

## Generate a report

1. Install the [Microsoft.Extensions.AI.Evaluation.Console](https://www.nuget.org/packages/Microsoft.Extensions.AI.Evaluation.Console) .NET tool by running the following command from a terminal window:

   ```dotnetcli
<<<<<<< HEAD
   dotnet tool install --local Microsoft.Extensions.AI.Evaluation.Console --prerelease
=======
   dotnet tool install --local Microsoft.Extensions.AI.Evaluation.Console
>>>>>>> 9b61aa6d
   ```

1. Generate a report by running the following command:

   ```dotnetcli
   dotnet tool run aieval report --path <path\to\your\cache\storage> --output report.html
   ```

1. Open the `report.html` file. It should look something like this.

   :::image type="content" source="media/evaluation-report.png" alt-text="Screenshot of the evaluation report showing the conversation and metric values.":::

## Next steps

- Navigate to the directory where the test results are stored (which is `C:\TestReports`, unless you modified the location when you created the <xref:Microsoft.Extensions.AI.Evaluation.Reporting.ReportingConfiguration>). In the `results` subdirectory, notice that there's a folder for each test run named with a timestamp (`ExecutionName`). Inside each of those folders is a folder for each scenario name&mdash;in this case, just the single test method in the project. That folder contains a JSON file with the all the data including the messages, response, and evaluation result.
- Expand the evaluation. Here are a couple ideas:
  - Add an additional custom evaluator, such as [an evaluator that uses AI to determine the measurement system](https://github.com/dotnet/ai-samples/blob/main/src/microsoft-extensions-ai-evaluation/api/evaluation/Evaluators/MeasurementSystemEvaluator.cs) that's used in the response.
  - Add another test method, for example, [a method that evaluates multiple responses](https://github.com/dotnet/ai-samples/blob/main/src/microsoft-extensions-ai-evaluation/api/reporting/ReportingExamples.Example02_SamplingAndEvaluatingMultipleResponses.cs) from the LLM. Since each response can be different, it's good to sample and evaluate at least a few responses to a question. In this case, you specify an iteration name each time you call <xref:Microsoft.Extensions.AI.Evaluation.Reporting.ReportingConfiguration.CreateScenarioRunAsync(System.String,System.String,System.Collections.Generic.IEnumerable{System.String},System.Collections.Generic.IEnumerable{System.String},System.Threading.CancellationToken)>.<|MERGE_RESOLUTION|>--- conflicted
+++ resolved
@@ -153,11 +153,7 @@
 1. Install the [Microsoft.Extensions.AI.Evaluation.Console](https://www.nuget.org/packages/Microsoft.Extensions.AI.Evaluation.Console) .NET tool by running the following command from a terminal window:
 
    ```dotnetcli
-<<<<<<< HEAD
-   dotnet tool install --local Microsoft.Extensions.AI.Evaluation.Console --prerelease
-=======
    dotnet tool install --local Microsoft.Extensions.AI.Evaluation.Console
->>>>>>> 9b61aa6d
    ```
 
 1. Generate a report by running the following command:
