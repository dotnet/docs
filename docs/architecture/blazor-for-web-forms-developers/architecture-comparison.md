--- conflicted
+++ resolved
@@ -7,25 +7,6 @@
 ---
 # Architecture comparison of ASP.NET Web Forms and Blazor
 
-<<<<<<< HEAD
-While ASP.NET Web Forms and Blazor have many similar concepts, they also have differences in how they work. Here, we'll examine the inner workings and architecture of ASP.NET Web Forms and Blazor to see how they compare.
-
-## ASP.NET Web Forms
-
-ASP.NET Web Forms are built with a page-centric architecture where each request for a location in the application is a separate page that ASP.NET replies with.  As pages are requested, the content of the browser are completely replaced with the results of the page requested.
-
-Pages consist of HTML markup, C# or Visual Basic code, a code-behind class that provides logic and event-handling capabilities, and controls. Controls are reusable units of web UI that can be programmatically placed and interacted with on a page. Pages are composed of files that end with *.aspx* containing markup, controls, and some code. The code-behind classes reside in files with the same base name and an *.aspx.cs* or *.aspx.vb* extension depending on the programming language used for the code-behind file. Interestingly, the *.aspx* file contents are interpreted by the web server and re-compiled whenever they change, even while the web server is already running.
-
-Controls can be built with markup and delivered as a `UserControl` with similar structure to the Page with an *.ascx* extension and a code-behind class that resides in an *.ascx.cs* or *.ascx.vb* file. Controls can also be built completely with code, by inheriting from the `WebControl` or `CompositeControl` base classes.
-
-Pages also have an extension event lifecycle. Each page will raise events for the Initialization, Load, PreRender, and Unload events that occur as the ASP.NET runtime executes the code for the page for every visitor's request.  
-
-Controls on a Page typically post-back to the same page that presented the control, and carry along with them a payload from a hidden form field called `ViewState`.  The `ViewState` field contains information about the state of the controls at the time they were rendered and presented on the page, allowing the ASP.NET runtime to compare and identify changes in the content submitted to the server.
-
-## Blazor
-
-Blazor is a client-side web UI framework similar in nature to JavaScript front-end frameworks like Angular or React. Blazor handles user interactions and renders UI updates accordingly. Blazor is *not* based on a request-reply model. User interactions are handled as events that aren't in the context of any particular HTTP request.
-=======
 [!INCLUDE [book-preview](../../../includes/book-preview.md)]
 
 While ASP.NET Web Forms and Blazor have many similar concepts, there are differences in how they work. This chapter examines the inner workings and architectures of ASP.NET Web Forms and Blazor.
@@ -52,7 +33,6 @@
 ## Blazor
 
 Blazor is a client-side web UI framework similar in nature to JavaScript front-end frameworks like Angular or React. Blazor handles user interactions and renders the necessary UI updates. Blazor *isn't* based on a request-reply model. User interactions are handled as events that aren't in the context of any particular HTTP request.
->>>>>>> 9256ab2b
 
 Blazor apps consist of one or more root components that are rendered on an HTML page.
 
