--- conflicted
+++ resolved
@@ -317,8 +317,6 @@
 - Run the server project when hosting the app with ASP.NET Core.
 
 Blazor WebAssembly apps can be debugged in both browser and Visual Studio. See [Debug ASP.NET Core Blazor WebAssembly](/aspnet/core/blazor/debug) for details.
-<<<<<<< HEAD
-=======
 
 Both Blazor Server and Blazor WebAssembly apps support Hot Reload in Visual Studio. Hot Reload is a feature that automatically updates changes made to a Blazor app live, in the browser. You can toggle whether Hot Reload is enabled from its icon in the toolbar:
 
@@ -333,7 +331,6 @@
 ![Visual Studio 2022: Hot Reload configuration options from the "Tools > Options > Debugging > .NET/C++ Hot Reload" dialog.](media/project-structure/hot-reload-3.png)
 
 The "developer inner loop" has been greatly streamlined with Hot Reload. Using Hot Reload, a Blazor developer would typically need to restart and rerun the app after every change, navigating to the appropriate part of the app as required. With Hot Reload, changes can be made to the running app without the need to restart in most cases. Hot Reload even retains the state of pages, so there's no need to have to re-enter form values or otherwise get the app back where you need it.
->>>>>>> 6cdabf04
 
 >[!div class="step-by-step"]
 >[Previous](hosting-models.md)
