---
title: Cloud Native Application Bundles
description: Architecting Cloud Native .NET Apps for Azure | Cloud Native Application Bundles
ms.date: 05/12/2020
---

# Cloud Native Application Bundles

[!INCLUDE [book-preview](../../../includes/book-preview.md)]

<<<<<<< HEAD
A key property of cloud-native applications is that they leverage the capabilities of the cloud to speed up development. This design often means that a full application uses different kinds of technologies. Applications may be shipped in Docker containers, some services may use Azure Functions, while other parts may run directly on virtual machines allocated on large metal servers with hardware GPU acceleration. No two cloud-native applications are the same, so it's been difficult to provide a single mechanism for shipping them.
=======
A key property of cloud-native applications is that they leverage the properties of the cloud to speed up development. This often means a full application uses different kinds of technologies. Applications may be shipped in Docker containers, some services may use Azure Functions while other parts may run directly on virtual machines allocated on large metal servers with hardware GPU acceleration. No two cloud-native applications are the same, so it's been difficult to provide a single mechanism for shipping them.
>>>>>>> 48260ce8

The Docker containers may run on Kubernetes using a Helm Chart for deployment. The Azure Functions may be allocated using Terraform templates. Finally, the virtual machines may be allocated using Terraform but built out using Ansible. This is a whole mess of technologies and there has been no way to package them all together into a reasonable package. Until now.

Cloud Native Application Bundles (CNABs) are a joint effort by a number of community-minded companies such as Microsoft, Docker, and HashiCorp to develop a specification to package distributed applications.

The effort was announced in December of 2018, so there's still a fair bit of work to do to expose the effort to the greater community. However, there's already an [open specification](https://github.com/deislabs/cnab-spec) and a reference implementation known as [Duffle](https://duffle.sh/). This tool, which was written in Go, is a joint effort between Docker and Microsoft.

The CNABs can contain different kinds of installation technologies. This allows things like Helm Charts, Terraform templates, and Ansible Playbooks to coexist in the same package. Once built, the packages are self-contained and portable; they can be installed from a USB stick.  The packages are cryptographically signed to ensure they originate from the party they claim.

The core of a CNAB is a file called `bundle.json`. This file defines the contents of the bundle, be they Terraform or images or anything else. Figure 11-9 defines a CNAB that invokes some Terraform. Notice, however, that it actually defines an invocation image that is used to invoke the Terraform. When packaged up, the Docker file that is located in the *cnab* directory is built into a Docker image, which will be included in the bundle. Having Terraform installed inside a Docker container in the bundle means that users don't need to have Terraform installed on their machine to run the bundling.

```json
{
    "name": "terraform",
    "version": "0.1.0",
    "schemaVersion": "v1.0.0-WD",
    "parameters": {
        "backend": {
            "type": "boolean",
            "defaultValue": false,
            "destination": {
                "env": "TF_VAR_backend"
            }
        }
    },
    "invocationImages": [
        {
        "imageType": "docker",
        "image": "cnab/terraform:latest"
        }
    ],
    "credentials": {
        "tenant_id": {
            "env": "TF_VAR_tenant_id"
        },
        "client_id": {
            "env": "TF_VAR_client_id"
        },
        "client_secret": {
            "env": "TF_VAR_client_secret"
        },
        "subscription_id": {
            "env": "TF_VAR_subscription_id"
        },
        "ssh_authorized_key": {
            "env": "TF_VAR_ssh_authorized_key"
        }
    },
    "actions": {
        "status": {
            "modifies": true
        }
    }
}
```

**Figure 10-18** - An example Terraform file

The `bundle.json` also defines a set of parameters that are passed down into the Terraform. Parameterization of the bundle allows for installation in a variety of different environments.

The CNAB format is also flexible, allowing it to be used against any cloud. It can even be used against on-premises solutions such as [OpenStack](https://www.openstack.org/).

## DevOps Decisions

There are so many great tools in the DevOps space these days and even more fantastic books and papers on how to succeed. A favorite book to get started on the DevOps journey is [The Phoenix Project](https://www.oreilly.com/library/view/the-phoenix-project/9781457191350/), which follows the transformation of a fictional company from NoOps to DevOps. One thing is for certain: DevOps is no longer a "nice to have" when deploying complex, Cloud Native Applications. It's a requirement and should be planned for and resourced at the start of any project.

## References

- [Azure DevOps](https://azure.microsoft.com/services/devops/)
- [Azure Resource Manager](https://azure.microsoft.com/documentation/articles/resource-group-overview/)
- [Terraform](https://www.terraform.io/)
- [Azure CLI](https://docs.microsoft.com/cli/azure/)

>[!div class="step-by-step"]
>[Previous](infrastructure-as-code.md)
>[Next](summary.md)<|MERGE_RESOLUTION|>--- conflicted
+++ resolved
@@ -8,11 +8,7 @@
 
 [!INCLUDE [book-preview](../../../includes/book-preview.md)]
 
-<<<<<<< HEAD
 A key property of cloud-native applications is that they leverage the capabilities of the cloud to speed up development. This design often means that a full application uses different kinds of technologies. Applications may be shipped in Docker containers, some services may use Azure Functions, while other parts may run directly on virtual machines allocated on large metal servers with hardware GPU acceleration. No two cloud-native applications are the same, so it's been difficult to provide a single mechanism for shipping them.
-=======
-A key property of cloud-native applications is that they leverage the properties of the cloud to speed up development. This often means a full application uses different kinds of technologies. Applications may be shipped in Docker containers, some services may use Azure Functions while other parts may run directly on virtual machines allocated on large metal servers with hardware GPU acceleration. No two cloud-native applications are the same, so it's been difficult to provide a single mechanism for shipping them.
->>>>>>> 48260ce8
 
 The Docker containers may run on Kubernetes using a Helm Chart for deployment. The Azure Functions may be allocated using Terraform templates. Finally, the virtual machines may be allocated using Terraform but built out using Ansible. This is a whole mess of technologies and there has been no way to package them all together into a reasonable package. Until now.
 
