---
title: Data storage in Azure
description: Learn about data storage options in Azure for cloud-native applications.
author: robvet
ms.date: 10/21/2019
---
# Data storage in Azure

As we've seen in this book, the cloud changes how you design, deploy, and manage applications - especially when it comes to data. In this chapter, we'll explore how the Azure cloud help you store and manage data in your cloud-native applications.

To start, you could easily provision an Azure virtual machine and install your database of choice. While you'd have full control, you'd forgo many cloud features and would be responsible for managing both that virtual machine and database.

<<<<<<< HEAD
Instead, a fully managed [Database as a Service (DBaaS)](https://www.stratoscale.com/blog/dbaas/what-is-database-as-a-service/) is often a better option. You get many built-in clouds features including security, scalability, and monitoring. The data store can be configured across multiple availability zones and regions to achieve high availability. The hosting, maintenance, and licensing are managed by the vendor, Microsoft. Azure features different kinds of managed data storage options, each with specific benefits. They all support just-in-time capacity and a pay-as-you-go model.
=======
You could just provision an Azure virtual machine and install your database of choice. This is known as [Infrastructure as a Service (IaaS)](https://www.techopedia.com/definition/141/infrastructure-as-a-service-iaas). This approach simplifies moving an on-premises database to the cloud, as-is, but shifts the burden of managing the virtual machine and the database to you.
>>>>>>> 26a7b2cd

We'll first look at relational DBaaS options available in Azure. You'll see that Microsoft's flagship SQL Server database is available along with several open-source options. Then, we'll talk about the NoSQL data in Azure.

## Azure SQL Database

<<<<<<< HEAD
Many microservices found in cloud-native systems have application models that require a relational database.

[Azure SQL Database](https://docs.microsoft.com/azure/sql-database/) is a feature-rich, general-purpose relational database-as-a-service (DBaaS) based on the Microsoft SQL Server Database Engine. It's fully managed by Microsoft and is a high-performance, reliable, and secure cloud database. The service shares many of the features found in the on-premises version of SQL Server. 
=======
[Azure SQL Database](https://docs.microsoft.com/azure/sql-database/) is a feature-rich, general-purpose relational database-as-a-service (DBaaS) based on the Microsoft SQL Server Database Engine. It's fully managed by Microsoft and is a high-performance, reliable, and secure cloud database. The service shares many of the features found in the on-premises version of SQL Server.
>>>>>>> 26a7b2cd

You can provision a SQL Database server and database in minutes. When demand grows from a handful of customers to millions, Azure SQL Database scales on-the-fly with minimal downtime. You can dynamically change resources such as CPU, memory, IO throughput, or storage consumed by your databases.

Figure 5-12 shows the deployment options for Azure SQL Database.

![Azure SQL deployment options](./media/azure-sql-database-deployment-options.png)

**Figure 5-12**. Azure SQL deployment options

From the previous figure, we see three ways to deploy Azure SQL Database:

- A [Single Database](https://docs.microsoft.com/azure/sql-database/sql-database-single-database) represents a fully managed, isolated database with its own set of resources, managed by a [SQL Database server](https://docs.microsoft.com/azure/sql-database/sql-database-servers). A single database is similar to a [contained database](https://docs.microsoft.com/sql/relational-databases/databases/contained-databases) in an on-premises SQL Server deployment.

- An [Elastic pool](https://docs.microsoft.com/azure/sql-database/sql-database-elastic-pool) is a collection of SQL Databases that *share* a set of resources, such as CPU and memory - at a set price. Single databases can be moved in and out of an elastic pool as needed to optimize the price performance of the  group.

- A [Managed Instance](https://docs.microsoft.com/azure/sql-database/sql-database-managed-instance) is a fully managed instance of the Microsoft SQL Server Database Engine and can contain a set of databases. This option provides near-100% compatibility with an on-premises SQL Server. This option supports larger databases, up to 35 TB and is placed in an [Azure Virtual Network](https://docs.microsoft.com/azure/virtual-network/virtual-networks-overview) for better isolation.

The Azure SQL Database Server engine is a fully managed Platform as a Service (PaaS). It manages tasks such as upgrades, patching, backups, and monitoring without user involvement. The service runs the latest stable version of the SQL Server Database Engine and patched OS and guarantees 99.99% availability. 

The [active geo-replication](https://docs.microsoft.com/azure/sql-database/sql-database-active-geo-replication) feature lets you create readable secondary databases in the same or a different Azure data center. A failover to a secondary database can be started if a failure should take place. At that point, the other secondaries automatically link to the new primary. Up to four secondary replicas are supported in either the same or in different regions. These secondaries can be used for read-only access queries to distribute read operations for your services across multiple replicas.

Azure SQL Database includes [built-in monitoring and intelligent tuning](https://docs.microsoft.com/azure/sql-database/sql-database-monitoring-tuning-index). These features can help you maximize performance and reduce operational costs. The [Automatic Tuning](https://docs.microsoft.com/azure/sql-database/sql-database-automatic-tuning) feature provides continuous performance adjustments based on AI and machine learning. The service learns from your running workloads and can apply tuning recommendations. The longer an Azure SQL Database runs with automatic tuning enabled, the better it performs.

[Azure SQL Database serverless](https://docs.microsoft.com/azure/sql-database/sql-database-serverless) (available for preview at time of the writing of this book) is a compute tier for single databases that automatically scales based on workload demand and bills for the amount of compute used per second. It's well suited for workloads with intermittent, unpredictable usage patterns, interspersed with periods of inactivity. The serverless compute tier also automatically pauses databases during inactive periods so that only storage charges are billed. It automatically resumes when activity returns. 

Finally, there's the new [Azure SQL Database Hyperscale](https://azure.microsoft.com/services/sql-database/) pricing tier. It's powered by a highly scalable storage architecture and enables your database to grow as needed, eliminating the need to pre-provision storage resources. You can scale compute and storage resources independently, providing the flexibility to optimize performance for each workload. Azure SQL Database Hyperscale is optimized for [OLTP](https://en.wikipedia.org/wiki/Online_transaction_processing) processing and high throughput analytic workloads with storage up to 100 TB.  With read-intensive workloads, Hyperscale provides rapid scale-out by provisioning additional read replicas as needed for offloading read workloads.

Beyond the traditional Microsoft SQL Server stack, Azure also features managed versions of several popular open-source databases.

## Open-source databases in Azure

Open-source relational databases have become a popular choice for cloud-native applications. Many enterprises favor them over commercial products, especially for cost savings. Many development teams favor them for their flexibility, community-backed development, and ecosystem of tools and extensions. Open-source databases can be deployed across multiple cloud providers, helping minimize the concern of "vendor lock-in."

Developers can easily self-host any open-source database on an Azure VM. While providing full control, this approach puts you on the hook for the management, monitoring, and maintenance of the database and VM.

Microsoft continues its commitment to keeping Azure an “open platform” by offering several popular open-source databases as fully managed DBaaS services. They're built upon the same proven fabric and infrastructure of Azure SQL Db and provide many key Platforms as a Service (PaaS) capabilities at no additional cost:

- Built-in [high availability](https://docs.microsoft.com/azure/mysql/concepts-high-availability).

- Predictable performance, using inclusive [pay-as-you-go pricing](https://docs.microsoft.com/azure/mysql/concepts-pricing-tiers).

- [Vertical Scale](https://docs.microsoft.com/azure/mysql/concepts-high-availability) as needed within seconds.

- Monitoring and alerting to quickly assess the impact of scaling.

- [Automatic backups](https://docs.microsoft.com/azure/mysql/concepts-backup) and [point-in-time-restore](https://docs.microsoft.com/azure/mysql/concepts-backup) for up to 35 days.

- Enterprise-grade security to protect sensitive data at-rest and in-motion.

These built-in features are especially important to organizations who provision large numbers of databases, but have limited resources to administer them.

You can create an open-source database server in one of three different pricing tiers: Basic, General Purpose, and Memory Optimized. The tiers are differentiated by the amount of processing cores, memory, and underlying storage technology. All resources are provisioned at the database server level. A server can have one to many databases.

<<<<<<< HEAD
| Pricing tier | Target workloads  |
| :-------- | :-------- |
| Basic | Workloads that require light compute and I/O performance. Examples include servers used for development or testing or small-scale infrequently used applications. |
| General Purpose | Most business workloads that require balanced compute and memory with scalable I/O throughput. Examples include servers for hosting web and mobile apps and other enterprise applications. |
| Memory Optimized | High-performance database workloads that require in-memory performance for faster transaction processing and higher concurrency. Examples include servers for processing real-time data and high-performance transactional or analytical apps. |
=======
These built-in PaaS features are important for organizations who have hundreds of “tactical" (non-strategic) databases in their data centers, but don't have the resources to perform patching, backup, security, and performance monitoring.
>>>>>>> 26a7b2cd

After you create your server, you can independently change the vCores, the hardware generation, the pricing tier (except to and from Basic), the amount of storage, and the backup retention period. While changing the number of vCores requires approximately a minute of interruption, scaling storage and changing the backup retention period are true online operations. There's no downtime, and your application isn't affected.

### Azure Database for MySQL

[MySQL](https://en.wikipedia.org/wiki/MySQL) is an open-source relational database and a pillar for applications built on the [LAMP software stack](https://en.wikipedia.org/wiki/LAMP_(software_bundle)). It's used by many large organizations, including Facebook, Twitter, and You Tube. The community edition is available for free, while the enterprise edition requires a license purchase. Originally created in 1995, the product was purchased by Sun Microsystems in 2008. Oracle acquired Sun and MySQL in 2010. 

[Azure Database for MySQL](https://azure.microsoft.com/services/mysql/) is a managed relational database service based on the open-source MySQL Server engine. It uses the MySQL Community edition. The [Azure MySQL server](https://docs.microsoft.com/azure/mysql/concepts-servers) is the administrative point for the service. It's the same MySQL server engine used for on-premises deployments. The engine can create a single database per server or multiple databases per server that share resources. You can continue to manage data using the same open-source tools without having to learn new skills or manage virtual machines. 

### Azure Database for MariaDB

[MariaDB](https://mariadb.com/) Server is another popular open-source database server. It was created as a *fork* of MySQL when Oracle purchased Sun Microsystems, who owned MySQL. The intent was to ensure that MariaDB remained open-source.

As MariaDB is a [fork of MySQL](https://blog.panoply.io/a-comparative-vmariadb-vs-mysql), the data and table definitions are compatible, and the client protocols, structures, and APIs, are close-knit.

MariaDB has a strong community and is used by many large enterprises. While Oracle continues to maintain, enhance, and support MySQL, the MariaDB foundation manages MariaDB, allowing public contributions to the product and documentation.

<<<<<<< HEAD
[Azure Database for MariaDB](https://azure.microsoft.com/services/mariadb/) is a fully managed relational database as a service in the Azure cloud. The service is based on the [MariaDB community edition](https://mariadb.org/download/) server engine. It can handle mission-critical workloads with predictable performance and dynamic scalability.
=======
- Predictable performance, using inclusive [pay-as-you-go pricing](https://docs.microsoft.com/azure/mariadb/concepts-pricing-tiers).

- [Scaling](https://docs.microsoft.com/azure/mariadb/concepts-high-availability) as needed within seconds.
>>>>>>> 26a7b2cd

### Azure Database for PostgreSQL 

[PostgreSQL](https://www.postgresql.org/) is a third open-source relational database with over 30 years of active development. It's a general purpose and object-relational database management system. The product has “liberal” licensing and is free to use, modify, and distribute in any form. Many large enterprises including Apple, Red Hat, and Fujitsu have built products using PostgreSQL.

[Azure Database for PostgreSQL](https://azure.microsoft.com/services/postgresql/) is a fully managed relational database service, based on the open-source Postgres database engine. The service can manage mission-critical workloads with predictable performance, security, high availability, and dynamic scalability. The service supports many development platforms, including C++, Java, Python, Node, C\#, and PHP. It enables [migration](https://datamigration.microsoft.com/scenario/postgresql-to-azurepostgresql?step=1) of PostgreSQL databases through a command-line interface or the [Azure Data Migration Service](https://azure.microsoft.com/services/database-migration/).

<<<<<<< HEAD
The service includes [built-in intelligence](https://docs.microsoft.com/azure/postgresql/concepts-monitoring) features that study your unique database patterns. It then provides customized recommendations and insights to help you maximize the performance of your PostgreSQL database. [Advanced Threat Protection](https://docs.microsoft.com/azure/postgresql/concepts-data-access-and-security-threat-protection) monitors your database around the clock, detects potential malicious activities, and alerts you upon detection so you can intervene right away.
=======
## Azure Database for PostgreSQL
>>>>>>> 26a7b2cd

Azure Database for PostgreSQL is available as two deployment options: Single Server and Hyperscale (Citus), available for preview at time of the writing of this book:

- The [Single Server](https://docs.microsoft.com/azure/postgresql/concepts-servers) deployment option is a central administrative point for multiple databases. It's the same PostgreSQL server engine available for on-premises deployments. With it, you can create a single database per server to consume all resources or create multiple databases to share resources. The pricing is structured per-server based upon cores and storage.

- The [Hyperscale (Citus) option](https://azure.microsoft.com/blog/get-high-performance-scaling-for-your-azure-database-workloads-with-hyperscale/) is powered by [Citus Data](https://www.citusdata.com/) technology. It enables high performance by horizontally scaling a single database across hundreds of nodes to deliver blazingly fast performance and scale. This option allows the engine to fit more data in memory, parallelize queries across hundreds of nodes, and index data faster. The Hyperscale feature is compatible with the latest innovations, versions, and tools for PostgreSQL enabling you to leverage your existing PostgreSQL expertise.

### Data migration to Azure

One of the more time consuming tasks is migrating data from one data platform to another. The [Azure Data Migration Service](https://azure.microsoft.com/services/database-migration/) can help expedite such efforts. It can migrate data from several external database sources into Azure Data platforms with minimal downtime. Target platforms include the following services:

- Azure Sql Database
- Azure Database for MySQL
- Azure Database for MariaDB
- Azure Database for PostgreSQL
- CosmosDB
  
The service provides recommendations to guide you through the changes required to execute a migration, both small or large.

## Cosmos DB

In the prior section, we said that the impact of NoSQL data technologies for distributed cloud-native systems can't be overstated

Cosmos DB is a fully managed, globally distributed NoSQL database service in the Azure cloud. It's designed to provide low latency, elastic scalability, managed data consistency, and high availability. If your application requires fast response time anywhere in the world, high availability, and elastic scalability for throughput and storage, Cosmos DB is a great choice. Figure 5-13 shows a high-level overview of Cosmos DB.

![Overview of Cosmos DB](./media/cosmos-db-overview.png)

**Figure 5-13**: Overview of Cosmos DB

Figure 5-13 highlights many of the built-in cloud-native capabilities available in Cosmos DB. In this section, we’ll take a closer look at them.

### Global Support

Cloud-native applications often have a global audience and require global scale.

You can globally distribute Cosmos databases across regions around the world, placing data close to your users, improving response time, and reducing latency. You can add or remove a database from a region without pausing or redeploying your application. In the background, Cosmos DB transparently replicates the data to all of the configured regions.

Cosmos DB supports [active/active](https://kemptechnologies.com/white-papers/unfog-confusion-active-passive-activeactive-load-balancing/) clustering at the global level, enabling you to configure any or all your database regions to support both writes and reads.

The [Multi-Master](https://docs.microsoft.com/azure/cosmos-db/how-to-multi-master) protocol feature in Cosmos DB enables the following functionality:

- Unlimited elastic write and read scalability.

- 99.999% read and write availability all around the world.

- Guaranteed reads and writes served in less than 10 milliseconds at the 99th percentile.

Internally, Cosmos DB handles data replication between regions with consistency level guarantees and financially backed service level agreements.

With the Cosmos DB [Multi-Homing APIs](https://docs.microsoft.com/azure/cosmos-db/distribute-data-globally), your application can automatically become aware of the nearest Azure region and send requests to it. The nearest region is identified by Cosmos DB without any configuration changes. Should a region become unavailable, the Multi-Homing feature will automatically route requests to the next nearest available region.

### Multi-Model Support

Development teams often *replatform* legacy applications that use a variety of open-source NoSQL data stores. These include documents, key-value pairs, wide-column, and graph representations.

Cosmos DB is a *multi-model data platform* that enables you to interact with data using different kinds of NoSQL models, including dialects of many popular NoSQL databases. Internally, Cosmos stores data in a simple [struct](https://docs.microsoft.com/dotnet/csharp/programming-guide/classes-and-structs/using-structs) format made up of primitive data types, including strings, booleans, and numbers. For each request, the database engine translates data into the model representation you've selected. You can choose from a proprietary Cosmos DB SQL-based API or any of the [compatibility APIs](https://www.wikiwand.com/en/Cosmos_DB) shown in Figure 5-14.

![Cosmos DB providers](./media/cosmos-db-providers.png)

**Figure 5-14**: Cosmos DB providers

Note in Figure 5-14 how Cosmos DB supports [Table Storage](https://azure.microsoft.com/services/storage/tables/). Both Cosmos DB and [Azure Table Storage](https://docs.microsoft.com/azure/cosmos-db/table-storage-overview) share the same underlying table model and expose many of the same table operations. However, the [Cosmos DB Table API](https://docs.microsoft.com/azure/cosmos-db/table-introduction) provides many premium enhancements not available in the Azure Storage API. These features are contrasted in Figure 5-15.

![Azure Table API](media/azure-table-api.png)

**Figure 5-15**: Azure Table API

Applications written for Azure Table storage can migrate to Azure Cosmos DB by using the Table API. No code changes are required.

Development teams can migrate existing Mongo, Gremlin, or Cassandra databases into Cosmos DB with minimal changes to data or code. For new apps, development teams can choose among open-source options for MongoDB, Cassandra, or Gremlin, or the built-in SQL API model.

### Consistency Models

Earlier in the *Relational vs. NoSQL* section, we discussed the subject of *data consistency*. Data consistency refers to the integrity of your data. Distributed databases that rely on replication for high availability, low latency, or both, must make a fundamental tradeoff between read consistency, availability, and latency.

Most distributed databases allow developers to choose between two consistency models: [strong consistency](https://en.wikipedia.org/wiki/Strong_consistency) and [eventual consistency](https://en.wikipedia.org/wiki/Eventual_consistency). *Strong consistency* is the gold standard of data programmability. It guarantees that a query will always return the most current data - even if the system must incur latency waiting for an update to replicate across all database copies. While a system configured for *eventual consistency* will return data immediately, even if that data isn't the most current copy. This option enables higher availability, greater scale, and increased performance.

<<<<<<< HEAD
Azure Cosmos DB offers a spectrum of [five well-defined consistency models](https://docs.microsoft.com/azure/cosmos-db/consistency-levels) shown in Figure 5-16. These options enable you to make precise choices and granular tradeoffs with respect to availability and performance for your application. These models are well-defined, intuitive, and backed by the service level agreements (SLAs). In his article [Getting Behind the 9-Ball: Cosmos DB Consistency Levels Explained](https://blog.jeremylikness.com/blog/2018-03-23_getting-behind-the-9ball-cosmosdb-consistency-levels/), Microsoft Cloud Developer Evangelist Jeremy Likeness provides an excellent explanation of the five models.
=======
Azure Cosmos DB offers a spectrum of [five well-defined consistency models](https://docs.microsoft.com/azure/cosmos-db/consistency-levels) shown in Figure 5-16. These options enable you to make precise choices and granular tradeoffs with respect to availability and performance based on the needs of your application. These models are well-defined, intuitive, and backed by the service level agreements (SLAs).
>>>>>>> 26a7b2cd

![Cosmos DB consistency levels](./media/cosmos-db-consistency-levels.png)

**Figure 5-16**: Cosmos DB Consistency Levels

### Partitioning

Azure Cosmos DB uses automatic [partitioning](https://docs.microsoft.com/azure/cosmos-db/partitioning-overview) to scale the database to meet the performance needs of your application.

You manage data in Cosmos DB data by creating [databases, containers, and items](https://docs.microsoft.com/azure/cosmos-db/databases-containers-items), shown in Figure 5-17.

![Cosmos DB objects](./media/cosmos-db-entities.png)

**Figure 5-17**: Hierarchy of Cosmos DB entities

In your Azure account, you start by creating a database inside a Cosmos DB database account. That database becomes the unit of management for a set of containers. A container is a schema-agnostic grouping of items expressed as a collection, table, or graph. The items are the data that you add to the container. They're represented as documents, rows, nodes, or edges. All items added to a container are automatically indexed without requiring explicit index or schema management.

To partition the container, items are divided into distinct subsets called [logical partitions](https://docs.microsoft.com/azure/cosmos-db/partition-data). Logical partitions are populated based on the value of a partition key that is associated with each item in a container. Figure 5-18 shows two containers each with a logical partition based on a partition key value.

![Cosmos DB partitioning mechanics](./media/cosmos-db-partitioning.png)

**Figure 5-18**: Cosmos DB partitioning mechanics

In Figure 5-18, each item includes a partition key of either ‘city’ or ‘airport’. The key determines the item’s logical partition. Items with a city code are assigned to the container on the left, and items with an airport code, to the container on the right. Combining the partition key value with the ID value creates an item's index, which uniquely identifies the item.

Internally, Cosmos DB automatically manages the placement of [logical partitions](https://docs.microsoft.com/azure/cosmos-db/partition-data) on [physical partitions](https://docs.microsoft.com/azure/cosmos-db/partition-data) to satisfy the scalability and performance needs of the container. As application throughput and storage requirements  increase, Azure Cosmos DB redistributes logical partitions across a greater number of servers. Redistribution operations are managed by Cosmos DB and invoked without interruption or downtime.

## Summary

In this module, we took a detailed look at data in cloud-native systems. We contrasted data storage in monolithic applications with that in cloud-native systems. We looked data patterns implemented in cloud-native systems, including cross-service queries and transactions. We looked at the CQRS pattern and contrasted SQL vs. NoSQL data stores. Finally, we looked at data storage options available in Azure that include both Microsoft-centric and open source options.

### References

- [Command and Query Responsibility Segregation (CQRS) pattern](https://docs.microsoft.com/en-us/azure/architecture/patterns/cqrs)

<<<<<<< HEAD
- [RDBMSs vs. NoSQL Databases: Overview](https://maxivak.com/rdbms-vs-nosql-databases/)
=======
The benefits of caching to improve performance and scalability are well understood.
>>>>>>> 26a7b2cd

- [Why isn't RDBMS Partition Tolerant in CAP Theorem and why is it Available?](https://stackoverflow.com/questions/36404765/why-isnt-rdbms-partition-tolerant-in-cap-theorem-and-why-is-it-available)

- [Materialized View](https://docs.microsoft.com/en-us/azure/architecture/patterns/materialized-view)

- [All you really need to know about open source databases](https://www.ibm.com/blogs/systems/all-you-really-need-to-know-about-open-source-databases/)

- [Compensating Transaction pattern](https://docs.microsoft.com/en-us/azure/architecture/patterns/compensating-transaction)

- [Saga Pattern](https://microservices.io/patterns/data/saga.html)

- [Saga Patterns | How to implement business transactions using microservices](https://blog.couchbase.com/saga-pattern-implement-business-transactions-using-microservices-part/)

- [Compensating Transaction pattern](https://docs.microsoft.com/en-us/azure/architecture/patterns/compensating-transaction)

- [Getting Behind the 9-Ball: Cosmos DB Consistency Levels Explained](https://blog.jeremylikness.com/blog/2018-03-23_getting-behind-the-9ball-cosmosdb-consistency-levels/)

tep-by-step"]
>[Previous](data-patterns.md)
>[Next](resiliency.md) <!-- Next Chapter --><|MERGE_RESOLUTION|>--- conflicted
+++ resolved
@@ -10,23 +10,15 @@
 
 To start, you could easily provision an Azure virtual machine and install your database of choice. While you'd have full control, you'd forgo many cloud features and would be responsible for managing both that virtual machine and database.
 
-<<<<<<< HEAD
 Instead, a fully managed [Database as a Service (DBaaS)](https://www.stratoscale.com/blog/dbaas/what-is-database-as-a-service/) is often a better option. You get many built-in clouds features including security, scalability, and monitoring. The data store can be configured across multiple availability zones and regions to achieve high availability. The hosting, maintenance, and licensing are managed by the vendor, Microsoft. Azure features different kinds of managed data storage options, each with specific benefits. They all support just-in-time capacity and a pay-as-you-go model.
-=======
-You could just provision an Azure virtual machine and install your database of choice. This is known as [Infrastructure as a Service (IaaS)](https://www.techopedia.com/definition/141/infrastructure-as-a-service-iaas). This approach simplifies moving an on-premises database to the cloud, as-is, but shifts the burden of managing the virtual machine and the database to you.
->>>>>>> 26a7b2cd
 
 We'll first look at relational DBaaS options available in Azure. You'll see that Microsoft's flagship SQL Server database is available along with several open-source options. Then, we'll talk about the NoSQL data in Azure.
 
 ## Azure SQL Database
 
-<<<<<<< HEAD
 Many microservices found in cloud-native systems have application models that require a relational database.
 
 [Azure SQL Database](https://docs.microsoft.com/azure/sql-database/) is a feature-rich, general-purpose relational database-as-a-service (DBaaS) based on the Microsoft SQL Server Database Engine. It's fully managed by Microsoft and is a high-performance, reliable, and secure cloud database. The service shares many of the features found in the on-premises version of SQL Server. 
-=======
-[Azure SQL Database](https://docs.microsoft.com/azure/sql-database/) is a feature-rich, general-purpose relational database-as-a-service (DBaaS) based on the Microsoft SQL Server Database Engine. It's fully managed by Microsoft and is a high-performance, reliable, and secure cloud database. The service shares many of the features found in the on-premises version of SQL Server.
->>>>>>> 26a7b2cd
 
 You can provision a SQL Database server and database in minutes. When demand grows from a handful of customers to millions, Azure SQL Database scales on-the-fly with minimal downtime. You can dynamically change resources such as CPU, memory, IO throughput, or storage consumed by your databases.
 
@@ -80,15 +72,11 @@
 
 You can create an open-source database server in one of three different pricing tiers: Basic, General Purpose, and Memory Optimized. The tiers are differentiated by the amount of processing cores, memory, and underlying storage technology. All resources are provisioned at the database server level. A server can have one to many databases.
 
-<<<<<<< HEAD
 | Pricing tier | Target workloads  |
 | :-------- | :-------- |
 | Basic | Workloads that require light compute and I/O performance. Examples include servers used for development or testing or small-scale infrequently used applications. |
 | General Purpose | Most business workloads that require balanced compute and memory with scalable I/O throughput. Examples include servers for hosting web and mobile apps and other enterprise applications. |
 | Memory Optimized | High-performance database workloads that require in-memory performance for faster transaction processing and higher concurrency. Examples include servers for processing real-time data and high-performance transactional or analytical apps. |
-=======
-These built-in PaaS features are important for organizations who have hundreds of “tactical" (non-strategic) databases in their data centers, but don't have the resources to perform patching, backup, security, and performance monitoring.
->>>>>>> 26a7b2cd
 
 After you create your server, you can independently change the vCores, the hardware generation, the pricing tier (except to and from Basic), the amount of storage, and the backup retention period. While changing the number of vCores requires approximately a minute of interruption, scaling storage and changing the backup retention period are true online operations. There's no downtime, and your application isn't affected.
 
@@ -106,13 +94,7 @@
 
 MariaDB has a strong community and is used by many large enterprises. While Oracle continues to maintain, enhance, and support MySQL, the MariaDB foundation manages MariaDB, allowing public contributions to the product and documentation.
 
-<<<<<<< HEAD
 [Azure Database for MariaDB](https://azure.microsoft.com/services/mariadb/) is a fully managed relational database as a service in the Azure cloud. The service is based on the [MariaDB community edition](https://mariadb.org/download/) server engine. It can handle mission-critical workloads with predictable performance and dynamic scalability.
-=======
-- Predictable performance, using inclusive [pay-as-you-go pricing](https://docs.microsoft.com/azure/mariadb/concepts-pricing-tiers).
-
-- [Scaling](https://docs.microsoft.com/azure/mariadb/concepts-high-availability) as needed within seconds.
->>>>>>> 26a7b2cd
 
 ### Azure Database for PostgreSQL 
 
@@ -120,11 +102,7 @@
 
 [Azure Database for PostgreSQL](https://azure.microsoft.com/services/postgresql/) is a fully managed relational database service, based on the open-source Postgres database engine. The service can manage mission-critical workloads with predictable performance, security, high availability, and dynamic scalability. The service supports many development platforms, including C++, Java, Python, Node, C\#, and PHP. It enables [migration](https://datamigration.microsoft.com/scenario/postgresql-to-azurepostgresql?step=1) of PostgreSQL databases through a command-line interface or the [Azure Data Migration Service](https://azure.microsoft.com/services/database-migration/).
 
-<<<<<<< HEAD
 The service includes [built-in intelligence](https://docs.microsoft.com/azure/postgresql/concepts-monitoring) features that study your unique database patterns. It then provides customized recommendations and insights to help you maximize the performance of your PostgreSQL database. [Advanced Threat Protection](https://docs.microsoft.com/azure/postgresql/concepts-data-access-and-security-threat-protection) monitors your database around the clock, detects potential malicious activities, and alerts you upon detection so you can intervene right away.
-=======
-## Azure Database for PostgreSQL
->>>>>>> 26a7b2cd
 
 Azure Database for PostgreSQL is available as two deployment options: Single Server and Hyperscale (Citus), available for preview at time of the writing of this book:
 
@@ -202,11 +180,7 @@
 
 Most distributed databases allow developers to choose between two consistency models: [strong consistency](https://en.wikipedia.org/wiki/Strong_consistency) and [eventual consistency](https://en.wikipedia.org/wiki/Eventual_consistency). *Strong consistency* is the gold standard of data programmability. It guarantees that a query will always return the most current data - even if the system must incur latency waiting for an update to replicate across all database copies. While a system configured for *eventual consistency* will return data immediately, even if that data isn't the most current copy. This option enables higher availability, greater scale, and increased performance.
 
-<<<<<<< HEAD
 Azure Cosmos DB offers a spectrum of [five well-defined consistency models](https://docs.microsoft.com/azure/cosmos-db/consistency-levels) shown in Figure 5-16. These options enable you to make precise choices and granular tradeoffs with respect to availability and performance for your application. These models are well-defined, intuitive, and backed by the service level agreements (SLAs). In his article [Getting Behind the 9-Ball: Cosmos DB Consistency Levels Explained](https://blog.jeremylikness.com/blog/2018-03-23_getting-behind-the-9ball-cosmosdb-consistency-levels/), Microsoft Cloud Developer Evangelist Jeremy Likeness provides an excellent explanation of the five models.
-=======
-Azure Cosmos DB offers a spectrum of [five well-defined consistency models](https://docs.microsoft.com/azure/cosmos-db/consistency-levels) shown in Figure 5-16. These options enable you to make precise choices and granular tradeoffs with respect to availability and performance based on the needs of your application. These models are well-defined, intuitive, and backed by the service level agreements (SLAs).
->>>>>>> 26a7b2cd
 
 ![Cosmos DB consistency levels](./media/cosmos-db-consistency-levels.png)
 
@@ -242,11 +216,7 @@
 
 - [Command and Query Responsibility Segregation (CQRS) pattern](https://docs.microsoft.com/en-us/azure/architecture/patterns/cqrs)
 
-<<<<<<< HEAD
 - [RDBMSs vs. NoSQL Databases: Overview](https://maxivak.com/rdbms-vs-nosql-databases/)
-=======
-The benefits of caching to improve performance and scalability are well understood.
->>>>>>> 26a7b2cd
 
 - [Why isn't RDBMS Partition Tolerant in CAP Theorem and why is it Available?](https://stackoverflow.com/questions/36404765/why-isnt-rdbms-partition-tolerant-in-cap-theorem-and-why-is-it-available)
 
