---
title: Centralized configuration
<<<<<<< HEAD
description: Centralized configuration using Azure Key Vault can make it easier to manage cloud-native apps.
=======
description: Architecting Cloud-native .NET Apps for Azure | Centralized Configuration
>>>>>>> 569709ca
ms.date: 06/30/2019
---
# Centralized configuration

Cloud-native applications involve many more running services than traditional single-instance monolithic apps. Managing configuration settings for dozens of interdependent services can be challenging, which is why centralized configuration stores are often implemented for distributed applications.

As discussed in [Chapter 1](introduction.md), the 12 Factor App recommendations require strict separation between code and configuration. This means storing configuration settings as constants or literal values in code is a violation. This recommendation exists because the same code should be used across multiple environments, including development, testing, staging, and production. However, configuration values are likely to vary between each of these environments. So, configuration values should be stored in the environment itself, or the environment should store the credentials to a centralized configuration store.

The eShopOnContainers application includes local application settings files with each microservice. These files are checked into source control but do not include production secrets such as connection strings or API keys. In production, individual settings may be overwritten with per-service environment variables. This is a common practice for hosted applications, but does not provide a central configuration store. To support centralized management of configuration settings, each microservice includes a setting to toggle between its use of local settings or Azure Key Vault settings.

## Azure Key Vault

Azure Key Vault provides secure storage of tokens, passwords, certificates, API keys, and other sensitive secrets. Access to Key Vault requires proper caller authentication and authorization, which in the case of the eShopOnContainers microservices means the use of a ClientId/ClientSecret combination. These credentials should not be checked into source control, but instead should be set in the application's environment. Direct access to Key Vault from AKS can be achieved using [Key Vault FlexVolume](https://github.com/Azure/kubernetes-keyvault-flexvol).

With centralized configuration, settings that apply to the entire application, such as the centralized logging endpoint, can be set once and used by every part of the distributed application. Although microservices should be independent of one another, there will typically still be some shared dependencies whose configuration details can benefit from a centralized configuration store.

>[!div class="step-by-step"]
>[Previous](host-eshoponcontainers-application.md)
>[Next](communication-patterns.md) <!-- Next Chapter --><|MERGE_RESOLUTION|>--- conflicted
+++ resolved
@@ -1,10 +1,6 @@
 ---
 title: Centralized configuration
-<<<<<<< HEAD
 description: Centralized configuration using Azure Key Vault can make it easier to manage cloud-native apps.
-=======
-description: Architecting Cloud-native .NET Apps for Azure | Centralized Configuration
->>>>>>> 569709ca
 ms.date: 06/30/2019
 ---
 # Centralized configuration
