---
title: Combining containers and serverless approaches for cloud-native services
<<<<<<< HEAD
description: Combining Containers and Kubernetes with Serverless Approaches
ms.date: 04/13/2020
=======
description: Combining containers and Kubernetes with serverless approaches
ms.date: 04/23/2020
>>>>>>> e4159207
---

# Combining containers and serverless approaches

[!INCLUDE [book-preview](../../../includes/book-preview.md)]

Cloud-native applications typically implement services leveraging containers and orchestration. There are often opportunities to expose some of the application's services as Azure Functions. However, with a cloud-native app deployed to Kubernetes, it would be nice to leverage Azure Functions within this same toolset. Fortunately, you can wrap Azure Functions inside Docker containers and deploy them using the same processes and tools as the rest of your Kubernetes-based app.

## When does it make sense to use containers with serverless?

<<<<<<< HEAD
By default, your Azure Function has no knowledge of the platform on which it's deployed. In some cases, you may have specific requirements and need to customize the environment on which your function code will run. You'll need a custom image that supports dependencies or a configuration not supported by the default image. In these cases, it makes sense to deploy your function in a custom Docker container.
=======
Your Azure Function has no knowledge of the platform on which it's deployed. For some scenarios, you may have specific requirements and need to customize the environment on which your function code will run. You'll need a custom image that supports dependencies or a configuration not supported by the default image. In these cases, it makes sense to deploy your function in a custom Docker container.
>>>>>>> e4159207

## When should you avoid using containers with Azure Functions?

If you want to use consumption billing, you won't be able to run your function in a container. What's more, if you deploy your function to a Kubernetes cluster, you'll no longer benefit from the built-in scaling provided by Azure Functions. You'll need to use Kubernetes' scaling features, described earlier in this chapter.

## How to combine serverless and Docker containers

To wrap an Azure Function in a Docker container, install the [Azure Functions Core Tools](https://github.com/Azure/azure-functions-core-tools) and then run the following command:

```console
func init ProjectName --worker-runtime dotnet --docker
```

<<<<<<< HEAD
Choose which worker runtime you want from the following options:

- `dotnet` (C#)
- `node` (JavaScript)
- `python`

When the project is created, it will include a Dockerfile. Now, you can create and test your function locally. When deploying a function in containers, the ritual of building an image and hosting a container isn't necessary. You write your function code, include a Docker file, and trigger the function. It deploys without additional overhead or configuration.

When creating Azure functions, you'll want to reference version 3 of the Azure Functions runtime, which targets .NET Core 3.1 and later. [This link](https://docs.microsoft.com/azure/azure-functions/functions-versions) describes the runtime versions available for Azure Functions.

For detailed steps to get started building Azure Functions with Docker support, see the [Create a function on Linux using a custom image](https://docs.microsoft.com/azure/azure-functions/functions-create-function-linux-custom-image) tutorial.

## How to combine serverless and Kubernetes with KEDA

In this chapter, you've seen that the Azure Functions' platform automatically scales out your functions to meet demand. When deploying containerized functions to AKS, however, you lose the built-in scaling functionality. To the rescue comes [Kubernetes-based Event Driven (KEDA)](https://docs.microsoft.com/azure/azure-functions/functions-kubernetes-keda). It enables fine-grained autoscaling for `event-driven Kubernetes workloads,` including containerized functions.

KEDA provides event-driven scaling functionality to the Functions' runtime in a Docker container. KEDA can scale from zero instances (when no events are occurring) out to `n instances`, based on load. It enables autoscaling by exposing custom metrics to the Kubernetes autoscaler (Horizontal Pod Autoscaler). Using Functions containers with KEDA makes it possible to replicate serverless function capabilities in any Kubernetes cluster.

It is worth noting that the KEDA project is now managed by the Cloud Native Computing Foundation (CNCF).
=======
When the project is created, it will include a Dockerfile and the worker runtime configured to `dotnet`. Now, you can create and test your function locally. Build and run it using the  `docker build` and `docker run` commands. For detailed steps to get started building Azure Functions with Docker support, see the [Create a function on Linux using a custom image](https://docs.microsoft.com/azure/azure-functions/functions-create-function-linux-custom-image) tutorial.

## How to combine serverless and Kubernetes with KEDA

Azure functions scale automatically to meet demand based on the rate of events that are targeting it. You can always leverage AKS to host your functions and use Kubernetes-based Event Driven Autoscaling, or KEDA. When no events are occurring, KEDA can scale down to zero instances. [Learn more about scaling Azure functions with KEDA](https://docs.microsoft.com/azure/azure-functions/functions-kubernetes-keda).
>>>>>>> e4159207

>[!div class="step-by-step"]
>[Previous](leverage-serverless-functions.md)
>[Next](deploy-containers-azure.md)<|MERGE_RESOLUTION|>--- conflicted
+++ resolved
@@ -1,12 +1,7 @@
 ---
 title: Combining containers and serverless approaches for cloud-native services
-<<<<<<< HEAD
-description: Combining Containers and Kubernetes with Serverless Approaches
-ms.date: 04/13/2020
-=======
 description: Combining containers and Kubernetes with serverless approaches
 ms.date: 04/23/2020
->>>>>>> e4159207
 ---
 
 # Combining containers and serverless approaches
@@ -17,11 +12,7 @@
 
 ## When does it make sense to use containers with serverless?
 
-<<<<<<< HEAD
-By default, your Azure Function has no knowledge of the platform on which it's deployed. In some cases, you may have specific requirements and need to customize the environment on which your function code will run. You'll need a custom image that supports dependencies or a configuration not supported by the default image. In these cases, it makes sense to deploy your function in a custom Docker container.
-=======
 Your Azure Function has no knowledge of the platform on which it's deployed. For some scenarios, you may have specific requirements and need to customize the environment on which your function code will run. You'll need a custom image that supports dependencies or a configuration not supported by the default image. In these cases, it makes sense to deploy your function in a custom Docker container.
->>>>>>> e4159207
 
 ## When should you avoid using containers with Azure Functions?
 
@@ -35,14 +26,7 @@
 func init ProjectName --worker-runtime dotnet --docker
 ```
 
-<<<<<<< HEAD
-Choose which worker runtime you want from the following options:
-
-- `dotnet` (C#)
-- `node` (JavaScript)
-- `python`
-
-When the project is created, it will include a Dockerfile. Now, you can create and test your function locally. When deploying a function in containers, the ritual of building an image and hosting a container isn't necessary. You write your function code, include a Docker file, and trigger the function. It deploys without additional overhead or configuration.
+When the project is created, it will include a Dockerfile and the worker runtime configured to `dotnet`. Now, you can create and test your function locally. Build and run it using the  `docker build` and `docker run` commands. For detailed steps to get started building Azure Functions with Docker support, see the [Create a function on Linux using a custom image](https://docs.microsoft.com/azure/azure-functions/functions-create-function-linux-custom-image) tutorial.
 
 When creating Azure functions, you'll want to reference version 3 of the Azure Functions runtime, which targets .NET Core 3.1 and later. [This link](https://docs.microsoft.com/azure/azure-functions/functions-versions) describes the runtime versions available for Azure Functions.
 
@@ -50,18 +34,7 @@
 
 ## How to combine serverless and Kubernetes with KEDA
 
-In this chapter, you've seen that the Azure Functions' platform automatically scales out your functions to meet demand. When deploying containerized functions to AKS, however, you lose the built-in scaling functionality. To the rescue comes [Kubernetes-based Event Driven (KEDA)](https://docs.microsoft.com/azure/azure-functions/functions-kubernetes-keda). It enables fine-grained autoscaling for `event-driven Kubernetes workloads,` including containerized functions.
-
-KEDA provides event-driven scaling functionality to the Functions' runtime in a Docker container. KEDA can scale from zero instances (when no events are occurring) out to `n instances`, based on load. It enables autoscaling by exposing custom metrics to the Kubernetes autoscaler (Horizontal Pod Autoscaler). Using Functions containers with KEDA makes it possible to replicate serverless function capabilities in any Kubernetes cluster.
-
-It is worth noting that the KEDA project is now managed by the Cloud Native Computing Foundation (CNCF).
-=======
-When the project is created, it will include a Dockerfile and the worker runtime configured to `dotnet`. Now, you can create and test your function locally. Build and run it using the  `docker build` and `docker run` commands. For detailed steps to get started building Azure Functions with Docker support, see the [Create a function on Linux using a custom image](https://docs.microsoft.com/azure/azure-functions/functions-create-function-linux-custom-image) tutorial.
-
-## How to combine serverless and Kubernetes with KEDA
-
 Azure functions scale automatically to meet demand based on the rate of events that are targeting it. You can always leverage AKS to host your functions and use Kubernetes-based Event Driven Autoscaling, or KEDA. When no events are occurring, KEDA can scale down to zero instances. [Learn more about scaling Azure functions with KEDA](https://docs.microsoft.com/azure/azure-functions/functions-kubernetes-keda).
->>>>>>> e4159207
 
 >[!div class="step-by-step"]
 >[Previous](leverage-serverless-functions.md)
