---
title: Deploying containers in Azure
description: Deploying Containers in Azure with Azure Container Registry, Azure Kubernetes Service, and Azure Dev Spaces.
ms.date: 04/13/2020
---

# Deploying containers in Azure

[!INCLUDE [book-preview](../../../includes/book-preview.md)]

We've discussed containers in this chapter and in chapter 1. We've seen that containers provide many benefits to cloud-native applications, including portability. In the Azure cloud, you can deploy the same containerized services across staging and production environments. Azure provides several options for hosting these containerized workloads:

- Azure Kubernetes Services (AKS)
- Azure Container Instance (ACI)
- Azure Web Apps for Containers

## Azure Container Registry

When containerizing a microservice, you first a build container "image." The image is a binary representation of the service code, dependencies, and runtime. While you can manually create an image using the `Docker Build` command from the Docker API, a better approach is to create it as part of an automated build process.

Once created, container images are stored in container registries. They enable you to build, store, and manage container images. There are many registries available, both public and private. Azure Container Registry (ACR) is a fully managed container registry service in the Azure cloud. It persists your images inside the Azure network, reducing the time to deploy them to Azure container hosts. You can also secure them using the same security and identity procedures that you use for other Azure resources.

You create an Azure Container Registry using the [Azure portal](https://docs.microsoft.com/azure/container-registry/container-registry-get-started-portal), [Azure CLI](https://docs.microsoft.com/azure/container-registry/container-registry-get-started-azure-cli), or [PowerShell tools](https://docs.microsoft.com/azure/container-registry/container-registry-get-started-powershell). Creating a registry in Azure is simple. It requires an Azure subscription, resource group, and a unique name. Figure 3-11 shows the basic options for creating a registry, which will be hosted at `registryname.azurecr.io`.

![Create container registry](./media/create-container-registry.png)

**Figure 3-11**. Create container registry

Once you've created the registry, you'll need to authenticate with it before you can use it. Typically, you'll log into the registry using the Azure CLI command:

```azurecli
az acr login --name *registryname*
```

Once authenticated, you can use docker commands to push container images to it. Before you can do so, however, you must tag your image with the fully qualified name (URL) of your ACR login server. It will have the format *registryname*.azurecr.io.

```console
docker tag mycontainer myregistry.azurecr.io/mycontainer:v1
```

After you've tagged the image, you use the `docker push` command to push the image to your ACR instance.

```console
docker push myregistry.azurecr.io/mycontainer:v1
```

After you push an image to the registry, it's a good idea to remove the image from your local Docker environment, using this command:

```console
docker rmi myregistry.azurecr.io/mycontainer:v1
```

As a best practice, developers shouldn't manually push images to a container registry. Instead, a build pipeline defined in a tool like GitHub or Azure DevOps should be responsible for this process. Learn more in the [Cloud-Native DevOps chapter](devops.md).

## ACR Tasks

<<<<<<< HEAD
ACR Tasks is a suite of features available in Azure Container Registry. They extend the "inner-loop" development cycle to automatically build and push container images to the Azure cloud. These operations can be done on a development machine without the need for installing Docker Desktop. Additionally, you can configure ACR Task triggers to rebuild containers images on both source code and base image updates. The following AZ CLI command both builds a container image and pushes it to ACR.
=======
[ACR Tasks](https://docs.microsoft.com/azure/container-registry/container-registry-tasks-overview) is a set of features available from the Azure Container Registry. It extends your [inner-loop development cycle](https://docs.microsoft.com/dotnet/architecture/containerized-lifecycle/design-develop-containerized-apps/docker-apps-inner-loop-workflow) by building and managing container images in the Azure cloud. Instead of invoking a `docker build` and `docker push` locally on your development machine, they're automatically handled by ACR Tasks in the cloud.

The following AZ CLI command both builds a container image and pushes it to ACR:

```azurecli
# create a container registry
az acr create --resource-group myResourceGroup --name myContainerRegistry008 --sku Basic

# build container image in ACR and push it into your container regsitry
az acr build --image sample/hello-world:v1  --registry myContainerRegistry008 --file Dockerfile .
```

As you can see from the previous command block, there's no need to install Docker Desktop on your development machine. Additionally, you can configure ACR Task triggers to rebuild containers images on both source code and base image updates.
>>>>>>> e4159207

## Azure Kubernetes Service

We discussed Azure Kubernetes Service (AKS) at length in this chapter. We've seen that it's the de facto container orchestrator managing containerized cloud-native applications.

Once you deploy an image to a registry, such as ACR, you can configure AKS to automatically pull and deploy it. With a CI/CD pipeline in place, you might configure a  [canary release](https://martinfowler.com/bliki/CanaryRelease.html) strategy to minimize the risk involved when rapidly deploying updates. The new version of the app is initially configured in production with no traffic routed to it. Then, the system will route a small percentage of users to the newly deployed version. As the team gains confidence in the new version, it can roll out more instances and retire the old. AKS easily supports this style of deployment.

As with most resources in Azure, you can create an Azure Kubernetes Service cluster using the portal, command-line, or automation tools like Helm or Terraform. To get started with a new cluster, you need to provide the following information:

- Azure subscription
- Resource group
- Kubernetes cluster name
- Region
- Kubernetes version
- DNS name prefix
- Node size
- Node count

This information is sufficient to get started. As part of the creation process in the Azure portal, you can also configure options for the following features of your cluster:

- Scale
- Authentication
- Networking
- Monitoring
- Tags

This [quickstart walks through deploying an AKS cluster using the Azure portal](https://docs.microsoft.com/azure/aks/kubernetes-walkthrough-portal).

## Azure Dev Spaces

Cloud-native applications can quickly grow large and complex, requiring significant compute resources to run. In these scenarios, the entire application can't be hosted on a development machine (especially a laptop). Azure Dev Spaces is designed to address this problem using AKS. It enables developers to work with a local version of their services while hosting the rest of the application in an AKS development cluster.
<<<<<<< HEAD

Developers share a running (development) instance in an AKS cluster that contains the entire containerized application. But they use personal spaces set up on their machine to locally develop their services. When ready, they test from end-to-end in the AKS cluster - without replicating dependencies. Azure Dev Spaces merges code from the local machine with services in AKS. Developers can rapidly iterate and debug code directly in Kubernetes using Visual Studio 2017 or Visual Studio Code.
=======
>>>>>>> e4159207

Developers share a running (development) instance in an AKS cluster that contains the entire containerized application. But they use personal spaces set up on their machine to locally develop their services. When ready, they test from end-to-end in the AKS cluster - without replicating dependencies. Azure Dev Spaces merges code from the local machine with services in AKS. Developers can rapidly iterate and debug code directly in Kubernetes using Visual Studio or Visual Studio Code.

<<<<<<< HEAD
"Imagine you're a new employee trying to fix a bug in a complex microservices application consisting of dozens of components, each with their own configuration and backing services. To get started, you must configure your local development environment so that it can mimic production including setting up your IDE, building tool chain, containerized service dependencies, a local Kubernetes environment, mocks for backing services, and more. With all the time involved setting up your development environment, fixing that first bug could take days.
=======
To understand the value of Azure Dev Spaces, let me share this quotation from Gabe Monroy, PM Lead of Containers at Microsoft Azure:
>>>>>>> e4159207

> Imagine you're a new employee trying to fix a bug in a complex microservices application consisting of dozens of components, each with their own configuration and backing services. To get started, you must configure your local development environment so that it can mimic production including setting up your IDE, building tool chain, containerized service dependencies, a local Kubernetes environment, mocks for backing services, and more. With all the time involved setting up your development environment, fixing that first bug could take days.
> Or you could use Dev Spaces and AKS.

The process for working with Azure Dev Spaces involves the following steps:

1. Create the dev space.
2. Configure the root dev space.
3. Configure a child dev space (for your own version of the system).
4. Connect to the dev space.

All of these steps can be performed using the Azure CLI and new  `azds` command-line tools. For example, to create a new Azure Dev Space for a given Kubernetes cluster, you would use a command like this one:

```azurecli
az aks use-dev-spaces -g my-aks-resource-group -n MyAKSCluster
```

Next, you can use the `azds prep` command to generate the necessary Docker and Helm chart assets for running the application. Then you run your code in AKS using `azds up`. The first time you run this command, the Helm chart will be installed. The containers will be built and deployed according to your instructions. This task may take a few minutes the first time it's run. However, after you make changes, you can connect to your own child dev space using `azds space select` and then deploy and debug your updates in your isolated child dev space. Once you have your dev space up and running, you can send updates to it by reissuing the `azds up` command or you can use built-in tooling in Visual Studio or Visual Studio Code. With VS Code, you use the command palette to connect to your dev space. Figure 3-12 shows how to launch your web application using Azure Dev Spaces in Visual Studio.

![Connect to Azure Dev Spaces in Visual Studio](./media/azure-dev-spaces-visual-studio-launchsettings.png)
**Figure 3-12**. Connect to Azure Dev Spaces in Visual Studio

>[!div class="step-by-step"]
>[Previous](combine-containers-serverless-approaches.md)
>[Next](scale-containers-serverless.md)<|MERGE_RESOLUTION|>--- conflicted
+++ resolved
@@ -54,9 +54,6 @@
 
 ## ACR Tasks
 
-<<<<<<< HEAD
-ACR Tasks is a suite of features available in Azure Container Registry. They extend the "inner-loop" development cycle to automatically build and push container images to the Azure cloud. These operations can be done on a development machine without the need for installing Docker Desktop. Additionally, you can configure ACR Task triggers to rebuild containers images on both source code and base image updates. The following AZ CLI command both builds a container image and pushes it to ACR.
-=======
 [ACR Tasks](https://docs.microsoft.com/azure/container-registry/container-registry-tasks-overview) is a set of features available from the Azure Container Registry. It extends your [inner-loop development cycle](https://docs.microsoft.com/dotnet/architecture/containerized-lifecycle/design-develop-containerized-apps/docker-apps-inner-loop-workflow) by building and managing container images in the Azure cloud. Instead of invoking a `docker build` and `docker push` locally on your development machine, they're automatically handled by ACR Tasks in the cloud.
 
 The following AZ CLI command both builds a container image and pushes it to ACR:
@@ -70,7 +67,6 @@
 ```
 
 As you can see from the previous command block, there's no need to install Docker Desktop on your development machine. Additionally, you can configure ACR Task triggers to rebuild containers images on both source code and base image updates.
->>>>>>> e4159207
 
 ## Azure Kubernetes Service
 
@@ -102,22 +98,14 @@
 ## Azure Dev Spaces
 
 Cloud-native applications can quickly grow large and complex, requiring significant compute resources to run. In these scenarios, the entire application can't be hosted on a development machine (especially a laptop). Azure Dev Spaces is designed to address this problem using AKS. It enables developers to work with a local version of their services while hosting the rest of the application in an AKS development cluster.
-<<<<<<< HEAD
-
-Developers share a running (development) instance in an AKS cluster that contains the entire containerized application. But they use personal spaces set up on their machine to locally develop their services. When ready, they test from end-to-end in the AKS cluster - without replicating dependencies. Azure Dev Spaces merges code from the local machine with services in AKS. Developers can rapidly iterate and debug code directly in Kubernetes using Visual Studio 2017 or Visual Studio Code.
-=======
->>>>>>> e4159207
 
 Developers share a running (development) instance in an AKS cluster that contains the entire containerized application. But they use personal spaces set up on their machine to locally develop their services. When ready, they test from end-to-end in the AKS cluster - without replicating dependencies. Azure Dev Spaces merges code from the local machine with services in AKS. Developers can rapidly iterate and debug code directly in Kubernetes using Visual Studio or Visual Studio Code.
 
-<<<<<<< HEAD
+To understand the value of Azure Dev Spaces, let me share this quotation from Gabe Monroy, PM Lead of Containers at Microsoft Azure:
+
 "Imagine you're a new employee trying to fix a bug in a complex microservices application consisting of dozens of components, each with their own configuration and backing services. To get started, you must configure your local development environment so that it can mimic production including setting up your IDE, building tool chain, containerized service dependencies, a local Kubernetes environment, mocks for backing services, and more. With all the time involved setting up your development environment, fixing that first bug could take days.
-=======
-To understand the value of Azure Dev Spaces, let me share this quotation from Gabe Monroy, PM Lead of Containers at Microsoft Azure:
->>>>>>> e4159207
 
-> Imagine you're a new employee trying to fix a bug in a complex microservices application consisting of dozens of components, each with their own configuration and backing services. To get started, you must configure your local development environment so that it can mimic production including setting up your IDE, building tool chain, containerized service dependencies, a local Kubernetes environment, mocks for backing services, and more. With all the time involved setting up your development environment, fixing that first bug could take days.
-> Or you could use Dev Spaces and AKS.
+> Or you could use Dev Spaces and AKS."
 
 The process for working with Azure Dev Spaces involves the following steps:
 
