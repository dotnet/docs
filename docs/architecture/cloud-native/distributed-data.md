--- conflicted
+++ resolved
@@ -5,22 +5,14 @@
 ---
 # Distributed data for cloud native apps
 
-<<<<<<< HEAD
 When constructing a cloud native system that consists of many independent microservices, the way you think about data storage changes.
 
 Traditional monolithic applications favor a centralized data store shown in Figure 5-1. 
 
 ![Single monolithic database](media/single-monolithic-database.png)
-=======
-When constructing a cloud native system consisting of many independent, decoupled services, the way you think about data storage radically changes.
 
-The traditional monolithic apps that we've built for years favor a centralized data store, typically a relational database as shown in Figure 5-1.
->>>>>>> 644ff585
-
-![Single monolithic database](media/single-monolithic-database.png)
 **Figure 5-1**. Single monolithic database
 
-<<<<<<< HEAD
 Note in the previous figure how all of the application components consume a single relational database.
 
 There are many benefits to this approach. It's straightforward to query data spread across  multiple tables, and it's straightforward to implement [ACID transactions](https://docs.microsoft.com/windows/desktop/cossdk/acid-properties) that ensure data consistency. You always end up with *immediate consistency*: Either all your data updates or none of it does.
@@ -34,28 +26,12 @@
 Note how in the previous figure each microservice owns and encapsulates it data store and only exposes data to the outside world from its public API.
  
 This model enables each microservice to evolve independently without having to coordinate data schema changes with other microservices. Each microservice is free to implement the data store (relational database, document database, key-value store) type that best matches its needs. At runtime, each microservice can scale its data accordingly. This is shown in Figure 5-3
-=======
-In Figure 5-1, all application components consume a large relational enterprise database. There are several key benefits to this approach. It's straightforward to query data across multiple tables and straightforward to implement [ACID transactions](/windows/desktop/cossdk/acid-properties), i,e, basic properties that ensure consistency across database transactions. You end up with *immediate consistency*: Either all your data updates or nothing updates.
-
-On the contrary, cloud native systems favor a data architecture where, by design, each microservice owns and encapsulates its own data, as shown in Figure 5-2.
-
-![Data across microservices](media/data-across-microservices.png)
-**Figure 5-2**. Data across microservices
-
-In Figure 5-2, note how each data store is encapsulated within the [bounded context](https://martinfowler.com/bliki/BoundedContext.html) of its encompassing microservice, exposing external access only via the microservice's public API.
->>>>>>> 644ff585
-
-Such data encapsulation buys a great deal of flexibility. Data for each service is decoupled, which enables services to deploy frequently and evolve independently without having to coordinate schema changes across other services. Each service is free to implement the data store that best matches its needs, as shown below in Figure 5-3, and can independently scale to fit its specific needs.
 
 ![Polyglot data persistence](media/polyglot-data-persistence.png)
+
 **Figure 5-3**. Polyglot data persistence
 
-<<<<<<< HEAD
 Note how in the previous figure the product catalog and inventory microservices adopt relational databases, the ordering microservice, a NoSql document database and the shopping cart microservice, an external key-value store. While relational databases remain relevant for microservices with complex data, NoSQL databases have gained considerable popularity, providing adaptability, fast lookup, and high availability. Their schemaless nature allows developers to move away from an architecture of typed data classes and ORMs that make change expensive and time-consuming.
-=======
-In Figure 5-3, note how the ProductCatalog and Inventory microservices each bind to a full relational database, while the Ordering microservice leverages a NoSql document data store, and the ShoppingCart microservice leverages a simple externalized key-value store. While relational databases remain relevant for more complex microservices, NoSQL databases have gained considerable popularity, providing adaptability, fast lookup, and high availability. Their schemaless nature moves you away from an architecture of typed data classes and ORMs that make change expensive and time-consuming.
->>>>>>> 644ff585
-
 
 >[!div class="step-by-step"]
 >[Previous](cross-service-communication.md)
