---
title: Architecting Cloud Native .NET Applications for Azure
description: A guide for building cloud-native applications leveraging containers, microservices, and serverless features of Azure.
author: ardalis
ms.date: 04/23/2020
---

# Architecting Cloud Native .NET Applications for Azure

[!INCLUDE [book-preview](../../../includes/book-preview.md)]

![cover image](./media/cover.png)

PUBLISHED BY

Microsoft Developer Division, .NET, and Visual Studio product teams

A division of Microsoft Corporation

One Microsoft Way

Redmond, Washington 98052-6399

Copyright &copy; 2019 by Microsoft Corporation

All rights reserved. No part of the contents of this book may be reproduced or transmitted in any form or by any means without the written permission of the publisher.

This book is provided "as-is" and expresses the author's views and opinions. The views, opinions, and information expressed in this book, including URL and other Internet website references, may change without notice.

Some examples depicted herein are provided for illustration only and are fictitious. No real association or connection is intended or should be inferred.

Microsoft and the trademarks listed at https://www.microsoft.com on the "Trademarks" webpage are trademarks of the Microsoft group of companies.

Mac and macOS are trademarks of Apple Inc.

The Docker whale logo is a registered trademark of Docker, Inc. Used by permission.

All other marks and logos are property of their respective owners.

Authors:

<<<<<<< HEAD
> **Rob Vettor** - Microsoft - Principal Cloud System Architect/IP Architect - [thinkingincloudnative.com](http://thinkingincloudnative.com/about/)
>
> **Steve "ardalis" Smith** - Software Architect and Trainer - [Ardalis.com](https://ardalis.com)
=======
> **Rob Vettor**, Principal Cloud System Architect/IP Architect - [thinkingincloudnative.com](http://thinkingincloudnative.com/about/), Microsoft
>
> **Steve "ardalis" Smith**, Software Architect and Trainer - [Ardalis.com](https://ardalis.com)
>>>>>>> e4159207

Participants and Reviewers:

> **Cesar De la Torre**, Principal Program Manager, .NET team, Microsoft
>
<<<<<<< HEAD
> **Nish Anil**, Sr. Program Manager, .NET team, Microsoft
>
> **Jeremy Likeness**, Senior Program Manager for .NET Data, .NET Team, Microsoft
=======
> **Nish Anil**, Senior Program Manager, .NET team, Microsoft
>
> **Jeremy Likeness**, Senior Program Manager, .NET team, Microsoft
>
> **Cecil Phillip**, Senior Cloud Advocate, Microsoft

Learn more about eShopOnContainers
>>>>>>> e4159207

Editors:

> **Maira Wenzel**, Program Manager, .NET team, Microsoft

## Who should use this guide

The audience for this guide is mainly developers, development leads, and architects who are interested in learning how to build applications designed for the cloud.

A secondary audience is technical decision-makers who plan to choose whether to build their applications using a cloud-native approach.

## How you can use this guide

This guide begins by defining cloud native and introducing a reference application built using cloud-native principles and technologies. Beyond these first two chapters, the rest of the book is broken up into specific chapters focused on topics common to most cloud-native applications. You can jump to any of these chapters to learn about cloud-native approaches to:

- Data and data access
- Communication patterns
- Scaling and scalability
- Application resiliency
- Monitoring and health
- Identity and security
- DevOps

This guide is available both in PDF form and online. Feel free to forward this document or links to its online version to your team to help ensure common understanding of these topics. Most of these topics benefit from a consistent understanding of the underlying principles and patterns, as well as the trade-offs involved in decisions related to these topics. Our goal with this document is to equip teams and their leaders with the information they need to make well-informed decisions for their applications' architecture, development, and hosting.

>[!div class="step-by-step"]
>[Next](introduction.md)<|MERGE_RESOLUTION|>--- conflicted
+++ resolved
@@ -39,25 +39,14 @@
 
 Authors:
 
-<<<<<<< HEAD
-> **Rob Vettor** - Microsoft - Principal Cloud System Architect/IP Architect - [thinkingincloudnative.com](http://thinkingincloudnative.com/about/)
->
-> **Steve "ardalis" Smith** - Software Architect and Trainer - [Ardalis.com](https://ardalis.com)
-=======
 > **Rob Vettor**, Principal Cloud System Architect/IP Architect - [thinkingincloudnative.com](http://thinkingincloudnative.com/about/), Microsoft
 >
 > **Steve "ardalis" Smith**, Software Architect and Trainer - [Ardalis.com](https://ardalis.com)
->>>>>>> e4159207
 
 Participants and Reviewers:
 
 > **Cesar De la Torre**, Principal Program Manager, .NET team, Microsoft
 >
-<<<<<<< HEAD
-> **Nish Anil**, Sr. Program Manager, .NET team, Microsoft
->
-> **Jeremy Likeness**, Senior Program Manager for .NET Data, .NET Team, Microsoft
-=======
 > **Nish Anil**, Senior Program Manager, .NET team, Microsoft
 >
 > **Jeremy Likeness**, Senior Program Manager, .NET team, Microsoft
@@ -65,7 +54,6 @@
 > **Cecil Phillip**, Senior Cloud Advocate, Microsoft
 
 Learn more about eShopOnContainers
->>>>>>> e4159207
 
 Editors:
 
