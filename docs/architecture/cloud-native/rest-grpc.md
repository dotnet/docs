--- conflicted
+++ resolved
@@ -17,19 +17,12 @@
 
 gRPC is a modern implementation of the RPC model that is lightweight and highly performant. It uses HTTP/2 for its transport protocol. While compatible with HTTP 1.1, HTTP/2 features many advanced capabilities:
 
-<<<<<<< HEAD
+
 - HTTP/2 is a binary protocol, unlike HTTP 1.1, which sends data as clear text.
 - HTTP/2 supports multiplexing, or multiple parallel requests over the same connection, while HTTP 1.1 is limited to processing one request/response round trip at a time.
 - HTTP/2 supports full-duplex, or bidirectional communication, where both client and server and can communicate at the same time. The client can be sending request data at the same time the server is returning response data.
 - HTTP/2 features built-in streaming with which both requests and responses can asynchronously stream large data sets. Multiple data streams can process independently on the same HTTP/2 connection.
 - Combining gRPC and HTTP/2, performance dramatically increases. In Microsoft [Windows Communication Foundation (WCF)](https://docs.microsoft.com/dotnet/framework/wcf/whats-wcf) parlance, gRPC performance meets and exceeds the speed and efficiency of [NetTCP bindings](https://docs.microsoft.com/dotnet/api/system.servicemodel.nettcpbinding?view=netframework-4.8). However, unlike NetTCP, which favors the Microsoft stack, gRPC is cross-platform.
-=======
-- While HTTP 1.1 sends data as clear text, HTTP/2 is a binary protocol. It parses data faster using less memory, reduces network latency with the related improvements to speed, and manages network resources more efficiently.
-- While HTTP 1.1 is limited to processing one round-trip request/response at a time, HTTP/2 supports multiplexing, or multiple parallel requests over the same connection.
-- HTTP/2 supports full-duplex, or bidirectional communication, where both client and server and can communicate at the same time. The client can be uploading request data at the same time the server is sending back response data.
-- Streaming is built into HTTP/2 meaning that both requests and responses can asynchronously stream large data sets.
-- Combining gRPC and HTTP/2, performance dramatically increases. In [Windows Communication Foundation (WCF)](https://docs.microsoft.com/dotnet/framework/wcf/whats-wcf) parlance, gRPC performance meets and exceeds the speed and efficiency of [NetTCP bindings](https://docs.microsoft.com/dotnet/api/system.servicemodel.nettcpbinding?view=netframework-4.8). However, unlike NetTCP, gRPC isn't constrained to Microsoft languages such as C# or Visual Basic.
->>>>>>> 8a9c1fac
 
 gRPC is supported across most popular platforms, including Java, JavaSript, C#, Golang, Swift, and NodeJS.
 
