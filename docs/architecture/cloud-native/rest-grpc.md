---
title: REST and gRPC
description: Learn about gRPC, its role in cloud-native applications and how it differs from HTTP REST
author: robvet
ms.date: 11/25/2019
---

# gRPC

[!INCLUDE [book-preview](../../../includes/book-preview.md)]

So far in this book, we’ve focused on [REST-based](https://docs.microsoft.com/azure/architecture/best-practices/api-design) communication. REST is an architectural style that promotes interoperability between services distributed across computer systems. Embracing a request/response communication model, it's typically implemented with HTTP. Every response from the server is a reply to a request from a client. While widely used, a newer communication technology, gRPC, is rapidly gaining popularity for cloud-native applications.

## Introduction

gRPC is an open-source communication protocol that originates from Google. It's modeled after the [remote procedure call (RPC)](https://en.wikipedia.org/wiki/Remote_procedure_call) protocol, historically found in distributed computing systems. With this model, a client program exposes a local, in-process method. When invoked, the local method makes an out-of-process call to a remote function on computer across a shared network. The developer codes the operation as a local procedure call. The RPC plumbing abstracts the point-to-point networking communication, serialization, and execution.

gRPC is a modern implementation of the RPC model that is lightweight and highly performant. It uses HTTP/2 for its transport protocol. While compatible with HTTP 1.1, HTTP/2 features many advanced capabilities:

<<<<<<< HEAD
=======
- While HTTP 1.1 sends data as clear text, HTTP/2 is a binary protocol. It parses data faster using less memory, reduces network latency with the related improvements to speed, and manages network resources more efficiently.
- While HTTP 1.1 is limited to processing one round-trip request/response at a time, HTTP/2 supports multiplexing, or multiple parallel requests over the same connection.
- HTTP/2 supports full-duplex, or bidirectional communication, where both client and server can communicate at the same time. The client can be uploading request data at the same time the server is sending back response data.
- Streaming is built into HTTP/2 meaning that both requests and responses can asynchronously stream large data sets.
- Combining gRPC and HTTP/2, performance dramatically increases. In [Windows Communication Foundation (WCF)](https://docs.microsoft.com/dotnet/framework/wcf/whats-wcf) parlance, gRPC performance meets and exceeds the speed and efficiency of [NetTCP bindings](https://docs.microsoft.com/dotnet/api/system.servicemodel.nettcpbinding?view=netframework-4.8). However, unlike NetTCP, gRPC isn't constrained to Microsoft languages such as C# or Visual Basic.
>>>>>>> 4bc25a05

- HTTP/2 is a binary protocol, unlike HTTP 1.1, which sends data as clear text.
- HTTP/2 supports multiplexing, or multiple parallel requests over the same connection, while HTTP 1.1 is limited to processing one request/response round trip at a time.
- HTTP/2 supports full-duplex, or bidirectional communication, where both client and server and can communicate at the same time. The client can be sending request data at the same time the server is returning response data.
- HTTP/2 features built-in streaming with which both requests and responses can asynchronously stream large data sets. Multiple data streams can process independently on the same HTTP/2 connection.
- Combining gRPC and HTTP/2, performance dramatically increases. In Microsoft [Windows Communication Foundation (WCF)](https://docs.microsoft.com/dotnet/framework/wcf/whats-wcf) parlance, gRPC performance meets and exceeds the speed and efficiency of [NetTCP bindings](https://docs.microsoft.com/dotnet/api/system.servicemodel.nettcpbinding?view=netframework-4.8). However, unlike NetTCP, which favors the Microsoft stack, gRPC is cross-platform.

gRPC is supported across most popular platforms, including Java, JavaSript, C#, Golang, Swift, and NodeJS.

## Protocol Buffers

gRPC embraces another open-source technology called [Protocol Buffers](https://developers.google.com/protocol-buffers/docs/overview). This technology provides a highly efficient, platform-neutral engine for serializing structured messages that services communicate to one another. Using a common Interface Definition Language (IDL), the developer defines a service contract for each microservice. The contract, implemented as a ".proto" file, describes the methods, inputs, and outputs for each service. Then, using the Protobuf compiler, "Proton," both client and service code is automatically generated, including:

- A strongly-typed DTO (Data Transfer Object) that the client and service can share.
- A base class containing the necessary network plumbing that the service can inherit and extend.
- A stub for the client that contains the necessary plumbing to invoke the remote service.

Code that is optimized for fast data serialization/deserialization can be generated for any of the supported platforms. At runtime, an HTTP/2 connection is established. Each message is serialized as a standard Protobuf representation and exchanged across clients and remote services.

The book, [gRPC for WCF Developers](https://docs.microsoft.com/dotnet/architecture/grpc-for-wcf-developers/), available for free from Microsoft, provides detailed coverage of the mechanics of gRPC and Protocol Buffers. 

## gRPC support in .NET

The Microsoft .NET Core framework 3.0 includes tooling and native support for gRPC. Figure 4-20 shows the Visual Studio 2019 template that scaffolds a skeleton project for a gRPC service. Note how .NET Core supports the Windows, Linux, and macOS platforms.

![gRPC Support in Visual Studio 2019](./media/visual-studio-2019-grpc-template.png)

**Figure 4-20**. gRPC support in Visual Studio 2019

.NET Core 3.0 seamlessly integrates gRPC into its framework, including endpoint routing, built-in IoC support, and logging. The open-source Kestrel web server fully supports HTTP/2 connections.  

Figure 4-21 shows the structure of a gRPC service in Visual Studio 2019. Note how the structure includes folders for the proto description files and the service code. 

![gRPC project in Visual Studio 2019](./media/grpc-project.png  )

**Figure 4-21**. gRPC project in Visual Studio 2019

An excellent introduction to building gRPC services is [gRPC with ASP.NET Core 3.0](https://www.dotnetcurry.com/aspnet-core/1514/grpc-asp-net-core-3) from the .NET Curry magazine series.

## gRPC Usage

gRPC is well suited for the following scenarios:

- Low latency and high throughput communication. gRPC is great for lightweight microservices where efficiency is critical.
- Point-to-point real-time communication. gRPC has excellent support for bi-directional streaming. gRPC services can push messages in real time without polling.
- Polyglot environments – gRPC tooling supports most popular development languages, making it a good choice for multi-language environments.
- Network constrained environments – gRPC messages are serialized with Protobuf, a lightweight message format. A gRPC message is always smaller than an equivalent JSON message.

At the time of writing of this book, most browsers have limited support for gRPC. gRPC relies heavily on HTTP/2 features. Modern browsers can't provide the level of control required to support a gRPC client. Instead, gRPC is commonly implemented for internal microservice to microservice communication. Figure 4-22 shows a simple, but common usage pattern.

![gRPC Usage Patterns](./media/grpc-usage.png)

**Figure 4-22**. gRPC usage patterns

Note in the previous figure how front-end traffic (both browser and mobile) is implemented with HTTP when invoking the API gateway. However, traffic behind the gateway and across microservices implement gRPC. As discussed previously, ".proto" files define each of the microservices and are used to generate code stubs for both the client and the service. Consideration should be given to centralizing the gRPC service definitions in a single repo. This practice minimizes duplication, improves manageability, and provides consistent versioning.  

Looking ahead, gRPC could well play a major role in dethroning the dominance of REST for cloud-native systems. The performance benefits and ease of development are too good to pass up. However, make no mistake, REST will still be around for a long time. It still excels for publicly exposed APIs and for backward compatibility reasons.

>[!div class="step-by-step"] 
>[Previous](service-to-service-communication.md)
>[Next](service-mesh-communication-infrastructure.md)<|MERGE_RESOLUTION|>--- conflicted
+++ resolved
@@ -16,15 +16,6 @@
 gRPC is an open-source communication protocol that originates from Google. It's modeled after the [remote procedure call (RPC)](https://en.wikipedia.org/wiki/Remote_procedure_call) protocol, historically found in distributed computing systems. With this model, a client program exposes a local, in-process method. When invoked, the local method makes an out-of-process call to a remote function on computer across a shared network. The developer codes the operation as a local procedure call. The RPC plumbing abstracts the point-to-point networking communication, serialization, and execution.
 
 gRPC is a modern implementation of the RPC model that is lightweight and highly performant. It uses HTTP/2 for its transport protocol. While compatible with HTTP 1.1, HTTP/2 features many advanced capabilities:
-
-<<<<<<< HEAD
-=======
-- While HTTP 1.1 sends data as clear text, HTTP/2 is a binary protocol. It parses data faster using less memory, reduces network latency with the related improvements to speed, and manages network resources more efficiently.
-- While HTTP 1.1 is limited to processing one round-trip request/response at a time, HTTP/2 supports multiplexing, or multiple parallel requests over the same connection.
-- HTTP/2 supports full-duplex, or bidirectional communication, where both client and server can communicate at the same time. The client can be uploading request data at the same time the server is sending back response data.
-- Streaming is built into HTTP/2 meaning that both requests and responses can asynchronously stream large data sets.
-- Combining gRPC and HTTP/2, performance dramatically increases. In [Windows Communication Foundation (WCF)](https://docs.microsoft.com/dotnet/framework/wcf/whats-wcf) parlance, gRPC performance meets and exceeds the speed and efficiency of [NetTCP bindings](https://docs.microsoft.com/dotnet/api/system.servicemodel.nettcpbinding?view=netframework-4.8). However, unlike NetTCP, gRPC isn't constrained to Microsoft languages such as C# or Visual Basic.
->>>>>>> 4bc25a05
 
 - HTTP/2 is a binary protocol, unlike HTTP 1.1, which sends data as clear text.
 - HTTP/2 supports multiplexing, or multiple parallel requests over the same connection, while HTTP 1.1 is limited to processing one request/response round trip at a time.
