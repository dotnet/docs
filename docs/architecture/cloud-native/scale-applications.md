---
<<<<<<< HEAD
title: Scaling cloud-native applications
description: Scaling cloud native applications with Azure Kubernetes Service to meet user demand by increasing individual machine resources or increasing the number of machines in an application cluster.
ms.date: 06/30/2019
=======
title: Scaling cloud native applications
description: Scaling cloud native applications with Azure Kubernetes Service and Azure Functions to cost effectively meet user demand.
ms.date: 09/23/2019
>>>>>>> 4eec1c96
---
# Scaling cloud native applications

One of the most-often touted advantages of moving to a cloud hosting environment is scalability. Scalability, or the ability for an application to accept additional user load without unduly degrading performance for each user, is most often achieved by breaking up applications into small pieces that can each be given whatever resources they require. In this chapter, we introduce the technologies that enable cloud native applications to scale to meet user demand. These include:

- Containers
- Orchestrators
- Serverless computing

>[!div class="step-by-step"]
>[Previous](centralized-configuration.md)
>[Next](leverage-containers-orchestrators.md)<|MERGE_RESOLUTION|>--- conflicted
+++ resolved
@@ -1,13 +1,7 @@
 ---
-<<<<<<< HEAD
-title: Scaling cloud-native applications
-description: Scaling cloud native applications with Azure Kubernetes Service to meet user demand by increasing individual machine resources or increasing the number of machines in an application cluster.
-ms.date: 06/30/2019
-=======
 title: Scaling cloud native applications
 description: Scaling cloud native applications with Azure Kubernetes Service and Azure Functions to cost effectively meet user demand.
 ms.date: 09/23/2019
->>>>>>> 4eec1c96
 ---
 # Scaling cloud native applications
 
