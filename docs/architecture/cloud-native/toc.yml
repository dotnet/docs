--- conflicted
+++ resolved
@@ -1,98 +1,6 @@
 - name: "Architecting Cloud-Native .NET Apps for Azure"
   href: index.md
   items:
-<<<<<<< HEAD
-    - name: Introduction to Cloud-Native Applications
-      href: introduction.md
-      items:
-        - name: Defining Cloud Native
-          href: definition.md
-        - name: Candidate Apps for Cloud Native
-          href: candidate-apps.md
-    - name: Introducing the eShopOnContainers Reference App
-      href: introduce-eshoponcontainers-reference-app.md
-      items:
-        - name: Mapping eShopOnContainers to Azure Services
-          href: map-eshoponcontainers-azure-services.md
-        - name: Deploying eShopOnContainers to Azure
-          href: deploy-eshoponcontainers-azure.md
-        - name: Centralized Configuration
-          href: centralized-configuration.md
-    - name: Scaling Cloud-Native .NET Applications
-      href: scale-applications.md
-      items:
-        - name: Leveraging Containers and Orchestrators
-          href: leverage-containers-orchestrators.md
-        - name: Leveraging Serverless Functions
-          href: leverage-serverless-functions.md
-        - name: Combining Containers and Serverless Approaches
-          href: combine-containers-serverless-approaches.md
-        - name: Deploying Containers in Azure
-          href: deploy-containers-azure.md
-        - name: Scaling Containers and Serverless Applications
-          href: scale-containers-serverless.md
-        - name: Other Deployment Options
-          href: other-deployment-options.md
-    - name: Cloud-Native Communication Patterns
-      href: communication-patterns.md
-      items:
-        - name: Front-End Client Communication
-          href: front-end-communication.md
-        - name: Service to Service Communication
-          href: service-to-service-communication.md
-        - name: REST and gRPC
-          href: rest-and-grpc.md
-        - name: Service Mesh Communication Infrastructure
-          href: service-mesh-communication-infrastructure.md
-    - name: Distributed Data
-      href: distributed-data.md
-      items:
-        - name: Cloud-Native Data Patterns
-          href: data-patterns.md
-        - name: Data Storage in Azure
-          href: azure-data-storage.md
-    - name: Cloud-Native Resiliency
-      href: resiliency.md
-      items:
-        - name: Application Resiliency Patterns
-          href: application-resiliency-patterns.md
-        - name: Cloud infrastructure Resiliency with Azure
-          href: infrastructure-resiliency-azure.md
-        - name: Resilient Communication
-          href: resilient-communications.md
-    - name: Monitoring and Health
-      href: monitoring-health.md
-      items:
-        - name: Observability Patterns
-          href: observability-patterns.md
-        - name: Logging
-          href: logging.md
-        - name: Azure Monitor
-          href: azure-monitor.md
-        - name: Monitoring in Azure Kubernetes Services
-          href: monitoring-azure-kubernetes.md
-    - name: Identity
-      href: identity.md
-      items:
-        - name: Authentication and Authorization in Cloud-Native Apps
-          href: authentication-authorization.md
-        - name: Azure Active Directory
-          href: azure-active-directory.md
-        - name: Identity Server
-          href: identity-server.md
-    - name: Security
-      href: security.md
-      items:
-        - name: Azure Security for Cloud-Native Apps
-          href: azure-security.md
-    - name: Cloud-Native DevOps
-      href: devops.md
-      items:
-        - name: Infrastructure as Code
-          href: infrastructure-as-code.md
-        - name: Cloud-Native Application Bundles
-          href: application-bundles.md
-=======
   - name: Introduction to Cloud-Native Applications
     href: introduction.md
     items:
@@ -120,6 +28,8 @@
       href: combine-containers-serverless-approaches.md
     - name: Deploying Containers in Azure
       href: deploy-containers-azure.md
+    - name: Scaling Containers and Serverless Applications
+      href: scale-containers-serverless.md
     - name: Other Deployment Options
       href: other-deployment-options.md
   - name: Cloud-Native Communication Patterns
@@ -180,5 +90,4 @@
     - name: Infrastructure as Code
       href: infrastructure-as-code.md
     - name: Cloud-Native Application Bundles
-      href: application-bundles.md
->>>>>>> ee292ba7
+      href: application-bundles.md