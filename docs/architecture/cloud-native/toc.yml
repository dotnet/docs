- name: "Architecting Cloud-Native .NET Apps for Azure"
  href: index.md
  items:
  - name: Introduction to cloud-native applications
    href: introduction.md
    items:
    - name: Defining Cloud Native
      href: definition.md
    - name: Candidate apps for Cloud Native
      href: candidate-apps.md
  - name: Introducing the eShopOnContainers reference app
    href: introduce-eshoponcontainers-reference-app.md
    items:
    - name: Mapping eShopOnContainers to Azure Services
      href: map-eshoponcontainers-azure-services.md
    - name: Deploying eShopOnContainers to Azure
      href: deploy-eshoponcontainers-azure.md
    - name: Centralized configuration
      href: centralized-configuration.md
  - name: Scaling cloud-native .NET applications
    href: scale-applications.md
    items:
    - name: Leveraging containers and orchestrators
      href: leverage-containers-orchestrators.md
    - name: Leveraging serverless functions
      href: leverage-serverless-functions.md
    - name: Combining containers and serverless approaches
      href: combine-containers-serverless-approaches.md
    - name: Deploying containers in Azure
      href: deploy-containers-azure.md
    - name: Scaling containers and serverless applications
      href: scale-containers-serverless.md
    - name: Other deployment options
      href: other-deployment-options.md
  - name: Cloud-native communication patterns
    href: communication-patterns.md
    items:
    - name: Front-end client communication
      href: front-end-communication.md
    - name: Service to service communication
      href: service-to-service-communication.md
    - name: gRPC
      href: grpc.md
    - name: Service Mesh communication infrastructure
      href: service-mesh-communication-infrastructure.md
<<<<<<< HEAD
  - name: Cloud-native data
    href: cloud-native-data.md
=======
  - name: Distributed data
    href: distributed-data.md
>>>>>>> e4159207
    items:
    - name: Relational vs. NoSQL data
      href: relational-vs-nosql-data.md
    - name: Caching in a cloud-native application
      href: azure-caching.md
    - name: Elasticsearch in Azure
      href: elastic-search-in-azure.md
  - name: Cloud-native resiliency
    href: resiliency.md
    items:
    - name: Application resiliency patterns
      href: application-resiliency-patterns.md
    - name: Cloud infrastructure resiliency with Azure
      href: infrastructure-resiliency-azure.md
    - name: Resilient communication
      href: resilient-communications.md
  - name: Monitoring and health
    href: monitoring-health.md
    items:
    - name: Observability patterns
      href: observability-patterns.md
    - name: Logging with Elastic Stack
      href: logging-with-elastic-stack.md
    - name: Monitoring in Azure Kubernetes Services
      href: monitoring-azure-kubernetes.md
    - name: Azure Monitor
      href: azure-monitor.md
  - name: Identity
    href: identity.md
    items:
    - name: Authentication and authorization in cloud-native apps
      href: authentication-authorization.md
    - name: Azure Active Directory
      href: azure-active-directory.md
    - name: Identity Server
      href: identity-server.md
  - name: Security
    href: security.md
    items:
    - name: Azure Security for cloud-native apps
      href: azure-security.md
  - name: Cloud-native DevOps
    href: devops.md
    items:
    - name: Infrastructure as Code
      href: infrastructure-as-code.md
    - name: Cloud Native Application Bundles
      href: application-bundles.md<|MERGE_RESOLUTION|>--- conflicted
+++ resolved
@@ -43,13 +43,8 @@
       href: grpc.md
     - name: Service Mesh communication infrastructure
       href: service-mesh-communication-infrastructure.md
-<<<<<<< HEAD
-  - name: Cloud-native data
-    href: cloud-native-data.md
-=======
   - name: Distributed data
     href: distributed-data.md
->>>>>>> e4159207
     items:
     - name: Relational vs. NoSQL data
       href: relational-vs-nosql-data.md
