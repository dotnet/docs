---
title: The Dapr bindings building block
description: A description of the bindings building block, its features, benefits, and how to apply it
author: edwinvw
ms.date: 06/16/2021
---

# The Dapr bindings building block

Cloud-based *serverless* offerings, such as Azure Functions and AWS Lambda, have gained wide adoption across the distributed architecture space. Among many benefits, they enable a microservice to *handle events from* or *invoke events in* an external system - abstracting away the underlying complexity and plumbing concerns. External resources are many: They include datastores, message systems, and web resources, across different platforms and vendors. The [Dapr bindings building block](https://docs.dapr.io/developing-applications/building-blocks/bindings/bindings-overview/) brings these same resource binding capabilities to the doorstep of your Dapr applications.

## What it solves

Dapr resource bindings enable your services to integrate business operations across external resources outside of the immediate application. An event from an external system could trigger an operation in your service passing in contextual information. Your service could then expand the operation by triggering an event in another external system, passing in contextual payload information. Your service communicates without coupling or awareness of the external resource. The plumbing is encapsulated inside pre-defined Dapr components. The Dapr component to use can be easily swapped at runtime without code changes.

Consider, for example, a Twitter account that triggers an event whenever a user tweets a keyword. Your service exposes an event handler that receives and processes the tweet. Once complete, your service triggers an event that invokes an external Twilio service. Twilio sends an SMS message that includes the tweet. Figure 8-1 show the conceptual architecture of this operation:

:::image type="content" source="./media/bindings/bindings-architecture.png" alt-text="Conceptual architecture of a Dapr resource binding.":::

**Figure 8-1**. Conceptual architecture of a Dapr resource binding.

At first glance, resource binding behavior may appear similar to the [Publish/Subscribe pattern](publish-subscribe.md) described earlier in this book. While they share similarities, there are differences. Publish/subscribe focuses on asynchronous communication between Dapr services. Resource binding has a much wider scope. It focuses on system interoperability across software platforms. Exchanging information between disparate applications, datastores, and services outside your microservice application.

## How it works

Dapr resource binding starts with a component configuration file. This YAML file describes the type of resource to which you'll bind along with its configuration settings. Once configured, your service can receive events from the resource or trigger events on it.

> [!NOTE]
> Binding configurations are presented in detail later in the *Components* section.

### Input bindings

Input bindings trigger your code with incoming events from external resources. To receive events and data, you register a public endpoint from your service that becomes the *event handler*. Figure 8-2 shows the flow:

:::image type="content" source="./media/bindings/input-binding-flow.png" alt-text="Dapr input binding flow.":::

**Figure 8-2**. Dapr input binding flow.

Figure 8.2 describes the steps for receiving events from an external Twitter account:

1. The Dapr sidecar reads the binding configuration file and subscribes to the event specified for the external resource. In the example, the event source is a Twitter account.
1. When a matching Tweet is published on Twitter, the binding component running in the Dapr sidecar picks it up and triggers an event.
1. The Dapr sidecar invokes the endpoint (that is, event handler) configured for the binding. In the example, the service listens for an HTTP POST on the `/tweet` endpoint on port 6000. Because it's an HTTP POST operation, the JSON payload for the event is passed in the request body.
1. After handling the event, the service returns an HTTP status code `200 OK`.

The following ASP.NET Core controller provides an example of handling an event triggered by the Twitter binding:

```csharp
[ApiController]
public class SomeController : ControllerBase
{
    public class TwitterTweet
    {
        [JsonPropertyName("id_str")]
        public string ID {get; set; }

        [JsonPropertyName("text")]
        public string Text {get; set; }
    }

    [HttpPost("/tweet")]
    public ActionResult Post(TwitterTweet tweet)
    {
        // Handle tweet
        Console.WriteLine("Tweet received: {0}: {1}", tweet.ID, tweet.Text);

        // ...

        // Acknowledge message
        return Ok();
    }
}
```

If the operation should error, you would return the appropriate 400 or 500 level HTTP status code. For bindings that feature *at-least-once* delivery guarantees, the Dapr sidecar will retry the trigger. Check out [Dapr documentation for resource bindings][1] to see whether they offer *at-least-once* or *exactly-once* delivery guarantees.

### Output bindings

Dapr also includes *output binding* capabilities. They enable your service to trigger an event that invokes an external resource. Again, you start by configuring a binding configuration YAML file that describes the output binding. Once in place, you trigger an event that invokes the bindings API on the Dapr sidecar of your application. Figure 8-3 shows the flow of an output binding:

:::image type="content" source="./media/bindings/output-binding-flow.png" alt-text="Dapr output binding flow.":::

**Figure 8-3**. Dapr output binding flow.

1. The Dapr sidecar reads the binding configuration file with the information on how to connect to the external resource. In the example, the external resource is a Twilio SMS account.
1. Your application invokes the `/v1.0/bindings/sms` endpoint on the Dapr sidecar. In this case, it uses an HTTP POST to invoke the API. It's also possible to use gRPC.
1. The binding component running in the Dapr sidecar calls the external messaging system to send the message. The message will contain the payload passed in the POST request.

As an example, you can invoke an output binding by invoking the Dapr API using curl:

```console
curl -X POST http://localhost:3500/v1.0/bindings/sms \
  -H "Content-Type: application/json" \
  -d '{
        "data": "Welcome to this awesome service",
        "metadata": {
          "toNumber": "555-3277"
        },
        "operation": "create"
      }'
```

Note that the HTTP port is the same as used by the Dapr sidecar (in this case, the default Dapr HTTP port `3500`).

The structure of the payload (that is, message sent) will vary per binding. In the example above, the payload contains a `data` element with a message. Bindings to other types of external resources can be different, especially for the metadata that is sent. Each payload must also contain an `operation` field, that defines the operation the binding will execute. The above example specifies a `create` operation that creates the SMS message. Common operations include:

- create
- get
- delete
- list

It's up to the author of the binding which operations the binding supports. The documentation for each binding describes the available operations and how to invoke them.

## Use the Dapr .NET SDK

The Dapr .NET SDK provides language-specific support for .NET Core developers. In the following example, the call to the `HttpClient.PostAsync()` is replaced with the `DaprClient.InvokeBindingAsync()` method. This specialized method simplifies invoking a configured output binding:

```csharp
private async Task SendSMSAsync([FromServices] DaprClient daprClient)
{
    var message = "Welcome to this awesome service";
    var metadata = new Dictionary<string, string>
    {
      { "toNumber", "555-3277" }
    };
    await daprClient.InvokeBindingAsync("sms", "create", message, metadata);
}
```

The method expects the `metadata` and `message` values.

When used to invoke a binding, the `DaprClient` uses gRPC to call the Dapr API on the Dapr sidecar.

## Binding components

Under the hood, resource bindings are implemented with Dapr binding components. They're contributed by the community and written in Go. If you need to integrate with an external resource for which no Dapr binding exists yet, you can create it yourself. Check out the [Dapr components-contrib repo](https://github.com/dapr/components-contrib) to see how you can contribute a binding.

> [!NOTE]
> Dapr and all of its components are written in the [Golang](https://golang.org/) (Go) language. Go is considered a modern, cloud-native programming platform.

You configure bindings using a YAML configuration file. Here's an example configuration for the Twitter binding:

```yaml
apiVersion: dapr.io/v1alpha1
kind: Component
metadata:
  name: twitter-mention
  namespace: default
spec:
  type: bindings.twitter
  version: v1
  metadata:
  - name: consumerKey
    value: "****" # twitter api consumer key, required
  - name: consumerSecret
    value: "****" # twitter api consumer secret, required
  - name: accessToken
    value: "****" # twitter api access token, required
  - name: accessSecret
    value: "****" # twitter api access secret, required
  - name: query
    value: "dapr" # your search query, required
```

Each binding configuration contains a general `metadata` element with a `name` and `namespace` field. Dapr will determine the endpoint to invoke your service based upon the configured `name` field. In the above example, Dapr will invoke the method annotated with `/twitter-mention` in your service when an event occurs.

In the `spec` element, you specify the `type` of the binding along with binding specific `metadata`. The example specifies credentials for accessing a Twitter account using its API. The metadata can differ between input and output bindings. For example, to use Twitter as an input binding, you need to specify the text to search for in tweets using the `query` field. Every time a matching tweet is sent, the Dapr sidecar will invoke the `/twitter-mention` endpoint on the service. It will also deliver the contents of the tweet.

A binding can be configured for input, output, or both. Interestingly, the binding doesn't explicitly specify input or output configuration. Instead, the direction is inferred by the usage of the binding along with configuration values.

The [Dapr documentation for resource bindings][1] provides a complete list of the available bindings and their specific configuration settings.

### Cron binding

Pay close attention to Dapr's Cron binding. It doesn't subscribe to events from an external system. Instead, this binding uses a configurable interval schedule to trigger your application. The binding provides a simple way to implement a background worker to wake up and do some work at a regular interval, without the need to implement an endless loop with a configurable delay. Here's an example of a Cron binding configuration:

```yaml
apiVersion: dapr.io/v1alpha1
kind: Component
metadata:
  name: checkOrderBacklog
  namespace: default
spec:
  type: bindings.cron
  version: v1
  metadata:
  - name: schedule
    value: "@every 30m"
```

In this example, Dapr triggers a service by invoking the `/checkOrderBacklog` endpoint every 30 minutes. There are several patterns available for specifying the `schedule` value. For more information, see the [Cron binding documentation](https://docs.dapr.io/operations/components/setup-bindings/supported-bindings/cron/).

## Sample application: Dapr Traffic Control

<<<<<<< HEAD
In the Dapr Traffic Control sample application, the TrafficControl service uses the MQTT input binding to retrieve messages from the CameraSimulation. Figure 8-4 shows the architecture:
=======
In the Dapr Traffic Control sample application, the TrafficControl service uses the MQTT input binding to retrieve messages from the CameraSimulation. Figure 8-4 shows the conceptual architecture of the Dapr Traffic Control sample application. The Dapr input binding is used in flows marked with number 5 in the diagram:
>>>>>>> 26a40e69

:::image type="content" source="./media/bindings/dapr-solution-input-binding.png" alt-text="Conceptual architecture of the Dapr Traffic Control sample application.":::

**Figure 8-4**. Conceptual architecture of the Dapr Traffic Control sample application.

### MQTT input binding

MQTT is a lightweight pub/sub messaging protocol, often used in IoT scenarios. Producers sent MQTT messages to a topic; subscribers then retrieve messages from the topic. There are several MQTT message broker products available. The Traffic Control sample application uses [Eclipse Mosquitto](https://mosquitto.org/).

The CameraSimulation doesn't depend on any Dapr building blocks. It uses the .NET Core library `System.Net.Mqtt` to send MQTT messages:

```csharp
// ...

// simulate entry
DateTime entryTimestamp = DateTime.Now;
var vehicleRegistered = new VehicleRegistered
{
    Lane = _camNumber,
    LicenseNumber = GenerateRandomLicenseNumber(),
    Timestamp = entryTimestamp
};
_trafficControlService.SendVehicleEntry(vehicleRegistered);

// ...
```

The code uses a proxy of type `ITrafficControlService` to call the TrafficControl service. .NET Core injects an implementation of the `ITrafficControlService` interface using constructor injection:

 ```csharp
public CameraSimulation(int camNumber, ITrafficControlService trafficControlService)
{
    _camNumber = camNumber;
    _trafficControlService = trafficControlService;
}
 ```

The `MqttTrafficControlService` class implements the `ITrafficControlService` interface. It exposes two methods: `SendVehicleEntry` and `SendVehicleExit`. They both use the MQTT client to send messages to the `trafficcontrol/entrycam` and `trafficcontrol/exitcam` topics respectively:

```csharp
public async Task SendVehicleEntryAsync(VehicleRegistered vehicleRegistered)
{
    var eventJson = JsonSerializer.Serialize(vehicleRegistered);
    var message = new MqttApplicationMessage("trafficcontrol/entrycam", Encoding.UTF8.GetBytes(eventJson));
    await _client.PublishAsync(message, MqttQualityOfService.AtMostOnce);
}

public async Task SendVehicleExitAsync(VehicleRegistered vehicleRegistered)
{
    var eventJson = JsonSerializer.Serialize(vehicleRegistered);
    var message = new MqttApplicationMessage("trafficcontrol/exitcam", Encoding.UTF8.GetBytes(eventJson));
    await _client.PublishAsync(message, MqttQualityOfService.AtMostOnce);
}
```

The constructor sets up the MQTT client to send messages to the MQTT broker (Mosquitto) running on port 1883.

On the other end, the TrafficControl service uses the MQTT input binding to receive `VehicleRegistered` messages sent by the CameraSimulation. For each subscribed topic, there's a separate component configuration file in the `/dapr/components` folder. The first one is `entrycam.yaml`:

```yaml
apiVersion: dapr.io/v1alpha1
kind: Component
metadata:
  name: entrycam
  namespace: dapr-trafficcontrol
spec:
  type: bindings.mqtt
  version: v1
  metadata:
  - name: url
    value: mqtt://localhost:1883
  - name: topic
    value: trafficcontrol/entrycam
scopes:
  - trafficcontrolservice
```

The configuration specifies the binding type: `bindings.mqtt`. It also specifies that the broker runs on `localhost:1883`, the standard port that Mosquitto uses. It also exposes the `topic`, `trafficcontrol/entrycam`. Using `scopes`, the config file specifies that only the service with app-id `trafficcontrolservice` will have access to the binding.

When the TrafficControl service starts, the Dapr sidecar automatically subscribes to the `trafficcontrol/entrycam` MQTT topic specified in the component configuration. When messages arrive on the topic, the Dapr sidecar invokes an HTTP endpoint on your service. The sidecar determines the URL of the HTTP endpoint to call by looking at the `metadata.name` field in the binding configuration. In the example above, the endpoint URL is `/entrycam`. Within the TrafficControl service, no code needs to be added to support the endpoint:

```csharp
[HttpPost("entrycam")]
public async Task<ActionResult> VehicleEntry(VehicleRegistered msg)
{
    // ...
}
```

The `exitcam.yaml` component configuration file configures everything for the `exitcam` endpoint:

```yaml
apiVersion: dapr.io/v1alpha1
kind: Component
metadata:
  name: exitcam
  namespace: dapr-trafficcontrol
spec:
  type: bindings.mqtt
  version: v1
  metadata:
  - name: url
    value: mqtt://localhost:1883
  - name: topic
    value: trafficcontrol/exitcam
scopes:
  - trafficcontrolservice
```

### SMTP output binding

The FineCollection service uses the Dapr SMTP output binding to send emails. Figure 8-5 shows the conceptual architecture of the Dapr Traffic Control sample application. The Dapr input binding is used in flows marked with number 4 in the diagram:

:::image type="content" source="./media/bindings/dapr-solution-output-binding.png" alt-text="Conceptual architecture of the Dapr Traffic Control sample application.":::

**Figure 8-5**. Conceptual architecture of the Dapr Traffic Control sample application.

 The `CollectFine` method on the CollectionController in the FineCollection service contains code that uses the Dapr client to invoke the output binding:

```csharp
// ...

// send fine by email (Dapr output binding)
var body = EmailUtils.CreateEmailBody(speedingViolation, vehicleInfo, fineString);
var metadata = new Dictionary<string, string>
{
    ["emailFrom"] = "noreply@cfca.gov",
    ["emailTo"] = vehicleInfo.OwnerEmail,
    ["subject"] = $"Speeding violation on the {speedingViolation.RoadId}"
};
await daprClient.InvokeBindingAsync("sendmail", "create", body, metadata);

// ...
```

The code uses a simple utility class to create an HTML email body containing the necessary information. It also creates a dictionary with metadata specific to the SMTP binding. This binding component interprets the metadata when invoked.

The following arguments are required to invoke the binding:

- The name of the binding component. In this case `sendmail`.
- The operation the binding needs to perform. In this case `create`.
- The body of the message to send. In this case, the HTML email body.
- The metadata for sending the email.

The Dapr output binding named `sendmail` is configured in the `email.yaml` component configuration file in the `/dapr/components` folder:

```yaml
apiVersion: dapr.io/v1alpha1
kind: Component
metadata:
  name: sendmail
  namespace: dapr-trafficcontrol
spec:
  type: bindings.smtp
  version: v1
  metadata:
  - name: host
    value: localhost
  - name: port
    value: 4025
  - name: user
    secretKeyRef:
      name: smtp.user
      key: smtp.user
  - name: password
    secretKeyRef:
      name: smtp.password
      key: smtp.password
  - name: skipTLSVerify
    value: true
auth:
  secretStore: trafficcontrol-secrets
scopes:
  - finecollectionservice
```

The configuration specifies the binding type: `bindings.smtp`.

The metadata section contains the information for connecting to the SMTP server. See [the binding's documentation](https://docs.dapr.io/reference/components-reference/supported-bindings/smtp/) for specific metadata required for this binding. The username and password to connect to the SMTP server are retrieved from a secrets store. See the [Secrets management building block](secrets-management.md) chapter for more information on how this works.

The `scopes` element specifies that only the service with app-id `finecollectonservice` can access this binding.

The Traffic Control sample application uses [MailDev](https://github.com/maildev/maildev). MailDev is a development SMTP server that doesn't actually send out emails (by default). Instead, it collects emails and presents them in an inbox web application. MailDev is extremely useful for dev/test and demo scenarios.

Using Dapr bindings in the Traffic Control sample application provides the following benefits:

1. Using MQTT messaging and SMTP without the need to learn this protocol or a specific MQTT API.
1. Using SMTP to send an email without the need to learn this protocol or a specific SMTP API.

## Summary

Dapr resource bindings enable you to integrate with different external resources and systems without taking dependencies on their libraries or SDKs. These external systems don't necessarily have to be messaging systems like a service bus or message broker. Bindings also exist for datastores and web resources like Twitter or SendGrid.

Input bindings (or triggers) react to events occurring in an external system. They invoke the public HTTP endpoints pre-configured in your application. Dapr uses the name of the binding in the configuration to determine the endpoint to call in your application.

Output bindings will send messages to an external system. You trigger an output binding by doing an HTTP POST on the `/v1.0/bindings/<binding-name>` endpoint on the Dapr sidecar. You can also use gRPC to invoke the binding. The .NET SDK offers a `InvokeBindingAsync` method to invoke Dapr bindings using gRPC.

You implement a binding with a Dapr component. These components are contributed by the community. Each binding component's configuration has metadata that is specific for the external system it abstracts. Also, the commands it supports and the structure of the payload will differ per binding component.

### References

- [Dapr documentation for resource bindings](https://docs.dapr.io/operations/components/setup-bindings/supported-bindings/)
- [Mosquitto MQTT broker](https://mosquitto.org/)
- [MailDev development SMTP server](https://github.com/maildev/maildev)

>[!div class="step-by-step"]
>[Previous](publish-subscribe.md)
>[Next](actors.md)<|MERGE_RESOLUTION|>--- conflicted
+++ resolved
@@ -192,11 +192,7 @@
 
 ## Sample application: Dapr Traffic Control
 
-<<<<<<< HEAD
-In the Dapr Traffic Control sample application, the TrafficControl service uses the MQTT input binding to retrieve messages from the CameraSimulation. Figure 8-4 shows the architecture:
-=======
 In the Dapr Traffic Control sample application, the TrafficControl service uses the MQTT input binding to retrieve messages from the CameraSimulation. Figure 8-4 shows the conceptual architecture of the Dapr Traffic Control sample application. The Dapr input binding is used in flows marked with number 5 in the diagram:
->>>>>>> 26a40e69
 
 :::image type="content" source="./media/bindings/dapr-solution-input-binding.png" alt-text="Conceptual architecture of the Dapr Traffic Control sample application.":::
 
