---
title: The Dapr bindings building block
description: A description of the bindings building block, its features, benefits, and how to apply it
author: edwinvw
ms.date: 06/16/2021
---

# The Dapr bindings building block

Cloud-based *serverless* offerings, such as Azure Functions and AWS Lambda, have gained wide adoption across the distributed architecture space. Among many benefits, they enable a microservice to *handle events from* or *invoke events in* an external system - abstracting away the underlying complexity and plumbing concerns. External resources are many: They include datastores, message systems, and web resources, across different platforms and vendors. The [Dapr bindings building block](https://docs.dapr.io/developing-applications/building-blocks/bindings/bindings-overview/) brings these same resource binding capabilities to the doorstep of your Dapr applications.

## What it solves

Dapr resource bindings enable your services to integrate business operations across external resources outside of the immediate application. An event from an external system could trigger an operation in your service passing in contextual information. Your service could then expand the operation by triggering an event in another external system, passing in contextual payload information. Your service communicates without coupling or awareness of the external resource. The plumbing is encapsulated inside pre-defined Dapr components. The Dapr component to use can be easily swapped at runtime without code changes.

Consider, for example, a Twitter account that triggers an event whenever a user tweets a keyword. Your service exposes an event handler that receives and processes the tweet. Once complete, your service triggers an event that invokes an external Twilio service. Twilio sends an SMS message that includes the tweet. Figure 8-1 show the conceptual architecture of this operation:

:::image type="content" source="./media/bindings/bindings-architecture.png" alt-text="Conceptual architecture of a Dapr resource binding.":::

**Figure 8-1**. Conceptual architecture of a Dapr resource binding.

At first glance, resource binding behavior may appear similar to the [Publish/Subscribe pattern](publish-subscribe.md) described earlier in this book. While they share similarities, there are differences. Publish/subscribe focuses on asynchronous communication between Dapr services. Resource binding has a much wider scope. It focuses on system interoperability across software platforms. Exchanging information between disparate applications, datastores, and services outside your microservice application.

## How it works

Dapr resource binding starts with a component configuration file. This YAML file describes the type of resource to which you'll bind along with its configuration settings. Once configured, your service can receive events from the resource or trigger events on it.

> [!NOTE]
> Binding configurations are presented in detail later in the *Components* section.

### Input bindings

Input bindings trigger your code with incoming events from external resources. To receive events and data, you register a public endpoint from your service that becomes the *event handler*. Figure 8-2 shows the flow:

:::image type="content" source="./media/bindings/input-binding-flow.png" alt-text="Dapr input binding flow.":::

**Figure 8-2**. Dapr input binding flow.

Figure 8.2 describes the steps for receiving events from an external Twitter account:

1. The Dapr sidecar reads the binding configuration file and subscribes to the event specified for the external resource. In the example, the event source is a Twitter account.
1. When a matching Tweet is published on Twitter, the binding component running in the Dapr sidecar picks it up and triggers an event.
1. The Dapr sidecar invokes the endpoint (that is, event handler) configured for the binding. In the example, the service listens for an HTTP POST on the `/tweet` endpoint on port 6000. Because it's an HTTP POST operation, the JSON payload for the event is passed in the request body.
1. After handling the event, the service returns an HTTP status code `200 OK`.

The following ASP.NET Core controller provides an example of handling an event triggered by the Twitter binding:

```csharp
[ApiController]
public class SomeController : ControllerBase
{
    public class TwitterTweet
    {
        [JsonPropertyName("id_str")]
        public string ID {get; set; }

        [JsonPropertyName("text")]
        public string Text {get; set; }
    }

    [HttpPost("/tweet")]
    public ActionResult Post(TwitterTweet tweet)
    {
        // Handle tweet
        Console.WriteLine("Tweet received: {0}: {1}", tweet.ID, tweet.Text);

        // ...

        // Acknowledge message
        return Ok();
    }
}
```

If the operation should error, you would return the appropriate 400 or 500 level HTTP status code. For bindings that feature *at-least-once* delivery guarantees, the Dapr sidecar will retry the trigger. Check out [Dapr documentation for resource bindings][1] to see whether they offer *at-least-once* or *exactly-once* delivery guarantees.

### Output bindings

Dapr also includes *output binding* capabilities. They enable your service to trigger an event that invokes an external resource. Again, you start by configuring a binding configuration YAML file that describes the output binding. Once in place, you trigger an event that invokes the bindings API on the Dapr sidecar of your application. Figure 8-3 shows the flow of an output binding:

:::image type="content" source="./media/bindings/output-binding-flow.png" alt-text="Dapr output binding flow.":::

**Figure 8-3**. Dapr output binding flow.

1. The Dapr sidecar reads the binding configuration file with the information on how to connect to the external resource. In the example, the external resource is a Twilio SMS account.
1. Your application invokes the `/v1.0/bindings/sms` endpoint on the Dapr sidecar. In this case, it uses an HTTP POST to invoke the API. It's also possible to use gRPC.
1. The binding component running in the Dapr sidecar calls the external messaging system to send the message. The message will contain the payload passed in the POST request.

As an example, you can invoke an output binding by invoking the Dapr API using curl:

```console
curl -X POST http://localhost:3500/v1.0/bindings/sms \
  -H "Content-Type: application/json" \
  -d '{
        "data": "Welcome to this awesome service",
        "metadata": {
          "toNumber": "555-3277"
        },
        "operation": "create"
      }'
```

Note that the HTTP port is the same as used by the Dapr sidecar (in this case, the default Dapr HTTP port `3500`).

The structure of the payload (that is, message sent) will vary per binding. In the example above, the payload contains a `data` element with a message. Bindings to other types of external resources can be different, especially for the metadata that is sent. Each payload must also contain an `operation` field, that defines the operation the binding will execute. The above example specifies a `create` operation that creates the SMS message. Common operations include:

- create
- get
- delete
- list

It's up to the author of the binding which operations the binding supports. The documentation for each binding describes the available operations and how to invoke them.

## Use the Dapr .NET SDK

The Dapr .NET SDK provides language-specific support for .NET Core developers. In the following example, the call to the `HttpClient.PostAsync()` is replaced with the `DaprClient.InvokeBindingAsync()` method. This specialized method simplifies invoking a configured output binding:

```csharp
private async Task SendSMSAsync([FromServices] DaprClient daprClient)
{
    var message = "Welcome to this awesome service";
    var metadata = new Dictionary<string, string>
    {
      { "toNumber", "555-3277" }
    };
    await daprClient.InvokeBindingAsync("sms", "create", message, metadata);
}
```

The method expects the `metadata` and `message` values.

When used to invoke a binding, the `DaprClient` uses gRPC to call the Dapr API on the Dapr sidecar.

## Binding components

Under the hood, resource bindings are implemented with Dapr binding components. They're contributed by the community and written in Go. If you need to integrate with an external resource for which no Dapr binding exists yet, you can create it yourself. Check out the [Dapr components-contrib repo](https://github.com/dapr/components-contrib) to see how you can contribute a binding.

> [!NOTE]
> Dapr and all of its components are written in the [Golang](https://golang.org/) (Go) language. Go is considered a modern, cloud-native programming platform.

You configure bindings using a YAML configuration file. Here's an example configuration for the Twitter binding:

```yaml
apiVersion: dapr.io/v1alpha1
kind: Component
metadata:
  name: twitter-mention
  namespace: default
spec:
  type: bindings.twitter
  version: v1
  metadata:
  - name: consumerKey
    value: "****" # twitter api consumer key, required
  - name: consumerSecret
    value: "****" # twitter api consumer secret, required
  - name: accessToken
    value: "****" # twitter api access token, required
  - name: accessSecret
    value: "****" # twitter api access secret, required
  - name: query
    value: "dapr" # your search query, required
```

Each binding configuration contains a general `metadata` element with a `name` and `namespace` field. Dapr will determine the endpoint to invoke your service based upon the configured `name` field. In the above example, Dapr will invoke the method annotated with `/twitter-mention` in your service when an event occurs.

In the `spec` element, you specify the `type` of the binding along with binding specific `metadata`. The example specifies credentials for accessing a Twitter account using its API. The metadata can differ between input and output bindings. For example, to use Twitter as an input binding, you need to specify the text to search for in tweets using the `query` field. Every time a matching tweet is sent, the Dapr sidecar will invoke the `/twitter-mention` endpoint on the service. It will also deliver the contents of the tweet.

A binding can be configured for input, output, or both. Interestingly, the binding doesn't explicitly specify input or output configuration. Instead, the direction is inferred by the usage of the binding along with configuration values.

The [Dapr documentation for resource bindings][1] provides a complete list of the available bindings and their specific configuration settings.

### Cron binding

Pay close attention to Dapr's Cron binding. It doesn't subscribe to events from an external system. Instead, this binding uses a configurable interval schedule to trigger your application. The binding provides a simple way to implement a background worker to wake up and do some work at a regular interval, without the need to implement an endless loop with a configurable delay. Here's an example of a Cron binding configuration:

```yaml
apiVersion: dapr.io/v1alpha1
kind: Component
metadata:
  name: checkOrderBacklog
  namespace: default
spec:
  type: bindings.cron
  version: v1
  metadata:
  - name: schedule
    value: "@every 30m"
```

In this example, Dapr triggers a service by invoking the `/checkOrderBacklog` endpoint every 30 minutes. There are several patterns available for specifying the `schedule` value. For more information, see the [Cron binding documentation](https://docs.dapr.io/operations/components/setup-bindings/supported-bindings/cron/).

## Sample application: Dapr Traffic Control

In the Dapr Traffic Control sample application, the TrafficControl service uses the MQTT input binding to retrieve messages from the CameraSimulation. Figure 8-4 shows the conceptual architecture of the Dapr Traffic Control sample application. The Dapr input binding is used in flows marked with number 5 in the diagram:

:::image type="content" source="./media/bindings/dapr-solution-input-binding.png" alt-text="Conceptual architecture of the Dapr Traffic Control sample application - input binding.":::

**Figure 8-4**. Conceptual architecture of the Dapr Traffic Control sample application.

### MQTT input binding

MQTT is a lightweight pub/sub messaging protocol, often used in IoT scenarios. Producers sent MQTT messages to a topic; subscribers then retrieve messages from the topic. There are several MQTT message broker products available. The Traffic Control sample application uses [Eclipse Mosquitto](https://mosquitto.org/).

<<<<<<< HEAD
The CameraSimulation doesn't depend on any Dapr building blocks. It uses the .NET Core library `System.Net.Mqtt` to send MQTT messages:
=======
The CameraSimulation doesn't depend on any Dapr building blocks. It uses the [`System.Net.Mqtt`](https://www.nuget.org/packages/System.Net.Mqtt) library to send MQTT messages:
>>>>>>> 616ae868

```csharp
// ...

// simulate entry
DateTime entryTimestamp = DateTime.Now;
var vehicleRegistered = new VehicleRegistered
{
    Lane = _camNumber,
    LicenseNumber = GenerateRandomLicenseNumber(),
    Timestamp = entryTimestamp
};
_trafficControlService.SendVehicleEntry(vehicleRegistered);

// ...
```

<<<<<<< HEAD
The code uses a proxy of type `ITrafficControlService` to call the TrafficControl service. .NET Core injects an implementation of the `ITrafficControlService` interface using constructor injection:
=======
The code uses a proxy of type `ITrafficControlService` to call the TrafficControl service. .NET injects an implementation of the `ITrafficControlService` interface using constructor injection:
>>>>>>> 616ae868

 ```csharp
public CameraSimulation(int camNumber, ITrafficControlService trafficControlService)
{
    _camNumber = camNumber;
    _trafficControlService = trafficControlService;
}
 ```

The `MqttTrafficControlService` class implements the `ITrafficControlService` interface. It exposes two methods: `SendVehicleEntry` and `SendVehicleExit`. They both use the MQTT client to send messages to the `trafficcontrol/entrycam` and `trafficcontrol/exitcam` topics respectively:

```csharp
public async Task SendVehicleEntryAsync(VehicleRegistered vehicleRegistered)
{
    var eventJson = JsonSerializer.Serialize(vehicleRegistered);
    var message = new MqttApplicationMessage("trafficcontrol/entrycam", Encoding.UTF8.GetBytes(eventJson));
    await _client.PublishAsync(message, MqttQualityOfService.AtMostOnce);
}

public async Task SendVehicleExitAsync(VehicleRegistered vehicleRegistered)
{
    var eventJson = JsonSerializer.Serialize(vehicleRegistered);
    var message = new MqttApplicationMessage("trafficcontrol/exitcam", Encoding.UTF8.GetBytes(eventJson));
    await _client.PublishAsync(message, MqttQualityOfService.AtMostOnce);
}
```

The constructor sets up the MQTT client to send messages to the MQTT broker (Mosquitto) running on port 1883.

On the other end, the TrafficControl service uses the MQTT input binding to receive `VehicleRegistered` messages sent by the CameraSimulation. For each subscribed topic, there's a separate component configuration file in the `/dapr/components` folder. The first one is `entrycam.yaml`:

```yaml
apiVersion: dapr.io/v1alpha1
kind: Component
metadata:
  name: entrycam
  namespace: dapr-trafficcontrol
spec:
  type: bindings.mqtt
  version: v1
  metadata:
  - name: url
    value: mqtt://localhost:1883
  - name: topic
    value: trafficcontrol/entrycam
scopes:
  - trafficcontrolservice
```

The configuration specifies the binding type: `bindings.mqtt`. It also specifies that the broker runs on `localhost:1883`, the standard port that Mosquitto uses. It also exposes the `topic`, `trafficcontrol/entrycam`. Using `scopes`, the config file specifies that only the service with app-id `trafficcontrolservice` will have access to the binding.

When the TrafficControl service starts, the Dapr sidecar automatically subscribes to the `trafficcontrol/entrycam` MQTT topic specified in the component configuration. When messages arrive on the topic, the Dapr sidecar invokes an HTTP endpoint on your service. The sidecar determines the URL of the HTTP endpoint to call by looking at the `metadata.name` field in the binding configuration. In the example above, the endpoint URL is `/entrycam`. Within the TrafficControl service, no code needs to be added to support the endpoint:

```csharp
[HttpPost("entrycam")]
public async Task<ActionResult> VehicleEntry(VehicleRegistered msg)
{
    // ...
}
```

The `exitcam.yaml` component configuration file configures everything for the `exitcam` endpoint:

```yaml
apiVersion: dapr.io/v1alpha1
kind: Component
metadata:
  name: exitcam
  namespace: dapr-trafficcontrol
spec:
  type: bindings.mqtt
  version: v1
  metadata:
  - name: url
    value: mqtt://localhost:1883
  - name: topic
    value: trafficcontrol/exitcam
scopes:
  - trafficcontrolservice
```

### SMTP output binding

The FineCollection service uses the Dapr SMTP output binding to send emails. Figure 8-5 shows the conceptual architecture of the Dapr Traffic Control sample application. The Dapr input binding is used in flows marked with number 4 in the diagram:

:::image type="content" source="./media/bindings/dapr-solution-output-binding.png" alt-text="Conceptual architecture of the Dapr Traffic Control sample application - output binding.":::

**Figure 8-5**. Conceptual architecture of the Dapr Traffic Control sample application.

 The `CollectFine` method on the CollectionController in the FineCollection service contains code that uses the Dapr client to invoke the output binding:

```csharp
// ...

// send fine by email (Dapr output binding)
var body = EmailUtils.CreateEmailBody(speedingViolation, vehicleInfo, fineString);
var metadata = new Dictionary<string, string>
{
    ["emailFrom"] = "noreply@cfca.gov",
    ["emailTo"] = vehicleInfo.OwnerEmail,
    ["subject"] = $"Speeding violation on the {speedingViolation.RoadId}"
};
await daprClient.InvokeBindingAsync("sendmail", "create", body, metadata);

// ...
```

The code uses a simple utility class to create an HTML email body containing the necessary information. It also creates a dictionary with metadata specific to the SMTP binding. This binding component interprets the metadata when invoked.

The following arguments are required to invoke the binding:

- The name of the binding component. In this case `sendmail`.
- The operation the binding needs to perform. In this case `create`.
- The body of the message to send. In this case, the HTML email body.
- The metadata for sending the email.

The Dapr output binding named `sendmail` is configured in the `email.yaml` component configuration file in the `/dapr/components` folder:

```yaml
apiVersion: dapr.io/v1alpha1
kind: Component
metadata:
  name: sendmail
  namespace: dapr-trafficcontrol
spec:
  type: bindings.smtp
  version: v1
  metadata:
  - name: host
    value: localhost
  - name: port
    value: 4025
  - name: user
    secretKeyRef:
      name: smtp.user
      key: smtp.user
  - name: password
    secretKeyRef:
      name: smtp.password
      key: smtp.password
  - name: skipTLSVerify
    value: true
auth:
  secretStore: trafficcontrol-secrets
scopes:
  - finecollectionservice
```

The configuration specifies the binding type: `bindings.smtp`.

The metadata section contains the information for connecting to the SMTP server. See [the binding's documentation](https://docs.dapr.io/reference/components-reference/supported-bindings/smtp/) for specific metadata required for this binding. The username and password to connect to the SMTP server are retrieved from a secrets store. See the [Secrets management building block](secrets-management.md) chapter for more information on how this works.

The `scopes` element specifies that only the service with app-id `finecollectonservice` can access this binding.

The Traffic Control sample application uses [MailDev](https://github.com/maildev/maildev). MailDev is a development SMTP server that doesn't actually send out emails (by default). Instead, it collects emails and presents them in an inbox web application. MailDev is extremely useful for dev/test and demo scenarios.

Using Dapr bindings in the Traffic Control sample application provides the following benefits:

1. Using MQTT messaging and SMTP without the need to learn this protocol or a specific MQTT API.
1. Using SMTP to send an email without the need to learn this protocol or a specific SMTP API.

## Summary

Dapr resource bindings enable you to integrate with different external resources and systems without taking dependencies on their libraries or SDKs. These external systems don't necessarily have to be messaging systems like a service bus or message broker. Bindings also exist for datastores and web resources like Twitter or SendGrid.

Input bindings (or triggers) react to events occurring in an external system. They invoke the public HTTP endpoints pre-configured in your application. Dapr uses the name of the binding in the configuration to determine the endpoint to call in your application.

Output bindings will send messages to an external system. You trigger an output binding by doing an HTTP POST on the `/v1.0/bindings/<binding-name>` endpoint on the Dapr sidecar. You can also use gRPC to invoke the binding. The .NET SDK offers a `InvokeBindingAsync` method to invoke Dapr bindings using gRPC.

You implement a binding with a Dapr component. These components are contributed by the community. Each binding component's configuration has metadata that is specific for the external system it abstracts. Also, the commands it supports and the structure of the payload will differ per binding component.

### References

- [Dapr documentation for resource bindings](https://docs.dapr.io/operations/components/setup-bindings/supported-bindings/)
- [Mosquitto MQTT broker](https://mosquitto.org/)
- [MailDev development SMTP server](https://github.com/maildev/maildev)

>[!div class="step-by-step"]
>[Previous](publish-subscribe.md)
>[Next](actors.md)<|MERGE_RESOLUTION|>--- conflicted
+++ resolved
@@ -202,11 +202,7 @@
 
 MQTT is a lightweight pub/sub messaging protocol, often used in IoT scenarios. Producers sent MQTT messages to a topic; subscribers then retrieve messages from the topic. There are several MQTT message broker products available. The Traffic Control sample application uses [Eclipse Mosquitto](https://mosquitto.org/).
 
-<<<<<<< HEAD
-The CameraSimulation doesn't depend on any Dapr building blocks. It uses the .NET Core library `System.Net.Mqtt` to send MQTT messages:
-=======
 The CameraSimulation doesn't depend on any Dapr building blocks. It uses the [`System.Net.Mqtt`](https://www.nuget.org/packages/System.Net.Mqtt) library to send MQTT messages:
->>>>>>> 616ae868
 
 ```csharp
 // ...
@@ -224,11 +220,7 @@
 // ...
 ```
 
-<<<<<<< HEAD
-The code uses a proxy of type `ITrafficControlService` to call the TrafficControl service. .NET Core injects an implementation of the `ITrafficControlService` interface using constructor injection:
-=======
 The code uses a proxy of type `ITrafficControlService` to call the TrafficControl service. .NET injects an implementation of the `ITrafficControlService` interface using constructor injection:
->>>>>>> 616ae868
 
  ```csharp
 public CameraSimulation(int camNumber, ITrafficControlService trafficControlService)
