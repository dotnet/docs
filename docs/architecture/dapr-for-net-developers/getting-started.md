---
title: Getting started with Dapr
description: A guide for preparing your local development environment and building your first .NET applications with Dapr.
author: amolenk 
ms.date: 02/07/2021
---

# Getting started with Dapr

In the first two chapters, you learned basic concepts about Dapr. It's time to take it for a *test drive*. This chapter will guide you through preparing your local development environment and building two Dapr .NET applications.

## Installing Dapr into your local environment

You'll start by installing Dapr on your development computer. Once complete, you can build and run Dapr applications in [self-hosted mode](https://docs.dapr.io/operations/hosting/self-hosted/self-hosted-overview/).

1. [Install the Dapr CLI](https://docs.dapr.io/getting-started/install-dapr-cli/). It enables you to launch, run, and manage Dapr instances. It also provides debugging support.

1. Install [Docker Desktop](https://docs.docker.com/get-docker/). If you're running on Windows, make sure that **Docker Desktop for Windows** is configured to use Linux containers.

  > [!NOTE]
  > By default, Dapr uses Docker containers to provide you the best out-of-the-box experience. To run Dapr outside of Docker, you can skip this step and [execute a *slim* initialization](https://docs.dapr.io/operations/hosting/self-hosted/self-hosted-no-docker/). The examples in this chapter require you use Docker containers.

1. [Initialize Dapr](https://docs.dapr.io/getting-started/install-dapr/). This step sets up your development environment by installing the latest Dapr binaries and container images.

1. Install the [.NET Core 3 Development Tools](https://dotnet.microsoft.com/download/dotnet-core/3.1) for .NET Core 3.1.

Now that Dapr is installed, it's time to build your first Dapr application!

## Building your first Dapr application

You'll start by building a simple .NET Console application that consumes the [Dapr state management](state-management.md) building block.

### Create the application

1. Open up the command shell or terminal of your choice. You might consider the terminal capabilities in [Visual Studio Code](https://code.visualstudio.com/). Navigate to the root folder in which you want to build your application. Once there, enter the following command to create a new .NET Console application:

   ```console
   dotnet new console -o DaprCounter
   ```

   The command scaffolds a simple "Hello World" .NET Core application.  

1. Then, navigate into the new directory created by the previous command:

   ```console
   cd DaprCounter
   ```

1. Run the newly created application using the `dotnet run` command. Doing so writes "Hello World!" to the console screen:

   ```console
   dotnet run
   ```

### Add Dapr State Management

Next, you'll use the Dapr [state management building block](https://docs.dapr.io/developing-applications/building-blocks/state-management/state-management-overview/) to implement a stateful counter in the program.

You can invoke Dapr APIs across any development platform using Dapr's native support for HTTP and gRPC. However, .NET Developers will find the Dapr .NET SDK more natural and intuitive. It provides a strongly-typed .NET client to call the Dapr APIs. The .NET SDK also tightly integrates with ASP.NET Core.

1. From the terminal window, add the `Dapr.Client` NuGet package to your application:

   ```console
   dotnet add package Dapr.Client
   ```

   > [!NOTE]
   > If you're working with a pre-release version of Dapr, be sure to add the `--prerelease` flag to the command.

1. Open the `Program.cs` file in your favorite editor and update its contents to the following code:

   ```csharp
   using System;
   using System.Threading.Tasks;
   using Dapr;
   using Dapr.Client;
   
   namespace DaprCounter
   {
       class Program
       {
           static async Task Main(string[] args)
           {
               var daprClient = new DaprClientBuilder().Build();
   
               var counter = await daprClient.GetStateAsync<int>("statestore", "counter");
   
               while (true)
               {
                   Console.WriteLine($"Counter = {counter++}");
   
                   await daprClient.SaveStateAsync("statestore", "counter", counter);
   
                   await Task.Delay(1000);
               }
           }
       }
   }
   ```

   The updated code implements the following steps:

   - First a new `DaprClient` instance is instantiated. This class enables you to interact with the Dapr sidecar.
   - From the state store, `DaprClient.GetStateAsync` fetches the value for the `counter` key. If the key doesn't exist, the default `int` value (which is `0`) is returned.
   - The code then iterates, writing the `counter` value to the console and saving an incremented value to the state store.

1. The Dapr CLI `run` command starts the application. It invokes the underlying Dapr runtime and enables both the application and Dapr sidecar to run together. If you omit the `app-id`, Dapr will generate a unique name for the application. The final segment of the command, `dotnet run`, instructs the Dapr runtime to run the .NET core application.

   > [!IMPORTANT]
   > Care must be taken to always pass an explicit `app-id` parameter when consuming the state management building block. The block uses the application id value as a *prefix* for its state key for each key/value pair. If the application id changes, you can no longer access the previous stored state.

   Now run the application with the following command:

   ```console
   dapr run --app-id DaprCounter dotnet run
   ```

   Try stopping and restarting the application. You'll see that the counter doesn't reset. Instead it continues from the previously saved state. The Dapr building block makes the application stateful.

> [!IMPORTANT]
> It's important to understand your sample application communicates with a pre-configured state component, but has no direct dependency on it. Dapr abstracts away the dependency. As you'll shortly see, the underlying state store component can be changed with a simple configuration update.

You might be wondering, where exactly is the state stored?

## Component configuration files

When you first initialized Dapr for your local environment, it automatically provisioned a Redis container. Dapr then configured the Redis container as the default state store component with a component configuration file, entitled `statestore.yaml`. Here's a look at its contents:

```yaml
apiVersion: dapr.io/v1alpha1
kind: Component
metadata:
  name: statestore
spec:
  type: state.redis
  version: v1
  metadata:
  - name: redisHost
    value: localhost:6379
  - name: redisPassword
    value: ""
  - name: actorStateStore
    value: "true"
```

> [!NOTE]
> Default component configuration files are stored in the `$HOME/.dapr/components` folder on Linux/macOS, and in the `%USERPROFILE%\.dapr\components` folder on Windows.

Note the format of the previous component configuration file:

- Each component has a name. In the sample above, the component is named `statestore`. We used that name in our first code example to tell the Dapr sidecar which component to use.
- Each component configuration file has a `spec` section. It contains a `type` field that specifies the component type. The `version` field specifies the component version. The `metadata` field contains information that the component requires, such as connection details and other settings. The metadata values will vary for the different types of components.

A Dapr sidecar can consume any Dapr component configured in your application. But, what if you had an architectural justification to limit the accessibility of a component? How could you restrict the Redis component to Dapr sidecars running only in a production environment?

To do so, you could define a `namespace` for the production environment. You might name it `production`. In self-hosted mode, you specify the namespace of a Dapr sidecar by setting the `NAMESPACE` environment variable. When configured, the Dapr sidecar will only load the components that match the namespace. For Kubernetes deployments, the Kubernetes namespace determines the components that are loaded. The following sample shows the Redis component placed in a `production` namespace. Note the `namespace` declaration in the `metadata` element:

```yaml
apiVersion: dapr.io/v1alpha1
kind: Component
metadata:
  name: statestore
  namespace: production
spec:
  type: state.redis
  version: v1
  metadata:
  - name: redisHost
    value: localhost:6379
  - name: redisPassword
    value: ""
  - name: actorStateStore
    value: "true"
```

> [!IMPORTANT]
> A namespaced component is only accessible to applications running in the same namespace. If your Dapr application fails to load a component, make sure that the application namespace matches the component namespace. This can be especially tricky in self-hosted mode where the application namespace is stored in a `NAMESPACE` environment variable.

If needed, you could further restrict a component to a particular application. Within the `production` namespace, you may want to limit access of the Redis cache to only the `DaprCounter` application. You do so by specifying `scopes` in the component configuration. The following example shows how to restrict access to the Redis `statestore` component to the application `DaprCounter` in the `production` namespace:

```yaml
apiVersion: dapr.io/v1alpha1
kind: Component
metadata:
  name: statestore
  namespace: production
spec:
  type: state.redis
  version: v1
  metadata:
  - name: redisHost
    value: localhost:6379
  - name: redisPassword
    value: ""
  - name: actorStateStore
    value: "true"
  scopes:
  - DaprCounter
```

## Building a multi-container Dapr application

In the first example, you created a simple .NET console application that ran side-by-side with a Dapr sidecar. Modern distributed applications, however, often consist of many moving parts. They can simultaneously run independent microservices. These modern applications are typically containerized and require container orchestration tools such as Docker Compose or Kubernetes.

In the next example, you'll create a multi-container application. You'll also use the [Dapr service invocation](service-invocation.md) building block to communicate between services. The solution will consist of a  web application that retrieves weather forecasts from a  web API. The  and  will each run in a Docker container. You'll use Docker Compose to run the container locally and enable debugging capabilities.

Make sure you've configured your local environment for Dapr and installed the [.NET Core 3 Development Tools](https://dotnet.microsoft.com/download/dotnet-core/3.1) (instructions are available at the beginning of this chapter).

Additionally, you'll need complete this sample using [Visual Studio 2019](https://visualstudio.microsoft.com/downloads) with the **.NET Core cross-platform development** workload installed.

### Create the application

1. In Visual Studio 2019, create an **ASP.NET Core Web Application** project:

   ![Screenshot of creating a new project](./media/getting-started/multicontainer-createproject.png)

1. Name your project `DaprFrontEnd` and your solution `DaprMultiContainer`:

   ![Screenshot of configuring your new project](./media/getting-started/multicontainer-configureproject.png)

1. Select **Web Application** to create a web application with Razor pages. Don't select **Enable Docker Support**. You'll add Docker support later.

   ![Screenshot of creating a new ASP.NET Core web application](./media/getting-started/multicontainer-createwebapp.png)

1. Add a second ASP.NET Core Web Application project to the same solution and call it *DaprBackEnd*. Select **API** as the project type, and clear the checkbox for **Configure for HTTPS**.

   > [!NOTE]
<<<<<<< HEAD
   > A sidecar is designed to use encrypted HTTP to communicate with the application container. It's recommended to deploy Dapr sidecars in the same network namespace as the application. Dapr uses HTTPS for the  and provides support for [mTLS](https://docs.dapr.io/concepts/security-concept/#sidecar-to-sidecar-communication) to encrypt calls between services.
=======
   > A sidecar is designed to use encrypted HTTP to communicate with the application container. It's recommended to deploy Dapr sidecars in the same network namespace as the application. Dapr uses HTTPS for the front-end and provides support for [mTLS](https://docs.dapr.io/concepts/security-concept/#sidecar-to-sidecar-communication) to encrypt calls between services.
>>>>>>> f842cb4c

   ![Screenshot of creating the  web API](./media/getting-started/multicontainer-createwebapi.png)

### Add Dapr service invocation

Now, you'll configure communication between the services using Dapr [service invocation building block](https://docs.dapr.io/developing-applications/building-blocks/service-invocation/service-invocation-overview/). You'll enable the  web app to retrieve weather forecasts from the  web API. The service invocation building block features many benefits. It includes service discovery, automatic retries, message encryption (using mTLS), and improved observability. You'll use the Dapr .NET SDK to invoke the service invocation API on the Dapr sidecar.

1. In Visual Studio, open the Package Manager Console (**Tools > NuGet Package Manager > Package Manager Console**) and make sure that `DaprFrontEnd` is the default project. From the console, add the `Dapr.AspNetCore` NuGet package to the project:

   ```console
   Install-Package Dapr.AspNetCore
   ```

   > [!NOTE]
   > If you're targeting a version of `Dapr.AspNetCore` that is in prerelease, you need to specify the `-Prerelease` flag.

1. In the `DaprFrontEnd` project, open the *Startup.cs* file, and replace the `ConfigureServices` method with the following code:

   ```csharp
   // This method gets called by the runtime. Use this method to add services to the container.
   public void ConfigureServices(IServiceCollection services)
   {
       services.AddControllers().AddDapr();
       services.AddRazorPages();
   }
   ```

   The call to `AddDapr` registers the `DaprClient` class with the ASP.NET Core dependency injection system. You'll use the `DaprClient` class later on to communicate with the Dapr sidecar.

1. Add a new C# class file named *WeatherForecast* to the `DaprFrontEnd` project:

   ```csharp
   using System;
      
   namespace DaprFrontEnd
   {
       public class WeatherForecast
       {
           public DateTime Date { get; set; }
      
           public int TemperatureC { get; set; }
      
           public int TemperatureF { get; set; }
      
           public string Summary { get; set; }
       }
   }
   ```

1. Open the *Index.cshtml.cs* file in the *Pages* folder, and replace its contents with the following code:

   ```csharp
   using System;
   using System.Collections.Generic;
   using System.Net.Http;
   using System.Threading.Tasks;
   using Dapr.Client;
   using Microsoft.AspNetCore.Mvc.RazorPages;

   namespace DaprFrontEnd.Pages
   {
       public class IndexModel : PageModel
       {
           private readonly DaprClient _daprClient;

           public IndexModel(DaprClient daprClient)
           {
               _daprClient = daprClient ?? throw new ArgumentNullException(nameof(daprClient));
           }

           public async Task OnGet()
           {
               var forecasts = await _daprClient.InvokeMethodAsync<IEnumerable<WeatherForecast>>(
                   HttpMethod.Get,
                   "daprbackend",
                   "weatherforecast");

               ViewData["WeatherForecastData"] = forecasts;
           }
       }
   }
   ```

   You add Dapr capabilities into the  web app by injecting the `DaprClient` class into `IndexModel` constructor. In the `OnGet` method, you call the  API service with the Dapr service invocation building block. The `OnGet` method is invoked whenever a user visits the home page. You use the `DaprClient.InvokeMethodAsync` method to invoke the `weatherforecast` method of the `daprbackend` service. You'll configure the  web API to use `daprbackend` as its application id later on when configuring it to run with Dapr. Finally, the service response is saved in view data.

1. Replace the contents of the *Index.cshtml* file in the *Pages* folder, with the following code. It displays the weather forecasts stored in the view data to the user:

   ```html
   @page
   @model IndexModel
   @{
       ViewData["Title"] = "Home page";
   }
   
   <div class="text-center">
       <h1 class="display-4">Welcome</h1>
       <p>Learn about <a href="https://docs.microsoft.com/aspnet/core">building Web apps with ASP.NET Core</a>.</p>
       @foreach (var forecast in (IEnumerable<WeatherForecast>)ViewData["WeatherForecastData"])
       {
           <p>The forecast for @forecast.Date is @forecast.Summary!</p>
       }
   </div>
   ```

### Add container support

In the final part of this example, you'll add container support and run the solution using Docker Compose.

1. Right-click the `DaprFrontEnd` project, and choose **Add > Container Orchestrator Support**. The **Add Container Orchestrator Support** dialog appears:

   ![Screenshot of adding container orchestrator support](./media/getting-started/multicontainer-addorchestrator.png)

   Choose **Docker Compose**.

1. In the next dialog, select **Linux** as the Target OS:

   ![Screenshot of selecting Docker target OS](./media/getting-started/multicontainer-targetos.png)

   Visual Studio creates a *docker-compose.yml* file and a *.dockerignore* file in the **docker-compose** folder in the solution:

   ![Screenshot of the docker-compose project](./media/getting-started/multicontainer-dockersolution.png)

   The *docker-compose.yml* file has the following content:

   ```yaml
   version: '3.4'
   
   services:
     daprfrontend:
       image: ${DOCKER_REGISTRY-}daprfrontend
       build:
         context: .
         dockerfile: DaprFrontEnd/Dockerfile
   
   ```

   The *.dockerignore* file contains file types and extensions that you don't want Docker to include in the container. These files are associated with the development environment and source control and not the app or service you're deploying.

1. In the `DaprBackEnd` web API project, right-click on the project node, and choose **Add** > **Container Orchestrator Support**. Choose **Docker Compose**, and then select **Linux** again as the target OS.

   Open the *docker-compose.yml* file again and examine its contents. Visual Studio has update the Docker Compose file. Now both services are included:

   ```yaml
   version: '3.4'
   
   services:
     daprfrontend:
       image: ${DOCKER_REGISTRY-}daprfrontend
       build:
         context: .
         dockerfile: DaprFrontEnd/Dockerfile
   
     daprbackend:
       image: ${DOCKER_REGISTRY-}daprbackend
       build:
         context: .
         dockerfile: DaprBackEnd/Dockerfile
   ```

1. To use Dapr building blocks from inside a containerized application, you'll need to add the Dapr sidecars containers to your Compose file. Carefully update the content of the *docker-compose.yml* file to match the following example. Pay close attention to the formatting and spacing and don't use tabs.

   ```yaml
   version: '3.4'
   
   services:
     daprfrontend:
       image: ${DOCKER_REGISTRY-}daprfrontend
       build:
         context: .
         dockerfile: DaprFrontEnd/Dockerfile
       ports:
         - "51000:50001" 
   
     daprfrontend-dapr:
       image: "daprio/daprd:latest"
       command: [ "./daprd", "-app-id", "daprfrontend", "-app-port", "80" ]
       depends_on:
         - daprfrontend
       network_mode: "service:daprfrontend"
   
     daprbackend:
       image: ${DOCKER_REGISTRY-}daprbackend
       build:
         context: .
         dockerfile: DaprBackEnd/Dockerfile
       ports:
         - "52000:50001"
   
     daprbackend-dapr:
       image: "daprio/daprd:latest"
       command: [ "./daprd", "-app-id", "daprbackend", "-app-port", "80" ]
       depends_on:
         - daprfrontend
       network_mode: "service:daprbackend" 
   ```

   In the updated file, we've added `daprfrontend-dapr` and `daprbackend-dapr` sidecars for the `daprfrontend` and `daprbackend` services respectively. In the updated file, pay close attention to the following changes:

   - The sidecars use the `daprio/daprd:latest` container image. The use of the `latest` tag isn't recommended for production scenarios. For production, it's better to use a specific version number.
   - Each service defined in the Compose file has its own network namespace for network isolation purposes. The sidecars use `network_mode: "service:..."` to ensure they run in the same network namespace as the application. Doing so allows the sidecar and the application to communicate using `localhost`.
   - The ports on which the Dapr sidecars are listening for gRPC communication (by default 50001) must be exposed to allow the sidecars to communicate with each other.

1. Run the solution (**F5** or **Ctrl+F5**) to verify that it works as expected. If everything is configured correctly, you should see the weather forecast data:

   ![Screenshot of the final solution showing the weather forecast data](./media/getting-started/multicontainer-result.png)

   Running locally with Docker Compose and Visual Studio 2019, you can set breakpoints and debug into the application. For production scenarios, it's recommended to host your application in Kubernetes. This book includes an accompanying reference application, [eShopOnDapr](https://github.com/dotnet-architecture/eShopOnDapr), that contains scripts to deploy to Kubernetes.

   To learn more about the Dapr service invocation building block used in this walkthrough, refer to [chapter 6](service-invocation.md).

## Summary

In this chapter, you had an opportunity to *test drive* Dapr. Using the Dapr .NET SDK, you saw how Dapr integrates with the .NET application platform.

The first example was a simple, stateful, .NET Console application that used the Dapr state management building block.

The second example involved a multi-container application running in Docker. By using Visual Studio with Docker Compose, you experienced the familiar *F5 debugging experience* available across all .NET apps.

You also got a closer look at Dapr component configuration files. They configure the actual infrastructure implementation used by the Dapr building blocks. You can use namespaces and scopes to restrict component access to particular environments and applications.

In the upcoming chapters, you'll dive deep into the building blocks offered by Dapr.

### References

- [Dapr documentation - Getting started](https://docs.dapr.io/getting-started/)

- [eShopOnDapr](https://github.com/dotnet-architecture/eShopOnDapr)

> [!div class="step-by-step"]
> [Previous](dapr-at-20000-feet.md)
> [Next](reference-application.md)<|MERGE_RESOLUTION|>--- conflicted
+++ resolved
@@ -225,11 +225,7 @@
 1. Add a second ASP.NET Core Web Application project to the same solution and call it *DaprBackEnd*. Select **API** as the project type, and clear the checkbox for **Configure for HTTPS**.
 
    > [!NOTE]
-<<<<<<< HEAD
-   > A sidecar is designed to use encrypted HTTP to communicate with the application container. It's recommended to deploy Dapr sidecars in the same network namespace as the application. Dapr uses HTTPS for the  and provides support for [mTLS](https://docs.dapr.io/concepts/security-concept/#sidecar-to-sidecar-communication) to encrypt calls between services.
-=======
-   > A sidecar is designed to use encrypted HTTP to communicate with the application container. It's recommended to deploy Dapr sidecars in the same network namespace as the application. Dapr uses HTTPS for the front-end and provides support for [mTLS](https://docs.dapr.io/concepts/security-concept/#sidecar-to-sidecar-communication) to encrypt calls between services.
->>>>>>> f842cb4c
+   > A sidecar is designed to use encrypted HTTP to communicate with the application container. It's recommended to deploy Dapr sidecars in the same network namespace as the application. Dapr uses HTTPS and provides support for [mTLS](https://docs.dapr.io/concepts/security-concept/#sidecar-to-sidecar-communication) to encrypt calls between services.
 
    ![Screenshot of creating the  web API](./media/getting-started/multicontainer-createwebapi.png)
 
