--- conflicted
+++ resolved
@@ -69,7 +69,6 @@
 
 1. Open the `Program.cs` file in your favorite editor and update its contents to the following code:
 
-<<<<<<< HEAD
     ```csharp
     using System;
     using System.Threading.Tasks;
@@ -104,42 +103,6 @@
     - First a new `DaprClient` instance is instantiated. This class enables you to interact with the Dapr sidecar.
     - From the state store, `DaprClient.GetStateAsync` fetches the value for the `counter` key. If the key doesn't exist, the default `int` value (which is `0`) is returned.
     - The code then iterates, writing the `counter` value to the console and saving an incremented value to the state store.
-=======
-   ```csharp
-   using System;
-   using System.Threading.Tasks;
-   using Dapr;
-   using Dapr.Client;
-
-   namespace DaprCounter
-   {
-       class Program
-       {
-           static async Task Main(string[] args)
-           {
-               var daprClient = new DaprClientBuilder().Build();
-
-               var counter = await daprClient.GetStateAsync<int>("statestore", "counter");
-
-               while (true)
-               {
-                   Console.WriteLine($"Counter = {counter++}");
-
-                   await daprClient.SaveStateAsync("statestore", "counter", counter);
-
-                   await Task.Delay(1000);
-               }
-           }
-       }
-   }
-   ```
-
-   The updated code implements the following steps:
-
-   - First a new `DaprClient` instance is instantiated. This class enables you to interact with the Dapr sidecar.
-   - From the state store, `DaprClient.GetStateAsync` fetches the value for the `counter` key. If the key doesn't exist, the default `int` value (which is `0`) is returned.
-   - The code then iterates, writing the `counter` value to the console and saving an incremented value to the state store.
->>>>>>> 9ad0312a
 
 1. The Dapr CLI `run` command starts the application. It invokes the underlying Dapr runtime and enables both the application and Dapr sidecar to run together. If you omit the `app-id`, Dapr will generate a unique name for the application. The final segment of the command, `dotnet run`, instructs the Dapr runtime to run the .NET core application.
 
@@ -291,7 +254,6 @@
 
 1. Add a new C# class file named *WeatherForecast* to the `DaprFrontEnd` project:
 
-<<<<<<< HEAD
     ```csharp
     using System;
 
@@ -309,25 +271,6 @@
         }
     }
     ```
-=======
-   ```csharp
-   using System;
-
-   namespace DaprFrontEnd
-   {
-       public class WeatherForecast
-       {
-           public DateTime Date { get; set; }
-
-           public int TemperatureC { get; set; }
-
-           public int TemperatureF { get; set; }
-
-           public string Summary { get; set; }
-       }
-   }
-   ```
->>>>>>> 9ad0312a
 
 1. Open the *Index.cshtml.cs* file in the *Pages* folder, and replace its contents with the following code:
 
@@ -367,8 +310,7 @@
 
 1. Replace the contents of the *Index.cshtml* file in the *Pages* folder, with the following code. It displays the weather forecasts stored in the view data to the user:
 
-<<<<<<< HEAD
-    ```html
+    ```razor
     @page
     @model IndexModel
     @{
@@ -384,24 +326,6 @@
         }
     </div>
     ```
-=======
-   ```html
-   @page
-   @model IndexModel
-   @{
-       ViewData["Title"] = "Home page";
-   }
-
-   <div class="text-center">
-       <h1 class="display-4">Welcome</h1>
-       <p>Learn about <a href="https://docs.microsoft.com/aspnet/core">building Web apps with ASP.NET Core</a>.</p>
-       @foreach (var forecast in (IEnumerable<WeatherForecast>)ViewData["WeatherForecastData"])
-       {
-           <p>The forecast for @forecast.Date is @forecast.Summary!</p>
-       }
-   </div>
-   ```
->>>>>>> 9ad0312a
 
 ### Add container support
 
@@ -552,23 +476,9 @@
 
 1. To use Dapr building blocks from inside a containerized application, you'll need to add the Dapr sidecars containers to your Compose file. Carefully update the content of the *docker-compose.yml* file to match the following example. Pay close attention to the formatting and spacing and don't use tabs.
 
-<<<<<<< HEAD
     ```yaml
     version: '3.4'
-=======
-   ```yaml
-   version: '3.4'
-
-   services:
-     daprfrontend:
-       image: ${DOCKER_REGISTRY-}daprfrontend
-       build:
-         context: .
-         dockerfile: DaprFrontEnd/Dockerfile
-
-   ```
->>>>>>> 9ad0312a
-
+    
     services:
       daprfrontend:
         image: ${DOCKER_REGISTRY-}daprfrontend
@@ -585,7 +495,6 @@
           - daprfrontend
         network_mode: "service:daprfrontend"
 
-<<<<<<< HEAD
       daprbackend:
         image: ${DOCKER_REGISTRY-}daprbackend
         build:
@@ -593,26 +502,6 @@
           dockerfile: DaprBackEnd/Dockerfile
         ports:
           - "52000:50001"
-=======
-   Open the *docker-compose.yml* file again and examine its contents. Visual Studio has updated the Docker Compose file. Now both services are included:
-
-   ```yaml
-   version: '3.4'
-
-   services:
-     daprfrontend:
-       image: ${DOCKER_REGISTRY-}daprfrontend
-       build:
-         context: .
-         dockerfile: DaprFrontEnd/Dockerfile
-
-     daprbackend:
-       image: ${DOCKER_REGISTRY-}daprbackend
-       build:
-         context: .
-         dockerfile: DaprBackEnd/Dockerfile
-   ```
->>>>>>> 9ad0312a
 
       daprbackend-dapr:
         image: "daprio/daprd:latest"
@@ -630,62 +519,11 @@
 
 1. Run the solution (<kbd>F5</kbd> or <kbd>Ctrl+F5</kbd>) to verify that it works as expected. If everything is configured correctly, you should see the weather forecast data:
 
-<<<<<<< HEAD
     ![Screenshot of the final solution showing the weather forecast data](./media/getting-started/multicontainer-result.png)
 
     Running locally with Docker Compose and Visual Studio 2019, you can set breakpoints and debug into the application. For production scenarios, it's recommended to host your application in Kubernetes. This book includes an accompanying reference application, [eShopOnDapr](https://github.com/dotnet-architecture/eShopOnDapr), that contains scripts to deploy to Kubernetes.
 
     To learn more about the Dapr service invocation building block used in this walkthrough, refer to [chapter 6](service-invocation.md).
-=======
-   ```yaml
-   version: '3.4'
-
-   services:
-     daprfrontend:
-       image: ${DOCKER_REGISTRY-}daprfrontend
-       build:
-         context: .
-         dockerfile: DaprFrontEnd/Dockerfile
-       ports:
-         - "51000:50001"
-
-     daprfrontend-dapr:
-       image: "daprio/daprd:latest"
-       command: [ "./daprd", "-app-id", "daprfrontend", "-app-port", "80" ]
-       depends_on:
-         - daprfrontend
-       network_mode: "service:daprfrontend"
-
-     daprbackend:
-       image: ${DOCKER_REGISTRY-}daprbackend
-       build:
-         context: .
-         dockerfile: DaprBackEnd/Dockerfile
-       ports:
-         - "52000:50001"
-
-     daprbackend-dapr:
-       image: "daprio/daprd:latest"
-       command: [ "./daprd", "-app-id", "daprbackend", "-app-port", "80" ]
-       depends_on:
-         - daprfrontend
-       network_mode: "service:daprbackend"
-   ```
-
-   In the updated file, we've added `daprfrontend-dapr` and `daprbackend-dapr` sidecars for the `daprfrontend` and `daprbackend` services respectively. In the updated file, pay close attention to the following changes:
-
-   - The sidecars use the `daprio/daprd:latest` container image. The use of the `latest` tag isn't recommended for production scenarios. For production, it's better to use a specific version number.
-   - Each service defined in the Compose file has its own network namespace for network isolation purposes. The sidecars use `network_mode: "service:..."` to ensure they run in the same network namespace as the application. Doing so allows the sidecar and the application to communicate using `localhost`.
-   - The ports on which the Dapr sidecars are listening for gRPC communication (by default 50001) must be exposed to allow the sidecars to communicate with each other.
-
-1. Run the solution (**F5** or **Ctrl+F5**) to verify that it works as expected. If everything is configured correctly, you should see the weather forecast data:
-
-   ![Screenshot of the final solution showing the weather forecast data](./media/getting-started/multicontainer-result.png)
-
-   Running locally with Docker Compose and Visual Studio 2019, you can set breakpoints and debug into the application. For production scenarios, it's recommended to host your application in Kubernetes. This book includes an accompanying reference application, [eShopOnDapr](https://github.com/dotnet-architecture/eShopOnDapr), that contains scripts to deploy to Kubernetes.
-
-   To learn more about the Dapr service invocation building block used in this walkthrough, refer to [chapter 6](service-invocation.md).
->>>>>>> 9ad0312a
 
 ## Summary
 
