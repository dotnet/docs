--- conflicted
+++ resolved
@@ -13,7 +13,6 @@
 
 Although the simulation is quite simple, responsibilities within the system are separated into several microservices. In figure 4.1 you see an overview of the services that are part of the application:
 
-<<<<<<< HEAD
 ![The services in the sample application](media/sample-application/services.png)
 
 **Figure 4-1**. The services in the sample application.
@@ -24,7 +23,7 @@
 
 \- The **FineCollection service** is an ASP.NET Core WebAPI application that offers 1 endpoint: `/collectfine`. Invoking this endpoint will start the process of sending a fine to the driver of a speeding vehicle. The payload of the request contains all the information about the speeding violation.
 
-\- The **VehicleRegistration service** is an ASP.NET Core WebAPI application that offers 1 endpoint: `/vehicleinfo/{licensenumber}` for getting the vehicle- and owner-information of a speeding vehicle by specifying its license number on the URL (e.g. `/vehicleinfo/RV-752-S`). 
+\- The **VehicleRegistration service** is an ASP.NET Core WebAPI application that offers 1 endpoint: `/vehicleinfo/{licensenumber}` for getting the vehicle- and owner-information of a speeding vehicle by specifying its license number on the URL (e.g. `/vehicleinfo/RV-752-S`).
 
 The flow of the simulation is depicted in the sequence diagram in figure 4.2:
 
@@ -32,7 +31,7 @@
 
 **Figure 4-2**. Sequence diagram of the simulation flow.
 
-As shown in the sequence diagram, the services communicate by directly invoking each other's APIs. This design works fine, but it has some drawbacks. 
+As shown in the sequence diagram, the services communicate by directly invoking each other's APIs. This design works fine, but it has some drawbacks.
 
 The biggest drawback is that a call-chain could be broken when one of the services is off-line. Making sure the services are temporally decoupled by replacing the direct calls with asynchronous messaging would solve this issue. Asynchronous messaging is typically implemented with a message broker like RabbitMQ for instance. 
 
@@ -53,13 +52,13 @@
 1. **State management**
    The TrafficControl service leverages the state management building block to store vehicle state data outside of the service in a Redis cache. As with pub/sub, the developers of the services don't need to learn any Redis specific APIs and switching to another storage product in the future will require no code changes. 
 1. **Output binding**
-   The FineCollection service sents fines to the owners of speeding vehicles by email. The Dapr output binding for SMTP abstracts the actual sending of the email using the SMTP protocol.
+   The FineCollection service sends fines to the owners of speeding vehicles by email. The Dapr output binding for SMTP abstracts the actual sending of the email using the SMTP protocol.
 1. **Input binding**
    The CameraSimulation sends messages with simulated car info to the TrafficControl service using the MQTT protocol. It uses a .NET MQTT library for sending these messages to Mosquitto - a lightweight MQTT broker. The TrafficControl service leverages the Dapr input binding for MQTT to subscribe to the MQTT broker and receive messages. 
 1. **Secrets management**
    The FineCollectionService needs credentials for connecting to the smtp server and a license-key for a fine calculator component it uses internally. It uses the secrets management building block to get the credentials and the license-key.
 1. **Actors**
-   The TrafficControlService has an alternative implementation based on Dapr actors. In this implementation, the TrafficControl service creates a new actor for every vehicle that is registered by the entry camera. The license number of the vehicle forms the unique actor Id. The actor encapsulates the vehicle state, which it persists in the Redis cache. When the exit camera registers a vehicle, it will send invoke the actor (identified by the license number). The actor will then calculate the average speed and handle a possible speeding violations. 
+   The TrafficControlService has an alternative implementation based on Dapr actors. In this implementation, the TrafficControl service creates a new actor for every vehicle that is registered by the entry camera. The license number of the vehicle forms the unique actor Id. The actor encapsulates the vehicle state, which it persists in the Redis cache. When the exit camera registers a vehicle, it will send invoke the actor (identified by the license number). The actor will then calculate the average speed and handle a possible speeding violations.
 
 Figure 4.4 shows a sequence diagram of the flow of the simulation with all the Dapr building blocks in place:
 
@@ -70,15 +69,10 @@
 The remainder of this book features a separate chapter for each of the building blocks. Each chapter explains in detail how a building block works and how to configure and use it. Finally, each chapter will explain how the Traffic Control sample application uses the building block.
 
 You can get the code for the sample application from the following GitHub repo: [https://github.com/EdwinVW/dapr-traffic-control](https://github.com/EdwinVW/dapr-traffic-control).
-=======
-> **TODO** Talk about how the solution can be run both self-hosted and in K8s. Also explain why we setup custom ports for each service.
-
-## Application of Dapr building blocks
->>>>>>> 2e7666c2
 
 ## Summary
 
-The Traffic Control sample application is a microservices application that simulates a highway speed trap. 
+The Traffic Control sample application is a microservices application that simulates a highway speed trap.
 
 The application uses several Dapr building blocks to make it robust and cloud-native. The domain is kept relatively simple to keep the focus on Dapr.
 
@@ -90,6 +84,4 @@
 
 > [!div class="step-by-step"]
 > [Previous](getting-started.md)
-> [Next](state-management.md)
-
-[dapr-traffic-control-sample]: +> [Next](state-management.md)