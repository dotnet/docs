--- conflicted
+++ resolved
@@ -238,11 +238,7 @@
 
 Note the steps from the previous figure:
 
-<<<<<<< HEAD
-1. The front-end calls the [API gateway](/azure/architecture/microservices/design/gateway) using HTTP/REST.
-=======
-1. The frontend calls the [API gateway](/azure/architecture/microservices/design/gateway) using HTTP/REST.
->>>>>>> 03534c77
+1. The front end calls the [API gateway](/azure/architecture/microservices/design/gateway) using HTTP/REST.
 
 1. The API gateway forwards simple [CRUD](https://www.sumologic.com/glossary/crud/) (Create, Read, Update, Delete) requests directly to a core back-end service using HTTP/REST.
 
