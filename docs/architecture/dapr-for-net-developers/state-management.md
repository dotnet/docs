--- conflicted
+++ resolved
@@ -217,11 +217,7 @@
 }
 ```
 
-<<<<<<< HEAD
-In the example, the controller loads the weather forecast using the `FromState` attribute. The first attribute parameter is the state store, `statestore`. The second attribute parameter, `city`, is the name of the [route template](/aspnet/core/mvc/controllers/routing?#route-templates) variable to get the state key. If you omit the second parameter, the name of the bound method parameter (`forecast`) is used to look up the route template variable.
-=======
 In the example, the controller loads the weather forecast using the `FromState` attribute. The first attribute parameter is the state store, `statestore`. The second attribute parameter, `city`, is the name of the [route template](/aspnet/core/mvc/controllers/routing#route-templates) variable to get the state key. If you omit the second parameter, the name of the bound method parameter (`forecast`) is used to look up the route template variable.
->>>>>>> 03534c77
 
 The `StateEntry` class contains properties for all the information that is retrieved for a single key/value pair: `StoreName`, `Key`, `Value`, and `ETag`. The ETag is useful for implementing optimistic concurrency control (OCC) strategy. The class also provides methods to delete or update retrieved key/value data without requiring a `DaprClient` instance. In the next example, the `TrySaveAsync` method is used to update the retrieved weather forecast using OCC.
 
