---
title: Docker - gRPC for WCF Developers
description: Creating Docker images for ASP.NET Core gRPC applications
<<<<<<< HEAD
ms.date: 01/06/2021
=======
ms.date: 12/15/2020
>>>>>>> 9ab927a0
---

# Create Docker images

This section covers the creation of Docker images for ASP.NET Core gRPC applications, ready to run in Docker, Kubernetes, or other container environments. The sample application used, with an ASP.NET Core MVC web app and a gRPC service, is available on the [dotnet-architecture/grpc-for-wcf-developers](https://github.com/dotnet-architecture/grpc-for-wcf-developers/tree/master/KubernetesSample) repository on GitHub.

## Microsoft base images for ASP.NET Core applications

Microsoft provides a range of base images for building and running .NET applications. To create an ASP.NET Core 5.0 image, you use two base images:

- An SDK image to build and publish the application.
- A runtime image for deployment.

| Image | Description |
| ----- | ----------- |
| [mcr.microsoft.com/dotnet/sdk](https://hub.docker.com/_/microsoft-dotnet-sdk/) | For building applications with `docker build`. Not to be used in production. |
| [mcr.microsoft.com/dotnet/aspnet](https://hub.docker.com/_/microsoft-dotnet-aspnet/) | Contains the runtime and ASP.NET Core dependencies. For production. |

For each image, there are four variants based on different Linux distributions, distinguished by tags.

| Image tag(s) | Linux | Notes |
| --------- | ----- | ----- |
<<<<<<< HEAD
| 5.0-buster-slim, 5.0 | Debian 10 | The default image if no OS variant is specified. |
| 5.0-alpine | Alpine 3.12 | Alpine base images are much smaller than Debian or Ubuntu ones. |
| 5.0-focal| Ubuntu 20.04 | |
=======
| 5.0-buster, 5.0 | Debian 10 | The default image if no OS variant is specified. |
| 5.0-alpine | Alpine 3.9 | Alpine base images are much smaller than Debian or Ubuntu ones. |
| 5.0-disco | Ubuntu 19.04 | |
| 5.0-bionic | Ubuntu 18.04 | |
>>>>>>> 9ab927a0

The Alpine base image is around 100 MB, compared to 200 MB for the Debian and Ubuntu images. Some software packages or libraries might not be available in Alpine's package management. If you're not sure which image to use, you should probably choose the default Debian.

> [!IMPORTANT]
> Make sure you use the same variant of Linux for the build and the runtime. Applications built and published on one variant might not work on another.

## Create a Docker image

A Docker image is defined by a *Dockerfile*. This *Dockerfile* is a text file that contains all the commands needed to build the application and install any dependencies that are required for either building or running the application. The following example shows the simplest Dockerfile for an ASP.NET Core 5.0 application:

```dockerfile
FROM mcr.microsoft.com/dotnet/sdk:5.0 as build

WORKDIR /src

COPY ./StockKube.sln .
COPY ./src/StockData/StockData.csproj ./src/StockData/
COPY ./src/StockWeb/StockWeb.csproj ./src/StockWeb/

RUN dotnet restore

COPY . .

RUN dotnet publish --no-restore -c Release -o /published src/StockData/StockData.csproj

FROM mcr.microsoft.com/dotnet/aspnet:5.0 as runtime

# Uncomment the line below if running with HTTPS
# ENV ASPNETCORE_URLS=https://+:443

WORKDIR /app

COPY --from=build /published .

ENTRYPOINT [ "dotnet", "StockData.dll" ]
```

The Dockerfile has two parts: the first uses the `sdk` base image to build and publish the application; the second creates a runtime image from the `aspnet` base. This is because the `sdk` image is around 900 MB, compared to around 200 MB for the runtime image, and most of its contents are unnecessary at runtime.

### The build steps

| Step | Description |
| ---- | ----------- |
| `FROM ...` | Declares the base image and assigns the `builder` alias. |
| `WORKDIR /src` | Creates the `/src` directory and sets it as the current working directory. |
| `COPY . .` | Copies everything below the current directory on the host into the current directory on the image. |
| `RUN dotnet restore` | Restores any external packages (ASP.NET Core 3.0 framework is pre-installed with the SDK). |
| `RUN dotnet publish ...` | Builds and publishes a Release build. Note that the `--runtime` flag isn't required. |

### The runtime image steps

| Step | Description |
| ---- | ----------- |
| `FROM ...` | Declares a new base image. |
| `WORKDIR /app` | Creates the `/app` directory and sets it as the current working directory. |
| `COPY --from=builder ...` | Copies the published application from the previous image, by using the `builder` alias from the first `FROM` line. |
| `ENTRYPOINT [ ... ]` | Sets the command to run when the container starts. The `dotnet` command in the runtime image can only run DLL files. |

### HTTPS in Docker

Microsoft base images for Docker set the `ASPNETCORE_URLS` environment variable to `http://+:80`, meaning that Kestrel runs without HTTPS on that port. If you're using HTTPS with a custom certificate (as described in [Self-hosted gRPC applications](self-hosted.md)), you should override this configuration. Set the environment variable in the runtime image creation part of your Dockerfile.

```dockerfile
# Runtime image creation
FROM mcr.microsoft.com/dotnet/aspnet:5.0

ENV ASPNETCORE_URLS=https://+:443
```

### The .dockerignore file

Much like `.gitignore` files that exclude certain files and directories from source control, the `.dockerignore` file can be used to exclude files and directories from being copied to the image during build. This file not only saves time copying, but can also avoid some errors that arise from having the `obj` directory from your PC copied into the image. At a minimum, you should add entries for `bin` and `obj` to your `.dockerignore` file.

```console
bin/
obj/
```

## Build the image

For a `StockKube.sln` solution containing two different applications `StockData` and `StockWeb`, it's simplest to put the Dockerfile for each one of them in the base directory. In that case, to build the image, use the following `docker build` command from the same directory where `.sln` file resides.

```console
<<<<<<< HEAD
docker build -t stockdata:1.0.0 -f ./src/StockData/Dockerfile .
=======
docker build -t stockdata:1.0.0 -f .\src\StockData\Dockerfile .
>>>>>>> 9ab927a0
```

The confusingly named `--tag` flag (which can be shortened to `-t`) specifies the whole name of the image, including the actual tag if specified. The `.` at the end specifies the context in which the build will be run; the current working directory for the `COPY` commands in the Dockerfile.

If you have multiple applications within a single solution, you can keep the Dockerfile for each application in its own folder, beside the `.csproj` file. You should still run the `docker build` command from the base directory to ensure that the solution and all the projects are copied into the image. You can specify a Dockerfile below the current directory by using the `--file` (or `-f`) flag.

```console
<<<<<<< HEAD
docker build -t stockdata:1.0.0 -f ./src/StockData/Dockerfile .
=======
docker build -t stockdata:1.0.0 -f .\src\StockData\Dockerfile .
>>>>>>> 9ab927a0
```

## Run the image in a container on your machine

To run the image in your local Docker instance, use the `docker run` command.

```console
docker run -ti -p 5000:80 stockdata:1.0.0
```

The `-ti` flag connects your current terminal to the container's terminal, and runs in interactive mode. The `-p 5000:80` publishes (links) port 80 on the container to port 5000 on the localhost network interface.

## Push the image to a registry

After you've verified that the image works, push it to a Docker registry to make it available on other systems. Internal networks will need to provision a Docker registry. This activity can be as simple as running [Docker's own `registry` image](https://docs.docker.com/registry/deploying/) (the Docker registry runs in a Docker container), but there are various more comprehensive solutions available. For external sharing and cloud use, there are various managed registries available, such as [Azure Container Registry](/azure/container-registry/) or [Docker Hub](https://docs.docker.com/docker-hub/repos/).

To push to Docker Hub, prefix the image name with your user or organization name.

```console
docker tag stockdata:1.0.0 <myorg>/stockdata:1.0.0
docker push <myorg>/stockdata:1.0.0
```

To push to a private registry, prefix the image name with the registry host name and the organization name.

```console
docker tag stockdata <internal-registry:5000>/<myorg>/stockdata:1.0.0
docker push <internal-registry:5000>/<myorg>/stockdata:1.0.0
```

After the image is in a registry, you can deploy it to individual Docker hosts, or to a container orchestration engine like Kubernetes.

>[!div class="step-by-step"]
>[Previous](self-hosted.md)
>[Next](kubernetes.md)<|MERGE_RESOLUTION|>--- conflicted
+++ resolved
@@ -1,11 +1,7 @@
 ---
 title: Docker - gRPC for WCF Developers
 description: Creating Docker images for ASP.NET Core gRPC applications
-<<<<<<< HEAD
 ms.date: 01/06/2021
-=======
-ms.date: 12/15/2020
->>>>>>> 9ab927a0
 ---
 
 # Create Docker images
@@ -28,16 +24,10 @@
 
 | Image tag(s) | Linux | Notes |
 | --------- | ----- | ----- |
-<<<<<<< HEAD
 | 5.0-buster-slim, 5.0 | Debian 10 | The default image if no OS variant is specified. |
 | 5.0-alpine | Alpine 3.12 | Alpine base images are much smaller than Debian or Ubuntu ones. |
 | 5.0-focal| Ubuntu 20.04 | |
-=======
-| 5.0-buster, 5.0 | Debian 10 | The default image if no OS variant is specified. |
-| 5.0-alpine | Alpine 3.9 | Alpine base images are much smaller than Debian or Ubuntu ones. |
-| 5.0-disco | Ubuntu 19.04 | |
-| 5.0-bionic | Ubuntu 18.04 | |
->>>>>>> 9ab927a0
+
 
 The Alpine base image is around 100 MB, compared to 200 MB for the Debian and Ubuntu images. Some software packages or libraries might not be available in Alpine's package management. If you're not sure which image to use, you should probably choose the default Debian.
 
@@ -121,11 +111,7 @@
 For a `StockKube.sln` solution containing two different applications `StockData` and `StockWeb`, it's simplest to put the Dockerfile for each one of them in the base directory. In that case, to build the image, use the following `docker build` command from the same directory where `.sln` file resides.
 
 ```console
-<<<<<<< HEAD
 docker build -t stockdata:1.0.0 -f ./src/StockData/Dockerfile .
-=======
-docker build -t stockdata:1.0.0 -f .\src\StockData\Dockerfile .
->>>>>>> 9ab927a0
 ```
 
 The confusingly named `--tag` flag (which can be shortened to `-t`) specifies the whole name of the image, including the actual tag if specified. The `.` at the end specifies the context in which the build will be run; the current working directory for the `COPY` commands in the Dockerfile.
@@ -133,11 +119,7 @@
 If you have multiple applications within a single solution, you can keep the Dockerfile for each application in its own folder, beside the `.csproj` file. You should still run the `docker build` command from the base directory to ensure that the solution and all the projects are copied into the image. You can specify a Dockerfile below the current directory by using the `--file` (or `-f`) flag.
 
 ```console
-<<<<<<< HEAD
 docker build -t stockdata:1.0.0 -f ./src/StockData/Dockerfile .
-=======
-docker build -t stockdata:1.0.0 -f .\src\StockData\Dockerfile .
->>>>>>> 9ab927a0
 ```
 
 ## Run the image in a container on your machine
