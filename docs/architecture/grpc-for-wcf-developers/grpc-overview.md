---
title: Overview of gRPC - gRPC for WCF Developers
description: Learn about the set of principles guiding the development of gRPC.
author: markrendle
ms.date: 09/02/2019
---

# gRPC overview

After looking at the genesis of both WCF and gRPC in the last chapter, this chapter will consider some of the key features of gRPC and how they compare to WCF.

ASP.NET Core 3.0 is the first release of ASP.NET that natively supports gRPC as a first-class citizen, with Microsoft teams contributing to the official .NET implementation of gRPC. It's recommended as the best approach for building distributed applications with .NET that can interoperate with all other major programming languages and frameworks.

## Key principles

As discussed in chapter 1, Google wanted to use the introduction of HTTP/2 to rework Stubby, its internal, general purpose RPC infrastructure. Stubby, renamed gRPC, now could take advantage of standardization and would extend its applicability to mobile computing, the cloud, and the Internet of Things.

<<<<<<< HEAD
To achieve this, the [Cloud Native Computing Foundation (CNCF)](https://www.cncf.io/) established a set of principles that would govern gRPC. The following list shows the most relevant ones, which are mainly concerned with maximizing accessibility and usability:
=======
To achieve this, the [Cloud Native Computing Foundation (CNCF)](https://www.cncf.io/) established a set of principles that would govern gRPC. The following list shows the most relevant ones that are mainly concerned with maximizing access and usability:
>>>>>>> 10ac397b

- **Free and open** – all artifacts should be open source with licensing that doesn't constrain developers from adopting gRPC.
- **Coverage and simplicity** – gRPC should be available across every popular platform and simple enough to build on any platform.
- **Interoperability and reach** – it should be possible to use gRPC on any network, regardless of bandwidth or latency, using widely available network standards.
- **General purpose and performant** – the framework should be usable by as broad a range of use-cases as possible without compromising performance.
- **Streaming** – the protocol should provide streaming semantics for large data-sets or asynchronous messaging.
- **Metadata exchange** – the protocol allow non-business data, such as authentication tokens, to be handled separately from actual business data.
- **Standardized status codes** – the variability of error codes should be reduced to make error handling decisions clearer and, where additional richer error handling is required, a mechanism should be provided for managing this within the metadata exchange.

>[!div class="step-by-step"]
<!-->[Next](approach.md)--><|MERGE_RESOLUTION|>--- conflicted
+++ resolved
@@ -15,11 +15,7 @@
 
 As discussed in chapter 1, Google wanted to use the introduction of HTTP/2 to rework Stubby, its internal, general purpose RPC infrastructure. Stubby, renamed gRPC, now could take advantage of standardization and would extend its applicability to mobile computing, the cloud, and the Internet of Things.
 
-<<<<<<< HEAD
 To achieve this, the [Cloud Native Computing Foundation (CNCF)](https://www.cncf.io/) established a set of principles that would govern gRPC. The following list shows the most relevant ones, which are mainly concerned with maximizing accessibility and usability:
-=======
-To achieve this, the [Cloud Native Computing Foundation (CNCF)](https://www.cncf.io/) established a set of principles that would govern gRPC. The following list shows the most relevant ones that are mainly concerned with maximizing access and usability:
->>>>>>> 10ac397b
 
 - **Free and open** – all artifacts should be open source with licensing that doesn't constrain developers from adopting gRPC.
 - **Coverage and simplicity** – gRPC should be available across every popular platform and simple enough to build on any platform.
