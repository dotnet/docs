---
title: Network protocols - gRPC for WCF Developers
description: An overview of the gRPC network protocols.
author: markrendle
ms.date: 09/02/2019
---

# Network protocols

Unlike WCF, gRPC uses HTTP/2 as a base for its networking. This offers significant advantages over WCF and SOAP, which only operate on HTTP/1.1. For developers wanting to use gRPC, given that there's no alternative to HTTP/2, it would seem to be the ideal moment to explore HTTP/2 in more detail and identify additional benefits to using gRPC.

<<<<<<< HEAD
HTTP/2, released by Internet Engineering Task Force in 2015, was derived from the experimental SPDY protocol, which was already being used by Google. It was specifically designed to be simpler, faster and more secure than HTTP/1.1.
=======
HTTP/2, released by Internet Engineering Task Force in 2015, was derived from the experimental SPDY protocol, which was already being used by Google. It was specifically designed to be simpler, faster, and more secure than HTTP/1.1.
>>>>>>> 10ac397b

## Key features of HTTP/2

The following list shows some of the key features and advantages of HTTP/2:

### Binary protocol

Request/response cycles no longer need text commands. This simplifies and speeds up implementation of commands. Specifically, parsing data is faster and uses less memory, network latency is reduced with obvious related improvements to speed, and there's an overall better use of network resources.

### Server push

Servers are now able to send data to the client without receiving a request. Another efficiency saving. This further increases the efficient use of network resources by anticipating additional information that hasn't been requested yet and pushing it at the same time as the original request, freeing up future TCP connections by doing that.

### Request multiplexing over a single TCP connection

This feature is one of the most important innovations of HTTP/2. By allowing multiple parallel requests for data, it's now possible to download web files concurrently from a single server. Websites load faster and the need for optimization is reduced.

### NetTCP-like performance, cross-platform

Fundamentally, the combination of gRPC and HTTP/2 offer developers at least the equivalent speed and efficiency of NetTCP bindings for WCF, and in some cases even greater speed and efficiency. However, unlike NetTCP, gRPC over HTTP/2 isn't constrained to .NET applications.

>[!div class="step-by-step"]
<!-->[Next](why-grpc.md)--><|MERGE_RESOLUTION|>--- conflicted
+++ resolved
@@ -9,11 +9,7 @@
 
 Unlike WCF, gRPC uses HTTP/2 as a base for its networking. This offers significant advantages over WCF and SOAP, which only operate on HTTP/1.1. For developers wanting to use gRPC, given that there's no alternative to HTTP/2, it would seem to be the ideal moment to explore HTTP/2 in more detail and identify additional benefits to using gRPC.
 
-<<<<<<< HEAD
-HTTP/2, released by Internet Engineering Task Force in 2015, was derived from the experimental SPDY protocol, which was already being used by Google. It was specifically designed to be simpler, faster and more secure than HTTP/1.1.
-=======
 HTTP/2, released by Internet Engineering Task Force in 2015, was derived from the experimental SPDY protocol, which was already being used by Google. It was specifically designed to be simpler, faster, and more secure than HTTP/1.1.
->>>>>>> 10ac397b
 
 ## Key features of HTTP/2
 
