--- conflicted
+++ resolved
@@ -161,13 +161,9 @@
     private const decimal NanoFactor = 1_000_000_000;
     public DecimalValue(long units, int nanos)
     {
-<<<<<<< HEAD
         Units = units;
         Nanos = nanos;
     }
-
-    public long Units { get; }
-    public int Nanos { get; }
 
     public static implicit operator decimal(CustomTypes.DecimalValue grpcDecimal)
     {
@@ -179,26 +175,6 @@
         var units = decimal.ToInt64(value);
         var nanos = decimal.ToInt32((value - units) * NanoFactor);
         return new CustomTypes.DecimalValue(units, nanos);
-=======
-        private const decimal NanoFactor = 1_000_000_000;
-        public DecimalValue(long units, int nanos)
-        {
-            Units = units;
-            Nanos = nanos;
-        }
-
-        public static implicit operator decimal(CustomTypes.DecimalValue grpcDecimal)
-        {
-            return grpcDecimal.Units + grpcDecimal.Nanos / NanoFactor;
-        }
-
-        public static implicit operator CustomTypes.DecimalValue(decimal value)
-        {
-            var units = decimal.ToInt64(value);
-            var nanos = decimal.ToInt32((value - units) * NanoFactor);
-            return new CustomTypes.DecimalValue(units, nanos);
-        }
->>>>>>> 5c8207ee
     }
 }
 ```
