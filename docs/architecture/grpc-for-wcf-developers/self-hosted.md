--- conflicted
+++ resolved
@@ -29,12 +29,8 @@
 
 Now publish your application by using one of these methods:
 
-<<<<<<< HEAD
 * From Visual Studio by right-clicking the project and selecting **Publish** on the shortcut menu.
 * From the .NET Core CLI.
-=======
-When you publish a .NET Core application, you can choose to create a *framework-dependent* deployment or a *self-contained* deployment. Framework-dependent deployments require the .NET Core Shared Runtime to be installed on the host where they are run. Self-contained deployments are published with a complete copy of the .NET Core runtime and framework and can be run on any host. For more information, including the advantages and disadvantages of each approach, refer to the [.NET Core application deployment](../../core/deploying/index.md) documentation.
->>>>>>> 1756a994
 
 When you publish a .NET Core application, you can choose to create a *framework-dependent* deployment or a *self-contained* deployment. Framework-dependent deployments require the .NET Core Shared Runtime to be installed on the host where they are run. Self-contained deployments are published with a complete copy of the .NET Core runtime and framework and can be run on any host. For more information, including the advantages and disadvantages of each approach, see the [.NET Core application deployment](../../core/deploying/index.md) documentation.
 
@@ -81,18 +77,14 @@
 > [!NOTE]
 > If the application isn't running as a Linux service, the `UseSystemd` method doesn't do anything.
 
-<<<<<<< HEAD
 Now publish your application. The application can be either framework dependent or self-contained for the relevant Linux runtime (for example, `linux-x64`). You can publish by using one of these methods:
 
 * From Visual Studio by right-clicking the project and selecting **Publish** on the shortcut menu. 
-* From the .NET Core CLI.
-=======
-Now publish your application (either framework-dependent, or self-contained for the relevant Linux runtime, for example, `linux-x64`), either from Visual Studio by right-clicking the project and choosing *Publish* from the context menu, or from the .NET Core CLI using the following command.
->>>>>>> 1756a994
-
-```console
-dotnet publish -c Release -r linux-x64 -o ./publish
-```
+* From the .NET Core CLI, by using the following command:
+
+  ```console
+  dotnet publish -c Release -r linux-x64 -o ./publish
+  ```
 
 Copy the complete contents of the `publish` directory to an installation folder on the Linux host. Registering the service requires a special file, called a *unit file*, to be added to the `/etc/systemd/system` directory. You'll need root permission to create a file in this folder. Name the file with the identifier that you want `systemd` to use and the `.service` extension. For example, use `/etc/systemd/system/myapp.service`.
 
@@ -161,13 +153,9 @@
 
 When you're running a gRPC application in production, you should use a TLS certificate from a trusted certificate authority (CA). This CA might be a public CA, or an internal one for your organization.
 
-On Windows hosts, you can load the certificate from a secure [certificate store](https://docs.microsoft.com/windows/win32/seccrypto/managing-certificates-with-certificate-stores) by using the [X509Store class](https://docs.microsoft.com/dotnet/api/system.security.cryptography.x509certificates.x509store?view=netcore-3.0). You can also use the `X509Store` class with the OpenSSL key store on some Linux hosts.
-
-<<<<<<< HEAD
+On Windows hosts, you can load the certificate from a secure [certificate store](/windows/win32/seccrypto/managing-certificates-with-certificate-stores) by using the <xref:System.Security.Cryptography.X509Certificates.X509Store> class. You can also use the `X509Store` class with the OpenSSL key store on some Linux hosts.
+
 You can also create certificates by using one of the [X509Certificate2 constructors](xref:System.Security.Cryptography.X509Certificates.X509Certificate2.%23ctor%2A), from either:
-=======
-On Windows hosts, the certificate may be loaded from a secure [Certificate Store](/windows/win32/seccrypto/managing-certificates-with-certificate-stores) using the <xref:System.Security.Cryptography.X509Certificates.X509Store> class. The `X509Store` class can also be used with the OpenSSL key-store on some Linux hosts.
->>>>>>> 1756a994
 
 * A file, such as a `.pfx` file protected by a strong password
 * Binary data retrieved from a secure storage service such as [Azure Key Vault](https://azure.microsoft.com/services/key-vault/)
