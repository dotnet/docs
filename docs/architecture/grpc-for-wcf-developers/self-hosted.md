--- conflicted
+++ resolved
@@ -60,7 +60,7 @@
 
 More information on logging is at the end of this chapter.
 
-## Run your app as a Linux service by using systemd
+## Run your app as a Linux service with systemd
 
 To configure your ASP.NET Core application to run as a Linux service (or *daemon* in Linux parlance), install the [Microsoft.Extensions.Hosting.Systemd](https://www.nuget.org/packages/Microsoft.Extensions.Hosting.Systemd) package from NuGet. Then add a call to `UseSystemd` to the `CreateHostBuilder` method in `Program.cs`.
 
@@ -79,19 +79,12 @@
 
 Now publish your application. The application can be either framework dependent or self-contained for the relevant Linux runtime (for example, `linux-x64`). You can publish by using one of these methods:
 
-<<<<<<< HEAD
 * From Visual Studio by right-clicking the project and selecting **Publish** on the shortcut menu. 
 * From the .NET Core CLI, by using the following command:
 
-  ```console
+  ```dotnetcli
   dotnet publish -c Release -r linux-x64 -o ./publish
   ```
-=======
-```dotnetcli
-dotnet publish -c Release -r linux-x64 -o ./publish
-```
->>>>>>> 1812cdcd
-
 Copy the complete contents of the `publish` directory to an installation folder on the Linux host. Registering the service requires a special file, called a *unit file*, to be added to the `/etc/systemd/system` directory. You'll need root permission to create a file in this folder. Name the file with the identifier that you want `systemd` to use and the `.service` extension. For example, use `/etc/systemd/system/myapp.service`.
 
 The service file uses INI format, as shown in this example:
