--- conflicted
+++ resolved
@@ -16,11 +16,7 @@
 
 Kubernetes service meshes work by adding an extra container, called a *sidecar proxy*, to each pod included in the mesh. The proxy takes over handling all inbound and outbound network requests. You can then keep configuration and management of networking matters separate from the application containers. In many cases, this separation doesn't require any changes to the application code.
 
-<<<<<<< HEAD
-In the [previous chapter's example](kubernetes.md#testing-the-application), the gRPC requests from the web application were all routed to a single instance of the gRPC service. This happens because the service's host name is resolved to an IP address, and that IP address is cached for the lifetime of the `HttpClientHandler` instance. It might be possible to work around this by handling DNS lookups manually or creating multiple clients. But this workaround would complicate the application code without adding any business or customer value.
-=======
-Take the [previous chapter's example](kubernetes.md#test-the-application), where the gRPC requests from the web application were all routed to a single instance of the gRPC service. This happens because the service's hostname is resolved to an IP address, and that IP address is cached for the lifetime of the `HttpClientHandler` instance. It might be possible to work around this by handling DNS lookups manually or creating multiple clients, but this would complicate the application code considerably without adding any business or customer value.
->>>>>>> de8ef405
+In the [previous chapter's example](kubernetes.md#test-the-application), the gRPC requests from the web application were all routed to a single instance of the gRPC service. This happens because the service's host name is resolved to an IP address, and that IP address is cached for the lifetime of the `HttpClientHandler` instance. It might be possible to work around this by handling DNS lookups manually or creating multiple clients. But this workaround would complicate the application code without adding any business or customer value.
 
 When you use a service mesh, the requests from the application container are sent to the sidecar proxy. The sidecar proxy can then distribute them intelligently across all instances of the other service. The mesh can also:
 
