---
title: WCF endpoints and gRPC methods - gRPC for WCF developers
description: Comparison of WCF endpoints declared with ServiceContract and OperationContract attributes, and gRPC methods declared in Protobuf
ms.date: 09/02/2019
---

# WCF endpoints and gRPC methods

In Windows Communication Foundation (WCF), when you're writing your application code, you use one of the following methods:

- You write the application code in a class and decorate methods with the [OperationContract](xref:System.ServiceModel.OperationContractAttribute) attribute.
- You declare an interface for the service and add [OperationContract](xref:System.ServiceModel.OperationContractAttribute) attributes to the interface.

For example, the WCF equivalent of the `greet.proto` Greeter service might be written as follows:

```csharp
[ServiceContract]
public interface IGreeterService
{
    [OperationContract]
    string SayHello(string name);
}
```

Chapter 3 showed that Protobuf message definitions are used to generate data classes. Service and method declarations are used to generate base classes that you inherit from to implement the service. You just declare the methods to be implemented in the `.proto` file, and the compiler generates a base class with virtual methods that you must override.

## OperationContract properties

<<<<<<< HEAD
The [OperationContract](xref:System.ServiceModel.OperationContractAttribute) attribute has properties to control or refine how it works. gRPC methods don't offer this type of control. The following table sets out those `OperationContract` properties and how the functionality they specify is (or isn't) dealt with in gRPC:
=======
The [OperationContract](xref:System.ServiceModel.OperationContractAttribute) attribute has properties to control or refine how it works. gRPC methods don't offer this type of control. The following table lists those `OperationContract` properties and describes how the functionality that they specify is (or isn't) dealt with in gRPC:
>>>>>>> f8388959

| `OperationContract` property | gRPC                                             |
| ---------------------------- | ------------------------------------------------ |
| <xref:System.ServiceModel.OperationContractAttribute.Action>             | A URI identifies the operation. gRPC uses the name of `package`, `service`, and `rpc` from the `.proto` file. |
| <xref:System.ServiceModel.OperationContractAttribute.AsyncPattern>       | All gRPC service methods return `Task` objects. |
| <xref:System.ServiceModel.OperationContractAttribute.IsInitiating>       | See the paragraph after this table. |
| <xref:System.ServiceModel.OperationContractAttribute.IsOneWay>           | One-way gRPC methods return `Empty` results or use client streaming. |
| <xref:System.ServiceModel.OperationContractAttribute.IsTerminating>      | See the paragraph after this table. |
| <xref:System.ServiceModel.OperationContractAttribute.Name>               | This property is SOAP related and has no meaning in gRPC. |
| <xref:System.ServiceModel.OperationContractAttribute.ProtectionLevel>    | There's no message encryption. Network encryption is handled at the transport layer (TLS over HTTP/2). |
| <xref:System.ServiceModel.OperationContractAttribute.ReplyAction>        | This property is SOAP related and has no meaning in gRPC. |

The `IsInitiating` property lets you indicate that a method within [ServiceContract](xref:System.ServiceModel.ServiceContractAttribute) can't be the first method called as part of a session. The `IsTerminating` property causes the server to close the session after an operation is called (or the client, if the property is used on a callback client). In gRPC, streams are created by single methods and closed explicitly. See [gRPC streaming](rpc-types.md#grpc-streaming).

For more information on gRPC security and encryption, see [chapter 6](security.md).

>[!div class="step-by-step"]
>[Previous](wcf-services-to-grpc-comparison.md)
>[Next](wcf-bindings.md)<|MERGE_RESOLUTION|>--- conflicted
+++ resolved
@@ -26,11 +26,7 @@
 
 ## OperationContract properties
 
-<<<<<<< HEAD
-The [OperationContract](xref:System.ServiceModel.OperationContractAttribute) attribute has properties to control or refine how it works. gRPC methods don't offer this type of control. The following table sets out those `OperationContract` properties and how the functionality they specify is (or isn't) dealt with in gRPC:
-=======
 The [OperationContract](xref:System.ServiceModel.OperationContractAttribute) attribute has properties to control or refine how it works. gRPC methods don't offer this type of control. The following table lists those `OperationContract` properties and describes how the functionality that they specify is (or isn't) dealt with in gRPC:
->>>>>>> f8388959
 
 | `OperationContract` property | gRPC                                             |
 | ---------------------------- | ------------------------------------------------ |
