--- conflicted
+++ resolved
@@ -81,33 +81,6 @@
 
 For more implementation information on Helm charts and Kubernetes, see the [Using Helm Charts to deploy eShopOnContainers to AKS](https://github.com/dotnet-architecture/eShopOnContainers/wiki/Deploy-to-Azure-Kubernetes-Service-(AKS)) post.
 
-<<<<<<< HEAD
-## Use Azure Dev Spaces for your Kubernetes application lifecycle
-
-[Azure Dev Spaces](/azure/dev-spaces/azure-dev-spaces) provides a rapid, iterative Kubernetes development experience for teams. With minimal dev machine setup, you can iteratively run and debug containers directly in Azure Kubernetes Service (AKS). Develop on Windows, Mac, or Linux using familiar tools like Visual Studio, Visual Studio Code, or the command line.
-
-As mentioned, Azure Dev Spaces uses Helm charts when deploying the container-based applications.
-
-Azure Dev Spaces helps development teams be more productive on Kubernetes because it allows you to rapidly iterate and debug code directly in a global Kubernetes cluster in Azure by using Visual Studio 2019 or Visual Studio Code. That Kubernetes cluster in Azure is a shared managed Kubernetes cluster, so your team can collaboratively work together. You can develop your code in isolation, then deploy to the global cluster and do end-to-end testing with other components without replicating or mocking up dependencies.
-
-As shown in figure 4-26, the most differential feature in Azure Dev Spaces is capability of creating 'spaces' that can run integrated to the rest of the global deployment in the cluster.
-
-![Diagram showing the use of multiple spaces in Azure Dev Spaces.](./media/scalable-available-multi-container-microservice-applications/use-multiple-spaces-azure-dev.png)
-
-**Figure 4-26**. Using multiple spaces in Azure Dev Spaces
-
-Basically you can set up a shared dev space in Azure. Each developer can focus on just their part of the application, and can iteratively develop pre-commit code in a dev space that already contains all the other services and cloud resources that their scenarios depend on. Dependencies are always up-to-date, and developers are working in a way that mirrors production.
-
-Azure Dev Spaces provides the concept of a space, which allows you to work in relative isolation, and without the fear of breaking your team's work. Each dev space is part of a hierarchical structure that allows you to override one microservice (or many), from the "top" primary dev space, with your own work-in-progress microservice.
-
-This feature is based on URL prefixes, so when using any dev space prefix in the url, a request is served from the target microservice if it exists in the dev space, otherwise it's forwarded up to the first instance of the target microservice found in the hierarchy, eventually getting to the primary dev space at the top.
-
-To get a practical view on a concrete example, see the [eShopOnContainers wiki page on Azure Dev Spaces](https://github.com/dotnet-architecture/eShopOnContainers/wiki/Azure-Dev-Spaces).
-
-For further information, check the article on [Team Development with Azure Dev Spaces](/azure/dev-spaces/team-development-netcore).
-
-=======
->>>>>>> a19149b6
 ## Additional resources
 
 - **Getting started with Azure Kubernetes Service (AKS)** \
