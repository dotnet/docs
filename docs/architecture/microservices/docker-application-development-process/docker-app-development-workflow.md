--- conflicted
+++ resolved
@@ -546,11 +546,6 @@
 
 In addition, you need to perform step 2 (adding Docker support to your projects) just once. Therefore, the workflow is similar to your usual development tasks when using .NET for any other development. You need to know what is going on under the covers (the image build process, what base images you're using, deployment of containers, etc.) and sometimes you will also need to edit the Dockerfile or docker-compose.yml file to customize behaviors. But most of the work is greatly simplified by using Visual Studio, making you a lot more productive.
 
-<<<<<<< HEAD
-### Additional resources
-
-=======
->>>>>>> a052288a
 ## Using PowerShell commands in a Dockerfile to set up Windows Containers
 
 [Windows Containers](/virtualization/windowscontainers/about/index) allow you to convert your existing Windows applications into Docker images and deploy them with the same tools as the rest of the Docker ecosystem. To use Windows Containers, you run PowerShell commands in the Dockerfile, as shown in the following example:
