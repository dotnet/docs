--- conflicted
+++ resolved
@@ -447,11 +447,7 @@
 
 In this case, the command binds the internal port 5000 of the container to port 80 of the host machine. This means that the host is listening on port 80 and forwarding to port 5000 on the container.
 
-<<<<<<< HEAD
-The hash shown is the container id and it's also assigned a random readable name if the `--name` option is not used.
-=======
 The hash shown is the container ID and it’s also assigned a random readable name if the `--name` option is not used.
->>>>>>> f8388959
 
 #### Using Visual Studio
 
