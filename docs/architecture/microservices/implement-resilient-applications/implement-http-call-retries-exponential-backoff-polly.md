--- conflicted
+++ resolved
@@ -10,21 +10,12 @@
 
 Polly is a .NET library that provides resilience and transient-fault handling capabilities. You can implement those capabilities by applying Polly policies such as Retry, Circuit Breaker, Bulkhead Isolation, Timeout, and Fallback. Polly targets .NET Framework 4.x and .NET Standard 1.0, 1.1, and 2.0 (which supports .NET Core).
 
-<<<<<<< HEAD
-However, writing your own custom code to use Polly's library with HttpClient can be significantly complex. In the original version of eShopOnContainers, there was a [ResilientHttpClient building-block](https://github.com/dotnet-architecture/eShopOnContainers/commit/0c317d56f3c8937f6823cf1b45f5683397274815#diff-e6532e623eb606a0f8568663403e3a10) based on Polly. But with the release of [HttpClientFactory](use-httpclientfactory-to-implement-resilient-http-requests.md), implementing resilient HTTP communication with Polly has become much simpler, so that building-block was deprecated from eShopOnContainers.
-=======
 The following steps show how you can use Http retries with Polly integrated into `IHttpClientFactory`, which is explained in the previous section.
->>>>>>> f8388959
 
 **Reference the ASP.NET Core 3.1 packages**
 
 `IHttpClientFactory` is available since .NET Core 2.1 however we recommend you to use the latest ASP.NET Core 3.1 packages from NuGet in your project. You typically also need to reference the extension package `Microsoft.Extensions.Http.Polly`.
 
-<<<<<<< HEAD
-`HttpClientFactory` is available since .NET Core 2.1 however we recommend you to use the latest ASP.NET Core 2.2 packages from NuGet in your project. You typically need the `AspNetCore` metapackage, and the extension package `Microsoft.Extensions.Http.Polly`.
-
-=======
->>>>>>> f8388959
 **Configure a client with Polly's Retry policy, in Startup**
 
 As shown in previous sections, you need to define a named or typed client HttpClient configuration in your standard Startup.ConfigureServices(...) method, but now, you add incremental code specifying the policy for the Http retries with exponential backoff, as below:
