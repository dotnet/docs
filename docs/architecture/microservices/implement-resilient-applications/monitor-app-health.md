--- conflicted
+++ resolved
@@ -98,15 +98,9 @@
 }
 ```
 
-<<<<<<< HEAD
-Note that in the previous code, `Select 1` is the query used to check the Health of the database. To monitor the availability of your microservices, orchestrators like Kubernetes and Service Fabric periodically perform health checks by sending requests to test the microservices. It's important to keep your database queries efficient so that these operations are quick and don't result in a higher utilization of resources.
-
-Finally, create a middleware that responds to the url path "/hc":
-=======
 Note that in the previous code, `Select 1` is the query used to check the Health of the database. To monitor the availability of your microservices, orchestrators like Kubernetes periodically perform health checks by sending requests to test the microservices. It's important to keep your database queries efficient so that these operations are quick and don’t result in a higher utilization of resources.
 
 Finally, add a middleware that responds to the url path `/hc`:
->>>>>>> f8388959
 
 ```csharp
 // Startup.cs from .NET Core 3.1 Web Api sample
@@ -186,11 +180,7 @@
 }
 ```
 
-<<<<<<< HEAD
-Finally, we add the HealthCheck middleware to listen to "/hc" endpoint:
-=======
 Finally, add the HealthCheck middleware to listen to “/hc” endpoint:
->>>>>>> f8388959
 
 ```csharp
 // HealthCheck middleware
