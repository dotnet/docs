---
title: .NET Microservices. Architecture for Containerized .NET Applications
description: .NET Microservices Architecture for Containerized .NET Applications | Microservices are modular and independently deployable services. Docker containers (for Linux and Windows) simplify deployment and testing by bundling a service and its dependencies into a single unit, which is then run in an isolated environment.
ms.date: 01/30/2020
---
# .NET Microservices: Architecture for Containerized .NET Applications

![Book cover](./media/cover-small.png)

**EDITION v3.1** - Updated to ASP.NET Core 3.1

This guide is an introduction to developing microservices-based applications and managing them using containers. It discusses architectural design and implementation approaches using .NET Core and Docker containers.

To make it easier to get started, the guide focuses on a reference containerized and microservice-based application that you can explore. The reference application is available at the [eShopOnContainers](https://github.com/dotnet-architecture/eShopOnContainers) GitHub repo.

## Action links

- This e-book is also available in a PDF format (English version only) [Download](https://aka.ms/microservicesebook)

- Clone/Fork the reference application [eShopOnContainers on GitHub](https://github.com/dotnet-architecture/eShopOnContainers)

- Watch the [introductory video on Channel 9](https://aka.ms/microservices-video)

- Get to know the [Microservices Architecture](https://aka.ms/MicroservicesArchitecture) right away

## Introduction

Enterprises are increasingly realizing cost savings, solving deployment problems, and improving DevOps and production operations by using containers. Microsoft has been releasing container innovations for Windows and Linux by creating products like Azure Kubernetes Service and Azure Service Fabric, and by partnering with industry leaders like Docker, Mesosphere, and Kubernetes. These products deliver container solutions that help companies build and deploy applications at cloud speed and scale, whatever their choice of platform or tools.

Docker is becoming the de facto standard in the container industry, supported by the most significant vendors in the Windows and Linux ecosystems. (Microsoft is one of the main cloud vendors supporting Docker.) In the future, Docker will probably be ubiquitous in any datacenter in the cloud or on-premises.

In addition, the [microservices](https://martinfowler.com/articles/microservices.html) architecture is emerging as an important approach for distributed mission-critical applications. In a microservice-based architecture, the application is built on a collection of services that can be developed, tested, deployed, and versioned independently.

## About this guide

This guide is an introduction to developing microservices-based applications and managing them using containers. It discusses architectural design and implementation approaches using .NET Core and Docker containers. To make it easier to get started with containers and microservices, the guide focuses on a reference containerized and microservice-based application that you can explore. The sample application is available at the [eShopOnContainers](https://github.com/dotnet-architecture/eShopOnContainers) GitHub repo.

This guide provides foundational development and architectural guidance primarily at a development environment level with a focus on two technologies: Docker and .NET Core. Our intention is that you read this guide when thinking about your application design without focusing on the infrastructure (cloud or on-premises) of your production environment. You will make decisions about your infrastructure later, when you create your production-ready applications. Therefore, this guide is intended to be infrastructure agnostic and more development-environment-centric.

After you have studied this guide, your next step would be to learn about production-ready microservices on Microsoft Azure.

## Version

<<<<<<< HEAD
This guide has been revised to cover **.NET Core 2.2** version plus many additional updates related to the same "wave" of technologies (that is. Azure and additional 3rd party technologies) coinciding in time with .NET Core 2.2. That's why the book version has also been updated to version **2.2**.
=======
This guide has been revised to cover **.NET Core 3.1** version along with many additional updates related to the same “wave” of technologies (that is, Azure and additional third-party technologies) coinciding in time with the .NET Core 3.1 release. That’s why the book version has also been updated to version **3.1**.
>>>>>>> f8388959

## What this guide does not cover

This guide does not focus on the application lifecycle, DevOps, CI/CD pipelines, or team work. The complementary guide [Containerized Docker Application Lifecycle with Microsoft Platform and Tools](https://aka.ms/dockerlifecycleebook) focuses on that subject. The current guide also does not provide implementation details on Azure infrastructure, such as information on specific orchestrators.

### Additional resources

- **Containerized Docker Application Lifecycle with Microsoft Platform and Tools** (downloadable e-book)  
    <https://aka.ms/dockerlifecycleebook>

## Who should use this guide

We wrote this guide for developers and solution architects who are new to Docker-based application development and to microservices-based architecture. This guide is for you if you want to learn how to architect, design, and implement proof-of-concept applications with Microsoft development technologies (with special focus on .NET Core) and with Docker containers.

You will also find this guide useful if you are a technical decision maker, such as an enterprise architect, who wants an architecture and technology overview before you decide on what approach to select for new and modern distributed applications.

### How to use this guide

The first part of this guide introduces Docker containers, discusses how to choose between .NET Core and the .NET Framework as a development framework, and provides an overview of microservices. This content is for architects and technical decision makers who want an overview but don't need to focus on code implementation details.

The second part of the guide starts with the [Development process for Docker based applications](./docker-application-development-process/index.md) section. It focuses on development and microservice patterns for implementing applications using .NET Core and Docker. This section will be of most interest to developers and architects who want to focus on code and on patterns and implementation details.

## Related microservice and container-based reference application: eShopOnContainers

The eShopOnContainers application is an open-source reference app for .NET Core and microservices that is designed to be deployed using Docker containers. The application consists of multiple subsystems, including several e-store UI front ends (a Web MVC app, a Web SPA, and a native mobile app). It also includes the back-end microservices and containers for all required server-side operations.

The purpose of the application is to showcase architectural patterns. **IT IS NOT A PRODUCTION-READY TEMPLATE** to start real-world applications. In fact, the application is in a permanent beta state, as it's also used to test new potentially interesting technologies as they show up.

## Send us your feedback!

We wrote this guide to help you understand the architecture of containerized applications and microservices in .NET. The guide and related reference application will be evolving, so we welcome your feedback! If you have comments about how this guide can be improved, submit feedback at <https://aka.ms/ebookfeedback>.

## Credits

Co-Authors:

> **Cesar de la Torre**, Sr. PM, .NET product team, Microsoft Corp.
>
> **Bill Wagner**, Sr. Content Developer, C+E, Microsoft Corp.
>
> **Mike Rousos**, Principal Software Engineer, DevDiv CAT team, Microsoft

Editors:

> **Mike Pope**
>
> **Steve Hoag**

Participants and reviewers:

> **Jeffrey Richter**, Partner Software Eng, Azure team, Microsoft
>
> **Jimmy Bogard**, Chief Architect at Headspring
>
> **Udi Dahan**, Founder & CEO, Particular Software
>
> **Jimmy Nilsson**, Co-founder and CEO of Factor10
>
> **Glenn Condron**, Sr. Program Manager, ASP.NET team
>
> **Mark Fussell**, Principal PM Lead, Azure Service Fabric team, Microsoft
>
> **Diego Vega**, PM Lead, Entity Framework team, Microsoft
>
> **Barry Dorrans**, Sr. Security Program Manager
>
> **Rowan Miller**, Sr. Program Manager, Microsoft
>
> **Ankit Asthana**, Principal PM Manager, .NET team, Microsoft
>
> **Scott Hunter**, Partner Director PM, .NET team, Microsoft
>
> **Nish Anil**, Sr. Program Manager, .NET team, Microsoft
>
> **Dylan Reisenberger**, Architect and Dev Lead at Polly
>
> **Steve "ardalis" Smith** - Software Architect and Trainer - [Ardalis.com](https://ardalis.com)
>
> **Ian Cooper**, Coding Architect at Brighter
>
> **Unai Zorrilla**, Architect and Dev Lead at Plain Concepts
>
> **Eduard Tomas**, Dev Lead at Plain Concepts
>
> **Ramon Tomas**, Developer at Plain Concepts
>
> **David Sanz**, Developer at Plain Concepts
>
> **Javier Valero**, Chief Operating Officer at Grupo Solutio
>
> **Pierre Millet**, Sr. Consultant, Microsoft
>
> **Michael Friis**, Product Manager, Docker Inc
>
> **Charles Lowell**, Software Engineer, VS CAT team, Microsoft
>
> **Miguel Veloso**, Software Development Engineer at Plain Concepts

## Copyright

PUBLISHED BY

Microsoft Developer Division, .NET and Visual Studio product teams

A division of Microsoft Corporation

One Microsoft Way

Redmond, Washington 98052-6399

Copyright © 2020 by Microsoft Corporation

All rights reserved. No part of the contents of this book may be reproduced or transmitted in any form or by any means without the written permission of the publisher.

This book is provided "as-is" and expresses the author's views and opinions. The views, opinions and information expressed in this book, including URL and other Internet website references, may change without notice.

Some examples depicted herein are provided for illustration only and are fictitious. No real association or connection is intended or should be inferred.

Microsoft and the trademarks listed at <https://www.microsoft.com> on the "Trademarks" webpage are trademarks of the Microsoft group of companies.

Mac and macOS are trademarks of Apple Inc.

The Docker whale logo is a registered trademark of Docker, Inc. Used by permission.

All other marks and logos are property of their respective owners.

>[!div class="step-by-step"]
>[Next](container-docker-introduction/index.md)<|MERGE_RESOLUTION|>--- conflicted
+++ resolved
@@ -41,11 +41,7 @@
 
 ## Version
 
-<<<<<<< HEAD
-This guide has been revised to cover **.NET Core 2.2** version plus many additional updates related to the same "wave" of technologies (that is. Azure and additional 3rd party technologies) coinciding in time with .NET Core 2.2. That's why the book version has also been updated to version **2.2**.
-=======
 This guide has been revised to cover **.NET Core 3.1** version along with many additional updates related to the same “wave” of technologies (that is, Azure and additional third-party technologies) coinciding in time with the .NET Core 3.1 release. That’s why the book version has also been updated to version **3.1**.
->>>>>>> f8388959
 
 ## What this guide does not cover
 
