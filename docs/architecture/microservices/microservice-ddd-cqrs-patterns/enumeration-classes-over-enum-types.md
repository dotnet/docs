--- conflicted
+++ resolved
@@ -76,15 +76,6 @@
 
 ## Additional resources
 
-<<<<<<< HEAD
-- **Enum's are evil—update** \
-  <https://www.planetgeek.ch/2009/07/01/enums-are-evil/>
-
-- **Daniel Hardman. How Enums Spread Disease — And How To Cure It** \
-  <https://codecraft.co/2012/10/29/how-enums-spread-disease-and-how-to-cure-it/>
-
-=======
->>>>>>> f8388959
 - **Jimmy Bogard. Enumeration classes** \
   <https://lostechies.com/jimmybogard/2008/08/12/enumeration-classes/>
 
