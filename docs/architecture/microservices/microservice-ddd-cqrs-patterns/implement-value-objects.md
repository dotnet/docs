---
title: Implementing value objects
description: .NET Microservices Architecture for Containerized .NET Applications | Get into the details and options to implement value objects using new Entity Framework features.
ms.date: 01/30/2020
---

# Implement value objects

As discussed in earlier sections about entities and aggregates, identity is fundamental for entities. However, there are many objects and data items in a system that do not require an identity and identity tracking, such as value objects.

A value object can reference other entities. For example, in an application that generates a route that describes how to get from one point to another, that route would be a value object. It would be a snapshot of points on a specific route, but this suggested route would not have an identity, even though internally it might refer to entities like City, Road, etc.

Figure 7-13 shows the Address value object within the Order aggregate.

![Diagram showing the Address value-object inside the Order Aggregate.](./media/implement-value-objects/value-object-within-aggregate.png)

**Figure 7-13**. Address value object within the Order aggregate

As shown in Figure 7-13, an entity is usually composed of multiple attributes. For example, the `Order` entity can be modeled as an entity with an identity and composed internally of a set of attributes such as OrderId, OrderDate, OrderItems, etc. But the address, which is simply a complex-value composed of country/region, street, city, etc. and has no identity in this domain, must be modeled and treated as a value object.

## Important characteristics of value objects

There are two main characteristics for value objects:

- They have no identity.

- They are immutable.

The first characteristic was already discussed. Immutability is an important requirement. The values of a value object must be immutable once the object is created. Therefore, when the object is constructed, you must provide the required values, but you must not allow them to change during the object's lifetime.

Value objects allow you to perform certain tricks for performance, thanks to their immutable nature. This is especially true in systems where there may be thousands of value object instances, many of which have the same values. Their immutable nature allows them to be reused; they can be interchangeable objects, since their values are the same and they have no identity. This type of optimization can sometimes make a difference between software that runs slowly and software with good performance. Of course, all these cases depend on the application environment and deployment context.

## Value object implementation in C\#

In terms of implementation, you can have a value object base class that has basic utility methods like equality based on comparison between all the attributes (since a value object must not be based on identity) and other fundamental characteristics. The following example shows a value object base class used in the ordering microservice from eShopOnContainers.

```csharp
public abstract class ValueObject
{
    protected static bool EqualOperator(ValueObject left, ValueObject right)
    {
        if (ReferenceEquals(left, null) ^ ReferenceEquals(right, null))
        {
            return false;
        }
        return ReferenceEquals(left, null) || left.Equals(right);
    }

    protected static bool NotEqualOperator(ValueObject left, ValueObject right)
    {
        return !(EqualOperator(left, right));
    }

    protected abstract IEnumerable<object> GetAtomicValues();

    public override bool Equals(object obj)
    {
        if (obj == null || obj.GetType() != GetType())
        {
            return false;
        }

        ValueObject other = (ValueObject)obj;
        IEnumerator<object> thisValues = GetAtomicValues().GetEnumerator();
        IEnumerator<object> otherValues = other.GetAtomicValues().GetEnumerator();
        while (thisValues.MoveNext() && otherValues.MoveNext())
        {
            if (ReferenceEquals(thisValues.Current, null) ^
                ReferenceEquals(otherValues.Current, null))
            {
                return false;
            }

            if (thisValues.Current != null &&
                !thisValues.Current.Equals(otherValues.Current))
            {
                return false;
            }
        }
        return !thisValues.MoveNext() && !otherValues.MoveNext();
    }

    public override int GetHashCode()
    {
        return GetAtomicValues()
         .Select(x => x != null ? x.GetHashCode() : 0)
         .Aggregate((x, y) => x ^ y);
    }
    // Other utility methods
}
```

You can use this class when implementing your actual value object, as with the Address value object shown in the following example:

```csharp
public class Address : ValueObject
{
    public String Street { get; private set; }
    public String City { get; private set; }
    public String State { get; private set; }
    public String Country { get; private set; }
    public String ZipCode { get; private set; }

    private Address() { }

    public Address(string street, string city, string state, string country, string zipcode)
    {
        Street = street;
        City = city;
        State = state;
        Country = country;
        ZipCode = zipcode;
    }

    protected override IEnumerable<object> GetAtomicValues()
    {
        // Using a yield return statement to return each element one at a time
        yield return Street;
        yield return City;
        yield return State;
        yield return Country;
        yield return ZipCode;
    }
}
```

You can see how this value object implementation of Address has no identity and therefore, no ID field, neither at the Address class not even at the ValueObject class.

Having no ID field in a class to be used by Entity Framework (EF) was not possible until EF Core 2.0, which greatly helps to implement better value objects with no ID. That is precisely the explanation of the next section.

<<<<<<< HEAD
It could be argued that value objects, being immutable, should be read-only (i.e. get-only properties), and that's indeed true. However, value objects are usually serialized and deserialized to go through message queues, and being read-only stops the deserializer from assigning values, so we just leave them as private set which is read-only enough to be practical.
=======
It could be argued that value objects, being immutable, should be read-only (that is, have get-only properties), and that's indeed true. However, value objects are usually serialized and deserialized to go through message queues, and being read-only stops the deserializer from assigning values, so we just leave them as `private set`, which is read-only enough to be practical.
>>>>>>> f8388959

## How to persist value objects in the database with EF Core 2.0 and later

You just saw how to define a value object in your domain model. But how can you actually persist it into the database using Entity Framework Core since it usually targets entities with identity?

### Background and older approaches using EF Core 1.1

As background, a limitation when using EF Core 1.0 and 1.1 was that you could not use [complex types](xref:System.ComponentModel.DataAnnotations.Schema.ComplexTypeAttribute) as defined in EF 6.x in the traditional .NET Framework. Therefore, if using EF Core 1.0 or 1.1, you needed to store your value object as an EF entity with an ID field. Then, so it looked more like a value object with no identity, you could hide its ID so you make clear that the identity of a value object is not important in the domain model. You could hide that ID by using the ID as a [shadow property](https://docs.microsoft.com/ef/core/modeling/shadow-properties ). Since that configuration for hiding the ID in the model is set up in the EF infrastructure level, it would be kind of transparent for your domain model.

In the initial version of eShopOnContainers (.NET Core 1.1), the hidden ID needed by EF Core infrastructure was implemented in the following way in the DbContext level, using Fluent API at the infrastructure project. Therefore, the ID was hidden from the domain model point of view, but still present in the infrastructure.

```csharp
// Old approach with EF Core 1.1
// Fluent API within the OrderingContext:DbContext in the Infrastructure project
void ConfigureAddress(EntityTypeBuilder<Address> addressConfiguration)
{
    addressConfiguration.ToTable("address", DEFAULT_SCHEMA);

    addressConfiguration.Property<int>("Id")  // Id is a shadow property
        .IsRequired();
    addressConfiguration.HasKey("Id");   // Id is a shadow property
}
```

However, the persistence of that value object into the database was performed like a regular entity in a different table.

With EF Core 2.0 and later, there are new and better ways to persist value objects.

## Persist value objects as owned entity types in EF Core 2.0 and later

Even with some gaps between the canonical value object pattern in DDD and the owned entity type in EF Core, it's currently the best way to persist value objects with EF Core 2.0 and later. You can see limitations at the end of this section.

The owned entity type feature was added to EF Core since version 2.0.

An owned entity type allows you to map types that do not have their own identity explicitly defined in the domain model and are used as properties, such as a value object, within any of your entities. An owned entity type shares the same CLR type with another entity type (that is, it's just a regular class). The entity containing the defining navigation is the owner entity. When querying the owner, the owned types are included by default.

Just by looking at the domain model, an owned type looks like it doesn't have any identity. However, under the covers, owned types do have identity, but the owner navigation property is part of this identity.

The identity of instances of owned types is not completely their own. It consists of three components:

- The identity of the owner

- The navigation property pointing to them

- In the case of collections of owned types, an independent component (supported in EF Core 2.2 and later).

For example, in the Ordering domain model at eShopOnContainers, as part of the Order entity, the Address value object is implemented as an owned entity type within the owner entity, which is the Order entity. Address is a type with no identity property defined in the domain model. It is used as a property of the Order type to specify the shipping address for a particular order.

By convention, a shadow primary key is created for the owned type and it will be mapped to the same table as the owner by using table splitting. This allows to use owned types similarly to how complex types are used in EF6 in the traditional .NET Framework.

It is important to note that owned types are never discovered by convention in EF Core, so you have to declare them explicitly.

In eShopOnContainers, in the OrderingContext.cs file, within the `OnModelCreating()` method, multiple infrastructure configurations are applied. One of them is related to the Order entity.

```csharp
// Part of the OrderingContext.cs class at the Ordering.Infrastructure project
//
protected override void OnModelCreating(ModelBuilder modelBuilder)
{
    modelBuilder.ApplyConfiguration(new ClientRequestEntityTypeConfiguration());
    modelBuilder.ApplyConfiguration(new PaymentMethodEntityTypeConfiguration());
    modelBuilder.ApplyConfiguration(new OrderEntityTypeConfiguration());
    modelBuilder.ApplyConfiguration(new OrderItemEntityTypeConfiguration());
    //...Additional type configurations
}
```

In the following code, the persistence infrastructure is defined for the Order entity:

```csharp
// Part of the OrderEntityTypeConfiguration.cs class
//
public void Configure(EntityTypeBuilder<Order> orderConfiguration)
{
    orderConfiguration.ToTable("orders", OrderingContext.DEFAULT_SCHEMA);
    orderConfiguration.HasKey(o => o.Id);
    orderConfiguration.Ignore(b => b.DomainEvents);
    orderConfiguration.Property(o => o.Id)
        .ForSqlServerUseSequenceHiLo("orderseq", OrderingContext.DEFAULT_SCHEMA);

    //Address value object persisted as owned entity in EF Core 2.0
    orderConfiguration.OwnsOne(o => o.Address);

    orderConfiguration.Property<DateTime>("OrderDate").IsRequired();

    //...Additional validations, constraints and code...
    //...
}
```

In the previous code, the `orderConfiguration.OwnsOne(o => o.Address)` method specifies that the `Address` property is an owned entity of the `Order` type.

By default, EF Core conventions name the database columns for the properties of the owned entity type as `EntityProperty_OwnedEntityProperty`. Therefore, the internal properties of `Address` will appear in the `Orders` table with the names `Address_Street`, `Address_City` (and so on for `State`, `Country`, and `ZipCode`).

You can append the `Property().HasColumnName()` fluent method to rename those columns. In the case where `Address` is a public property, the mappings would be like the following:

```csharp
orderConfiguration.OwnsOne(p => p.Address)
                            .Property(p=>p.Street).HasColumnName("ShippingStreet");

orderConfiguration.OwnsOne(p => p.Address)
                            .Property(p=>p.City).HasColumnName("ShippingCity");
```

It's possible to chain the `OwnsOne` method in a fluent mapping. In the following hypothetical example, `OrderDetails` owns `BillingAddress` and `ShippingAddress`, which are both `Address` types. Then `OrderDetails` is owned by the `Order` type.

```csharp
orderConfiguration.OwnsOne(p => p.OrderDetails, cb =>
    {
        cb.OwnsOne(c => c.BillingAddress);
        cb.OwnsOne(c => c.ShippingAddress);
    });
//...
//...
public class Order
{
    public int Id { get; set; }
    public OrderDetails OrderDetails { get; set; }
}

public class OrderDetails
{
    public Address BillingAddress { get; set; }
    public Address ShippingAddress { get; set; }
}

public class Address
{
    public string Street { get; set; }
    public string City { get; set; }
}
```

### Additional details on owned entity types

- Owned types are defined when you configure a navigation property to a particular type using the OwnsOne fluent API.

- The definition of an owned type in our metadata model is a composite of: the owner type, the navigation property, and the CLR type of the owned type.

- The identity (key) of an owned type instance in our stack is a composite of the identity of the owner type and the definition of the owned type.

#### Owned entities capabilities

- Owned types can reference other entities, either owned (nested owned types) or non-owned (regular reference navigation properties to other entities).

- You can map the same CLR type as different owned types in the same owner entity through separate navigation properties.

- Table splitting is set up by convention, but you can opt out by mapping the owned type to a different table using ToTable.

- Eager loading is performed automatically on owned types, that is, there's no need to call `.Include()` on the query.

- Can be configured with attribute `[Owned]`, using EF Core 2.1 and later.

- Can handle collections of owned types (using version 2.2 and later).

#### Owned entities limitations

- You can't create a `DbSet<T>` of an owned type (by design).

- You can't call `ModelBuilder.Entity<T>()` on owned types (currently by design).

- No support for optional (that is, nullable) owned types that are mapped with the owner in the same table (that is, using table splitting). This is because mapping is done for each property, we don't have a separate sentinel for the null complex value as a whole.

- No inheritance-mapping support for owned types, but you should be able to map two leaf types of the same inheritance hierarchies as different owned types. EF Core will not reason about the fact that they are part of the same hierarchy.

#### Main differences with EF6's complex types

- Table splitting is optional, that is, they can optionally be mapped to a separate table and still be owned types.

- They can reference other entities (that is, they can act as the dependent side on relationships to other non-owned types).

## Additional resources

- **Martin Fowler. ValueObject pattern** \
  <https://martinfowler.com/bliki/ValueObject.html>

- **Eric Evans. Domain-Driven Design: Tackling Complexity in the Heart of Software.** (Book; includes a discussion of value objects) \
  <https://www.amazon.com/Domain-Driven-Design-Tackling-Complexity-Software/dp/0321125215/>

- **Vaughn Vernon. Implementing Domain-Driven Design.** (Book; includes a discussion of value objects) \
  <https://www.amazon.com/Implementing-Domain-Driven-Design-Vaughn-Vernon/dp/0321834577/>

- **Owned Entity Types** \
  <https://docs.microsoft.com/ef/core/modeling/owned-entities>

- **Shadow Properties** \
  <https://docs.microsoft.com/ef/core/modeling/shadow-properties>

- **Complex types and/or value objects**. Discussion in the EF Core GitHub repo (Issues tab) \
  <https://github.com/dotnet/efcore/issues/246>

- **ValueObject.cs.** Base value object class in eShopOnContainers. \
  <https://github.com/dotnet-architecture/eShopOnContainers/blob/dev/src/Services/Ordering/Ordering.Domain/SeedWork/ValueObject.cs>

- **Address class.** Sample value object class in eShopOnContainers. \
  <https://github.com/dotnet-architecture/eShopOnContainers/blob/dev/src/Services/Ordering/Ordering.Domain/AggregatesModel/OrderAggregate/Address.cs>

> [!div class="step-by-step"]
> [Previous](seedwork-domain-model-base-classes-interfaces.md)
> [Next](enumeration-classes-over-enum-types.md)<|MERGE_RESOLUTION|>--- conflicted
+++ resolved
@@ -128,11 +128,7 @@
 
 Having no ID field in a class to be used by Entity Framework (EF) was not possible until EF Core 2.0, which greatly helps to implement better value objects with no ID. That is precisely the explanation of the next section.
 
-<<<<<<< HEAD
-It could be argued that value objects, being immutable, should be read-only (i.e. get-only properties), and that's indeed true. However, value objects are usually serialized and deserialized to go through message queues, and being read-only stops the deserializer from assigning values, so we just leave them as private set which is read-only enough to be practical.
-=======
 It could be argued that value objects, being immutable, should be read-only (that is, have get-only properties), and that's indeed true. However, value objects are usually serialized and deserialized to go through message queues, and being read-only stops the deserializer from assigning values, so we just leave them as `private set`, which is read-only enough to be practical.
->>>>>>> f8388959
 
 ## How to persist value objects in the database with EF Core 2.0 and later
 
