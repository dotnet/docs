---
title: Using NoSQL databases as a persistence infrastructure
description: Understand the use of NoSql databases in general, and Azure Cosmos DB in particular, as an option to implement persistence.
ms.date: 01/30/2020
---
# Use NoSQL databases as a persistence infrastructure

When you use NoSQL databases for your infrastructure data tier, you typically do not use an ORM like Entity Framework Core. Instead you use the API provided by the NoSQL engine, such as Azure Cosmos DB, MongoDB, Cassandra, RavenDB, CouchDB, or Azure Storage Tables.

However, when you use a NoSQL database, especially a document-oriented database like Azure Cosmos DB, CouchDB, or RavenDB, the way you design your model with DDD aggregates is partially similar to how you can do it in EF Core, in regards to the identification of aggregate roots, child entity classes, and value object classes. But, ultimately, the database selection will impact in your design.

When you use a document-oriented database, you implement an aggregate as a single document, serialized in JSON or another format. However, the use of the database is transparent from a domain model code point of view. When using a NoSQL database, you still are using entity classes and aggregate root classes, but with more flexibility than when using EF Core because the persistence is not relational.

The difference is in how you persist that model. If you implemented your domain model based on POCO entity classes, agnostic to the infrastructure persistence, it might look like you could move to a different persistence infrastructure, even from relational to NoSQL. However, that should not be your goal. There are always constraints and trade-offs in the different database technologies, so you will not be able to have the same model for relational or NoSQL databases. Changing persistence models is not a trivial task, because transactions and persistence operations will be very different.

For example, in a document-oriented database, it is okay for an aggregate root to have multiple child collection properties. In a relational database, querying multiple child collection properties is not easily optimized, because you get a UNION ALL SQL statement back from EF. Having the same domain model for relational databases or NoSQL databases is not simple, and you should not try to do it. You really have to design your model with an understanding of how the data is going to be used in each particular database.

A benefit when using NoSQL databases is that the entities are more denormalized, so you do not set a table mapping. Your domain model can be more flexible than when using a relational database.

When you design your domain model based on aggregates, moving to NoSQL and document-oriented databases might be even easier than using a relational database, because the aggregates you design are similar to serialized documents in a document-oriented database. Then you can include in those "bags" all the information you might need for that aggregate.

For instance, the following JSON code is a sample implementation of an order aggregate when using a document-oriented database. It is similar to the order aggregate we implemented in the eShopOnContainers sample, but without using EF Core underneath.

```json
{
    "id": "2017001",
    "orderDate": "2/25/2017",
    "buyerId": "1234567",
    "address": [
        {
        "street": "100 One Microsoft Way",
        "city": "Redmond",
        "state": "WA",
        "zip": "98052",
        "country": "U.S."
        }
    ],
    "orderItems": [
        {"id": 20170011, "productId": "123456", "productName": ".NET T-Shirt",
        "unitPrice": 25, "units": 2, "discount": 0},
        {"id": 20170012, "productId": "123457", "productName": ".NET Mug",
        "unitPrice": 15, "units": 1, "discount": 0}
    ]
}
```

## Introduction to Azure Cosmos DB and the native Cosmos DB API

[Azure Cosmos DB](https://docs.microsoft.com/azure/cosmos-db/introduction) is Microsoft's globally distributed database service for mission-critical applications. Azure Cosmos DB provides [turn-key global distribution](https://docs.microsoft.com/azure/cosmos-db/distribute-data-globally), [elastic scaling of throughput and storage](https://docs.microsoft.com/azure/cosmos-db/partition-data) worldwide, single-digit millisecond latencies at the 99th percentile, [five well-defined consistency levels](https://docs.microsoft.com/azure/cosmos-db/consistency-levels), and guaranteed high availability, all backed by [industry-leading SLAs](https://azure.microsoft.com/support/legal/sla/cosmos-db/). Azure Cosmos DB [automatically indexes data](https://www.vldb.org/pvldb/vol8/p1668-shukla.pdf) without requiring you to deal with schema and index management. It is multi-model and supports document, key-value, graph, and columnar data models.

![Diagram showing the Azure Cosmos DB global distribution.](./media/nosql-database-persistence-infrastructure/azure-cosmos-db-global-distribution.png)

**Figure 7-19**. Azure Cosmos DB global distribution

When you use a C\# model to implement the aggregate to be used by the Azure Cosmos DB API, the aggregate can be similar to the C\# POCO classes used with EF Core. The difference is in the way to use them from the application and infrastructure layers, as in the following code:

```csharp
// C# EXAMPLE OF AN ORDER AGGREGATE BEING PERSISTED WITH AZURE COSMOS DB API
// *** Domain Model Code ***
// Aggregate: Create an Order object with its child entities and/or value objects.
// Then, use AggregateRoot's methods to add the nested objects so invariants and
// logic is consistent across the nested properties (value objects and entities).

Order orderAggregate = new Order
{
    Id = "2017001",
    OrderDate = new DateTime(2005, 7, 1),
    BuyerId = "1234567",
    PurchaseOrderNumber = "PO18009186470"
}

Address address = new Address
{
    Street = "100 One Microsoft Way",
    City = "Redmond",
    State = "WA",
    Zip = "98052",
    Country = "U.S."
}

orderAggregate.UpdateAddress(address);

OrderItem orderItem1 = new OrderItem
{
    Id = 20170011,
    ProductId = "123456",
    ProductName = ".NET T-Shirt",
    UnitPrice = 25,
    Units = 2,
    Discount = 0;
};

//Using methods with domain logic within the entity. No anemic-domain model
orderAggregate.AddOrderItem(orderItem1);
// *** End of Domain Model Code ***

// *** Infrastructure Code using Cosmos DB Client API ***
Uri collectionUri = UriFactory.CreateDocumentCollectionUri(databaseName,
    collectionName);

await client.CreateDocumentAsync(collectionUri, orderAggregate);

// As your app evolves, let's say your object has a new schema. You can insert
// OrderV2 objects without any changes to the database tier.
Order2 newOrder = GetOrderV2Sample("IdForSalesOrder2");
await client.CreateDocumentAsync(collectionUri, newOrder);
```

You can see that the way you work with your domain model can be similar to the way you use it in your domain model layer when the infrastructure is EF. You still use the same aggregate root methods to ensure consistency, invariants, and validations within the aggregate.

However, when you persist your model into the NoSQL database, the code and API change dramatically compared to EF Core code or any other code related to relational databases.

## Implement .NET code targeting MongoDB and Azure Cosmos DB

### Use Azure Cosmos DB from .NET containers

You can access Azure Cosmos DB databases from .NET code running in containers, like from any other .NET application. For instance, the Locations.API and Marketing.API microservices in eShopOnContainers are implemented so they can consume Azure Cosmos DB databases.

<<<<<<< HEAD
However, there's a limitation in Azure Cosmos DB from a Docker development environment point of view. Even when there's a on-premises [Azure Cosmos DB Emulator](https://docs.microsoft.com/azure/cosmos-db/local-emulator) able to run in a local development machine (like a PC), as of late 2017, it just supports Windows, not Linux.
=======
However, there’s a limitation in Azure Cosmos DB from a Docker development environment point of view. Even though there’s an on-premises [Azure Cosmos DB Emulator](https://docs.microsoft.com/azure/cosmos-db/local-emulator) that can run in a local development machine, it only supports Windows. Linux and macOS aren't supported.
>>>>>>> f8388959

There's also the possibility to run this emulator on Docker, but just on Windows Containers, not with Linux Containers. That's an initial handicap for the development environment if your application is deployed as Linux containers, since, currently, you can't deploy Linux and Windows Containers on Docker for Windows at the same time. Either all containers being deployed have to be for Linux or for Windows.

The ideal and more straightforward deployment for a dev/test solution is to be able to deploy your database systems as containers along with your custom containers so your dev/test environments are always consistent.

### Use MongoDB API for local dev/test Linux/Windows containers plus Azure Cosmos DB

Cosmos DB databases support MongoDB API for .NET as well as the native MongoDB wire protocol. This means that by using existing drivers, your application written for MongoDB can now communicate with Cosmos DB and use Cosmos DB databases instead of MongoDB databases, as shown in Figure 7-20.

![Diagram showing that Cosmos DB supports .NET and MongoDB wire protocol.](./media/nosql-database-persistence-infrastructure/mongodb-api-wire-protocol.png)

**Figure 7-20**. Using MongoDB API and protocol to access Azure Cosmos DB

This is a very convenient approach for proof of concepts in Docker environments with Linux containers because the [MongoDB Docker image](https://hub.docker.com/r/_/mongo/) is a multi-arch image that supports Docker Linux containers and Docker Windows containers.

As shown in the following image, by using the MongoDB API, eShopOnContainers supports MongoDB Linux and Windows containers for the local development environment but then, you can move to a scalable, PaaS cloud solution as Azure Cosmos DB by simply [changing the MongoDB connection string to point to Azure Cosmos DB](https://docs.microsoft.com/azure/cosmos-db/connect-mongodb-account).

![Diagram showing that the Location microservice in eShopOnContainers can use either Cosmos DB or Mongo DB.](./media/nosql-database-persistence-infrastructure/eshoponcontainers-mongodb-containers.png)

**Figure 7-21**. eShopOnContainers using MongoDB containers for dev-env or Azure Cosmos DB for production

The production Azure Cosmos DB would be running in Azure's cloud as a PaaS and scalable service.

Your custom .NET Core containers can run on a local development Docker host (that is using Docker for Windows in a Windows 10 machine) or be deployed into a production environment, like Kubernetes in Azure AKS or Azure Service Fabric. In this second environment, you would deploy only the .NET Core custom containers but not the MongoDB container since you'd be using Azure Cosmos DB in the cloud for handling the data in production.

A clear benefit of using the MongoDB API is that your solution could run in both database engines, MongoDB or Azure Cosmos DB, so migrations to different environments should be easy. However, sometimes it is worthwhile to use a native API (that is the native Cosmos DB API) in order to take full advantage of the capabilities of a specific database engine.

For further comparison between simply using MongoDB versus Cosmos DB in the cloud, see the [Benefits of using Azure Cosmos DB in this page](https://docs.microsoft.com/azure/cosmos-db/mongodb-introduction).

### Analyze your approach for production applications: MongoDB API vs. Cosmos DB API

In eShopOnContainers, we're using MongoDB API because our priority was fundamentally to have a consistent dev/test environment using a NoSQL database that could also work with Azure Cosmos DB.

However, if you planning to use MongoDB API to access Azure Cosmos DB in Azure for production applications, you should analyze the differences in capabilities and performance when using MongoDB API to access Azure Cosmos DB databases compared to using the native Azure Cosmos DB API. If it is similar you can use MongoDB API and you get the benefit of supporting two NoSQL database engines at the same time.

You could also use MongoDB clusters as the production database in Azure's cloud, too, with [MongoDB Azure Service](https://www.mongodb.com/scale/mongodb-azure-service). But that is not a PaaS service provided by Microsoft. In this case, Azure is just hosting that solution coming from MongoDB.

Basically, this is just a disclaimer stating that you shouldn't always use MongoDB API against Azure Cosmos DB, as we did in eShopOnContainers because it was a convenient choice for Linux containers. The decision should be based on the specific needs and tests you need to do for your production application.

### The code: Use MongoDB API in .NET Core applications

MongoDB API for .NET is based on NuGet packages that you need to add to your projects, like in the Locations.API project shown in the following figure.

![Screenshot of the dependencies in the MongoDB NuGet packages.](./media/nosql-database-persistence-infrastructure/mongodb-api-nuget-packages.png)

**Figure 7-22**. MongoDB API NuGet packages references in a .NET Core project

Let's investigate the code in the following sections.

#### A Model used by MongoDB API

First, you need to define a model that will hold the data coming from the database in your application's memory space. Here's an example of the model used for Locations at eShopOnContainers.

```csharp
using MongoDB.Bson;
using MongoDB.Bson.Serialization.Attributes;
using MongoDB.Driver.GeoJsonObjectModel;
using System.Collections.Generic;

public class Locations
{
    [BsonId]
    [BsonRepresentation(BsonType.ObjectId)]
    public string Id { get; set; }
    public int LocationId { get; set; }
    public string Code { get; set; }
    [BsonRepresentation(BsonType.ObjectId)]
    public string Parent_Id { get; set; }
    public string Description { get; set; }
    public double Latitude { get; set; }
    public double Longitude { get; set; }
    public GeoJsonPoint<GeoJson2DGeographicCoordinates> Location
                                                             { get; private set; }
    public GeoJsonPolygon<GeoJson2DGeographicCoordinates> Polygon
                                                             { get; private set; }
    public void SetLocation(double lon, double lat) => SetPosition(lon, lat);
    public void SetArea(List<GeoJson2DGeographicCoordinates> coordinatesList)
                                                    => SetPolygon(coordinatesList);

    private void SetPosition(double lon, double lat)
    {
        Latitude = lat;
        Longitude = lon;
        Location = new GeoJsonPoint<GeoJson2DGeographicCoordinates>(
            new GeoJson2DGeographicCoordinates(lon, lat));
    }

    private void SetPolygon(List<GeoJson2DGeographicCoordinates> coordinatesList)
    {
        Polygon = new GeoJsonPolygon<GeoJson2DGeographicCoordinates>(
                  new GeoJsonPolygonCoordinates<GeoJson2DGeographicCoordinates>(
                  new GeoJsonLinearRingCoordinates<GeoJson2DGeographicCoordinates>(
                                                                 coordinatesList)));
    }
}
```

You can see there are a few attributes and types coming from the MongoDB NuGet packages.

NoSQL databases are usually very well suited for working with non-relational hierarchical data. In this example, we are using MongoDB types especially made for geo-locations, like `GeoJson2DGeographicCoordinates`.

#### Retrieve the database and the collection

In eShopOnContainers, we have created a custom database context where we implement the code to retrieve the database and the MongoCollections, as in the following code.

```csharp
public class LocationsContext
{
    private readonly IMongoDatabase _database = null;

    public LocationsContext(IOptions<LocationSettings> settings)
    {
        var client = new MongoClient(settings.Value.ConnectionString);
        if (client != null)
            _database = client.GetDatabase(settings.Value.Database);
    }

    public IMongoCollection<Locations> Locations
    {
        get
        {
            return _database.GetCollection<Locations>("Locations");
        }
    }
}
```

#### Retrieve the data

In C# code, like Web API controllers or custom Repositories implementation, you can write similar code to the following when querying through the MongoDB API. Note that the `_context` object is an instance of the previous `LocationsContext` class.

```csharp
public async Task<Locations> GetAsync(int locationId)
{
    var filter = Builders<Locations>.Filter.Eq("LocationId", locationId);
    return await _context.Locations
                            .Find(filter)
                            .FirstOrDefaultAsync();
}
```

#### Use an env-var in the docker-compose.override.yml file for the MongoDB connection string

When creating a MongoClient object, it needs a fundamental parameter which is precisely the `ConnectionString` parameter pointing to the right database. In the case of eShopOnContainers, the connection string can point to a local MongoDB Docker container or to a "production" Azure Cosmos DB database.  That connection string comes from the environment variables defined in the `docker-compose.override.yml` files used when deploying with docker-compose or Visual Studio, as in the following yml code.

```yml
# docker-compose.override.yml
version: '3.4'
services:
  # Other services
  locations-api:
    environment:
      # Other settings
      - ConnectionString=${ESHOP_AZURE_COSMOSDB:-mongodb://nosqldata}

```

<<<<<<< HEAD
The `ConnectionString` environment variable is resolved this way: If the `ESHOP_AZURE_COSMOSDB` global variable is defined in the `.env` file with the Azure Cosmos DB connection string, it will use it to access the Azure Cosmos DB database in the cloud. If it's not defined, it will take the `mongodb://nosql.data` value and use the development mongodb container.
=======
The `ConnectionString` environment variable is resolved this way: If the `ESHOP_AZURE_COSMOSDB` global variable is defined in the `.env` file with the Azure Cosmos DB connection string, it will use it to access the Azure Cosmos DB database in the cloud. If it’s not defined, it will take the `mongodb://nosqldata` value and use the development MongoDB container.
>>>>>>> f8388959

The following code shows the `.env` file with the Azure Cosmos DB connection string global environment variable, as implemented in eShopOnContainers:

```yml
# .env file, in eShopOnContainers root folder
# Other Docker environment variables

ESHOP_EXTERNAL_DNS_NAME_OR_IP=localhost
ESHOP_PROD_EXTERNAL_DNS_NAME_OR_IP=<YourDockerHostIP>

#ESHOP_AZURE_COSMOSDB=<YourAzureCosmosDBConnData>

#Other environment variables for additional Azure infrastructure assets
#ESHOP_AZURE_REDIS_BASKET_DB=<YourAzureRedisBasketInfo>
#ESHOP_AZURE_STORAGE_CATALOG_URL=<YourAzureStorage_Catalog_BLOB_URL>
#ESHOP_AZURE_SERVICE_BUS=<YourAzureServiceBusInfo>
```

Uncomment the ESHOP_AZURE_COSMOSDB line and update it with your Azure Cosmos DB connection string obtained from the Azure portal as explained in [Connect a MongoDB application to Azure Cosmos DB](https://docs.microsoft.com/azure/cosmos-db/connect-mongodb-account).

If the `ESHOP_AZURE_COSMOSDB` global variable is empty, meaning it's commented out in the `.env` file, then the container uses a default MongoDB connection string. This connection string points to the local MongoDB container deployed in eShopOnContainers that is named `nosqldata` and was defined at the docker-compose file, as shown in the following .yml code:

``` yml
# docker-compose.yml
version: '3.4'
services:
  # ...Other services...
  nosqldata:
    image: mongo
```

#### Additional resources

- **Modeling document data for NoSQL databases** \
  <https://docs.microsoft.com/azure/cosmos-db/modeling-data>

- **Vaughn Vernon. The Ideal Domain-Driven Design Aggregate Store?** \
  <https://kalele.io/blog-posts/the-ideal-domain-driven-design-aggregate-store/>

- **Introduction to Azure Cosmos DB: API for MongoDB**  \
  <https://docs.microsoft.com/azure/cosmos-db/mongodb-introduction>

- **Azure Cosmos DB: Build a MongoDB API web app with .NET and the Azure portal**  \
  <https://docs.microsoft.com/azure/cosmos-db/create-mongodb-dotnet>

- **Use the Azure Cosmos DB Emulator for local development and testing**  \
  <https://docs.microsoft.com/azure/cosmos-db/local-emulator>

- **Connect a MongoDB application to Azure Cosmos DB**  \
  <https://docs.microsoft.com/azure/cosmos-db/connect-mongodb-account>

- **The Cosmos DB Emulator Docker image (Windows Container)**  \
  <https://hub.docker.com/r/microsoft/azure-cosmosdb-emulator/>

- **The MongoDB Docker image (Linux and Windows Container)**  \
  <https://hub.docker.com/_/mongo/>

- **Use MongoChef (Studio 3T) with an Azure Cosmos DB: API for MongoDB account**  \
  <https://docs.microsoft.com/azure/cosmos-db/mongodb-mongochef>

>[!div class="step-by-step"]
>[Previous](infrastructure-persistence-layer-implemenation-entity-framework-core.md)
>[Next](microservice-application-layer-web-api-design.md)<|MERGE_RESOLUTION|>--- conflicted
+++ resolved
@@ -116,11 +116,7 @@
 
 You can access Azure Cosmos DB databases from .NET code running in containers, like from any other .NET application. For instance, the Locations.API and Marketing.API microservices in eShopOnContainers are implemented so they can consume Azure Cosmos DB databases.
 
-<<<<<<< HEAD
-However, there's a limitation in Azure Cosmos DB from a Docker development environment point of view. Even when there's a on-premises [Azure Cosmos DB Emulator](https://docs.microsoft.com/azure/cosmos-db/local-emulator) able to run in a local development machine (like a PC), as of late 2017, it just supports Windows, not Linux.
-=======
 However, there’s a limitation in Azure Cosmos DB from a Docker development environment point of view. Even though there’s an on-premises [Azure Cosmos DB Emulator](https://docs.microsoft.com/azure/cosmos-db/local-emulator) that can run in a local development machine, it only supports Windows. Linux and macOS aren't supported.
->>>>>>> f8388959
 
 There's also the possibility to run this emulator on Docker, but just on Windows Containers, not with Linux Containers. That's an initial handicap for the development environment if your application is deployed as Linux containers, since, currently, you can't deploy Linux and Windows Containers on Docker for Windows at the same time. Either all containers being deployed have to be for Linux or for Windows.
 
@@ -278,11 +274,7 @@
 
 ```
 
-<<<<<<< HEAD
-The `ConnectionString` environment variable is resolved this way: If the `ESHOP_AZURE_COSMOSDB` global variable is defined in the `.env` file with the Azure Cosmos DB connection string, it will use it to access the Azure Cosmos DB database in the cloud. If it's not defined, it will take the `mongodb://nosql.data` value and use the development mongodb container.
-=======
 The `ConnectionString` environment variable is resolved this way: If the `ESHOP_AZURE_COSMOSDB` global variable is defined in the `.env` file with the Azure Cosmos DB connection string, it will use it to access the Azure Cosmos DB database in the cloud. If it’s not defined, it will take the `mongodb://nosqldata` value and use the development MongoDB container.
->>>>>>> f8388959
 
 The following code shows the `.env` file with the Azure Cosmos DB connection string global environment variable, as implemented in eShopOnContainers:
 
