--- conflicted
+++ resolved
@@ -38,11 +38,7 @@
 
 To create an ASP.NET Core Web API Project, first select an ASP.NET Core Web Application and then select the API type. After creating the project, you can implement your MVC controllers as you would in any other Web API project, using the Entity Framework API or other API. In a new Web API project, you can see that the only dependency you have in that microservice is on ASP.NET Core itself. Internally, within the *Microsoft.AspNetCore.All* dependency, it is referencing Entity Framework and many other .NET Core NuGet packages, as shown in Figure 6-7.
 
-<<<<<<< HEAD
 ![Screenshot of VS showing the NuGet dependencies of Catalog.Api.](./media/data-driven-crud-microservice/simple-crud-web-api-microservice-dependencies.png)
-=======
-![The API project includes references to the Microsoft.AspNetCore.App NuGet package, which includes references to all essential packages. It could include some other packages as well.](./media/image8.png)
->>>>>>> efce5db6
 
 **Figure 6-7**. Dependencies in a simple CRUD Web API microservice
 
