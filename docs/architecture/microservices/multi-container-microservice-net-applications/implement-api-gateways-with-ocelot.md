---
title: Implementing API Gateways with Ocelot
description: Learn how to implement API Gateways with Ocelot and how to use Ocelot in a container-based environment.
ms.date: 10/02/2018
---

# Implement API Gateways with Ocelot

<<<<<<< HEAD
>[!IMPORTANT] The reference microservice application [eShopOnContainers](https://github.com/dotnet-architecture/eShopOnContainers) is currently using features provided by [Envoy](https://www.envoyproxy.io/) to implement the API Gateway instead of the earlier referenced [Ocelot](https://github.com/ThreeMammals/Ocelot). We made this design choice because of Envoy's  built-in support for the WebSocket protocol, required by the new gRPC inter-service communications implemented in eShopOnContainers.
=======
The reference microservice application [eShopOnContainers](https://github.com/dotnet-architecture/eShopOnContainers) is using [Ocelot](https://github.com/ThreeMammals/Ocelot), a simple and lightweight API Gateway that you can deploy anywhere along with your microservices/containers, such as in any of the following environments used by eShopOnContainers:
>>>>>>> 77f13911

However, we've retained this section in the guide so you can consider Ocelot as a simple, capable, and lightweight API Gateway suitable for production-grade scenarios.

## Architect and design your API Gateways

The following architecture diagram shows how API Gateways were implemented with Ocelot in eShopOnContainers.

![Diagram showing the eShopOnContainers architecture.](./media/implement-api-gateways-with-ocelot/eshoponcontainers-architecture.png)

**Figure 6-28**. eShopOnContainers architecture with API Gateways

That diagram shows how the whole application is deployed into a single Docker host or development PC with "Docker for Windows" or "Docker for Mac". However, deploying into any orchestrator would be similar, but any container in the diagram could be scaled out in the orchestrator.

In addition, the infrastructure assets such as databases, cache, and message brokers should be offloaded from the orchestrator and deployed into high available systems for infrastructure, like Azure SQL Database, Azure Cosmos DB, Azure Redis, Azure Service Bus, or any HA clustering solution on-premises.

As you can also notice in the diagram, having several API Gateways allows multiple development teams to be autonomous (in this case Marketing features vs. Shopping features) when developing and deploying their microservices plus their own related API Gateways.

If you had a single monolithic API Gateway that would mean a single point to be updated by several development teams, which could couple all the microservices with a single part of the application.

Going much further in the design, sometimes a fine-grained API Gateway can also be limited to a single business microservice depending on the chosen architecture. Having the API Gateway's boundaries dictated by the business or domain will help you to get a better design.

For instance, fine granularity in the API Gateway tier can be especially useful for more advanced composite UI applications that are based on microservices, because the concept of a fine-grained API Gateway is similar to a UI composition service.

We delve into more details in the previous section [Creating composite UI based on microservices](../architect-microservice-container-applications/microservice-based-composite-ui-shape-layout.md).

As key takeaway, for many medium- and large-size applications, using a custom-built API Gateway product is usually a good approach, but not as a single monolithic aggregator or unique central custom API Gateway unless that API Gateway allows multiple independent configuration areas for the several development teams creating autonomous microservices.

### Sample microservices/containers to reroute through the API Gateways

As an example, eShopOnContainers has around six internal microservice-types that have to be published through the API Gateways, as shown in the following image.

![Screenshot of the Services folder showing its subfolders.](./media/implement-api-gateways-with-ocelot/eshoponcontainers-microservice-folders.png)

**Figure 6-29**. Microservice folders in eShopOnContainers solution in Visual Studio

About the Identity service, in the design it's left out of the API Gateway routing because it's the only cross-cutting concern in the system, although with Ocelot it's also possible to include it as part of the rerouting lists.

All those services are currently implemented as ASP.NET Core Web API services, as you can tell from the code. Let's focus on one of the microservices like the Catalog microservice code.

![Screenshot of Solution Explorer showing Catalog.API project contents.](./media/implement-api-gateways-with-ocelot/catalog-api-microservice-folders.png)

**Figure 6-30**. Sample Web API microservice (Catalog microservice)

You can see that the Catalog microservice is a typical ASP.NET Core Web API project with several controllers and methods like in the following code.

```csharp
[HttpGet]
[Route("items/{id:int}")]
[ProducesResponseType((int)HttpStatusCode.BadRequest)]
[ProducesResponseType((int)HttpStatusCode.NotFound)]
[ProducesResponseType(typeof(CatalogItem),(int)HttpStatusCode.OK)]
public async Task<IActionResult> GetItemById(int id)
{
    if (id <= 0)
    {
        return BadRequest();
    }
    var item = await _catalogContext.CatalogItems.
                                          SingleOrDefaultAsync(ci => ci.Id == id);
    //…

    if (item != null)
    {
        return Ok(item);
    }
    return NotFound();
}
```

The HTTP request will end up running that kind of C# code accessing the microservice database and any additional required action.

Regarding the microservice URL, when the containers are deployed in your local development PC (local Docker host), each microservice's container has always an internal port (usually port 80) specified in its dockerfile, as in the following dockerfile:

```Dockerfile
FROM mcr.microsoft.com/dotnet/core/aspnet:3.1 AS base
WORKDIR /app
EXPOSE 80
```

The port 80 shown in the code is internal within the Docker host, so it can't be reached by client apps.

Client apps can access only the external ports (if any) published when deploying with `docker-compose`.

Those external ports shouldn't be published when deploying to a production environment. This is precisely why you want to use the API Gateway, to avoid the direct communication between the client apps and the microservices.

However, when developing, you want to access the microservice/container directly and run it through Swagger. That's why in eShopOnContainers, the external ports are still specified even when they won't be used by the API Gateway or the client apps.

Here's an example of the `docker-compose.override.yml` file for the Catalog microservice:

```yml
catalog-api:
  environment:
    - ASPNETCORE_ENVIRONMENT=Development
    - ASPNETCORE_URLS=http://0.0.0.0:80
    - ConnectionString=YOUR_VALUE
    - ... Other Environment Variables
  ports:
    - "5101:80"   # Important: In a production environment you should remove the external port (5101) kept here for microservice debugging purposes.
                  # The API Gateway redirects and access through the internal port (80).
```

You can see how in the docker-compose.override.yml configuration the internal port for the Catalog container is port 80, but the port for external access is 5101. But this port shouldn't be used by the application when using an API Gateway, only to debug, run, and test just the Catalog microservice.

Normally, you won't be deploying with docker-compose into a production environment because the right production deployment environment for microservices is an orchestrator like Kubernetes or Service Fabric. When deploying to those environments you use different configuration files where you won't publish directly any external port for the microservices but, you'll always use the reverse proxy from the API Gateway.

Run the catalog microservice in your local Docker host. Either run the full eShopOnContainers solution from Visual Studio (it runs all the services in the docker-compose files), or start the Catalog microservice with the following docker-compose command in CMD or PowerShell positioned at the folder where the `docker-compose.yml` and `docker-compose.override.yml` are placed.

```console
docker-compose run --service-ports catalog-api
```

This command only runs the catalog-api service container plus dependencies that are specified in the docker-compose.yml. In this case, the SQL Server container and RabbitMQ container.

Then, you can directly access the Catalog microservice and see its methods through the Swagger UI accessing directly through that "external" port, in this case `http://localhost:5101/swagger`:

![Screenshot of Swagger UI showing the Catalog.API REST API.](./media/implement-api-gateways-with-ocelot/test-catalog-microservice.png)

**Figure 6-31**. Testing the Catalog microservice with its Swagger UI

At this point, you could set a breakpoint in C# code in Visual Studio, test the microservice with the methods exposed in Swagger UI, and finally clean-up everything with the `docker-compose down` command.

However, direct-access communication to the microservice, in this case through the external port 5101, is precisely what you want to avoid in your application. And you can avoid that by setting the additional level of indirection of the API Gateway (Ocelot, in this case). That way, the client app won't directly access the microservice.

## Implementing your API Gateways with Ocelot

Ocelot is basically a set of middlewares that you can apply in a specific order.

Ocelot is designed to work with ASP.NET Core only. It targets `netstandard2.0` so it can be used anywhere .NET Standard 2.0 is supported, including .NET Core 2.0 runtime and .NET Framework 4.6.1 runtime and up.

You install Ocelot and its dependencies in your ASP.NET Core project with [Ocelot's NuGet package](https://www.nuget.org/packages/Ocelot/), from Visual Studio.

```powershell
Install-Package Ocelot
```

<<<<<<< HEAD
In eShopOnContainers, its API Gateway implementation is a simple ASP.NET Core WebHost project, and Ocelot’s middleware handles all the API Gateway features, as shown in the following image:
=======
In eShopOnContainers, its API Gateway implementation is a simple ASP.NET Core WebHost project, and Ocelot's middlewares handle all the API Gateway features, as shown in the following image:
>>>>>>> 77f13911

![Screenshot of Solution Explorer showing Ocelot API gateway project.](./media/implement-api-gateways-with-ocelot/ocelotapigw-base-project.png)

**Figure 6-32**. The OcelotApiGw base project in eShopOnContainers

This ASP.NET Core WebHost project is basically built with two simple files:  `Program.cs` and `Startup.cs`.

The Program.cs just needs to create and configure the typical ASP.NET Core BuildWebHost.

```csharp
namespace OcelotApiGw
{
    public class Program
    {
        public static void Main(string[] args)
        {
            BuildWebHost(args).Run();
        }

        public static IWebHost BuildWebHost(string[] args)
        {
            var builder = WebHost.CreateDefaultBuilder(args);

            builder.ConfigureServices(s => s.AddSingleton(builder))
                    .ConfigureAppConfiguration(
                          ic => ic.AddJsonFile(Path.Combine("configuration",
                                                            "configuration.json")))
                    .UseStartup<Startup>();
            var host = builder.Build();
            return host;
        }
    }
}
```

The important point here for Ocelot is the `configuration.json` file that you must provide to the builder through the `AddJsonFile()` method. That `configuration.json` is where you specify all the API Gateway ReRoutes, meaning the external endpoints with specific ports and the correlated internal endpoints, usually using different ports.

```json
{
    "ReRoutes": [],
    "GlobalConfiguration": {}
}
```

There are two sections to the configuration. An array of ReRoutes and a GlobalConfiguration. The ReRoutes are the objects that tell Ocelot how to treat an upstream request. The Global configuration allows overrides of ReRoute specific settings. It's useful if you don't want to manage lots of ReRoute specific settings.

Here's a simplified example of [ReRoute configuration file](https://github.com/dotnet-architecture/eShopOnContainers/blob/master/src/ApiGateways/Web.Bff.Shopping/apigw/configuration.json) from one of the API Gateways from eShopOnContainers.

```json
{
  "ReRoutes": [
    {
      "DownstreamPathTemplate": "/api/{version}/{everything}",
      "DownstreamScheme": "http",
      "DownstreamHostAndPorts": [
        {
          "Host": "catalog-api",
          "Port": 80
        }
      ],
      "UpstreamPathTemplate": "/api/{version}/c/{everything}",
      "UpstreamHttpMethod": [ "POST", "PUT", "GET" ]
    },
    {
      "DownstreamPathTemplate": "/api/{version}/{everything}",
      "DownstreamScheme": "http",
      "DownstreamHostAndPorts": [
        {
          "Host": "basket-api",
          "Port": 80
        }
      ],
      "UpstreamPathTemplate": "/api/{version}/b/{everything}",
      "UpstreamHttpMethod": [ "POST", "PUT", "GET" ],
      "AuthenticationOptions": {
        "AuthenticationProviderKey": "IdentityApiKey",
        "AllowedScopes": []
      }
    }

  ],
    "GlobalConfiguration": {
      "RequestIdKey": "OcRequestId",
      "AdministrationPath": "/administration"
    }
  }
```

The main functionality of an Ocelot API Gateway is to take incoming HTTP requests and forward them on to a downstream service, currently as another HTTP request. Ocelot's describes the routing of one request to another as a ReRoute.

For instance, let's focus on one of the ReRoutes in the configuration.json from above, the configuration for the Basket microservice.

```json
{
      "DownstreamPathTemplate": "/api/{version}/{everything}",
      "DownstreamScheme": "http",
      "DownstreamHostAndPorts": [
        {
          "Host": "basket-api",
          "Port": 80
        }
      ],
      "UpstreamPathTemplate": "/api/{version}/b/{everything}",
      "UpstreamHttpMethod": [ "POST", "PUT", "GET" ],
      "AuthenticationOptions": {
        "AuthenticationProviderKey": "IdentityApiKey",
        "AllowedScopes": []
      }
}
```

The DownstreamPathTemplate, Scheme, and DownstreamHostAndPorts make the internal microservice URL that this request will be forwarded to.

The port is the internal port used by the service. When using containers, the port specified at its dockerfile.

The `Host` is a service name that depends on the service name resolution you are using. When using docker-compose, the services names are provided by the Docker Host, which is using the service names provided in the docker-compose files. If using an orchestrator like Kubernetes or Service Fabric, that name should be resolved by the DNS or name resolution provided by each orchestrator.

DownstreamHostAndPorts is an array that contains the host and port of any downstream services that you wish to forward requests to. Usually this will just contain one entry but sometimes you might want to load balance requests to your downstream services and Ocelot lets you add more than one entry and then select a load balancer. But if using Azure and any orchestrator it is probably a better idea to load balance with the cloud and orchestrator infrastructure.

The UpstreamPathTemplate is the URL that Ocelot will use to identify which DownstreamPathTemplate to use for a given request from the client. Finally, the UpstreamHttpMethod is used so Ocelot can distinguish between different requests (GET, POST, PUT) to the same URL.

At this point, you could have a single Ocelot API Gateway (ASP.NET Core WebHost) using one or [multiple merged configuration.json files](https://ocelot.readthedocs.io/en/latest/features/configuration.html#merging-configuration-files) or you can also store the [configuration in a Consul KV store](https://ocelot.readthedocs.io/en/latest/features/configuration.html#store-configuration-in-consul).

But as introduced in the architecture and design sections, if you really want to have autonomous microservices, it might be better to split that single monolithic API Gateway into multiple API Gateways and/or BFF (Backend for Frontend). For that purpose, let's see how to implement that approach with Docker containers.

### Using a single Docker container image to run multiple different API Gateway / BFF container types

In eShopOnContainers, we're using a single Docker container image with the Ocelot API Gateway but then, at run time, we create different services/containers for each type of API-Gateway/BFF by providing a different configuration.json file, using a docker volume to access a different PC folder for each service.

![Diagram of a single Ocelot gateway Docker image for all API gateways.](./media/implement-api-gateways-with-ocelot/reusing-single-ocelot-docker-image.png)

**Figure 6-33**. Reusing a single Ocelot Docker image across multiple API Gateway types

In eShopOnContainers, the "Generic Ocelot API Gateway Docker Image" is created with the project named 'OcelotApiGw' and the image name "eshop/ocelotapigw" that is specified in the docker-compose.yml file. Then, when deploying to Docker, there will be four API-Gateway containers created from that same Docker image, as shown in the following extract from the docker-compose.yml file.

```yml
  mobileshoppingapigw:
    image: eshop/ocelotapigw:${TAG:-latest}
    build:
      context: .
      dockerfile: src/ApiGateways/ApiGw-Base/Dockerfile

  mobilemarketingapigw:
    image: eshop/ocelotapigw:${TAG:-latest}
    build:
      context: .
      dockerfile: src/ApiGateways/ApiGw-Base/Dockerfile

  webshoppingapigw:
    image: eshop/ocelotapigw:${TAG:-latest}
    build:
      context: .
      dockerfile: src/ApiGateways/ApiGw-Base/Dockerfile

  webmarketingapigw:
    image: eshop/ocelotapigw:${TAG:-latest}
    build:
      context: .
      dockerfile: src/ApiGateways/ApiGw-Base/Dockerfile
```

Additionally, as you can see in the following docker-compose.override.yml file, the only difference between those API Gateway containers is the Ocelot configuration file, which is different for each service container and it's specified at runtime through a Docker volume.

```yml
mobileshoppingapigw:
  environment:
    - ASPNETCORE_ENVIRONMENT=Development
    - IdentityUrl=http://identity-api
  ports:
    - "5200:80"
  volumes:
    - ./src/ApiGateways/Mobile.Bff.Shopping/apigw:/app/configuration

mobilemarketingapigw:
  environment:
    - ASPNETCORE_ENVIRONMENT=Development
    - IdentityUrl=http://identity-api
  ports:
    - "5201:80"
  volumes:
    - ./src/ApiGateways/Mobile.Bff.Marketing/apigw:/app/configuration

webshoppingapigw:
  environment:
    - ASPNETCORE_ENVIRONMENT=Development
    - IdentityUrl=http://identity-api
  ports:
    - "5202:80"
  volumes:
    - ./src/ApiGateways/Web.Bff.Shopping/apigw:/app/configuration

webmarketingapigw:
  environment:
    - ASPNETCORE_ENVIRONMENT=Development
    - IdentityUrl=http://identity-api
  ports:
    - "5203:80"
  volumes:
    - ./src/ApiGateways/Web.Bff.Marketing/apigw:/app/configuration
```

Because of that previous code, and as shown in the Visual Studio Explorer below, the only file needed to define each specific business/BFF API Gateway is just a configuration.json file, because the four API Gateways are based on the same Docker image.

![Screenshot showing all API gateways with configuration.json files.](./media/implement-api-gateways-with-ocelot/ocelot-configuration-files.png)

**Figure 6-34**. The only file needed to define each API Gateway / BFF with Ocelot is a configuration file

By splitting the API Gateway into multiple API Gateways, different development teams focusing on different subsets of microservices can manage their own API Gateways by using independent Ocelot configuration files. Plus, at the same time they can reuse the same Ocelot Docker image.

Now, if you run eShopOnContainers with the API Gateways (included by default in VS when opening eShopOnContainers-ServicesAndWebApps.sln solution or if running "docker-compose up"), the following sample routes will be performed.

For instance, when visiting the upstream URL `http://localhost:5202/api/v1/c/catalog/items/2/` served by the webshoppingapigw API Gateway, you get the same result from the internal Downstream URL `http://catalog-api/api/v1/2` within the Docker host, as in the following browser.

![Screenshot of a browser showing a response going through API gateway.](./media/implement-api-gateways-with-ocelot/access-microservice-through-url.png)

**Figure 6-35**. Accessing a microservice through a URL provided by the API Gateway

Because of testing or debugging reasons, if you wanted to directly access to the Catalog Docker container (only at the development environment) without passing through the API Gateway, since 'catalog-api' is a DNS resolution internal to the Docker host (service discovery handled by docker-compose service names), the only way to directly access the container is through the external port published in the docker-compose.override.yml, which is provided only for development tests, such as `http://localhost:5101/api/v1/Catalog/items/1` in the following browser.

![Screenshot of a browser showing a direct response to the Catalog.api.](./media/implement-api-gateways-with-ocelot/direct-access-microservice-testing.png)

**Figure 6-36**. Direct access to a microservice for testing purposes

But the application is configured so it accesses all the microservices through the API Gateways, not though the direct port "shortcuts".

### The Gateway aggregation pattern in eShopOnContainers

As introduced previously, a flexible way to implement requests aggregation is with custom services, by code. You could also implement request aggregation with the [Request Aggregation feature in Ocelot](https://ocelot.readthedocs.io/en/latest/features/requestaggregation.html#request-aggregation), but it might not be as flexible as you need. Therefore, the selected way to implement aggregation in eShopOnContainers is with an explicit ASP.NET Core Web API service for each aggregator.

According to that approach, the API Gateway composition diagram is in reality a bit more extended when considering the aggregator services that are not shown in the simplified global architecture diagram shown previously.

In the following diagram, you can also see how the aggregator services work with their related API Gateways.

![Diagram of eShopOnContainers architecture showing aggregator services.](./media/implement-api-gateways-with-ocelot/eshoponcontainers-architecture-aggregator-services.png)

**Figure 6-37**. eShopOnContainers architecture with aggregator services

Zooming in further, on the "Shopping" business area in the following image, you can see that chattiness between the client apps and the microservices is reduced when using the aggregator services in the API Gateways.

![Diagram showing eShopOnContainers architecture zoom in.](./media/implement-api-gateways-with-ocelot/zoom-in-vision-aggregator-services.png)

**Figure 6-38**. Zoom in vision of the Aggregator services

You can notice how when the diagram shows the possible requests coming from the API Gateways it can get complex. Although you can see how the arrows in blue would be simplified, from a client apps perspective, when using the aggregator pattern by reducing chattiness and latency in the communication, ultimately significantly improving the user experience for the remote apps (mobile and SPA apps), especially.

In the case of the "Marketing" business area and microservices, it is a simple use case so there was no need to use aggregators, but it could also be possible, if needed.

### Authentication and authorization in Ocelot API Gateways

In an Ocelot API Gateway you can sit the authentication service, such as an ASP.NET Core Web API service using [IdentityServer](https://identityserver.io/) providing the auth token, either out or inside the API Gateway.

Since eShopOnContainers is using multiple API Gateways with boundaries based on BFF and business areas, the Identity/Auth service is left out of the API Gateways, as highlighted in yellow in the following diagram.

![Diagram showing Identity microservice beneath the API gateway.](./media/implement-api-gateways-with-ocelot/eshoponcontainers-identity-service-position.png)

**Figure 6-39**. Position of the Identity service in eShopOnContainers

However, Ocelot also supports sitting the Identity/Auth microservice within the API Gateway boundary, as in this other diagram.

![Diagram showing authentication in an Ocelot API Gateway.](./media/implement-api-gateways-with-ocelot/ocelot-authentication.png)

**Figure 6-40**. Authentication in Ocelot

As the previous diagram shows, when the Identity microservice is beneath the API gateway (AG): 1) AG requests an auth token from identity microservice, 2) The identity microservice returns token to AG, 3-4) AG requests from microservices using the auth token. Because eShopOnContainers application has split the API Gateway into multiple BFF (Backend for Frontend) and business areas API Gateways, another option would had been to create an additional API Gateway for cross-cutting concerns. That choice would be fair in a more complex microservice based architecture with multiple cross-cutting concerns microservices. Since there's only one cross-cutting concern in eShopOnContainers, it was decided to just handle the security service out of the API Gateway realm, for simplicity's sake.

In any case, if the app is secured at the API Gateway level, the authentication module of the Ocelot API Gateway is visited at first when trying to use any secured microservice. That redirects the HTTP request to visit the Identity or auth microservice to get the access token so you can visit the protected services with the access_token.

The way you secure with authentication any service at the API Gateway level is by setting the AuthenticationProviderKey in its related settings at the configuration.json.

```json
    {
      "DownstreamPathTemplate": "/api/{version}/{everything}",
      "DownstreamScheme": "http",
      "DownstreamHostAndPorts": [
        {
          "Host": "basket-api",
          "Port": 80
        }
      ],
      "UpstreamPathTemplate": "/api/{version}/b/{everything}",
      "UpstreamHttpMethod": [],
      "AuthenticationOptions": {
        "AuthenticationProviderKey": "IdentityApiKey",
        "AllowedScopes": []
      }
    }
```

When Ocelot runs, it will look at the ReRoutes AuthenticationOptions.AuthenticationProviderKey and check that there is an Authentication Provider registered with the given key. If there isn't, then Ocelot will not start up. If there is, then the ReRoute will use that provider when it executes.

Because the Ocelot WebHost is configured with the `authenticationProviderKey = "IdentityApiKey"`, that will require authentication whenever that service has any requests without any auth token.

```csharp
namespace OcelotApiGw
{
    public class Startup
    {
        private readonly IConfiguration _cfg;

        public Startup(IConfiguration configuration) => _cfg = configuration;

        public void ConfigureServices(IServiceCollection services)
        {
            var identityUrl = _cfg.GetValue<string>("IdentityUrl");
            var authenticationProviderKey = "IdentityApiKey";
                         //…
            services.AddAuthentication()
                .AddJwtBearer(authenticationProviderKey, x =>
                {
                    x.Authority = identityUrl;
                    x.RequireHttpsMetadata = false;
                    x.TokenValidationParameters = new Microsoft.IdentityModel.Tokens.TokenValidationParameters()
                    {
                        ValidAudiences = new[] { "orders", "basket", "locations", "marketing", "mobileshoppingagg", "webshoppingagg" }
                    };
                });
            //...
        }
    }
}
```

Then, you also need to set authorization with the [Authorize] attribute on any resource to be accessed like the microservices, such as in the following Basket microservice controller.

```csharp
namespace Microsoft.eShopOnContainers.Services.Basket.API.Controllers
{
    [Route("api/v1/[controller]")]
    [Authorize]
    public class BasketController : Controller
    {
      //...
    }
}
```

The ValidAudiences such as "basket" are correlated with the audience defined in each microservice with `AddJwtBearer()` at the ConfigureServices() of the Startup class, such as in the code below.

```csharp
// prevent from mapping "sub" claim to nameidentifier.
JwtSecurityTokenHandler.DefaultInboundClaimTypeMap.Clear();

var identityUrl = Configuration.GetValue<string>("IdentityUrl");

services.AddAuthentication(options =>
{
    options.DefaultAuthenticateScheme = JwtBearerDefaults.AuthenticationScheme;
    options.DefaultChallengeScheme = JwtBearerDefaults.AuthenticationScheme;

}).AddJwtBearer(options =>
{
    options.Authority = identityUrl;
    options.RequireHttpsMetadata = false;
    options.Audience = "basket";
});
```

If you try to access any secured microservice, like the Basket microservice with a ReRoute URL based on the API Gateway like `http://localhost:5202/api/v1/b/basket/1`, then you'll get a 401 Unauthorized unless you provide a valid token. On the other hand, if a ReRoute URL is authenticated, Ocelot will invoke whatever downstream scheme is associated with it (the internal microservice URL).

**Authorization at Ocelot's ReRoutes tier.**  Ocelot supports claims-based authorization evaluated after the authentication. You set the authorization at a route level by adding the following lines to the ReRoute configuration.

```json
"RouteClaimsRequirement": {
    "UserType": "employee"
}
```

In that example, when the authorization middleware is called, Ocelot will find if the user has the claim type 'UserType' in the token and if the value of that claim is 'employee'. If it isn't, then the user will not be authorized and the response will be 403 forbidden.

## Using Kubernetes Ingress plus Ocelot API Gateways

When using Kubernetes (like in an Azure Kubernetes Service cluster), you usually unify all the HTTP requests through the [Kubernetes Ingress tier](https://kubernetes.io/docs/concepts/services-networking/ingress/) based on *Nginx*.

In Kubernetes, if you don't use any ingress approach, then your services and pods have IPs only routable by the cluster network.

But if you use an ingress approach, you'll have a middle tier between the Internet and your services (including your API Gateways), acting as a reverse proxy.

As a definition, an Ingress is a collection of rules that allow inbound connections to reach the cluster services. An ingress is usually configured to provide services externally reachable URLs, load balance traffic, SSL termination and more. Users request ingress by POSTing the Ingress resource to the API server.

In eShopOnContainers, when developing locally and using just your development machine as the Docker host, you are not using any ingress but only the multiple API Gateways.

However, when targeting a "production" environment based on Kubernetes, eShopOnContainers is using an ingress in front of the API gateways. That way, the clients still call the same base URL but the requests are routed to multiple API Gateways or BFF.

API Gateways are front-ends or façades surfacing only the services but not the web applications that are usually out of their scope. In addition, the API Gateways might hide certain internal microservices.

The ingress, however, is just redirecting HTTP requests but not trying to hide any microservice or web app.

Having an ingress Nginx tier in Kubernetes in front of the web applications plus the several Ocelot API Gateways / BFF is the ideal architecture, as shown in the following diagram.

![A diagram showing how an ingress tier fits into the AKS environment.](./media/implement-api-gateways-with-ocelot/eshoponcontainer-ingress-tier.png)

**Figure 6-41**. The ingress tier in eShopOnContainers when deployed into Kubernetes

A Kubernetes Ingress acts as a reverse proxy for all traffic to the app, including the web applications, that are usually out of the Api gateway scope. When you deploy eShopOnContainers into Kubernetes, it exposes just a few services or endpoints via _ingress_, basically the following list of postfixes on the URLs:

- `/` for the client SPA web application
- `/webmvc` for the client MVC web application
- `/webstatus` for the client web app showing the status/healthchecks
- `/webshoppingapigw` for the web BFF and shopping business processes
- `/webmarketingapigw` for the web BFF and marketing business processes
- `/mobileshoppingapigw` for the mobile BFF and shopping business processes
- `/mobilemarketingapigw` for the mobile BFF and marketing business processes

When deploying to Kubernetes, each Ocelot API Gateway is using a different "configuration.json" file for each _pod_ running the API Gateways. Those "configuration.json" files are provided by mounting (originally with the deploy.ps1 script) a volume created based on a Kubernetes _config map_ named ‘ocelot'. Each container mounts its related configuration file in the container's folder named `/app/configuration`.

In the source code files of eShopOnContainers, the original "configuration.json" files can be found within the `k8s/ocelot/` folder. There's one file for each BFF/APIGateway.

## Additional cross-cutting features in an Ocelot API Gateway

There are other important features to research and use, when using an Ocelot API Gateway, described in the following links.

- **Service discovery in the client side integrating Ocelot with Consul or Eureka** \
  <https://ocelot.readthedocs.io/en/latest/features/servicediscovery.html>

- **Caching at the API Gateway tier** \
  <https://ocelot.readthedocs.io/en/latest/features/caching.html>

- **Logging at the API Gateway tier** \
  <https://ocelot.readthedocs.io/en/latest/features/logging.html>

- **Quality of Service (Retries and Circuit breakers) at the API Gateway tier** \
  <https://ocelot.readthedocs.io/en/latest/features/qualityofservice.html>

- **Rate limiting** \
  [https://ocelot.readthedocs.io/en/latest/features/ratelimiting.html](https://ocelot.readthedocs.io/en/latest/features/ratelimiting.html )

> [!div class="step-by-step"]
> [Previous](background-tasks-with-ihostedservice.md)
> [Next](../microservice-ddd-cqrs-patterns/index.md)<|MERGE_RESOLUTION|>--- conflicted
+++ resolved
@@ -6,11 +6,7 @@
 
 # Implement API Gateways with Ocelot
 
-<<<<<<< HEAD
->[!IMPORTANT] The reference microservice application [eShopOnContainers](https://github.com/dotnet-architecture/eShopOnContainers) is currently using features provided by [Envoy](https://www.envoyproxy.io/) to implement the API Gateway instead of the earlier referenced [Ocelot](https://github.com/ThreeMammals/Ocelot). We made this design choice because of Envoy's  built-in support for the WebSocket protocol, required by the new gRPC inter-service communications implemented in eShopOnContainers.
-=======
-The reference microservice application [eShopOnContainers](https://github.com/dotnet-architecture/eShopOnContainers) is using [Ocelot](https://github.com/ThreeMammals/Ocelot), a simple and lightweight API Gateway that you can deploy anywhere along with your microservices/containers, such as in any of the following environments used by eShopOnContainers:
->>>>>>> 77f13911
+[!IMPORTANT] The reference microservice application [eShopOnContainers](https://github.com/dotnet-architecture/eShopOnContainers) is currently using features provided by [Envoy](https://www.envoyproxy.io/) to implement the API Gateway instead of the earlier referenced [Ocelot](https://github.com/ThreeMammals/Ocelot). We made this design choice because of Envoy's  built-in support for the WebSocket protocol, required by the new gRPC inter-service communications implemented in eShopOnContainers.
 
 However, we've retained this section in the guide so you can consider Ocelot as a simple, capable, and lightweight API Gateway suitable for production-grade scenarios.
 
@@ -146,11 +142,7 @@
 Install-Package Ocelot
 ```
 
-<<<<<<< HEAD
 In eShopOnContainers, its API Gateway implementation is a simple ASP.NET Core WebHost project, and Ocelot’s middleware handles all the API Gateway features, as shown in the following image:
-=======
-In eShopOnContainers, its API Gateway implementation is a simple ASP.NET Core WebHost project, and Ocelot's middlewares handle all the API Gateway features, as shown in the following image:
->>>>>>> 77f13911
 
 ![Screenshot of Solution Explorer showing Ocelot API gateway project.](./media/implement-api-gateways-with-ocelot/ocelotapigw-base-project.png)
 
