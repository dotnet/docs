--- conflicted
+++ resolved
@@ -34,11 +34,7 @@
 
 What is important in production is how fast you can deploy and start your containers based on a production .NET Core image. Therefore, the runtime-only image based on *mcr.microsoft.com/dotnet/core/aspnet:3.1* is small so that it can travel quickly across the network from your Docker registry to your Docker hosts. The contents are ready to run, enabling the fastest time from starting the container to processing results. In the Docker model, there is no need for compilation from C\# code, as there is when you run dotnet build or dotnet publish when using the build container.
 
-<<<<<<< HEAD
-In this optimized image you put only the binaries and other content needed to run the application. For example, the content created by `dotnet publish` contains only the compiled .NET binaries, images, .js, and .css files. Over time, you will see images that contain pre-jitted (the compilation from IL to native that occurs at runtime) packages.
-=======
-In this optimized image, you put only the binaries and other content needed to run the application. For example, the content created by `dotnet publish` contains only the compiled .NET binaries, images, .js, and .css files. Over time, you'll see images that contain pre-jitted (the compilation from IL to native that occurs at runtime) packages.
->>>>>>> 85f2caaa
+In this optimized image, you put only the binaries and other content needed to run the application. For example, the content created by `dotnet publish` contains only the compiled .NET binaries, images, .js, and .css files. Over time, you will see images that contain pre-jitted (the compilation from IL to native that occurs at runtime) packages.
 
 Although there are multiple versions of the .NET Core and ASP.NET Core images, they all share one or more layers, including the base layer. Therefore, the amount of disk space needed to store an image is small; it consists only of the delta between your custom image and its base image. The result is that it is quick to pull the image from your registry.
 
