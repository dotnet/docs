---
title: Storing application secrets safely during development
description: Security in .NET Microservices and Web Applications - Don't store your application secrets like passwords, connection strings or API keys in source control, understand the options you can use in ASP.NET Core, in particular you have to understand how to handle "user secrets".
author: mjrousos
ms.date: 01/30/2020
---
# Store application secrets safely during development

To connect with protected resources and other services, ASP.NET Core applications typically need to use connection strings, passwords, or other credentials that contain sensitive information. These sensitive pieces of information are called *secrets*. It's a best practice to not include secrets in source code and making sure not to store secrets in source control. Instead, you should use the ASP.NET Core configuration model to read the secrets from more secure locations.

You must separate the secrets for accessing development and staging resources from the ones used for accessing production resources, because different individuals will need access to those different sets of secrets. To store secrets used during development, common approaches are to either store secrets in environment variables or by using the ASP.NET Core Secret Manager tool. For more secure storage in production environments, microservices can store secrets in an Azure Key Vault.

## Store secrets in environment variables

One way to keep secrets out of source code is for developers to set string-based secrets as [environment variables](/aspnet/core/security/app-secrets#environment-variables) on their development machines. When you use environment variables to store secrets with hierarchical names, such as the ones nested in configuration sections, you must name the variables to include the complete hierarchy of its sections, delimited with colons (:).

For example, setting an environment variable `Logging:LogLevel:Default` to `Debug` value would be equivalent to a configuration value from the following JSON file:

```json
{
    "Logging": {
        "LogLevel": {
            "Default": "Debug"
        }
    }
}
```

To access these values from environment variables, the application just needs to call AddEnvironmentVariables on its ConfigurationBuilder when constructing an IConfigurationRoot object.

Note that environment variables are commonly stored as plain text, so if the machine or process with the environment variables is compromised, the environment variable values will be visible.

## Store secrets with the ASP.NET Core Secret Manager

<<<<<<< HEAD
The ASP.NET Core [Secret Manager](/aspnet/core/security/app-secrets#secret-manager) tool provides another method of keeping secrets out of source code. To use the Secret Manager tool, install the package **Microsoft.Extensions.Configuration.SecretManager** in your project file. Once that dependency is present and has been restored, the `dotnet user-secrets` command can be used to set the value of secrets from the command line. These secrets will be stored in a JSON file in the user's profile directory (details vary by OS), away from source code.
=======
The ASP.NET Core [Secret Manager](/aspnet/core/security/app-secrets#secret-manager) tool provides another method of keeping secrets out of source code **during development**. To use the Secret Manager tool, install the package **Microsoft.Extensions.Configuration.SecretManager** in your project file. Once that dependency is present and has been restored, the `dotnet user-secrets` command can be used to set the value of secrets from the command line. These secrets will be stored in a JSON file in the user’s profile directory (details vary by OS), away from source code.
>>>>>>> f8388959

Secrets set by the Secret Manager tool are organized by the `UserSecretsId` property of the project that's using the secrets. Therefore, you must be sure to set the UserSecretsId property in your project file, as shown in the snippet below. The default value is a GUID assigned by Visual Studio, but the actual string is not important as long as it's unique in your computer.

```xml
<PropertyGroup>
    <UserSecretsId>UniqueIdentifyingString</UserSecretsId>
</PropertyGroup>
```

Using secrets stored with Secret Manager in an application is accomplished by calling `AddUserSecrets<T>` on the ConfigurationBuilder instance to include secrets for the application in its configuration. The generic parameter T should be a type from the assembly that the UserSecretId was applied to. Usually using `AddUserSecrets<Startup>` is fine.

The `AddUserSecrets<Startup>()` is included in the default options for the Development environment when using the `CreateDefaultBuilder` method in *Program.cs*.

>[!div class="step-by-step"]
>[Previous](authorization-net-microservices-web-applications.md)
>[Next](azure-key-vault-protects-secrets.md)<|MERGE_RESOLUTION|>--- conflicted
+++ resolved
@@ -32,11 +32,7 @@
 
 ## Store secrets with the ASP.NET Core Secret Manager
 
-<<<<<<< HEAD
-The ASP.NET Core [Secret Manager](/aspnet/core/security/app-secrets#secret-manager) tool provides another method of keeping secrets out of source code. To use the Secret Manager tool, install the package **Microsoft.Extensions.Configuration.SecretManager** in your project file. Once that dependency is present and has been restored, the `dotnet user-secrets` command can be used to set the value of secrets from the command line. These secrets will be stored in a JSON file in the user's profile directory (details vary by OS), away from source code.
-=======
 The ASP.NET Core [Secret Manager](/aspnet/core/security/app-secrets#secret-manager) tool provides another method of keeping secrets out of source code **during development**. To use the Secret Manager tool, install the package **Microsoft.Extensions.Configuration.SecretManager** in your project file. Once that dependency is present and has been restored, the `dotnet user-secrets` command can be used to set the value of secrets from the command line. These secrets will be stored in a JSON file in the user’s profile directory (details vary by OS), away from source code.
->>>>>>> f8388959
 
 Secrets set by the Secret Manager tool are organized by the `UserSecretsId` property of the project that's using the secrets. Therefore, you must be sure to set the UserSecretsId property in your project file, as shown in the snippet below. The default value is a GUID assigned by Visual Studio, but the actual string is not important as long as it's unique in your computer.
 
