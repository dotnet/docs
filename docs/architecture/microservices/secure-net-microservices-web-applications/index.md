---
title: Securing .NET Microservices and Web Applications
description: Security in .NET Microservices and Web Applications - Get to know the authentication options in ASP.NET Core web applications.
author: mjrousos
ms.date: 01/30/2020
---
# Make secure .NET Microservices and Web Applications

There are so many aspects about security in microservices and web applications that the topic could easy take several books like this one so, in this section, we'll focus on authentication, authorization, and application secrets.

## Implement authentication in .NET microservices and web applications

It's often necessary for resources and APIs published by a service to be limited to certain trusted users or clients. The first step to making these sorts of API-level trust decisions is authentication. Authentication is the process of reliably verify a user's identity.

In microservice scenarios, authentication is typically handled centrally. If you're using an API Gateway, the gateway is a good place to authenticate, as shown in Figure 9-1. If you use this approach, make sure that the individual microservices cannot be reached directly (without the API Gateway) unless additional security is in place to authenticate messages whether they come from the gateway or not.

![Diagram showing how the client mobile app interacts with the backend.](./media/index/api-gateway-centralized-authentication.png)

**Figure 9-1**. Centralized authentication with an API Gateway

When the API Gateway centralizes authentication, it adds user information when forwarding requests to the microservices. If services can be accessed directly, an authentication service like Azure Active Directory or a dedicated authentication microservice acting as a security token service (STS) can be used to authenticate users. Trust decisions are shared between services with security tokens or cookies. (These tokens can be shared between ASP.NET Core applications, if needed, by implementing [cookie sharing](/aspnet/core/security/cookie-sharing).) This pattern is illustrated in Figure 9-2.

![Diagram showing authentication through backend microservices.](./media/index/identity-microservice-authentication.png)

**Figure 9-2**. Authentication by identity microservice; trust is shared using an authorization token

When microservices are accessed directly, trust, that includes authentication and authorization, is handled by a security token issued by a dedicated microservice, shared between microservices.

### Authenticate with ASP.NET Core Identity

The primary mechanism in ASP.NET Core for identifying an application's users is the [ASP.NET Core Identity](/aspnet/core/security/authentication/identity) membership system. ASP.NET Core Identity stores user information (including sign-in information, roles, and claims) in a data store configured by the developer. Typically, the ASP.NET Core Identity data store is an Entity Framework store provided in the `Microsoft.AspNetCore.Identity.EntityFrameworkCore` package. However, custom stores or other third-party packages can be used to store identity information in Azure Table Storage, CosmosDB, or other locations.

> [!TIP]
> ASP.NET Core 2.1 and later provides [ASP.NET Core Identity](/aspnet/core/security/authentication/identity) as a [Razor Class Library](/aspnet/core/razor-pages/ui-class), so you won't see much of the necessary code in your project, as was the case for previous versions. For details on how to customize the Identity code to suit your needs, see [Scaffold Identity in ASP.NET Core projects](/aspnet/core/security/authentication/scaffold-identity).

The following code is taken from the ASP.NET Core Web Application MVC 3.1 project template with individual user account authentication selected. It shows how to configure ASP.NET Core Identity using Entity Framework Core in the `Startup.ConfigureServices` method.

```csharp
public void ConfigureServices(IServiceCollection services)
{
    //...
    services.AddDbContext<ApplicationDbContext>(options =>
        options.UseSqlServer(
            Configuration.GetConnectionString("DefaultConnection")));

    services.AddDefaultIdentity<IdentityUser>(options => options.SignIn.RequireConfirmedAccount = true)
        .AddEntityFrameworkStores<ApplicationDbContext>();

    services.AddRazorPages();
    //...
}
```

<<<<<<< HEAD
Once ASP.NET Core Identity is configured, you enable it by calling app.UseIdentity in the service's `Startup.Configure` method.
=======
Once ASP.NET Core Identity is configured, you enable it by adding the `app.UseAuthentication()` and `endpoints.MapRazorPages()` as shown in the following code in the service's `Startup.Configure` method:

```csharp
public void Configure(IApplicationBuilder app, IWebHostEnvironment env)
{
    //...
    app.UseRouting();

    app.UseAuthentication();
    app.UseAuthorization();

    app.UseEndpoints(endpoints =>
    {
        endpoints.MapRazorPages();
    });
    //...
}
```

> [!IMPORTANT]
> The lines in the preceeding code **MUST BE IN THE ORDER SHOWN** for Identity to work correctly.
>>>>>>> f8388959

Using ASP.NET Core Identity enables several scenarios:

- Create new user information using the UserManager type (userManager.CreateAsync).

- Authenticate users using the SignInManager type. You can use `signInManager.SignInAsync` to sign in directly, or `signInManager.PasswordSignInAsync` to confirm the user's password is correct and then sign them in.

- Identify a user based on information stored in a cookie (which is read by ASP.NET Core Identity middleware) so that subsequent requests from a browser will include a signed-in user's identity and claims.

ASP.NET Core Identity also supports [two-factor authentication](/aspnet/core/security/authentication/2fa).

For authentication scenarios that make use of a local user data store and that persist identity between requests using cookies (as is typical for MVC web applications), ASP.NET Core Identity is a recommended solution.

### Authenticate with external providers

ASP.NET Core also supports using [external authentication providers](/aspnet/core/security/authentication/social/) to let users sign in via [OAuth 2.0](https://www.digitalocean.com/community/tutorials/an-introduction-to-oauth-2) flows. This means that users can sign in using existing authentication processes from providers like Microsoft, Google, Facebook, or Twitter and associate those identities with an ASP.NET Core identity in your application.

<<<<<<< HEAD
To use external authentication, you include the appropriate authentication middleware in your application's HTTP request processing pipeline. This middleware is responsible for handling requests to return URI routes from the authentication provider, capturing identity information, and making it available via the SignInManager.GetExternalLoginInfo method.
=======
To use external authentication, besides including the authentication middleware as mentioned before, using the `app.UseAuthentication()` method, you also have to register the external provider in `Startup` as shown in the following example:

```csharp
public void ConfigureServices(IServiceCollection services)
{
    //...
    services.AddDefaultIdentity<IdentityUser>(options => options.SignIn.RequireConfirmedAccount = true)
        .AddEntityFrameworkStores<ApplicationDbContext>();

    services.AddAuthentication()
        .AddMicrosoftAccount(microsoftOptions =>
        {
            microsoftOptions.ClientId = Configuration["Authentication:Microsoft:ClientId"];
            microsoftOptions.ClientSecret = Configuration["Authentication:Microsoft:ClientSecret"];
        })
        .AddGoogle(googleOptions => { ... })
        .AddTwitter(twitterOptions => { ... })
        .AddFacebook(facebookOptions => { ... });
    //...
}
```
>>>>>>> f8388959

Popular external authentication providers and their associated NuGet packages are shown in the following table:

| **Provider**  | **Package**                                          |
| ------------- | ---------------------------------------------------- |
| **Microsoft** | **Microsoft.AspNetCore.Authentication.MicrosoftAccount** |
| **Google**    | **Microsoft.AspNetCore.Authentication.Google**           |
| **Facebook**  | **Microsoft.AspNetCore.Authentication.Facebook**         |
| **Twitter**   | **Microsoft.AspNetCore.Authentication.Twitter**          |

In all cases, you must complete an application registration procedure that is vendor dependent and that usually involves:

<<<<<<< HEAD
Once the middleware is registered in `Startup.Configure`, you can prompt users to sign in from any controller action. To do this, you create an `AuthenticationProperties` object that includes the authentication provider's name and a redirect URL. You then return a Challenge response that passes the `AuthenticationProperties` object. The following code shows an example of this.
=======
1. Getting a Client Application ID.
2. Getting a Client Application Secret.
3. Configuring an redirection URL, that's handled by the authorization middleware and the registered provider
4. Optionally, configuring a sign-out URL to properly handle sign out in a Single Sign On (SSO) scenario.
>>>>>>> f8388959

For details on configuring your app for an external provider, see the [External provider authentication in the ASP.NET Core documentation](/aspnet/core/security/authentication/social/)).

>[!TIP]
>All details are handled by the authorization middleware and services previously mentioned. So, you just have to choose the **Individual User Account** authentication option when you create the ASP.NET Code web application project in Visual Studio, as shown in Figure 9-3, besides registering the authentication providers previously mentioned.

![Screenshot of the New ASP.NET Core Web Application dialog.](./media/index/select-individual-user-account-authentication-option.png)

**Figure 9-3**. Selecting the Individual User Accounts option, for using external authentication, when creating a web application project in Visual Studio 2019.

In addition to the external authentication providers listed previously, third-party packages are available that provide middleware for using many more external authentication providers. For a list, see the [AspNet.Security.OAuth.Providers](https://github.com/aspnet-contrib/AspNet.Security.OAuth.Providers/tree/dev/src) repository on GitHub.

You can also create your own external authentication middleware to solve some special need.

### Authenticate with bearer tokens

Authenticating with ASP.NET Core Identity (or Identity plus external authentication providers) works well for many web application scenarios in which storing user information in a cookie is appropriate. In other scenarios, though, cookies are not a natural means of persisting and transmitting data.

For example, in an ASP.NET Core Web API that exposes RESTful endpoints that might be accessed by Single Page Applications (SPAs), by native clients, or even by other Web APIs, you typically want to use bearer token authentication instead. These types of applications do not work with cookies, but can easily retrieve a bearer token and include it in the authorization header of subsequent requests. To enable token authentication, ASP.NET Core supports several options for using [OAuth 2.0](https://oauth.net/2/) and [OpenID Connect](https://openid.net/connect/).

### Authenticate with an OpenID Connect or OAuth 2.0 Identity provider

If user information is stored in Azure Active Directory or another identity solution that supports OpenID Connect or OAuth 2.0, you can use the **Microsoft.AspNetCore.Authentication.OpenIdConnect** package to authenticate using the OpenID Connect workflow. For example, to authenticate to the Identity.Api microservice in eShopOnContainers, an ASP.NET Core web application can use middleware from that package as shown in the following simplified example in `Startup.cs`:

```csharp
// Startup.cs

public void Configure(IApplicationBuilder app, IHostingEnvironment env)
{
    //…
    app.UseAuthentication();
    //…
    app.UseEndpoints(endpoints =>
    {
        //...
    });
}

public void ConfigureServices(IServiceCollection services)
{
    var identityUrl = Configuration.GetValue<string>("IdentityUrl");
    var callBackUrl = Configuration.GetValue<string>("CallBackUrl");
    var sessionCookieLifetime = configuration.GetValue("SessionCookieLifetimeMinutes", 60);

    // Add Authentication services

    services.AddAuthentication(options =>
    {
        options.DefaultScheme = CookieAuthenticationDefaults.AuthenticationScheme;
        options.DefaultChallengeScheme = JwtBearerDefaults.AuthenticationScheme;
    })
    .AddCookie(setup => setup.ExpireTimeSpan = TimeSpan.FromMinutes(sessionCookieLifetime))
    .AddOpenIdConnect(options =>
    {
        options.SignInScheme = CookieAuthenticationDefaults.AuthenticationScheme;
        options.Authority = identityUrl.ToString();
        options.SignedOutRedirectUri = callBackUrl.ToString();
        options.ClientId = useLoadTest ? "mvctest" : "mvc";
        options.ClientSecret = "secret";
        options.ResponseType = useLoadTest ? "code id_token token" : "code id_token";
        options.SaveTokens = true;
        options.GetClaimsFromUserInfoEndpoint = true;
        options.RequireHttpsMetadata = false;
        options.Scope.Add("openid");
        options.Scope.Add("profile");
        options.Scope.Add("orders");
        options.Scope.Add("basket");
        options.Scope.Add("marketing");
        options.Scope.Add("locations");
        options.Scope.Add("webshoppingagg");
        options.Scope.Add("orders.signalrhub");
    });
}
```

Note that when you use this workflow, the ASP.NET Core Identity middleware is not needed, because all user information storage and authentication is handled by the Identity service.

### Issue security tokens from an ASP.NET Core service

If you prefer to issue security tokens for local ASP.NET Core Identity users rather than using an external identity provider, you can take advantage of some good third-party libraries.

[IdentityServer4](https://github.com/IdentityServer/IdentityServer4) and [OpenIddict](https://github.com/openiddict/openiddict-core) are OpenID Connect providers that integrate easily with ASP.NET Core Identity to let you issue security tokens from an ASP.NET Core service. The [IdentityServer4 documentation](https://identityserver4.readthedocs.io/en/latest/) has in-depth instructions for using the library. However, the basic steps to using IdentityServer4 to issue tokens are as follows.

1. You call app.UseIdentityServer in the Startup.Configure method to add IdentityServer4 to the application's HTTP request processing pipeline. This lets the library serve requests to OpenID Connect and OAuth2 endpoints like /connect/token.

2. You configure IdentityServer4 in Startup.ConfigureServices by making a call to services.AddIdentityServer.

3. You configure identity server by setting the following data:

   - The [credentials](https://identityserver4.readthedocs.io/en/latest/topics/crypto.html) to use for signing.

   - The [Identity and API resources](https://identityserver4.readthedocs.io/en/latest/topics/resources.html) that users might request access to:

      - API resources represent protected data or functionality that a user can access with an access token. An example of an API resource would be a web API (or set of APIs) that requires authorization.

      - Identity resources represent information (claims) that are given to a client to identify a user. The claims might include the user name, email address, and so on.

   - The [clients](https://identityserver4.readthedocs.io/en/latest/topics/clients.html) that will be connecting in order to request tokens.

   - The storage mechanism for user information, such as [ASP.NET Core Identity](https://identityserver4.readthedocs.io/en/latest/quickstarts/0_overview.html) or an alternative.

When you specify clients and resources for IdentityServer4 to use, you can pass an <xref:System.Collections.Generic.IEnumerable%601> collection of the appropriate type to methods that take in-memory client or resource stores. Or for more complex scenarios, you can provide client or resource provider types via Dependency Injection.

A sample configuration for IdentityServer4 to use in-memory resources and clients provided by a custom IClientStore type might look like the following example:

```csharp
public IServiceProvider ConfigureServices(IServiceCollection services)
{
    //...
    services.AddSingleton<IClientStore, CustomClientStore>();
    services.AddIdentityServer()
        .AddSigningCredential("CN=sts")
        .AddInMemoryApiResources(MyApiResourceProvider.GetAllResources())
        .AddAspNetIdentity<ApplicationUser>();
    //...
}
```

### Consume security tokens

Authenticating against an OpenID Connect endpoint or issuing your own security tokens covers some scenarios. But what about a service that simply needs to limit access to those users who have valid security tokens that were provided by a different service?

For that scenario, authentication middleware that handles JWT tokens is available in the **Microsoft.AspNetCore.Authentication.JwtBearer** package. JWT stands for "[JSON Web Token](https://tools.ietf.org/html/rfc7519)" and is a common security token format (defined by RFC 7519) for communicating security claims. A simplified example of how to use middleware to consume such tokens might look like this code fragment, taken from the Ordering.Api microservice of eShopOnContainers.

```csharp
// Startup.cs

public void Configure(IApplicationBuilder app, IHostingEnvironment env)
{
    //…
    // Configure the pipeline to use authentication
    app.UseAuthentication();
    //…
    app.UseEndpoints(endpoints =>
    {
        //...
    });
}

public void ConfigureServices(IServiceCollection services)
{
    var identityUrl = Configuration.GetValue<string>("IdentityUrl");

    // Add Authentication services

    services.AddAuthentication(options =>
    {
        options.DefaultAuthenticateScheme = AspNetCore.Authentication.JwtBearer.JwtBearerDefaults.AuthenticationScheme;
        options.DefaultChallengeScheme = AspNetCore.Authentication.JwtBearer.JwtBearerDefaults.AuthenticationScheme;

    }).AddJwtBearer(options =>
    {
        options.Authority = identityUrl;
        options.RequireHttpsMetadata = false;
        options.Audience = "orders";
    });
}
```

The parameters in this usage are:

- `Audience` represents the receiver of the incoming token or the resource that the token grants access to. If the value specified in this parameter does not match the parameter in the token, the token will be rejected.

- `Authority` is the address of the token-issuing authentication server. The JWT bearer authentication middleware uses this URI to get the public key that can be used to validate the token's signature. The middleware also confirms that the `iss` parameter in the token matches this URI.

Another parameter, `RequireHttpsMetadata`, is useful for testing purposes; you set this parameter to false so you can test in environments where you don't have certificates. In real-world deployments, JWT bearer tokens should always be passed only over HTTPS.

With this middleware in place, JWT tokens are automatically extracted from authorization headers. They are then deserialized, validated (using the values in the `Audience` and `Authority` parameters), and stored as user information to be referenced later by MVC actions or authorization filters.

The JWT bearer authentication middleware can also support more advanced scenarios, such as using a local certificate to validate a token if the authority is not available. For this scenario, you can specify a `TokenValidationParameters` object in the `JwtBearerOptions` object.

## Additional resources

- **Sharing cookies between applications** \
  [https://docs.microsoft.com/aspnet/core/security/cookie-sharing](/aspnet/core/security/cookie-sharing)

- **Introduction to Identity** \
  [https://docs.microsoft.com/aspnet/core/security/authentication/identity](/aspnet/core/security/authentication/identity)

- **Rick Anderson. Two-factor authentication with SMS** \
  [https://docs.microsoft.com/aspnet/core/security/authentication/2fa](/aspnet/core/security/authentication/2fa)

- **Enabling authentication using Facebook, Google and other external providers** \
  [https://docs.microsoft.com/aspnet/core/security/authentication/social/](/aspnet/core/security/authentication/social/)

- **Michell Anicas. An Introduction to OAuth 2** \
  <https://www.digitalocean.com/community/tutorials/an-introduction-to-oauth-2>

- **AspNet.Security.OAuth.Providers** (GitHub repo for ASP.NET OAuth providers) \
  <https://github.com/aspnet-contrib/AspNet.Security.OAuth.Providers/tree/dev/src>

- **IdentityServer4. Official documentation** \
  <https://identityserver4.readthedocs.io/en/latest/>

>[!div class="step-by-step"]
>[Previous](../implement-resilient-applications/monitor-app-health.md)
>[Next](authorization-net-microservices-web-applications.md)<|MERGE_RESOLUTION|>--- conflicted
+++ resolved
@@ -51,9 +51,6 @@
 }
 ```
 
-<<<<<<< HEAD
-Once ASP.NET Core Identity is configured, you enable it by calling app.UseIdentity in the service's `Startup.Configure` method.
-=======
 Once ASP.NET Core Identity is configured, you enable it by adding the `app.UseAuthentication()` and `endpoints.MapRazorPages()` as shown in the following code in the service's `Startup.Configure` method:
 
 ```csharp
@@ -75,7 +72,6 @@
 
 > [!IMPORTANT]
 > The lines in the preceeding code **MUST BE IN THE ORDER SHOWN** for Identity to work correctly.
->>>>>>> f8388959
 
 Using ASP.NET Core Identity enables several scenarios:
 
@@ -93,9 +89,6 @@
 
 ASP.NET Core also supports using [external authentication providers](/aspnet/core/security/authentication/social/) to let users sign in via [OAuth 2.0](https://www.digitalocean.com/community/tutorials/an-introduction-to-oauth-2) flows. This means that users can sign in using existing authentication processes from providers like Microsoft, Google, Facebook, or Twitter and associate those identities with an ASP.NET Core identity in your application.
 
-<<<<<<< HEAD
-To use external authentication, you include the appropriate authentication middleware in your application's HTTP request processing pipeline. This middleware is responsible for handling requests to return URI routes from the authentication provider, capturing identity information, and making it available via the SignInManager.GetExternalLoginInfo method.
-=======
 To use external authentication, besides including the authentication middleware as mentioned before, using the `app.UseAuthentication()` method, you also have to register the external provider in `Startup` as shown in the following example:
 
 ```csharp
@@ -117,7 +110,6 @@
     //...
 }
 ```
->>>>>>> f8388959
 
 Popular external authentication providers and their associated NuGet packages are shown in the following table:
 
@@ -130,14 +122,10 @@
 
 In all cases, you must complete an application registration procedure that is vendor dependent and that usually involves:
 
-<<<<<<< HEAD
-Once the middleware is registered in `Startup.Configure`, you can prompt users to sign in from any controller action. To do this, you create an `AuthenticationProperties` object that includes the authentication provider's name and a redirect URL. You then return a Challenge response that passes the `AuthenticationProperties` object. The following code shows an example of this.
-=======
 1. Getting a Client Application ID.
 2. Getting a Client Application Secret.
 3. Configuring an redirection URL, that's handled by the authorization middleware and the registered provider
 4. Optionally, configuring a sign-out URL to properly handle sign out in a Single Sign On (SSO) scenario.
->>>>>>> f8388959
 
 For details on configuring your app for an external provider, see the [External provider authentication in the ASP.NET Core documentation](/aspnet/core/security/authentication/social/)).
 
