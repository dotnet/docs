--- conflicted
+++ resolved
@@ -148,11 +148,7 @@
 
 ## Functional testing ASP.NET Core apps
 
-<<<<<<< HEAD
 For ASP.NET Core applications, the `TestServer` class makes functional tests fairly easy to write. You configure a `TestServer` using a `WebHostBuilder` (or `HostBuilder`) directly (as you normally do for your application), or with the `WebApplicationFactory` type (available since version 2.1). You should try to match your test host to your production host as closely as possible, so your tests will exercise behavior similar to what the app will do in production. The `WebApplicationFactory` class is helpful for configuring the TestServer's ContentRoot, which is used by ASP.NET Core to locate static resource like Views.
-=======
-For ASP.NET Core applications, the `TestServer` class makes functional tests fairly easy to write. You configure a `TestServer` using a `WebHostBuilder` directly (as you normally do for your application) or with the `WebApplicationFactory` type (available since version 2.1). Try to match your test host to your production host as closely as possible, so your tests will exercise behavior similar to what the app will do in production. The `WebApplicationFactory` class is helpful for configuring the TestServer's ContentRoot, which is used by ASP.NET Core to locate static resource like Views.
->>>>>>> 27eeb6f1
 
 You can create simple functional tests by creating a test class that implements IClassFixture\<WebApplicationFactory\<TEntry>> where TEntry is your web application's Startup class. With this in place, your test fixture can create a client using the factory's CreateClient method:
 
