--- conflicted
+++ resolved
@@ -150,13 +150,9 @@
 
 For ASP.NET Core applications, the `TestServer` class makes functional tests fairly easy to write. You configure a `TestServer` using a `WebHostBuilder` (or `HostBuilder`) directly (as you normally do for your application), or with the `WebApplicationFactory` type (available since version 2.1). Try to match your test host to your production host as closely as possible, so your tests exercise behavior similar to what the app will do in production. The `WebApplicationFactory` class is helpful for configuring the TestServer's ContentRoot, which is used by ASP.NET Core to locate static resource like Views.
 
-<<<<<<< HEAD
 You can create simple functional tests by creating a test class that implements `IClassFixture<WebApplicationFactory<TEntryPoint>>`, where `TEntryPoint` is your web application's `Startup` class. With this interface in place, your test fixture can create a client using the factory's `CreateClient` method:
-=======
-You can create simple functional tests by creating a test class that implements `IClassFixture\<WebApplicationFactory\<TEntry>>`, where `TEntry` is any non-static class in your web project. This type is simply used to load your web project's assembly.
 
 With this interface in place, your test fixture can create a client using the factory's `CreateClient` method:
->>>>>>> dc50bb8a
 
 ```csharp
 public class BasicWebTests : IClassFixture<WebApplicationFactory<Program>>
@@ -172,9 +168,8 @@
 }
 ```
 
-<<<<<<< HEAD
 Frequently, you'll want to perform some additional configuration of your site before each test runs, such as configuring the application to use an in-memory data store and then seeding the application with test data. To achieve this functionality, create your own subclass of `WebApplicationFactory<TEntryPoint>` and override its `ConfigureWebHost` method. The example below is from the eShopOnWeb FunctionalTests project and is used as part of the tests on the main web application.
-=======
+
 > [!TIP]
 > If you're using minimal API configuration in your _Program.cs_ file, by default the class will be declared internal and won't be accessible from the test project. You can choose any other instance class in your web project instead, or add this to your _Program.cs_ file:
 >
@@ -182,9 +177,6 @@
 > // Make the implicit Program class public so test projects can access it
 > public partial class Program { }
 > ```
-
-Frequently, you'll want to perform some additional configuration of your site before each test runs, such as configuring the application to use an in-memory data store and then seeding the application with test data. To achieve this functionality, create your own subclass of `WebApplicationFactory\<TEntry>` and override its `ConfigureWebHost` method. The example below is from the eShopOnWeb FunctionalTests project and is used as part of the tests on the main web application.
->>>>>>> dc50bb8a
 
 ```csharp
 using Microsoft.AspNetCore.Hosting;
