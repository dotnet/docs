--- conflicted
+++ resolved
@@ -14,11 +14,7 @@
 
 **Figure 4-3.** Positioning Cloud-Native applications
 
-<<<<<<< HEAD
-The Cloud-Native modernization maturity level usually requires new development investments. Moving to the Cloud- Native level typically is driven by business need to modernize applications as much as possible to drastically improve scale in large applications by creating autonomous subsystems (microservices) that can be deployed and scale independently from other areas of the application while lowering costs in the long term and increase evolution agility of those autonomous app's parts that provide significant compete advantages.
-=======
 The Cloud-Native modernization maturity level usually requires new development investments. Moving to the Cloud-Native level typically is driven by business need to modernize applications as much as possible to drastically improve scale in large applications by creating autonomous subsystems (microservices) that can be deployed and scale independently from other areas of the application while lowering costs in the long term and increase evolution agility of those autonomous app’s parts that provide significant compete advantages.
->>>>>>> f8388959
 
 The main pillars of Cloud-Native applications are based on microservices architecture approaches, which can evolve with agility and scale to limits that would be difficult to achieve in a monolithic architecture, deployed to either on-premises or cloud environment.
 
