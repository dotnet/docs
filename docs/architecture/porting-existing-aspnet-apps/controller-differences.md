---
title: Compare controllers in ASP.NET MVC and ASP.NET Core
description: ASP.NET Core MVC controllers are similar to ASP.NET MVC 5 and Web API 2 controllers, but there are important differences. This section examines the differences and steps needed to port apps from ASP.NET MVC and Web API 2 to ASP.NET Core.
author: ardalis
ms.date: 11/13/2020
---

# Compare controllers in ASP.NET MVC and Web API with controllers in ASP.NET Core

In ASP.NET MVC 5 and Web API 2, there were two different `Controller` base types. MVC controllers inherited from `Controller`; Web API controllers inherited from `ApiController`. In ASP.NET Core, this object hierarchy has been merged. It's recommended that API controllers in ASP.NET Core inherit from `ControllerBase` and add the `[ApiController]` attribute. Standard view-based MVC controllers should inherit from `Controller`.

In both frameworks, controllers are used to organize sets of action methods. Filters and routes can be applied on a controller level in addition to at the action level. These conventions can be extended further by using custom base `Controller` types with default behavior and attributes applied to them.

In ASP.NET MVC, content negotiation isn't supported. ASP.NET Web API 2 does support content negotiation, as does ASP.NET Core. Using [content negotiation](https://docs.microsoft.com/aspnet/core/web-api/advanced/formatting), the format of the content returned to a request can be determined by headers the client provides indicating its preferred manner of receiving the content.

When migrating ASP.NET Web API controllers to ASP.NET Core, a few components will need to be changed if they exist. These include references to the `ApiController` base class, the `System.Web.Http` namespace, and the `IHttpActionResult` interface. Refer to the [documentation for recommendations on how to migrate these specific differences](https://docs.microsoft.com/aspnet/core/migration/webapi), and note that the preferred return type for API actions in ASP.NET Core is `ActionResult<T>`.

<<<<<<< HEAD
In addition, the `ChildActionOnlyAttribute` is not supported in ASP.NET Core. In ASP.NET Core, similar functionality is achieved using [View Components](https://docs.microsoft.com/aspnet/core/mvc/views/view-components).
=======
ASP.NET Core includes two new attributes, [ConsumesAttribute](https://docs.microsoft.com/dotnet/api/microsoft.aspnetcore.mvc.consumesattribute) and [ProducesAttribute](https://docs.microsoft.com/dotnet/api/microsoft.aspnetcore.mvc.producesattribute). These are used to specify the type an action consumes or produces, which can be helpful for routing and documenting the API using tools like [Swagger/OpenAPI](https://docs.microsoft.com/aspnet/core/tutorials/web-api-help-pages-using-swagger).
>>>>>>> 692467e3

## References

- [Format response data in ASP.NET Core Web API](https://docs.microsoft.com/aspnet/core/web-api/advanced/formatting)
- [Migrate from ASP.NET Web API to ASP.NET Core](https://docs.microsoft.com/aspnet/core/migration/webapi)

>[!div class="step-by-step"]
>[Previous](identity-differences.md)
>[Next](razor-differences.md)<|MERGE_RESOLUTION|>--- conflicted
+++ resolved
@@ -15,11 +15,9 @@
 
 When migrating ASP.NET Web API controllers to ASP.NET Core, a few components will need to be changed if they exist. These include references to the `ApiController` base class, the `System.Web.Http` namespace, and the `IHttpActionResult` interface. Refer to the [documentation for recommendations on how to migrate these specific differences](https://docs.microsoft.com/aspnet/core/migration/webapi), and note that the preferred return type for API actions in ASP.NET Core is `ActionResult<T>`.
 
-<<<<<<< HEAD
 In addition, the `ChildActionOnlyAttribute` is not supported in ASP.NET Core. In ASP.NET Core, similar functionality is achieved using [View Components](https://docs.microsoft.com/aspnet/core/mvc/views/view-components).
-=======
+
 ASP.NET Core includes two new attributes, [ConsumesAttribute](https://docs.microsoft.com/dotnet/api/microsoft.aspnetcore.mvc.consumesattribute) and [ProducesAttribute](https://docs.microsoft.com/dotnet/api/microsoft.aspnetcore.mvc.producesattribute). These are used to specify the type an action consumes or produces, which can be helpful for routing and documenting the API using tools like [Swagger/OpenAPI](https://docs.microsoft.com/aspnet/core/tutorials/web-api-help-pages-using-swagger).
->>>>>>> 692467e3
 
 ## References
 
