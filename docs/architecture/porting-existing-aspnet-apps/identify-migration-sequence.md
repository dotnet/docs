--- conflicted
+++ resolved
@@ -94,11 +94,6 @@
 
 - [Porting from .NET Framework to .NET Core](../../core/porting/index.md)
 - [The .NET Portability Analyzer](../../standard/analyzers/portability-analyzer.md)
-<<<<<<< HEAD
-- Channel 9: A Brief Look at the .NET Portability Analyzer (Video)
-=======
-- [Channel 9: A Brief Look at the .NET Portability Analyzer (Video)](/shows/seth-juarez/brief-look-net-portability-analyzer)
->>>>>>> a052288a
 - [2 Years, 200 Apps: A .NET Core Migration at Scale (Video)](https://www.youtube.com/watch?v=C-2haqb60No)
 
 >[!div class="step-by-step"]
