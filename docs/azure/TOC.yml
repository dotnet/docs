- name: Azure for .NET developers
  href: index.yml
- name: Get started on Azure with .NET
  expanded: true
  items:
    - name: Introduction to Azure and .NET
      href: intro.md
    - name: Key Azure services for .NET developers
      href: key-azure-services.md
- name: Configure your development environment
  items:
  - name: Create an Azure account
    href: create-azure-account.md
  - name: Configure Visual Studio for Azure development (Windows)
    href: configure-visual-studio.md
  - name: Configure VS Code for Azure development (cross-platform)
    href: configure-vs-code.md
  - name: Install the Azure CLI
    href: install-azure-cli.md
  - name: Install additional tools
    href: azure-tools.md
  - name: Development setup checklist
    href: dotnet-dev-env-checklist.md
- name: Migrate to Azure
  items:
    - name: Azure Migrate application and code assessment
      items:
      - name: Overview
        href: ./migration/appcat/app-code-assessment-toolkit.md
      - name: Install
        href: ./migration/appcat/install.md
      - name: Visual Studio walkthrough
        href: ./migration/appcat/visual-studio.md
      - name: .NET CLI walkthrough
        href: ./migration/appcat/dotnet-cli.md
      - name: Interpret the results
        href: ./migration/appcat/interpret-results.md
    - name: Choose the right Azure hosting option
      href: ./migration/choose.md
    - name: Migrate a .NET web app or service to Azure App Service
      href: ./migration/app-service.md
    - name: Migrate an ASP.NET app to an Azure VM
      href: ./migration/vm.md
    - name: Migrate a SQL Server database to Azure
      href: ./migration/sql.md
- name: Azure AI apps 
  items: 
  - name: Develop with Azure AI services
    href: ../ai/azure-ai-for-dotnet-developers.md
  - name: Quickstarts
    items:
      - name: Summarize text
        href: ../ai/quickstarts/quickstart-openai-summarize-text.md
      - name: Build a chat app
        href: ../ai/quickstarts/get-started-azure-openai.md
      - name: Create an app to chat about your data
        href: ../ai/quickstarts/quickstart-ai-chat-with-data.md
      - name: Execute a local .NET function
        href: ../ai/quickstarts/quickstart-azure-openai-tool.md
      - name: Generate images
        href: ../ai/quickstarts/quickstart-openai-generate-images.md
  - name: Get started with the .NET enterprise chat sample
<<<<<<< HEAD
    href: ../ai/get-started-app-chat-template.md
=======
    href: ./ai/get-started-app-chat-template.md
  - name: Scale Azure OpenAI with Azure Container apps
    href: ./ai/get-started-app-chat-scaling-with-azure-container-apps.md
>>>>>>> f295a415
- name: Azure SDK for .NET
  items:
    - name: What is the Azure SDK for .NET?
      href: ./sdk/azure-sdk-for-dotnet.md
    - name: Authentication
      items:
      - name: Overview
        href: ./sdk/authentication/index.md
      - name: Auth during local development
        items:
        - name: Auth using developer service principals
          href: ./sdk/authentication/local-development-service-principal.md
        - name: Auth using developer accounts
          href: ./sdk/authentication/local-development-dev-accounts.md
      - name: Auth from Azure-hosted apps
        href: ./sdk/authentication/azure-hosted-apps.md
      - name: Auth from on-premises apps
        href: ./sdk/authentication/on-premises-apps.md
      - name: Auth via configuration files
        href: ./sdk/authentication/create-token-credentials-from-configuration.md
      - name: Additional auth methods
        href: ./sdk/authentication/additional-methods.md
    - name: Resource management
      href: ./sdk/resource-management.md
    - name: Dependency injection
      href: ./sdk/dependency-injection.md
    - name: Thread safety
      href: ./sdk/thread-safety.md
    - name: Logging
      href: ./sdk/logging.md
    - name: Pagination
      href: ./sdk/pagination.md
    - name: Unit testing and mocking
      href: ./sdk/unit-testing-mocking.md
    - name: Configure a proxy server
      href: ./sdk/azure-sdk-configure-proxy.md
    - name: Packages list
      href: ./sdk/packages.md
    - name: SDK example
      href: /samples/dotnet/samples/azure-identity-resource-management-storage/
- name: Sample code
  items:
  - name: Web apps & serverless
    href: /samples/browse/?languages=csharp%2Caspx-csharp%2Cfsharp%2Cvb&products=azure-functions%2Cazure-app-service%2Cazure-logic-apps
  - name: Databases
    href: /samples/browse/?languages=csharp%2Caspx-csharp%2Cfsharp%2Cvb&products=azure-cosmos-db%2Cazure-sql-database
  - name: Storage
    items:
      - name: Azure Storage
        href: /samples/browse/?languages=csharp%2Caspx-csharp%2Cfsharp%2Cvb&products=azure-storage
      - name: Redis Cache
        href: /samples/browse/?languages=csharp%2Caspx-csharp%2Cfsharp%2Cvb&products=azure-redis-cache
  - name: Identity & Security
    href: /samples/browse/?languages=csharp%2Caspx-csharp%2Cfsharp%2Cvb&products=azure-active-directory%2Cazure-key-vault
  - name: IoT
    href: /samples/browse/?languages=csharp%2Caspx-csharp%2Cfsharp%2Cvb&products=azure-iot-hub%2Cazure-iot-edge%2Cazure-iot-central
  - name: Data science
    items:
      - name: Machine learning service
        href: /samples/browse/?languages=csharp%2Caspx-csharp%2Cfsharp%2Cvb&products=azure-machine-learning-service
      - name: Databricks
        href: /samples/browse/?languages=csharp%2Caspx-csharp%2Cfsharp%2Cvb&products=azure-databricks
      - name: HDInsight
        href: /samples/browse/?languages=csharp%2Caspx-csharp%2Cfsharp%2Cvb&products=azure-hdinsight
  - name: AI with Cognitive Services
    href: /samples/browse/?languages=csharp%2Caspx-csharp%2Cfsharp%2Cvb&products=azure-cognitive-services
  - name: Search
    href: /samples/browse/?languages=csharp%2Caspx-csharp%2Cfsharp%2Cvb&products=azure-search
  - name: All samples
    href: /samples/browse/?languages=csharp%2Caspx-csharp%2Cfsharp%2Cvb
- name: API reference
  href: /dotnet/api/overview/azure/?view=azure-dotnet&preserve-view=true<|MERGE_RESOLUTION|>--- conflicted
+++ resolved
@@ -60,13 +60,9 @@
       - name: Generate images
         href: ../ai/quickstarts/quickstart-openai-generate-images.md
   - name: Get started with the .NET enterprise chat sample
-<<<<<<< HEAD
     href: ../ai/get-started-app-chat-template.md
-=======
-    href: ./ai/get-started-app-chat-template.md
   - name: Scale Azure OpenAI with Azure Container apps
-    href: ./ai/get-started-app-chat-scaling-with-azure-container-apps.md
->>>>>>> f295a415
+    href: ../ai/get-started-app-chat-scaling-with-azure-container-apps.md
 - name: Azure SDK for .NET
   items:
     - name: What is the Azure SDK for .NET?
