- name: Azure for .NET developers
  href: index.yml
- name: Overview
  expanded: true
  items:
    - name: Introduction to Azure and .NET
      href: intro.md
    - name: Key Azure services for .NET developers
      href: key-azure-services.md
- name: Configure your development environment
  items:
  - name: Create an Azure account
    href: create-azure-account.md
  - name: Configure Visual Studio for Azure development (Windows)
    href: configure-visual-studio.md
  - name: Configure VS Code for Azure development (cross-platform)
    href: configure-vs-code.md
  - name: Install the Azure CLI
    href: install-azure-cli.md
  - name: Install additional tools
    href: azure-tools.md
  - name: Development setup checklist
    href: dotnet-dev-env-checklist.md
<<<<<<< HEAD
- name: Web development
  items:
    - name: Choose a web hosting strategy
      href: /azure/architecture/guide/technology-choices/compute-decision-tree
    - name: ASP.NET + Database on Azure
      href: /azure/app-service/tutorial-dotnetcore-sqldb-app?pivots=platform-windows
    - name: Single Page App with .NET back-end
      href: /azure/app-service/tutorial-dotnetcore-sqldb-app?pivots=platform-windows
    - name: Deploy Blazor WASM application on Azure
      href: /azure/app-service/tutorial-dotnetcore-sqldb-app?pivots=platform-windows
    - name: Securing Azure Web apps
      items: 
        - name: Securely accessing Azure services with Managed Identity
          href: /azure/app-service/app-service-web-tutorial-connect-msi?tabs=windowsclient%2Cdotnet
        - name: Reference secrets from Key Vault
          href: /azure/app-service/app-service-key-vault-references
    - name: Performance monitoring
      items:
        - name: Configure synthetic monitoring
          href: /azure/app-service/monitor-instances-health-check
        - name: Configure App Insights
          href: /azure/azure-monitor/app/asp-net-core
        - name: Capture logs with App Insights
          href: /azure/azure-monitor/app/ilogger
        - name: Analyze App Insights data
          href: /azure/azure-monitor/app/tutorial-performance
        - name: Alert on Application Health
          href: /azure/azure-monitor/app/tutorial-alert
    - name: User Authentication
      items:
        - name: Authenticate with Azure AD
          href: /azure/app-service/configure-authentication-provider-aad
    - name: Deploying to Azure
      items:
        - name: Deploy via FTP
          href: /azure/app-service/deploy-ftp?tabs=portal
        - name: Deploy via local Git
          href: /azure/app-service/deploy-local-git?tabs=cli 
        - name: Deploying using GitHub Actions
          href: /azure/app-service/deploy-github-actions?tabs=applevel
- name: Serverless development
  items:
    - name: Build your first serverless function
      href: /azure/azure-functions/functions-create-your-first-function-visual-studio?tabs=in-process
    - name: Build Apps with Azure Functions
      items: 
        - name: Build a serverless API
          href: /azure/azure-functions/functions-create-your-first-function-visual-studio?tabs=in-process
        - name: Ingest data using Azure Functions
          href: /azure/azure-functions/functions-create-your-first-function-visual-studio?tabs=in-process
- name: Containers on Azure
  items:
    - name: Overview
      href: http://microsoft.com
=======
>>>>>>> 432ab0bf
- name: Migrate to Azure
  items:
    - name: Choose the right Azure hosting option
      href: ./migration/choose.md
    - name: Migrate a .NET web app or service to Azure App Service
      href: ./migration/app-service.md
    - name: Migrate an ASP.NET app to an Azure VM
      href: ./migration/vm.md
    - name: Migrate a SQL Server database to Azure
      href: ./migration/sql.md
- name: Azure SDK for .NET
  items:
    - name: What is the Azure SDK for .NET?
      href: ./sdk/azure-sdk-for-dotnet.md
    - name: Authentication
      href: ./sdk/authentication.md
    - name: Dependency injection
      href: ./sdk/dependency-injection.md
    - name: Thread safety
      href: ./sdk/thread-safety.md
    - name: Logging
      href: ./sdk/logging.md
    - name: Pagination
      href: ./sdk/pagination.md
    - name: Configure a proxy server
      href: ./sdk/azure-sdk-configure-proxy.md
    - name: Resource management
      href: ./sdk/resource-management.md
    - name: Packages list
      href: ./sdk/packages.md
    - name: SDK example
      href: /samples/dotnet/samples/azure-identity-resource-management-storage/
- name: Sample code
  items:
  - name: Web apps & serverless
    href: /samples/browse/?languages=csharp%2Caspx-csharp%2Cfsharp%2Cvb&products=azure-functions%2Cazure-app-service%2Cazure-logic-apps
  - name: Databases
    href: /samples/browse/?languages=csharp%2Caspx-csharp%2Cfsharp%2Cvb&products=azure-cosmos-db%2Cazure-sql-database
  - name: Storage
    items:
      - name: Azure Storage
        href: /samples/browse/?languages=csharp%2Caspx-csharp%2Cfsharp%2Cvb&products=azure-storage
      - name: Redis Cache
        href: /samples/browse/?languages=csharp%2Caspx-csharp%2Cfsharp%2Cvb&products=azure-redis-cache
  - name: Identity & Security
    href: /samples/browse/?languages=csharp%2Caspx-csharp%2Cfsharp%2Cvb&products=azure-active-directory%2Cazure-key-vault
  - name: IoT
    href: /samples/browse/?languages=csharp%2Caspx-csharp%2Cfsharp%2Cvb&products=azure-iot-hub%2Cazure-iot-edge%2Cazure-iot-central
  - name: Data science
    items:
      - name: Machine learning service
        href: /samples/browse/?languages=csharp%2Caspx-csharp%2Cfsharp%2Cvb&products=azure-machine-learning-service
      - name: Databricks
        href: /samples/browse/?languages=csharp%2Caspx-csharp%2Cfsharp%2Cvb&products=azure-databricks
      - name: HDInsight
        href: /samples/browse/?languages=csharp%2Caspx-csharp%2Cfsharp%2Cvb&products=azure-hdinsight
  - name: AI with Cognitive Services
    href: /samples/browse/?languages=csharp%2Caspx-csharp%2Cfsharp%2Cvb&products=azure-cognitive-services
  - name: Search
    href: /samples/browse/?languages=csharp%2Caspx-csharp%2Cfsharp%2Cvb&products=azure-search
  - name: All samples
    href: /samples/browse/?languages=csharp%2Caspx-csharp%2Cfsharp%2Cvb
- name: API reference
  href: /dotnet/api/overview/azure/?view=azure-dotnet<|MERGE_RESOLUTION|>--- conflicted
+++ resolved
@@ -21,7 +21,6 @@
     href: azure-tools.md
   - name: Development setup checklist
     href: dotnet-dev-env-checklist.md
-<<<<<<< HEAD
 - name: Web development
   items:
     - name: Choose a web hosting strategy
@@ -76,8 +75,6 @@
   items:
     - name: Overview
       href: http://microsoft.com
-=======
->>>>>>> 432ab0bf
 - name: Migrate to Azure
   items:
     - name: Choose the right Azure hosting option
