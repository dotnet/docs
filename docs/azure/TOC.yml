- name: Azure for .NET developers
  href: index.yml
- name: Get started on Azure with .NET
  expanded: true
  items:
    - name: Introduction to Azure and .NET
      href: intro.md
    - name: Key Azure services for .NET developers
      href: key-azure-services.md
- name: Configure your development environment
  items:
  - name: Create an Azure account
    href: create-azure-account.md
  - name: Configure Visual Studio for Azure development (Windows)
    href: configure-visual-studio.md
  - name: Configure VS Code for Azure development (cross-platform)
    href: configure-vs-code.md
  - name: Install the Azure CLI
    href: install-azure-cli.md
  - name: Install additional tools
    href: azure-tools.md
  - name: Development setup checklist
    href: dotnet-dev-env-checklist.md
- name: Migrate to Azure
  items:
    - name: Azure Migrate application and code assessment
      items:
      - name: Overview
        href: ./migration/appcat/app-code-assessment-toolkit.md
      - name: Install
        href: ./migration/appcat/install.md
      - name: Visual Studio walkthrough
        href: ./migration/appcat/visual-studio.md
      - name: .NET CLI walkthrough
        href: ./migration/appcat/dotnet-cli.md
      - name: Interpret the results
        href: ./migration/appcat/interpret-results.md
    - name: Choose the right Azure hosting option
      href: ./migration/choose.md
    - name: Migrate a .NET web app or service to Azure App Service
      href: ./migration/app-service.md
    - name: Migrate an ASP.NET app to an Azure VM
      href: ./migration/vm.md
    - name: Migrate a SQL Server database to Azure
      href: ./migration/sql.md
- name: Azure AI apps 
  items: 
  - name: Develop with Azure AI services
    href: ../ai/azure-ai-for-dotnet-developers.md
  - name: Quickstarts
    items:
      - name: Summarize text
        href: ../ai/quickstarts/quickstart-openai-summarize-text.md
      - name: Build a chat app
        href: ../ai/quickstarts/get-started-azure-openai.md
      - name: Create an app to chat about your data
        href: ../ai/quickstarts/quickstart-ai-chat-with-data.md
      - name: Execute a local .NET function
        href: ../ai/quickstarts/quickstart-azure-openai-tool.md
      - name: Generate images
        href: ../ai/quickstarts/quickstart-openai-generate-images.md
  - name: Get started with the .NET enterprise chat sample
    href: ../ai/get-started-app-chat-template.md
  - name: Scale Azure OpenAI with Azure Container apps
    href: ../ai/get-started-app-chat-scaling-with-azure-container-apps.md
<<<<<<< HEAD
  - name: Scale Azure OpenAI with Azure API Management
    href: ../ai/get-started-app-chat-scaling-with-azure-api-management.md
=======
  - name: .NET + AI ecosystem
    href: ../ai/dotnet-ai-ecosystem.md
>>>>>>> 5c4b9786
- name: Azure SDK for .NET
  items:
    - name: What is the Azure SDK for .NET?
      href: ./sdk/azure-sdk-for-dotnet.md
    - name: Authentication
      items:
      - name: Overview
        href: ./sdk/authentication/index.md
      - name: Auth during local development
        items:
        - name: Auth using developer service principals
          href: ./sdk/authentication/local-development-service-principal.md
        - name: Auth using developer accounts
          href: ./sdk/authentication/local-development-dev-accounts.md
      - name: Auth from Azure-hosted apps
        href: ./sdk/authentication/azure-hosted-apps.md
      - name: Auth from on-premises apps
        href: ./sdk/authentication/on-premises-apps.md
      - name: Auth via configuration files
        href: ./sdk/authentication/create-token-credentials-from-configuration.md
      - name: Additional auth methods
        href: ./sdk/authentication/additional-methods.md
    - name: Resource management
      href: ./sdk/resource-management.md
    - name: Dependency injection
      href: ./sdk/dependency-injection.md
    - name: Thread safety
      href: ./sdk/thread-safety.md
    - name: Logging
      href: ./sdk/logging.md
    - name: Pagination
      href: ./sdk/pagination.md
    - name: Unit testing and mocking
      href: ./sdk/unit-testing-mocking.md
    - name: Configure a proxy server
      href: ./sdk/azure-sdk-configure-proxy.md
    - name: Packages list
      href: ./sdk/packages.md
    - name: SDK example
      href: /samples/dotnet/samples/azure-identity-resource-management-storage/
- name: Sample code
  items:
  - name: Web apps & serverless
    href: /samples/browse/?languages=csharp%2Caspx-csharp%2Cfsharp%2Cvb&products=azure-functions%2Cazure-app-service%2Cazure-logic-apps
  - name: Databases
    href: /samples/browse/?languages=csharp%2Caspx-csharp%2Cfsharp%2Cvb&products=azure-cosmos-db%2Cazure-sql-database
  - name: Storage
    items:
      - name: Azure Storage
        href: /samples/browse/?languages=csharp%2Caspx-csharp%2Cfsharp%2Cvb&products=azure-storage
      - name: Redis Cache
        href: /samples/browse/?languages=csharp%2Caspx-csharp%2Cfsharp%2Cvb&products=azure-redis-cache
  - name: Identity & Security
    href: /samples/browse/?languages=csharp%2Caspx-csharp%2Cfsharp%2Cvb&products=azure-active-directory%2Cazure-key-vault
  - name: IoT
    href: /samples/browse/?languages=csharp%2Caspx-csharp%2Cfsharp%2Cvb&products=azure-iot-hub%2Cazure-iot-edge%2Cazure-iot-central
  - name: Data science
    items:
      - name: Machine learning service
        href: /samples/browse/?languages=csharp%2Caspx-csharp%2Cfsharp%2Cvb&products=azure-machine-learning-service
      - name: Databricks
        href: /samples/browse/?languages=csharp%2Caspx-csharp%2Cfsharp%2Cvb&products=azure-databricks
      - name: HDInsight
        href: /samples/browse/?languages=csharp%2Caspx-csharp%2Cfsharp%2Cvb&products=azure-hdinsight
  - name: AI with Cognitive Services
    href: /samples/browse/?languages=csharp%2Caspx-csharp%2Cfsharp%2Cvb&products=azure-cognitive-services
  - name: Search
    href: /samples/browse/?languages=csharp%2Caspx-csharp%2Cfsharp%2Cvb&products=azure-search
  - name: All samples
    href: /samples/browse/?languages=csharp%2Caspx-csharp%2Cfsharp%2Cvb
- name: API reference
  href: /dotnet/api/overview/azure/?view=azure-dotnet&preserve-view=true<|MERGE_RESOLUTION|>--- conflicted
+++ resolved
@@ -63,13 +63,10 @@
     href: ../ai/get-started-app-chat-template.md
   - name: Scale Azure OpenAI with Azure Container apps
     href: ../ai/get-started-app-chat-scaling-with-azure-container-apps.md
-<<<<<<< HEAD
   - name: Scale Azure OpenAI with Azure API Management
     href: ../ai/get-started-app-chat-scaling-with-azure-api-management.md
-=======
   - name: .NET + AI ecosystem
     href: ../ai/dotnet-ai-ecosystem.md
->>>>>>> 5c4b9786
 - name: Azure SDK for .NET
   items:
     - name: What is the Azure SDK for .NET?
