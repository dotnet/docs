---
title: Overview of GitHub Copilot app modernization for .NET (Preview)
description: Learn about essential concepts for GitHub Copilot app modernization for .NET 
ms.topic: concept-article
ms.custom: devx-track-dotnet
ms.date: 7/15/2025
author: alexwolfmsft
ms.author: alexwolf
---

# GitHub Copilot app modernization for .NET (Preview) overview

<<<<<<< HEAD
[GitHub Copilot App Modernization for .NET (Preview)](https://marketplace.visualstudio.com/items?itemName=vscjava.appmod-dotnet) helps you migrate .NET applications to Azure quickly and confidently by guiding you through assessment, solution recommendations, code fixes, and validation - all in one tool.
=======
GitHub Copilot app modernization for .NET (Preview) helps you migrate .NET applications to Azure quickly and confidently by guiding you through assessment, solution recommendations, code fixes, and validation - all in one tool.
>>>>>>> 1a1e0046

With this assistant, you can:

- Assess your application's code, configuration, and dependencies.
- Plan and set up the right Azure resource
- Fix issues and apply best practices for cloud migration
- Validate that your app builds and tests successfully

This process streamlines modernization and boosts developer productivity and confidence. App Modernization for .NET is an all-in-one migration assistant that uses AI to improve developer velocity, quality, and results.

App Modernization for .NET is provided as a Visual Studio extension and relies on the following tools to be installed and configured for the full experience:

- [A GitHub account with GitHub Copilot enabled](https://github.com/features/copilot) (Pro, Pro+, Business, or Enterprise plan required)
- [The GitHub Copilot extension](https://marketplace.visualstudio.com/items?itemName=GitHub.copilot) for Visual Studio (latest version recommended)
- [Azure Migrate application and code assessment for .NET](../appcat/install.md) for assessment features

For a complete walkthrough of setting up and using GitHub Copilot app modernization for .NET, see [Quickstart: Assessing an application and applying code changes](quickstart.md).

## Key Concepts

GitHub Copilot app modernization for .NET supports end-to-end migration to Azure, including assessment, planning, code remediation, build fixes, and unit test fixes. It uses GitHub Copilot AI capabilities to help you migrate and run your applications on Azure with confidence, accelerating the entire modernization lifecycle.

The tool also relies on [Azure Migrate application and code assessment (AppCAT)](../appcat/app-code-assessment-toolkit.md) to analyze your code and identify modernization opportunities. You can use GitHub Copilot app modernization for .NET to get an overview of cloud readiness migration issues, including:

- Instructions for setting up Azure resources
- Best practice recommendations
- Suggestions for changing your application code

When code changes are needed, the tool guides you through remediation using predefined tasks for common issues, such as:

- Switching from password-based authentication to managed identities
- Moving from AWS S3 to Azure Blob Storage

For more information, see [Predefined tasks](predefined-tasks.md).

## Common Use Cases

App Modernization for .NET (Preview) supports the following scenarios:

- **Assessment of modernization issue**  

    Evaluates your application's readiness for Azure migration in Visual Studio, powered by [AppCAT for .NET](../appcat/install.md).

![Assessment](media/overview_assessment.png)

- **Solution recommendations**  

    Recommends target Azure services for your application's resource dependencies, tailored to each category of assessed issues.

![Solution](media/overview_solution.png)

- **Code remediation for common issues**

    Accelerates code changes for [common modernization issues](predefined-tasks.md) by applying predefined tasks that represent expert best practices.

![Apply Task](media/overview_remediation.png)

- **Automatic fixes for compilation errors:**  

    Automatically discovers and fixes compilation errors introduced by code changes.

## Feedback and Privacy

- **Feedback:** We value your feedback—share [your thoughts here](https://aka.ms/AM4DFeedback) to help us improve the product.
- **License:** This extension is licensed under the [GitHub Copilot Product Specific Terms](https://github.com/customer-terms/github-copilot-product-specific-terms).
- **Trademarks:** This project might contain trademarks or logos for projects, products, or services. Authorized use of Microsoft trademarks or logos is subject to and must follow [Microsoft's Trademark & Brand Guidelines](https://www.microsoft.com/en-us/legal/intellectualproperty/trademarks/usage/general). Use of Microsoft trademarks or logos in modified versions of this project must not cause confusion or imply Microsoft sponsorship. Any use of third-party trademarks or logos is subject to those third parties' policies.
- **Privacy:** App Modernization for .NET (Preview) uses GitHub Copilot in the same way you use it to modify code, and doesn't retain code snippets beyond the immediate session. Telemetry metrics are collected and analyzed to track feature usage and effectiveness. Review the [Microsoft Privacy Statement](https://go.microsoft.com/fwlink/?LinkId=521839) for more information.
- **Transparency:** App Modernization for .NET (Preview) uses GitHub Copilot to make code changes, and AI might sometimes make mistakes. Carefully review and test any code changes made by the tool before using them in your production environment.

## Next Steps

- [Quickstart: Assessing an application and applying code changes](quickstart.md)
- [Common modernization issues with predefined tasks](predefined-tasks.md)
- [Frequently Asked Questions](faq.md)<|MERGE_RESOLUTION|>--- conflicted
+++ resolved
@@ -10,11 +10,7 @@
 
 # GitHub Copilot app modernization for .NET (Preview) overview
 
-<<<<<<< HEAD
 [GitHub Copilot App Modernization for .NET (Preview)](https://marketplace.visualstudio.com/items?itemName=vscjava.appmod-dotnet) helps you migrate .NET applications to Azure quickly and confidently by guiding you through assessment, solution recommendations, code fixes, and validation - all in one tool.
-=======
-GitHub Copilot app modernization for .NET (Preview) helps you migrate .NET applications to Azure quickly and confidently by guiding you through assessment, solution recommendations, code fixes, and validation - all in one tool.
->>>>>>> 1a1e0046
 
 With this assistant, you can:
 
