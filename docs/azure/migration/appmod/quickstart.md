---
title: GitHub Copilot app modernization for .NET (Preview) quickstart
description: Get started with GitHub Copilot app modernization for .NET
ms.topic: concept-article
ms.custom: devx-track-dotnet
ms.date: 7/15/2025
author: alexwolfmsft
ms.author: alexwolf
---

# Quickstart: Assess and Migrate a .NET Project with GitHub Copilot app modernization for .NET (Preview)

<<<<<<< HEAD
In this quickstart, you assess and migrate a .NET project using [GitHub Copilot App Modernization for .NET (Preview)]([GitHub Copilot App Modernization for .NET (Preview)](https://marketplace.visualstudio.com/items?itemName=vscjava.appmod-dotnet)). You complete the following tasks:
=======
In this quickstart, you assess and migrate a .NET project using GitHub Copilot app modernization for .NET (Preview). You complete the following tasks:
>>>>>>> 1a1e0046

- Install and configure the GitHub Copilot app modernization for .NET extension
- Assess a sample project (Contoso University)
- Start the migration process

## Prerequisites

Before you begin, ensure you have:

- A GitHub account with [GitHub Copilot](https://github.com/features/copilot) enabled (Pro, Pro+, Business, or Enterprise plan required)
- [Visual Studio 2022](https://visualstudio.microsoft.com/downloads/) version 17.14.7 or later
- Agent mode enabled for GitHub Copilot in Visual Studio ([Learn how](/visualstudio/ide/copilot-agent-mode?view=vs-2022))

### Sign-in to GitHub Copilot

GitHub Copilot is a dependency of the App Modernization Extension and experience. Make sure you're signed-in to GitHub Copilot inside Visual Studio.

1. Select the Copilot icon at the top of Visual Studio to open the GitHub Copilot pane.
1. Follow the UI prompts to sign-in to Copilot.

For more information, see [Set up GitHub Copilot in Visual Studio](/visualstudio/ide/visual-studio-github-copilot-install-and-states?view=vs-2022).

## Install the GitHub Copilot App Modernization Extension

To complete the steps ahead, you need to install the GitHub Copilot app modernization for .NET (Preview) Visual Studio extension.

1. Inside Visual Studio, navigate to `Extensions` > `Manage Extensions`.
1. Search for **GitHub Copilot app modernization for .NET** in the marketplace.
1. On the extension page, select **Install**.
1. Follow the notification bar prompts to close Visual Studio and complete the installation.
1. Relaunch Visual Studio after installation.

You can also view the [GitHub Copilot App Modernization for .NET](https://marketplace.visualstudio.com/items?itemName=vscjava.appmod-dotnet) extension directly on the extension marketplace.

For more information, see [Find, install, and manage extensions for Visual Studio](/visualstudio/ide/finding-and-using-visual-studio-extensions?view=vs-2022).

## Assess application readiness

App Modernization for .NET assessment helps you identify your application readiness challenges, understand their impact, and find recommended solutions. Each solution recommendation includes references to set up Azure resources, add configurations, and make code changes. Follow these steps to start your migration process with assessment:

1. Clone the [.NET migration copilot samples](https://github.com/Azure-Samples/dotnet-migration-copilot-samples) repository.
2. In Visual Studio, open the **Contoso University** project folder from the samples repository.
3. Start the assessment using one of the following approaches:

   - **Solution explorer**

    Right-click the top-level solution node, then select `GitHub Copilot app modernization for .NET` > `Run Assessment`.  

    :::image type="content" source="media/solution-start-assessment.png" alt-text="A screenshot showing how to start the assessment through the solution explorer.":::

   - **Top navigation**

    On the top menu, go to `Extensions` > `GitHub Copilot app modernization for .NET` > `Run Assessment`.  

    :::image type="content" source="media/extension-start-assessment.png" alt-text="A screenshot showing how to start the assessment from the top navigation.":::

   - **Search panel**

    In the feature search panel (`Ctrl+Shift+P`), search for `Run Assessment`.

4. When the background task finishes, you see an assessment report tab with the results.

    :::image type="content" source="media/overview_assessment.png" alt-text="A screenshot showing the generated assessment report.":::

    > [!NOTE]
    > A small icon in the lower-left corner shows the background task is running.

## Start a migration

GitHub Copilot app modernization for .NET (Preview) includes [predefined tasks](predefined-tasks.md) for common migration scenarios, following Microsoft's best practices.

1. Select the **Migrate** button in the Assessment Report generated in the previous step to start a migration.

    > [!TIP]
    > If you already know which migration scenario you want, go to `GitHub Copilot app modernization for .NET` > `Migration Tasks` and select the appropriate task directly.

### Plan and progress tracker generation

- When you start the migration, GitHub Copilot begins a session in agent mode with predefined prompts.
- The tool creates two files in the `.appmod/.migration` folder:
  - `plan.md` - the overall migration plan
  - `progress.md` - a progress tracker; GitHub Copilot marks items as it completes tasks
- Edit these files to customize your migration before proceeding.

### Start code remediation

- If you're satisfied with the plan and progress tracker, enter prompt to initiate the migration, such as the following:

    ```console
    `The plan and progress tracker look good to me. Go ahead with the migration.`
    ```

- GitHub Copilot starts the migration process and might ask for your approval to use knowledge base tools in the Model Context Protocol (MCP) server. Grant permission when prompted.
- Copilot follows the plan and progress tracker to:
  - Manage dependencies
  - Apply configuration changes
  - Make code changes
  - Build the solution, fix all compilation and configuration errors, and ensure a successful build

## Next Steps

- [Predefined Tasks](predefined-tasks.md)
- [Frequently Asked Questions](faq.md)<|MERGE_RESOLUTION|>--- conflicted
+++ resolved
@@ -1,6 +1,6 @@
 ---
-title: GitHub Copilot app modernization for .NET (Preview) quickstart
-description: Get started with GitHub Copilot app modernization for .NET
+title: GitHub Copilot App Modernization for .NET (Preview) quickstart
+description: Get started with GitHub Copilot App Modernization for .NET
 ms.topic: concept-article
 ms.custom: devx-track-dotnet
 ms.date: 7/15/2025
@@ -8,15 +8,11 @@
 ms.author: alexwolf
 ---
 
-# Quickstart: Assess and Migrate a .NET Project with GitHub Copilot app modernization for .NET (Preview)
+# Quickstart: Assess and Migrate a .NET Project with GitHub Copilot App Modernization for .NET (Preview)
 
-<<<<<<< HEAD
 In this quickstart, you assess and migrate a .NET project using [GitHub Copilot App Modernization for .NET (Preview)]([GitHub Copilot App Modernization for .NET (Preview)](https://marketplace.visualstudio.com/items?itemName=vscjava.appmod-dotnet)). You complete the following tasks:
-=======
-In this quickstart, you assess and migrate a .NET project using GitHub Copilot app modernization for .NET (Preview). You complete the following tasks:
->>>>>>> 1a1e0046
 
-- Install and configure the GitHub Copilot app modernization for .NET extension
+- Install and configure the GitHub Copilot App Modernization for .NET extension
 - Assess a sample project (Contoso University)
 - Start the migration process
 
@@ -39,15 +35,15 @@
 
 ## Install the GitHub Copilot App Modernization Extension
 
-To complete the steps ahead, you need to install the GitHub Copilot app modernization for .NET (Preview) Visual Studio extension.
+To complete the steps ahead, you need to install the GitHub Copilot App Modernization for .NET (Preview) Visual Studio extension.
 
 1. Inside Visual Studio, navigate to `Extensions` > `Manage Extensions`.
-1. Search for **GitHub Copilot app modernization for .NET** in the marketplace.
+1. Search for **GitHub Copilot App Modernization for .NET** in the marketplace.
 1. On the extension page, select **Install**.
 1. Follow the notification bar prompts to close Visual Studio and complete the installation.
 1. Relaunch Visual Studio after installation.
 
-You can also view the [GitHub Copilot App Modernization for .NET](https://marketplace.visualstudio.com/items?itemName=vscjava.appmod-dotnet) extension directly on the extension marketplace.
+You can also view the [GitHub Copilot App Modernization for .NET (Preview)](https://marketplace.visualstudio.com/items?itemName=vscjava.appmod-dotnet) extension directly on the extension marketplace.
 
 For more information, see [Find, install, and manage extensions for Visual Studio](/visualstudio/ide/finding-and-using-visual-studio-extensions?view=vs-2022).
 
@@ -61,13 +57,13 @@
 
    - **Solution explorer**
 
-    Right-click the top-level solution node, then select `GitHub Copilot app modernization for .NET` > `Run Assessment`.  
+    Right-click the top-level solution node, then select `GitHub Copilot App Modernization for .NET` > `Run Assessment`.  
 
     :::image type="content" source="media/solution-start-assessment.png" alt-text="A screenshot showing how to start the assessment through the solution explorer.":::
 
    - **Top navigation**
 
-    On the top menu, go to `Extensions` > `GitHub Copilot app modernization for .NET` > `Run Assessment`.  
+    On the top menu, go to `Extensions` > `GitHub Copilot App Modernization for .NET` > `Run Assessment`.  
 
     :::image type="content" source="media/extension-start-assessment.png" alt-text="A screenshot showing how to start the assessment from the top navigation.":::
 
@@ -77,19 +73,19 @@
 
 4. When the background task finishes, you see an assessment report tab with the results.
 
-    :::image type="content" source="media/overview_assessment.png" alt-text="A screenshot showing the generated assessment report.":::
+    :::image type="content" source="media/assessment-report.png" alt-text="A screenshot showing the generated assessment report.":::
 
     > [!NOTE]
     > A small icon in the lower-left corner shows the background task is running.
 
 ## Start a migration
 
-GitHub Copilot app modernization for .NET (Preview) includes [predefined tasks](predefined-tasks.md) for common migration scenarios, following Microsoft's best practices.
+GitHub Copilot App Modernization for .NET (Preview) includes [predefined tasks](predefined-tasks.md) for common migration scenarios, following Microsoft's best practices.
 
 1. Select the **Migrate** button in the Assessment Report generated in the previous step to start a migration.
 
     > [!TIP]
-    > If you already know which migration scenario you want, go to `GitHub Copilot app modernization for .NET` > `Migration Tasks` and select the appropriate task directly.
+    > If you already know which migration scenario you want, go to `GitHub Copilot App Modernization for .NET` > `Migration Tasks` and select the appropriate task directly.
 
 ### Plan and progress tracker generation
 
