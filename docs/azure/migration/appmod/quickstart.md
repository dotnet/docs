---
title: GitHub Copilot app modernization for .NET (Preview) quickstart
description: Get started with GitHub Copilot app modernization for .NET
ms.topic: concept-article
ms.custom: devx-track-dotnet
ms.date: 7/15/2025
author: alexwolfmsft
ms.author: alexwolf
---

# Quickstart: Assess and migrate a .NET Project with GitHub Copilot app modernization for .NET (Preview)

In this quickstart, you assess and migrate a .NET project using [GitHub Copilot app modernization for .NET (Preview)](https://aka.ms/appmod-dotnet-marketplace). You complete the following tasks:

- Install and configure the GitHub Copilot app modernization for .NET extension
- Assess a sample project (Contoso University)
- Start the migration process

## Prerequisites

Before you begin, ensure you have:

- A GitHub account with [GitHub Copilot](https://github.com/features/copilot) enabled (Pro, Pro+, Business, or Enterprise plan required)
- [Visual Studio 2022](https://visualstudio.microsoft.com/downloads/) version 17.14.7 or later
- Agent mode enabled for GitHub Copilot in Visual Studio ([Learn how](/visualstudio/ide/copilot-agent-mode))

### Sign-in to GitHub Copilot

GitHub Copilot is a dependency of the App Modernization Extension and experience. Make sure you're signed-in to GitHub Copilot inside Visual Studio.

1. Select the Copilot icon at the top of Visual Studio to open the GitHub Copilot pane.
1. Follow the UI prompts to sign-in to Copilot.

For more information, see [Set up GitHub Copilot in Visual Studio](/visualstudio/ide/visual-studio-github-copilot-install-and-states).

## Install the GitHub Copilot app modernization extension

To complete the steps ahead, you need to install the GitHub Copilot app modernization for .NET (Preview) Visual Studio extension.

1. Inside Visual Studio, navigate to `Extensions` > `Manage Extensions`.
1. Search for **GitHub Copilot app modernization for .NET** in the marketplace.
1. On the extension page, select **Install**.
1. Follow the notification bar prompts to close Visual Studio and complete the installation.
1. Relaunch Visual Studio after installation.

You can also view the [GitHub Copilot app modernization for .NET (Preview)](https://aka.ms/appmod-dotnet-marketplace) extension directly on the extension marketplace.

For more information, see [Find, install, and manage extensions for Visual Studio](/visualstudio/ide/finding-and-using-visual-studio-extensions).

## Assess application readiness

App Modernization for .NET assessment helps you identify your application readiness challenges, understand their impact, and find recommended migration tasks. Each migration task includes references to set up Azure resources, add configurations, and make code changes. Follow these steps to start your migration process with assessment:

1. Clone the [.NET migration copilot samples](https://github.com/Azure-Samples/dotnet-migration-copilot-samples) repository to your local machine.

2. In Visual Studio, open the **Contoso University** solution from the samples repository. 

3. Right-click the solution in Solution Explorer and select **Modernize**.

    :::image type="content" source="media/Modernize.png" alt-text="A screenshot showing the modernize option in the context menu.":::

4. A GitHub Copilot Chat window opens with a welcome message and predefined options. Select **Migrate to Azure** from the available choices and send it to Copilot.

    :::image type="content" source="media/Welcome.png" alt-text="A screenshot showing the welcome message with migration options.":::

5. A new Copilot chat session opens and displays the welcome message. The assessment automatically begins analyzing your project for migration readiness.

    :::image type="content" source="media/AssessmentInProcess.png" alt-text="A screenshot showing assessment in progress with status indicators.":::

6. When the assessment completes, you can view a comprehensive assessment report UI page and receive a list of migration tasks in the chat window.

    :::image type="content" source="media/assessment-report.png" alt-text="A screenshot showing the generated assessment report with detailed findings.":::


<<<<<<< HEAD
## Start a migration
=======
## Start migration
>>>>>>> 92aaf242

GitHub Copilot app modernization for .NET (Preview) includes [predefined tasks](predefined-tasks.md) for common migration scenarios, following Microsoft's best practices.

### Start a migration task

You can start a migration task in one of the following ways:

**Option 1. Run from the Assessment Report**

Select the **Run Task** button in the Assessment Report generated in the previous step to start a migration task.

**Option 2. Send in Copilot Chat**

Send the migration task number (e.g., 1.1) or its name in the chat.
    :::image type="content" source="media/quickstart_chat_experience.png" alt-text="A screenshot showing sending the message in the Copilot Chat to start a migration task.":::

### Plan and progress tracker generation

- When you start the migration, GitHub Copilot begins a session named "App modernization: migrate from <source technology> to <target technology>" in agent mode with predefined prompts.
- The tool creates two files in the `.appmod/.migration` folder:
  - `plan.md` - the overall migration plan
  - `progress.md` - a progress tracker; GitHub Copilot marks items as it completes tasks
- Edit these files to customize your migration before proceeding.

### Start code remediation

- If you're satisfied with the plan and progress tracker, enter prompt to initiate the migration, such as the following:

    ```console
    `The plan and progress tracker look good to me. Go ahead with the migration.`
    ```

- GitHub Copilot starts the migration process and might ask for your approval to use knowledge base tools in the Model Context Protocol (MCP) server. Grant permission when prompted.
- Copilot follows the plan and progress tracker to:
  - Manage dependencies
  - Apply configuration changes
  - Make code changes
  - Build the solution, fix all compilation and configuration errors, and ensure a successful build
  - Security vulnerability fix

## Default chat messages

The GitHub Copilot app modernization for .NET extension provides default chat message options to streamline your workflow.
    :::image type="content" source="media/quickstart_followup.png" alt-text="A screenshot showing default chat message options in the Copilot Chat.":::

You can choose one of the predefined options below and send it in the chat:

- **Run modernization assessment**: Initiates a comprehensive new assessment of your application to identify migration readiness issues and Azure compatibility challenges.
- **View assessment report**: Opens the previously generated assessment report and provides a summarized list of migration tasks based on the assessment results. If no previous assessment exists, it will automatically run a new assessment first.
- **Browse top migration tasks**: Displays recommended migration tasks and common modernization scenarios, independent of any specific assessment results.

> [!TIP]
> These default messages help you quickly navigate common workflows without typing custom prompts. You can also type your own custom messages to interact with Copilot for specific questions or requirements.


### Default chat messages

The GitHub Copilot app modernization for .NET extension provides default chat message options to streamline your workflow. When you open the Copilot chat interface, you can choose from the following predefined options:

- **Run modernization assessment**: Initiates a comprehensive new assessment of your application to identify migration readiness issues and Azure compatibility challenges.
- **View assessment report**: Opens the previously generated assessment report and provides a summarized list of migration tasks based on the assessment results. If no previous assessment exists, it will automatically run a new assessment first.
- **Browse top migration tasks**: Displays recommended migration tasks and common modernization scenarios, independent of any specific assessment results.

> [!TIP]
> These default messages help you quickly navigate common workflows without typing custom prompts. You can also type your own custom messages to interact with Copilot for specific questions or requirements.


## Next Steps

- [Predefined Tasks](predefined-tasks.md)
- [Frequently Asked Questions](faq.md)<|MERGE_RESOLUTION|>--- conflicted
+++ resolved
@@ -72,11 +72,7 @@
     :::image type="content" source="media/assessment-report.png" alt-text="A screenshot showing the generated assessment report with detailed findings.":::
 
 
-<<<<<<< HEAD
-## Start a migration
-=======
 ## Start migration
->>>>>>> 92aaf242
 
 GitHub Copilot app modernization for .NET (Preview) includes [predefined tasks](predefined-tasks.md) for common migration scenarios, following Microsoft's best practices.
 
