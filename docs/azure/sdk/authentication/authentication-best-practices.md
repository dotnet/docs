--- conflicted
+++ resolved
@@ -37,13 +37,7 @@
 - When used via `DefaultAzureCredential`:
   - No retries are attempted when the initial token acquisition attempt fails or times out after a short duration, which makes this the least resilient option.
 - When used via any other approach, such as `ChainedTokenCredential` or `ManagedIdentityCredential` directly:
-<<<<<<< HEAD
   - The time interval between retries starts at 0.8 seconds, and a maximum of five retries are attempted.
-=======
-  - The time interval between retries starts at 0.8 seconds and increases exponentially. A maximum of five retries are attempted.
-  - If the Azure service to which you're authenticating provides a `Retry-After` response header, the next retry is delayed by the duration specified in that header's value.
-  - If the service doesn't provide a `Retry-After` header, the maximum permissible delay between retries is 1 minute.
->>>>>>> a330e0c0
   - To change any of the default retry settings, use the `Retry` property on `ManagedIdentityCredentialOptions`. For example, retry a maximum of three times, with a starting interval of 0.5 seconds:
 
 :::code language="csharp" source="../snippets/authentication/best-practices/Program.cs" id="snippet_retries" highlight="5-9" :::
