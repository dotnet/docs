---
title: How to authenticate .NET applications with Azure services
description: Learn how to authenticate a .NET app with Azure services by using classes in the Azure Identity library.
<<<<<<< HEAD
ms.topic: conceptual
ms.custom: devx-track-dotnet, engagement-fy23
ms.date: 08/26/2025
=======
ms.topic: concept-article
ms.date: 08/02/2024
ms.custom:
  - devx-track-dotnet
  - engagement-fy23
  - sfi-image-nochange
>>>>>>> 0c604a1d
---

# Authenticate .NET apps to Azure services using the Azure Identity library

Apps can use the Azure Identity library to authenticate to Microsoft Entra ID, which allows the apps to access Azure services and resources. This authentication requirement applies whether the app is deployed to Azure, hosted on-premises, or running locally on a developer workstation. The sections ahead describe the recommended approaches to authenticate an app to Microsoft Entra ID across different environments when using the Azure SDK client libraries.

## Recommended approach for app authentication

Token-based authentication via Microsoft Entra ID is the recommended approach for authenticating apps to Azure, instead of using connection strings or key-based options. The [Azure Identity library](/dotnet/api/overview/azure/identity-readme?view=azure-dotnet&preserve-view=true) provides classes that support token-based authentication and allow apps to authenticate to Azure resources whether the app runs locally, on Azure, or on an on-premises server.

### Advantages of token-based authentication

Token-based authentication offers the following advantages over connection strings:

- Token-based authentication ensures only the specific apps intended to access the Azure resource are able to do so, whereas anyone or any app with a connection string can connect to an Azure resource.
- Token-based authentication allows you to further limit Azure resource access to only the specific permissions needed by the app. This follows the [principle of least privilege](https://wikipedia.org/wiki/Principle_of_least_privilege). In contrast, a connection string grants full rights to the Azure resource.
- When using a [managed identity](/entra/identity/managed-identities-azure-resources/overview) for token-based authentication, Azure handles administrative functions for you, so you don't have to worry about tasks like securing or rotating secrets. This makes the app more secure because there's no connection string or application secret that can be compromised.
- The Azure Identity library acquires and manages Microsoft Entra tokens for you.

Use of connection strings should be limited to scenarios where token-based authentication is not an option, initial proof-of-concept apps, or development prototypes that don't access production or sensitive data. When possible, use the token-based authentication classes available in the Azure Identity library to authenticate to Azure resources.

## Authentication across different environments

The specific type of token-based authentication an app should use to authenticate to Azure resources depends on where the app runs. The following diagram provides guidance for different scenarios and environments:

:::image type="content" source="../media/dotnet-sdk-auth-strategy.png" alt-text="A diagram showing the recommended token-based authentication strategies for an app depending on where it's running." :::

When an app is:

- **Hosted on Azure**: The app should authenticate to Azure resources using a managed identity. This option is discussed in more detail at [authentication in server environments](#authentication-for-azure-hosted-apps).
- **Running locally during development**: The app can authenticate to Azure using either an application service principal for local development or by using the developer's Azure credentials. Each option is discussed in more detail at [authentication during local development](#authentication-during-local-development).
- **Hosted on-premises**: The app should authenticate to Azure resources using an application service principal, or a managed identity in the case of Azure Arc. On-premises workflows are discussed in more detail at [authentication in server environments](#authentication-for-apps-hosted-on-premises).

## Authentication for Azure-hosted apps

When your app is hosted on Azure, it can use managed identities to authenticate to Azure resources without needing to manage any credentials. There are two types of managed identities: user-assigned and system-assigned.

#### Use a user-assigned managed identity

A user-assigned managed identity is created as a standalone Azure resource. It can be assigned to one or more Azure resources, allowing those resources to share the same identity and permissions. To authenticate using a user-assigned managed identity, create the identity, assign it to your Azure resource, and then configure your app to use this identity for authentication by specifying its client ID, resource ID, or object ID.

> [!div class="nextstepaction"]
> [Authenticate using a user-assigned managed identity](user-assigned-managed-identity.md)

#### Use a system-assigned managed identity

A system-assigned managed identity is enabled directly on an Azure resource. The identity is tied to the lifecycle of that resource and is automatically deleted when the resource is deleted. To authenticate using a system-assigned managed identity, enable the identity on your Azure resource and then configure your app to use this identity for authentication.

> [!div class="nextstepaction"]
> [Authenticate using a system-assigned managed identity](system-assigned-managed-identity.md)

## Authentication during local development

During local development, you can authenticate to Azure resources using your developer credentials or a service principal. This allows you to test your app's authentication logic without deploying it to Azure.

#### Use developer credentials

You can use your own Azure credentials to authenticate to Azure resources during local development. This is typically done using a development tool, such as Azure CLI or Visual Studio, which can provide your app with the necessary tokens to access Azure services. This method is convenient but should only be used for development purposes.

> [!div class="nextstepaction"]
> [Authenticate locally using developer credentials](local-development-dev-accounts.md)

#### Use a service principal

A service principal is created in a Microsoft Entra tenant to represent an app and be used to authenticate to Azure resources. You can configure your app to use service principal credentials during local development. This method is more secure than using developer credentials and is closer to how your app will authenticate in production. However, it's still less ideal than using a managed identity due to the need for secrets.

> [!div class="nextstepaction"]
> [Authenticate locally using a service principal](local-development-service-principal.md)

## Authentication for apps hosted on-premises

For apps hosted on-premises, you can use a service principal to authenticate to Azure resources. This involves creating a service principal in Microsoft Entra ID, assigning it the necessary permissions, and configuring your app to use its credentials. This method allows your on-premises app to securely access Azure services.

> [!div class="nextstepaction"]
> [Authenticate your on-prem app using a service principal](local-development-service-principal.md)<|MERGE_RESOLUTION|>--- conflicted
+++ resolved
@@ -1,18 +1,12 @@
 ---
 title: How to authenticate .NET applications with Azure services
 description: Learn how to authenticate a .NET app with Azure services by using classes in the Azure Identity library.
-<<<<<<< HEAD
-ms.topic: conceptual
-ms.custom: devx-track-dotnet, engagement-fy23
+ms.topic: concept-article
 ms.date: 08/26/2025
-=======
-ms.topic: concept-article
-ms.date: 08/02/2024
 ms.custom:
   - devx-track-dotnet
   - engagement-fy23
   - sfi-image-nochange
->>>>>>> 0c604a1d
 ---
 
 # Authenticate .NET apps to Azure services using the Azure Identity library
