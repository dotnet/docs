--- conflicted
+++ resolved
@@ -20,13 +20,8 @@
 
 - Token-based authentication ensures only the specific apps intended to access the Azure resource are able to do so, whereas anyone or any app with a connection string can connect to an Azure resource.
 - Token-based authentication allows you to further limit Azure resource access to only the specific permissions needed by the app. This follows the [principle of least privilege](https://wikipedia.org/wiki/Principle_of_least_privilege). In contrast, a connection string grants full rights to the Azure resource.
-<<<<<<< HEAD
 - When using a [managed identity](/entra/identity/managed-identities-azure-resources/overview) for token-based authentication, Azure handles administrative functions for you, so you don't have to worry about tasks like securing or rotating secrets. This makes the app more secure because there's no connection string or application secret that can be compromised.
 - The [Azure.Identity](https://www.nuget.org/packages/Azure.Identity) package acquires and manages Microsoft Entra tokens for you.
-=======
-- When using a [managed identity](/entra/identity/managed-identities-azure-resources/overview) for token-based authentication, Azure handles administrative functions for you, so you don't have to worry about tasks like securing or rotating secrets. This makes the app more secure because there's no password or application secret that can be compromised.
-- The [Azure.Identity](https://www.nuget.org/packages/Azure.Identity) package acquires and manages Microsoft Entra tokens for you. This makes using token-based authentication as easy to use as a connection string.
->>>>>>> a62192e5
 
 Use of connection strings should be limited to scenarios where token-based authentication is not an option, initial proof-of-concept apps, or development prototypes that don't access production or sensitive data. When possible, use the token-based authentication classes available in the Azure Identity library to authenticate to Azure resources.
 
