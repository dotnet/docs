--- conflicted
+++ resolved
@@ -92,9 +92,8 @@
 
 :::zone-end
 
-<<<<<<< HEAD
 :::zone target="docs" pivot="os-windows"
-=======
+
 1. Install the [Azure.Identity](https://www.nuget.org/packages/Azure.Identity) and [Azure.Identity.Broker](https://www.nuget.org/packages/Azure.Identity.Broker) packages.
 
     ```dotnetcli
@@ -102,11 +101,6 @@
     dotnet add package Azure.Identity.Broker
     ```
 
-    > [!NOTE]
-    > macOS and Linux support exists in `Azure.Identity.Broker` versions 1.3.0 and later.
->>>>>>> d07511e1
-
-1. Install the [Azure.Identity](https://www.nuget.org/packages/Azure.Identity) and [Azure.Identity.Broker](https://www.nuget.org/packages/Azure.Identity.Broker) packages.
 1. Get a reference to the parent window on top of which the account picker dialog should appear.
 1. Create an instance of <xref:Azure.Identity.InteractiveBrowserCredential> using <xref:Azure.Identity.Broker.InteractiveBrowserCredentialBrokerOptions>.
 
