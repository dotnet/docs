﻿using Azure.Identity;
using Microsoft.Extensions.Azure;
using Azure.Core;

var builder = WebApplication.CreateBuilder(args);

// Registration options
// registerUsingClientId(builder);
// registerUsingObjectId(builder);
// registerUsingResourceId(builder);

var app = builder.Build();

if (app.Environment.IsDevelopment())
{
    app.UseSwagger();
    app.UseSwaggerUI();
}

app.UseHttpsRedirection();

var summaries = new[]
{
    "Freezing", "Bracing", "Chilly", "Cool", "Mild", "Warm", "Balmy", "Hot", "Sweltering", "Scorching"
};

app.MapGet("/weatherforecast", () =>
{
    var forecast = Enumerable.Range(1, 5).Select(index =>
        new WeatherForecast
        (
            DateOnly.FromDateTime(DateTime.Now.AddDays(index)),
            Random.Shared.Next(-20, 55),
            summaries[Random.Shared.Next(summaries.Length)]
        ))
        .ToArray();
    return forecast;
})
.WithName("GetWeatherForecast")
.WithOpenApi();

app.Run();

void registerUsingClientId(WebApplicationBuilder builder)
{
    #region snippet_MIC_ClientId_UseCredential
    builder.Services.AddAzureClients(clientBuilder =>
    {
        clientBuilder.AddBlobServiceClient(
            new Uri("https://<account-name>.blob.core.windows.net"));

        if (builder.Environment.IsProduction() || builder.Environment.IsStaging())
        {
            // Managed identity token credential discovered when running in Azure environments
            ManagedIdentityCredential credential = new(
                ManagedIdentityId.FromUserAssignedClientId("<client-id>"));
            clientBuilder.UseCredential(credential);
        } 
<<<<<<< HEAD
        else 
        {
            // Running locally on dev machine - DO NOT use in production or outside of local dev
            credential = new DefaultAzureCredential();
        }
=======
>>>>>>> b5b2f72d
    });
    #endregion snippet_MIC_ClientId_UseCredential
}

void registerUsingObjectId(WebApplicationBuilder builder)
{
    #region snippet_MIC_ObjectId_UseCredential
    builder.Services.AddAzureClients(clientBuilder =>
    {
        clientBuilder.AddBlobServiceClient(
            new Uri("https://<account-name>.blob.core.windows.net"));
            
        if (builder.Environment.IsProduction() || builder.Environment.IsStaging())
        {
            // Managed identity token credential discovered when running in Azure environments
            ManagedIdentityCredential credential = new(
                ManagedIdentityId.FromUserAssignedObjectId("<object-id>"));
            clientBuilder.UseCredential(credential);
        }
<<<<<<< HEAD
        else
        {
            // Running locally on dev machine - DO NOT use in production or outside of local dev
            credential = new DefaultAzureCredential();
        }
=======
>>>>>>> b5b2f72d
    });
    #endregion snippet_MIC_ObjectId_UseCredential
}


void registerUsingResourceId(WebApplicationBuilder builder)
{
    #region snippet_MIC_ResourceId_UseCredential
    builder.Services.AddAzureClients(clientBuilder =>
    {
        clientBuilder.AddBlobServiceClient(
            new Uri("https://<account-name>.blob.core.windows.net"));

        if (builder.Environment.IsProduction() || builder.Environment.IsStaging())
        {
            // Managed identity token credential discovered when running in Azure environments
            ManagedIdentityCredential credential = new(
                ManagedIdentityId.FromUserAssignedResourceId(new ResourceIdentifier("<resource-id>")));
            clientBuilder.UseCredential(credential);
        }
<<<<<<< HEAD
        else
        {
            // Running locally on dev machine - DO NOT use in production or outside of local dev
            credential = new DefaultAzureCredential();
        }
=======
>>>>>>> b5b2f72d
    });
    #endregion snippet_MIC_ResourceId_UseCredential
}

internal record WeatherForecast(DateOnly Date, int TemperatureC, string? Summary)
{
    public int TemperatureF => 32 + (int)(TemperatureC / 0.5556);
}<|MERGE_RESOLUTION|>--- conflicted
+++ resolved
@@ -56,14 +56,6 @@
                 ManagedIdentityId.FromUserAssignedClientId("<client-id>"));
             clientBuilder.UseCredential(credential);
         } 
-<<<<<<< HEAD
-        else 
-        {
-            // Running locally on dev machine - DO NOT use in production or outside of local dev
-            credential = new DefaultAzureCredential();
-        }
-=======
->>>>>>> b5b2f72d
     });
     #endregion snippet_MIC_ClientId_UseCredential
 }
@@ -83,14 +75,6 @@
                 ManagedIdentityId.FromUserAssignedObjectId("<object-id>"));
             clientBuilder.UseCredential(credential);
         }
-<<<<<<< HEAD
-        else
-        {
-            // Running locally on dev machine - DO NOT use in production or outside of local dev
-            credential = new DefaultAzureCredential();
-        }
-=======
->>>>>>> b5b2f72d
     });
     #endregion snippet_MIC_ObjectId_UseCredential
 }
@@ -111,14 +95,6 @@
                 ManagedIdentityId.FromUserAssignedResourceId(new ResourceIdentifier("<resource-id>")));
             clientBuilder.UseCredential(credential);
         }
-<<<<<<< HEAD
-        else
-        {
-            // Running locally on dev machine - DO NOT use in production or outside of local dev
-            credential = new DefaultAzureCredential();
-        }
-=======
->>>>>>> b5b2f72d
     });
     #endregion snippet_MIC_ResourceId_UseCredential
 }
