--- conflicted
+++ resolved
@@ -3,18 +3,6 @@
     <ManagePackageVersionsCentrally>true</ManagePackageVersionsCentrally>
   </PropertyGroup>
   <ItemGroup>
-<<<<<<< HEAD
-    <PackageVersion Include="Azure.Security.KeyVault.Secrets" Version="4.6.0" />
-    <PackageVersion Include="Azure.Messaging.ServiceBus" Version="7.17.5" />
-    <PackageVersion Include="Azure.Storage.Blobs" Version="12.20.0" />
-    <PackageVersion Include="Microsoft.Extensions.Azure" Version="1.7.3" />
-    <PackageVersion Include="Microsoft.AspNetCore.OpenApi" Version="8.0.5" />
-    <PackageVersion Include="Microsoft.Extensions.Hosting" Version="8.0.0" />
-    <PackageVersion Include="Swashbuckle.AspNetCore" Version="6.6.1" />
-    <PackageVersion Include="Azure.Identity" Version="1.17.1" />
-    <PackageVersion Include="OpenAI" Version="2.7.0" />
-=======
-    <PackageVersion Include="Azure.Identity" Version="1.17.1" />
     <PackageVersion Include="Microsoft.Identity.Client" Version="4.67.2" />
     <PackageVersion Include="Azure.Security.KeyVault.Secrets" Version="4.6.0" />
     <PackageVersion Include="Azure.Messaging.ServiceBus" Version="7.17.5" />
@@ -23,7 +11,7 @@
     <PackageVersion Include="Microsoft.AspNetCore.OpenApi" Version="8.0.8" />
     <PackageVersion Include="Microsoft.Extensions.Hosting" Version="10.0.0" />
     <PackageVersion Include="Swashbuckle.AspNetCore" Version="6.7.3" />
-    <PackageVersion Include="Azure.AI.OpenAI" Version="2.1.0" />
->>>>>>> 2e9987a3
+    <PackageVersion Include="Azure.Identity" Version="1.17.1" />
+    <PackageVersion Include="OpenAI" Version="2.7.0" />
   </ItemGroup>
 </Project>