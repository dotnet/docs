--- conflicted
+++ resolved
@@ -113,28 +113,7 @@
 
 The <xref:Azure.Response> class is an abstract class that represents an HTTP response and is returned by most service client methods. You can create test `Response` instances using either the Moq library or standard C# inheritance.
 
-<<<<<<< HEAD
 ## [Non-library](#tab/csharp)
-=======
-## [Moq](#tab/moq)
-
-The Moq library provides concise functionality for setting up mock responses:
-
-```csharp
-Mock<Response> responseMock = new Mock<Response>();
-responseMock.SetupGet(r => r.Status).Returns(200);
-
-Response response = responseMock.Object;
-```
-
-To create an instance of `Response` without defining any behaviors:
-
-```csharp
-Response response = Mock.Of<Response>();
-```
-
-## [C#](#tab/csharp)
->>>>>>> cd2f6201
 
 The `Response` class is abstract, which means there are a lot of members to override. Consider using the Moq library to streamline your approach.
 
@@ -176,8 +155,6 @@
 Response response = Mock.Of<Response>();
 ```
 
-
-
 ---
 
 Some services also support using the <xref:Azure.Response%601> type, which is a class that contains a model and the HTTP response that returned it. To create a test instance of `Response<T>`, use the static `Response.FromValue` method:
