---
title: .NET Core overview
description: Learn about the characteristics and composition of .NET Core, and compare it to other .NET implementations.
ms.date: 09/17/2019
---
# .NET Core overview

.NET Core is/has:

- **Cross-platform:** Runs on Windows, macOS, and Linux [operating systems](https://github.com/dotnet/core/blob/master/os-lifecycle-policy.md).
<<<<<<< HEAD
- **Open source:** The .NET Core platform is [open source](https://github.com/dotnet/core), using MIT and Apache 2 licenses. .NET Core is a [.NET Foundation](https://dotnetfoundation.org/) project.
- **Modern:** It implements modern paradigms like asyncronous programming, no-copy patterns using structs, and resource governance for containers.
- **Performance:**  Delivers [high performance](https://devblogs.microsoft.com/dotnet/performance-improvements-in-net-core-3-0/) with features like [hardware intrinsics](https://devblogs.microsoft.com/dotnet/hardware-intrinsics-in-net-core/), [tiered compilation](https://github.com/dotnet/coreclr/blob/master/Documentation/design-docs/tiered-compilation.md), and [Span<T>](../standard/memory-and-spans/index.md).
- **Consistent across environments:** Runs your code with the same behavior on multiple OSes and architectures, including x64, x86, and ARM.
- **Command-line tools:**  Includes easy-to-use command-line tools that can be used for local development and for continuous-integration.
- **Flexible deployment:** You can include .NET Core in your app or install it side-by-side (user-wide or system-wide installations). Can be used with [Docker containers](docker/introduction.md).
=======
- **Consistent across architectures:** Runs your code with the same behavior on multiple architectures, including x64, x86, and ARM.
- **Command-line tools:**  Includes easy-to-use command-line tools that can be used for local development and in continuous-integration scenarios.
- **Flexible deployment:** Can be included in your app or installed side-by-side (user-wide or system-wide installations). Can be used with [Docker containers](docker/introduction.md).
- **Compatible:** .NET Core is compatible with the .NET Framework, Xamarin, and Mono implementations via [.NET Standard](../standard/net-standard.md).
- **Open source:** The .NET Core platform is open source, using MIT and Apache 2 licenses. .NET Core is a [.NET Foundation](https://dotnetfoundation.org/) project.
- **Supported by Microsoft:** .NET Core is [supported by Microsoft](https://dotnet.microsoft.com/platform/support/policy).
>>>>>>> eb39a8e6

## Languages

The C#, Visual Basic, and F# languages can be used to write applications and libraries for .NET Core. These languages can be used in your favorite text editor or Integrated Development Environment (IDE), including:

- [Visual Studio](https://visualstudio.microsoft.com/vs/?utm_medium=microsoft&utm_source=docs.microsoft.com&utm_campaign=inline+link)
<<<<<<< HEAD
- [Visual Studio Code](https://marketplace.visualstudio.com/items?itemName=ms-vscode.csharp)
=======
- [Visual Studio Code](https://code.visualstudio.com/download)
- Sublime Text
- Vim
>>>>>>> eb39a8e6

Editor integration is provided, in part, by the contributors of the [OmniSharp](https://www.omnisharp.net/) and [Ionide](http://ionide.io) projects.

## APIs

<<<<<<< HEAD
.NET Core exposes frameworks for building any kind of app:

* [Cloud apps, with ASP.NET Core](/aspnet/core/)
* [Mobile apps, with Xamarin](/xamarin)
* [IoT apps, with System.Device.GPIO](/archive/msdn-magazine/2019/august/net-core-cross-platform-iot-programming-with-net-core-3-0)
* [Windows client apps, with WPF and Windows Forms](https://docs.microsoft.com/dotnet/desktop-wpf/overview/index)
* [Machine learning, ML.NET](https://docs.microsoft.com/dotnet/machine-learning/).

=======
>>>>>>> eb39a8e6
Many APIs are included that satisfy common needs, such as:

- Primitive types, such as <xref:System.Boolean?displayProperty=nameWithType> and <xref:System.Int32?displayProperty=nameWithType>.
- Collections, such as <xref:System.Collections.Generic.List%601?displayProperty=nameWithType> and <xref:System.Collections.Generic.Dictionary%602?displayProperty=nameWithType>.
- Utility types, such as <xref:System.Net.Http.HttpClient?displayProperty=nameWithType>, and <xref:System.IO.FileStream?displayProperty=nameWithType>.
- Data types, such as <xref:System.Data.DataSet?displayProperty=nameWithType>, and [DbSet](https://www.nuget.org/packages/Microsoft.EntityFrameworkCore/).
- High-performance types, such as <xref:System.Span%601?displayProperty=nameWithType>,  <xref:System.Numerics.Vector?displayProperty=nameWithType> and [Pipelines](../standard/io/pipelines.md).

.NET Core provides compatibility with .NET Framework and Mono APIs by implementing the [.NET Standard](../standard/net-standard.md) specification.

<<<<<<< HEAD
=======
## Frameworks

Multiple frameworks have been built on top of .NET Core, including:

- [ASP.NET Core](/aspnet/core/)
- [Universal Windows Platform (UWP)](/windows/uwp/)
- [Tizen](https://developer.tizen.org/development/training/.net-application)

>>>>>>> eb39a8e6
## Composition

.NET Core is composed of the following parts:

- The [.NET Core runtime](https://github.com/dotnet/runtime/tree/master/src/coreclr), which provides a type system, assembly loading, a garbage collector, native interop, and other basic services. [.NET Core framework libraries](https://github.com/dotnet/runtime/tree/master/src/libraries) provide primitive data types, app composition types, and fundamental utilities.
- The [ASP.NET Core runtime](https://github.com/dotnet/aspnetcore), which provides a framework for building modern, cloud-based, internet-connected apps, such as web apps, IoT apps, and mobile backends.
- The [.NET Core SDK](https://github.com/dotnet/sdk) and language compilers ([Roslyn](https://github.com/dotnet/roslyn) and [F#](https://github.com/microsoft/visualfsharp)) that enable the .NET Core developer experience.
- The [dotnet command](./tools/dotnet.md), which is used to launch .NET Core apps and CLI commands. It selects and hosts the runtime, provides an assembly loading policy, and launches apps and tools.

<<<<<<< HEAD
=======
These components are distributed in the following ways:

- [.NET Core Runtime](https://dotnet.microsoft.com/download) -- includes the .NET Core runtime and framework libraries.
- [ASP.NET Core Runtime](https://dotnet.microsoft.com/download) -- includes the ASP.NET Core and .NET Core runtimes and framework libraries.
- [.NET Core SDK](https://dotnet.microsoft.com/download) -- includes the .NET Core CLI, ASP.NET Core runtime, and .NET Core runtime and framework.

>>>>>>> eb39a8e6
### Open source

[.NET Core](https://github.com/dotnet/core) is open-source ([MIT license](https://github.com/dotnet/core/blob/master/LICENSE.TXT)) and was contributed to the [.NET Foundation](https://dotnetfoundation.org) by Microsoft in 2014. It's now one of the most active .NET Foundation projects. It can be used by individuals and companies, including for personal, academic, or commercial purposes. Multiple companies use .NET Core as part of apps, tools, new platforms, and hosting services. Some of these companies make significant contributions to .NET Core on GitHub and provide guidance on the product direction as part of the [.NET Foundation Technical Steering Group](https://dotnetfoundation.org/blog/tsg-welcome).

<<<<<<< HEAD
## Support

.NET Core is [supported by Microsoft](https://dotnet.microsoft.com/platform/support/policy), on Windows, macOS, and Linux. It's updated for security and quality regularly (second tuesday of each month).

.NET Core binary distributions from Microsoft are built and tested on Microsoft-maintained servers in Azure and follow Microsoft engineering and security practices.

[Red Hat supports .NET Core](http://redhatloves.net/) on Red Hat Enterprise Linux (RHEL). Red Hat builds .NET Core from source and makes it available in the [Red Hat Software Collections](https://developers.redhat.com/products/softwarecollections/overview/). Red Hat and Microsoft collaborate to ensure that .NET Core works well on RHEL.

=======
### Designed for adaptability

.NET Core has been built as a similar but unique product compared to other .NET products. It was designed to enable broad adaptability to new platforms and workloads, and it has several OS and CPU ports available (and it may be ported to many more).

The product is broken into several pieces, enabling the various parts to be adapted to new platforms at different times. The runtime and platform-specific foundational libraries must be ported as a unit. Platform-agnostic libraries should work as-is on all platforms, by construction. There's a project bias towards reducing platform-specific implementations to increase developer efficiency, preferring platform-neutral C# code whenever an algorithm or API can be implemented in-full or in-part that way.

People commonly ask how .NET Core is implemented in order to support multiple operating systems. They typically ask if there are separate implementations or if [conditional compilation](https://en.wikipedia.org/wiki/Conditional_compilation) is used. It's both, with a strong bias towards conditional compilation.

You can see in the following chart that the vast majority of [.NET Core libraries](https://github.com/dotnet/runtime/tree/master/src/libraries) are compiled from platform-neutral code that's shared across all platforms. Platform-neutral code can be implemented as a single portable assembly that's used on all platforms.

![CoreFX: Lines of Code per Platform](../images/corefx-platforms-loc.png)

The Windows and Unix implementations are similar in size. The Windows implementation contains some Windows-only features, such as [Microsoft.Win32.Registry](https://github.com/dotnet/runtime/tree/master/src/libraries/Microsoft.Win32.Registry), but doesn't yet implement many Unix-only concepts. Much of the Linux and macOS implementations is shared across a Unix implementation. The Linux-specific and macOS-specific implementations are similar in size.

There's a mix of platform-specific and platform-neutral libraries in .NET Core. You can see the pattern in a few examples:

- [CoreCLR](https://github.com/dotnet/runtime/tree/master/src/coreclr) is platform-specific. It builds on top of OS subsystems, like the memory manager and thread scheduler.
- [System.IO](https://github.com/dotnet/runtime/tree/master/src/libraries/System.IO) and [System.Security.Cryptography.Algorithms](https://github.com/dotnet/runtime/tree/master/src/libraries/System.Security.Cryptography.Algorithms) are platform-specific, given that storage and cryptography APIs are different on each OS.
- [System.Collections](https://github.com/dotnet/runtime/tree/master/src/libraries/System.Collections) and [System.Linq](https://github.com/dotnet/runtime/tree/master/src/libraries/System.Linq) are platform-neutral, given that they create and operate over data structures.

## Comparisons to other .NET implementations

To understand the size and shape of .NET Core, the following sections compare it to existing .NET implementations.

### .NET Core vs. .NET Framework

.NET was first announced by Microsoft in 2000 and evolved from there. .NET Framework has been the primary .NET implementation produced by Microsoft during that nearly two decade period.

The major differences between .NET Core and .NET Framework are:

- **App-models** -- .NET Core doesn't support all the .NET Framework app-models. In particular, it doesn't support ASP.NET Web Forms and ASP.NET MVC, but it supports ASP.NET Core MVC. And starting with .NET Core 3.0, .NET Core also supports WPF and Windows Forms on Windows only.
- **APIs** -- .NET Core contains a large subset of .NET Framework Base Class Library, with a different factoring (assembly names are different; members exposed on types differ in key cases). In some cases, these differences require changes to port source to .NET Core. For more information, see [The .NET Portability Analyzer](../standard/analyzers/portability-analyzer.md). .NET Core implements the [.NET Standard](../standard/net-standard.md) API specification.
- **Subsystems** -- .NET Core implements a subset of the subsystems in .NET Framework, with the goal of a simpler implementation and programming model. For example, Code Access Security (CAS) isn't supported, while reflection is supported.
- **Platforms** -- .NET Framework supports Windows and Windows Server while .NET Core also supports macOS and Linux.
- **Open source** -- .NET Core is open source, while a [read-only subset of .NET Framework](https://github.com/microsoft/referencesource) is open source.

While .NET Core is unique and has significant differences to .NET Framework and other .NET implementations, it's straightforward to share code between these implementations, using either source or binary sharing techniques.

Because .NET Core supports side-by-side installation and its runtime is completely independent of .NET Framework, it can be installed on machines that have .NET Framework installed without any issues.

### .NET Core vs. Mono

[Mono](https://www.mono-project.com/) is the original cross-platform implementation of .NET. It started out as an [open-source](https://github.com/mono/mono) alternative to .NET Framework and transitioned to targeting mobile devices as iOS and Android devices became popular. It can be thought of as a community clone of .NET Framework. To provide a compatible implementation, the Mono project team relied on the open [.NET standards](https://github.com/dotnet/runtime/blob/master/docs/project/dotnet-standards.md) (notably ECMA 335) published by Microsoft.

The major differences between .NET Core and Mono are:

- **App-models** -- Mono supports a subset of the .NET Framework app-models (for example, Windows Forms) and some additional ones for mobile development (for example, [Xamarin.iOS](https://www.xamarin.com/platform)) through the Xamarin product. .NET Core doesn't support Xamarin.
- **APIs** -- Mono supports a [large subset](http://docs.go-mono.com/?link=root%3a%2fclasslib) of the .NET Framework APIs, using the same assembly names and factoring.
- **Platforms** -- Mono supports many platforms and CPUs.
- **Open Source** -- Mono and .NET Core both use the MIT license and are .NET Foundation projects.
- **Focus** -- The primary focus of Mono in recent years is mobile platforms, while .NET Core is focused on cloud and desktop workloads.

## Support

.NET Core is [supported by Microsoft](https://dotnet.microsoft.com/platform/support/policy) on Windows, macOS, and Linux. It's updated for security and quality regularly (second Tuesday of each month).

.NET Core binary distributions from Microsoft are built and tested on Microsoft-maintained servers in Azure and follow Microsoft engineering and security practices.

[Red Hat supports .NET Core](http://redhatloves.net/) on Red Hat Enterprise Linux (RHEL). Red Hat builds .NET Core from source and makes it available in the [Red Hat Software Collections](https://developers.redhat.com/products/softwarecollections/overview/). Red Hat and Microsoft collaborate to ensure that .NET Core works well on RHEL.

>>>>>>> eb39a8e6
[Tizen supports .NET Core](https://developer.tizen.org/development/training/.net-application) on Tizen platforms.<|MERGE_RESOLUTION|>--- conflicted
+++ resolved
@@ -5,43 +5,27 @@
 ---
 # .NET Core overview
 
-.NET Core is/has:
+.NET Core has the following characteristics:
 
-- **Cross-platform:** Runs on Windows, macOS, and Linux [operating systems](https://github.com/dotnet/core/blob/master/os-lifecycle-policy.md).
-<<<<<<< HEAD
-- **Open source:** The .NET Core platform is [open source](https://github.com/dotnet/core), using MIT and Apache 2 licenses. .NET Core is a [.NET Foundation](https://dotnetfoundation.org/) project.
-- **Modern:** It implements modern paradigms like asyncronous programming, no-copy patterns using structs, and resource governance for containers.
-- **Performance:**  Delivers [high performance](https://devblogs.microsoft.com/dotnet/performance-improvements-in-net-core-3-0/) with features like [hardware intrinsics](https://devblogs.microsoft.com/dotnet/hardware-intrinsics-in-net-core/), [tiered compilation](https://github.com/dotnet/coreclr/blob/master/Documentation/design-docs/tiered-compilation.md), and [Span<T>](../standard/memory-and-spans/index.md).
-- **Consistent across environments:** Runs your code with the same behavior on multiple OSes and architectures, including x64, x86, and ARM.
-- **Command-line tools:**  Includes easy-to-use command-line tools that can be used for local development and for continuous-integration.
+- **Cross platform:** Runs on Windows, macOS, and Linux [operating systems](https://github.com/dotnet/core/blob/master/os-lifecycle-policy.md).
+- **Open source:** The .NET Core framework is [open source](https://github.com/dotnet/core), using MIT and Apache 2 licenses. .NET Core is a [.NET Foundation](https://dotnetfoundation.org/) project.
+- **Modern:** It implements modern paradigms like asynchronous programming, no-copy patterns using structs, and resource governance for containers.
+- **Performance:**  Delivers [high performance](https://devblogs.microsoft.com/dotnet/performance-improvements-in-net-core-3-0/) with features like [hardware intrinsics](https://devblogs.microsoft.com/dotnet/hardware-intrinsics-in-net-core/), [tiered compilation](https://github.com/dotnet/coreclr/blob/master/Documentation/design-docs/tiered-compilation.md), and [Span\<T>](../standard/memory-and-spans/index.md).
+- **Consistent across environments:** Runs your code with the same behavior on multiple operating systems and architectures, including x64, x86, and ARM.
+- **Command-line tools:**  Includes easy-to-use command-line tools that can be used for local development and for continuous integration.
 - **Flexible deployment:** You can include .NET Core in your app or install it side-by-side (user-wide or system-wide installations). Can be used with [Docker containers](docker/introduction.md).
-=======
-- **Consistent across architectures:** Runs your code with the same behavior on multiple architectures, including x64, x86, and ARM.
-- **Command-line tools:**  Includes easy-to-use command-line tools that can be used for local development and in continuous-integration scenarios.
-- **Flexible deployment:** Can be included in your app or installed side-by-side (user-wide or system-wide installations). Can be used with [Docker containers](docker/introduction.md).
-- **Compatible:** .NET Core is compatible with the .NET Framework, Xamarin, and Mono implementations via [.NET Standard](../standard/net-standard.md).
-- **Open source:** The .NET Core platform is open source, using MIT and Apache 2 licenses. .NET Core is a [.NET Foundation](https://dotnetfoundation.org/) project.
-- **Supported by Microsoft:** .NET Core is [supported by Microsoft](https://dotnet.microsoft.com/platform/support/policy).
->>>>>>> eb39a8e6
 
 ## Languages
 
 The C#, Visual Basic, and F# languages can be used to write applications and libraries for .NET Core. These languages can be used in your favorite text editor or Integrated Development Environment (IDE), including:
 
 - [Visual Studio](https://visualstudio.microsoft.com/vs/?utm_medium=microsoft&utm_source=docs.microsoft.com&utm_campaign=inline+link)
-<<<<<<< HEAD
-- [Visual Studio Code](https://marketplace.visualstudio.com/items?itemName=ms-vscode.csharp)
-=======
 - [Visual Studio Code](https://code.visualstudio.com/download)
-- Sublime Text
-- Vim
->>>>>>> eb39a8e6
 
 Editor integration is provided, in part, by the contributors of the [OmniSharp](https://www.omnisharp.net/) and [Ionide](http://ionide.io) projects.
 
 ## APIs
 
-<<<<<<< HEAD
 .NET Core exposes frameworks for building any kind of app:
 
 * [Cloud apps, with ASP.NET Core](/aspnet/core/)
@@ -50,8 +34,6 @@
 * [Windows client apps, with WPF and Windows Forms](https://docs.microsoft.com/dotnet/desktop-wpf/overview/index)
 * [Machine learning, ML.NET](https://docs.microsoft.com/dotnet/machine-learning/).
 
-=======
->>>>>>> eb39a8e6
 Many APIs are included that satisfy common needs, such as:
 
 - Primitive types, such as <xref:System.Boolean?displayProperty=nameWithType> and <xref:System.Int32?displayProperty=nameWithType>.
@@ -62,17 +44,6 @@
 
 .NET Core provides compatibility with .NET Framework and Mono APIs by implementing the [.NET Standard](../standard/net-standard.md) specification.
 
-<<<<<<< HEAD
-=======
-## Frameworks
-
-Multiple frameworks have been built on top of .NET Core, including:
-
-- [ASP.NET Core](/aspnet/core/)
-- [Universal Windows Platform (UWP)](/windows/uwp/)
-- [Tizen](https://developer.tizen.org/development/training/.net-application)
-
->>>>>>> eb39a8e6
 ## Composition
 
 .NET Core is composed of the following parts:
@@ -82,88 +53,16 @@
 - The [.NET Core SDK](https://github.com/dotnet/sdk) and language compilers ([Roslyn](https://github.com/dotnet/roslyn) and [F#](https://github.com/microsoft/visualfsharp)) that enable the .NET Core developer experience.
 - The [dotnet command](./tools/dotnet.md), which is used to launch .NET Core apps and CLI commands. It selects and hosts the runtime, provides an assembly loading policy, and launches apps and tools.
 
-<<<<<<< HEAD
-=======
-These components are distributed in the following ways:
-
-- [.NET Core Runtime](https://dotnet.microsoft.com/download) -- includes the .NET Core runtime and framework libraries.
-- [ASP.NET Core Runtime](https://dotnet.microsoft.com/download) -- includes the ASP.NET Core and .NET Core runtimes and framework libraries.
-- [.NET Core SDK](https://dotnet.microsoft.com/download) -- includes the .NET Core CLI, ASP.NET Core runtime, and .NET Core runtime and framework.
-
->>>>>>> eb39a8e6
 ### Open source
 
 [.NET Core](https://github.com/dotnet/core) is open-source ([MIT license](https://github.com/dotnet/core/blob/master/LICENSE.TXT)) and was contributed to the [.NET Foundation](https://dotnetfoundation.org) by Microsoft in 2014. It's now one of the most active .NET Foundation projects. It can be used by individuals and companies, including for personal, academic, or commercial purposes. Multiple companies use .NET Core as part of apps, tools, new platforms, and hosting services. Some of these companies make significant contributions to .NET Core on GitHub and provide guidance on the product direction as part of the [.NET Foundation Technical Steering Group](https://dotnetfoundation.org/blog/tsg-welcome).
 
-<<<<<<< HEAD
 ## Support
 
-.NET Core is [supported by Microsoft](https://dotnet.microsoft.com/platform/support/policy), on Windows, macOS, and Linux. It's updated for security and quality regularly (second tuesday of each month).
+.NET Core is [supported by Microsoft](https://dotnet.microsoft.com/platform/support/policy), on Windows, macOS, and Linux. It's updated for security and quality regularly (second Tuesday of each month).
 
 .NET Core binary distributions from Microsoft are built and tested on Microsoft-maintained servers in Azure and follow Microsoft engineering and security practices.
 
 [Red Hat supports .NET Core](http://redhatloves.net/) on Red Hat Enterprise Linux (RHEL). Red Hat builds .NET Core from source and makes it available in the [Red Hat Software Collections](https://developers.redhat.com/products/softwarecollections/overview/). Red Hat and Microsoft collaborate to ensure that .NET Core works well on RHEL.
 
-=======
-### Designed for adaptability
-
-.NET Core has been built as a similar but unique product compared to other .NET products. It was designed to enable broad adaptability to new platforms and workloads, and it has several OS and CPU ports available (and it may be ported to many more).
-
-The product is broken into several pieces, enabling the various parts to be adapted to new platforms at different times. The runtime and platform-specific foundational libraries must be ported as a unit. Platform-agnostic libraries should work as-is on all platforms, by construction. There's a project bias towards reducing platform-specific implementations to increase developer efficiency, preferring platform-neutral C# code whenever an algorithm or API can be implemented in-full or in-part that way.
-
-People commonly ask how .NET Core is implemented in order to support multiple operating systems. They typically ask if there are separate implementations or if [conditional compilation](https://en.wikipedia.org/wiki/Conditional_compilation) is used. It's both, with a strong bias towards conditional compilation.
-
-You can see in the following chart that the vast majority of [.NET Core libraries](https://github.com/dotnet/runtime/tree/master/src/libraries) are compiled from platform-neutral code that's shared across all platforms. Platform-neutral code can be implemented as a single portable assembly that's used on all platforms.
-
-![CoreFX: Lines of Code per Platform](../images/corefx-platforms-loc.png)
-
-The Windows and Unix implementations are similar in size. The Windows implementation contains some Windows-only features, such as [Microsoft.Win32.Registry](https://github.com/dotnet/runtime/tree/master/src/libraries/Microsoft.Win32.Registry), but doesn't yet implement many Unix-only concepts. Much of the Linux and macOS implementations is shared across a Unix implementation. The Linux-specific and macOS-specific implementations are similar in size.
-
-There's a mix of platform-specific and platform-neutral libraries in .NET Core. You can see the pattern in a few examples:
-
-- [CoreCLR](https://github.com/dotnet/runtime/tree/master/src/coreclr) is platform-specific. It builds on top of OS subsystems, like the memory manager and thread scheduler.
-- [System.IO](https://github.com/dotnet/runtime/tree/master/src/libraries/System.IO) and [System.Security.Cryptography.Algorithms](https://github.com/dotnet/runtime/tree/master/src/libraries/System.Security.Cryptography.Algorithms) are platform-specific, given that storage and cryptography APIs are different on each OS.
-- [System.Collections](https://github.com/dotnet/runtime/tree/master/src/libraries/System.Collections) and [System.Linq](https://github.com/dotnet/runtime/tree/master/src/libraries/System.Linq) are platform-neutral, given that they create and operate over data structures.
-
-## Comparisons to other .NET implementations
-
-To understand the size and shape of .NET Core, the following sections compare it to existing .NET implementations.
-
-### .NET Core vs. .NET Framework
-
-.NET was first announced by Microsoft in 2000 and evolved from there. .NET Framework has been the primary .NET implementation produced by Microsoft during that nearly two decade period.
-
-The major differences between .NET Core and .NET Framework are:
-
-- **App-models** -- .NET Core doesn't support all the .NET Framework app-models. In particular, it doesn't support ASP.NET Web Forms and ASP.NET MVC, but it supports ASP.NET Core MVC. And starting with .NET Core 3.0, .NET Core also supports WPF and Windows Forms on Windows only.
-- **APIs** -- .NET Core contains a large subset of .NET Framework Base Class Library, with a different factoring (assembly names are different; members exposed on types differ in key cases). In some cases, these differences require changes to port source to .NET Core. For more information, see [The .NET Portability Analyzer](../standard/analyzers/portability-analyzer.md). .NET Core implements the [.NET Standard](../standard/net-standard.md) API specification.
-- **Subsystems** -- .NET Core implements a subset of the subsystems in .NET Framework, with the goal of a simpler implementation and programming model. For example, Code Access Security (CAS) isn't supported, while reflection is supported.
-- **Platforms** -- .NET Framework supports Windows and Windows Server while .NET Core also supports macOS and Linux.
-- **Open source** -- .NET Core is open source, while a [read-only subset of .NET Framework](https://github.com/microsoft/referencesource) is open source.
-
-While .NET Core is unique and has significant differences to .NET Framework and other .NET implementations, it's straightforward to share code between these implementations, using either source or binary sharing techniques.
-
-Because .NET Core supports side-by-side installation and its runtime is completely independent of .NET Framework, it can be installed on machines that have .NET Framework installed without any issues.
-
-### .NET Core vs. Mono
-
-[Mono](https://www.mono-project.com/) is the original cross-platform implementation of .NET. It started out as an [open-source](https://github.com/mono/mono) alternative to .NET Framework and transitioned to targeting mobile devices as iOS and Android devices became popular. It can be thought of as a community clone of .NET Framework. To provide a compatible implementation, the Mono project team relied on the open [.NET standards](https://github.com/dotnet/runtime/blob/master/docs/project/dotnet-standards.md) (notably ECMA 335) published by Microsoft.
-
-The major differences between .NET Core and Mono are:
-
-- **App-models** -- Mono supports a subset of the .NET Framework app-models (for example, Windows Forms) and some additional ones for mobile development (for example, [Xamarin.iOS](https://www.xamarin.com/platform)) through the Xamarin product. .NET Core doesn't support Xamarin.
-- **APIs** -- Mono supports a [large subset](http://docs.go-mono.com/?link=root%3a%2fclasslib) of the .NET Framework APIs, using the same assembly names and factoring.
-- **Platforms** -- Mono supports many platforms and CPUs.
-- **Open Source** -- Mono and .NET Core both use the MIT license and are .NET Foundation projects.
-- **Focus** -- The primary focus of Mono in recent years is mobile platforms, while .NET Core is focused on cloud and desktop workloads.
-
-## Support
-
-.NET Core is [supported by Microsoft](https://dotnet.microsoft.com/platform/support/policy) on Windows, macOS, and Linux. It's updated for security and quality regularly (second Tuesday of each month).
-
-.NET Core binary distributions from Microsoft are built and tested on Microsoft-maintained servers in Azure and follow Microsoft engineering and security practices.
-
-[Red Hat supports .NET Core](http://redhatloves.net/) on Red Hat Enterprise Linux (RHEL). Red Hat builds .NET Core from source and makes it available in the [Red Hat Software Collections](https://developers.redhat.com/products/softwarecollections/overview/). Red Hat and Microsoft collaborate to ensure that .NET Core works well on RHEL.
-
->>>>>>> eb39a8e6
 [Tizen supports .NET Core](https://developer.tizen.org/development/training/.net-application) on Tizen platforms.