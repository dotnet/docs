--- conflicted
+++ resolved
@@ -2,14 +2,8 @@
 title: .NET Core additional CLI tools - .NET Core
 description: An overview of the additional tools you can install that support and extend .NET Core functionality.
 author: mlacouture
-<<<<<<< HEAD
 ms.date: 11/27/2018
-ms.custom: mvc
-=======
-ms.author: johalex
-ms.date: 01/19/2018
-ms.custom: "seodec18"
->>>>>>> 707f6fa3
+ms.custom: "mvc, seodec18"
 ---
 # .NET Core additional tools overview
 
