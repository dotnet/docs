---
title: Breaking changes in .NET 10
titleSuffix: ""
description: Navigate to the breaking changes in .NET 10.
ms.date: 06/05/2025
ai-usage: ai-assisted
no-loc: [Blazor, Razor, Kestrel]
---
# Breaking changes in .NET 10

If you're migrating an app to .NET 10, the breaking changes listed here might affect you. Changes are grouped by technology area, such as ASP.NET Core or Windows Forms.

[!INCLUDE [binary-source-behavioral](includes/binary-source-behavioral.md)]

> [!NOTE]
> This article is a work in progress. It's not a complete list of breaking changes in .NET 10.

## ASP.NET Core

<<<<<<< HEAD
| Title | Type of change    | Introduced version |
|-------|-------------------|--------------------|
| [IActionContextAccessor and ActionContextAccessor are obsolete](aspnet-core/10/iactioncontextaccessor-obsolete.md) | Source incompatible/behavioral change | Preview 7 |
=======
| Title | Type of change | Introduced version |
|-------|----------------|--------------------|
| [IncludeOpenAPIAnalyzers property and MVC API analyzers are deprecated](aspnet-core/10/openapi-analyzers-deprecated.md) | Source incompatible | Preview 7 |
| [Microsoft.Extensions.ApiDescription.Client package deprecated](aspnet-core/10/apidescription-client-deprecated.md) | Source incompatible | Preview 7 |
>>>>>>> e0f747ba

## Containers

| Title                                                                          | Type of change    | Introduced version |
|--------------------------------------------------------------------------------|-------------------|--------------------|
| [Default .NET images use Ubuntu](containers/10.0/default-images-use-ubuntu.md) | Behavioral change | Preview 1          |

## Core .NET libraries

| Title | Type of change    | Introduced version |
|-------|-------------------|--------------------|
| [ActivitySource.CreateActivity and ActivitySource.StartActivity behavior change](core-libraries/10.0/activity-sampling.md) | Behavioral change | Preview 1 |
| [C# 14 overload resolution with span parameters](core-libraries/10.0/csharp-overload-resolution.md) | Behavioral change | Preview 1 |
| [Consistent shift behavior in generic math](core-libraries/10.0/generic-math.md) | Behavioral change | Preview 1 |
| [Default trace context propagator updated to W3C standard](core-libraries/10.0/default-trace-context-propagator.md) | Behavioral change | Preview 4 |
| [DriveInfo.DriveFormat returns Linux filesystem types](core-libraries/10.0/driveinfo-driveformat-linux.md) | Behavioral change | Preview 6 |
| [GnuTarEntry and PaxTarEntry no longer includes atime and ctime by default](core-libraries/10.0/tar-atime-ctime-default.md) | Behavioral change   | Preview 5          |
| [LDAP DirectoryControl parsing is now more stringent](core-libraries/10.0/ldap-directorycontrol-parsing.md) | Behavioral change | Preview 1 |
| [MacCatalyst version normalization](core-libraries/10.0/maccatalyst-version-normalization.md) | Behavioral change | Preview 1 |
| [.NET runtime no longer provides default SIGTERM signal handler](core-libraries/10.0/sigterm-signal-handler.md) | Behavioral change | Preview 5 |
| [System.Linq.AsyncEnumerable included in core libraries](core-libraries/10.0/asyncenumerable.md) | Source incompatible | Preview 1 |
| [YMM embedded rounding removed from AVX10.2](core-libraries/10.0/ymm-embedded-rounding.md) | Behavioral change | Preview 5 |

## Extensions

| Title | Type of change      | Introduced version |
|-------|---------------------|--------------------|
| [Null values preserved in configuration](extensions/10.0/configuration-null-values-preserved.md) | Behavioral change | Preview 7 |
| [Message no longer duplicated in Console log output](extensions/10.0/console-json-logging-duplicate-messages.md) | Behavioral change | Preview 7 |
| [ProviderAliasAttribute moved to Microsoft.Extensions.Logging.Abstractions assembly](extensions/10.0/provideraliasattribute-moved-assembly.md) | Source incompatible | Preview 4 |
| [Removed DynamicallyAccessedMembers annotation from trim-unsafe Microsoft.Extensions.Configuration code](extensions/10.0/dynamically-accessed-members-configuration.md) | Binary incompatible | Preview 6 |

## Globalization

| Title | Type of change    | Introduced version |
|-------|-------------------|--------------------|
| [Environment variable renamed to DOTNET_ICU_VERSION_OVERRIDE](globalization/10.0/version-override.md) | Behavioral change | Preview 1 |

## Cryptography

| Title | Type of change    | Introduced version |
|-------|-------------------|--------------------|
| [CoseSigner.Key can be null](cryptography/10.0/cosesigner-key-null.md) | Behavioral/source incompatible change | Preview 7 |
| [OpenSSL cryptographic primitives aren't supported on macOS](cryptography/10.0/openssl-macos-unsupported.md) | Behavioral change | Preview 6 |
| [X500DistinguishedName validation is stricter](cryptography/10.0/x500distinguishedname-validation.md) | Behavioral change | Preview 1 |
| [X509Certificate and PublicKey key parameters can be null](cryptography/10.0/x509-publickey-null.md) | Behavioral/source incompatible change | Preview 3 |
| [Environment variable renamed to DOTNET_OPENSSL_VERSION_OVERRIDE](cryptography/10.0/version-override.md) | Behavioral change | Preview 1 |

## Interop

| Title | Type of change    | Introduced version |
|-------|-------------------|--------------------|
| [Single-file apps no longer look for native libraries in executable directory](interop/10.0/native-library-search.md) | Behavioral change | Preview 6 |
| [Specifying DllImportSearchPath.AssemblyDirectory only searches the assembly directory](interop/10.0/search-assembly-directory.md) | Behavioral change | Preview 5 |

## Networking

| Title | Type of change    | Introduced version |
|-------|-------------------|--------------------|
| [HTTP/3 support disabled by default with PublishTrimmed](networking/10.0/http3-disabled-with-publishtrimmed.md) | Source incompatible | Preview 6 |
| [HttpClient/SslStream default certificate revocation check mode changed to Online](networking/10.0/ssl-certificate-revocation-check-default.md) | Behavioral change | Preview 6 |
| [Streaming HTTP responses enabled by default in browser HTTP clients](networking/10.0/default-http-streaming.md) | Behavioral change | Preview 3 |

## SDK and MSBuild

| Title | Type of change    | Introduced version |
|-------|-------------------|--------------------|
| [.NET CLI `--interactive` defaults to `true` in user scenarios](sdk/10.0/dotnet-cli-interactive.md) | Behavioral change | Preview 3 |
| [Default workload configuration from 'loose manifests' to 'workload sets' mode](sdk/10.0/default-workload-config.md) | Behavioral change | Preview 2 |
| [`dotnet package list` performs restore](sdk/10.0/dotnet-package-list-restore.md) | Behavioral change | Preview 4 |
| [`dotnet restore` audits transitive packages](sdk/10.0/nugetaudit-transitive-packages.md) | Behavioral change | Preview 3 |
| [MSBUILDCUSTOMBUILDEVENTWARNING escape hatch removed](sdk/10.0/custom-build-event-warning.md) | Behavioral change | Preview 1 |
| [MSBuild custom culture resource handling](sdk/10.0/msbuild-custom-culture.md) | Behavioral change | Preview 1 |
| [NU1510 is raised for direct references pruned by NuGet](sdk/10.0/nu1510-pruned-references.md) | Source incompatible | Preview 1 |
| [PackageReference without a version raises an error](sdk/10.0/nu1015-packagereference-version.md) | Behavioral change | Preview 6 |
| [HTTP warnings promoted to errors in `dotnet package list` and `dotnet package search`](sdk/10.0/http-warnings-to-errors.md) | Behavioral/source incompatible change | Preview 4 |
| [NUGET_ENABLE_ENHANCED_HTTP_RETRY environment variable removed](sdk/10.0/nuget-enhanced-http-retry-removed.md) | Behavioral change | Preview 6 |

## Windows Forms

| Title                                                  | Type of change      | Introduced version |
|--------------------------------------------------------|---------------------|--------------------|
| [API obsoletions](windows-forms/10.0/obsolete-apis.md) | Source incompatible | Preview 1          |
| [Applications referencing both WPF and WinForms must disambiguate MenuItem and ContextMenu types](windows-forms/10.0/menuitem-contextmenu.md) | Source incompatible | Preview 1 |
| [Renamed parameter in HtmlElement.InsertAdjacentElement](windows-forms/10.0/insertadjacentelement-orientation.md) | Source incompatible | Preview 1 |
| [TreeView checkbox image truncation](windows-forms/10.0/treeview-text-location.md) | Behavioral change   | Preview 1 |
| [StatusStrip uses System RenderMode by default](windows-forms/10.0/statusstrip-renderer.md) | Behavioral change   | Preview 1 |

## Windows Presentation Foundation (WPF)

| Title | Type of change                        | Introduced version |
|-------|---------------------------------------|--------------------|
| [Incorrect usage of DynamicResource causes application crash](wpf/10.0/dynamicresource-crash.md) | Source incompatible/behavioral change | Preview 4          |<|MERGE_RESOLUTION|>--- conflicted
+++ resolved
@@ -17,16 +17,11 @@
 
 ## ASP.NET Core
 
-<<<<<<< HEAD
 | Title | Type of change    | Introduced version |
 |-------|-------------------|--------------------|
 | [IActionContextAccessor and ActionContextAccessor are obsolete](aspnet-core/10/iactioncontextaccessor-obsolete.md) | Source incompatible/behavioral change | Preview 7 |
-=======
-| Title | Type of change | Introduced version |
-|-------|----------------|--------------------|
 | [IncludeOpenAPIAnalyzers property and MVC API analyzers are deprecated](aspnet-core/10/openapi-analyzers-deprecated.md) | Source incompatible | Preview 7 |
 | [Microsoft.Extensions.ApiDescription.Client package deprecated](aspnet-core/10/apidescription-client-deprecated.md) | Source incompatible | Preview 7 |
->>>>>>> e0f747ba
 
 ## Containers
 
