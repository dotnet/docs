--- conflicted
+++ resolved
@@ -29,11 +29,8 @@
 | [C# 14 overload resolution with span parameters](core-libraries/10.0/csharp-overload-resolution.md) | Behavioral change | Preview 1 |
 | [Consistent shift behavior in generic math](core-libraries/10.0/generic-math.md) | Behavioral change | Preview 1 |
 | [Default trace context propagator updated to W3C standard](core-libraries/10.0/default-trace-context-propagator.md) | Behavioral change | Preview 4 |
-<<<<<<< HEAD
+| [DriveInfo.DriveFormat returns Linux filesystem types](core-libraries/10.0/driveinfo-driveformat-linux.md) | Behavioral change | Preview 6 |
 | [GnuTarEntry and PaxTarEntry no longer includes atime and ctime by default](core-libraries/10.0/tar-atime-ctime-default.md) | Behavioral change   | Preview 5          |
-=======
-| [DriveInfo.DriveFormat returns Linux filesystem types](core-libraries/10.0/driveinfo-driveformat-linux.md) | Behavioral change | Preview 6 |
->>>>>>> 8adada3c
 | [LDAP DirectoryControl parsing is now more stringent](core-libraries/10.0/ldap-directorycontrol-parsing.md) | Behavioral change | Preview 1 |
 | [MacCatalyst version normalization](core-libraries/10.0/maccatalyst-version-normalization.md) | Behavioral change | Preview 1 |
 | [.NET runtime no longer provides default SIGTERM signal handler](core-libraries/10.0/sigterm-signal-handler.md) | Behavioral change | Preview 5 |
