---
title: Breaking changes in .NET 10
titleSuffix: ""
description: Navigate to the breaking changes in .NET 10.
ms.date: 06/05/2025
ai-usage: ai-assisted
no-loc: [Blazor, Razor, Kestrel]
---
# Breaking changes in .NET 10

If you're migrating an app to .NET 10, the breaking changes listed here might affect you. Changes are grouped by technology area, such as ASP.NET Core or Windows Forms.

[!INCLUDE [binary-source-behavioral](includes/binary-source-behavioral.md)]

> [!NOTE]
> This article is a work in progress. It's not a complete list of breaking changes in .NET 10.

## ASP.NET Core

| Title | Type of change    | Introduced version |
|-------|-------------------|--------------------|
<<<<<<< HEAD
| [Deprecation of WithOpenApi extension method](aspnet-core/10/withopenapi-deprecated.md) | Source incompatible | Preview 7 |
=======
| [IActionContextAccessor and ActionContextAccessor are obsolete](aspnet-core/10/iactioncontextaccessor-obsolete.md) | Source incompatible/behavioral change | Preview 7 |
| [IncludeOpenAPIAnalyzers property and MVC API analyzers are deprecated](aspnet-core/10/openapi-analyzers-deprecated.md) | Source incompatible | Preview 7 |
| [Microsoft.Extensions.ApiDescription.Client package deprecated](aspnet-core/10/apidescription-client-deprecated.md) | Source incompatible | Preview 7 |
>>>>>>> 69b5f412

## Containers

| Title                                                                          | Type of change    | Introduced version |
|--------------------------------------------------------------------------------|-------------------|--------------------|
| [Default .NET images use Ubuntu](containers/10.0/default-images-use-ubuntu.md) | Behavioral change | Preview 1          |

## Core .NET libraries

| Title | Type of change    | Introduced version |
|-------|-------------------|--------------------|
| [ActivitySource.CreateActivity and ActivitySource.StartActivity behavior change](core-libraries/10.0/activity-sampling.md) | Behavioral change | Preview 1 |
| [C# 14 overload resolution with span parameters](core-libraries/10.0/csharp-overload-resolution.md) | Behavioral change | Preview 1 |
| [Consistent shift behavior in generic math](core-libraries/10.0/generic-math.md) | Behavioral change | Preview 1 |
| [Default trace context propagator updated to W3C standard](core-libraries/10.0/default-trace-context-propagator.md) | Behavioral change | Preview 4 |
| [DriveInfo.DriveFormat returns Linux filesystem types](core-libraries/10.0/driveinfo-driveformat-linux.md) | Behavioral change | Preview 6 |
| [GnuTarEntry and PaxTarEntry no longer includes atime and ctime by default](core-libraries/10.0/tar-atime-ctime-default.md) | Behavioral change   | Preview 5          |
| [LDAP DirectoryControl parsing is now more stringent](core-libraries/10.0/ldap-directorycontrol-parsing.md) | Behavioral change | Preview 1 |
| [MacCatalyst version normalization](core-libraries/10.0/maccatalyst-version-normalization.md) | Behavioral change | Preview 1 |
| [.NET runtime no longer provides default SIGTERM signal handler](core-libraries/10.0/sigterm-signal-handler.md) | Behavioral change | Preview 5 |
| [System.Linq.AsyncEnumerable included in core libraries](core-libraries/10.0/asyncenumerable.md) | Source incompatible | Preview 1 |
| [YMM embedded rounding removed from AVX10.2](core-libraries/10.0/ymm-embedded-rounding.md) | Behavioral change | Preview 5 |

## Extensions

| Title | Type of change      | Introduced version |
|-------|---------------------|--------------------|
| [Null values preserved in configuration](extensions/10.0/configuration-null-values-preserved.md) | Behavioral change | Preview 7 |
| [Message no longer duplicated in Console log output](extensions/10.0/console-json-logging-duplicate-messages.md) | Behavioral change | Preview 7 |
| [ProviderAliasAttribute moved to Microsoft.Extensions.Logging.Abstractions assembly](extensions/10.0/provideraliasattribute-moved-assembly.md) | Source incompatible | Preview 4 |
| [Removed DynamicallyAccessedMembers annotation from trim-unsafe Microsoft.Extensions.Configuration code](extensions/10.0/dynamically-accessed-members-configuration.md) | Binary incompatible | Preview 6 |

## Globalization

| Title | Type of change    | Introduced version |
|-------|-------------------|--------------------|
| [Environment variable renamed to DOTNET_ICU_VERSION_OVERRIDE](globalization/10.0/version-override.md) | Behavioral change | Preview 1 |

## Cryptography

| Title | Type of change    | Introduced version |
|-------|-------------------|--------------------|
| [CoseSigner.Key can be null](cryptography/10.0/cosesigner-key-null.md) | Behavioral/source incompatible change | Preview 7 |
| [OpenSSL cryptographic primitives aren't supported on macOS](cryptography/10.0/openssl-macos-unsupported.md) | Behavioral change | Preview 6 |
| [X500DistinguishedName validation is stricter](cryptography/10.0/x500distinguishedname-validation.md) | Behavioral change | Preview 1 |
| [X509Certificate and PublicKey key parameters can be null](cryptography/10.0/x509-publickey-null.md) | Behavioral/source incompatible change | Preview 3 |
| [Environment variable renamed to DOTNET_OPENSSL_VERSION_OVERRIDE](cryptography/10.0/version-override.md) | Behavioral change | Preview 1 |

## Interop

| Title | Type of change    | Introduced version |
|-------|-------------------|--------------------|
| [Single-file apps no longer look for native libraries in executable directory](interop/10.0/native-library-search.md) | Behavioral change | Preview 6 |
| [Specifying DllImportSearchPath.AssemblyDirectory only searches the assembly directory](interop/10.0/search-assembly-directory.md) | Behavioral change | Preview 5 |

## Networking

| Title | Type of change    | Introduced version |
|-------|-------------------|--------------------|
| [HTTP/3 support disabled by default with PublishTrimmed](networking/10.0/http3-disabled-with-publishtrimmed.md) | Source incompatible | Preview 6 |
| [HttpClient/SslStream default certificate revocation check mode changed to Online](networking/10.0/ssl-certificate-revocation-check-default.md) | Behavioral change | Preview 6 |
| [Streaming HTTP responses enabled by default in browser HTTP clients](networking/10.0/default-http-streaming.md) | Behavioral change | Preview 3 |

## SDK and MSBuild

| Title | Type of change    | Introduced version |
|-------|-------------------|--------------------|
| [.NET CLI `--interactive` defaults to `true` in user scenarios](sdk/10.0/dotnet-cli-interactive.md) | Behavioral change | Preview 3 |
| [Default workload configuration from 'loose manifests' to 'workload sets' mode](sdk/10.0/default-workload-config.md) | Behavioral change | Preview 2 |
| [`dotnet package list` performs restore](sdk/10.0/dotnet-package-list-restore.md) | Behavioral change | Preview 4 |
| [`dotnet restore` audits transitive packages](sdk/10.0/nugetaudit-transitive-packages.md) | Behavioral change | Preview 3 |
| [MSBUILDCUSTOMBUILDEVENTWARNING escape hatch removed](sdk/10.0/custom-build-event-warning.md) | Behavioral change | Preview 1 |
| [MSBuild custom culture resource handling](sdk/10.0/msbuild-custom-culture.md) | Behavioral change | Preview 1 |
| [NU1510 is raised for direct references pruned by NuGet](sdk/10.0/nu1510-pruned-references.md) | Source incompatible | Preview 1 |
| [PackageReference without a version raises an error](sdk/10.0/nu1015-packagereference-version.md) | Behavioral change | Preview 6 |
| [HTTP warnings promoted to errors in `dotnet package list` and `dotnet package search`](sdk/10.0/http-warnings-to-errors.md) | Behavioral/source incompatible change | Preview 4 |
| [NUGET_ENABLE_ENHANCED_HTTP_RETRY environment variable removed](sdk/10.0/nuget-enhanced-http-retry-removed.md) | Behavioral change | Preview 6 |

## Windows Forms

| Title                                                  | Type of change      | Introduced version |
|--------------------------------------------------------|---------------------|--------------------|
| [API obsoletions](windows-forms/10.0/obsolete-apis.md) | Source incompatible | Preview 1          |
| [Applications referencing both WPF and WinForms must disambiguate MenuItem and ContextMenu types](windows-forms/10.0/menuitem-contextmenu.md) | Source incompatible | Preview 1 |
| [Renamed parameter in HtmlElement.InsertAdjacentElement](windows-forms/10.0/insertadjacentelement-orientation.md) | Source incompatible | Preview 1 |
| [TreeView checkbox image truncation](windows-forms/10.0/treeview-text-location.md) | Behavioral change   | Preview 1 |
| [StatusStrip uses System RenderMode by default](windows-forms/10.0/statusstrip-renderer.md) | Behavioral change   | Preview 1 |

## Windows Presentation Foundation (WPF)

| Title | Type of change                        | Introduced version |
|-------|---------------------------------------|--------------------|
| [Incorrect usage of DynamicResource causes application crash](wpf/10.0/dynamicresource-crash.md) | Source incompatible/behavioral change | Preview 4          |<|MERGE_RESOLUTION|>--- conflicted
+++ resolved
@@ -19,13 +19,10 @@
 
 | Title | Type of change    | Introduced version |
 |-------|-------------------|--------------------|
-<<<<<<< HEAD
 | [Deprecation of WithOpenApi extension method](aspnet-core/10/withopenapi-deprecated.md) | Source incompatible | Preview 7 |
-=======
 | [IActionContextAccessor and ActionContextAccessor are obsolete](aspnet-core/10/iactioncontextaccessor-obsolete.md) | Source incompatible/behavioral change | Preview 7 |
 | [IncludeOpenAPIAnalyzers property and MVC API analyzers are deprecated](aspnet-core/10/openapi-analyzers-deprecated.md) | Source incompatible | Preview 7 |
 | [Microsoft.Extensions.ApiDescription.Client package deprecated](aspnet-core/10/apidescription-client-deprecated.md) | Source incompatible | Preview 7 |
->>>>>>> 69b5f412
 
 ## Containers
 
