--- conflicted
+++ resolved
@@ -58,9 +58,9 @@
 
 ## Cryptography
 
-<<<<<<< HEAD
 | Title | Type of change    |
 |-------|-------------------|
+| [CompositeMLDsa updated to draft-08](cryptography/10.0/composite-mldsa-draft-08.md) | Behavioral change |
 | [CoseSigner.Key can be null](cryptography/10.0/cosesigner-key-null.md) | Behavioral/source incompatible change |
 | [MLDsa and SlhDsa 'SecretKey' members renamed](cryptography/10.0/mldsa-slhdsa-secretkey-to-privatekey.md) | Source incompatible |
 | [OpenSSL cryptographic primitives aren't supported on macOS](cryptography/10.0/openssl-macos-unsupported.md) | Behavioral change |
@@ -68,18 +68,6 @@
 | [X500DistinguishedName validation is stricter](cryptography/10.0/x500distinguishedname-validation.md) | Behavioral change |
 | [X509Certificate and PublicKey key parameters can be null](cryptography/10.0/x509-publickey-null.md) | Behavioral/source incompatible change |
 | [Environment variable renamed to DOTNET_OPENSSL_VERSION_OVERRIDE](cryptography/10.0/version-override.md) | Behavioral change |
-=======
-| Title | Type of change    | Introduced version |
-|-------|-------------------|--------------------|
-| [CompositeMLDsa updated to draft-08](cryptography/10.0/composite-mldsa-draft-08.md) | Behavioral change | 10.0.0 |
-| [CoseSigner.Key can be null](cryptography/10.0/cosesigner-key-null.md) | Behavioral/source incompatible change | Preview 7 |
-| [MLDsa and SlhDsa 'SecretKey' members renamed](cryptography/10.0/mldsa-slhdsa-secretkey-to-privatekey.md) | Source incompatible | RC 1 |
-| [OpenSSL cryptographic primitives aren't supported on macOS](cryptography/10.0/openssl-macos-unsupported.md) | Behavioral change | Preview 6 |
-| [OpenSSL 1.1.1 or later required on Unix](cryptography/10.0/openssl-version-requirement.md) | Behavioral change | GA |
-| [X500DistinguishedName validation is stricter](cryptography/10.0/x500distinguishedname-validation.md) | Behavioral change | Preview 1 |
-| [X509Certificate and PublicKey key parameters can be null](cryptography/10.0/x509-publickey-null.md) | Behavioral/source incompatible change | Preview 3 |
-| [Environment variable renamed to DOTNET_OPENSSL_VERSION_OVERRIDE](cryptography/10.0/version-override.md) | Behavioral change | Preview 1 |
->>>>>>> 4817bad8
 
 ## Entity Framework Core
 
@@ -124,13 +112,13 @@
 
 ## SDK and MSBuild
 
-<<<<<<< HEAD
 | Title | Type of change    |
 |-------|-------------------|
 | [.NET CLI `--interactive` defaults to `true` in user scenarios](sdk/10.0/dotnet-cli-interactive.md) | Behavioral change |
 | [`dotnet` CLI commands log non-command-relevant data to stderr](sdk/10.0/dotnet-cli-stderr-output.md) | Behavioral change |
 | [.NET tool packaging creates RuntimeIdentifier-specific tool packages](sdk/10.0/dotnet-tool-pack-publish.md) | Behavioral change |
 | [Default workload configuration from 'loose manifests' to 'workload sets' mode](sdk/10.0/default-workload-config.md) | Behavioral change |
+| [Code coverage EnableDynamicNativeInstrumentation defaults to false](sdk/10.0/code-coverage-dynamic-native-instrumentation.md) | Behavioral change |
 | [dnx.ps1 file is no longer included in .NET SDK](sdk/10.0/dnx-ps1-removed.md) | Source incompatible |
 | [`dotnet new sln` defaults to SLNX file format](sdk/10.0/dotnet-new-sln-slnx-default.md) | Behavioral change |
 | [`dotnet package list` performs restore](sdk/10.0/dotnet-package-list-restore.md) | Behavioral change |
@@ -148,34 +136,6 @@
 | [HTTP warnings promoted to errors in `dotnet package list` and `dotnet package search`](sdk/10.0/http-warnings-to-errors.md) | Behavioral/source incompatible change |
 | [NUGET_ENABLE_ENHANCED_HTTP_RETRY environment variable removed](sdk/10.0/nuget-enhanced-http-retry-removed.md) | Behavioral change |
 | [NuGet logs an error for invalid package IDs](sdk/10.0/nuget-packageid-validation.md) | Behavioral change |
-=======
-| Title | Type of change    | Introduced version |
-|-------|-------------------|--------------------|
-| [.NET CLI `--interactive` defaults to `true` in user scenarios](sdk/10.0/dotnet-cli-interactive.md) | Behavioral change | Preview 3 |
-| [`dotnet` CLI commands log non-command-relevant data to stderr](sdk/10.0/dotnet-cli-stderr-output.md) | Behavioral change | RC 2 |
-| [.NET tool packaging creates RuntimeIdentifier-specific tool packages](sdk/10.0/dotnet-tool-pack-publish.md) | Behavioral change | Preview 6 |
-| [Code coverage EnableDynamicNativeInstrumentation defaults to false](sdk/10.0/code-coverage-dynamic-native-instrumentation.md) | Behavioral change | GA |
-| [Default workload configuration from 'loose manifests' to 'workload sets' mode](sdk/10.0/default-workload-config.md) | Behavioral change | Preview 2 |
-| [dnx.ps1 file is no longer included in .NET SDK](sdk/10.0/dnx-ps1-removed.md) | Source incompatible | GA |
-| [Double quotes in file-level directives are disallowed](sdk/10.0/file-level-directive-double-quotes.md) | Source incompatible | GA |
-| [`dotnet new sln` defaults to SLNX file format](sdk/10.0/dotnet-new-sln-slnx-default.md) | Behavioral change | RC 1 |
-| [`dotnet package list` performs restore](sdk/10.0/dotnet-package-list-restore.md) | Behavioral change | Preview 4 |
-| [`dotnet restore` audits transitive packages](sdk/10.0/nugetaudit-transitive-packages.md) | Behavioral change | Preview 3 |
-| [`dotnet tool install --local` creates manifest by default](sdk/10.0/dotnet-tool-install-local-manifest.md) | Behavioral change | Preview 7 |
-| [`dotnet watch` logs to stderr instead of stdout](sdk/10.0/dotnet-watch-stderr.md) | Behavioral change | RC 2 |
-| [project.json not supported in `dotnet restore`](sdk/10.0/dotnet-restore-project-json-unsupported.md) | Source incompatible | Preview 7 |
-| [SHA-1 fingerprint support deprecated in `dotnet nuget sign`](sdk/10.0/dotnet-nuget-sign-sha1-deprecated.md) | Behavioral change | Preview 1 |
-| [MSBUILDCUSTOMBUILDEVENTWARNING escape hatch removed](sdk/10.0/custom-build-event-warning.md) | Behavioral change | Preview 1 |
-| [MSBuild custom culture resource handling](sdk/10.0/msbuild-custom-culture.md) | Behavioral change | Preview 1 |
-| [NU1510 is raised for direct references pruned by NuGet](sdk/10.0/nu1510-pruned-references.md) | Source incompatible | Preview 1 |
-| [NuGet packages with no runtime assets aren't included in deps.json](sdk/10.0/deps-json-trimmed-packages.md) | Source incompatible | Preview 5 |
-| [PackageReference without a version raises an error](sdk/10.0/nu1015-packagereference-version.md) | Behavioral change | Preview 6 |
-| [PrunePackageReference privatizes direct prunable references](sdk/10.0/prune-packagereference-privateassets.md) | Behavioral change | Preview 7 |
-| [Version requirements for .NET 10 SDK](sdk/10.0/version-requirements.md) | Behavioral change | RC 2 |
-| [HTTP warnings promoted to errors in `dotnet package list` and `dotnet package search`](sdk/10.0/http-warnings-to-errors.md) | Behavioral/source incompatible change | Preview 4 |
-| [NUGET_ENABLE_ENHANCED_HTTP_RETRY environment variable removed](sdk/10.0/nuget-enhanced-http-retry-removed.md) | Behavioral change | Preview 6 |
-| [NuGet logs an error for invalid package IDs](sdk/10.0/nuget-packageid-validation.md) | Behavioral change | RC 1 |
->>>>>>> 4817bad8
 
 ## Serialization
 
