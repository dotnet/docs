---
title: Breaking changes in .NET 6
description: Navigate to the breaking changes in .NET 6.
ms.date: 05/06/2021
no-loc: [Blazor, Razor, Kestrel]
---
# Breaking changes in .NET 6

If you're migrating an app to .NET 6, the breaking changes listed here might affect you. Changes are grouped by technology area, such as ASP.NET Core or Windows Forms.

> [!NOTE]
>
> This article is a work-in-progress. It's not a complete list of breaking changes in .NET 6. To query breaking changes that are still pending publication, see [Issues of .NET](https://issuesof.net/?q=%20is:open%20-label:Documented%20is:issue%20(label:%22Breaking%20Change%22%20or%20label:breaking-change)%20(repo:dotnet%2Fdocs%20or%20repo:aspnet%2FAnnouncements)%20group:repo%20(label:%22:checkered_flag:%20Release%20.NET%206%22%20or%20label:6.0.0)%20sort:created-desc).

## ASP.NET Core

| Title | Binary compatible | Source compatible | Introduced |
| - | - | - | - |
| [AddDataAnnotationsValidation method made obsolete](aspnet-core/6.0/adddataannotationsvalidation-obsolete.md) | ✔️ | ❌ |  |
| [Assemblies removed from Microsoft.AspNetCore.App shared framework](aspnet-core/6.0/assemblies-removed-from-shared-framework.md) | ❌ | ✔️ |  |
| [Blazor: Parameter name changed in RequestImageFileAsync method](aspnet-core/6.0/blazor-parameter-name-changed-in-method.md) | ✔️ | ❌ | Preview 1 |
| [Blazor: WebEventDescriptor.EventArgsType property replaced](aspnet-core/6.0/blazor-eventargstype-property-replaced.md) | ❌ | ❌ |  |
| [Blazor: Byte array interop](aspnet-core/6.0/byte-array-interop.md) | ✔️ | ❌ | Preview 6 |
| [Changed MessagePack library in @microsoft/signalr-protocol-msgpack](aspnet-core/6.0/messagepack-library-change.md) | ❌ | ✔️ |  |
| [ClientCertificate property doesn't trigger renegotiation for HttpSys](aspnet-core/6.0/clientcertificate-doesnt-trigger-renegotiation.md) | ✔️ | ❌ |  |
| [EndpointName metadata not set automatically](aspnet-core/6.0/endpointname-metadata.md) | ✔️ | ❌ | RC 2 |
| [Kestrel: Log message attributes changed](aspnet-core/6.0/kestrel-log-message-attributes-changed.md) | ✔️ | ❌ |  |
| [Microsoft.AspNetCore.Http.Features split](aspnet-core/6.0/microsoft-aspnetcore-http-features-package-split.md) | ❌ | ✔️ |  |
| [Middleware: HTTPS Redirection Middleware throws exception on ambiguous HTTPS ports](aspnet-core/6.0/middleware-ambiguous-https-ports-exception.md) | ✔️ | ❌ |  |
| [Middleware: New Use overload](aspnet-core/6.0/middleware-new-use-overload.md) | ✔️ | ❌ | Preview 4 |
| [Minimal API renames in RC 1](aspnet-core/6.0/rc1-minimal-api-renames.md) | ❌ | ❌ | RC 1 |
| [Minimal API renames in RC 2](aspnet-core/6.0/rc2-minimal-api-renames.md) | ❌ | ❌ | RC 2 |
| [MVC doesn't buffer IAsyncEnumerable types when using System.Text.Json](aspnet-core/6.0/iasyncenumerable-not-buffered-by-mvc.md) | ✔️ | ❌ | Preview 4 |
| [Nullable reference type annotations changed](aspnet-core/6.0/nullable-reference-type-annotations-changed.md) | ✔️ | ❌ |  |
| [Obsoleted and removed APIs](aspnet-core/6.0/obsolete-removed-apis.md) | ✔️ | ❌ | Preview 1 |
| [PreserveCompilationContext not configured by default](aspnet-core/6.0/preservecompilationcontext-not-set-by-default.md) | ❌ | ✔️ |  |
| [Razor: Compiler no longer produces a Views assembly](aspnet-core/6.0/razor-compiler-doesnt-produce-views-assembly.md) | ✔️ | ❌ | Preview 3 |
| [Razor: Logging ID changes](aspnet-core/6.0/razor-pages-logging-ids.md) | ❌ | ✔️ | RC1 |
| [Razor: RazorEngine APIs marked obsolete](aspnet-core/6.0/razor-engine-apis-obsolete.md) | ✔️ | ❌ | Preview 1 |
| [SignalR: Java Client updated to RxJava3](aspnet-core/6.0/signalr-java-client-updated.md) | ❌ | ✔️ | Preview 4 |
| [TryParse and BindAsync methods are validated](aspnet-core/6.0/tryparse-bindasync-validation.md) | ❌ | ❌ | RC 2 |

## Core .NET libraries

| Title | Binary compatible | Source compatible | Introduced |
| - | - | - | - |
| [API obsoletions with non-default diagnostic IDs](core-libraries/6.0/obsolete-apis-with-custom-diagnostics.md) | ✔️ | ❌ | Preview 1 |
| [Changes to nullable reference type annotations](core-libraries/6.0/nullable-ref-type-annotation-changes.md) | ✔️ | ❌ | Preview 1-2 |
| [Conditional string evaluation in Debug methods](core-libraries/6.0/debug-assert-conditional-evaluation.md) | ✔️ | ❌ | RC 1 |
| [Environment.ProcessorCount behavior on Windows](core-libraries/6.0/environment-processorcount-on-windows.md) | ✔️ | ❌ | Preview 2 |
| [File.Replace on Unix throws exceptions to match Windows](core-libraries/6.0/file-replace-exceptions-on-unix.md) | ✔️ | ❌ | Preview 7 |
| [FileStream locks files with shared lock on Unix](core-libraries/6.0/filestream-file-locks-unix.md) | ❌ | ✔️ | Preview 1 |
| [FileStream no longer synchronizes file offset with OS](core-libraries/6.0/filestream-doesnt-sync-offset-with-os.md) | ❌ | ❌ | Preview 4 |
| [FileStream.Position updates after ReadAsync or WriteAsync completes](core-libraries/6.0/filestream-position-updates-after-readasync-writeasync-completion.md) | ❌ | ❌ | Preview 4 |
| [New diagnostic IDs for obsoleted APIs](core-libraries/6.0/diagnostic-id-change-for-obsoletions.md) | ✔️ | ❌ | Preview 5 |
| [New nullable annotation in AssociatedMetadataTypeTypeDescriptionProvider](core-libraries/6.0/nullable-ref-type-annotations-added.md) | ✔️ | ❌ | RC 2 |
| [New System.Linq.Queryable method overloads](core-libraries/6.0/additional-linq-queryable-method-overloads.md) | ✔️ | ❌ | Preview 3-4 |
| [Older framework versions dropped from package](core-libraries/6.0/older-framework-versions-dropped.md) | ❌ | ✔️ | Preview 5 |
| [Parameter names changed](core-libraries/6.0/parameter-name-changes.md) | ✔️ | ❌ | Preview 1 |
| [Parameter names in Stream-derived types](core-libraries/6.0/parameters-renamed-on-stream-derived-types.md) | ✔️ | ❌ | Preview 1 |
| [Partial and zero-byte reads in DeflateStream, GZipStream, and CryptoStream](core-libraries/6.0/partial-byte-reads-in-streams.md) | ✔️ | ❌ | Preview 6 |
| [Standard numeric format parsing precision](core-libraries/6.0/numeric-format-parsing-handles-higher-precision.md) | ✔️ | ❌ | Preview 2 |
| [Static abstract members in interfaces](core-libraries/6.0/static-abstract-interface-methods.md) | ❌ | ✔️ | Preview 7 |
| [StringBuilder.Append overloads and evaluation order](core-libraries/6.0/stringbuilder-append-evaluation-order.md) | ❌ | ✔️ | RC 1 |
| [System.Drawing.Common only supported on Windows](core-libraries/6.0/system-drawing-common-windows-only.md) | ❌ | ❌ | Preview 7 |
| [System.Security.SecurityContext is marked obsolete](core-libraries/6.0/securitycontext-obsolete.md) | ✔️ | ❌ | RC 1 |
| [Task.FromResult may return singleton](core-libraries/6.0/task-fromresult-returns-singleton.md) | ❌ | ✔️ | Preview 1 |
| [Unhandled exceptions from a BackgroundService](core-libraries/6.0/hosting-exception-handling.md) | ✔️ | ❌ | Preview 4 |
| [XNodeReader.GetAttribute behavior for invalid index](core-libraries/6.0/xnodereader-getattribute.md) | ✔️ | ❌ | Preview 2 |

## Cryptography

| Title | Binary compatible | Source compatible | Introduced |
| - | - | - | - |
| [CreateEncryptor methods throw exception for incorrect feedback size](cryptography/6.0/cfb-mode-feedback-size-exception.md) | ❌ | ✔️ | Preview 7 |

## Entity Framework Core

[Breaking changes in EF Core 6](/ef/core/what-is-new/ef-core-6.0/breaking-changes)

## Extensions

| Title | Binary compatible | Source compatible | Introduced |
| - | - | - | - |
<<<<<<< HEAD
| [FileConfigurationProvider.Load throws InvalidDataException](extensions/6.0/filename-in-load-exception.md) | ✔️ | ❌ | RC 1 |
=======
| [AddProvider checks for non-null provider](extensions/6.0/addprovider-null-check.md) | ✔️ | ❌ | RC 1 |
>>>>>>> 70e51430
| [Microsoft.Extensions.Configuration binder binds single elements to an array](extensions/6.0/bind-single-elements-to-array.md) | ✔️ | ❌ | RC 1 |

## Globalization

| Title | Binary compatible | Source compatible | Introduced |
| - | - | - | - |
| [Culture creation and case mapping in globalization-invariant mode](globalization/6.0/culture-creation-invariant-mode.md) |  |  | Preview 7 |

## Interop

| Title | Binary compatible | Source compatible | Introduced |
| - | - | - | - |
| [Static abstract members in interfaces](core-libraries/6.0/static-abstract-interface-methods.md) | ❌ | ✔️ | Preview 7 |

## JIT compiler

| Title | Binary compatible | Source compatible | Introduced |
| - | - | - | - |
| [Coerce call arguments according to ECMA-335](jit/6.0/coerce-call-arguments-ecma-335.md) | ✔️ | ✔️ | Preview 1 |

## Networking

| Title | Binary compatible | Source compatible | Introduced |
| - | - | - | - |
| [Port removed from SPN for Kerberos and Negotiate](networking/6.0/httpclient-port-lookup.md) | ❌ | ✔️ | RC 1 |
| [WebRequest, WebClient, and ServicePoint are obsolete](networking/6.0/webrequest-deprecated.md) | ✔️ | ❌ | Preview 1 |

## SDK

| Title | Binary compatible | Source compatible | Introduced |
| - | - | - | - |
| [`-p` option for `dotnet run` is deprecated](sdk/6.0/deprecate-p-option-dotnet-run.md) | ✔️ | ❌ | Preview 6 |
| [C# code in templates not supported by earlier versions](sdk/6.0/csharp-template-code.md) | ✔️ | ✔️ | Preview 7 |
| [Generate apphost for macOS](sdk/6.0/apphost-generated-for-macos.md) | ✔️ | ❌ | Preview 6 |
| [Generate error for duplicate files in publish output](sdk/6.0/duplicate-files-in-output.md) | ❌ | ✔️ | Preview 1 |
| [GetTargetFrameworkProperties and GetNearestTargetFramework removed from ProjectReference protocol](sdk/6.0/gettargetframeworkproperties-and-getnearesttargetframework-removed.md) | ❌ | ✔️ | Preview 1 |
| [Implicit global using directives in C# projects](sdk/6.0/implicit-namespaces-rc1.md) | ✔️ | ❌ | RC 1 |
| [Install location for x64 emulated on ARM64](sdk/6.0/path-x64-emulated.md) | ✔️ | ❌ | RC 2 |
| [MSBuild no longer supports calling GetType()](sdk/6.0/calling-gettype-property-functions.md) | | | RC 1 |
| [OutputType not automatically set to WinExe](sdk/6.0/outputtype-not-set-automatically.md) | ✔️ | ❌ | RC 1 |
| [RuntimeIdentifier warning if self-contained is unspecified](sdk/6.0/runtimeidentifier-self-contained.md) | ✔️ | ❌ | RC 1 |

## Serialization

| Title | Binary compatible | Source compatible | Introduced |
| - | - | - | - |
| [IAsyncEnumerable serialization](serialization/6.0/iasyncenumerable-serialization.md) | ✔️ | ❌ | Preview 4 |
| [JSON source-generation API refactoring](serialization/6.0/json-source-gen-api-refactor.md) | ❌ | ✔️ | RC 2 |
| [JsonNode no longer supports C# `dynamic` type](serialization/6.0/jsonnode-dynamic-type.md) | ❌ | ✔️ | Preview 7 |
| [JsonNumberHandlingAttribute on collection properties](serialization/6.0/jsonnumberhandlingattribute-behavior.md) | ❌ | ✔️ | RC 1 |
| [New JsonSerializer source generator overloads](serialization/6.0/jsonserializer-source-generator-overloads.md) | ❌ | ✔️ | Preview 6 |

## Windows Forms

| Title | Binary compatible | Source compatible | Introduced |
| - | - | - | - |
| [C# templates use application bootstrap](windows-forms/6.0/application-bootstrap.md) | ✔️ | ❌ | RC 1 |
| [Selected TableLayoutSettings properties throw InvalidEnumArgumentException](windows-forms/6.0/tablelayoutsettings-apis-throw-invalidenumargumentexception.md) | ✔️ | ❌ | Preview 1 |
| [DataGridView-related APIs now throw InvalidOperationException](windows-forms/6.0/null-owner-causes-invalidoperationexception.md) | ✔️ | ❌ | Preview 4 |
| [ListViewGroupCollection methods throw new InvalidOperationException](windows-forms/6.0/listview-invalidoperationexception.md) | ❌ | ✔️ | RC 2 |
| [NotifyIcon.Text maximum text length increased](windows-forms/6.0/notifyicon-text-max-text-length-increased.md) | ✔️ | ❌ | Preview 1 |
| [Some APIs throw ArgumentNullException](windows-forms/6.0/apis-throw-argumentnullexception.md) | ✔️ | ❌ | Preview 1-4 |
| [TreeNodeCollection.Item throws exception if node is assigned elsewhere](windows-forms/6.0/treenodecollection-item-throws-argumentexception.md) | ✔️ | ❌ | Preview 1 |<|MERGE_RESOLUTION|>--- conflicted
+++ resolved
@@ -82,11 +82,8 @@
 
 | Title | Binary compatible | Source compatible | Introduced |
 | - | - | - | - |
-<<<<<<< HEAD
 | [FileConfigurationProvider.Load throws InvalidDataException](extensions/6.0/filename-in-load-exception.md) | ✔️ | ❌ | RC 1 |
-=======
 | [AddProvider checks for non-null provider](extensions/6.0/addprovider-null-check.md) | ✔️ | ❌ | RC 1 |
->>>>>>> 70e51430
 | [Microsoft.Extensions.Configuration binder binds single elements to an array](extensions/6.0/bind-single-elements-to-array.md) | ✔️ | ❌ | RC 1 |
 
 ## Globalization
