--- conflicted
+++ resolved
@@ -16,29 +16,6 @@
 
 | Title | Binary compatible | Source compatible | Introduced |
 | - | - | - | - |
-<<<<<<< HEAD
-| [AddDataAnnotationsValidation method made obsolete](aspnet-core/6.0/adddataannotationsvalidation-obsolete.md) | ❌ | ✔️ |  |
-| [Assemblies removed from Microsoft.AspNetCore.App shared framework](aspnet-core/6.0/assemblies-removed-from-shared-framework.md) | ✔️ | ❌ |  |
-| [Blazor: Parameter name changed in RequestImageFileAsync method](aspnet-core/6.0/blazor-parameter-name-changed-in-method.md) | ❌ | ✔️ | Preview 1 |
-| [Blazor: WebEventDescriptor.EventArgsType property replaced](aspnet-core/6.0/blazor-eventargstype-property-replaced.md) | ✔️ | ✔️ |  |
-| [Blazor: Byte array interop](aspnet-core/6.0/byte-array-interop.md) | ❌ | ✔️ | Preview 6 |
-| [Blazor server: Disable long polling fallback transport](aspnet-core/6.0/blazor-long-polling-fallback.md) |  ❌ | ✔️ | RC 1 |
-| [Changed MessagePack library in @microsoft/signalr-protocol-msgpack](aspnet-core/6.0/messagepack-library-change.md) | ✔️ | ❌ |  |
-| [ClientCertificate property doesn't trigger renegotiation for HttpSys](aspnet-core/6.0/clientcertificate-doesnt-trigger-renegotiation.md) | ❌ | ✔️ |  |
-| [Kestrel: Log message attributes changed](aspnet-core/6.0/kestrel-log-message-attributes-changed.md) | ❌ | ✔️ |  |
-| [Microsoft.AspNetCore.Http.Features split](aspnet-core/6.0/microsoft-aspnetcore-http-features-package-split.md) | ✔️ | ❌ |  |
-| [Middleware: HTTPS Redirection Middleware throws exception on ambiguous HTTPS ports](aspnet-core/6.0/middleware-ambiguous-https-ports-exception.md) | ❌ | ✔️ |  |
-| [Middleware: New Use overload](aspnet-core/6.0/middleware-new-use-overload.md) | ❌ | ✔️ | Preview 4 |
-| [MVC doesn't buffer IAsyncEnumerable types when using System.Text.Json](aspnet-core/6.0/iasyncenumerable-not-buffered-by-mvc.md) | ❌ | ✔️ | Preview 4 |
-| [Nullable reference type annotations changed](aspnet-core/6.0/nullable-reference-type-annotations-changed.md) | ❌ | ✔️ |  |
-| [Obsoleted and removed APIs](aspnet-core/6.0/obsolete-removed-apis.md) | ❌ | ✔️ | Preview 1 |
-| [PreserveCompilationContext not configured by default](aspnet-core/6.0/preservecompilationcontext-not-set-by-default.md) | ✔️ | ❌ |  |
-| [Razor: Compiler no longer produces a Views assembly](aspnet-core/6.0/razor-compiler-doesnt-produce-views-assembly.md) | ❌ | ✔️ | Preview 3 |
-| [Razor: Logging ID changes](aspnet-core/6.0/razor-pages-logging-ids.md) |  ✔️ | ❌ | RC1 |
-| [Razor: RazorEngine APIs marked obsolete](aspnet-core/6.0/razor-engine-apis-obsolete.md) | ❌ | ✔️ | Preview 1 |
-| [SignalR: Java Client updated to RxJava3](aspnet-core/6.0/signalr-java-client-updated.md) | ✔️ | ❌ | Preview 4 |
-| [TryParse and BindAsync methods are validated](aspnet-core/6.0/tryparse-bindasync-validation.md) | ✔️ | ✔️ | RC 2 |
-=======
 | [AddDataAnnotationsValidation method made obsolete](aspnet-core/6.0/adddataannotationsvalidation-obsolete.md) | ✔️ | ❌ |  |
 | [Assemblies removed from Microsoft.AspNetCore.App shared framework](aspnet-core/6.0/assemblies-removed-from-shared-framework.md) | ❌ | ✔️ |  |
 | [Blazor: Parameter name changed in RequestImageFileAsync method](aspnet-core/6.0/blazor-parameter-name-changed-in-method.md) | ✔️ | ❌ | Preview 1 |
@@ -56,11 +33,10 @@
 | [Obsoleted and removed APIs](aspnet-core/6.0/obsolete-removed-apis.md) | ✔️ | ❌ | Preview 1 |
 | [PreserveCompilationContext not configured by default](aspnet-core/6.0/preservecompilationcontext-not-set-by-default.md) | ❌ | ✔️ |  |
 | [Razor: Compiler no longer produces a Views assembly](aspnet-core/6.0/razor-compiler-doesnt-produce-views-assembly.md) | ✔️ | ❌ | Preview 3 |
+| [Razor: Logging ID changes](aspnet-core/6.0/razor-pages-logging-ids.md) | ❌ | ✔️ | RC1 |
 | [Razor: RazorEngine APIs marked obsolete](aspnet-core/6.0/razor-engine-apis-obsolete.md) | ✔️ | ❌ | Preview 1 |
-| [Razor: Logging ID changes](aspnet-core/6.0/razor-pages-logging-ids.md) | ❌ | ✔️ | RC1 |
 | [SignalR: Java Client updated to RxJava3](aspnet-core/6.0/signalr-java-client-updated.md) | ❌ | ✔️ | Preview 4 |
 | [TryParse and BindAsync methods are validated](aspnet-core/6.0/tryparse-bindasync-validation.md) | ❌ | ❌ | RC 2 |
->>>>>>> e0d84daa
 
 ## Core .NET libraries
 
