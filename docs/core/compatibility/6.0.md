--- conflicted
+++ resolved
@@ -48,11 +48,8 @@
 | [Changes to nullable reference type annotations](core-libraries/6.0/nullable-ref-type-annotation-changes.md) | ✔️ | ❌ | Preview 1-2 |
 | [Conditional string evaluation in Debug methods](core-libraries/6.0/debug-assert-conditional-evaluation.md) | ✔️ | ❌ | RC 1 |
 | [Environment.ProcessorCount behavior on Windows](core-libraries/6.0/environment-processorcount-on-windows.md) | ✔️ | ❌ | Preview 2 |
-<<<<<<< HEAD
+| [File.Replace on Unix throws exceptions to match Windows](core-libraries/6.0/file-replace-exceptions-on-unix.md) | ✔️ | ❌ | Preview 7 |
 | [FileStream locks files with shared lock on Unix](core-libraries/6.0/filestream-file-locks-unix.md) | ❌ | ✔️ | Preview 1 |
-=======
-| [File.Replace on Unix throws exceptions to match Windows](core-libraries/6.0/file-replace-exceptions-on-unix.md) | ✔️ | ❌ | Preview 7 |
->>>>>>> 0cb361c8
 | [FileStream no longer synchronizes file offset with OS](core-libraries/6.0/filestream-doesnt-sync-offset-with-os.md) | ❌ | ❌ | Preview 4 |
 | [FileStream.Position updates after ReadAsync or WriteAsync completes](core-libraries/6.0/filestream-position-updates-after-readasync-writeasync-completion.md) | ❌ | ❌ | Preview 4 |
 | [New diagnostic IDs for obsoleted APIs](core-libraries/6.0/diagnostic-id-change-for-obsoletions.md) | ✔️ | ❌ | Preview 5 |
