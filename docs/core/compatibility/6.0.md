--- conflicted
+++ resolved
@@ -40,24 +40,6 @@
 
 ## Core .NET libraries
 
-<<<<<<< HEAD
-| Title | Preview introduced |
-| - | - |
-| [API obsoletions with non-default diagnostic IDs](core-libraries/6.0/obsolete-apis-with-custom-diagnostics.md) | Preview 1 |
-| [Changes to nullable reference type annotations](core-libraries/6.0/nullable-ref-type-annotation-changes.md) | Preview 1-2 |
-| [Environment.ProcessorCount behavior on Windows](core-libraries/6.0/environment-processorcount-on-windows.md) | Preview 2 |
-| [FileStream no longer synchronizes file offset with OS](core-libraries/6.0/filestream-doesnt-sync-offset-with-os.md) | Preview 4 |
-| [FileStream.Position updates after ReadAsync or WriteAsync completes](core-libraries/6.0/filestream-position-updates-after-readasync-writeasync-completion.md) | Preview 4 |
-| [New diagnostic IDs for obsoleted APIs](core-libraries/6.0/diagnostic-id-change-for-obsoletions.md) | Preview 5 |
-| [New System.Linq.Queryable method overloads](core-libraries/6.0/additional-linq-queryable-method-overloads.md) | Preview 3-4 |
-| [Older framework versions dropped from package](core-libraries/6.0/older-framework-versions-dropped.md) | Preview 5 |
-| [Partial and zero-byte reads in DeflateStream, GZipStream, and CryptoStream](core-libraries/6.0/partial-byte-reads-in-streams.md) | Preview 6 |
-| [Some parameters in Stream-derived types are renamed](core-libraries/6.0/parameters-renamed-on-stream-derived-types.md) | Preview 1 |
-| [Standard numeric format parsing precision](core-libraries/6.0/numeric-format-parsing-handles-higher-precision.md) | Preview 2 |
-| [System.Drawing.Common only supported on Windows](core-libraries/6.0/system-drawing-common-windows-only.md) | Preview 7 |
-| [System.Security.SecurityContext is marked obsolete](core-libraries/6.0/securitycontext-obsolete.md) | RC 1 |
-| [Unhandled exceptions from a BackgroundService](core-libraries/6.0/hosting-exception-handling.md) | Preview 4 |
-=======
 | Title | Binary compatible | Source compatible | Introduced |
 | - | - | - | - |
 | [API obsoletions with non-default diagnostic IDs](core-libraries/6.0/obsolete-apis-with-custom-diagnostics.md) | ✔️ | ❌ | Preview 1 |
@@ -74,6 +56,7 @@
 | [Standard numeric format parsing precision](core-libraries/6.0/numeric-format-parsing-handles-higher-precision.md) | ✔️ | ❌ | Preview 2 |
 | [Static abstract members in interfaces](core-libraries/6.0/static-abstract-interface-methods.md) | ❌ | ✔️ | Preview 7 |
 | [System.Drawing.Common only supported on Windows](core-libraries/6.0/system-drawing-common-windows-only.md) | ❌ | ❌ | Preview 7 |
+| [System.Security.SecurityContext is marked obsolete](core-libraries/6.0/securitycontext-obsolete.md) | ✔️ | ❌ | RC 1 |
 | [Task.FromResult may return singleton](core-libraries/6.0/task-fromresult-returns-singleton.md) | ❌ | ✔️ | Preview 1 |
 | [Unhandled exceptions from a BackgroundService](core-libraries/6.0/hosting-exception-handling.md) | ✔️ | ❌ | Preview 4 |
 
@@ -86,7 +69,6 @@
 | Title | Binary compatible | Source compatible | Introduced |
 | - | - | - | - |
 | [Microsoft.Extensions.Configuration binder binds single elements to an array](extensions/6.0/bind-single-elements-to-array.md) | ✔️ | ❌ | RC 1 |
->>>>>>> 1ef68eaa
 
 ## Globalization
 
