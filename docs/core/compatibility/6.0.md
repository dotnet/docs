--- conflicted
+++ resolved
@@ -84,12 +84,8 @@
 | Title | Binary compatible | Source compatible | Introduced |
 | - | - | - | - |
 | [AddProvider checks for non-null provider](extensions/6.0/addprovider-null-check.md) | ✔️ | ❌ | RC 1 |
-<<<<<<< HEAD
 | [FileConfigurationProvider.Load throws InvalidDataException](extensions/6.0/filename-in-load-exception.md) | ✔️ | ❌ | RC 1 |
-| [Microsoft.Extensions.Configuration binder binds single elements to an array](extensions/6.0/bind-single-elements-to-array.md) | ✔️ | ❌ | RC 1 |
 | [Resolving disposed ServiceProvider throws exception](extensions/6.0/service-provider-disposed.md) | ✔️ | ❌ | RC 1 |
-=======
->>>>>>> 7c591e07
 
 ## Globalization
 
