---
title: Breaking changes in .NET 7
description: Navigate to the breaking changes in .NET 7.
ms.date: 01/04/2022
no-loc: [Blazor, Razor, Kestrel]
---
# Breaking changes in .NET 7

If you're migrating an app to .NET 7, the breaking changes listed here might affect you. Changes are grouped by technology area, such as ASP.NET Core or Windows Forms.

> [!NOTE]
>
> This article is a work in progress. It's not a complete list of breaking changes in .NET 7. To query breaking changes that are still pending publication, see [Issues of .NET](https://issuesof.net/?q=%20is:open%20-label:Documented%20is:issue%20(label:%22Breaking%20Change%22%20or%20label:breaking-change)%20(repo:dotnet%2Fdocs%20or%20repo:aspnet%2FAnnouncements)%20group:repo%20(label:%22:checkered_flag:%20Release:%20.NET%207%22%20or%20label:7.0.0)%20sort:created-desc).

## ASP.NET Core

| Title | Binary compatible | Source compatible | Introduced |
| - | :-: | :-: | - |
<<<<<<< HEAD
| [Microsoft.AspNetCore.Server.Kestrel.Transport.Libuv and libuv.dll removed](aspnet-core/7.0/libuv-transport-dll-removed.md) | ❌ | ❌ | Preview 1 |
| [SignalR Hub methods try to resolve parameters from DI](aspnet-core/7.0/signalr-hub-method-parameters-di.md) | ✔️ | ❌ | Preview 2 |
=======
| [API controller actions try to infer parameters from DI](aspnet-core/7.0/api-controller-action-parameters-di.md) | ✔️ | ❌ | Preview 2 |
| [Microsoft.AspNetCore.Server.Kestrel.Transport.Libuv and libuv.dll removed](aspnet-core/7.0/libuv-transport-dll-removed.md) | ❌ | ❌ | Preview 1 |
| [Microsoft.Data.SqlClient updated to 4.0.1](aspnet-core/7.0/microsoft-data-sqlclient-updated-to-4-0-1.md) | ✔️ | ❌ | Preview 2 |
>>>>>>> 8c36401c

## Core .NET libraries

| Title | Binary compatible | Source compatible | Introduced |
| - | :-: | :-: | - |
| [API obsoletions with non-default diagnostic IDs](core-libraries/7.0/obsolete-apis-with-custom-diagnostics.md) | ✔️ | ❌ | Preview 1 |
| [FullPath and OldFullPath return fully qualified path](core-libraries/7.0/filesystemeventargs-fullpath.md) | ✔️ | ❌ | Preview 1 |
| [Validate CompressionLevel for BrotliStream](core-libraries/7.0/compressionlevel-validation.md) | ❌ | ✔️ | Preview 1 |

## Serialization

| Title | Binary compatible | Source compatible | Introduced |
| - | :-: | :-: | - |
| [Deserialize Version type with leading or trailing whitespace](serialization/7.0/deserialize-version-with-whitespace.md) | ❌ | ✔️ | Preview 1 |

## Windows Forms

| Title | Binary compatible | Source compatible | Introduced |
| - | :-: | :-: | - |
| [Some APIs throw ArgumentNullException](windows-forms/7.0/apis-throw-argumentnullexception.md) | ❌ | ✔️ | Preview 1 |<|MERGE_RESOLUTION|>--- conflicted
+++ resolved
@@ -16,14 +16,10 @@
 
 | Title | Binary compatible | Source compatible | Introduced |
 | - | :-: | :-: | - |
-<<<<<<< HEAD
-| [Microsoft.AspNetCore.Server.Kestrel.Transport.Libuv and libuv.dll removed](aspnet-core/7.0/libuv-transport-dll-removed.md) | ❌ | ❌ | Preview 1 |
-| [SignalR Hub methods try to resolve parameters from DI](aspnet-core/7.0/signalr-hub-method-parameters-di.md) | ✔️ | ❌ | Preview 2 |
-=======
 | [API controller actions try to infer parameters from DI](aspnet-core/7.0/api-controller-action-parameters-di.md) | ✔️ | ❌ | Preview 2 |
 | [Microsoft.AspNetCore.Server.Kestrel.Transport.Libuv and libuv.dll removed](aspnet-core/7.0/libuv-transport-dll-removed.md) | ❌ | ❌ | Preview 1 |
 | [Microsoft.Data.SqlClient updated to 4.0.1](aspnet-core/7.0/microsoft-data-sqlclient-updated-to-4-0-1.md) | ✔️ | ❌ | Preview 2 |
->>>>>>> 8c36401c
+| [SignalR Hub methods try to resolve parameters from DI](aspnet-core/7.0/signalr-hub-method-parameters-di.md) | ✔️ | ❌ | Preview 2 |
 
 ## Core .NET libraries
 
