--- conflicted
+++ resolved
@@ -59,21 +59,6 @@
 
 ## Windows Forms
 
-<<<<<<< HEAD
-| Title                                                                                                  | Type of change      | Introduced |
-| ------------------------------------------------------------------------------------------------------ | ------------------- | ---------- |
-| [Anchor layout changes](windows-forms/8.0/anchor-layout.md)                                            | Behavioral change   | Preview 1  |
-| [ExceptionCollection ctor throws ArgumentException](windows-forms/8.0/exceptioncollection.md)          | Behavioral change   | Preview 1  |
-| [Forms scale according to AutoScaleMode](windows-forms/8.0/top-level-window-scaling.md)                | Behavioral change   | Preview 1  |
-| [ImageList.ColorDepth default is Depth32Bit](windows-forms/8.0/imagelist-colordepth.md)                | Behavioral change   | Preview 1  |
-| [TableLayoutStyleCollection throws ArgumentException](windows-forms/8.0/tablelayoutstylecollection.md) | Behavioral change   | Preview 1  |
-| [Top-level forms scale minimum and maximum size to DPI](windows-forms/8.0/forms-scale-size-to-dpi.md)  | Behavioral change   | Preview 1  |
-| [WFDEV002 obsoletion is now an error](windows-forms/8.0/domainupdownaccessibleobject.md)               | Source incompatible | Preview 1  |
-
-## See also
-
-- [What's new in .NET 8](../whats-new/dotnet-8.md)
-=======
 | Title                                                                                                    | Type of change      | Introduced |
 | -------------------------------------------------------------------------------------------------------- | ------------------- | ---------- |
 | [Anchor layout changes](windows-forms/8.0/anchor-layout.md)                                              | Behavioral change   | Preview 1  |
@@ -84,4 +69,7 @@
 | [TableLayoutStyleCollection throws ArgumentException](windows-forms/8.0/tablelayoutstylecollection.md)   | Behavioral change   | Preview 1  |
 | [Top-level forms scale minimum and maximum size to DPI](windows-forms/8.0/forms-scale-size-to-dpi.md)    | Behavioral change   | Preview 1  |
 | [WFDEV002 obsoletion is now an error](windows-forms/8.0/domainupdownaccessibleobject.md)                 | Source incompatible | Preview 1  |
->>>>>>> fb0bbe4a
+
+## See also
+
+- [What's new in .NET 8](../whats-new/dotnet-8.md)
