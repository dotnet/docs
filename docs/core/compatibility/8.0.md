---
title: Breaking changes in .NET 8
titleSuffix: ""
description: Navigate to the breaking changes in .NET 8.
ms.date: 01/24/2023
no-loc: [Blazor, Razor, Kestrel]
---
# Breaking changes in .NET 8

If you're migrating an app to .NET 8, the breaking changes listed here might affect you. Changes are grouped by technology area, such as ASP.NET Core or Windows Forms.

[!INCLUDE [binary-source-behavioral](includes/binary-source-behavioral.md)]

> [!NOTE]
>
> This article is a work in progress. It's not a complete list of breaking changes in .NET 8. To query breaking changes that are still pending publication, see [Issues of .NET](https://issuesof.net/?q=%20is:open%20-label:Documented%20is:issue%20(label:%22Breaking%20Change%22%20or%20label:breaking-change)%20(repo:dotnet/docs%20or%20repo:aspnet/Announcements)%20group:repo%20(label:%22:checkered_flag:%20Release:%20.NET%208%22%20or%20label:8.0.0)%20sort:created-desc).

## Core .NET libraries

| Title                                                                                                 | Type of change      | Introduced |
| ----------------------------------------------------------------------------------------------------- | ------------------- | ---------- |
| [Activity operation name when null](core-libraries/8.0/activity-operation-name.md)                    | Behavioral change   | Preview 1  |
| [AnonymousPipeServerStream.Dispose behavior](core-libraries/8.0/anonymouspipeserverstream-dispose.md) | Behavioral change   | Preview 1  |
| [Backslash mapping in Unix file paths](core-libraries/8.0/file-path-backslash.md)                     | Behavioral change   | Preview 1  |
| [FileStream writes when pipe is closed](core-libraries/8.0/filestream-disposed-pipe.md)               | Behavioral change   | Preview 1  |
| [GetFolderPath behavior on Unix](core-libraries/8.0/getfolderpath-unix.md)                            | Behavioral change   | Preview 1  |
| [ITypeDescriptorContext nullable annotations](core-libraries/8.0/itypedescriptorcontext-props.md)     | Source incompatible | Preview 1  |
| [Legacy Console.ReadKey removed](core-libraries/8.0/console-readkey-legacy.md)                        | Behavioral change   | Preview 1  |

## Cryptography

| Title                                                                                                    | Type of change      | Introduced |
| -------------------------------------------------------------------------------------------------------- | ------------------- | ---------- |
| [AesGcm authentication tag size on macOS](cryptography/8.0/aesgcm-auth-tag-size.md)                      | Behavioral change   | Preview 1  |
| [RSA.EncryptValue and RSA.DecryptValue obsolete](cryptography/8.0/rsa-encrypt-decrypt-value-obsolete.md) | Source incompatible | Preview 1  |

## Extensions

| Title                                                                                                                             | Type of change    | Introduced |
| --------------------------------------------------------------------------------------------------------------------------------- | ----------------- | ---------- |
| [ActivatorUtilities.CreateInstance behaves consistently](extensions/8.0/activatorutilities-createinstance-behavior.md)            | Behavioral change | Preview 1  |
| [ActivatorUtilities.CreateInstance requires non-null provider](extensions/8.0/activatorutilities-createinstance-null-provider.md) | Behavioral change | Preview 1  |
| [ConfigurationBinder throws for mismatched value](extensions/8.0/configurationbinder-exceptions.md)                               | Behavioral change | Preview 1  |
| [HostApplicationBuilderSettings.Args respected by HostApplicationBuilder ctor](extensions/8.0/hostapplicationbuilder-ctor.md)     | Behavioral change | Preview 2  |

## Globalization

| Title                                                                           | Type of change    | Introduced |
| ------------------------------------------------------------------------------- | ----------------- | ---------- |
| [TwoDigitYearMax default is 2049](globalization/8.0/twodigityearmax-default.md) | Behavioral change | Preview 1  |

## SDK

<<<<<<< HEAD
| Title                                                                           | Type of change                                   | Introduced |
| ------------------------------------------------------------------------------- | ------------------------------------------------ | ---------- |
| [CLI console output uses UTF-8](sdk/8.0/console-encoding.md)                    | Behavioral change/Source and binary incompatible | Preview 1  |
| ['dotnet pack' uses Release configuration](sdk/8.0/dotnet-pack-config.md)       | Behavioral change/Source incompatible            | Preview 1  |
| ['dotnet publish' uses Release configuration](sdk/8.0/dotnet-publish-config.md) | Behavioral change/Source incompatible            | Preview 1  |
=======
| Title                                                                                    | Type of change                                   | Introduced |
| ---------------------------------------------------------------------------------------- | ------------------------------------------------ | ---------- |
| [CLI console output uses UTF-8](sdk/8.0/console-encoding.md)                             | Behavioral change/Source and binary incompatible | Preview 1  |
| ['dotnet pack' uses Release configuration](sdk/8.0/dotnet-pack-config.md)                | Behavioral change/Source incompatible            | Preview 1  |
| ['dotnet publish' uses Release configuration](sdk/8.0/dotnet-publish-config.md)          | Behavioral change/Source incompatible            | Preview 1  |
| [Runtime-specific apps no longer self-contained](sdk/8.0/runtimespecific-app-default.md) | Source/binary incompatible                       | Preview 2  |
>>>>>>> 4971b27b

## Windows Forms

| Title                                                                                                  | Type of change      | Introduced |
| ------------------------------------------------------------------------------------------------------ | ------------------- | ---------- |
| [Anchor layout changes](windows-forms/8.0/anchor-layout.md)                                            | Behavioral change   | Preview 1  |
| [ExceptionCollection ctor throws ArgumentException](windows-forms/8.0/exceptioncollection.md)          | Behavioral change   | Preview 1  |
| [Forms scale according to AutoScaleMode](windows-forms/8.0/top-level-window-scaling.md)                | Behavioral change   | Preview 1  |
| [ImageList.ColorDepth default is Depth32Bit](windows-forms/8.0/imagelist-colordepth.md)                | Behavioral change   | Preview 1  |
| [TableLayoutStyleCollection throws ArgumentException](windows-forms/8.0/tablelayoutstylecollection.md) | Behavioral change   | Preview 1  |
| [Top-level forms scale minimum and maximum size to DPI](windows-forms/8.0/forms-scale-size-to-dpi.md)  | Behavioral change   | Preview 1  |
| [WFDEV002 obsoletion is now an error](windows-forms/8.0/domainupdownaccessibleobject.md)               | Source incompatible | Preview 1  |<|MERGE_RESOLUTION|>--- conflicted
+++ resolved
@@ -51,20 +51,11 @@
 
 ## SDK
 
-<<<<<<< HEAD
 | Title                                                                           | Type of change                                   | Introduced |
 | ------------------------------------------------------------------------------- | ------------------------------------------------ | ---------- |
 | [CLI console output uses UTF-8](sdk/8.0/console-encoding.md)                    | Behavioral change/Source and binary incompatible | Preview 1  |
 | ['dotnet pack' uses Release configuration](sdk/8.0/dotnet-pack-config.md)       | Behavioral change/Source incompatible            | Preview 1  |
 | ['dotnet publish' uses Release configuration](sdk/8.0/dotnet-publish-config.md) | Behavioral change/Source incompatible            | Preview 1  |
-=======
-| Title                                                                                    | Type of change                                   | Introduced |
-| ---------------------------------------------------------------------------------------- | ------------------------------------------------ | ---------- |
-| [CLI console output uses UTF-8](sdk/8.0/console-encoding.md)                             | Behavioral change/Source and binary incompatible | Preview 1  |
-| ['dotnet pack' uses Release configuration](sdk/8.0/dotnet-pack-config.md)                | Behavioral change/Source incompatible            | Preview 1  |
-| ['dotnet publish' uses Release configuration](sdk/8.0/dotnet-publish-config.md)          | Behavioral change/Source incompatible            | Preview 1  |
-| [Runtime-specific apps no longer self-contained](sdk/8.0/runtimespecific-app-default.md) | Source/binary incompatible                       | Preview 2  |
->>>>>>> 4971b27b
 
 ## Windows Forms
 
