---
title: Breaking changes in .NET 8
titleSuffix: ""
description: Navigate to the breaking changes in .NET 8.
ms.date: 11/08/2023
no-loc: [Blazor, Razor, Kestrel]
---
# Breaking changes in .NET 8

If you're migrating an app to .NET 8, the breaking changes listed here might affect you. Changes are grouped by technology area, such as ASP.NET Core or Windows Forms.

[!INCLUDE [binary-source-behavioral](includes/binary-source-behavioral.md)]

> [!NOTE]
>
> This article is a work in progress. It's not a complete list of breaking changes in .NET 8. To query breaking changes that are still pending publication, see [Issues of .NET](https://issuesof.net/?q=%20is:open%20-label:Documented%20is:issue%20(label:%22Breaking%20Change%22%20or%20label:breaking-change)%20(repo:dotnet/docs%20or%20repo:aspnet/Announcements)%20group:repo%20(label:%22:checkered_flag:%20Release:%20.NET%208%22%20or%20label:8.0.0)%20sort:created-desc).

## ASP.NET Core

| Title                                                                                                | Type of change      |
| ---------------------------------------------------------------------------------------------------- | ------------------- |
| [ConcurrencyLimiterMiddleware is obsolete](aspnet-core/8.0/concurrencylimitermiddleware-obsolete.md) | Source incompatible |
| [Custom converters for serialization removed](aspnet-core/8.0/problemdetails-custom-converters.md)   | Behavioral change   |
| [ISystemClock is obsolete](aspnet-core/8.0/isystemclock-obsolete.md)                                 | Source incompatible |
| [Rate-limiting middleware requires AddRateLimiter](aspnet-core/8.0/addratelimiter-requirement.md)    | Behavioral change   |
| [Security token events return a JSonWebToken](aspnet-core/8.0/securitytoken-events.md)               | Behavioral change   |
| [TrimMode defaults to full for Web SDK projects](aspnet-core/8.0/trimmode-full.md)                   | Source incompatible |

## Containers

| Title                                                                   | Type of change    |
| ----------------------------------------------------------------------- | ----------------- |
| ['ca-certificates' and 'krb5-libs' packages removed from Alpine images](containers/8.0/krb5-libs-package.md) | Binary incompatible |
| [Debian container images upgraded to Debian 12](containers/8.0/debian-version.md) | Binary incompatible/behavioral change |
| [Default ASP.NET Core port changed to 8080](containers/8.0/aspnet-port.md) | Behavioral change |
| ['libintl' package removed from Alpine images](containers/8.0/libintl-package.md) | Behavioral change |
| [Multi-platform container tags are Linux-only](containers/8.0/multi-platform-tags.md) | Behavioral change |
| [New 'app' user in Linux images](containers/8.0/app-user.md) | Behavioral change |

## Core .NET libraries

| Title                                                                                                     | Type of change      |
| --------------------------------------------------------------------------------------------------------- | ------------------- |
| [Activity operation name when null](core-libraries/8.0/activity-operation-name.md)                        | Behavioral change   |
| [AnonymousPipeServerStream.Dispose behavior](core-libraries/8.0/anonymouspipeserverstream-dispose.md)     | Behavioral change   |
| [API obsoletions with custom diagnostic IDs](core-libraries/8.0/obsolete-apis-with-custom-diagnostics.md) | Source incompatible |
| [Backslash mapping in Unix file paths](core-libraries/8.0/file-path-backslash.md)                         | Behavioral change   |
| [Base64.DecodeFromUtf8 methods ignore whitespace](core-libraries/8.0/decodefromutf8-whitespace.md)        | Behavioral change   |
| [Boolean-backed enum type support removed](core-libraries/8.0/bool-backed-enum.md)                        | Behavioral change   |
| [Enumerable.Sum throws new OverflowException for some inputs](core-libraries/8.0/enumerable-sum.md)       | Behavioral change   |
| [FileStream writes when pipe is closed](core-libraries/8.0/filestream-disposed-pipe.md)                   | Behavioral change   |
| [GC.GetGeneration might return Int32.MaxValue](core-libraries/8.0/getgeneration-return-value.md)          | Behavioral change   |
| [GetFolderPath behavior on Unix](core-libraries/8.0/getfolderpath-unix.md)                                | Behavioral change   |
| [GetSystemVersion no longer returns ImageRuntimeVersion](core-libraries/8.0/getsystemversion.md)          | Behavioral change   |
| [ITypeDescriptorContext nullable annotations](core-libraries/8.0/itypedescriptorcontext-props.md)         | Source incompatible |
| [Legacy Console.ReadKey removed](core-libraries/8.0/console-readkey-legacy.md)                            | Behavioral change   |
| [Method builders generate parameters with HasDefaultValue set to false](core-libraries/8.0/parameterinfo-hasdefaultvalue.md) | Behavioral change   |
| [ProcessStartInfo.WindowsStyle honored when UseShellExecute is false](core-libraries/8.0/processstartinfo-windowstyle.md) | Behavioral change    |
| [RuntimeIdentifier returns platform for which runtime was built](core-libraries/8.0/runtimeidentifier.md) | Behavioral change   |

## Cryptography

| Title                                                                                                    | Type of change      | Introduced |
| -------------------------------------------------------------------------------------------------------- | ------------------- | ---------- |
| [AesGcm authentication tag size on macOS](cryptography/8.0/aesgcm-auth-tag-size.md)                      | Behavioral change   | Preview 1  |
| [RSA.EncryptValue and RSA.DecryptValue obsolete](cryptography/8.0/rsa-encrypt-decrypt-value-obsolete.md) | Source incompatible | Preview 1  |

## Deployment

| Title                                                                   | Type of change    |
| ----------------------------------------------------------------------- | ----------------- |
| [Host determines RID-specific assets](deployment/8.0/rid-asset-list.md) | Binary incompatible/behavioral change |
| [StripSymbols defaults to true](deployment/8.0/stripsymbols-default.md) | Behavioral change |

## Entity Framework Core

[Breaking changes in EF Core 8](/ef/core/what-is-new/ef-core-8.0/breaking-changes)

## Extensions

| Title                                                                                                                             | Type of change    |
|-----------------------------------------------------------------------------------------------------------------------------------|-------------------|
| [ActivatorUtilities.CreateInstance behaves consistently](extensions/8.0/activatorutilities-createinstance-behavior.md)            | Behavioral change |
| [ActivatorUtilities.CreateInstance requires non-null provider](extensions/8.0/activatorutilities-createinstance-null-provider.md) | Behavioral change |
| [ConfigurationBinder throws for mismatched value](extensions/8.0/configurationbinder-exceptions.md)                               | Behavioral change |
| [ConfigurationManager package no longer references System.Security.Permissions](extensions/8.0/configurationmanager-package.md)   | Source incompatible |
| [DirectoryServices package no longer references System.Security.Permissions](extensions/8.0/directoryservices-package.md)         | Source incompatible |
| [Empty keys added to dictionary by configuration binder](extensions/8.0/dictionary-configuration-binding.md)                      | Behavioral change |
| [HostApplicationBuilderSettings.Args respected by HostApplicationBuilder ctor](extensions/8.0/hostapplicationbuilder-ctor.md)     | Behavioral change |
| [ManagementDateTimeConverter.ToDateTime returns a local time](extensions/8.0/dmtf-todatetime.md)     | Behavioral change |
| [System.Formats.Cbor DateTimeOffset formatting change](extensions/8.0/cbor-datetime.md)              | Behavioral change |

## Globalization

| Title                                                                                             | Type of change    |
| ------------------------------------------------------------------------------------------------- | ----------------- |
| [Date and time converters honor culture argument](globalization/8.0/typeconverter-cultureinfo.md) | Behavioral change |
| [TwoDigitYearMax default is 2049](globalization/8.0/twodigityearmax-default.md)                   | Behavioral change |

## Interop

| Title                                                                                             | Type of change      |
| ------------------------------------------------------------------------------------------------- | ------------------- |
| [CreateObjectFlags.Unwrap only unwraps on target instance](interop/8.0/comwrappers-unwrap.md)     | Behavioral change   |
| [Custom marshallers require additional members](interop/8.0/marshal-modes.md)                     | Source incompatible |
| [IDispatchImplAttribute API is removed](interop/8.0/idispatchimplattribute-removed.md)            | Binary incompatible   |
| [JSFunctionBinding implicit public default constructor removed](interop/8.0/jsfunctionbinding-constructor.md) | Binary incompatible   |
| [SafeHandle types must have public constructor](interop/8.0/safehandle-constructor.md)            | Source incompatible |

## Networking

| Title                                                                                             | Type of change    |
| ------------------------------------------------------------------------------------------------- | ----------------- |
| [SendFile throws NotSupportedException for connectionless sockets](networking/8.0/sendfile-connectionless.md) | Behavioral change |

## Reflection

| Title                                                                                             | Type of change    |
| ------------------------------------------------------------------------------------------------- | ----------------- |
| [IntPtr no longer used for function pointer types](reflection/8.0/function-pointer-reflection.md) | Behavioral change |

## SDK

| Title                                                                                              | Type of change                                   |
| -------------------------------------------------------------------------------------------------- | ------------------------------------------------ |
| [CLI console output uses UTF-8](sdk/8.0/console-encoding.md)                                       | Behavioral change/Source and binary incompatible |
| [Console encoding not UTF-8 after completion](sdk/8.0/console-encoding-fix.md)                     | Behavioral change/Binary incompatible            |
| [Containers default to use the 'latest' tag](sdk/8.0/default-image-tag.md)                         | Behavioral change                                |
| ['dotnet pack' uses Release configuration](sdk/8.0/dotnet-pack-config.md)                          | Behavioral change/Source incompatible            |
| ['dotnet publish' uses Release configuration](sdk/8.0/dotnet-publish-config.md)                    | Behavioral change/Source incompatible            |
| [Implicit `using` for System.Net.Http no longer added](sdk/8.0/implicit-global-using-netfx.md)     | Behavioral change/Source incompatible            |
| [MSBuild custom derived build events deprecated](sdk/8.0/custombuildeventargs.md)                  | Behavioral change                                |
| [MSBuild respects DOTNET_CLI_UI_LANGUAGE](sdk/8.0/msbuild-language.md)                             | Behavioral change                                |
| [Runtime-specific apps not self-contained](sdk/8.0/runtimespecific-app-default.md)                 | Source/binary incompatible                       |
| [--arch option doesn't imply self-contained](sdk/8.0/arch-option.md)                               | Behavioral change                                |
| ['dotnet restore' produces security vulnerability warnings](sdk/8.0/dotnet-restore-audit.md)       | Behavioral change                                |
| [SDK uses a smaller RID graph](sdk/8.0/rid-graph.md)                                               | Behavioral change/Source incompatible            |
| [Source Link included in the .NET SDK](sdk/8.0/source-link.md)                                     | Source incompatible                              |
| [Trimming may not be used with .NET Standard or .NET Framework](sdk/8.0/trimming-unsupported-targetframework.md) | Behavioral change                                |
| [Unlisted packages not installed by default for .NET tools](sdk/8.0/unlisted-versions.md)                         | Behavioral change                                |
| [Version requirements for .NET 8 SDK](sdk/8.0/version-requirements.md) | Source incompatible               |

## Serialization

| Title                                                                                       | Type of change    |
| ------------------------------------------------------------------------------------------- | ----------------- |
| [BinaryFormatter disabled for most projects](serialization/8.0/binaryformatter-disabled.md) | Behavioral change |
<<<<<<< HEAD
=======
| [PublishedTrimmed projects fail reflection-based serialization](serialization/8.0/publishtrimmed.md) | Behavioral change |
>>>>>>> 02437495
| [Reflection-based deserializer resolves metadata eagerly](serialization/8.0/metadata-resolving.md) | Behavioral change |

## Windows Forms

| Title                                                                                                    | Type of change      |
| -------------------------------------------------------------------------------------------------------- | ------------------- |
| [Anchor layout changes](windows-forms/8.0/anchor-layout.md)                                              | Behavioral change   |
| [DefaultValueAttribute removed from some properties](windows-forms/8.0/defaultvalueattribute-removal.md) | Behavioral change   |
| [ExceptionCollection ctor throws ArgumentException](windows-forms/8.0/exceptioncollection.md)            | Behavioral change   |
| [Forms scale according to AutoScaleMode](windows-forms/8.0/top-level-window-scaling.md)                  | Behavioral change   |
| [ImageList.ColorDepth default is Depth32Bit](windows-forms/8.0/imagelist-colordepth.md)                  | Behavioral change   |
| [System.Windows.Extensions doesn't reference System.Drawing.Common](windows-forms/8.0/extensions-package-deps.md) | Source incompatible   |
| [TableLayoutStyleCollection throws ArgumentException](windows-forms/8.0/tablelayoutstylecollection.md)   | Behavioral change   |
| [Top-level forms scale minimum and maximum size to DPI](windows-forms/8.0/forms-scale-size-to-dpi.md)    | Behavioral change   |
| [WFDEV002 obsoletion is now an error](windows-forms/8.0/domainupdownaccessibleobject.md)                 | Source incompatible |

## See also

- [What's new in .NET 8](../whats-new/dotnet-8.md)<|MERGE_RESOLUTION|>--- conflicted
+++ resolved
@@ -145,10 +145,7 @@
 | Title                                                                                       | Type of change    |
 | ------------------------------------------------------------------------------------------- | ----------------- |
 | [BinaryFormatter disabled for most projects](serialization/8.0/binaryformatter-disabled.md) | Behavioral change |
-<<<<<<< HEAD
-=======
 | [PublishedTrimmed projects fail reflection-based serialization](serialization/8.0/publishtrimmed.md) | Behavioral change |
->>>>>>> 02437495
 | [Reflection-based deserializer resolves metadata eagerly](serialization/8.0/metadata-resolving.md) | Behavioral change |
 
 ## Windows Forms
