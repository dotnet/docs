--- conflicted
+++ resolved
@@ -16,23 +16,14 @@
 
 ## Core .NET libraries
 
-<<<<<<< HEAD
 | Title                                                                                                 | Type of change    | Introduced |
 | ----------------------------------------------------------------------------------------------------- | ----------------- | ---------- |
 | [Activity operation name when null](core-libraries/8.0/activity-operation-name.md)                    | Behavioral change | Preview 1  |
 | [AnonymousPipeServerStream.Dispose behavior](core-libraries/8.0/anonymouspipeserverstream-dispose.md) | Behavioral change | Preview 1  |
-| [FileStream writes when pipe is closed](core-libraries/8.0/filestream-disposed-pipe.md)               | Behavioral change | Preview 1  |
-| [GetFolderPath behavior on Unix](core-libraries/8.0/getfolderpath-unix.md)                            | Behavioral change | Preview 1  |
-| [Legacy Console.ReadKey removed](core-libraries/8.0/console-readkey-legacy.md)                        | Behavioral change | Preview 1  |
-=======
-| Title                                                                                   | Type of change    | Introduced |
-| --------------------------------------------------------------------------------------- | ----------------- | ---------- |
-| [Activity operation name when null](core-libraries/8.0/activity-operation-name.md)      | Behavioral change | Preview 1  |
 | [Backslash mapping in Unix file paths](core-libraries/8.0/file-path-backslash.md)       | Behavioral change | Preview 1  |
 | [FileStream writes when pipe is closed](core-libraries/8.0/filestream-disposed-pipe.md) | Behavioral change | Preview 1  |
 | [GetFolderPath behavior on Unix](core-libraries/8.0/getfolderpath-unix.md)              | Behavioral change | Preview 1  |
 | [Legacy Console.ReadKey removed](core-libraries/8.0/console-readkey-legacy.md)          | Behavioral change | Preview 1  |
->>>>>>> b72490c9
 
 ## Cryptography
 
