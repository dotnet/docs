--- conflicted
+++ resolved
@@ -80,16 +80,13 @@
 
 | Title                                                                             | Type of change      | Introduced version |
 |-----------------------------------------------------------------------------------|---------------------|--------------------|
+| [API obsoletions](core-libraries/9.0/obsolete-apis-with-custom-diagnostics.md)    | Source incompatible | Preview 6          |
 | [HttpClient metrics report `server.port` unconditionally](networking/9.0/server-port-attribute.md) | Behavioral change | Preview 7 |
 | [HttpClientFactory logging redacts header values by default](networking/9.0/redact-headers.md) | Behavioral change | RC 1    |
-| [HttpClientFactory uses SocketsHttpHandler as primary handler](networking/9.0/default-handler.md) | Behavioral change | Preview 6          |
+| [HttpClientFactory uses SocketsHttpHandler as primary handler](networking/9.0/default-handler.md) | Behavioral change | Preview 6 |
 | [HttpListenerRequest.UserAgent is nullable](networking/9.0/useragent-nullable.md) | Source incompatible | Preview 1          |
-<<<<<<< HEAD
 | [URI query redaction in HttpClient EventSource events](networking/9.0/query-redaction-events.md) | Behavioral change | Preview 7 |
 | [URI query redaction in IHttpClientFactory logs](networking/9.0/query-redaction-logs.md) | Behavioral change | Preview 7 |
-=======
-| [API obsoletions](core-libraries/9.0/obsolete-apis-with-custom-diagnostics.md)    | Source incompatible | Preview 6          |
->>>>>>> 8c5a7f70
 
 ## SDK and MSBuild
 
