--- conflicted
+++ resolved
@@ -30,14 +30,9 @@
 Console.WriteLine(idx);
 ```
 
-<<<<<<< HEAD
 - In .NET Core 3.1 and earlier versions on Windows, the snippet prints `6`.
-- In .NET 5 on Windows 10 May 2019 Update and later versions, the snippet prints `-1`.
-=======
-- In previous versions of .NET on Windows, the snippet prints `6`.
-- In .NET 5 and on Windows 19H1 and later versions, the snippet prints `-1`.
+- In .NET 5 and on Windows 10 May 2019 Update and later versions, the snippet prints `-1`.
 - In .NET 6 and later versions, the snippet prints `6`, however, ICU libraries are still used.
->>>>>>> 95793a26
 
 To fix this code by conducting an ordinal search instead of a culture-sensitive search, call the <xref:System.String.IndexOf(System.String,System.StringComparison)> overload and pass in <xref:System.StringComparison.Ordinal?displayProperty=nameWithType> as an argument.
 
