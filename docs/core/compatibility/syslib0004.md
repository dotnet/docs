---
title: SYSLIB0004 warning
description: Learn about the obsoletions that generate compile-time warning SYSLIB0004.
ms.topic: reference
ms.date: 10/20/2020
---
# SYSLIB0004: The constrained execution region (CER) feature is not supported

The [Constrained execution regions (CER)](../../framework/performance/constrained-execution-regions.md) feature is supported only in .NET Framework. As such, various CER-related APIs are marked obsolete, starting in .NET 5.0. Using these APIs generates warning `SYSLIB0004` at compile time.

The following CER-related APIs are obsolete:

- <xref:System.Runtime.CompilerServices.RuntimeHelpers.ExecuteCodeWithGuaranteedCleanup(System.Runtime.CompilerServices.RuntimeHelpers.TryCode,System.Runtime.CompilerServices.RuntimeHelpers.CleanupCode,System.Object)?displayProperty=nameWithType>
- <xref:System.Runtime.CompilerServices.RuntimeHelpers.PrepareConstrainedRegions?displayProperty=nameWithType>
- <xref:System.Runtime.CompilerServices.RuntimeHelpers.PrepareConstrainedRegionsNoOP?displayProperty=nameWithType>
- <xref:System.Runtime.CompilerServices.RuntimeHelpers.PrepareContractedDelegate(System.Delegate)?displayProperty=nameWithType>
- <xref:System.Runtime.CompilerServices.RuntimeHelpers.ProbeForSufficientStack?displayProperty=nameWithType>
- <xref:System.Runtime.ConstrainedExecution.Cer?displayProperty=nameWithType>
- <xref:System.Runtime.ConstrainedExecution.Consistency?displayProperty=nameWithType>
- <xref:System.Runtime.ConstrainedExecution.PrePrepareMethodAttribute?displayProperty=nameWithType>
- <xref:System.Runtime.ConstrainedExecution.ReliabilityContractAttribute?displayProperty=nameWithType>

<<<<<<< HEAD
## Suppress the warning

It's recommended that you use one of the [workarounds](#workarounds). However, if you cannot change your code, you can suppress the warning through a `#pragma` directive or a `<NoWarn>` project setting. For examples, see [Suppress warnings](syslib-obsoletions.md#suppress-warnings).
=======
## Workarounds

- If you have applied a CER attribute to a method, remove the attribute. These attributes have no effect in .NET 5.0 and later versions.

  ```csharp
  // REMOVE the attribute below.
  [ReliabilityContract(Consistency.WillNotCorruptState, Cer.Success)]
  public void DoSomething()
  {
  }

  // REMOVE the attribute below.
  [PrePrepareMethod]
  public void DoSomething()
  {
  }
  ```

- If you are calling `RuntimeHelpers.ProbeForSufficientStack` or `RuntimeHelpers.PrepareContractedDelegate`, remove the call. These calls have no effect in .NET 5.0 and later versions.

  ```csharp
  public void DoSomething()
  {
      // REMOVE the call below.
      RuntimeHelpers.ProbeForSufficientStack();

      // (Remainder of your method logic here.)
  }
  ```

- If you are calling `RuntimeHelpers.PrepareConstrainedRegions`, remove the call. This call has no effect in .NET 5.0 and later versions.

  ```csharp
  public void DoSomething_Old()
  {
      // REMOVE the call below.
      RuntimeHelpers.PrepareConstrainedRegions();
      try
      {
          // try code
      }
      finally
      {
          // cleanup code
      }
  }

  public void DoSomething_Corrected()
  {
      // There is no call to PrepareConstrainedRegions. It's a normal try / finally block.

      try
      {
          // try code
      }
      finally
      {
          // cleanup code
      }
  }
  ```

- If you are calling `RuntimeHelpers.ExecuteCodeWithGuaranteedCleanup`, replace the call with a standard _try / catch / finally_ block.

  ```csharp
  // The sample below produces warning SYSLIB0004.
  public void DoSomething_Old()
  {
      RuntimeHelpers.ExecuteCodeWithGuaranteedCleanup(MyTryCode, MyCleanupCode, null);
  }
  public void MyTryCode(object state) { /* try code */ }
  public void MyCleanupCode(object state, bool exceptionThrown) { /* cleanup code */ }

  // The corrected sample below does not produce warning SYSLIB0004.
  public void DoSomething_Corrected()
  {
      try
      {
          // try code
      }
      catch (Exception ex)
      {
          // exception handling code
      }
      finally
      {
          // cleanup code
      }
  }
  ```
>>>>>>> 5b0a6a71

## See also

- [Constrained execution regions](../../framework/performance/constrained-execution-regions.md)<|MERGE_RESOLUTION|>--- conflicted
+++ resolved
@@ -20,11 +20,6 @@
 - <xref:System.Runtime.ConstrainedExecution.PrePrepareMethodAttribute?displayProperty=nameWithType>
 - <xref:System.Runtime.ConstrainedExecution.ReliabilityContractAttribute?displayProperty=nameWithType>
 
-<<<<<<< HEAD
-## Suppress the warning
-
-It's recommended that you use one of the [workarounds](#workarounds). However, if you cannot change your code, you can suppress the warning through a `#pragma` directive or a `<NoWarn>` project setting. For examples, see [Suppress warnings](syslib-obsoletions.md#suppress-warnings).
-=======
 ## Workarounds
 
 - If you have applied a CER attribute to a method, remove the attribute. These attributes have no effect in .NET 5.0 and later versions.
@@ -115,7 +110,10 @@
       }
   }
   ```
->>>>>>> 5b0a6a71
+
+## Suppress the warning
+
+It's recommended that you use one of the [workarounds](#workarounds). However, if you cannot change your code, you can suppress the warning through a `#pragma` directive or a `<NoWarn>` project setting. For examples, see [Suppress warnings](syslib-obsoletions.md#suppress-warnings).
 
 ## See also
 
