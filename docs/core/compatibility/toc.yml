items:
  - name: Overview
    href: breaking-changes.md
  - name: Breaking changes by version
    expanded: true
    items:
      - name: .NET 10
        items:
          - name: Overview
            href: 10.0.md
          - name: Containers
            items:
              - name: Default .NET images use Ubuntu
                href: containers/10.0/default-images-use-ubuntu.md
          - name: Core .NET libraries
            items:
              - name: API obsoletions with non-default diagnostic IDs
                href: core-libraries/10.0/obsolete-apis.md
              - name: ActivitySource.CreateActivity and ActivitySource.StartActivity behavior change
                href: core-libraries/10.0/activity-sampling.md
              - name: C# 14 overload resolution with span parameters
                href: core-libraries/10.0/csharp-overload-resolution.md
              - name: Consistent shift behavior in generic math
                href: core-libraries/10.0/generic-math.md
              - name: Default trace context propagator updated to W3C Standard
                href: core-libraries/10.0/default-trace-context-propagator.md
              - name: DriveInfo.DriveFormat returns Linux filesystem types
                href: core-libraries/10.0/driveinfo-driveformat-linux.md
              - name: LDAP DirectoryControl parsing is now more stringent
                href: core-libraries/10.0/ldap-directorycontrol-parsing.md
              - name: MacCatalyst version normalization
                href: core-libraries/10.0/maccatalyst-version-normalization.md
              - name: No default SIGTERM signal handler
                href: core-libraries/10.0/sigterm-signal-handler.md
              - name: System.Linq.AsyncEnumerable included in core libraries
                href: core-libraries/10.0/asyncenumerable.md
              - name: YMM embedded rounding removed from AVX10.2
                href: core-libraries/10.0/ymm-embedded-rounding.md
          - name: Cryptography
            items:
              - name: Environment variable renamed to DOTNET_OPENSSL_VERSION_OVERRIDE
                href: cryptography/10.0/version-override.md
              - name: OpenSSL cryptographic primitives not supported on macOS
                href: cryptography/10.0/openssl-macos-unsupported.md
              - name: X500DistinguishedName validation is stricter
                href: cryptography/10.0/x500distinguishedname-validation.md
              - name: X509Certificate and PublicKey key parameters can be null
                href: cryptography/10.0/x509-publickey-null.md
          - name: Extensions
            items:
              - name: "ProviderAliasAttribute moved to Microsoft.Extensions.Logging.Abstractions assembly"
                href: extensions/10.0/provideraliasattribute-moved-assembly.md
          - name: Globalization
            items:
              - name: Environment variable renamed to DOTNET_ICU_VERSION_OVERRIDE
                href: globalization/10.0/version-override.md
          - name: Interop
            items:
              - name: Specifying DllImportSearchPath.AssemblyDirectory only searches the assembly directory
                href: interop/10.0/search-assembly-directory.md
          - name: Networking
            items:
              - name: Streaming HTTP responses enabled by default in browser HTTP clients
                href: networking/10.0/default-http-streaming.md
          - name: SDK and MSBuild
            items:
              - name: .NET CLI `--interactive` defaults to `true` in user scenarios
                href: sdk/10.0/dotnet-cli-interactive.md
              - name: "`dotnet restore` audits transitive packages"
                href: sdk/10.0/nugetaudit-transitive-packages.md
              - name: Default workload configuration from 'loose manifests' to 'workload sets' mode
                href: sdk/10.0/default-workload-config.md
              - name: "`dotnet package list` performs restore"
                href: sdk/10.0/dotnet-package-list-restore.md
              - name: MSBUILDCUSTOMBUILDEVENTWARNING escape hatch removed
                href: sdk/10.0/custom-build-event-warning.md
              - name: MSBuild custom culture resource handling
                href: sdk/10.0/msbuild-custom-culture.md
              - name: NU1510 is raised for direct references pruned by NuGet
                href: sdk/10.0/nu1510-pruned-references.md
              - name: PackageReference without a version raises error
                href: sdk/10.0/nu1015-packagereference-version.md
              - name: HTTP warnings promoted to errors in package list and search
                href: sdk/10.0/http-warnings-to-errors.md
          - name: Windows Forms
            items:
              - name: API obsoletions
                href: windows-forms/10.0/obsolete-apis.md
              - name: Applications referencing both WPF and WinForms must disambiguate MenuItem and ContextMenu types
                href: windows-forms/10.0/menuitem-contextmenu.md
              - name: Renamed parameter in HtmlElement.InsertAdjacentElement
                href: windows-forms/10.0/insertadjacentelement-orientation.md
              - name: TreeView checkbox image truncation
                href: windows-forms/10.0/treeview-text-location.md
              - name: StatusStrip uses System RenderMode by default
                href: windows-forms/10.0/statusstrip-renderer.md
          - name: WPF
            items:
              - name: Incorrect usage of DynamicResource causes application crash
                href: wpf/10.0/dynamicresource-crash.md
      - name: .NET 9
        items:
          - name: Overview
            href: 9.0.md
          - name: ASP.NET Core
            items:
              - name: DefaultKeyResolution.ShouldGenerateNewKey has altered meaning
                href: aspnet-core/9.0/key-resolution.md
              - name: Dev cert export no longer creates folder
                href: aspnet-core/9.0/certificate-export.md
              - name: HostBuilder enables ValidateOnBuild/ValidateScopes in development environment
                href: aspnet-core/9.0/hostbuilder-validation.md
              - name: Legacy Mono and Emscripten APIs not exported to global namespace
                href: aspnet-core/9.0/legacy-apis.md
              - name: Middleware types with multiple constructors
                href: aspnet-core/9.0/middleware-constructors.md
          - name: Containers
            items:
              - name: Container images no longer install zlib
                href: containers/9.0/no-zlib.md
              - name: .NET Monitor images simplified to version-only tags
                href: containers/9.0/monitor-images.md
          - name: Core .NET libraries
            items:
              - name: Adding a ZipArchiveEntry sets header general-purpose bit flags
                href: core-libraries/9.0/compressionlevel-bits.md
              - name: Altered UnsafeAccessor support for non-open generics
                href: core-libraries/9.0/unsafeaccessor-generics.md
              - name: Ambiguous overload resolution affecting StringValues implicit operators
                href: core-libraries/9.0/ambiguous-overload.md
              - name: API obsoletions with custom diagnostic IDs
                href: core-libraries/9.0/obsolete-apis-with-custom-diagnostics.md
              - name: BigInteger maximum length
                href: core-libraries/9.0/biginteger-limit.md
              - name: BinaryReader.GetString() returns "/uFFFD" on malformed sequences
                href: core-libraries/9.0/binaryreader.md
              - name: C# overload resolution prefers `params` span-type overloads
                href: core-libraries/9.0/params-overloads.md
              - name: Creating type of array of System.Void not allowed
                href: core-libraries/9.0/type-instance.md
              - name: EnumConverter validates registered types to be enum
                href: core-libraries/9.0/enumconverter.md
              - name: "`Equals`/`GetHashCode` throw for `InlineArrayAttribute` types"
                href: core-libraries/9.0/inlinearrayattribute.md
              - name: FromKeyedServicesAttribute no longer injects non-keyed parameter
                href: core-libraries/9.0/non-keyed-params.md
              - name: IncrementingPollingCounter initial callback is asynchronous
                href: core-libraries/9.0/async-callback.md
              - name: Inline array struct size limit is enforced
                href: core-libraries/9.0/inlinearray-size.md
              - name: InMemoryDirectoryInfo prepends rootDir to files
                href: core-libraries/9.0/inmemorydirinfo-prepends-rootdir.md
              - name: New TimeSpan.From*() overloads that take integers
                href: core-libraries/9.0/timespan-from-overloads.md
              - name: New version of some OOB packages
                href: core-libraries/9.0/oob-packages.md
              - name: RuntimeHelpers.GetSubArray returns different type
                href: core-libraries/9.0/getsubarray-return.md
              - name: String.Trim(params ReadOnlySpan<char>) overload removed
                href: core-libraries/9.0/string-trim.md
              - name: Support for empty environment variables
                href: core-libraries/9.0/empty-env-variable.md
              - name: ZipArchiveEntry names and comments respect UTF8 flag
                href: core-libraries/9.0/ziparchiveentry-encoding.md
          - name: Cryptography
            items:
              - name: APIs Removed from System.Security.Cryptography.Pkcs netstandard2.0
                href: cryptography/9.0/api-removed-pkcs.md
              - name: SafeEvpPKeyHandle.DuplicateHandle up-refs the handle
                href: cryptography/9.0/evp-pkey-handle.md
              - name: Some X509Certificate2 and X509Certificate constructors are obsolete
                href: cryptography/9.0/x509-certificates.md
              - name: Windows private key lifetime simplified
                href: cryptography/9.0/private-key-lifetime.md
          - name: Deployment
            items:
              - name: Deprecated desktop Windows/macOS/Linux MonoVM runtime packages
                href: deployment/9.0/monovm-packages.md
          - name: Entity Framework Core
            href: /ef/core/what-is-new/ef-core-9.0/breaking-changes?toc=/dotnet/core/compatibility/toc.json&bc=/dotnet/breadcrumb/toc.json
          - name: Interop
            items:
              - name: CET supported by default
                href: interop/9.0/cet-support.md
          - name: JIT compiler
            items:
              - name: Floating point to integer conversions are saturating
                href: jit/9.0/fp-to-integer.md
              - name: Some SVE APIs removed
                href: jit/9.0/sve-apis.md
          - name: Networking
            items:
              - name: HttpClient metrics report `server.port` unconditionally
                href: networking/9.0/server-port-attribute.md
              - name: HttpClientFactory logging redacts header values by default
                href: networking/9.0/redact-headers.md
              - name: HttpClientFactory uses SocketsHttpHandler as primary handler
                href: networking/9.0/default-handler.md
              - name: HttpListenerRequest.UserAgent is nullable
                href: networking/9.0/useragent-nullable.md
              - name: Uri query redaction in HttpClient EventSource events
                href: networking/9.0/query-redaction-events.md
              - name: Uri query redaction in IHttpClientFactory logs
                href: networking/9.0/query-redaction-logs.md
          - name: SDK and MSBuild
            items:
              - name: "`dotnet sln add` doesn't allow invalid file names"
                href: sdk/9.0/dotnet-sln.md
              - name: "`dotnet watch` incompatible with Hot Reload for old frameworks"
                href: sdk/9.0/dotnet-watch.md
              - name: "`dotnet workload` commands output change"
                href: sdk/9.0/dotnet-workload-output.md
              - name: "`installer` repo version no longer documented"
                href: sdk/9.0/productcommits-versions.md
              - name: New default RID used when targeting .NET Framework
                href: sdk/9.0/default-rid.md
              - name: Terminal logger is default
                href: sdk/9.0/terminal-logger.md
              - name: Version requirements
                href: sdk/9.0/version-requirements.md
              - name: Warning emitted for .NET Standard 1.x targets
                href: sdk/9.0/netstandard-warning.md
              - name: Warning emitted for .NET 7 target
                href: sdk/9.0/net70-warning.md
          - name: Serialization
            items:
              - name: BinaryFormatter always throws
                href: serialization/9.0/binaryformatter-removal.md
              - name: Nullable JsonDocument properties deserialize to JsonValueKind.Null
                href: serialization/9.0/jsondocument-props.md
              - name: System.Text.Json metadata reader now unescapes metadata property names
                href: serialization/9.0/json-metadata-reader.md
          - name: Windows Forms
            items:
              - name: BindingSource.SortDescriptions doesn't return null
                href: windows-forms/9.0/sortdescriptions-return-value.md
              - name: Changes to nullability annotations
                href: windows-forms/9.0/nullability-changes.md
              - name: ComponentDesigner.Initialize throws ArgumentNullException
                href: windows-forms/9.0/componentdesigner-initialize.md
              - name: DataGridViewRowAccessibleObject.Name starting row index
                href: windows-forms/9.0/datagridviewrowaccessibleobject-name-row.md
              - name: IMsoComponent support is opt-in
                href: windows-forms/9.0/imsocomponent-support.md
              - name: New security analyzers
                href: windows-forms/9.0/security-analyzers.md
              - name: No exception if DataGridView is null
                href: windows-forms/9.0/datagridviewheadercell-nre.md
              - name: PictureBox raises HttpClient exceptions
                href: windows-forms/9.0/httpclient-exceptions.md
              - name: StatusStrip uses a different default renderer
                href: windows-forms/9.0/statusstrip-renderer.md
          - name: WPF
            items:
              - name: "'GetXmlNamespaceMaps' type change"
                href: wpf/9.0/xml-namespace-maps.md
      - name: .NET 8
        items:
          - name: Overview
            href: 8.0.md
          - name: ASP.NET Core
            items:
              - name: ConcurrencyLimiterMiddleware is obsolete
                href: aspnet-core/8.0/concurrencylimitermiddleware-obsolete.md
              - name: Custom converters for serialization removed
                href: aspnet-core/8.0/problemdetails-custom-converters.md
              - name: ISystemClock is obsolete
                href: aspnet-core/8.0/isystemclock-obsolete.md
              - name: "Minimal APIs: IFormFile parameters require anti-forgery checks"
                href: aspnet-core/8.0/antiforgery-checks.md
              - name: Rate-limiting middleware requires AddRateLimiter
                href: aspnet-core/8.0/addratelimiter-requirement.md
              - name: Security token events return a JsonWebToken
                href: aspnet-core/8.0/securitytoken-events.md
              - name: TrimMode defaults to full for Web SDK projects
                href: aspnet-core/8.0/trimmode-full.md
          - name: Containers
            items:
              - name: "'ca-certificates' removed from Alpine images"
                href: containers/8.0/ca-certificates-package.md
              - name: Container images upgraded to Debian 12
                href: containers/8.0/debian-version.md
              - name: Default ASP.NET Core port changed to 8080
                href: containers/8.0/aspnet-port.md
              - name: Kerberos package removed from Alpine and Debian images
                href: containers/8.0/krb5-libs-package.md
              - name: libintl package removed from Alpine images
                href: containers/8.0/libintl-package.md
              - name: Multi-platform container tags are Linux-only
                href: containers/8.0/multi-platform-tags.md
              - name: New 'app' user in Linux images
                href: containers/8.0/app-user.md
          - name: Core .NET libraries
            items:
              - name: Activity operation name when null
                href: core-libraries/8.0/activity-operation-name.md
              - name: AnonymousPipeServerStream.Dispose behavior
                href: core-libraries/8.0/anonymouspipeserverstream-dispose.md
              - name: API obsoletions with custom diagnostic IDs
                href: core-libraries/8.0/obsolete-apis-with-custom-diagnostics.md
              - name: Backslash mapping in Unix file paths
                href: core-libraries/8.0/file-path-backslash.md
              - name: Base64.DecodeFromUtf8 methods ignore whitespace
                href: core-libraries/8.0/decodefromutf8-whitespace.md
              - name: Boolean-backed enum type support removed
                href: core-libraries/8.0/bool-backed-enum.md
              - name: Complex.ToString format changed to `<a; b>`
                href: core-libraries/8.0/complex-format.md
              - name: Drive's current directory path enumeration
                href: core-libraries/8.0/drive-current-dir-paths.md
              - name: Enumerable.Sum throws new OverflowException for some inputs
                href: core-libraries/8.0/enumerable-sum.md
              - name: FileStream writes when pipe is closed
                href: core-libraries/8.0/filestream-disposed-pipe.md
              - name: FindSystemTimeZoneById doesn't return new object
                href: core-libraries/8.0/timezoneinfo-object.md
              - name: GC.GetGeneration might return Int32.MaxValue
                href: core-libraries/8.0/getgeneration-return-value.md
              - name: GetFolderPath behavior on Unix
                href: core-libraries/8.0/getfolderpath-unix.md
              - name: GetSystemVersion no longer returns ImageRuntimeVersion
                href: core-libraries/8.0/getsystemversion.md
              - name: ITypeDescriptorContext nullable annotations
                href: core-libraries/8.0/itypedescriptorcontext-props.md
              - name: Legacy Console.ReadKey removed
                href: core-libraries/8.0/console-readkey-legacy.md
              - name: Method builders generate parameters with HasDefaultValue=false
                href: core-libraries/8.0/parameterinfo-hasdefaultvalue.md
              - name: ProcessStartInfo.WindowStyle honored when UseShellExecute is false
                href: core-libraries/8.0/processstartinfo-windowstyle.md
              - name: RuntimeIdentifier returns platform for which runtime was built
                href: core-libraries/8.0/runtimeidentifier.md
              - name: Type.GetType() throws exception for all invalid element types
                href: core-libraries/8.0/type-gettype.md
          - name: Cryptography
            items:
              - name: AesGcm authentication tag size on macOS
                href: cryptography/8.0/aesgcm-auth-tag-size.md
              - name: RSA.EncryptValue and RSA.DecryptValue are obsolete
                href: cryptography/8.0/rsa-encrypt-decrypt-value-obsolete.md
          - name: Deployment
            items:
              - name: Host determines RID-specific assets
                href: deployment/8.0/rid-asset-list.md
              - name: .NET Monitor only includes distroless images
                href: deployment/8.0/monitor-image.md
              - name: StripSymbols defaults to true
                href: deployment/8.0/stripsymbols-default.md
          - name: Entity Framework Core
            href: /ef/core/what-is-new/ef-core-8.0/breaking-changes?toc=/dotnet/core/compatibility/toc.json&bc=/dotnet/breadcrumb/toc.json
          - name: Extensions
            items:
              - name: ActivatorUtilities.CreateInstance behaves consistently
                href: extensions/8.0/activatorutilities-createinstance-behavior.md
              - name: ActivatorUtilities.CreateInstance requires non-null provider
                href: extensions/8.0/activatorutilities-createinstance-null-provider.md
              - name: ConfigurationBinder throws for mismatched value
                href: extensions/8.0/configurationbinder-exceptions.md
              - name: ConfigurationManager package no longer references System.Security.Permissions
                href: extensions/8.0/configurationmanager-package.md
              - name: DirectoryServices package no longer references System.Security.Permissions
                href: extensions/8.0/directoryservices-package.md
              - name: Empty keys added to dictionary by configuration binder
                href: extensions/8.0/dictionary-configuration-binding.md
              - name: HostApplicationBuilderSettings.Args respected by constructor
                href: extensions/8.0/hostapplicationbuilder-ctor.md
              - name: ManagementDateTimeConverter.ToDateTime returns a local time
                href: extensions/8.0/dmtf-todatetime.md
              - name: System.Formats.Cbor DateTimeOffset formatting change
                href: extensions/8.0/cbor-datetime.md
          - name: Globalization
            items:
              - name: Date and time converters honor culture argument
                href: globalization/8.0/typeconverter-cultureinfo.md
              - name: TwoDigitYearMax default is 2049
                href: globalization/8.0/twodigityearmax-default.md
          - name: Interop
            items:
              - name: CreateObjectFlags.Unwrap only unwraps on target instance
                href: interop/8.0/comwrappers-unwrap.md
              - name: Custom marshallers require additional members
                href: interop/8.0/marshal-modes.md
              - name: IDispatchImplAttribute API is removed
                href: interop/8.0/idispatchimplattribute-removed.md
              - name: JSFunctionBinding implicit public default constructor removed
                href: interop/8.0/jsfunctionbinding-constructor.md
              - name: SafeHandle types must have public constructor
                href: interop/8.0/safehandle-constructor.md
              - name: Linux native library resolution no longer uses `netcoredeps`
                href: interop/8.0/linux-netcoredeps.md
          - name: Networking
            items:
              - name: SendFile throws NotSupportedException for connectionless sockets
                href: networking/8.0/sendfile-connectionless.md
              - name: User info in `mailto:` URIs is compared
                href: networking/8.0/uri-comparison.md
          - name: Reflection
            items:
              - name: IntPtr no longer used for function pointer types
                href: reflection/8.0/function-pointer-reflection.md
          - name: SDK and MSBuild
            items:
              - name: CLI console output uses UTF-8
                href: sdk/8.0/console-encoding.md
              - name: Console encoding not UTF-8 after completion
                href: sdk/8.0/console-encoding-fix.md
              - name: Containers default to use the 'latest' tag
                href: sdk/8.0/default-image-tag.md
              - name: "'dotnet pack' uses Release configuration"
                href: sdk/8.0/dotnet-pack-config.md
              - name: "'dotnet publish' uses Release configuration"
                href: sdk/8.0/dotnet-publish-config.md
              - name: "'dotnet restore' produces security vulnerability warnings"
                href: sdk/8.0/dotnet-restore-audit.md
              - name: Duplicate output for -getItem, -getProperty, and -getTargetResult
                href: sdk/8.0/getx-duplicate-output.md
              - name: Implicit `using` for System.Net.Http no longer added
                href: sdk/8.0/implicit-global-using-netfx.md
              - name: MSBuild custom derived build events deprecated
                href: sdk/8.0/custombuildeventargs.md
              - name: MSBuild respects DOTNET_CLI_UI_LANGUAGE
                href: sdk/8.0/msbuild-language.md
              - name: Runtime-specific apps not self-contained
                href: sdk/8.0/runtimespecific-app-default.md
              - name: --arch option doesn't imply self-contained
                href: sdk/8.0/arch-option.md
              - name: SDK uses a smaller RID graph
                href: sdk/8.0/rid-graph.md
              - name: Setting DebugSymbols to false disables PDB generation
                href: sdk/8.0/debugsymbols.md
              - name: Source Link included in the .NET SDK
                href: sdk/8.0/source-link.md
              - name: Trimming can't be used with .NET Standard or .NET Framework
                href: sdk/8.0/trimming-unsupported-targetframework.md
              - name: Unlisted packages not installed by default
                href: sdk/8.0/unlisted-versions.md
              - name: .user file imported in outer builds
                href: sdk/8.0/user-file.md
              - name: Version requirements for .NET 8 SDK
                href: sdk/8.0/version-requirements.md
          - name: Serialization
            items:
              - name: BinaryFormatter disabled for most projects
                href: serialization/8.0/binaryformatter-disabled.md
              - name: PublishedTrimmed projects fail reflection-based serialization
                href: serialization/8.0/publishtrimmed.md
              - name: Reflection-based deserializer resolves metadata eagerly
                href: serialization/8.0/metadata-resolving.md
          - name: Windows Forms
            items:
              - name: Certs checked before loading remote images in PictureBox
                href: windows-forms/8.0/picturebox-remote-image.md
              - name: DateTimePicker.Text is empty string
                href: windows-forms/8.0/datetimepicker-text.md
              - name: DefaultValueAttribute removed from some properties
                href: windows-forms/8.0/defaultvalueattribute-removal.md
              - name: ExceptionCollection ctor throws ArgumentException
                href: windows-forms/8.0/exceptioncollection.md
              - name: Forms scale according to AutoScaleMode
                href: windows-forms/8.0/top-level-window-scaling.md
              - name: ImageList.ColorDepth default is Depth32Bit
                href: windows-forms/8.0/imagelist-colordepth.md
              - name: System.Windows.Extensions doesn't reference System.Drawing.Common
                href: windows-forms/8.0/extensions-package-deps.md
              - name: TableLayoutStyleCollection throws ArgumentException
                href: windows-forms/8.0/tablelayoutstylecollection.md
              - name: Top-level forms scale size to DPI
                href: windows-forms/8.0/forms-scale-size-to-dpi.md
              - name: WFDEV002 obsoletion is now an error
                href: windows-forms/8.0/domainupdownaccessibleobject.md
      - name: .NET 7
        items:
          - name: Overview
            href: 7.0.md
          - name: ASP.NET Core
            items:
              - name: API controller actions try to infer parameters from DI
                href: aspnet-core/7.0/api-controller-action-parameters-di.md
              - name: ASPNET-prefixed environment variable precedence
                href: aspnet-core/7.0/environment-variable-precedence.md
              - name: AuthenticateAsync for remote auth providers
                href: aspnet-core/7.0/authenticateasync-anonymous-request.md
              - name: Authentication in WebAssembly apps
                href: aspnet-core/7.0/wasm-app-authentication.md
              - name: Default authentication scheme
                href: aspnet-core/7.0/default-authentication-scheme.md
              - name: Event IDs for some Microsoft.AspNetCore.Mvc.Core log messages changed
                href: aspnet-core/7.0/microsoft-aspnetcore-mvc-core-log-event-ids.md
              - name: Fallback file endpoints
                href: aspnet-core/7.0/fallback-file-endpoints.md
              - name: IHubClients and IHubCallerClients hide members
                href: aspnet-core/7.0/ihubclients-ihubcallerclients.md
              - name: "Kestrel: Default HTTPS binding removed"
                href: aspnet-core/7.0/https-binding-kestrel.md
              - name: Microsoft.AspNetCore.Server.Kestrel.Transport.Libuv and libuv.dll removed
                href: aspnet-core/7.0/libuv-transport-dll-removed.md
              - name: Microsoft.Data.SqlClient updated to 4.0.1
                href: aspnet-core/7.0/microsoft-data-sqlclient-updated-to-4-0-1.md
              - name: Middleware no longer defers to endpoint with null request delegate
                href: aspnet-core/7.0/middleware-null-requestdelegate.md
              - name: MVC's detection of an empty body in model binding changed
                href: aspnet-core/7.0/mvc-empty-body-model-binding.md
              - name: Output caching API changes
                href: aspnet-core/7.0/output-caching-renames.md
              - name: SignalR Hub methods try to resolve parameters from DI
                href: aspnet-core/7.0/signalr-hub-method-parameters-di.md
          - name: Configuration
            items:
              - name: System.diagnostics entry in app.config
                href: configuration/7.0/diagnostics-config-section.md
          - name: Core .NET libraries
            items:
              - name: API obsoletions with default diagnostic ID
                href: core-libraries/7.0/obsolete-apis-with-default-diagnostic.md
              - name: API obsoletions with non-default diagnostic IDs
                href: core-libraries/7.0/obsolete-apis-with-custom-diagnostics.md
              - name: Asterisk no longer accepted for assembly name attributes
                href: core-libraries/7.0/assembly-name-wildcard.md
              - name: BrotliStream no longer allows undefined CompressionLevel values
                href: core-libraries/7.0/brotlistream-ctor.md
              - name: C++/CLI projects in Visual Studio
                href: core-libraries/7.0/cpluspluscli-compiler-version.md
              - name: Collectible Assembly in non-collectible AssemblyLoadContext
                href: core-libraries/7.0/collectible-assemblies.md
              - name: DateTime addition methods precision change
                href: core-libraries/7.0/datetime-add-precision.md
              - name: Equals method behavior change for NaN
                href: core-libraries/7.0/equals-nan.md
              - name: EventSource callback behavior
                href: core-libraries/6.0/eventsource-callback.md
              - name: Generic type constraint on PatternContext<T>
                href: core-libraries/7.0/patterncontext-generic-constraint.md
              - name: Legacy FileStream strategy removed
                href: core-libraries/7.0/filestream-compat-switch.md
              - name: Library support for older frameworks
                href: core-libraries/7.0/old-framework-support.md
              - name: Maximum precision for numeric format strings
                href: core-libraries/7.0/max-precision-numeric-format-strings.md
              - name: Reflection invoke API exceptions
                href: core-libraries/7.0/reflection-invoke-exceptions.md
              - name: Regex patterns with ranges corrected
                href: core-libraries/7.0/regex-ranges.md
              - name: System.Drawing.Common config switch removed
                href: core-libraries/7.0/system-drawing.md
              - name: System.Runtime.CompilerServices.Unsafe NuGet package
                href: core-libraries/7.0/unsafe-package.md
              - name: Time fields on symbolic links
                href: core-libraries/7.0/symbolic-link-timestamps.md
              - name: Tracking linked cache entries
                href: core-libraries/7.0/memorycache-tracking.md
              - name: Validate CompressionLevel for BrotliStream
                href: core-libraries/7.0/compressionlevel-validation.md
          - name: Cryptography
            items:
              - name: Dynamic X509ChainPolicy verification time
                href: cryptography/7.0/x509chainpolicy-verification-time.md
              - name: EnvelopedCms.Decrypt doesn't double unwrap
                href: cryptography/7.0/decrypt-envelopedcms.md
              - name: X500DistinguishedName parsing of friendly names
                href: cryptography/7.0/x500-distinguished-names.md
          - name: Deployment
            items:
              - name: All assemblies trimmed by default
                href: deployment/7.0/trim-all-assemblies.md
              - name: Multi-level lookup is disabled
                href: deployment/7.0/multilevel-lookup.md
              - name: x86 host path on 64-bit Windows
                href: deployment/7.0/x86-host-path.md
              - name: Deprecation of TrimmerDefaultAction property
                href: deployment/7.0/deprecated-trimmer-default-action.md
          - name: Entity Framework Core
            href: /ef/core/what-is-new/ef-core-7.0/breaking-changes?toc=/dotnet/core/compatibility/toc.json&bc=/dotnet/breadcrumb/toc.json
          - name: Globalization
            items:
              - name: Globalization APIs use ICU libraries on Windows Server
                href: globalization/7.0/icu-globalization-api.md
          - name: Extensions
            items:
              - name: Binding config to dictionary extends values
                href: extensions/7.0/config-bind-dictionary.md
              - name: ContentRootPath for apps launched by Windows Shell
                href: extensions/7.0/contentrootpath-hosted-app.md
              - name: Environment variable prefixes
                href: extensions/7.0/environment-variable-prefix.md
          - name: Interop
            items:
              - name: RuntimeInformation.OSArchitecture under emulation
                href: interop/7.0/osarchitecture-emulation.md
          - name: .NET MAUI
            items:
              - name: Constructors accept base interface instead of concrete type
                href: maui/7.0/mauiwebviewnavigationdelegate-constructor.md
              - name: Flow direction helper methods removed
                href: maui/7.0/flow-direction-apis-removed.md
              - name: New UpdateBackground parameter
                href: maui/7.0/updatebackground-parameter.md
              - name: ScrollToRequest property renamed
                href: maui/7.0/scrolltorequest-property-rename.md
              - name: Some Windows APIs are removed
                href: maui/7.0/iwindowstatemanager-apis-removed.md
          - name: Networking
            items:
              - name: AllowRenegotiation default is false
                href: networking/7.0/allowrenegotiation-default.md
              - name: Custom ping payloads on Linux
                href: networking/7.0/ping-custom-payload-linux.md
              - name: Socket.End methods don't throw ObjectDisposedException
                href: networking/7.0/socket-end-closed-sockets.md
          - name: SDK and MSBuild
            items:
              - name: Automatic RuntimeIdentifier for certain projects
                href: sdk/7.0/automatic-runtimeidentifier.md
              - name: Automatic RuntimeIdentifier for publish only
                href: sdk/7.0/automatic-rid-publish-only.md
              - name: CLI console output uses UTF-8
                href: sdk/8.0/console-encoding.md
              - name: Version requirements
                href: sdk/7.0/vs-msbuild-version.md
              - name: SDK no longer calls ResolvePackageDependencies
                href: sdk/7.0/resolvepackagedependencies.md
              - name: Serialization of custom types
                href: sdk/7.0/custom-serialization.md
              - name: Side-by-side SDK installations
                href: sdk/7.0/side-by-side-install.md
              - name: --output option no longer is valid for solution-level commands
                href: sdk/7.0/solution-level-output-no-longer-valid.md
              - name: Tool manifests in root folder
                href: sdk/7.0/manifest-search.md
          - name: Serialization
            items:
              - name: BinaryFormatter serialization APIs produce compiler errors
                href: serialization/7.0/binaryformatter-apis-produce-errors.md
              - name: SerializationFormat.Binary is obsolete
                href: serialization/7.0/serializationformat-binary.md
              - name: DataContractSerializer retains sign when deserializing -0
                href: serialization/7.0/datacontractserializer-negative-sign.md
              - name: Deserialize Version type with leading or trailing whitespace
                href: serialization/7.0/deserialize-version-with-whitespace.md
              - name: JsonSerializerOptions copy constructor includes JsonSerializerContext
                href: serialization/7.0/jsonserializeroptions-copy-constructor.md
              - name: Polymorphic serialization for object types
                href: serialization/7.0/polymorphic-serialization.md
              - name: System.Text.Json source generator fallback
                href: serialization/7.0/reflection-fallback.md
          - name: XML and XSLT
            items:
              - name: XmlSecureResolver is obsolete
                href: xml/7.0/xmlsecureresolver-obsolete.md
          - name: Windows Forms
            items:
              - name: APIs throw ArgumentNullException
                href: windows-forms/7.0/apis-throw-argumentnullexception.md
              - name: Obsoletions and warnings
                href: windows-forms/7.0/obsolete-apis.md
          - name: WPF
            items:
              - name: Revert behavior with text drag-and-drop operations
                href: wpf/7.0/drag-and-drop.md
      - name: .NET 6
        items:
          - name: Overview
            href: 6.0.md
          - name: ASP.NET Core
            items:
              - name: ActionResult<T> sets StatusCode to 200
                href: aspnet-core/6.0/actionresult-statuscode.md
              - name: AddDataAnnotationsValidation method made obsolete
                href: aspnet-core/6.0/adddataannotationsvalidation-obsolete.md
              - name: Assemblies removed from shared framework
                href: aspnet-core/6.0/assemblies-removed-from-shared-framework.md
              - name: "Blazor: Parameter name changed in RequestImageFileAsync method"
                href: aspnet-core/6.0/blazor-parameter-name-changed-in-method.md
              - name: "Blazor: WebEventDescriptor.EventArgsType property replaced"
                href: aspnet-core/6.0/blazor-eventargstype-property-replaced.md
              - name: "Blazor: Byte-array interop"
                href: aspnet-core/6.0/byte-array-interop.md
              - name: ClientCertificate doesn't trigger renegotiation
                href: aspnet-core/6.0/clientcertificate-doesnt-trigger-renegotiation.md
              - name: EndpointName metadata not set automatically
                href: aspnet-core/6.0/endpointname-metadata.md
              - name: "Identity: Default Bootstrap version of UI changed"
                href: aspnet-core/6.0/identity-bootstrap4-to-5.md
              - name: "Kestrel: Log message attributes changed"
                href: aspnet-core/6.0/kestrel-log-message-attributes-changed.md
              - name: "MessagePack: Library changed in @microsoft/signalr-protocol-msgpack"
                href: aspnet-core/6.0/messagepack-library-change.md
              - name: Microsoft.AspNetCore.Http.Features split
                href: aspnet-core/6.0/microsoft-aspnetcore-http-features-package-split.md
              - name: "Middleware: HTTPS Redirection Middleware throws exception on ambiguous HTTPS ports"
                href: aspnet-core/6.0/middleware-ambiguous-https-ports-exception.md
              - name: "Middleware: New Use overload"
                href: aspnet-core/6.0/middleware-new-use-overload.md
              - name: Minimal API renames in RC 1
                href: aspnet-core/6.0/rc1-minimal-api-renames.md
              - name: Minimal API renames in RC 2
                href: aspnet-core/6.0/rc2-minimal-api-renames.md
              - name: MVC doesn't buffer IAsyncEnumerable types
                href: aspnet-core/6.0/iasyncenumerable-not-buffered-by-mvc.md
              - name: Nullable reference type annotations changed
                href: aspnet-core/6.0/nullable-reference-type-annotations-changed.md
              - name: Obsoleted and removed APIs
                href: aspnet-core/6.0/obsolete-removed-apis.md
              - name: PreserveCompilationContext not configured by default
                href: aspnet-core/6.0/preservecompilationcontext-not-set-by-default.md
              - name: "Razor: Compiler generates single assembly"
                href: aspnet-core/6.0/razor-compiler-doesnt-produce-views-assembly.md
              - name: "Razor: Logging ID changes"
                href: aspnet-core/6.0/razor-pages-logging-ids.md
              - name: "Razor: RazorEngine APIs marked obsolete"
                href: aspnet-core/6.0/razor-engine-apis-obsolete.md
              - name: "SignalR: Java Client updated to RxJava3"
                href: aspnet-core/6.0/signalr-java-client-updated.md
              - name: TryParse and BindAsync methods are validated
                href: aspnet-core/6.0/tryparse-bindasync-validation.md
          - name: Containers
            items:
              - name: Default console logger formatting in container images
                href: containers/6.0/console-formatter-default.md
              - name: Other breaking changes
                href: https://github.com/dotnet/dotnet-docker/discussions/3699
          - name: Core .NET libraries
            items:
              - name: API obsoletions with non-default diagnostic IDs
                href: core-libraries/6.0/obsolete-apis-with-custom-diagnostics.md
              - name: Conditional string evaluation in Debug methods
                href: core-libraries/6.0/debug-assert-conditional-evaluation.md
              - name: Environment.ProcessorCount behavior on Windows
                href: core-libraries/6.0/environment-processorcount-on-windows.md
              - name: EventSource callback behavior
                href: core-libraries/6.0/eventsource-callback.md
              - name: File.Replace on Unix throws exceptions to match Windows
                href: core-libraries/6.0/file-replace-exceptions-on-unix.md
              - name: FileStream locks files with shared lock on Unix
                href: core-libraries/6.0/filestream-file-locks-unix.md
              - name: FileStream no longer synchronizes offset with OS
                href: core-libraries/6.0/filestream-doesnt-sync-offset-with-os.md
              - name: FileStream.Position updated after completion
                href: core-libraries/6.0/filestream-position-updates-after-readasync-writeasync-completion.md
              - name: New diagnostic IDs for obsoleted APIs
                href: core-libraries/6.0/diagnostic-id-change-for-obsoletions.md
              - name: New Queryable method overloads
                href: core-libraries/6.0/additional-linq-queryable-method-overloads.md
              - name: Nullability annotation changes
                href: core-libraries/6.0/nullable-ref-type-annotation-changes.md
              - name: Older framework versions dropped
                href: core-libraries/6.0/older-framework-versions-dropped.md
              - name: Parameter names changed
                href: core-libraries/6.0/parameter-name-changes.md
              - name: Parameters renamed in Stream-derived types
                href: core-libraries/6.0/parameters-renamed-on-stream-derived-types.md
              - name: Partial and zero-byte reads in streams
                href: core-libraries/6.0/partial-byte-reads-in-streams.md
              - name: Set timestamp on read-only file on Windows
                href: core-libraries/6.0/set-timestamp-readonly-file.md
              - name: Standard numeric format parsing precision
                href: core-libraries/6.0/numeric-format-parsing-handles-higher-precision.md
              - name: Static abstract members in interfaces
                href: core-libraries/6.0/static-abstract-interface-methods.md
              - name: StringBuilder.Append overloads and evaluation order
                href: core-libraries/6.0/stringbuilder-append-evaluation-order.md
              - name: Strong-name APIs throw PlatformNotSupportedException
                href: core-libraries/6.0/strong-name-signing-exceptions.md
              - name: System.Drawing.Common only supported on Windows
                href: core-libraries/6.0/system-drawing-common-windows-only.md
              - name: System.Security.SecurityContext is marked obsolete
                href: core-libraries/6.0/securitycontext-obsolete.md
              - name: Task.FromResult may return singleton
                href: core-libraries/6.0/task-fromresult-returns-singleton.md
              - name: Unhandled exceptions from a BackgroundService
                href: core-libraries/6.0/hosting-exception-handling.md
          - name: Cryptography
            items:
              - name: CreateEncryptor methods throw exception for incorrect feedback size
                href: cryptography/6.0/cfb-mode-feedback-size-exception.md
          - name: Deployment
            items:
              - name: x86 host path on 64-bit Windows
                href: deployment/7.0/x86-host-path.md
          - name: Entity Framework Core
            href: /ef/core/what-is-new/ef-core-6.0/breaking-changes?toc=/dotnet/core/compatibility/toc.json&bc=/dotnet/breadcrumb/toc.json
          - name: Extensions
            items:
              - name: AddProvider checks for non-null provider
                href: extensions/6.0/addprovider-null-check.md
              - name: FileConfigurationProvider.Load throws InvalidDataException
                href: extensions/6.0/filename-in-load-exception.md
              - name: Repeated XML elements include index
                href: extensions/6.0/repeated-xml-elements.md
              - name: Resolving disposed ServiceProvider throws exception
                href: extensions/6.0/service-provider-disposed.md
          - name: Globalization
            items:
              - name: Culture creation and case mapping in globalization-invariant mode
                href: globalization/6.0/culture-creation-invariant-mode.md
          - name: Interop
            items:
              - name: Static abstract members in interfaces
                href: core-libraries/6.0/static-abstract-interface-methods.md
          - name: JIT compiler
            items:
              - name: Call argument coercion
                href: jit/6.0/coerce-call-arguments-ecma-335.md
          - name: Networking
            items:
              - name: Port removed from SPN
                href: networking/6.0/httpclient-port-lookup.md
              - name: WebRequest, WebClient, and ServicePoint are obsolete
                href: networking/6.0/webrequest-deprecated.md
          - name: SDK and MSBuild
            items:
              - name: -p option for `dotnet run` is deprecated
                href: sdk/6.0/deprecate-p-option-dotnet-run.md
              - name: C# code in templates not supported by earlier versions
                href: sdk/6.0/csharp-template-code.md
              - name: EditorConfig files implicitly included
                href: sdk/6.0/editorconfig-additional-files.md
              - name: Generate apphost for macOS
                href: sdk/6.0/apphost-generated-for-macos.md
              - name: Generate error for duplicate files in publish output
                href: sdk/6.0/duplicate-files-in-output.md
              - name: GetTargetFrameworkProperties and GetNearestTargetFramework removed
                href: sdk/6.0/gettargetframeworkproperties-and-getnearesttargetframework-removed.md
              - name: Install location for x64 emulated on ARM64
                href: sdk/6.0/path-x64-emulated.md
              - name: MSBuild no longer supports calling GetType()
                href: sdk/6.0/calling-gettype-property-functions.md
              - name: .NET can't be installed to custom location
                href: sdk/6.0/install-location.md
              - name: OutputType not automatically set to WinExe
                href: sdk/6.0/outputtype-not-set-automatically.md
              - name: Publish ReadyToRun with --no-restore requires changes
                href: sdk/6.0/publish-readytorun-requires-restore-change.md
              - name: runtimeconfig.dev.json file not generated
                href: sdk/6.0/runtimeconfigdev-file.md
              - name: RuntimeIdentifier warning if self-contained is unspecified
                href: sdk/6.0/runtimeidentifier-self-contained.md
              - name: Tool manifests in root folder
                href: sdk/7.0/manifest-search.md
              - name: Version requirements for .NET 6 SDK
                href: sdk/6.0/vs-msbuild-version.md
              - name: .version file includes build version
                href: sdk/6.0/version-file-entries.md
              - name: Write reference assemblies to IntermediateOutputPath
                href: sdk/6.0/write-reference-assemblies-to-obj.md
          - name: Serialization
            items:
              - name: DataContractSerializer retains sign when deserializing -0
                href: serialization/7.0/datacontractserializer-negative-sign.md
              - name: Default serialization format for TimeSpan
                href: serialization/6.0/timespan-serialization-format.md
              - name: IAsyncEnumerable serialization
                href: serialization/6.0/iasyncenumerable-serialization.md
              - name: JSON source-generation API refactoring
                href: serialization/6.0/json-source-gen-api-refactor.md
              - name: JsonNumberHandlingAttribute on collection properties
                href: serialization/6.0/jsonnumberhandlingattribute-behavior.md
              - name: New JsonSerializer source generator overloads
                href: serialization/6.0/jsonserializer-source-generator-overloads.md
          - name: Windows Forms
            items:
              - name: APIs throw ArgumentNullException
                href: windows-forms/6.0/apis-throw-argumentnullexception.md
              - name: C# templates use application bootstrap
                href: windows-forms/6.0/application-bootstrap.md
              - name: DataGridView APIs throw InvalidOperationException
                href: windows-forms/6.0/null-owner-causes-invalidoperationexception.md
              - name: ListViewGroupCollection methods throw new InvalidOperationException
                href: windows-forms/6.0/listview-invalidoperationexception.md
              - name: NotifyIcon.Text maximum text length increased
                href: windows-forms/6.0/notifyicon-text-max-text-length-increased.md
              - name: ScaleControl called only when needed
                href: windows-forms/6.0/optimize-scalecontrol-calls.md
              - name: TableLayoutSettings properties throw InvalidEnumArgumentException
                href: windows-forms/6.0/tablelayoutsettings-apis-throw-invalidenumargumentexception.md
              - name: TreeNodeCollection.Item throws exception if node is assigned elsewhere
                href: windows-forms/6.0/treenodecollection-item-throws-argumentexception.md
          - name: XML and XSLT
            items:
              - name: XNodeReader.GetAttribute behavior for invalid index
                href: core-libraries/6.0/xnodereader-getattribute.md
      - name: .NET 5
        items:
          - name: Overview
            href: 5.0.md
          - name: ASP.NET Core
            items:
              - name: ASP.NET Core apps deserialize quoted numbers
                href: serialization/5.0/jsonserializer-allows-reading-numbers-as-strings.md
              - name: AzureAD.UI and AzureADB2C.UI APIs obsolete
                href: aspnet-core/5.0/authentication-aad-packages-obsolete.md
              - name: BinaryFormatter serialization methods are obsolete
                href: serialization/5.0/binaryformatter-serialization-obsolete.md
              - name: Resource in endpoint routing is HttpContext
                href: aspnet-core/5.0/authorization-resource-in-endpoint-routing.md
              - name: Microsoft-prefixed Azure integration packages removed
                href: aspnet-core/5.0/azure-integration-packages-removed.md
              - name: "Blazor: Route precedence logic changed in Blazor apps"
                href: aspnet-core/5.0/blazor-routing-logic-changed.md
              - name: "Blazor: Updated browser support"
                href: aspnet-core/5.0/blazor-browser-support-updated.md
              - name: "Blazor: Insignificant whitespace trimmed by compiler"
                href: aspnet-core/5.0/blazor-components-trim-insignificant-whitespace.md
              - name: "Blazor: JSObjectReference and JSInProcessObjectReference types are internal"
                href: aspnet-core/5.0/blazor-jsobjectreference-to-internal.md
              - name: "Blazor: Target framework of NuGet packages changed"
                href: aspnet-core/5.0/blazor-packages-target-framework-changed.md
              - name: "Blazor: ProtectedBrowserStorage feature moved to shared framework"
                href: aspnet-core/5.0/blazor-protectedbrowserstorage-moved.md
              - name: "Blazor: RenderTreeFrame readonly public fields are now properties"
                href: aspnet-core/5.0/blazor-rendertreeframe-fields-become-properties.md
              - name: "Blazor: Updated validation logic for static web assets"
                href: aspnet-core/5.0/blazor-static-web-assets-validation-logic-updated.md
              - name: Cryptography APIs not supported on browser
                href: cryptography/5.0/cryptography-apis-not-supported-on-blazor-webassembly.md
              - name: "Extensions: Package reference changes"
                href: aspnet-core/5.0/extensions-package-reference-changes.md
              - name: Kestrel and IIS BadHttpRequestException types are obsolete
                href: aspnet-core/5.0/http-badhttprequestexception-obsolete.md
              - name: HttpClient instances created by IHttpClientFactory log integer status codes
                href: aspnet-core/5.0/http-httpclient-instances-log-integer-status-codes.md
              - name: "HttpSys: Client certificate renegotiation disabled by default"
                href: aspnet-core/5.0/httpsys-client-certificate-renegotiation-disabled-by-default.md
              - name: "IIS: UrlRewrite middleware query strings are preserved"
                href: aspnet-core/5.0/iis-urlrewrite-middleware-query-strings-are-preserved.md
              - name: "Kestrel: Configuration changes detected by default"
                href: aspnet-core/5.0/kestrel-configuration-changes-at-run-time-detected-by-default.md
              - name: "Kestrel: Default supported TLS protocol versions changed"
                href: aspnet-core/5.0/kestrel-default-supported-tls-protocol-versions-changed.md
              - name: "Kestrel: HTTP/2 disabled over TLS on incompatible Windows versions"
                href: aspnet-core/5.0/kestrel-disables-http2-over-tls.md
              - name: "Kestrel: Libuv transport marked as obsolete"
                href: aspnet-core/5.0/kestrel-libuv-transport-obsolete.md
              - name: Obsolete properties on ConsoleLoggerOptions
                href: core-libraries/5.0/obsolete-consoleloggeroptions-properties.md
              - name: ResourceManagerWithCultureStringLocalizer class and WithCulture interface member removed
                href: aspnet-core/5.0/localization-members-removed.md
              - name: Pubternal APIs removed
                href: aspnet-core/5.0/localization-pubternal-apis-removed.md
              - name: Obsolete constructor removed in request localization middleware
                href: aspnet-core/5.0/localization-requestlocalizationmiddleware-constructor-removed.md
              - name: "Middleware: Database error page marked as obsolete"
                href: aspnet-core/5.0/middleware-database-error-page-obsolete.md
              - name: Exception handler middleware throws original exception
                href: aspnet-core/5.0/middleware-exception-handler-throws-original-exception.md
              - name: ObjectModelValidator calls a new overload of Validate
                href: aspnet-core/5.0/mvc-objectmodelvalidator-calls-new-overload.md
              - name: Cookie name encoding removed
                href: aspnet-core/5.0/security-cookie-name-encoding-removed.md
              - name: IdentityModel NuGet package versions updated
                href: aspnet-core/5.0/security-identitymodel-nuget-package-versions-updated.md
              - name: "SignalR: MessagePack Hub Protocol options type changed"
                href: aspnet-core/5.0/signalr-messagepack-hub-protocol-options-changed.md
              - name: "SignalR: MessagePack Hub Protocol moved"
                href: aspnet-core/5.0/signalr-messagepack-package.md
              - name: UseSignalR and UseConnections methods removed
                href: aspnet-core/5.0/signalr-usesignalr-useconnections-removed.md
              - name: CSV content type changed to standards-compliant
                href: aspnet-core/5.0/static-files-csv-content-type-changed.md
          - name: Code analysis
            items:
              - name: CA1416 warning
                href: code-analysis/5.0/ca1416-platform-compatibility-analyzer.md
              - name: CA1417 warning
                href: code-analysis/5.0/ca1417-outattributes-on-pinvoke-string-parameters.md
              - name: CA1831 warning
                href: code-analysis/5.0/ca1831-range-based-indexer-on-string.md
              - name: CA2013 warning
                href: code-analysis/5.0/ca2013-referenceequals-on-value-types.md
              - name: CA2014 warning
                href: code-analysis/5.0/ca2014-stackalloc-in-loops.md
              - name: CA2015 warning
                href: code-analysis/5.0/ca2015-finalizers-for-memorymanager-types.md
              - name: CA2200 warning
                href: code-analysis/5.0/ca2200-rethrow-to-preserve-stack-details.md
              - name: CA2247 warning
                href: code-analysis/5.0/ca2247-ctor-arg-should-be-taskcreationoptions.md
          - name: Core .NET libraries
            items:
              - name: Assembly-related API changes for single-file publishing
                href: core-libraries/5.0/assembly-api-behavior-changes-for-single-file-publish.md
              - name: Code access security APIs are obsolete
                href: core-libraries/5.0/code-access-security-apis-obsolete.md
              - name: CreateCounterSetInstance throws InvalidOperationException
                href: core-libraries/5.0/createcountersetinstance-throws-invalidoperation.md
              - name: Default ActivityIdFormat is W3C
                href: core-libraries/5.0/default-activityidformat-changed.md
              - name: Environment.OSVersion returns the correct version
                href: core-libraries/5.0/environment-osversion-returns-correct-version.md
              - name: FrameworkDescription's value is .NET not .NET Core
                href: core-libraries/5.0/frameworkdescription-returns-net-not-net-core.md
              - name: GAC APIs are obsolete
                href: core-libraries/5.0/global-assembly-cache-apis-obsolete.md
              - name: Hardware intrinsic IsSupported checks
                href: core-libraries/5.0/hardware-instrinsics-issupported-checks.md
              - name: IntPtr and UIntPtr implement IFormattable
                href: core-libraries/5.0/intptr-uintptr-implement-iformattable.md
              - name: LastIndexOf handles empty search strings
                href: core-libraries/5.0/lastindexof-improved-handling-of-empty-values.md
              - name: URI paths with non-ASCII characters on Unix
                href: core-libraries/5.0/non-ascii-chars-in-uri-parsed-correctly.md
              - name: API obsoletions with non-default diagnostic IDs
                href: core-libraries/5.0/obsolete-apis-with-custom-diagnostics.md
              - name: Obsolete properties on ConsoleLoggerOptions
                href: core-libraries/5.0/obsolete-consoleloggeroptions-properties.md
              - name: Complexity of LINQ OrderBy.First
                href: core-libraries/5.0/orderby-firstordefault-complexity-increase.md
              - name: OSPlatform attributes renamed or removed
                href: core-libraries/5.0/os-platform-attributes-renamed.md
              - name: Microsoft.DotNet.PlatformAbstractions package removed
                href: core-libraries/5.0/platformabstractions-package-removed.md
              - name: PrincipalPermissionAttribute is obsolete
                href: core-libraries/5.0/principalpermissionattribute-obsolete.md
              - name: Parameter name changes from preview versions
                href: core-libraries/5.0/reference-assembly-parameter-names-rc1.md
              - name: Parameter name changes in reference assemblies
                href: core-libraries/5.0/reference-assembly-parameter-names.md
              - name: Remoting APIs are obsolete
                href: core-libraries/5.0/remoting-apis-obsolete.md
              - name: Order of Activity.Tags list is reversed
                href: core-libraries/5.0/reverse-order-of-tags-in-activity-property.md
              - name: SSE and SSE2 comparison methods handle NaN
                href: core-libraries/5.0/sse-comparegreaterthan-intrinsics.md
              - name: Thread.Abort is obsolete
                href: core-libraries/5.0/thread-abort-obsolete.md
              - name: Uri recognition of UNC paths on Unix
                href: core-libraries/5.0/unc-path-recognition-unix.md
              - name: UTF-7 code paths are obsolete
                href: core-libraries/5.0/utf-7-code-paths-obsolete.md
              - name: Behavior change for Vector2.Lerp and Vector4.Lerp
                href: core-libraries/5.0/vector-lerp-behavior-change.md
              - name: Vector<T> throws NotSupportedException
                href: core-libraries/5.0/vectort-throws-notsupportedexception.md
          - name: Cryptography
            items:
              - name: Cryptography APIs not supported on browser
                href: cryptography/5.0/cryptography-apis-not-supported-on-blazor-webassembly.md
              - name: Cryptography.Oid is init-only
                href: cryptography/5.0/cryptography-oid-init-only.md
              - name: Default TLS cipher suites on Linux
                href: cryptography/5.0/default-cipher-suites-for-tls-on-linux.md
              - name: Create() overloads on cryptographic abstractions are obsolete
                href: cryptography/5.0/instantiating-default-implementations-of-cryptographic-abstractions-not-supported.md
              - name: Default FeedbackSize value changed
                href: cryptography/5.0/tripledes-default-feedback-size-change.md
          - name: Entity Framework Core
            href: /ef/core/what-is-new/ef-core-5.0/breaking-changes?toc=/dotnet/core/compatibility/toc.json&bc=/dotnet/breadcrumb/toc.json
          - name: Globalization
            items:
              - name: Use ICU libraries on Windows
                href: globalization/5.0/icu-globalization-api.md
              - name: StringInfo and TextElementEnumerator are UAX29-compliant
                href: globalization/5.0/uax29-compliant-grapheme-enumeration.md
              - name: Unicode category changed for Latin-1 characters
                href: globalization/5.0/unicode-categories-for-latin1-chars.md
              - name: ListSeparator values changed
                href: globalization/5.0/listseparator-value-change.md
          - name: Interop
            items:
              - name: Support for WinRT is removed
                href: interop/5.0/built-in-support-for-winrt-removed.md
              - name: Casting RCW to InterfaceIsIInspectable throws exception
                href: interop/5.0/casting-rcw-to-inspectable-interface-throws-exception.md
              - name: No A/W suffix probing on non-Windows platforms
                href: interop/5.0/function-suffix-pinvoke.md
          - name: Networking
            items:
              - name: Cookie path handling conforms to RFC 6265
                href: networking/5.0/cookie-path-conforms-to-rfc6265.md
              - name: LocalEndPoint is updated after calling SendToAsync
                href: networking/5.0/localendpoint-updated-on-sendtoasync.md
              - name: MulticastOption.Group doesn't accept null
                href: networking/5.0/multicastoption-group-doesnt-accept-null.md
              - name: Streams allow successive Begin operations
                href: networking/5.0/negotiatestream-sslstream-dont-fail-on-successive-begin-calls.md
              - name: WinHttpHandler removed from .NET runtime
                href: networking/5.0/winhttphandler-removed-from-runtime.md
          - name: SDK and MSBuild
            items:
              - name: Error when referencing mismatched executable
                href: sdk/5.0/referencing-executable-generates-error.md
              - name: OutputType set to WinExe
                href: sdk/5.0/automatically-infer-winexe-output-type.md
              - name: WinForms and WPF apps use Microsoft.NET.Sdk
                href: sdk/5.0/sdk-and-target-framework-change.md
              - name: Directory.Packages.props files imported by default
                href: sdk/5.0/directory-packages-props-imported-by-default.md
              - name: NETCOREAPP3_1 preprocessor symbol not defined
                href: sdk/5.0/netcoreapp3_1-preprocessor-symbol-not-defined.md
              - name: PublishDepsFilePath behavior change
                href: sdk/5.0/publishdepsfilepath-behavior-change.md
              - name: TargetFramework change from netcoreapp to net
                href: sdk/5.0/targetframework-name-change.md
              - name: Use WindowsSdkPackageVersion for Windows SDK
                href: sdk/5.0/override-windows-sdk-package-version.md
          - name: Security
            items:
              - name: Code access security APIs are obsolete
                href: core-libraries/5.0/code-access-security-apis-obsolete.md
              - name: PrincipalPermissionAttribute is obsolete
                href: core-libraries/5.0/principalpermissionattribute-obsolete.md
              - name: UTF-7 code paths are obsolete
                href: core-libraries/5.0/utf-7-code-paths-obsolete.md
          - name: Serialization
            items:
              - name: BinaryFormatter serialization methods are obsolete
                href: serialization/5.0/binaryformatter-serialization-obsolete.md
              - name: BinaryFormatter.Deserialize rewraps exceptions
                href: serialization/5.0/binaryformatter-deserialize-rewraps-exceptions.md
              - name: JsonSerializer.Deserialize requires single-character string
                href: serialization/5.0/deserializing-json-into-char-requires-single-character.md
              - name: ASP.NET Core apps deserialize quoted numbers
                href: serialization/5.0/jsonserializer-allows-reading-numbers-as-strings.md
              - name: JsonSerializer.Serialize throws ArgumentNullException
                href: serialization/5.0/jsonserializer-serialize-throws-argumentnullexception-for-null-type.md
              - name: Non-public, parameterless constructors not used for deserialization
                href: serialization/5.0/non-public-parameterless-constructors-not-used-for-deserialization.md
              - name: Options are honored when serializing key-value pairs
                href: serialization/5.0/options-honored-when-serializing-key-value-pairs.md
          - name: Windows Forms
            items:
              - name: Native code can't access Windows Forms objects
                href: windows-forms/5.0/winforms-objects-not-accessible-from-native-code.md
              - name: OutputType set to WinExe
                href: sdk/5.0/automatically-infer-winexe-output-type.md
              - name: DataGridView doesn't reset custom fonts
                href: windows-forms/5.0/datagridview-doesnt-reset-custom-font-settings.md
              - name: Methods throw ArgumentException
                href: windows-forms/5.0/invalid-args-cause-argumentexception.md
              - name: Methods throw ArgumentNullException
                href: windows-forms/5.0/null-args-cause-argumentnullexception.md
              - name: Properties throw ArgumentOutOfRangeException
                href: windows-forms/5.0/invalid-args-cause-argumentoutofrangeexception.md
              - name: TextFormatFlags.ModifyString is obsolete
                href: windows-forms/5.0/modifystring-field-of-textformatflags-obsolete.md
              - name: DataGridView APIs throw InvalidOperationException
                href: windows-forms/5.0/null-owner-causes-invalidoperationexception.md
              - name: WinForms apps use Microsoft.NET.Sdk
                href: sdk/5.0/sdk-and-target-framework-change.md
              - name: Removed status bar controls
                href: windows-forms/5.0/winforms-deprecated-controls.md
          - name: WPF
            items:
              - name: OutputType set to WinExe
                href: sdk/5.0/automatically-infer-winexe-output-type.md
              - name: WPF apps use Microsoft.NET.Sdk
                href: sdk/5.0/sdk-and-target-framework-change.md
      - name: .NET Core 3.1
        href: 3.1.md
      - name: .NET Core 3.0
        href: 3.0.md
      - name: .NET Core 2.1
        href: 2.1.md
<<<<<<< HEAD
  - name: Breaking changes by area
    items:
      - name: ASP.NET Core
        items:
          - name: .NET 9
            items:
              - name: DefaultKeyResolution.ShouldGenerateNewKey has altered meaning
                href: aspnet-core/9.0/key-resolution.md
              - name: Dev cert export no longer creates folder
                href: aspnet-core/9.0/certificate-export.md
              - name: HostBuilder enables ValidateOnBuild/ValidateScopes in development environment
                href: aspnet-core/9.0/hostbuilder-validation.md
              - name: Legacy Mono and Emscripten APIs not exported to global namespace
                href: aspnet-core/9.0/legacy-apis.md
              - name: Middleware types with multiple constructors
                href: aspnet-core/9.0/middleware-constructors.md
          - name: .NET 8
            items:
              - name: ConcurrencyLimiterMiddleware is obsolete
                href: aspnet-core/8.0/concurrencylimitermiddleware-obsolete.md
              - name: Custom converters for serialization removed
                href: aspnet-core/8.0/problemdetails-custom-converters.md
              - name: ISystemClock is obsolete
                href: aspnet-core/8.0/isystemclock-obsolete.md
              - name: "Minimal APIs: IFormFile parameters require anti-forgery checks"
                href: aspnet-core/8.0/antiforgery-checks.md
              - name: Rate-limiting middleware requires AddRateLimiter
                href: aspnet-core/8.0/addratelimiter-requirement.md
              - name: Security token events return a JsonWebToken
                href: aspnet-core/8.0/securitytoken-events.md
              - name: TrimMode defaults to full for Web SDK projects
                href: aspnet-core/8.0/trimmode-full.md
          - name: .NET 7
            items:
              - name: API controller actions try to infer parameters from DI
                href: aspnet-core/7.0/api-controller-action-parameters-di.md
              - name: ASPNET-prefixed environment variable precedence
                href: aspnet-core/7.0/environment-variable-precedence.md
              - name: AuthenticateAsync for remote auth providers
                href: aspnet-core/7.0/authenticateasync-anonymous-request.md
              - name: Authentication in WebAssembly apps
                href: aspnet-core/7.0/wasm-app-authentication.md
              - name: Default authentication scheme
                href: aspnet-core/7.0/default-authentication-scheme.md
              - name: Event IDs for some Microsoft.AspNetCore.Mvc.Core log messages changed
                href: aspnet-core/7.0/microsoft-aspnetcore-mvc-core-log-event-ids.md
              - name: Fallback file endpoints
                href: aspnet-core/7.0/fallback-file-endpoints.md
              - name: IHubClients and IHubCallerClients hide members
                href: aspnet-core/7.0/ihubclients-ihubcallerclients.md
              - name: "Kestrel: Default HTTPS binding removed"
                href: aspnet-core/7.0/https-binding-kestrel.md
              - name: Microsoft.AspNetCore.Server.Kestrel.Transport.Libuv and libuv.dll removed
                href: aspnet-core/7.0/libuv-transport-dll-removed.md
              - name: Microsoft.Data.SqlClient updated to 4.0.1
                href: aspnet-core/7.0/microsoft-data-sqlclient-updated-to-4-0-1.md
              - name: Middleware no longer defers to endpoint with null request delegate
                href: aspnet-core/7.0/middleware-null-requestdelegate.md
              - name: MVC's detection of an empty body in model binding changed
                href: aspnet-core/7.0/mvc-empty-body-model-binding.md
              - name: Output caching API changes
                href: aspnet-core/7.0/output-caching-renames.md
              - name: SignalR Hub methods try to resolve parameters from DI
                href: aspnet-core/7.0/signalr-hub-method-parameters-di.md
          - name: .NET 6
            items:
              - name: ActionResult<T> sets StatusCode to 200
                href: aspnet-core/6.0/actionresult-statuscode.md
              - name: AddDataAnnotationsValidation method made obsolete
                href: aspnet-core/6.0/adddataannotationsvalidation-obsolete.md
              - name: Assemblies removed from shared framework
                href: aspnet-core/6.0/assemblies-removed-from-shared-framework.md
              - name: "Blazor: Parameter name changed in RequestImageFileAsync method"
                href: aspnet-core/6.0/blazor-parameter-name-changed-in-method.md
              - name: "Blazor: WebEventDescriptor.EventArgsType property replaced"
                href: aspnet-core/6.0/blazor-eventargstype-property-replaced.md
              - name: "Blazor: Byte-array interop"
                href: aspnet-core/6.0/byte-array-interop.md
              - name: ClientCertificate doesn't trigger renegotiation
                href: aspnet-core/6.0/clientcertificate-doesnt-trigger-renegotiation.md
              - name: EndpointName metadata not set automatically
                href: aspnet-core/6.0/endpointname-metadata.md
              - name: "Identity: Default Bootstrap version of UI changed"
                href: aspnet-core/6.0/identity-bootstrap4-to-5.md
              - name: "Kestrel: Log message attributes changed"
                href: aspnet-core/6.0/kestrel-log-message-attributes-changed.md
              - name: "MessagePack: Library changed in @microsoft/signalr-protocol-msgpack"
                href: aspnet-core/6.0/messagepack-library-change.md
              - name: Microsoft.AspNetCore.Http.Features split
                href: aspnet-core/6.0/microsoft-aspnetcore-http-features-package-split.md
              - name: "Middleware: HTTPS Redirection Middleware throws exception on ambiguous HTTPS ports"
                href: aspnet-core/6.0/middleware-ambiguous-https-ports-exception.md
              - name: "Middleware: New Use overload"
                href: aspnet-core/6.0/middleware-new-use-overload.md
              - name: Minimal API renames in RC 1
                href: aspnet-core/6.0/rc1-minimal-api-renames.md
              - name: Minimal API renames in RC 2
                href: aspnet-core/6.0/rc2-minimal-api-renames.md
              - name: MVC doesn't buffer IAsyncEnumerable types
                href: aspnet-core/6.0/iasyncenumerable-not-buffered-by-mvc.md
              - name: Nullable reference type annotations changed
                href: aspnet-core/6.0/nullable-reference-type-annotations-changed.md
              - name: Obsoleted and removed APIs
                href: aspnet-core/6.0/obsolete-removed-apis.md
              - name: PreserveCompilationContext not configured by default
                href: aspnet-core/6.0/preservecompilationcontext-not-set-by-default.md
              - name: "Razor: Compiler generates single assembly"
                href: aspnet-core/6.0/razor-compiler-doesnt-produce-views-assembly.md
              - name: "Razor: Logging ID changes"
                href: aspnet-core/6.0/razor-pages-logging-ids.md
              - name: "Razor: RazorEngine APIs marked obsolete"
                href: aspnet-core/6.0/razor-engine-apis-obsolete.md
              - name: "SignalR: Java Client updated to RxJava3"
                href: aspnet-core/6.0/signalr-java-client-updated.md
              - name: TryParse and BindAsync methods are validated
                href: aspnet-core/6.0/tryparse-bindasync-validation.md
          - name: .NET 5
            items:
              - name: ASP.NET Core apps deserialize quoted numbers
                href: serialization/5.0/jsonserializer-allows-reading-numbers-as-strings.md
              - name: AzureAD.UI and AzureADB2C.UI APIs obsolete
                href: aspnet-core/5.0/authentication-aad-packages-obsolete.md
              - name: BinaryFormatter serialization methods are obsolete
                href: serialization/5.0/binaryformatter-serialization-obsolete.md
              - name: Resource in endpoint routing is HttpContext
                href: aspnet-core/5.0/authorization-resource-in-endpoint-routing.md
              - name: Microsoft-prefixed Azure integration packages removed
                href: aspnet-core/5.0/azure-integration-packages-removed.md
              - name: "Blazor: Route precedence logic changed in Blazor apps"
                href: aspnet-core/5.0/blazor-routing-logic-changed.md
              - name: "Blazor: Updated browser support"
                href: aspnet-core/5.0/blazor-browser-support-updated.md
              - name: "Blazor: Insignificant whitespace trimmed by compiler"
                href: aspnet-core/5.0/blazor-components-trim-insignificant-whitespace.md
              - name: "Blazor: JSObjectReference and JSInProcessObjectReference types are internal"
                href: aspnet-core/5.0/blazor-jsobjectreference-to-internal.md
              - name: "Blazor: Target framework of NuGet packages changed"
                href: aspnet-core/5.0/blazor-packages-target-framework-changed.md
              - name: "Blazor: ProtectedBrowserStorage feature moved to shared framework"
                href: aspnet-core/5.0/blazor-protectedbrowserstorage-moved.md
              - name: "Blazor: RenderTreeFrame readonly public fields are now properties"
                href: aspnet-core/5.0/blazor-rendertreeframe-fields-become-properties.md
              - name: "Blazor: Updated validation logic for static web assets"
                href: aspnet-core/5.0/blazor-static-web-assets-validation-logic-updated.md
              - name: Cryptography APIs not supported on browser
                href: cryptography/5.0/cryptography-apis-not-supported-on-blazor-webassembly.md
              - name: "Extensions: Package reference changes"
                href: aspnet-core/5.0/extensions-package-reference-changes.md
              - name: Kestrel and IIS BadHttpRequestException types are obsolete
                href: aspnet-core/5.0/http-badhttprequestexception-obsolete.md
              - name: HttpClient instances created by IHttpClientFactory log integer status codes
                href: aspnet-core/5.0/http-httpclient-instances-log-integer-status-codes.md
              - name: "HttpSys: Client certificate renegotiation disabled by default"
                href: aspnet-core/5.0/httpsys-client-certificate-renegotiation-disabled-by-default.md
              - name: "IIS: UrlRewrite middleware query strings are preserved"
                href: aspnet-core/5.0/iis-urlrewrite-middleware-query-strings-are-preserved.md
              - name: "Kestrel: Configuration changes detected by default"
                href: aspnet-core/5.0/kestrel-configuration-changes-at-run-time-detected-by-default.md
              - name: "Kestrel: Default supported TLS protocol versions changed"
                href: aspnet-core/5.0/kestrel-default-supported-tls-protocol-versions-changed.md
              - name: "Kestrel: HTTP/2 disabled over TLS on incompatible Windows versions"
                href: aspnet-core/5.0/kestrel-disables-http2-over-tls.md
              - name: "Kestrel: Libuv transport marked as obsolete"
                href: aspnet-core/5.0/kestrel-libuv-transport-obsolete.md
              - name: Obsolete properties on ConsoleLoggerOptions
                href: core-libraries/5.0/obsolete-consoleloggeroptions-properties.md
              - name: ResourceManagerWithCultureStringLocalizer class and WithCulture interface member removed
                href: aspnet-core/5.0/localization-members-removed.md
              - name: Pubternal APIs removed
                href: aspnet-core/5.0/localization-pubternal-apis-removed.md
              - name: Obsolete constructor removed in request localization middleware
                href: aspnet-core/5.0/localization-requestlocalizationmiddleware-constructor-removed.md
              - name: "Middleware: Database error page marked as obsolete"
                href: aspnet-core/5.0/middleware-database-error-page-obsolete.md
              - name: Exception handler middleware throws original exception
                href: aspnet-core/5.0/middleware-exception-handler-throws-original-exception.md
              - name: ObjectModelValidator calls a new overload of Validate
                href: aspnet-core/5.0/mvc-objectmodelvalidator-calls-new-overload.md
              - name: Cookie name encoding removed
                href: aspnet-core/5.0/security-cookie-name-encoding-removed.md
              - name: IdentityModel NuGet package versions updated
                href: aspnet-core/5.0/security-identitymodel-nuget-package-versions-updated.md
              - name: "SignalR: MessagePack Hub Protocol options type changed"
                href: aspnet-core/5.0/signalr-messagepack-hub-protocol-options-changed.md
              - name: "SignalR: MessagePack Hub Protocol moved"
                href: aspnet-core/5.0/signalr-messagepack-package.md
              - name: UseSignalR and UseConnections methods removed
                href: aspnet-core/5.0/signalr-usesignalr-useconnections-removed.md
              - name: CSV content type changed to standards-compliant
                href: aspnet-core/5.0/static-files-csv-content-type-changed.md
              - name: .NET Core 3.0-3.1
                href: aspnetcore.md
      - name: .NET Aspire
        items:
          - name: Aspire 9.3
            href: /dotnet/aspire/compatibility/9.3/?toc=/dotnet/core/compatibility/toc.json&bc=/dotnet/breadcrumb/toc.json
          - name: Aspire 9.2
            href: /dotnet/aspire/compatibility/9.2/?toc=/dotnet/core/compatibility/toc.json&bc=/dotnet/breadcrumb/toc.json
          - name: Aspire 9.1
            href: /dotnet/aspire/compatibility/9.1/?toc=/dotnet/core/compatibility/toc.json&bc=/dotnet/breadcrumb/toc.json
          - name: Aspire 9.0
            href: /dotnet/aspire/compatibility/9.0/?toc=/dotnet/core/compatibility/toc.json&bc=/dotnet/breadcrumb/toc.json
      - name: Code analysis
        items:
          - name: .NET 5
            items:
              - name: CA1416 warning
                href: code-analysis/5.0/ca1416-platform-compatibility-analyzer.md
              - name: CA1417 warning
                href: code-analysis/5.0/ca1417-outattributes-on-pinvoke-string-parameters.md
              - name: CA1831 warning
                href: code-analysis/5.0/ca1831-range-based-indexer-on-string.md
              - name: CA2013 warning
                href: code-analysis/5.0/ca2013-referenceequals-on-value-types.md
              - name: CA2014 warning
                href: code-analysis/5.0/ca2014-stackalloc-in-loops.md
              - name: CA2015 warning
                href: code-analysis/5.0/ca2015-finalizers-for-memorymanager-types.md
              - name: CA2200 warning
                href: code-analysis/5.0/ca2200-rethrow-to-preserve-stack-details.md
              - name: CA2247 warning
                href: code-analysis/5.0/ca2247-ctor-arg-should-be-taskcreationoptions.md
      - name: Configuration
        items:
          - name: .NET 7
            items:
              - name: System.diagnostics entry in app.config
                href: configuration/7.0/diagnostics-config-section.md
      - name: Containers
        items:
          - name: .NET 10
            items:
              - name: Default .NET images use Ubuntu
                href: containers/10.0/default-images-use-ubuntu.md
          - name: .NET 9
            items:
              - name: Container images no longer install zlib
                href: containers/9.0/no-zlib.md
              - name: .NET Monitor images simplified to version-only tags
                href: containers/9.0/monitor-images.md
          - name: .NET 8
            items:
              - name: "'ca-certificates' removed from Alpine images"
                href: containers/8.0/ca-certificates-package.md
              - name: Container images upgraded to Debian 12
                href: containers/8.0/debian-version.md
              - name: Default ASP.NET Core port changed to 8080
                href: containers/8.0/aspnet-port.md
              - name: Kerberos package removed from Alpine and Debian images
                href: containers/8.0/krb5-libs-package.md
              - name: libintl package removed from Alpine images
                href: containers/8.0/libintl-package.md
              - name: Multi-platform container tags are Linux-only
                href: containers/8.0/multi-platform-tags.md
              - name: New 'app' user in Linux images
                href: containers/8.0/app-user.md
          - name: .NET 6
            items:
              - name: Default console logger formatting in container images
                href: containers/6.0/console-formatter-default.md
              - name: Other breaking changes
                href: https://github.com/dotnet/dotnet-docker/discussions/3699
      - name: Core .NET libraries
        items:
          - name: .NET 10
            items:
              - name: API obsoletions with non-default diagnostic IDs
                href: core-libraries/10.0/obsolete-apis.md
              - name: ActivitySource.CreateActivity and ActivitySource.StartActivity behavior change
                href: core-libraries/10.0/activity-sampling.md
              - name: C# 14 overload resolution with span parameters
                href: core-libraries/10.0/csharp-overload-resolution.md
              - name: Consistent shift behavior in generic math
                href: core-libraries/10.0/generic-math.md
              - name: Default trace context propagator updated to W3C Standard
                href: core-libraries/10.0/default-trace-context-propagator.md
              - name: LDAP DirectoryControl parsing is now more stringent
                href: core-libraries/10.0/ldap-directorycontrol-parsing.md
              - name: MacCatalyst version normalization
                href: core-libraries/10.0/maccatalyst-version-normalization.md
              - name: No default SIGTERM signal handler
                href: core-libraries/10.0/sigterm-signal-handler.md
              - name: System.Linq.AsyncEnumerable included in core libraries
                href: core-libraries/10.0/asyncenumerable.md
              - name: YMM embedded rounding removed from AVX10.2
                href: core-libraries/10.0/ymm-embedded-rounding.md
          - name: .NET 9
            items:
              - name: Adding a ZipArchiveEntry sets header general-purpose bit flags
                href: core-libraries/9.0/compressionlevel-bits.md
              - name: Altered UnsafeAccessor support for non-open generics
                href: core-libraries/9.0/unsafeaccessor-generics.md
              - name: Ambiguous overload resolution affecting StringValues implicit operators
                href: core-libraries/9.0/ambiguous-overload.md
              - name: API obsoletions with custom diagnostic IDs
                href: core-libraries/9.0/obsolete-apis-with-custom-diagnostics.md
              - name: BigInteger maximum length
                href: core-libraries/9.0/biginteger-limit.md
              - name: BinaryReader.GetString() returns "/uFFFD" on malformed sequences
                href: core-libraries/9.0/binaryreader.md
              - name: C# overload resolution prefers `params` span-type overloads
                href: core-libraries/9.0/params-overloads.md
              - name: Creating type of array of System.Void not allowed
                href: core-libraries/9.0/type-instance.md
              - name: EnumConverter validates registered types to be enum
                href: core-libraries/9.0/enumconverter.md
              - name: "`Equals`/`GetHashCode` throw for `InlineArrayAttribute` types"
                href: core-libraries/9.0/inlinearrayattribute.md
              - name: FromKeyedServicesAttribute no longer injects non-keyed parameter
                href: core-libraries/9.0/non-keyed-params.md
              - name: IncrementingPollingCounter initial callback is asynchronous
                href: core-libraries/9.0/async-callback.md
              - name: Inline array struct size limit is enforced
                href: core-libraries/9.0/inlinearray-size.md
              - name: InMemoryDirectoryInfo prepends rootDir to files
                href: core-libraries/9.0/inmemorydirinfo-prepends-rootdir.md
              - name: New TimeSpan.From*() overloads that take integers
                href: core-libraries/9.0/timespan-from-overloads.md
              - name: New version of some OOB packages
                href: core-libraries/9.0/oob-packages.md
              - name: RuntimeHelpers.GetSubArray returns different type
                href: core-libraries/9.0/getsubarray-return.md
              - name: String.Trim(params ReadOnlySpan<char>) overload removed
                href: core-libraries/9.0/string-trim.md
              - name: Support for empty environment variables
                href: core-libraries/9.0/empty-env-variable.md
              - name: ZipArchiveEntry names and comments respect UTF8 flag
                href: core-libraries/9.0/ziparchiveentry-encoding.md
          - name: .NET 8
            items:
              - name: Activity operation name when null
                href: core-libraries/8.0/activity-operation-name.md
              - name: AnonymousPipeServerStream.Dispose behavior
                href: core-libraries/8.0/anonymouspipeserverstream-dispose.md
              - name: API obsoletions with custom diagnostic IDs
                href: core-libraries/8.0/obsolete-apis-with-custom-diagnostics.md
              - name: Backslash mapping in Unix file paths
                href: core-libraries/8.0/file-path-backslash.md
              - name: Base64.DecodeFromUtf8 methods ignore whitespace
                href: core-libraries/8.0/decodefromutf8-whitespace.md
              - name: Boolean-backed enum type support removed
                href: core-libraries/8.0/bool-backed-enum.md
              - name: Complex.ToString format changed to `<a; b>`
                href: core-libraries/8.0/complex-format.md
              - name: Drive's current directory path enumeration
                href: core-libraries/8.0/drive-current-dir-paths.md
              - name: Enumerable.Sum throws new OverflowException for some inputs
                href: core-libraries/8.0/enumerable-sum.md
              - name: FileStream writes when pipe is closed
                href: core-libraries/8.0/filestream-disposed-pipe.md
              - name: FindSystemTimeZoneById doesn't return new object
                href: core-libraries/8.0/timezoneinfo-object.md
              - name: GC.GetGeneration might return Int32.MaxValue
                href: core-libraries/8.0/getgeneration-return-value.md
              - name: GetFolderPath behavior on Unix
                href: core-libraries/8.0/getfolderpath-unix.md
              - name: GetSystemVersion no longer returns ImageRuntimeVersion
                href: core-libraries/8.0/getsystemversion.md
              - name: ITypeDescriptorContext nullable annotations
                href: core-libraries/8.0/itypedescriptorcontext-props.md
              - name: Legacy Console.ReadKey removed
                href: core-libraries/8.0/console-readkey-legacy.md
              - name: Method builders generate parameters with HasDefaultValue=false
                href: core-libraries/8.0/parameterinfo-hasdefaultvalue.md
              - name: ProcessStartInfo.WindowStyle honored when UseShellExecute is false
                href: core-libraries/8.0/processstartinfo-windowstyle.md
              - name: RuntimeIdentifier returns platform for which runtime was built
                href: core-libraries/8.0/runtimeidentifier.md
              - name: Type.GetType() throws exception for all invalid element types
                href: core-libraries/8.0/type-gettype.md
          - name: .NET 7
            items:
              - name: API obsoletions with default diagnostic ID
                href: core-libraries/7.0/obsolete-apis-with-default-diagnostic.md
              - name: API obsoletions with non-default diagnostic IDs
                href: core-libraries/7.0/obsolete-apis-with-custom-diagnostics.md
              - name: Asterisk no longer accepted for assembly name attributes
                href: core-libraries/7.0/assembly-name-wildcard.md
              - name: BrotliStream no longer allows undefined CompressionLevel values
                href: core-libraries/7.0/brotlistream-ctor.md
              - name: C++/CLI projects in Visual Studio
                href: core-libraries/7.0/cpluspluscli-compiler-version.md
              - name: Collectible Assembly in non-collectible AssemblyLoadContext
                href: core-libraries/7.0/collectible-assemblies.md
              - name: DateTime addition methods precision change
                href: core-libraries/7.0/datetime-add-precision.md
              - name: Equals method behavior change for NaN
                href: core-libraries/7.0/equals-nan.md
              - name: EventSource callback behavior
                href: core-libraries/6.0/eventsource-callback.md
              - name: Generic type constraint on PatternContext<T>
                href: core-libraries/7.0/patterncontext-generic-constraint.md
              - name: Legacy FileStream strategy removed
                href: core-libraries/7.0/filestream-compat-switch.md
              - name: Library support for older frameworks
                href: core-libraries/7.0/old-framework-support.md
              - name: Maximum precision for numeric format strings
                href: core-libraries/7.0/max-precision-numeric-format-strings.md
              - name: Reflection invoke API exceptions
                href: core-libraries/7.0/reflection-invoke-exceptions.md
              - name: Regex patterns with ranges corrected
                href: core-libraries/7.0/regex-ranges.md
              - name: System.Drawing.Common config switch removed
                href: core-libraries/7.0/system-drawing.md
              - name: System.Runtime.CompilerServices.Unsafe NuGet package
                href: core-libraries/7.0/unsafe-package.md
              - name: Time fields on symbolic links
                href: core-libraries/7.0/symbolic-link-timestamps.md
              - name: Tracking linked cache entries
                href: core-libraries/7.0/memorycache-tracking.md
              - name: Validate CompressionLevel for BrotliStream
                href: core-libraries/7.0/compressionlevel-validation.md
          - name: .NET 6
            items:
              - name: API obsoletions with non-default diagnostic IDs
                href: core-libraries/6.0/obsolete-apis-with-custom-diagnostics.md
              - name: Conditional string evaluation in Debug methods
                href: core-libraries/6.0/debug-assert-conditional-evaluation.md
              - name: Environment.ProcessorCount behavior on Windows
                href: core-libraries/6.0/environment-processorcount-on-windows.md
              - name: EventSource callback behavior
                href: core-libraries/6.0/eventsource-callback.md
              - name: File.Replace on Unix throws exceptions to match Windows
                href: core-libraries/6.0/file-replace-exceptions-on-unix.md
              - name: FileStream locks files with shared lock on Unix
                href: core-libraries/6.0/filestream-file-locks-unix.md
              - name: FileStream no longer synchronizes offset with OS
                href: core-libraries/6.0/filestream-doesnt-sync-offset-with-os.md
              - name: FileStream.Position updated after completion
                href: core-libraries/6.0/filestream-position-updates-after-readasync-writeasync-completion.md
              - name: New diagnostic IDs for obsoleted APIs
                href: core-libraries/6.0/diagnostic-id-change-for-obsoletions.md
              - name: New Queryable method overloads
                href: core-libraries/6.0/additional-linq-queryable-method-overloads.md
              - name: Nullability annotation changes
                href: core-libraries/6.0/nullable-ref-type-annotation-changes.md
              - name: Older framework versions dropped
                href: core-libraries/6.0/older-framework-versions-dropped.md
              - name: Parameter names changed
                href: core-libraries/6.0/parameter-name-changes.md
              - name: Parameters renamed in Stream-derived types
                href: core-libraries/6.0/parameters-renamed-on-stream-derived-types.md
              - name: Partial and zero-byte reads in streams
                href: core-libraries/6.0/partial-byte-reads-in-streams.md
              - name: Set timestamp on read-only file on Windows
                href: core-libraries/6.0/set-timestamp-readonly-file.md
              - name: Standard numeric format parsing precision
                href: core-libraries/6.0/numeric-format-parsing-handles-higher-precision.md
              - name: Static abstract members in interfaces
                href: core-libraries/6.0/static-abstract-interface-methods.md
              - name: StringBuilder.Append overloads and evaluation order
                href: core-libraries/6.0/stringbuilder-append-evaluation-order.md
              - name: Strong-name APIs throw PlatformNotSupportedException
                href: core-libraries/6.0/strong-name-signing-exceptions.md
              - name: System.Drawing.Common only supported on Windows
                href: core-libraries/6.0/system-drawing-common-windows-only.md
              - name: System.Security.SecurityContext is marked obsolete
                href: core-libraries/6.0/securitycontext-obsolete.md
              - name: Task.FromResult may return singleton
                href: core-libraries/6.0/task-fromresult-returns-singleton.md
              - name: Unhandled exceptions from a BackgroundService
                href: core-libraries/6.0/hosting-exception-handling.md
          - name: .NET 5
            items:
              - name: Assembly-related API changes for single-file publishing
                href: core-libraries/5.0/assembly-api-behavior-changes-for-single-file-publish.md
              - name: Code access security APIs are obsolete
                href: core-libraries/5.0/code-access-security-apis-obsolete.md
              - name: CreateCounterSetInstance throws InvalidOperationException
                href: core-libraries/5.0/createcountersetinstance-throws-invalidoperation.md
              - name: Default ActivityIdFormat is W3C
                href: core-libraries/5.0/default-activityidformat-changed.md
              - name: Environment.OSVersion returns the correct version
                href: core-libraries/5.0/environment-osversion-returns-correct-version.md
              - name: FrameworkDescription's value is .NET not .NET Core
                href: core-libraries/5.0/frameworkdescription-returns-net-not-net-core.md
              - name: GAC APIs are obsolete
                href: core-libraries/5.0/global-assembly-cache-apis-obsolete.md
              - name: Hardware intrinsic IsSupported checks
                href: core-libraries/5.0/hardware-instrinsics-issupported-checks.md
              - name: IntPtr and UIntPtr implement IFormattable
                href: core-libraries/5.0/intptr-uintptr-implement-iformattable.md
              - name: LastIndexOf handles empty search strings
                href: core-libraries/5.0/lastindexof-improved-handling-of-empty-values.md
              - name: URI paths with non-ASCII characters on Unix
                href: core-libraries/5.0/non-ascii-chars-in-uri-parsed-correctly.md
              - name: API obsoletions with non-default diagnostic IDs
                href: core-libraries/5.0/obsolete-apis-with-custom-diagnostics.md
              - name: Obsolete properties on ConsoleLoggerOptions
                href: core-libraries/5.0/obsolete-consoleloggeroptions-properties.md
              - name: Complexity of LINQ OrderBy.First
                href: core-libraries/5.0/orderby-firstordefault-complexity-increase.md
              - name: OSPlatform attributes renamed or removed
                href: core-libraries/5.0/os-platform-attributes-renamed.md
              - name: Microsoft.DotNet.PlatformAbstractions package removed
                href: core-libraries/5.0/platformabstractions-package-removed.md
              - name: PrincipalPermissionAttribute is obsolete
                href: core-libraries/5.0/principalpermissionattribute-obsolete.md
              - name: Parameter name changes from preview versions
                href: core-libraries/5.0/reference-assembly-parameter-names-rc1.md
              - name: Parameter name changes in reference assemblies
                href: core-libraries/5.0/reference-assembly-parameter-names.md
              - name: Remoting APIs are obsolete
                href: core-libraries/5.0/remoting-apis-obsolete.md
              - name: Order of Activity.Tags list is reversed
                href: core-libraries/5.0/reverse-order-of-tags-in-activity-property.md
              - name: SSE and SSE2 comparison methods handle NaN
                href: core-libraries/5.0/sse-comparegreaterthan-intrinsics.md
              - name: Thread.Abort is obsolete
                href: core-libraries/5.0/thread-abort-obsolete.md
              - name: Uri recognition of UNC paths on Unix
                href: core-libraries/5.0/unc-path-recognition-unix.md
              - name: UTF-7 code paths are obsolete
                href: core-libraries/5.0/utf-7-code-paths-obsolete.md
              - name: Behavior change for Vector2.Lerp and Vector4.Lerp
                href: core-libraries/5.0/vector-lerp-behavior-change.md
              - name: Vector<T> throws NotSupportedException
                href: core-libraries/5.0/vectort-throws-notsupportedexception.md
          - name: .NET Core 1.0-3.1
            href: corefx.md
      - name: Cryptography
        items:
          - name: .NET 10
            items:
              - name: Environment variable renamed to DOTNET_OPENSSL_VERSION_OVERRIDE
                href: cryptography/10.0/version-override.md
              - name: OpenSSL cryptographic primitives not supported on macOS
                href: cryptography/10.0/openssl-macos-unsupported.md
              - name: X500DistinguishedName validation is stricter
                href: cryptography/10.0/x500distinguishedname-validation.md
              - name: X509Certificate and PublicKey key parameters can be null
                href: cryptography/10.0/x509-publickey-null.md
          - name: .NET 9
            items:
              - name: APIs Removed from System.Security.Cryptography.Pkcs netstandard2.0
                href: cryptography/9.0/api-removed-pkcs.md
              - name: SafeEvpPKeyHandle.DuplicateHandle up-refs the handle
                href: cryptography/9.0/evp-pkey-handle.md
              - name: Some X509Certificate2 and X509Certificate constructors are obsolete
                href: cryptography/9.0/x509-certificates.md
              - name: Windows private key lifetime simplified
                href: cryptography/9.0/private-key-lifetime.md
          - name: .NET 8
            items:
              - name: AesGcm authentication tag size on macOS
                href: cryptography/8.0/aesgcm-auth-tag-size.md
              - name: RSA.EncryptValue and RSA.DecryptValue are obsolete
                href: cryptography/8.0/rsa-encrypt-decrypt-value-obsolete.md
          - name: .NET 7
            items:
              - name: Dynamic X509ChainPolicy verification time
                href: cryptography/7.0/x509chainpolicy-verification-time.md
              - name: EnvelopedCms.Decrypt doesn't double unwrap
                href: cryptography/7.0/decrypt-envelopedcms.md
              - name: X500DistinguishedName parsing of friendly names
                href: cryptography/7.0/x500-distinguished-names.md
          - name: .NET 6
            items:
              - name: CreateEncryptor methods throw exception for incorrect feedback size
                href: cryptography/6.0/cfb-mode-feedback-size-exception.md
          - name: .NET 5
            items:
              - name: Cryptography APIs not supported on browser
                href: cryptography/5.0/cryptography-apis-not-supported-on-blazor-webassembly.md
              - name: Cryptography.Oid is init-only
                href: cryptography/5.0/cryptography-oid-init-only.md
              - name: Default TLS cipher suites on Linux
                href: cryptography/5.0/default-cipher-suites-for-tls-on-linux.md
              - name: Create() overloads on cryptographic abstractions are obsolete
                href: cryptography/5.0/instantiating-default-implementations-of-cryptographic-abstractions-not-supported.md
              - name: Default FeedbackSize value changed
                href: cryptography/5.0/tripledes-default-feedback-size-change.md
              - name: .NET Core 2.1-3.0
                href: cryptography.md
      - name: Deployment
        items:
          - name: .NET 9
            items:
              - name: Deprecated desktop Windows/macOS/Linux MonoVM runtime packages
                href: deployment/9.0/monovm-packages.md
          - name: .NET 8
            items:
              - name: Host determines RID-specific assets
                href: deployment/8.0/rid-asset-list.md
              - name: .NET Monitor only includes distroless images
                href: deployment/8.0/monitor-image.md
              - name: StripSymbols defaults to true
                href: deployment/8.0/stripsymbols-default.md
          - name: .NET 7
            items:
              - name: All assemblies trimmed by default
                href: deployment/7.0/trim-all-assemblies.md
              - name: Multi-level lookup is disabled
                href: deployment/7.0/multilevel-lookup.md
              - name: x86 host path on 64-bit Windows
                href: deployment/7.0/x86-host-path.md
              - name: Deprecation of TrimmerDefaultAction property
                href: deployment/7.0/deprecated-trimmer-default-action.md
          - name: .NET 6
            items:
              - name: x86 host path on 64-bit Windows
                href: deployment/7.0/x86-host-path.md
          - name: .NET Core 3.1
            items:
              - name: x86 host path on 64-bit Windows
                href: deployment/7.0/x86-host-path.md
      - name: Entity Framework Core
        items:
          - name: EF Core 10
            href: /ef/core/what-is-new/ef-core-10.0/breaking-changes?toc=/dotnet/core/compatibility/toc.json&bc=/dotnet/breadcrumb/toc.json
          - name: EF Core 9
            href: /ef/core/what-is-new/ef-core-9.0/breaking-changes?toc=/dotnet/core/compatibility/toc.json&bc=/dotnet/breadcrumb/toc.json
          - name: EF Core 8
            href: /ef/core/what-is-new/ef-core-8.0/breaking-changes?toc=/dotnet/core/compatibility/toc.json&bc=/dotnet/breadcrumb/toc.json
          - name: EF Core 7
            href: /ef/core/what-is-new/ef-core-7.0/breaking-changes?toc=/dotnet/core/compatibility/toc.json&bc=/dotnet/breadcrumb/toc.json
          - name: EF Core 6
            href: /ef/core/what-is-new/ef-core-6.0/breaking-changes?toc=/dotnet/core/compatibility/toc.json&bc=/dotnet/breadcrumb/toc.json
          - name: EF Core 5
            href: /ef/core/what-is-new/ef-core-5.0/breaking-changes?toc=/dotnet/core/compatibility/toc.json&bc=/dotnet/breadcrumb/toc.json
          - name: EF Core 3.1
            href: /ef/core/what-is-new/ef-core-3.x/breaking-changes?toc=/dotnet/core/compatibility/toc.json&bc=/dotnet/breadcrumb/toc.json
      - name: Extensions
        items:
          - name: .NET 10
            items:
              - name: "ProviderAliasAttribute moved to Microsoft.Extensions.Logging.Abstractions assembly"
                href: extensions/10.0/provideraliasattribute-moved-assembly.md
          - name: .NET 8
            items:
              - name: ActivatorUtilities.CreateInstance behaves consistently
                href: extensions/8.0/activatorutilities-createinstance-behavior.md
              - name: ActivatorUtilities.CreateInstance requires non-null provider
                href: extensions/8.0/activatorutilities-createinstance-null-provider.md
              - name: ConfigurationBinder throws for mismatched value
                href: extensions/8.0/configurationbinder-exceptions.md
              - name: ConfigurationManager package no longer references System.Security.Permissions
                href: extensions/8.0/configurationmanager-package.md
              - name: DirectoryServices package no longer references System.Security.Permissions
                href: extensions/8.0/directoryservices-package.md
              - name: Empty keys added to dictionary by configuration binder
                href: extensions/8.0/dictionary-configuration-binding.md
              - name: HostApplicationBuilderSettings.Args respected by constructor
                href: extensions/8.0/hostapplicationbuilder-ctor.md
              - name: ManagementDateTimeConverter.ToDateTime returns a local time
                href: extensions/8.0/dmtf-todatetime.md
              - name: System.Formats.Cbor DateTimeOffset formatting change
                href: extensions/8.0/cbor-datetime.md
          - name: .NET 7
            items:
              - name: Binding config to dictionary extends values
                href: extensions/7.0/config-bind-dictionary.md
              - name: ContentRootPath for apps launched by Windows Shell
                href: extensions/7.0/contentrootpath-hosted-app.md
              - name: Environment variable prefixes
                href: extensions/7.0/environment-variable-prefix.md
          - name: .NET 6
            items:
              - name: AddProvider checks for non-null provider
                href: extensions/6.0/addprovider-null-check.md
              - name: FileConfigurationProvider.Load throws InvalidDataException
                href: extensions/6.0/filename-in-load-exception.md
              - name: Repeated XML elements include index
                href: extensions/6.0/repeated-xml-elements.md
              - name: Resolving disposed ServiceProvider throws exception
                href: extensions/6.0/service-provider-disposed.md
      - name: Globalization
        items:
          - name: .NET 10
            items:
              - name: Environment variable renamed to DOTNET_ICU_VERSION_OVERRIDE
                href: globalization/10.0/version-override.md
          - name: .NET 8
            items:
              - name: Date and time converters honor culture argument
                href: globalization/8.0/typeconverter-cultureinfo.md
              - name: TwoDigitYearMax default is 2049
                href: globalization/8.0/twodigityearmax-default.md
          - name: .NET 7
            items:
              - name: Globalization APIs use ICU libraries on Windows Server
                href: globalization/7.0/icu-globalization-api.md
          - name: .NET 6
            items:
              - name: Culture creation and case mapping in globalization-invariant mode
                href: globalization/6.0/culture-creation-invariant-mode.md
          - name: .NET 5
            items:
              - name: Use ICU libraries on Windows
                href: globalization/5.0/icu-globalization-api.md
              - name: StringInfo and TextElementEnumerator are UAX29-compliant
                href: globalization/5.0/uax29-compliant-grapheme-enumeration.md
              - name: Unicode category changed for Latin-1 characters
                href: globalization/5.0/unicode-categories-for-latin1-chars.md
              - name: ListSeparator values changed
                href: globalization/5.0/listseparator-value-change.md
          - name: .NET Core 3.0
            href: globalization.md
      - name: Interop
        items:
          - name: .NET 10
            items:
              - name: Specifying DllImportSearchPath.AssemblyDirectory only searches the assembly directory
                href: interop/10.0/search-assembly-directory.md
          - name: .NET 9
            items:
              - name: CET supported by default
                href: interop/9.0/cet-support.md
          - name: .NET 8
            items:
              - name: CreateObjectFlags.Unwrap only unwraps on target instance
                href: interop/8.0/comwrappers-unwrap.md
              - name: Custom marshallers require additional members
                href: interop/8.0/marshal-modes.md
              - name: IDispatchImplAttribute API is removed
                href: interop/8.0/idispatchimplattribute-removed.md
              - name: JSFunctionBinding implicit public default constructor removed
                href: interop/8.0/jsfunctionbinding-constructor.md
              - name: SafeHandle types must have public constructor
                href: interop/8.0/safehandle-constructor.md
              - name: Linux native library resolution no longer uses `netcoredeps`
                href: interop/8.0/linux-netcoredeps.md
          - name: .NET 7
            items:
              - name: RuntimeInformation.OSArchitecture under emulation
                href: interop/7.0/osarchitecture-emulation.md
          - name: .NET 6
            items:
              - name: Static abstract members in interfaces
                href: core-libraries/6.0/static-abstract-interface-methods.md
          - name: .NET 5
            items:
              - name: Support for WinRT is removed
                href: interop/5.0/built-in-support-for-winrt-removed.md
              - name: Casting RCW to InterfaceIsIInspectable throws exception
                href: interop/5.0/casting-rcw-to-inspectable-interface-throws-exception.md
              - name: No A/W suffix probing on non-Windows platforms
                href: interop/5.0/function-suffix-pinvoke.md
      - name: JIT compiler
        items:
          - name: .NET 9
            items:
              - name: Floating point to integer conversions are saturating
                href: jit/9.0/fp-to-integer.md
              - name: Some SVE APIs removed
                href: jit/9.0/sve-apis.md
          - name: .NET 6
            items:
              - name: Call argument coercion
                href: jit/6.0/coerce-call-arguments-ecma-335.md
      - name: .NET MAUI
        items:
          - name: .NET 7
            items:
              - name: Constructors accept base interface instead of concrete type
                href: maui/7.0/mauiwebviewnavigationdelegate-constructor.md
              - name: Flow direction helper methods removed
                href: maui/7.0/flow-direction-apis-removed.md
              - name: New UpdateBackground parameter
                href: maui/7.0/updatebackground-parameter.md
              - name: ScrollToRequest property renamed
                href: maui/7.0/scrolltorequest-property-rename.md
              - name: Some Windows APIs are removed
                href: maui/7.0/iwindowstatemanager-apis-removed.md
      - name: Networking
        items:
          - name: .NET 10
            items:
              - name: Streaming HTTP responses enabled by default in browser HTTP clients
                href: networking/10.0/default-http-streaming.md
          - name: .NET 9
            items:
              - name: HttpClient metrics report `server.port` unconditionally
                href: networking/9.0/server-port-attribute.md
              - name: HttpClientFactory logging redacts header values by default
                href: networking/9.0/redact-headers.md
              - name: HttpClientFactory uses SocketsHttpHandler as primary handler
                href: networking/9.0/default-handler.md
              - name: HttpListenerRequest.UserAgent is nullable
                href: networking/9.0/useragent-nullable.md
              - name: Uri query redaction in HttpClient EventSource events
                href: networking/9.0/query-redaction-events.md
              - name: Uri query redaction in IHttpClientFactory logs
                href: networking/9.0/query-redaction-logs.md
          - name: .NET 8
            items:
              - name: SendFile throws NotSupportedException for connectionless sockets
                href: networking/8.0/sendfile-connectionless.md
              - name: User info in `mailto:` URIs is compared
                href: networking/8.0/uri-comparison.md
          - name: .NET 7
            items:
              - name: AllowRenegotiation default is false
                href: networking/7.0/allowrenegotiation-default.md
              - name: Custom ping payloads on Linux
                href: networking/7.0/ping-custom-payload-linux.md
              - name: Socket.End methods don't throw ObjectDisposedException
                href: networking/7.0/socket-end-closed-sockets.md
          - name: .NET 6
            items:
              - name: Port removed from SPN
                href: networking/6.0/httpclient-port-lookup.md
              - name: WebRequest, WebClient, and ServicePoint are obsolete
                href: networking/6.0/webrequest-deprecated.md
          - name: .NET 5
            items:
              - name: Cookie path handling conforms to RFC 6265
                href: networking/5.0/cookie-path-conforms-to-rfc6265.md
              - name: LocalEndPoint is updated after calling SendToAsync
                href: networking/5.0/localendpoint-updated-on-sendtoasync.md
              - name: MulticastOption.Group doesn't accept null
                href: networking/5.0/multicastoption-group-doesnt-accept-null.md
              - name: Streams allow successive Begin operations
                href: networking/5.0/negotiatestream-sslstream-dont-fail-on-successive-begin-calls.md
              - name: WinHttpHandler removed from .NET runtime
                href: networking/5.0/winhttphandler-removed-from-runtime.md
              - name: .NET Core 2.0-3.0
                href: networking.md
      - name: Reflection
        items:
          - name: .NET 8
            items:
              - name: IntPtr no longer used for function pointer types
                href: reflection/8.0/function-pointer-reflection.md
      - name: SDK and MSBuild
        items:
          - name: .NET 10
            items:
              - name: .NET CLI `--interactive` defaults to `true` in user scenarios
                href: sdk/10.0/dotnet-cli-interactive.md
              - name: "`dotnet restore` audits transitive packages"
                href: sdk/10.0/nugetaudit-transitive-packages.md
              - name: Default workload configuration from 'loose manifests' to 'workload sets' mode
                href: sdk/10.0/default-workload-config.md
              - name: "`dotnet package list` performs restore"
                href: sdk/10.0/dotnet-package-list-restore.md
              - name: MSBUILDCUSTOMBUILDEVENTWARNING escape hatch removed
                href: sdk/10.0/custom-build-event-warning.md
              - name: MSBuild custom culture resource handling
                href: sdk/10.0/msbuild-custom-culture.md
              - name: NU1510 is raised for direct references pruned by NuGet
                href: sdk/10.0/nu1510-pruned-references.md
              - name: HTTP warnings promoted to errors in package list and search
                href: sdk/10.0/http-warnings-to-errors.md
          - name: .NET 9
            items:
              - name: "`dotnet sln add` doesn't allow invalid file names"
                href: sdk/9.0/dotnet-sln.md
              - name: "`dotnet watch` incompatible with Hot Reload for old frameworks"
                href: sdk/9.0/dotnet-watch.md
              - name: "`dotnet workload` commands output change"
                href: sdk/9.0/dotnet-workload-output.md
              - name: "`installer` repo version no longer documented"
                href: sdk/9.0/productcommits-versions.md
              - name: New default RID used when targeting .NET Framework
                href: sdk/9.0/default-rid.md
              - name: Terminal logger is default
                href: sdk/9.0/terminal-logger.md
              - name: Version requirements for .NET 9 SDK
                href: sdk/9.0/version-requirements.md
              - name: Warning emitted for .NET Standard 1.x targets
                href: sdk/9.0/netstandard-warning.md
              - name: Warning emitted for .NET 7 target
                href: sdk/9.0/net70-warning.md
          - name: .NET 8
            items:
              - name: CLI console output uses UTF-8
                href: sdk/8.0/console-encoding.md
              - name: Console encoding not UTF-8 after completion
                href: sdk/8.0/console-encoding-fix.md
              - name: Containers default to use the 'latest' tag
                href: sdk/8.0/default-image-tag.md
              - name: "'dotnet pack' uses Release configuration"
                href: sdk/8.0/dotnet-pack-config.md
              - name: "'dotnet publish' uses Release configuration"
                href: sdk/8.0/dotnet-publish-config.md
              - name: "'dotnet restore' produces security vulnerability warnings"
                href: sdk/8.0/dotnet-restore-audit.md
              - name: Duplicate output for -getItem, -getProperty, and -getTargetResult
                href: sdk/8.0/getx-duplicate-output.md
              - name: Implicit `using` for System.Net.Http no longer added
                href: sdk/8.0/implicit-global-using-netfx.md
              - name: MSBuild custom derived build events deprecated
                href: sdk/8.0/custombuildeventargs.md
              - name: MSBuild respects DOTNET_CLI_UI_LANGUAGE
                href: sdk/8.0/msbuild-language.md
              - name: Runtime-specific apps not self-contained
                href: sdk/8.0/runtimespecific-app-default.md
              - name: --arch option doesn't imply self-contained
                href: sdk/8.0/arch-option.md
              - name: SDK uses a smaller RID graph
                href: sdk/8.0/rid-graph.md
              - name: Setting DebugSymbols to false disables PDB generation
                href: sdk/8.0/debugsymbols.md
              - name: Source Link included in the .NET SDK
                href: sdk/8.0/source-link.md
              - name: Trimming can't be used with .NET Standard or .NET Framework
                href: sdk/8.0/trimming-unsupported-targetframework.md
              - name: Unlisted packages not installed by default
                href: sdk/8.0/unlisted-versions.md
              - name: .user file imported in outer builds
                href: sdk/8.0/user-file.md
              - name: Version requirements for .NET 8 SDK
                href: sdk/8.0/version-requirements.md
          - name: .NET 7
            items:
              - name: Automatic RuntimeIdentifier for certain projects
                href: sdk/7.0/automatic-runtimeidentifier.md
              - name: Automatic RuntimeIdentifier for publish only
                href: sdk/7.0/automatic-rid-publish-only.md
              - name: CLI console output uses UTF-8
                href: sdk/8.0/console-encoding.md
              - name: Version requirements for .NET 7 SDK
                href: sdk/7.0/vs-msbuild-version.md
              - name: SDK no longer calls ResolvePackageDependencies
                href: sdk/7.0/resolvepackagedependencies.md
              - name: Serialization of custom types in .NET 7
                href: sdk/7.0/custom-serialization.md
              - name: Side-by-side SDK installations
                href: sdk/7.0/side-by-side-install.md
              - name: --output option no longer is valid for solution-level commands
                href: sdk/7.0/solution-level-output-no-longer-valid.md
              - name: Tool manifests in root folder
                href: sdk/7.0/manifest-search.md
          - name: .NET 6
            items:
              - name: -p option for `dotnet run` is deprecated
                href: sdk/6.0/deprecate-p-option-dotnet-run.md
              - name: C# code in templates not supported by earlier versions
                href: sdk/6.0/csharp-template-code.md
              - name: EditorConfig files implicitly included
                href: sdk/6.0/editorconfig-additional-files.md
              - name: Generate apphost for macOS
                href: sdk/6.0/apphost-generated-for-macos.md
              - name: Generate error for duplicate files in publish output
                href: sdk/6.0/duplicate-files-in-output.md
              - name: GetTargetFrameworkProperties and GetNearestTargetFramework removed
                href: sdk/6.0/gettargetframeworkproperties-and-getnearesttargetframework-removed.md
              - name: Install location for x64 emulated on ARM64
                href: sdk/6.0/path-x64-emulated.md
              - name: MSBuild no longer supports calling GetType()
                href: sdk/6.0/calling-gettype-property-functions.md
              - name: .NET can't be installed to custom location
                href: sdk/6.0/install-location.md
              - name: OutputType not automatically set to WinExe
                href: sdk/6.0/outputtype-not-set-automatically.md
              - name: Publish ReadyToRun with --no-restore requires changes
                href: sdk/6.0/publish-readytorun-requires-restore-change.md
              - name: runtimeconfig.dev.json file not generated
                href: sdk/6.0/runtimeconfigdev-file.md
              - name: RuntimeIdentifier warning if self-contained is unspecified
                href: sdk/6.0/runtimeidentifier-self-contained.md
              - name: Tool manifests in root folder
                href: sdk/7.0/manifest-search.md
              - name: Version requirements for .NET 6 SDK
                href: sdk/6.0/vs-msbuild-version.md
              - name: .version file includes build version
                href: sdk/6.0/version-file-entries.md
              - name: Write reference assemblies to IntermediateOutputPath
                href: sdk/6.0/write-reference-assemblies-to-obj.md
          - name: .NET 5
            items:
              - name: Directory.Packages.props files imported by default
                href: sdk/5.0/directory-packages-props-imported-by-default.md
              - name: Error when referencing mismatched executable
                href: sdk/5.0/referencing-executable-generates-error.md
              - name: NETCOREAPP3_1 preprocessor symbol not defined
                href: sdk/5.0/netcoreapp3_1-preprocessor-symbol-not-defined.md
              - name: OutputType set to WinExe
                href: sdk/5.0/automatically-infer-winexe-output-type.md
              - name: PublishDepsFilePath behavior change
                href: sdk/5.0/publishdepsfilepath-behavior-change.md
              - name: TargetFramework change from netcoreapp to net
                href: sdk/5.0/targetframework-name-change.md
              - name: Use WindowsSdkPackageVersion for Windows SDK
                href: sdk/5.0/override-windows-sdk-package-version.md
              - name: WinForms and WPF apps use Microsoft.NET.Sdk
                href: sdk/5.0/sdk-and-target-framework-change.md
          - name: .NET Core 2.1 - 3.1
            href: msbuild.md
      - name: Security
        items:
          - name: .NET 5
            items:
              - name: Code access security APIs are obsolete
                href: core-libraries/5.0/code-access-security-apis-obsolete.md
              - name: PrincipalPermissionAttribute is obsolete
                href: core-libraries/5.0/principalpermissionattribute-obsolete.md
              - name: UTF-7 code paths are obsolete
                href: core-libraries/5.0/utf-7-code-paths-obsolete.md
      - name: Serialization
        items:
          - name: .NET 9
            items:
              - name: BinaryFormatter always throws
                href: serialization/9.0/binaryformatter-removal.md
              - name: Nullable JsonDocument properties deserialize to JsonValueKind.Null
                href: serialization/9.0/jsondocument-props.md
              - name: System.Text.Json metadata reader now unescapes metadata property names
                href: serialization/9.0/json-metadata-reader.md
          - name: .NET 8
            items:
              - name: BinaryFormatter disabled for most projects
                href: serialization/8.0/binaryformatter-disabled.md
              - name: PublishedTrimmed projects fail reflection-based serialization
                href: serialization/8.0/publishtrimmed.md
              - name: Reflection-based deserializer resolves metadata eagerly
                href: serialization/8.0/metadata-resolving.md
          - name: .NET 7
            items:
              - name: BinaryFormatter serialization APIs produce compiler errors
                href: serialization/7.0/binaryformatter-apis-produce-errors.md
              - name: SerializationFormat.Binary is obsolete
                href: serialization/7.0/serializationformat-binary.md
              - name: DataContractSerializer retains sign when deserializing -0
                href: serialization/7.0/datacontractserializer-negative-sign.md
              - name: Deserialize Version type with leading or trailing whitespace
                href: serialization/7.0/deserialize-version-with-whitespace.md
              - name: JsonSerializerOptions copy constructor includes JsonSerializerContext
                href: serialization/7.0/jsonserializeroptions-copy-constructor.md
              - name: Polymorphic serialization for object types
                href: serialization/7.0/polymorphic-serialization.md
              - name: System.Text.Json source generator fallback
                href: serialization/7.0/reflection-fallback.md
          - name: .NET 6
            items:
              - name: DataContractSerializer retains sign when deserializing -0
                href: serialization/7.0/datacontractserializer-negative-sign.md
              - name: Default serialization format for TimeSpan
                href: serialization/6.0/timespan-serialization-format.md
              - name: IAsyncEnumerable serialization
                href: serialization/6.0/iasyncenumerable-serialization.md
              - name: JSON source-generation API refactoring
                href: serialization/6.0/json-source-gen-api-refactor.md
              - name: JsonNumberHandlingAttribute on collection properties
                href: serialization/6.0/jsonnumberhandlingattribute-behavior.md
              - name: New JsonSerializer source generator overloads
                href: serialization/6.0/jsonserializer-source-generator-overloads.md
          - name: .NET 5
            items:
              - name: BinaryFormatter serialization methods are obsolete
                href: serialization/5.0/binaryformatter-serialization-obsolete.md
              - name: BinaryFormatter.Deserialize rewraps exceptions
                href: serialization/5.0/binaryformatter-deserialize-rewraps-exceptions.md
              - name: JsonSerializer.Deserialize requires single-character string
                href: serialization/5.0/deserializing-json-into-char-requires-single-character.md
              - name: ASP.NET Core apps deserialize quoted numbers
                href: serialization/5.0/jsonserializer-allows-reading-numbers-as-strings.md
              - name: JsonSerializer.Serialize throws ArgumentNullException
                href: serialization/5.0/jsonserializer-serialize-throws-argumentnullexception-for-null-type.md
              - name: Non-public, parameterless constructors not used for deserialization
                href: serialization/5.0/non-public-parameterless-constructors-not-used-for-deserialization.md
              - name: Options are honored when serializing key-value pairs
                href: serialization/5.0/options-honored-when-serializing-key-value-pairs.md
      - name: Visual Basic
        items:
          - name: .NET Core 3.0
            href: visualbasic.md
      - name: WCF Client
        items:
          - name: "8.0"
            items:
              - name: Removal of WCF APIs with a `configurationName` parameter
                href: wcf-client/8.0/configurationname-apis.md
          - name: "6.0"
            items:
              - name: .NET Standard 2.0 no longer supported
                href: wcf-client/6.0/net-standard-2-support.md
              - name: DuplexChannelFactory captures synchronization context
                href: wcf-client/6.0/duplex-synchronization-context.md
      - name: Windows Forms
        items:
          - name: .NET 10
            items:
              - name: API obsoletions
                href: windows-forms/10.0/obsolete-apis.md
              - name: Applications referencing both WPF and WinForms must disambiguate MenuItem and ContextMenu types
                href: windows-forms/10.0/menuitem-contextmenu.md
              - name: Renamed parameter in HtmlElement.InsertAdjacentElement
                href: windows-forms/10.0/insertadjacentelement-orientation.md
              - name: TreeView checkbox image truncation
                href: windows-forms/10.0/treeview-text-location.md
              - name: StatusStrip uses System RenderMode by default
                href: windows-forms/10.0/statusstrip-renderer.md
          - name: .NET 9
            items:
              - name: BindingSource.SortDescriptions doesn't return null
                href: windows-forms/9.0/sortdescriptions-return-value.md
              - name: Changes to nullability annotations
                href: windows-forms/9.0/nullability-changes.md
              - name: ComponentDesigner.Initialize throws ArgumentNullException
                href: windows-forms/9.0/componentdesigner-initialize.md
              - name: DataGridViewRowAccessibleObject.Name starting row index
                href: windows-forms/9.0/datagridviewrowaccessibleobject-name-row.md
              - name: IMsoComponent support is opt-in
                href: windows-forms/9.0/imsocomponent-support.md
              - name: New security analyzers
                href: windows-forms/9.0/security-analyzers.md
              - name: No exception if DataGridView is null
                href: windows-forms/9.0/datagridviewheadercell-nre.md
              - name: PictureBox raises HttpClient exceptions
                href: windows-forms/9.0/httpclient-exceptions.md
              - name: StatusStrip uses different default renderer
                href: windows-forms/9.0/statusstrip-renderer.md
          - name: .NET 8
            items:
              - name: Certs checked before loading remote images in PictureBox
                href: windows-forms/8.0/picturebox-remote-image.md
              - name: DateTimePicker.Text is empty string
                href: windows-forms/8.0/datetimepicker-text.md
              - name: DefaultValueAttribute removed from some properties
                href: windows-forms/8.0/defaultvalueattribute-removal.md
              - name: ExceptionCollection ctor throws ArgumentException
                href: windows-forms/8.0/exceptioncollection.md
              - name: Forms scale according to AutoScaleMode
                href: windows-forms/8.0/top-level-window-scaling.md
              - name: ImageList.ColorDepth default is Depth32Bit
                href: windows-forms/8.0/imagelist-colordepth.md
              - name: System.Windows.Extensions doesn't reference System.Drawing.Common
                href: windows-forms/8.0/extensions-package-deps.md
              - name: TableLayoutStyleCollection throws ArgumentException
                href: windows-forms/8.0/tablelayoutstylecollection.md
              - name: Top-level forms scale size to DPI
                href: windows-forms/8.0/forms-scale-size-to-dpi.md
              - name: WFDEV002 obsoletion is now an error
                href: windows-forms/8.0/domainupdownaccessibleobject.md
          - name: .NET 7
            items:
              - name: APIs throw ArgumentNullException
                href: windows-forms/7.0/apis-throw-argumentnullexception.md
              - name: Obsoletions and warnings
                href: windows-forms/7.0/obsolete-apis.md
          - name: .NET 6
            items:
              - name: APIs throw ArgumentNullException
                href: windows-forms/6.0/apis-throw-argumentnullexception.md
              - name: C# templates use application bootstrap
                href: windows-forms/6.0/application-bootstrap.md
              - name: DataGridView APIs throw InvalidOperationException
                href: windows-forms/6.0/null-owner-causes-invalidoperationexception.md
              - name: ListViewGroupCollection methods throw new InvalidOperationException
                href: windows-forms/6.0/listview-invalidoperationexception.md
              - name: NotifyIcon.Text maximum text length increased
                href: windows-forms/6.0/notifyicon-text-max-text-length-increased.md
              - name: ScaleControl called only when needed
                href: windows-forms/6.0/optimize-scalecontrol-calls.md
              - name: TableLayoutSettings properties throw InvalidEnumArgumentException
                href: windows-forms/6.0/tablelayoutsettings-apis-throw-invalidenumargumentexception.md
              - name: TreeNodeCollection.Item throws exception if node is assigned elsewhere
                href: windows-forms/6.0/treenodecollection-item-throws-argumentexception.md
          - name: .NET 5
            items:
              - name: Native code can't access Windows Forms objects
                href: windows-forms/5.0/winforms-objects-not-accessible-from-native-code.md
              - name: OutputType set to WinExe
                href: sdk/5.0/automatically-infer-winexe-output-type.md
              - name: DataGridView doesn't reset custom fonts
                href: windows-forms/5.0/datagridview-doesnt-reset-custom-font-settings.md
              - name: Methods throw ArgumentException
                href: windows-forms/5.0/invalid-args-cause-argumentexception.md
              - name: Methods throw ArgumentNullException
                href: windows-forms/5.0/null-args-cause-argumentnullexception.md
              - name: Properties throw ArgumentOutOfRangeException
                href: windows-forms/5.0/invalid-args-cause-argumentoutofrangeexception.md
              - name: TextFormatFlags.ModifyString is obsolete
                href: windows-forms/5.0/modifystring-field-of-textformatflags-obsolete.md
              - name: DataGridView APIs throw InvalidOperationException
                href: windows-forms/5.0/null-owner-causes-invalidoperationexception.md
              - name: WinForms apps use Microsoft.NET.Sdk
                href: sdk/5.0/sdk-and-target-framework-change.md
              - name: Removed status bar controls
                href: windows-forms/5.0/winforms-deprecated-controls.md
          - name: .NET Core 3.0-3.1
            href: winforms.md
      - name: WPF
        items:
          - name: .NET 10
            items:
              - name: Incorrect usage of DynamicResource causes application crash
                href: wpf/10.0/dynamicresource-crash.md
          - name: .NET 9
            items:
              - name: "'GetXmlNamespaceMaps' type change"
                href: wpf/9.0/xml-namespace-maps.md
          - name: .NET 7
            items:
              - name: "Revert behavior with text drag-and-drop operations"
                href: wpf/7.0/drag-and-drop.md
          - name: .NET 5
            items:
              - name: OutputType set to WinExe
                href: sdk/5.0/automatically-infer-winexe-output-type.md
              - name: WPF apps use Microsoft.NET.Sdk
                href: sdk/5.0/sdk-and-target-framework-change.md
          - name: .NET Core 3.0
            href: wpf.md
      - name: XML and XSLT
        items:
          - name: .NET 7
            items:
              - name: XmlSecureResolver is obsolete
                href: xml/7.0/xmlsecureresolver-obsolete.md
          - name: .NET 6
            items:
              - name: XNodeReader.GetAttribute behavior for invalid index
                href: core-libraries/6.0/xnodereader-getattribute.md
=======
>>>>>>> 8adada3c
  - name: Resources
    expanded: true
    items:
      - name: Compatibility definitions
        href: categories.md
      - name: Rules for .NET library changes
        href: library-change-rules.md
      - name: API removal
        href: api-removal.md<|MERGE_RESOLUTION|>--- conflicted
+++ resolved
@@ -1150,1215 +1150,6 @@
         href: 3.0.md
       - name: .NET Core 2.1
         href: 2.1.md
-<<<<<<< HEAD
-  - name: Breaking changes by area
-    items:
-      - name: ASP.NET Core
-        items:
-          - name: .NET 9
-            items:
-              - name: DefaultKeyResolution.ShouldGenerateNewKey has altered meaning
-                href: aspnet-core/9.0/key-resolution.md
-              - name: Dev cert export no longer creates folder
-                href: aspnet-core/9.0/certificate-export.md
-              - name: HostBuilder enables ValidateOnBuild/ValidateScopes in development environment
-                href: aspnet-core/9.0/hostbuilder-validation.md
-              - name: Legacy Mono and Emscripten APIs not exported to global namespace
-                href: aspnet-core/9.0/legacy-apis.md
-              - name: Middleware types with multiple constructors
-                href: aspnet-core/9.0/middleware-constructors.md
-          - name: .NET 8
-            items:
-              - name: ConcurrencyLimiterMiddleware is obsolete
-                href: aspnet-core/8.0/concurrencylimitermiddleware-obsolete.md
-              - name: Custom converters for serialization removed
-                href: aspnet-core/8.0/problemdetails-custom-converters.md
-              - name: ISystemClock is obsolete
-                href: aspnet-core/8.0/isystemclock-obsolete.md
-              - name: "Minimal APIs: IFormFile parameters require anti-forgery checks"
-                href: aspnet-core/8.0/antiforgery-checks.md
-              - name: Rate-limiting middleware requires AddRateLimiter
-                href: aspnet-core/8.0/addratelimiter-requirement.md
-              - name: Security token events return a JsonWebToken
-                href: aspnet-core/8.0/securitytoken-events.md
-              - name: TrimMode defaults to full for Web SDK projects
-                href: aspnet-core/8.0/trimmode-full.md
-          - name: .NET 7
-            items:
-              - name: API controller actions try to infer parameters from DI
-                href: aspnet-core/7.0/api-controller-action-parameters-di.md
-              - name: ASPNET-prefixed environment variable precedence
-                href: aspnet-core/7.0/environment-variable-precedence.md
-              - name: AuthenticateAsync for remote auth providers
-                href: aspnet-core/7.0/authenticateasync-anonymous-request.md
-              - name: Authentication in WebAssembly apps
-                href: aspnet-core/7.0/wasm-app-authentication.md
-              - name: Default authentication scheme
-                href: aspnet-core/7.0/default-authentication-scheme.md
-              - name: Event IDs for some Microsoft.AspNetCore.Mvc.Core log messages changed
-                href: aspnet-core/7.0/microsoft-aspnetcore-mvc-core-log-event-ids.md
-              - name: Fallback file endpoints
-                href: aspnet-core/7.0/fallback-file-endpoints.md
-              - name: IHubClients and IHubCallerClients hide members
-                href: aspnet-core/7.0/ihubclients-ihubcallerclients.md
-              - name: "Kestrel: Default HTTPS binding removed"
-                href: aspnet-core/7.0/https-binding-kestrel.md
-              - name: Microsoft.AspNetCore.Server.Kestrel.Transport.Libuv and libuv.dll removed
-                href: aspnet-core/7.0/libuv-transport-dll-removed.md
-              - name: Microsoft.Data.SqlClient updated to 4.0.1
-                href: aspnet-core/7.0/microsoft-data-sqlclient-updated-to-4-0-1.md
-              - name: Middleware no longer defers to endpoint with null request delegate
-                href: aspnet-core/7.0/middleware-null-requestdelegate.md
-              - name: MVC's detection of an empty body in model binding changed
-                href: aspnet-core/7.0/mvc-empty-body-model-binding.md
-              - name: Output caching API changes
-                href: aspnet-core/7.0/output-caching-renames.md
-              - name: SignalR Hub methods try to resolve parameters from DI
-                href: aspnet-core/7.0/signalr-hub-method-parameters-di.md
-          - name: .NET 6
-            items:
-              - name: ActionResult<T> sets StatusCode to 200
-                href: aspnet-core/6.0/actionresult-statuscode.md
-              - name: AddDataAnnotationsValidation method made obsolete
-                href: aspnet-core/6.0/adddataannotationsvalidation-obsolete.md
-              - name: Assemblies removed from shared framework
-                href: aspnet-core/6.0/assemblies-removed-from-shared-framework.md
-              - name: "Blazor: Parameter name changed in RequestImageFileAsync method"
-                href: aspnet-core/6.0/blazor-parameter-name-changed-in-method.md
-              - name: "Blazor: WebEventDescriptor.EventArgsType property replaced"
-                href: aspnet-core/6.0/blazor-eventargstype-property-replaced.md
-              - name: "Blazor: Byte-array interop"
-                href: aspnet-core/6.0/byte-array-interop.md
-              - name: ClientCertificate doesn't trigger renegotiation
-                href: aspnet-core/6.0/clientcertificate-doesnt-trigger-renegotiation.md
-              - name: EndpointName metadata not set automatically
-                href: aspnet-core/6.0/endpointname-metadata.md
-              - name: "Identity: Default Bootstrap version of UI changed"
-                href: aspnet-core/6.0/identity-bootstrap4-to-5.md
-              - name: "Kestrel: Log message attributes changed"
-                href: aspnet-core/6.0/kestrel-log-message-attributes-changed.md
-              - name: "MessagePack: Library changed in @microsoft/signalr-protocol-msgpack"
-                href: aspnet-core/6.0/messagepack-library-change.md
-              - name: Microsoft.AspNetCore.Http.Features split
-                href: aspnet-core/6.0/microsoft-aspnetcore-http-features-package-split.md
-              - name: "Middleware: HTTPS Redirection Middleware throws exception on ambiguous HTTPS ports"
-                href: aspnet-core/6.0/middleware-ambiguous-https-ports-exception.md
-              - name: "Middleware: New Use overload"
-                href: aspnet-core/6.0/middleware-new-use-overload.md
-              - name: Minimal API renames in RC 1
-                href: aspnet-core/6.0/rc1-minimal-api-renames.md
-              - name: Minimal API renames in RC 2
-                href: aspnet-core/6.0/rc2-minimal-api-renames.md
-              - name: MVC doesn't buffer IAsyncEnumerable types
-                href: aspnet-core/6.0/iasyncenumerable-not-buffered-by-mvc.md
-              - name: Nullable reference type annotations changed
-                href: aspnet-core/6.0/nullable-reference-type-annotations-changed.md
-              - name: Obsoleted and removed APIs
-                href: aspnet-core/6.0/obsolete-removed-apis.md
-              - name: PreserveCompilationContext not configured by default
-                href: aspnet-core/6.0/preservecompilationcontext-not-set-by-default.md
-              - name: "Razor: Compiler generates single assembly"
-                href: aspnet-core/6.0/razor-compiler-doesnt-produce-views-assembly.md
-              - name: "Razor: Logging ID changes"
-                href: aspnet-core/6.0/razor-pages-logging-ids.md
-              - name: "Razor: RazorEngine APIs marked obsolete"
-                href: aspnet-core/6.0/razor-engine-apis-obsolete.md
-              - name: "SignalR: Java Client updated to RxJava3"
-                href: aspnet-core/6.0/signalr-java-client-updated.md
-              - name: TryParse and BindAsync methods are validated
-                href: aspnet-core/6.0/tryparse-bindasync-validation.md
-          - name: .NET 5
-            items:
-              - name: ASP.NET Core apps deserialize quoted numbers
-                href: serialization/5.0/jsonserializer-allows-reading-numbers-as-strings.md
-              - name: AzureAD.UI and AzureADB2C.UI APIs obsolete
-                href: aspnet-core/5.0/authentication-aad-packages-obsolete.md
-              - name: BinaryFormatter serialization methods are obsolete
-                href: serialization/5.0/binaryformatter-serialization-obsolete.md
-              - name: Resource in endpoint routing is HttpContext
-                href: aspnet-core/5.0/authorization-resource-in-endpoint-routing.md
-              - name: Microsoft-prefixed Azure integration packages removed
-                href: aspnet-core/5.0/azure-integration-packages-removed.md
-              - name: "Blazor: Route precedence logic changed in Blazor apps"
-                href: aspnet-core/5.0/blazor-routing-logic-changed.md
-              - name: "Blazor: Updated browser support"
-                href: aspnet-core/5.0/blazor-browser-support-updated.md
-              - name: "Blazor: Insignificant whitespace trimmed by compiler"
-                href: aspnet-core/5.0/blazor-components-trim-insignificant-whitespace.md
-              - name: "Blazor: JSObjectReference and JSInProcessObjectReference types are internal"
-                href: aspnet-core/5.0/blazor-jsobjectreference-to-internal.md
-              - name: "Blazor: Target framework of NuGet packages changed"
-                href: aspnet-core/5.0/blazor-packages-target-framework-changed.md
-              - name: "Blazor: ProtectedBrowserStorage feature moved to shared framework"
-                href: aspnet-core/5.0/blazor-protectedbrowserstorage-moved.md
-              - name: "Blazor: RenderTreeFrame readonly public fields are now properties"
-                href: aspnet-core/5.0/blazor-rendertreeframe-fields-become-properties.md
-              - name: "Blazor: Updated validation logic for static web assets"
-                href: aspnet-core/5.0/blazor-static-web-assets-validation-logic-updated.md
-              - name: Cryptography APIs not supported on browser
-                href: cryptography/5.0/cryptography-apis-not-supported-on-blazor-webassembly.md
-              - name: "Extensions: Package reference changes"
-                href: aspnet-core/5.0/extensions-package-reference-changes.md
-              - name: Kestrel and IIS BadHttpRequestException types are obsolete
-                href: aspnet-core/5.0/http-badhttprequestexception-obsolete.md
-              - name: HttpClient instances created by IHttpClientFactory log integer status codes
-                href: aspnet-core/5.0/http-httpclient-instances-log-integer-status-codes.md
-              - name: "HttpSys: Client certificate renegotiation disabled by default"
-                href: aspnet-core/5.0/httpsys-client-certificate-renegotiation-disabled-by-default.md
-              - name: "IIS: UrlRewrite middleware query strings are preserved"
-                href: aspnet-core/5.0/iis-urlrewrite-middleware-query-strings-are-preserved.md
-              - name: "Kestrel: Configuration changes detected by default"
-                href: aspnet-core/5.0/kestrel-configuration-changes-at-run-time-detected-by-default.md
-              - name: "Kestrel: Default supported TLS protocol versions changed"
-                href: aspnet-core/5.0/kestrel-default-supported-tls-protocol-versions-changed.md
-              - name: "Kestrel: HTTP/2 disabled over TLS on incompatible Windows versions"
-                href: aspnet-core/5.0/kestrel-disables-http2-over-tls.md
-              - name: "Kestrel: Libuv transport marked as obsolete"
-                href: aspnet-core/5.0/kestrel-libuv-transport-obsolete.md
-              - name: Obsolete properties on ConsoleLoggerOptions
-                href: core-libraries/5.0/obsolete-consoleloggeroptions-properties.md
-              - name: ResourceManagerWithCultureStringLocalizer class and WithCulture interface member removed
-                href: aspnet-core/5.0/localization-members-removed.md
-              - name: Pubternal APIs removed
-                href: aspnet-core/5.0/localization-pubternal-apis-removed.md
-              - name: Obsolete constructor removed in request localization middleware
-                href: aspnet-core/5.0/localization-requestlocalizationmiddleware-constructor-removed.md
-              - name: "Middleware: Database error page marked as obsolete"
-                href: aspnet-core/5.0/middleware-database-error-page-obsolete.md
-              - name: Exception handler middleware throws original exception
-                href: aspnet-core/5.0/middleware-exception-handler-throws-original-exception.md
-              - name: ObjectModelValidator calls a new overload of Validate
-                href: aspnet-core/5.0/mvc-objectmodelvalidator-calls-new-overload.md
-              - name: Cookie name encoding removed
-                href: aspnet-core/5.0/security-cookie-name-encoding-removed.md
-              - name: IdentityModel NuGet package versions updated
-                href: aspnet-core/5.0/security-identitymodel-nuget-package-versions-updated.md
-              - name: "SignalR: MessagePack Hub Protocol options type changed"
-                href: aspnet-core/5.0/signalr-messagepack-hub-protocol-options-changed.md
-              - name: "SignalR: MessagePack Hub Protocol moved"
-                href: aspnet-core/5.0/signalr-messagepack-package.md
-              - name: UseSignalR and UseConnections methods removed
-                href: aspnet-core/5.0/signalr-usesignalr-useconnections-removed.md
-              - name: CSV content type changed to standards-compliant
-                href: aspnet-core/5.0/static-files-csv-content-type-changed.md
-              - name: .NET Core 3.0-3.1
-                href: aspnetcore.md
-      - name: .NET Aspire
-        items:
-          - name: Aspire 9.3
-            href: /dotnet/aspire/compatibility/9.3/?toc=/dotnet/core/compatibility/toc.json&bc=/dotnet/breadcrumb/toc.json
-          - name: Aspire 9.2
-            href: /dotnet/aspire/compatibility/9.2/?toc=/dotnet/core/compatibility/toc.json&bc=/dotnet/breadcrumb/toc.json
-          - name: Aspire 9.1
-            href: /dotnet/aspire/compatibility/9.1/?toc=/dotnet/core/compatibility/toc.json&bc=/dotnet/breadcrumb/toc.json
-          - name: Aspire 9.0
-            href: /dotnet/aspire/compatibility/9.0/?toc=/dotnet/core/compatibility/toc.json&bc=/dotnet/breadcrumb/toc.json
-      - name: Code analysis
-        items:
-          - name: .NET 5
-            items:
-              - name: CA1416 warning
-                href: code-analysis/5.0/ca1416-platform-compatibility-analyzer.md
-              - name: CA1417 warning
-                href: code-analysis/5.0/ca1417-outattributes-on-pinvoke-string-parameters.md
-              - name: CA1831 warning
-                href: code-analysis/5.0/ca1831-range-based-indexer-on-string.md
-              - name: CA2013 warning
-                href: code-analysis/5.0/ca2013-referenceequals-on-value-types.md
-              - name: CA2014 warning
-                href: code-analysis/5.0/ca2014-stackalloc-in-loops.md
-              - name: CA2015 warning
-                href: code-analysis/5.0/ca2015-finalizers-for-memorymanager-types.md
-              - name: CA2200 warning
-                href: code-analysis/5.0/ca2200-rethrow-to-preserve-stack-details.md
-              - name: CA2247 warning
-                href: code-analysis/5.0/ca2247-ctor-arg-should-be-taskcreationoptions.md
-      - name: Configuration
-        items:
-          - name: .NET 7
-            items:
-              - name: System.diagnostics entry in app.config
-                href: configuration/7.0/diagnostics-config-section.md
-      - name: Containers
-        items:
-          - name: .NET 10
-            items:
-              - name: Default .NET images use Ubuntu
-                href: containers/10.0/default-images-use-ubuntu.md
-          - name: .NET 9
-            items:
-              - name: Container images no longer install zlib
-                href: containers/9.0/no-zlib.md
-              - name: .NET Monitor images simplified to version-only tags
-                href: containers/9.0/monitor-images.md
-          - name: .NET 8
-            items:
-              - name: "'ca-certificates' removed from Alpine images"
-                href: containers/8.0/ca-certificates-package.md
-              - name: Container images upgraded to Debian 12
-                href: containers/8.0/debian-version.md
-              - name: Default ASP.NET Core port changed to 8080
-                href: containers/8.0/aspnet-port.md
-              - name: Kerberos package removed from Alpine and Debian images
-                href: containers/8.0/krb5-libs-package.md
-              - name: libintl package removed from Alpine images
-                href: containers/8.0/libintl-package.md
-              - name: Multi-platform container tags are Linux-only
-                href: containers/8.0/multi-platform-tags.md
-              - name: New 'app' user in Linux images
-                href: containers/8.0/app-user.md
-          - name: .NET 6
-            items:
-              - name: Default console logger formatting in container images
-                href: containers/6.0/console-formatter-default.md
-              - name: Other breaking changes
-                href: https://github.com/dotnet/dotnet-docker/discussions/3699
-      - name: Core .NET libraries
-        items:
-          - name: .NET 10
-            items:
-              - name: API obsoletions with non-default diagnostic IDs
-                href: core-libraries/10.0/obsolete-apis.md
-              - name: ActivitySource.CreateActivity and ActivitySource.StartActivity behavior change
-                href: core-libraries/10.0/activity-sampling.md
-              - name: C# 14 overload resolution with span parameters
-                href: core-libraries/10.0/csharp-overload-resolution.md
-              - name: Consistent shift behavior in generic math
-                href: core-libraries/10.0/generic-math.md
-              - name: Default trace context propagator updated to W3C Standard
-                href: core-libraries/10.0/default-trace-context-propagator.md
-              - name: LDAP DirectoryControl parsing is now more stringent
-                href: core-libraries/10.0/ldap-directorycontrol-parsing.md
-              - name: MacCatalyst version normalization
-                href: core-libraries/10.0/maccatalyst-version-normalization.md
-              - name: No default SIGTERM signal handler
-                href: core-libraries/10.0/sigterm-signal-handler.md
-              - name: System.Linq.AsyncEnumerable included in core libraries
-                href: core-libraries/10.0/asyncenumerable.md
-              - name: YMM embedded rounding removed from AVX10.2
-                href: core-libraries/10.0/ymm-embedded-rounding.md
-          - name: .NET 9
-            items:
-              - name: Adding a ZipArchiveEntry sets header general-purpose bit flags
-                href: core-libraries/9.0/compressionlevel-bits.md
-              - name: Altered UnsafeAccessor support for non-open generics
-                href: core-libraries/9.0/unsafeaccessor-generics.md
-              - name: Ambiguous overload resolution affecting StringValues implicit operators
-                href: core-libraries/9.0/ambiguous-overload.md
-              - name: API obsoletions with custom diagnostic IDs
-                href: core-libraries/9.0/obsolete-apis-with-custom-diagnostics.md
-              - name: BigInteger maximum length
-                href: core-libraries/9.0/biginteger-limit.md
-              - name: BinaryReader.GetString() returns "/uFFFD" on malformed sequences
-                href: core-libraries/9.0/binaryreader.md
-              - name: C# overload resolution prefers `params` span-type overloads
-                href: core-libraries/9.0/params-overloads.md
-              - name: Creating type of array of System.Void not allowed
-                href: core-libraries/9.0/type-instance.md
-              - name: EnumConverter validates registered types to be enum
-                href: core-libraries/9.0/enumconverter.md
-              - name: "`Equals`/`GetHashCode` throw for `InlineArrayAttribute` types"
-                href: core-libraries/9.0/inlinearrayattribute.md
-              - name: FromKeyedServicesAttribute no longer injects non-keyed parameter
-                href: core-libraries/9.0/non-keyed-params.md
-              - name: IncrementingPollingCounter initial callback is asynchronous
-                href: core-libraries/9.0/async-callback.md
-              - name: Inline array struct size limit is enforced
-                href: core-libraries/9.0/inlinearray-size.md
-              - name: InMemoryDirectoryInfo prepends rootDir to files
-                href: core-libraries/9.0/inmemorydirinfo-prepends-rootdir.md
-              - name: New TimeSpan.From*() overloads that take integers
-                href: core-libraries/9.0/timespan-from-overloads.md
-              - name: New version of some OOB packages
-                href: core-libraries/9.0/oob-packages.md
-              - name: RuntimeHelpers.GetSubArray returns different type
-                href: core-libraries/9.0/getsubarray-return.md
-              - name: String.Trim(params ReadOnlySpan<char>) overload removed
-                href: core-libraries/9.0/string-trim.md
-              - name: Support for empty environment variables
-                href: core-libraries/9.0/empty-env-variable.md
-              - name: ZipArchiveEntry names and comments respect UTF8 flag
-                href: core-libraries/9.0/ziparchiveentry-encoding.md
-          - name: .NET 8
-            items:
-              - name: Activity operation name when null
-                href: core-libraries/8.0/activity-operation-name.md
-              - name: AnonymousPipeServerStream.Dispose behavior
-                href: core-libraries/8.0/anonymouspipeserverstream-dispose.md
-              - name: API obsoletions with custom diagnostic IDs
-                href: core-libraries/8.0/obsolete-apis-with-custom-diagnostics.md
-              - name: Backslash mapping in Unix file paths
-                href: core-libraries/8.0/file-path-backslash.md
-              - name: Base64.DecodeFromUtf8 methods ignore whitespace
-                href: core-libraries/8.0/decodefromutf8-whitespace.md
-              - name: Boolean-backed enum type support removed
-                href: core-libraries/8.0/bool-backed-enum.md
-              - name: Complex.ToString format changed to `<a; b>`
-                href: core-libraries/8.0/complex-format.md
-              - name: Drive's current directory path enumeration
-                href: core-libraries/8.0/drive-current-dir-paths.md
-              - name: Enumerable.Sum throws new OverflowException for some inputs
-                href: core-libraries/8.0/enumerable-sum.md
-              - name: FileStream writes when pipe is closed
-                href: core-libraries/8.0/filestream-disposed-pipe.md
-              - name: FindSystemTimeZoneById doesn't return new object
-                href: core-libraries/8.0/timezoneinfo-object.md
-              - name: GC.GetGeneration might return Int32.MaxValue
-                href: core-libraries/8.0/getgeneration-return-value.md
-              - name: GetFolderPath behavior on Unix
-                href: core-libraries/8.0/getfolderpath-unix.md
-              - name: GetSystemVersion no longer returns ImageRuntimeVersion
-                href: core-libraries/8.0/getsystemversion.md
-              - name: ITypeDescriptorContext nullable annotations
-                href: core-libraries/8.0/itypedescriptorcontext-props.md
-              - name: Legacy Console.ReadKey removed
-                href: core-libraries/8.0/console-readkey-legacy.md
-              - name: Method builders generate parameters with HasDefaultValue=false
-                href: core-libraries/8.0/parameterinfo-hasdefaultvalue.md
-              - name: ProcessStartInfo.WindowStyle honored when UseShellExecute is false
-                href: core-libraries/8.0/processstartinfo-windowstyle.md
-              - name: RuntimeIdentifier returns platform for which runtime was built
-                href: core-libraries/8.0/runtimeidentifier.md
-              - name: Type.GetType() throws exception for all invalid element types
-                href: core-libraries/8.0/type-gettype.md
-          - name: .NET 7
-            items:
-              - name: API obsoletions with default diagnostic ID
-                href: core-libraries/7.0/obsolete-apis-with-default-diagnostic.md
-              - name: API obsoletions with non-default diagnostic IDs
-                href: core-libraries/7.0/obsolete-apis-with-custom-diagnostics.md
-              - name: Asterisk no longer accepted for assembly name attributes
-                href: core-libraries/7.0/assembly-name-wildcard.md
-              - name: BrotliStream no longer allows undefined CompressionLevel values
-                href: core-libraries/7.0/brotlistream-ctor.md
-              - name: C++/CLI projects in Visual Studio
-                href: core-libraries/7.0/cpluspluscli-compiler-version.md
-              - name: Collectible Assembly in non-collectible AssemblyLoadContext
-                href: core-libraries/7.0/collectible-assemblies.md
-              - name: DateTime addition methods precision change
-                href: core-libraries/7.0/datetime-add-precision.md
-              - name: Equals method behavior change for NaN
-                href: core-libraries/7.0/equals-nan.md
-              - name: EventSource callback behavior
-                href: core-libraries/6.0/eventsource-callback.md
-              - name: Generic type constraint on PatternContext<T>
-                href: core-libraries/7.0/patterncontext-generic-constraint.md
-              - name: Legacy FileStream strategy removed
-                href: core-libraries/7.0/filestream-compat-switch.md
-              - name: Library support for older frameworks
-                href: core-libraries/7.0/old-framework-support.md
-              - name: Maximum precision for numeric format strings
-                href: core-libraries/7.0/max-precision-numeric-format-strings.md
-              - name: Reflection invoke API exceptions
-                href: core-libraries/7.0/reflection-invoke-exceptions.md
-              - name: Regex patterns with ranges corrected
-                href: core-libraries/7.0/regex-ranges.md
-              - name: System.Drawing.Common config switch removed
-                href: core-libraries/7.0/system-drawing.md
-              - name: System.Runtime.CompilerServices.Unsafe NuGet package
-                href: core-libraries/7.0/unsafe-package.md
-              - name: Time fields on symbolic links
-                href: core-libraries/7.0/symbolic-link-timestamps.md
-              - name: Tracking linked cache entries
-                href: core-libraries/7.0/memorycache-tracking.md
-              - name: Validate CompressionLevel for BrotliStream
-                href: core-libraries/7.0/compressionlevel-validation.md
-          - name: .NET 6
-            items:
-              - name: API obsoletions with non-default diagnostic IDs
-                href: core-libraries/6.0/obsolete-apis-with-custom-diagnostics.md
-              - name: Conditional string evaluation in Debug methods
-                href: core-libraries/6.0/debug-assert-conditional-evaluation.md
-              - name: Environment.ProcessorCount behavior on Windows
-                href: core-libraries/6.0/environment-processorcount-on-windows.md
-              - name: EventSource callback behavior
-                href: core-libraries/6.0/eventsource-callback.md
-              - name: File.Replace on Unix throws exceptions to match Windows
-                href: core-libraries/6.0/file-replace-exceptions-on-unix.md
-              - name: FileStream locks files with shared lock on Unix
-                href: core-libraries/6.0/filestream-file-locks-unix.md
-              - name: FileStream no longer synchronizes offset with OS
-                href: core-libraries/6.0/filestream-doesnt-sync-offset-with-os.md
-              - name: FileStream.Position updated after completion
-                href: core-libraries/6.0/filestream-position-updates-after-readasync-writeasync-completion.md
-              - name: New diagnostic IDs for obsoleted APIs
-                href: core-libraries/6.0/diagnostic-id-change-for-obsoletions.md
-              - name: New Queryable method overloads
-                href: core-libraries/6.0/additional-linq-queryable-method-overloads.md
-              - name: Nullability annotation changes
-                href: core-libraries/6.0/nullable-ref-type-annotation-changes.md
-              - name: Older framework versions dropped
-                href: core-libraries/6.0/older-framework-versions-dropped.md
-              - name: Parameter names changed
-                href: core-libraries/6.0/parameter-name-changes.md
-              - name: Parameters renamed in Stream-derived types
-                href: core-libraries/6.0/parameters-renamed-on-stream-derived-types.md
-              - name: Partial and zero-byte reads in streams
-                href: core-libraries/6.0/partial-byte-reads-in-streams.md
-              - name: Set timestamp on read-only file on Windows
-                href: core-libraries/6.0/set-timestamp-readonly-file.md
-              - name: Standard numeric format parsing precision
-                href: core-libraries/6.0/numeric-format-parsing-handles-higher-precision.md
-              - name: Static abstract members in interfaces
-                href: core-libraries/6.0/static-abstract-interface-methods.md
-              - name: StringBuilder.Append overloads and evaluation order
-                href: core-libraries/6.0/stringbuilder-append-evaluation-order.md
-              - name: Strong-name APIs throw PlatformNotSupportedException
-                href: core-libraries/6.0/strong-name-signing-exceptions.md
-              - name: System.Drawing.Common only supported on Windows
-                href: core-libraries/6.0/system-drawing-common-windows-only.md
-              - name: System.Security.SecurityContext is marked obsolete
-                href: core-libraries/6.0/securitycontext-obsolete.md
-              - name: Task.FromResult may return singleton
-                href: core-libraries/6.0/task-fromresult-returns-singleton.md
-              - name: Unhandled exceptions from a BackgroundService
-                href: core-libraries/6.0/hosting-exception-handling.md
-          - name: .NET 5
-            items:
-              - name: Assembly-related API changes for single-file publishing
-                href: core-libraries/5.0/assembly-api-behavior-changes-for-single-file-publish.md
-              - name: Code access security APIs are obsolete
-                href: core-libraries/5.0/code-access-security-apis-obsolete.md
-              - name: CreateCounterSetInstance throws InvalidOperationException
-                href: core-libraries/5.0/createcountersetinstance-throws-invalidoperation.md
-              - name: Default ActivityIdFormat is W3C
-                href: core-libraries/5.0/default-activityidformat-changed.md
-              - name: Environment.OSVersion returns the correct version
-                href: core-libraries/5.0/environment-osversion-returns-correct-version.md
-              - name: FrameworkDescription's value is .NET not .NET Core
-                href: core-libraries/5.0/frameworkdescription-returns-net-not-net-core.md
-              - name: GAC APIs are obsolete
-                href: core-libraries/5.0/global-assembly-cache-apis-obsolete.md
-              - name: Hardware intrinsic IsSupported checks
-                href: core-libraries/5.0/hardware-instrinsics-issupported-checks.md
-              - name: IntPtr and UIntPtr implement IFormattable
-                href: core-libraries/5.0/intptr-uintptr-implement-iformattable.md
-              - name: LastIndexOf handles empty search strings
-                href: core-libraries/5.0/lastindexof-improved-handling-of-empty-values.md
-              - name: URI paths with non-ASCII characters on Unix
-                href: core-libraries/5.0/non-ascii-chars-in-uri-parsed-correctly.md
-              - name: API obsoletions with non-default diagnostic IDs
-                href: core-libraries/5.0/obsolete-apis-with-custom-diagnostics.md
-              - name: Obsolete properties on ConsoleLoggerOptions
-                href: core-libraries/5.0/obsolete-consoleloggeroptions-properties.md
-              - name: Complexity of LINQ OrderBy.First
-                href: core-libraries/5.0/orderby-firstordefault-complexity-increase.md
-              - name: OSPlatform attributes renamed or removed
-                href: core-libraries/5.0/os-platform-attributes-renamed.md
-              - name: Microsoft.DotNet.PlatformAbstractions package removed
-                href: core-libraries/5.0/platformabstractions-package-removed.md
-              - name: PrincipalPermissionAttribute is obsolete
-                href: core-libraries/5.0/principalpermissionattribute-obsolete.md
-              - name: Parameter name changes from preview versions
-                href: core-libraries/5.0/reference-assembly-parameter-names-rc1.md
-              - name: Parameter name changes in reference assemblies
-                href: core-libraries/5.0/reference-assembly-parameter-names.md
-              - name: Remoting APIs are obsolete
-                href: core-libraries/5.0/remoting-apis-obsolete.md
-              - name: Order of Activity.Tags list is reversed
-                href: core-libraries/5.0/reverse-order-of-tags-in-activity-property.md
-              - name: SSE and SSE2 comparison methods handle NaN
-                href: core-libraries/5.0/sse-comparegreaterthan-intrinsics.md
-              - name: Thread.Abort is obsolete
-                href: core-libraries/5.0/thread-abort-obsolete.md
-              - name: Uri recognition of UNC paths on Unix
-                href: core-libraries/5.0/unc-path-recognition-unix.md
-              - name: UTF-7 code paths are obsolete
-                href: core-libraries/5.0/utf-7-code-paths-obsolete.md
-              - name: Behavior change for Vector2.Lerp and Vector4.Lerp
-                href: core-libraries/5.0/vector-lerp-behavior-change.md
-              - name: Vector<T> throws NotSupportedException
-                href: core-libraries/5.0/vectort-throws-notsupportedexception.md
-          - name: .NET Core 1.0-3.1
-            href: corefx.md
-      - name: Cryptography
-        items:
-          - name: .NET 10
-            items:
-              - name: Environment variable renamed to DOTNET_OPENSSL_VERSION_OVERRIDE
-                href: cryptography/10.0/version-override.md
-              - name: OpenSSL cryptographic primitives not supported on macOS
-                href: cryptography/10.0/openssl-macos-unsupported.md
-              - name: X500DistinguishedName validation is stricter
-                href: cryptography/10.0/x500distinguishedname-validation.md
-              - name: X509Certificate and PublicKey key parameters can be null
-                href: cryptography/10.0/x509-publickey-null.md
-          - name: .NET 9
-            items:
-              - name: APIs Removed from System.Security.Cryptography.Pkcs netstandard2.0
-                href: cryptography/9.0/api-removed-pkcs.md
-              - name: SafeEvpPKeyHandle.DuplicateHandle up-refs the handle
-                href: cryptography/9.0/evp-pkey-handle.md
-              - name: Some X509Certificate2 and X509Certificate constructors are obsolete
-                href: cryptography/9.0/x509-certificates.md
-              - name: Windows private key lifetime simplified
-                href: cryptography/9.0/private-key-lifetime.md
-          - name: .NET 8
-            items:
-              - name: AesGcm authentication tag size on macOS
-                href: cryptography/8.0/aesgcm-auth-tag-size.md
-              - name: RSA.EncryptValue and RSA.DecryptValue are obsolete
-                href: cryptography/8.0/rsa-encrypt-decrypt-value-obsolete.md
-          - name: .NET 7
-            items:
-              - name: Dynamic X509ChainPolicy verification time
-                href: cryptography/7.0/x509chainpolicy-verification-time.md
-              - name: EnvelopedCms.Decrypt doesn't double unwrap
-                href: cryptography/7.0/decrypt-envelopedcms.md
-              - name: X500DistinguishedName parsing of friendly names
-                href: cryptography/7.0/x500-distinguished-names.md
-          - name: .NET 6
-            items:
-              - name: CreateEncryptor methods throw exception for incorrect feedback size
-                href: cryptography/6.0/cfb-mode-feedback-size-exception.md
-          - name: .NET 5
-            items:
-              - name: Cryptography APIs not supported on browser
-                href: cryptography/5.0/cryptography-apis-not-supported-on-blazor-webassembly.md
-              - name: Cryptography.Oid is init-only
-                href: cryptography/5.0/cryptography-oid-init-only.md
-              - name: Default TLS cipher suites on Linux
-                href: cryptography/5.0/default-cipher-suites-for-tls-on-linux.md
-              - name: Create() overloads on cryptographic abstractions are obsolete
-                href: cryptography/5.0/instantiating-default-implementations-of-cryptographic-abstractions-not-supported.md
-              - name: Default FeedbackSize value changed
-                href: cryptography/5.0/tripledes-default-feedback-size-change.md
-              - name: .NET Core 2.1-3.0
-                href: cryptography.md
-      - name: Deployment
-        items:
-          - name: .NET 9
-            items:
-              - name: Deprecated desktop Windows/macOS/Linux MonoVM runtime packages
-                href: deployment/9.0/monovm-packages.md
-          - name: .NET 8
-            items:
-              - name: Host determines RID-specific assets
-                href: deployment/8.0/rid-asset-list.md
-              - name: .NET Monitor only includes distroless images
-                href: deployment/8.0/monitor-image.md
-              - name: StripSymbols defaults to true
-                href: deployment/8.0/stripsymbols-default.md
-          - name: .NET 7
-            items:
-              - name: All assemblies trimmed by default
-                href: deployment/7.0/trim-all-assemblies.md
-              - name: Multi-level lookup is disabled
-                href: deployment/7.0/multilevel-lookup.md
-              - name: x86 host path on 64-bit Windows
-                href: deployment/7.0/x86-host-path.md
-              - name: Deprecation of TrimmerDefaultAction property
-                href: deployment/7.0/deprecated-trimmer-default-action.md
-          - name: .NET 6
-            items:
-              - name: x86 host path on 64-bit Windows
-                href: deployment/7.0/x86-host-path.md
-          - name: .NET Core 3.1
-            items:
-              - name: x86 host path on 64-bit Windows
-                href: deployment/7.0/x86-host-path.md
-      - name: Entity Framework Core
-        items:
-          - name: EF Core 10
-            href: /ef/core/what-is-new/ef-core-10.0/breaking-changes?toc=/dotnet/core/compatibility/toc.json&bc=/dotnet/breadcrumb/toc.json
-          - name: EF Core 9
-            href: /ef/core/what-is-new/ef-core-9.0/breaking-changes?toc=/dotnet/core/compatibility/toc.json&bc=/dotnet/breadcrumb/toc.json
-          - name: EF Core 8
-            href: /ef/core/what-is-new/ef-core-8.0/breaking-changes?toc=/dotnet/core/compatibility/toc.json&bc=/dotnet/breadcrumb/toc.json
-          - name: EF Core 7
-            href: /ef/core/what-is-new/ef-core-7.0/breaking-changes?toc=/dotnet/core/compatibility/toc.json&bc=/dotnet/breadcrumb/toc.json
-          - name: EF Core 6
-            href: /ef/core/what-is-new/ef-core-6.0/breaking-changes?toc=/dotnet/core/compatibility/toc.json&bc=/dotnet/breadcrumb/toc.json
-          - name: EF Core 5
-            href: /ef/core/what-is-new/ef-core-5.0/breaking-changes?toc=/dotnet/core/compatibility/toc.json&bc=/dotnet/breadcrumb/toc.json
-          - name: EF Core 3.1
-            href: /ef/core/what-is-new/ef-core-3.x/breaking-changes?toc=/dotnet/core/compatibility/toc.json&bc=/dotnet/breadcrumb/toc.json
-      - name: Extensions
-        items:
-          - name: .NET 10
-            items:
-              - name: "ProviderAliasAttribute moved to Microsoft.Extensions.Logging.Abstractions assembly"
-                href: extensions/10.0/provideraliasattribute-moved-assembly.md
-          - name: .NET 8
-            items:
-              - name: ActivatorUtilities.CreateInstance behaves consistently
-                href: extensions/8.0/activatorutilities-createinstance-behavior.md
-              - name: ActivatorUtilities.CreateInstance requires non-null provider
-                href: extensions/8.0/activatorutilities-createinstance-null-provider.md
-              - name: ConfigurationBinder throws for mismatched value
-                href: extensions/8.0/configurationbinder-exceptions.md
-              - name: ConfigurationManager package no longer references System.Security.Permissions
-                href: extensions/8.0/configurationmanager-package.md
-              - name: DirectoryServices package no longer references System.Security.Permissions
-                href: extensions/8.0/directoryservices-package.md
-              - name: Empty keys added to dictionary by configuration binder
-                href: extensions/8.0/dictionary-configuration-binding.md
-              - name: HostApplicationBuilderSettings.Args respected by constructor
-                href: extensions/8.0/hostapplicationbuilder-ctor.md
-              - name: ManagementDateTimeConverter.ToDateTime returns a local time
-                href: extensions/8.0/dmtf-todatetime.md
-              - name: System.Formats.Cbor DateTimeOffset formatting change
-                href: extensions/8.0/cbor-datetime.md
-          - name: .NET 7
-            items:
-              - name: Binding config to dictionary extends values
-                href: extensions/7.0/config-bind-dictionary.md
-              - name: ContentRootPath for apps launched by Windows Shell
-                href: extensions/7.0/contentrootpath-hosted-app.md
-              - name: Environment variable prefixes
-                href: extensions/7.0/environment-variable-prefix.md
-          - name: .NET 6
-            items:
-              - name: AddProvider checks for non-null provider
-                href: extensions/6.0/addprovider-null-check.md
-              - name: FileConfigurationProvider.Load throws InvalidDataException
-                href: extensions/6.0/filename-in-load-exception.md
-              - name: Repeated XML elements include index
-                href: extensions/6.0/repeated-xml-elements.md
-              - name: Resolving disposed ServiceProvider throws exception
-                href: extensions/6.0/service-provider-disposed.md
-      - name: Globalization
-        items:
-          - name: .NET 10
-            items:
-              - name: Environment variable renamed to DOTNET_ICU_VERSION_OVERRIDE
-                href: globalization/10.0/version-override.md
-          - name: .NET 8
-            items:
-              - name: Date and time converters honor culture argument
-                href: globalization/8.0/typeconverter-cultureinfo.md
-              - name: TwoDigitYearMax default is 2049
-                href: globalization/8.0/twodigityearmax-default.md
-          - name: .NET 7
-            items:
-              - name: Globalization APIs use ICU libraries on Windows Server
-                href: globalization/7.0/icu-globalization-api.md
-          - name: .NET 6
-            items:
-              - name: Culture creation and case mapping in globalization-invariant mode
-                href: globalization/6.0/culture-creation-invariant-mode.md
-          - name: .NET 5
-            items:
-              - name: Use ICU libraries on Windows
-                href: globalization/5.0/icu-globalization-api.md
-              - name: StringInfo and TextElementEnumerator are UAX29-compliant
-                href: globalization/5.0/uax29-compliant-grapheme-enumeration.md
-              - name: Unicode category changed for Latin-1 characters
-                href: globalization/5.0/unicode-categories-for-latin1-chars.md
-              - name: ListSeparator values changed
-                href: globalization/5.0/listseparator-value-change.md
-          - name: .NET Core 3.0
-            href: globalization.md
-      - name: Interop
-        items:
-          - name: .NET 10
-            items:
-              - name: Specifying DllImportSearchPath.AssemblyDirectory only searches the assembly directory
-                href: interop/10.0/search-assembly-directory.md
-          - name: .NET 9
-            items:
-              - name: CET supported by default
-                href: interop/9.0/cet-support.md
-          - name: .NET 8
-            items:
-              - name: CreateObjectFlags.Unwrap only unwraps on target instance
-                href: interop/8.0/comwrappers-unwrap.md
-              - name: Custom marshallers require additional members
-                href: interop/8.0/marshal-modes.md
-              - name: IDispatchImplAttribute API is removed
-                href: interop/8.0/idispatchimplattribute-removed.md
-              - name: JSFunctionBinding implicit public default constructor removed
-                href: interop/8.0/jsfunctionbinding-constructor.md
-              - name: SafeHandle types must have public constructor
-                href: interop/8.0/safehandle-constructor.md
-              - name: Linux native library resolution no longer uses `netcoredeps`
-                href: interop/8.0/linux-netcoredeps.md
-          - name: .NET 7
-            items:
-              - name: RuntimeInformation.OSArchitecture under emulation
-                href: interop/7.0/osarchitecture-emulation.md
-          - name: .NET 6
-            items:
-              - name: Static abstract members in interfaces
-                href: core-libraries/6.0/static-abstract-interface-methods.md
-          - name: .NET 5
-            items:
-              - name: Support for WinRT is removed
-                href: interop/5.0/built-in-support-for-winrt-removed.md
-              - name: Casting RCW to InterfaceIsIInspectable throws exception
-                href: interop/5.0/casting-rcw-to-inspectable-interface-throws-exception.md
-              - name: No A/W suffix probing on non-Windows platforms
-                href: interop/5.0/function-suffix-pinvoke.md
-      - name: JIT compiler
-        items:
-          - name: .NET 9
-            items:
-              - name: Floating point to integer conversions are saturating
-                href: jit/9.0/fp-to-integer.md
-              - name: Some SVE APIs removed
-                href: jit/9.0/sve-apis.md
-          - name: .NET 6
-            items:
-              - name: Call argument coercion
-                href: jit/6.0/coerce-call-arguments-ecma-335.md
-      - name: .NET MAUI
-        items:
-          - name: .NET 7
-            items:
-              - name: Constructors accept base interface instead of concrete type
-                href: maui/7.0/mauiwebviewnavigationdelegate-constructor.md
-              - name: Flow direction helper methods removed
-                href: maui/7.0/flow-direction-apis-removed.md
-              - name: New UpdateBackground parameter
-                href: maui/7.0/updatebackground-parameter.md
-              - name: ScrollToRequest property renamed
-                href: maui/7.0/scrolltorequest-property-rename.md
-              - name: Some Windows APIs are removed
-                href: maui/7.0/iwindowstatemanager-apis-removed.md
-      - name: Networking
-        items:
-          - name: .NET 10
-            items:
-              - name: Streaming HTTP responses enabled by default in browser HTTP clients
-                href: networking/10.0/default-http-streaming.md
-          - name: .NET 9
-            items:
-              - name: HttpClient metrics report `server.port` unconditionally
-                href: networking/9.0/server-port-attribute.md
-              - name: HttpClientFactory logging redacts header values by default
-                href: networking/9.0/redact-headers.md
-              - name: HttpClientFactory uses SocketsHttpHandler as primary handler
-                href: networking/9.0/default-handler.md
-              - name: HttpListenerRequest.UserAgent is nullable
-                href: networking/9.0/useragent-nullable.md
-              - name: Uri query redaction in HttpClient EventSource events
-                href: networking/9.0/query-redaction-events.md
-              - name: Uri query redaction in IHttpClientFactory logs
-                href: networking/9.0/query-redaction-logs.md
-          - name: .NET 8
-            items:
-              - name: SendFile throws NotSupportedException for connectionless sockets
-                href: networking/8.0/sendfile-connectionless.md
-              - name: User info in `mailto:` URIs is compared
-                href: networking/8.0/uri-comparison.md
-          - name: .NET 7
-            items:
-              - name: AllowRenegotiation default is false
-                href: networking/7.0/allowrenegotiation-default.md
-              - name: Custom ping payloads on Linux
-                href: networking/7.0/ping-custom-payload-linux.md
-              - name: Socket.End methods don't throw ObjectDisposedException
-                href: networking/7.0/socket-end-closed-sockets.md
-          - name: .NET 6
-            items:
-              - name: Port removed from SPN
-                href: networking/6.0/httpclient-port-lookup.md
-              - name: WebRequest, WebClient, and ServicePoint are obsolete
-                href: networking/6.0/webrequest-deprecated.md
-          - name: .NET 5
-            items:
-              - name: Cookie path handling conforms to RFC 6265
-                href: networking/5.0/cookie-path-conforms-to-rfc6265.md
-              - name: LocalEndPoint is updated after calling SendToAsync
-                href: networking/5.0/localendpoint-updated-on-sendtoasync.md
-              - name: MulticastOption.Group doesn't accept null
-                href: networking/5.0/multicastoption-group-doesnt-accept-null.md
-              - name: Streams allow successive Begin operations
-                href: networking/5.0/negotiatestream-sslstream-dont-fail-on-successive-begin-calls.md
-              - name: WinHttpHandler removed from .NET runtime
-                href: networking/5.0/winhttphandler-removed-from-runtime.md
-              - name: .NET Core 2.0-3.0
-                href: networking.md
-      - name: Reflection
-        items:
-          - name: .NET 8
-            items:
-              - name: IntPtr no longer used for function pointer types
-                href: reflection/8.0/function-pointer-reflection.md
-      - name: SDK and MSBuild
-        items:
-          - name: .NET 10
-            items:
-              - name: .NET CLI `--interactive` defaults to `true` in user scenarios
-                href: sdk/10.0/dotnet-cli-interactive.md
-              - name: "`dotnet restore` audits transitive packages"
-                href: sdk/10.0/nugetaudit-transitive-packages.md
-              - name: Default workload configuration from 'loose manifests' to 'workload sets' mode
-                href: sdk/10.0/default-workload-config.md
-              - name: "`dotnet package list` performs restore"
-                href: sdk/10.0/dotnet-package-list-restore.md
-              - name: MSBUILDCUSTOMBUILDEVENTWARNING escape hatch removed
-                href: sdk/10.0/custom-build-event-warning.md
-              - name: MSBuild custom culture resource handling
-                href: sdk/10.0/msbuild-custom-culture.md
-              - name: NU1510 is raised for direct references pruned by NuGet
-                href: sdk/10.0/nu1510-pruned-references.md
-              - name: HTTP warnings promoted to errors in package list and search
-                href: sdk/10.0/http-warnings-to-errors.md
-          - name: .NET 9
-            items:
-              - name: "`dotnet sln add` doesn't allow invalid file names"
-                href: sdk/9.0/dotnet-sln.md
-              - name: "`dotnet watch` incompatible with Hot Reload for old frameworks"
-                href: sdk/9.0/dotnet-watch.md
-              - name: "`dotnet workload` commands output change"
-                href: sdk/9.0/dotnet-workload-output.md
-              - name: "`installer` repo version no longer documented"
-                href: sdk/9.0/productcommits-versions.md
-              - name: New default RID used when targeting .NET Framework
-                href: sdk/9.0/default-rid.md
-              - name: Terminal logger is default
-                href: sdk/9.0/terminal-logger.md
-              - name: Version requirements for .NET 9 SDK
-                href: sdk/9.0/version-requirements.md
-              - name: Warning emitted for .NET Standard 1.x targets
-                href: sdk/9.0/netstandard-warning.md
-              - name: Warning emitted for .NET 7 target
-                href: sdk/9.0/net70-warning.md
-          - name: .NET 8
-            items:
-              - name: CLI console output uses UTF-8
-                href: sdk/8.0/console-encoding.md
-              - name: Console encoding not UTF-8 after completion
-                href: sdk/8.0/console-encoding-fix.md
-              - name: Containers default to use the 'latest' tag
-                href: sdk/8.0/default-image-tag.md
-              - name: "'dotnet pack' uses Release configuration"
-                href: sdk/8.0/dotnet-pack-config.md
-              - name: "'dotnet publish' uses Release configuration"
-                href: sdk/8.0/dotnet-publish-config.md
-              - name: "'dotnet restore' produces security vulnerability warnings"
-                href: sdk/8.0/dotnet-restore-audit.md
-              - name: Duplicate output for -getItem, -getProperty, and -getTargetResult
-                href: sdk/8.0/getx-duplicate-output.md
-              - name: Implicit `using` for System.Net.Http no longer added
-                href: sdk/8.0/implicit-global-using-netfx.md
-              - name: MSBuild custom derived build events deprecated
-                href: sdk/8.0/custombuildeventargs.md
-              - name: MSBuild respects DOTNET_CLI_UI_LANGUAGE
-                href: sdk/8.0/msbuild-language.md
-              - name: Runtime-specific apps not self-contained
-                href: sdk/8.0/runtimespecific-app-default.md
-              - name: --arch option doesn't imply self-contained
-                href: sdk/8.0/arch-option.md
-              - name: SDK uses a smaller RID graph
-                href: sdk/8.0/rid-graph.md
-              - name: Setting DebugSymbols to false disables PDB generation
-                href: sdk/8.0/debugsymbols.md
-              - name: Source Link included in the .NET SDK
-                href: sdk/8.0/source-link.md
-              - name: Trimming can't be used with .NET Standard or .NET Framework
-                href: sdk/8.0/trimming-unsupported-targetframework.md
-              - name: Unlisted packages not installed by default
-                href: sdk/8.0/unlisted-versions.md
-              - name: .user file imported in outer builds
-                href: sdk/8.0/user-file.md
-              - name: Version requirements for .NET 8 SDK
-                href: sdk/8.0/version-requirements.md
-          - name: .NET 7
-            items:
-              - name: Automatic RuntimeIdentifier for certain projects
-                href: sdk/7.0/automatic-runtimeidentifier.md
-              - name: Automatic RuntimeIdentifier for publish only
-                href: sdk/7.0/automatic-rid-publish-only.md
-              - name: CLI console output uses UTF-8
-                href: sdk/8.0/console-encoding.md
-              - name: Version requirements for .NET 7 SDK
-                href: sdk/7.0/vs-msbuild-version.md
-              - name: SDK no longer calls ResolvePackageDependencies
-                href: sdk/7.0/resolvepackagedependencies.md
-              - name: Serialization of custom types in .NET 7
-                href: sdk/7.0/custom-serialization.md
-              - name: Side-by-side SDK installations
-                href: sdk/7.0/side-by-side-install.md
-              - name: --output option no longer is valid for solution-level commands
-                href: sdk/7.0/solution-level-output-no-longer-valid.md
-              - name: Tool manifests in root folder
-                href: sdk/7.0/manifest-search.md
-          - name: .NET 6
-            items:
-              - name: -p option for `dotnet run` is deprecated
-                href: sdk/6.0/deprecate-p-option-dotnet-run.md
-              - name: C# code in templates not supported by earlier versions
-                href: sdk/6.0/csharp-template-code.md
-              - name: EditorConfig files implicitly included
-                href: sdk/6.0/editorconfig-additional-files.md
-              - name: Generate apphost for macOS
-                href: sdk/6.0/apphost-generated-for-macos.md
-              - name: Generate error for duplicate files in publish output
-                href: sdk/6.0/duplicate-files-in-output.md
-              - name: GetTargetFrameworkProperties and GetNearestTargetFramework removed
-                href: sdk/6.0/gettargetframeworkproperties-and-getnearesttargetframework-removed.md
-              - name: Install location for x64 emulated on ARM64
-                href: sdk/6.0/path-x64-emulated.md
-              - name: MSBuild no longer supports calling GetType()
-                href: sdk/6.0/calling-gettype-property-functions.md
-              - name: .NET can't be installed to custom location
-                href: sdk/6.0/install-location.md
-              - name: OutputType not automatically set to WinExe
-                href: sdk/6.0/outputtype-not-set-automatically.md
-              - name: Publish ReadyToRun with --no-restore requires changes
-                href: sdk/6.0/publish-readytorun-requires-restore-change.md
-              - name: runtimeconfig.dev.json file not generated
-                href: sdk/6.0/runtimeconfigdev-file.md
-              - name: RuntimeIdentifier warning if self-contained is unspecified
-                href: sdk/6.0/runtimeidentifier-self-contained.md
-              - name: Tool manifests in root folder
-                href: sdk/7.0/manifest-search.md
-              - name: Version requirements for .NET 6 SDK
-                href: sdk/6.0/vs-msbuild-version.md
-              - name: .version file includes build version
-                href: sdk/6.0/version-file-entries.md
-              - name: Write reference assemblies to IntermediateOutputPath
-                href: sdk/6.0/write-reference-assemblies-to-obj.md
-          - name: .NET 5
-            items:
-              - name: Directory.Packages.props files imported by default
-                href: sdk/5.0/directory-packages-props-imported-by-default.md
-              - name: Error when referencing mismatched executable
-                href: sdk/5.0/referencing-executable-generates-error.md
-              - name: NETCOREAPP3_1 preprocessor symbol not defined
-                href: sdk/5.0/netcoreapp3_1-preprocessor-symbol-not-defined.md
-              - name: OutputType set to WinExe
-                href: sdk/5.0/automatically-infer-winexe-output-type.md
-              - name: PublishDepsFilePath behavior change
-                href: sdk/5.0/publishdepsfilepath-behavior-change.md
-              - name: TargetFramework change from netcoreapp to net
-                href: sdk/5.0/targetframework-name-change.md
-              - name: Use WindowsSdkPackageVersion for Windows SDK
-                href: sdk/5.0/override-windows-sdk-package-version.md
-              - name: WinForms and WPF apps use Microsoft.NET.Sdk
-                href: sdk/5.0/sdk-and-target-framework-change.md
-          - name: .NET Core 2.1 - 3.1
-            href: msbuild.md
-      - name: Security
-        items:
-          - name: .NET 5
-            items:
-              - name: Code access security APIs are obsolete
-                href: core-libraries/5.0/code-access-security-apis-obsolete.md
-              - name: PrincipalPermissionAttribute is obsolete
-                href: core-libraries/5.0/principalpermissionattribute-obsolete.md
-              - name: UTF-7 code paths are obsolete
-                href: core-libraries/5.0/utf-7-code-paths-obsolete.md
-      - name: Serialization
-        items:
-          - name: .NET 9
-            items:
-              - name: BinaryFormatter always throws
-                href: serialization/9.0/binaryformatter-removal.md
-              - name: Nullable JsonDocument properties deserialize to JsonValueKind.Null
-                href: serialization/9.0/jsondocument-props.md
-              - name: System.Text.Json metadata reader now unescapes metadata property names
-                href: serialization/9.0/json-metadata-reader.md
-          - name: .NET 8
-            items:
-              - name: BinaryFormatter disabled for most projects
-                href: serialization/8.0/binaryformatter-disabled.md
-              - name: PublishedTrimmed projects fail reflection-based serialization
-                href: serialization/8.0/publishtrimmed.md
-              - name: Reflection-based deserializer resolves metadata eagerly
-                href: serialization/8.0/metadata-resolving.md
-          - name: .NET 7
-            items:
-              - name: BinaryFormatter serialization APIs produce compiler errors
-                href: serialization/7.0/binaryformatter-apis-produce-errors.md
-              - name: SerializationFormat.Binary is obsolete
-                href: serialization/7.0/serializationformat-binary.md
-              - name: DataContractSerializer retains sign when deserializing -0
-                href: serialization/7.0/datacontractserializer-negative-sign.md
-              - name: Deserialize Version type with leading or trailing whitespace
-                href: serialization/7.0/deserialize-version-with-whitespace.md
-              - name: JsonSerializerOptions copy constructor includes JsonSerializerContext
-                href: serialization/7.0/jsonserializeroptions-copy-constructor.md
-              - name: Polymorphic serialization for object types
-                href: serialization/7.0/polymorphic-serialization.md
-              - name: System.Text.Json source generator fallback
-                href: serialization/7.0/reflection-fallback.md
-          - name: .NET 6
-            items:
-              - name: DataContractSerializer retains sign when deserializing -0
-                href: serialization/7.0/datacontractserializer-negative-sign.md
-              - name: Default serialization format for TimeSpan
-                href: serialization/6.0/timespan-serialization-format.md
-              - name: IAsyncEnumerable serialization
-                href: serialization/6.0/iasyncenumerable-serialization.md
-              - name: JSON source-generation API refactoring
-                href: serialization/6.0/json-source-gen-api-refactor.md
-              - name: JsonNumberHandlingAttribute on collection properties
-                href: serialization/6.0/jsonnumberhandlingattribute-behavior.md
-              - name: New JsonSerializer source generator overloads
-                href: serialization/6.0/jsonserializer-source-generator-overloads.md
-          - name: .NET 5
-            items:
-              - name: BinaryFormatter serialization methods are obsolete
-                href: serialization/5.0/binaryformatter-serialization-obsolete.md
-              - name: BinaryFormatter.Deserialize rewraps exceptions
-                href: serialization/5.0/binaryformatter-deserialize-rewraps-exceptions.md
-              - name: JsonSerializer.Deserialize requires single-character string
-                href: serialization/5.0/deserializing-json-into-char-requires-single-character.md
-              - name: ASP.NET Core apps deserialize quoted numbers
-                href: serialization/5.0/jsonserializer-allows-reading-numbers-as-strings.md
-              - name: JsonSerializer.Serialize throws ArgumentNullException
-                href: serialization/5.0/jsonserializer-serialize-throws-argumentnullexception-for-null-type.md
-              - name: Non-public, parameterless constructors not used for deserialization
-                href: serialization/5.0/non-public-parameterless-constructors-not-used-for-deserialization.md
-              - name: Options are honored when serializing key-value pairs
-                href: serialization/5.0/options-honored-when-serializing-key-value-pairs.md
-      - name: Visual Basic
-        items:
-          - name: .NET Core 3.0
-            href: visualbasic.md
-      - name: WCF Client
-        items:
-          - name: "8.0"
-            items:
-              - name: Removal of WCF APIs with a `configurationName` parameter
-                href: wcf-client/8.0/configurationname-apis.md
-          - name: "6.0"
-            items:
-              - name: .NET Standard 2.0 no longer supported
-                href: wcf-client/6.0/net-standard-2-support.md
-              - name: DuplexChannelFactory captures synchronization context
-                href: wcf-client/6.0/duplex-synchronization-context.md
-      - name: Windows Forms
-        items:
-          - name: .NET 10
-            items:
-              - name: API obsoletions
-                href: windows-forms/10.0/obsolete-apis.md
-              - name: Applications referencing both WPF and WinForms must disambiguate MenuItem and ContextMenu types
-                href: windows-forms/10.0/menuitem-contextmenu.md
-              - name: Renamed parameter in HtmlElement.InsertAdjacentElement
-                href: windows-forms/10.0/insertadjacentelement-orientation.md
-              - name: TreeView checkbox image truncation
-                href: windows-forms/10.0/treeview-text-location.md
-              - name: StatusStrip uses System RenderMode by default
-                href: windows-forms/10.0/statusstrip-renderer.md
-          - name: .NET 9
-            items:
-              - name: BindingSource.SortDescriptions doesn't return null
-                href: windows-forms/9.0/sortdescriptions-return-value.md
-              - name: Changes to nullability annotations
-                href: windows-forms/9.0/nullability-changes.md
-              - name: ComponentDesigner.Initialize throws ArgumentNullException
-                href: windows-forms/9.0/componentdesigner-initialize.md
-              - name: DataGridViewRowAccessibleObject.Name starting row index
-                href: windows-forms/9.0/datagridviewrowaccessibleobject-name-row.md
-              - name: IMsoComponent support is opt-in
-                href: windows-forms/9.0/imsocomponent-support.md
-              - name: New security analyzers
-                href: windows-forms/9.0/security-analyzers.md
-              - name: No exception if DataGridView is null
-                href: windows-forms/9.0/datagridviewheadercell-nre.md
-              - name: PictureBox raises HttpClient exceptions
-                href: windows-forms/9.0/httpclient-exceptions.md
-              - name: StatusStrip uses different default renderer
-                href: windows-forms/9.0/statusstrip-renderer.md
-          - name: .NET 8
-            items:
-              - name: Certs checked before loading remote images in PictureBox
-                href: windows-forms/8.0/picturebox-remote-image.md
-              - name: DateTimePicker.Text is empty string
-                href: windows-forms/8.0/datetimepicker-text.md
-              - name: DefaultValueAttribute removed from some properties
-                href: windows-forms/8.0/defaultvalueattribute-removal.md
-              - name: ExceptionCollection ctor throws ArgumentException
-                href: windows-forms/8.0/exceptioncollection.md
-              - name: Forms scale according to AutoScaleMode
-                href: windows-forms/8.0/top-level-window-scaling.md
-              - name: ImageList.ColorDepth default is Depth32Bit
-                href: windows-forms/8.0/imagelist-colordepth.md
-              - name: System.Windows.Extensions doesn't reference System.Drawing.Common
-                href: windows-forms/8.0/extensions-package-deps.md
-              - name: TableLayoutStyleCollection throws ArgumentException
-                href: windows-forms/8.0/tablelayoutstylecollection.md
-              - name: Top-level forms scale size to DPI
-                href: windows-forms/8.0/forms-scale-size-to-dpi.md
-              - name: WFDEV002 obsoletion is now an error
-                href: windows-forms/8.0/domainupdownaccessibleobject.md
-          - name: .NET 7
-            items:
-              - name: APIs throw ArgumentNullException
-                href: windows-forms/7.0/apis-throw-argumentnullexception.md
-              - name: Obsoletions and warnings
-                href: windows-forms/7.0/obsolete-apis.md
-          - name: .NET 6
-            items:
-              - name: APIs throw ArgumentNullException
-                href: windows-forms/6.0/apis-throw-argumentnullexception.md
-              - name: C# templates use application bootstrap
-                href: windows-forms/6.0/application-bootstrap.md
-              - name: DataGridView APIs throw InvalidOperationException
-                href: windows-forms/6.0/null-owner-causes-invalidoperationexception.md
-              - name: ListViewGroupCollection methods throw new InvalidOperationException
-                href: windows-forms/6.0/listview-invalidoperationexception.md
-              - name: NotifyIcon.Text maximum text length increased
-                href: windows-forms/6.0/notifyicon-text-max-text-length-increased.md
-              - name: ScaleControl called only when needed
-                href: windows-forms/6.0/optimize-scalecontrol-calls.md
-              - name: TableLayoutSettings properties throw InvalidEnumArgumentException
-                href: windows-forms/6.0/tablelayoutsettings-apis-throw-invalidenumargumentexception.md
-              - name: TreeNodeCollection.Item throws exception if node is assigned elsewhere
-                href: windows-forms/6.0/treenodecollection-item-throws-argumentexception.md
-          - name: .NET 5
-            items:
-              - name: Native code can't access Windows Forms objects
-                href: windows-forms/5.0/winforms-objects-not-accessible-from-native-code.md
-              - name: OutputType set to WinExe
-                href: sdk/5.0/automatically-infer-winexe-output-type.md
-              - name: DataGridView doesn't reset custom fonts
-                href: windows-forms/5.0/datagridview-doesnt-reset-custom-font-settings.md
-              - name: Methods throw ArgumentException
-                href: windows-forms/5.0/invalid-args-cause-argumentexception.md
-              - name: Methods throw ArgumentNullException
-                href: windows-forms/5.0/null-args-cause-argumentnullexception.md
-              - name: Properties throw ArgumentOutOfRangeException
-                href: windows-forms/5.0/invalid-args-cause-argumentoutofrangeexception.md
-              - name: TextFormatFlags.ModifyString is obsolete
-                href: windows-forms/5.0/modifystring-field-of-textformatflags-obsolete.md
-              - name: DataGridView APIs throw InvalidOperationException
-                href: windows-forms/5.0/null-owner-causes-invalidoperationexception.md
-              - name: WinForms apps use Microsoft.NET.Sdk
-                href: sdk/5.0/sdk-and-target-framework-change.md
-              - name: Removed status bar controls
-                href: windows-forms/5.0/winforms-deprecated-controls.md
-          - name: .NET Core 3.0-3.1
-            href: winforms.md
-      - name: WPF
-        items:
-          - name: .NET 10
-            items:
-              - name: Incorrect usage of DynamicResource causes application crash
-                href: wpf/10.0/dynamicresource-crash.md
-          - name: .NET 9
-            items:
-              - name: "'GetXmlNamespaceMaps' type change"
-                href: wpf/9.0/xml-namespace-maps.md
-          - name: .NET 7
-            items:
-              - name: "Revert behavior with text drag-and-drop operations"
-                href: wpf/7.0/drag-and-drop.md
-          - name: .NET 5
-            items:
-              - name: OutputType set to WinExe
-                href: sdk/5.0/automatically-infer-winexe-output-type.md
-              - name: WPF apps use Microsoft.NET.Sdk
-                href: sdk/5.0/sdk-and-target-framework-change.md
-          - name: .NET Core 3.0
-            href: wpf.md
-      - name: XML and XSLT
-        items:
-          - name: .NET 7
-            items:
-              - name: XmlSecureResolver is obsolete
-                href: xml/7.0/xmlsecureresolver-obsolete.md
-          - name: .NET 6
-            items:
-              - name: XNodeReader.GetAttribute behavior for invalid index
-                href: core-libraries/6.0/xnodereader-getattribute.md
-=======
->>>>>>> 8adada3c
   - name: Resources
     expanded: true
     items:
