--- conflicted
+++ resolved
@@ -55,19 +55,16 @@
           href: core-libraries/6.0/additional-linq-queryable-method-overloads.md
         - name: Nullability annotation changes
           href: core-libraries/6.0/nullable-ref-type-annotation-changes.md
-<<<<<<< HEAD
-      - name: Networking
-        items:
-        - name: WebRequest, WebClient, and ServicePoint are deprecated
-          href: networking/6.0/webrequest-deprecated.md
-=======
         - name: Parameters renamed in Stream-derived types
           href: core-libraries/6.0/parameters-renamed-on-stream-derived-types.md
         - name: Standard numeric format parsing precision
           href: core-libraries/6.0/numeric-format-parsing-handles-higher-precision.md
         - name: Unhandled exceptions from a BackgroundService
           href: core-libraries/6.0/hosting-exception-handling.md
->>>>>>> f2b29d15
+      - name: Networking
+        items:
+        - name: WebRequest, WebClient, and ServicePoint are deprecated
+          href: networking/6.0/webrequest-deprecated.md
       - name: Windows Forms
         items:
         - name: APIs throw ArgumentNullException
@@ -546,7 +543,7 @@
           href: core-libraries/5.0/vector-lerp-behavior-change.md
         - name: Vector<T> throws NotSupportedException
           href: core-libraries/5.0/vectort-throws-notsupportedexception.md
-      - name: .NET 1.0-3.1
+      - name: .NET Core 1.0-3.1
         href: corefx.md
     - name: Cryptography
       items:
@@ -582,7 +579,7 @@
           href: globalization/5.0/unicode-categories-for-latin1-chars.md
         - name: ListSeparator values changed
           href: globalization/5.0/listseparator-value-change.md
-      - name: .NET 3.0
+      - name: .NET Core 3.0
         href: globalization.md
     - name: Interop
       items:
@@ -610,15 +607,11 @@
         href: msbuild.md
     - name: Networking
       items:
-<<<<<<< HEAD
-      - name: .NET 6.0
+      - name: .NET 6
         items:
         - name: WebRequest, WebClient, and ServicePoint are deprecated
           href: networking/6.0/webrequest-deprecated.md
-      - name: .NET 5.0
-=======
-      - name: .NET 5
->>>>>>> f2b29d15
+      - name: .NET 5
         items:
         - name: Cookie path handling conforms to RFC 6265
           href: networking/5.0/cookie-path-conforms-to-rfc6265.md
@@ -630,7 +623,7 @@
           href: networking/5.0/negotiatestream-sslstream-dont-fail-on-successive-begin-calls.md
         - name: WinHttpHandler removed from .NET runtime
           href: networking/5.0/winhttphandler-removed-from-runtime.md
-      - name: .NET 2.0-3.0
+      - name: .NET Core 2.0-3.0
         href: networking.md
     - name: Security
       items:
