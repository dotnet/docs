items:
- name: What are breaking changes?
  href: index.md
- name: Types of compatibility
  href: categories.md
- name: Reference
  expanded: true
  items:
  - name: Overview
    href: breaking-changes.md
  - name: From .NET Framework
    items:
    - name: Breaking changes
      href: fx-core.md
    - name: Unavailable technologies
      href: ../porting/net-framework-tech-unavailable.md
    - name: APIs that always throw
      href: unsupported-apis.md
  - name: Breaking changes by version
    expanded: true
    items:
    - name: .NET 6
      items:
      - name: Overview
        href: 6.0.md
      - name: ASP.NET Core
        items:
        - name: Assemblies removed from shared framework
          href: aspnet-core/6.0/assemblies-removed-from-shared-framework.md
        - name: "Blazor: Parameter name changed in RequestImageFileAsync method"
          href: aspnet-core/6.0/blazor-parameter-name-changed-in-method.md
        - name: "Blazor: WebEventDescriptor.EventArgsType property replaced"
          href: aspnet-core/6.0/blazor-eventargstype-property-replaced.md
        - name: "Blazor: Byte-array interop"
          href: aspnet-core/6.0/byte-array-interop.md
        - name: "Kestrel: Log message attributes changed"
          href: aspnet-core/6.0/kestrel-log-message-attributes-changed.md
        - name: "MessagePack: Library changed in @microsoft/signalr-protocol-msgpack"
          href: aspnet-core/6.0/messagepack-library-change.md
        - name: Microsoft.AspNetCore.Http.Features split
          href: aspnet-core/6.0/microsoft-aspnetcore-http-features-package-split.md
        - name: "Middleware: HTTPS Redirection Middleware throws exception on ambiguous HTTPS ports"
          href: aspnet-core/6.0/middleware-ambiguous-https-ports-exception.md
        - name: "Middleware: New Use overload"
          href: aspnet-core/6.0/middleware-new-use-overload.md
        - name: MVC doesn't buffer IAsyncEnumerable types
          href: aspnet-core/6.0/iasyncenumerable-not-buffered-by-mvc.md
        - name: Nullable reference type annotations changed
          href: aspnet-core/6.0/nullable-reference-type-annotations-changed.md
        - name: Obsoleted and removed APIs
          href: aspnet-core/6.0/obsolete-removed-apis.md
        - name: PreserveCompilationContext not configured by default
          href: aspnet-core/6.0/preservecompilationcontext-not-set-by-default.md
        - name: "Razor: Compiler generates single assembly"
          href: aspnet-core/6.0/razor-compiler-doesnt-produce-views-assembly.md
        - name: "Razor: RazorEngine APIs marked obsolete"
          href: aspnet-core/6.0/razor-engine-apis-obsolete.md
        - name: "SignalR: Java Client updated to RxJava3"
          href: aspnet-core/6.0/signalr-java-client-updated.md
      - name: Core .NET libraries
        items:
<<<<<<< HEAD
        - name: FileStream no longer synchronizes offset with OS
          href: core-libraries/6.0/filestream-doesnt-sync-offset-with-os.md
        - name: FileStream.Position updated after completion
          href: core-libraries/6.0/filestream-position-updates-after-readasync-writeasync-completion.md
=======
        - name: API obsoletions with non-default diagnostic IDs
          href: core-libraries/6.0/obsolete-apis-with-custom-diagnostics.md
        - name: Environment.ProcessorCount behavior on Windows
          href: core-libraries/6.0/environment-processorcount-on-windows.md
>>>>>>> bcb6dd11
        - name: New Queryable method overloads
          href: core-libraries/6.0/additional-linq-queryable-method-overloads.md
        - name: Nullability annotation changes
          href: core-libraries/6.0/nullable-ref-type-annotation-changes.md
        - name: Parameters renamed in Stream-derived types
          href: core-libraries/6.0/parameters-renamed-on-stream-derived-types.md
        - name: Standard numeric format parsing precision
          href: core-libraries/6.0/numeric-format-parsing-handles-higher-precision.md
        - name: Unhandled exceptions from a BackgroundService
          href: core-libraries/6.0/hosting-exception-handling.md
      - name: JIT compiler
        items:
        - name: Call argument coercion
          href: jit/6.0/coerce-call-arguments-ecma-335.md
      - name: Networking
        items:
        - name: WebRequest, WebClient, and ServicePoint are obsolete
          href: networking/6.0/webrequest-deprecated.md
      - name: Windows Forms
        items:
        - name: APIs throw ArgumentNullException
          href: windows-forms/6.0/apis-throw-argumentnullexception.md
        - name: DataGridView APIs throw InvalidOperationException
          href: windows-forms/6.0/null-owner-causes-invalidoperationexception.md
        - name: NotifyIcon.Text maximum text length increased
          href: windows-forms/6.0/notifyicon-text-max-text-length-increased.md
        - name: TableLayoutSettings properties throw InvalidEnumArgumentException
          href: windows-forms/6.0/tablelayoutsettings-apis-throw-invalidenumargumentexception.md
        - name: TreeNodeCollection.Item throws exception if node is assigned elsewhere
          href: windows-forms/6.0/treenodecollection-item-throws-argumentexception.md
    - name: .NET 5
      items:
      - name: Overview
        href: 5.0.md
      - name: ASP.NET Core
        items:
        - name: AddDataAnnotationsValidation method made obsolete
          href: aspnet-core/6.0/adddataannotationsvalidation-obsolete.md
        - name: ASP.NET Core apps deserialize quoted numbers
          href: serialization/5.0/jsonserializer-allows-reading-numbers-as-strings.md
        - name: AzureAD.UI and AzureADB2C.UI APIs obsolete
          href: aspnet-core/5.0/authentication-aad-packages-obsolete.md
        - name: BinaryFormatter serialization methods are obsolete
          href: core-libraries/5.0/binaryformatter-serialization-obsolete.md
        - name: Resource in endpoint routing is HttpContext
          href: aspnet-core/5.0/authorization-resource-in-endpoint-routing.md
        - name: Microsoft-prefixed Azure integration packages removed
          href: aspnet-core/5.0/azure-integration-packages-removed.md
        - name: "Blazor: Route precedence logic changed in Blazor apps"
          href: aspnet-core/5.0/blazor-routing-logic-changed.md
        - name: "Blazor: Updated browser support"
          href: aspnet-core/5.0/blazor-browser-support-updated.md
        - name: "Blazor: Insignificant whitespace trimmed by compiler"
          href: aspnet-core/5.0/blazor-components-trim-insignificant-whitespace.md
        - name: "Blazor: JSObjectReference and JSInProcessObjectReference types are internal"
          href: aspnet-core/5.0/blazor-jsobjectreference-to-internal.md
        - name: "Blazor: Target framework of NuGet packages changed"
          href: aspnet-core/5.0/blazor-packages-target-framework-changed.md
        - name: "Blazor: ProtectedBrowserStorage feature moved to shared framework"
          href: aspnet-core/5.0/blazor-protectedbrowserstorage-moved.md
        - name: "Blazor: RenderTreeFrame readonly public fields are now properties"
          href: aspnet-core/5.0/blazor-rendertreeframe-fields-become-properties.md
        - name: "Blazor: Updated validation logic for static web assets"
          href: aspnet-core/5.0/blazor-static-web-assets-validation-logic-updated.md
        - name: Cryptography APIs not supported on browser
          href: cryptography/5.0/cryptography-apis-not-supported-on-blazor-webassembly.md
        - name: "Extensions: Package reference changes"
          href: aspnet-core/5.0/extensions-package-reference-changes.md
        - name: Kestrel and IIS BadHttpRequestException types are obsolete
          href: aspnet-core/5.0/http-badhttprequestexception-obsolete.md
        - name: HttpClient instances created by IHttpClientFactory log integer status codes
          href: aspnet-core/5.0/http-httpclient-instances-log-integer-status-codes.md
        - name: "HttpSys: Client certificate renegotiation disabled by default"
          href: aspnet-core/5.0/httpsys-client-certificate-renegotiation-disabled-by-default.md
        - name: "IIS: UrlRewrite middleware query strings are preserved"
          href: aspnet-core/5.0/iis-urlrewrite-middleware-query-strings-are-preserved.md
        - name: "Kestrel: Configuration changes detected by default"
          href: aspnet-core/5.0/kestrel-configuration-changes-at-run-time-detected-by-default.md
        - name: "Kestrel: Default supported TLS protocol versions changed"
          href: aspnet-core/5.0/kestrel-default-supported-tls-protocol-versions-changed.md
        - name: "Kestrel: HTTP/2 disabled over TLS on incompatible Windows versions"
          href: aspnet-core/5.0/kestrel-disables-http2-over-tls.md
        - name: "Kestrel: Libuv transport marked as obsolete"
          href: aspnet-core/5.0/kestrel-libuv-transport-obsolete.md
        - name: Obsolete properties on ConsoleLoggerOptions
          href: core-libraries/5.0/obsolete-consoleloggeroptions-properties.md
        - name: ResourceManagerWithCultureStringLocalizer class and WithCulture interface member removed
          href: aspnet-core/5.0/localization-members-removed.md
        - name: Pubternal APIs removed
          href: aspnet-core/5.0/localization-pubternal-apis-removed.md
        - name: Obsolete constructor removed in request localization middleware
          href: aspnet-core/5.0/localization-requestlocalizationmiddleware-constructor-removed.md
        - name: "Middleware: Database error page marked as obsolete"
          href: aspnet-core/5.0/middleware-database-error-page-obsolete.md
        - name: Exception handler middleware throws original exception
          href: aspnet-core/5.0/middleware-exception-handler-throws-original-exception.md
        - name: ObjectModelValidator calls a new overload of Validate
          href: aspnet-core/5.0/mvc-objectmodelvalidator-calls-new-overload.md
        - name: Cookie name encoding removed
          href: aspnet-core/5.0/security-cookie-name-encoding-removed.md
        - name: IdentityModel NuGet package versions updated
          href: aspnet-core/5.0/security-identitymodel-nuget-package-versions-updated.md
        - name: "SignalR: MessagePack Hub Protocol options type changed"
          href: aspnet-core/5.0/signalr-messagepack-hub-protocol-options-changed.md
        - name: "SignalR: MessagePack Hub Protocol moved"
          href: aspnet-core/5.0/signalr-messagepack-package.md
        - name: UseSignalR and UseConnections methods removed
          href: aspnet-core/5.0/signalr-usesignalr-useconnections-removed.md
        - name: CSV content type changed to standards-compliant
          href: aspnet-core/5.0/static-files-csv-content-type-changed.md
      - name: Code analysis
        items:
        - name: CA1416 warning
          href: code-analysis/5.0/ca1416-platform-compatibility-analyzer.md
        - name: CA1417 warning
          href: code-analysis/5.0/ca1417-outattributes-on-pinvoke-string-parameters.md
        - name: CA1831 warning
          href: code-analysis/5.0/ca1831-range-based-indexer-on-string.md
        - name: CA2013 warning
          href: code-analysis/5.0/ca2013-referenceequals-on-value-types.md
        - name: CA2014 warning
          href: code-analysis/5.0/ca2014-stackalloc-in-loops.md
        - name: CA2015 warning
          href: code-analysis/5.0/ca2015-finalizers-for-memorymanager-types.md
        - name: CA2200 warning
          href: code-analysis/5.0/ca2200-rethrow-to-preserve-stack-details.md
        - name: CA2247 warning
          href: code-analysis/5.0/ca2247-ctor-arg-should-be-taskcreationoptions.md
      - name: Core .NET libraries
        items:
        - name: Assembly-related API changes for single-file publishing
          href: core-libraries/5.0/assembly-api-behavior-changes-for-single-file-publish.md
        - name: BinaryFormatter serialization methods are obsolete
          href: core-libraries/5.0/binaryformatter-serialization-obsolete.md
        - name: Code access security APIs are obsolete
          href: core-libraries/5.0/code-access-security-apis-obsolete.md
        - name: CreateCounterSetInstance throws InvalidOperationException
          href: core-libraries/5.0/createcountersetinstance-throws-invalidoperation.md
        - name: Default ActivityIdFormat is W3C
          href: core-libraries/5.0/default-activityidformat-changed.md
        - name: Environment.OSVersion returns the correct version
          href: core-libraries/5.0/environment-osversion-returns-correct-version.md
        - name: FrameworkDescription's value is .NET not .NET Core
          href: core-libraries/5.0/frameworkdescription-returns-net-not-net-core.md
        - name: GAC APIs are obsolete
          href: core-libraries/5.0/global-assembly-cache-apis-obsolete.md
        - name: Hardware intrinsic IsSupported checks
          href: core-libraries/5.0/hardware-instrinsics-issupported-checks.md
        - name: IntPtr and UIntPtr implement IFormattable
          href: core-libraries/5.0/intptr-uintptr-implement-iformattable.md
        - name: LastIndexOf handles empty search strings
          href: core-libraries/5.0/lastindexof-improved-handling-of-empty-values.md
        - name: URI paths with non-ASCII characters on Unix
          href: core-libraries/5.0/non-ascii-chars-in-uri-parsed-correctly.md
        - name: API obsoletions with non-default diagnostic IDs
          href: core-libraries/5.0/obsolete-apis-with-custom-diagnostics.md
        - name: Obsolete properties on ConsoleLoggerOptions
          href: core-libraries/5.0/obsolete-consoleloggeroptions-properties.md
        - name: Complexity of LINQ OrderBy.First
          href: core-libraries/5.0/orderby-firstordefault-complexity-increase.md
        - name: OSPlatform attributes renamed or removed
          href: core-libraries/5.0/os-platform-attributes-renamed.md
        - name: Microsoft.DotNet.PlatformAbstractions package removed
          href: core-libraries/5.0/platformabstractions-package-removed.md
        - name: PrincipalPermissionAttribute is obsolete
          href: core-libraries/5.0/principalpermissionattribute-obsolete.md
        - name: Parameter name changes from preview versions
          href: core-libraries/5.0/reference-assembly-parameter-names-rc1.md
        - name: Parameter name changes in reference assemblies
          href: core-libraries/5.0/reference-assembly-parameter-names.md
        - name: Remoting APIs are obsolete
          href: core-libraries/5.0/remoting-apis-obsolete.md
        - name: Order of Activity.Tags list is reversed
          href: core-libraries/5.0/reverse-order-of-tags-in-activity-property.md
        - name: SSE and SSE2 comparison methods handle NaN
          href: core-libraries/5.0/sse-comparegreaterthan-intrinsics.md
        - name: Thread.Abort is obsolete
          href: core-libraries/5.0/thread-abort-obsolete.md
        - name: Uri recognition of UNC paths on Unix
          href: core-libraries/5.0/unc-path-recognition-unix.md
        - name: UTF-7 code paths are obsolete
          href: core-libraries/5.0/utf-7-code-paths-obsolete.md
        - name: Behavior change for Vector2.Lerp and Vector4.Lerp
          href: core-libraries/5.0/vector-lerp-behavior-change.md
        - name: Vector<T> throws NotSupportedException
          href: core-libraries/5.0/vectort-throws-notsupportedexception.md
      - name: Cryptography
        items:
        - name: Cryptography APIs not supported on browser
          href: cryptography/5.0/cryptography-apis-not-supported-on-blazor-webassembly.md
        - name: Cryptography.Oid is init-only
          href: cryptography/5.0/cryptography-oid-init-only.md
        - name: Default TLS cipher suites on Linux
          href: cryptography/5.0/default-cipher-suites-for-tls-on-linux.md
        - name: Create() overloads on cryptographic abstractions are obsolete
          href: cryptography/5.0/instantiating-default-implementations-of-cryptographic-abstractions-not-supported.md
        - name: Default FeedbackSize value changed
          href: cryptography/5.0/tripledes-default-feedback-size-change.md
      - name: Entity Framework Core
        href: /ef/core/what-is-new/ef-core-5.0/breaking-changes?toc=/dotnet/core/compatibility/toc.json&bc=/dotnet/breadcrumb/toc.json
      - name: Globalization
        items:
        - name: Use ICU libraries on Windows
          href: globalization/5.0/icu-globalization-api.md
        - name: StringInfo and TextElementEnumerator are UAX29-compliant
          href: globalization/5.0/uax29-compliant-grapheme-enumeration.md
        - name: Unicode category changed for Latin-1 characters
          href: globalization/5.0/unicode-categories-for-latin1-chars.md
        - name: ListSeparator values changed
          href: globalization/5.0/listseparator-value-change.md
      - name: Interop
        items:
        - name: Support for WinRT is removed
          href: interop/5.0/built-in-support-for-winrt-removed.md
        - name: Casting RCW to InterfaceIsIInspectable throws exception
          href: interop/5.0/casting-rcw-to-inspectable-interface-throws-exception.md
        - name: No A/W suffix probing on non-Windows platforms
          href: interop/5.0/function-suffix-pinvoke.md
      - name: MSBuild
        items:
        - name: Directory.Packages.props files imported by default
          href: msbuild/5.0/directory-packages-props-imported-by-default.md
        - name: NETCOREAPP3_1 preprocessor symbol not defined
          href: msbuild/5.0/netcoreapp3_1-preprocessor-symbol-not-defined.md
        - name: PublishDepsFilePath behavior change
          href: msbuild/5.0/publishdepsfilepath-behavior-change.md
        - name: TargetFramework change from netcoreapp to net
          href: msbuild/5.0/targetframework-name-change.md
      - name: Networking
        items:
        - name: Cookie path handling conforms to RFC 6265
          href: networking/5.0/cookie-path-conforms-to-rfc6265.md
        - name: LocalEndPoint is updated after calling SendToAsync
          href: networking/5.0/localendpoint-updated-on-sendtoasync.md
        - name: MulticastOption.Group doesn't accept null
          href: networking/5.0/multicastoption-group-doesnt-accept-null.md
        - name: Streams allow successive Begin operations
          href: networking/5.0/negotiatestream-sslstream-dont-fail-on-successive-begin-calls.md
        - name: WinHttpHandler removed from .NET runtime
          href: networking/5.0/winhttphandler-removed-from-runtime.md
      - name: SDK
        items:
        - name: Error when referencing mismatched executable
          href: sdk/5.0/referencing-executable-generates-error.md
        - name: OutputType set to WinExe
          href: sdk/5.0/automatically-infer-winexe-output-type.md
        - name: WinForms and WPF apps use Microsoft.NET.Sdk
          href: sdk/5.0/sdk-and-target-framework-change.md
      - name: Security
        items:
        - name: Code access security APIs are obsolete
          href: core-libraries/5.0/code-access-security-apis-obsolete.md
        - name: PrincipalPermissionAttribute is obsolete
          href: core-libraries/5.0/principalpermissionattribute-obsolete.md
        - name: UTF-7 code paths are obsolete
          href: core-libraries/5.0/utf-7-code-paths-obsolete.md
      - name: Serialization
        items:
        - name: BinaryFormatter.Deserialize rewraps exceptions
          href: serialization/5.0/binaryformatter-deserialize-rewraps-exceptions.md
        - name: JsonSerializer.Deserialize requires single-character string
          href: serialization/5.0/deserializing-json-into-char-requires-single-character.md
        - name: ASP.NET Core apps deserialize quoted numbers
          href: serialization/5.0/jsonserializer-allows-reading-numbers-as-strings.md
        - name: JsonSerializer.Serialize throws ArgumentNullException
          href: serialization/5.0/jsonserializer-serialize-throws-argumentnullexception-for-null-type.md
        - name: Non-public, parameterless constructors not used for deserialization
          href: serialization/5.0/non-public-parameterless-constructors-not-used-for-deserialization.md
        - name: Options are honored when serializing key-value pairs
          href: serialization/5.0/options-honored-when-serializing-key-value-pairs.md
      - name: Windows Forms
        items:
        - name: Native code can't access Windows Forms objects
          href: windows-forms/5.0/winforms-objects-not-accessible-from-native-code.md
        - name: OutputType set to WinExe
          href: sdk/5.0/automatically-infer-winexe-output-type.md
        - name: DataGridView doesn't reset custom fonts
          href: windows-forms/5.0/datagridview-doesnt-reset-custom-font-settings.md
        - name: Methods throw ArgumentException
          href: windows-forms/5.0/invalid-args-cause-argumentexception.md
        - name: Methods throw ArgumentNullException
          href: windows-forms/5.0/null-args-cause-argumentnullexception.md
        - name: Properties throw ArgumentOutOfRangeException
          href: windows-forms/5.0/invalid-args-cause-argumentoutofrangeexception.md
        - name: TextFormatFlags.ModifyString is obsolete
          href: windows-forms/5.0/modifystring-field-of-textformatflags-obsolete.md
        - name: DataGridView APIs throw InvalidOperationException
          href: windows-forms/5.0/null-owner-causes-invalidoperationexception.md
        - name: WinForms apps use Microsoft.NET.Sdk
          href: sdk/5.0/sdk-and-target-framework-change.md
        - name: Removed status bar controls
          href: windows-forms/5.0/winforms-deprecated-controls.md
      - name: WPF
        items:
        - name: OutputType set to WinExe
          href: sdk/5.0/automatically-infer-winexe-output-type.md
        - name: WPF apps use Microsoft.NET.Sdk
          href: sdk/5.0/sdk-and-target-framework-change.md
    - name: .NET Core 3.1
      href: 3.1.md
    - name: .NET Core 3.0
      href: 3.0.md
    - name: .NET Core 2.1
      href: 2.1.md
  - name: Breaking changes by area
    items:
    - name: ASP.NET Core
      items:
      - name: .NET 6
        items:
        - name: AddDataAnnotationsValidation method made obsolete
          href: aspnet-core/6.0/adddataannotationsvalidation-obsolete.md
        - name: Assemblies removed from shared framework
          href: aspnet-core/6.0/assemblies-removed-from-shared-framework.md
        - name: "Blazor: Parameter name changed in RequestImageFileAsync method"
          href: aspnet-core/6.0/blazor-parameter-name-changed-in-method.md
        - name: "Blazor: WebEventDescriptor.EventArgsType property replaced"
          href: aspnet-core/6.0/blazor-eventargstype-property-replaced.md
        - name: "Blazor: Byte-array interop"
          href: aspnet-core/6.0/byte-array-interop.md
        - name: "Kestrel: Log message attributes changed"
          href: aspnet-core/6.0/kestrel-log-message-attributes-changed.md
        - name: "MessagePack: Library changed in @microsoft/signalr-protocol-msgpack"
          href: aspnet-core/6.0/messagepack-library-change.md
        - name: Microsoft.AspNetCore.Http.Features split
          href: aspnet-core/6.0/microsoft-aspnetcore-http-features-package-split.md
        - name: "Middleware: HTTPS Redirection Middleware throws exception on ambiguous HTTPS ports"
          href: aspnet-core/6.0/middleware-ambiguous-https-ports-exception.md
        - name: "Middleware: New Use overload"
          href: aspnet-core/6.0/middleware-new-use-overload.md
        - name: MVC doesn't buffer IAsyncEnumerable types
          href: aspnet-core/6.0/iasyncenumerable-not-buffered-by-mvc.md
        - name: Nullable reference type annotations changed
          href: aspnet-core/6.0/nullable-reference-type-annotations-changed.md
        - name: Obsoleted and removed APIs
          href: aspnet-core/6.0/obsolete-removed-apis.md
        - name: PreserveCompilationContext not configured by default
          href: aspnet-core/6.0/preservecompilationcontext-not-set-by-default.md
        - name: "Razor: Compiler generates single assembly"
          href: aspnet-core/6.0/razor-compiler-doesnt-produce-views-assembly.md
        - name: "Razor: RazorEngine APIs marked obsolete"
          href: aspnet-core/6.0/razor-engine-apis-obsolete.md
        - name: "SignalR: Java Client updated to RxJava3"
          href: aspnet-core/6.0/signalr-java-client-updated.md
      - name: .NET 5
        items:
        - name: ASP.NET Core apps deserialize quoted numbers
          href: serialization/5.0/jsonserializer-allows-reading-numbers-as-strings.md
        - name: AzureAD.UI and AzureADB2C.UI APIs obsolete
          href: aspnet-core/5.0/authentication-aad-packages-obsolete.md
        - name: BinaryFormatter serialization methods are obsolete
          href: core-libraries/5.0/binaryformatter-serialization-obsolete.md
        - name: Resource in endpoint routing is HttpContext
          href: aspnet-core/5.0/authorization-resource-in-endpoint-routing.md
        - name: Microsoft-prefixed Azure integration packages removed
          href: aspnet-core/5.0/azure-integration-packages-removed.md
        - name: "Blazor: Route precedence logic changed in Blazor apps"
          href: aspnet-core/5.0/blazor-routing-logic-changed.md
        - name: "Blazor: Updated browser support"
          href: aspnet-core/5.0/blazor-browser-support-updated.md
        - name: "Blazor: Insignificant whitespace trimmed by compiler"
          href: aspnet-core/5.0/blazor-components-trim-insignificant-whitespace.md
        - name: "Blazor: JSObjectReference and JSInProcessObjectReference types are internal"
          href: aspnet-core/5.0/blazor-jsobjectreference-to-internal.md
        - name: "Blazor: Target framework of NuGet packages changed"
          href: aspnet-core/5.0/blazor-packages-target-framework-changed.md
        - name: "Blazor: ProtectedBrowserStorage feature moved to shared framework"
          href: aspnet-core/5.0/blazor-protectedbrowserstorage-moved.md
        - name: "Blazor: RenderTreeFrame readonly public fields are now properties"
          href: aspnet-core/5.0/blazor-rendertreeframe-fields-become-properties.md
        - name: "Blazor: Updated validation logic for static web assets"
          href: aspnet-core/5.0/blazor-static-web-assets-validation-logic-updated.md
        - name: Cryptography APIs not supported on browser
          href: cryptography/5.0/cryptography-apis-not-supported-on-blazor-webassembly.md
        - name: "Extensions: Package reference changes"
          href: aspnet-core/5.0/extensions-package-reference-changes.md
        - name: Kestrel and IIS BadHttpRequestException types are obsolete
          href: aspnet-core/5.0/http-badhttprequestexception-obsolete.md
        - name: HttpClient instances created by IHttpClientFactory log integer status codes
          href: aspnet-core/5.0/http-httpclient-instances-log-integer-status-codes.md
        - name: "HttpSys: Client certificate renegotiation disabled by default"
          href: aspnet-core/5.0/httpsys-client-certificate-renegotiation-disabled-by-default.md
        - name: "IIS: UrlRewrite middleware query strings are preserved"
          href: aspnet-core/5.0/iis-urlrewrite-middleware-query-strings-are-preserved.md
        - name: "Kestrel: Configuration changes detected by default"
          href: aspnet-core/5.0/kestrel-configuration-changes-at-run-time-detected-by-default.md
        - name: "Kestrel: Default supported TLS protocol versions changed"
          href: aspnet-core/5.0/kestrel-default-supported-tls-protocol-versions-changed.md
        - name: "Kestrel: HTTP/2 disabled over TLS on incompatible Windows versions"
          href: aspnet-core/5.0/kestrel-disables-http2-over-tls.md
        - name: "Kestrel: Libuv transport marked as obsolete"
          href: aspnet-core/5.0/kestrel-libuv-transport-obsolete.md
        - name: Obsolete properties on ConsoleLoggerOptions
          href: core-libraries/5.0/obsolete-consoleloggeroptions-properties.md
        - name: ResourceManagerWithCultureStringLocalizer class and WithCulture interface member removed
          href: aspnet-core/5.0/localization-members-removed.md
        - name: Pubternal APIs removed
          href: aspnet-core/5.0/localization-pubternal-apis-removed.md
        - name: Obsolete constructor removed in request localization middleware
          href: aspnet-core/5.0/localization-requestlocalizationmiddleware-constructor-removed.md
        - name: "Middleware: Database error page marked as obsolete"
          href: aspnet-core/5.0/middleware-database-error-page-obsolete.md
        - name: Exception handler middleware throws original exception
          href: aspnet-core/5.0/middleware-exception-handler-throws-original-exception.md
        - name: ObjectModelValidator calls a new overload of Validate
          href: aspnet-core/5.0/mvc-objectmodelvalidator-calls-new-overload.md
        - name: Cookie name encoding removed
          href: aspnet-core/5.0/security-cookie-name-encoding-removed.md
        - name: IdentityModel NuGet package versions updated
          href: aspnet-core/5.0/security-identitymodel-nuget-package-versions-updated.md
        - name: "SignalR: MessagePack Hub Protocol options type changed"
          href: aspnet-core/5.0/signalr-messagepack-hub-protocol-options-changed.md
        - name: "SignalR: MessagePack Hub Protocol moved"
          href: aspnet-core/5.0/signalr-messagepack-package.md
        - name: UseSignalR and UseConnections methods removed
          href: aspnet-core/5.0/signalr-usesignalr-useconnections-removed.md
        - name: CSV content type changed to standards-compliant
          href: aspnet-core/5.0/static-files-csv-content-type-changed.md
      - name: .NET Core 3.0-3.1
        href: aspnetcore.md
    - name: Code analysis
      items:
      - name: .NET 5
        items:
        - name: CA1416 warning
          href: code-analysis/5.0/ca1416-platform-compatibility-analyzer.md
        - name: CA1417 warning
          href: code-analysis/5.0/ca1417-outattributes-on-pinvoke-string-parameters.md
        - name: CA1831 warning
          href: code-analysis/5.0/ca1831-range-based-indexer-on-string.md
        - name: CA2013 warning
          href: code-analysis/5.0/ca2013-referenceequals-on-value-types.md
        - name: CA2014 warning
          href: code-analysis/5.0/ca2014-stackalloc-in-loops.md
        - name: CA2015 warning
          href: code-analysis/5.0/ca2015-finalizers-for-memorymanager-types.md
        - name: CA2200 warning
          href: code-analysis/5.0/ca2200-rethrow-to-preserve-stack-details.md
        - name: CA2247 warning
          href: code-analysis/5.0/ca2247-ctor-arg-should-be-taskcreationoptions.md
    - name: Core .NET libraries
      items:
      - name: .NET 6
        items:
<<<<<<< HEAD
        - name: FileStream no longer synchronizes offset with OS
          href: core-libraries/6.0/filestream-doesnt-sync-offset-with-os.md
        - name: FileStream.Position updated after completion
          href: core-libraries/6.0/filestream-position-updates-after-readasync-writeasync-completion.md
=======
        - name: API obsoletions with non-default diagnostic IDs
          href: core-libraries/6.0/obsolete-apis-with-custom-diagnostics.md
        - name: Environment.ProcessorCount behavior on Windows
          href: core-libraries/6.0/environment-processorcount-on-windows.md
>>>>>>> bcb6dd11
        - name: New Queryable method overloads
          href: core-libraries/6.0/additional-linq-queryable-method-overloads.md
        - name: Nullability annotation changes
          href: core-libraries/6.0/nullable-ref-type-annotation-changes.md
        - name: Parameters renamed in Stream-derived types
          href: core-libraries/6.0/parameters-renamed-on-stream-derived-types.md
        - name: Standard numeric format parsing precision
          href: core-libraries/6.0/numeric-format-parsing-handles-higher-precision.md
        - name: Unhandled exceptions from a BackgroundService
          href: core-libraries/6.0/hosting-exception-handling.md
      - name: .NET 5
        items:
        - name: Assembly-related API changes for single-file publishing
          href: core-libraries/5.0/assembly-api-behavior-changes-for-single-file-publish.md
        - name: BinaryFormatter serialization methods are obsolete
          href: core-libraries/5.0/binaryformatter-serialization-obsolete.md
        - name: Code access security APIs are obsolete
          href: core-libraries/5.0/code-access-security-apis-obsolete.md
        - name: CreateCounterSetInstance throws InvalidOperationException
          href: core-libraries/5.0/createcountersetinstance-throws-invalidoperation.md
        - name: Default ActivityIdFormat is W3C
          href: core-libraries/5.0/default-activityidformat-changed.md
        - name: Environment.OSVersion returns the correct version
          href: core-libraries/5.0/environment-osversion-returns-correct-version.md
        - name: FrameworkDescription's value is .NET not .NET Core
          href: core-libraries/5.0/frameworkdescription-returns-net-not-net-core.md
        - name: GAC APIs are obsolete
          href: core-libraries/5.0/global-assembly-cache-apis-obsolete.md
        - name: Hardware intrinsic IsSupported checks
          href: core-libraries/5.0/hardware-instrinsics-issupported-checks.md
        - name: IntPtr and UIntPtr implement IFormattable
          href: core-libraries/5.0/intptr-uintptr-implement-iformattable.md
        - name: LastIndexOf handles empty search strings
          href: core-libraries/5.0/lastindexof-improved-handling-of-empty-values.md
        - name: URI paths with non-ASCII characters on Unix
          href: core-libraries/5.0/non-ascii-chars-in-uri-parsed-correctly.md
        - name: API obsoletions with non-default diagnostic IDs
          href: core-libraries/5.0/obsolete-apis-with-custom-diagnostics.md
        - name: Obsolete properties on ConsoleLoggerOptions
          href: core-libraries/5.0/obsolete-consoleloggeroptions-properties.md
        - name: Complexity of LINQ OrderBy.First
          href: core-libraries/5.0/orderby-firstordefault-complexity-increase.md
        - name: OSPlatform attributes renamed or removed
          href: core-libraries/5.0/os-platform-attributes-renamed.md
        - name: Microsoft.DotNet.PlatformAbstractions package removed
          href: core-libraries/5.0/platformabstractions-package-removed.md
        - name: PrincipalPermissionAttribute is obsolete
          href: core-libraries/5.0/principalpermissionattribute-obsolete.md
        - name: Parameter name changes from preview versions
          href: core-libraries/5.0/reference-assembly-parameter-names-rc1.md
        - name: Parameter name changes in reference assemblies
          href: core-libraries/5.0/reference-assembly-parameter-names.md
        - name: Remoting APIs are obsolete
          href: core-libraries/5.0/remoting-apis-obsolete.md
        - name: Order of Activity.Tags list is reversed
          href: core-libraries/5.0/reverse-order-of-tags-in-activity-property.md
        - name: SSE and SSE2 comparison methods handle NaN
          href: core-libraries/5.0/sse-comparegreaterthan-intrinsics.md
        - name: Thread.Abort is obsolete
          href: core-libraries/5.0/thread-abort-obsolete.md
        - name: Uri recognition of UNC paths on Unix
          href: core-libraries/5.0/unc-path-recognition-unix.md
        - name: UTF-7 code paths are obsolete
          href: core-libraries/5.0/utf-7-code-paths-obsolete.md
        - name: Behavior change for Vector2.Lerp and Vector4.Lerp
          href: core-libraries/5.0/vector-lerp-behavior-change.md
        - name: Vector<T> throws NotSupportedException
          href: core-libraries/5.0/vectort-throws-notsupportedexception.md
      - name: .NET Core 1.0-3.1
        href: corefx.md
    - name: Cryptography
      items:
      - name: .NET 5
        items:
        - name: Cryptography APIs not supported on browser
          href: cryptography/5.0/cryptography-apis-not-supported-on-blazor-webassembly.md
        - name: Cryptography.Oid is init-only
          href: cryptography/5.0/cryptography-oid-init-only.md
        - name: Default TLS cipher suites on Linux
          href: cryptography/5.0/default-cipher-suites-for-tls-on-linux.md
        - name: Create() overloads on cryptographic abstractions are obsolete
          href: cryptography/5.0/instantiating-default-implementations-of-cryptographic-abstractions-not-supported.md
        - name: Default FeedbackSize value changed
          href: cryptography/5.0/tripledes-default-feedback-size-change.md
      - name: .NET Core 2.1-3.0
        href: cryptography.md
    - name: Entity Framework Core
      items:
      - name: EF Core 5.0
        href: /ef/core/what-is-new/ef-core-5.0/breaking-changes?toc=/dotnet/core/compatibility/toc.json&bc=/dotnet/breadcrumb/toc.json
      - name: EF Core 3.1
        href: /ef/core/what-is-new/ef-core-3.x/breaking-changes?toc=/dotnet/core/compatibility/toc.json&bc=/dotnet/breadcrumb/toc.json
    - name: Globalization
      items:
      - name: .NET 5
        items:
        - name: Use ICU libraries on Windows
          href: globalization/5.0/icu-globalization-api.md
        - name: StringInfo and TextElementEnumerator are UAX29-compliant
          href: globalization/5.0/uax29-compliant-grapheme-enumeration.md
        - name: Unicode category changed for Latin-1 characters
          href: globalization/5.0/unicode-categories-for-latin1-chars.md
        - name: ListSeparator values changed
          href: globalization/5.0/listseparator-value-change.md
      - name: .NET Core 3.0
        href: globalization.md
    - name: Interop
      items:
      - name: .NET 5
        items:
        - name: Support for WinRT is removed
          href: interop/5.0/built-in-support-for-winrt-removed.md
        - name: Casting RCW to InterfaceIsIInspectable throws exception
          href: interop/5.0/casting-rcw-to-inspectable-interface-throws-exception.md
        - name: No A/W suffix probing on non-Windows platforms
          href: interop/5.0/function-suffix-pinvoke.md
    - name: JIT compiler
      items:
      - name: .NET 6
        items:
        - name: Call argument coercion
          href: jit/6.0/coerce-call-arguments-ecma-335.md
    - name: MSBuild
      items:
      - name: .NET 5
        items:
        - name: Directory.Packages.props files imported by default
          href: msbuild/5.0/directory-packages-props-imported-by-default.md
        - name: NETCOREAPP3_1 preprocessor symbol not defined
          href: msbuild/5.0/netcoreapp3_1-preprocessor-symbol-not-defined.md
        - name: PublishDepsFilePath behavior change
          href: msbuild/5.0/publishdepsfilepath-behavior-change.md
        - name: TargetFramework change from netcoreapp to net
          href: msbuild/5.0/targetframework-name-change.md
      - name: .NET Core 2.1 - 3.1
        href: msbuild.md
    - name: Networking
      items:
      - name: .NET 6
        items:
        - name: WebRequest, WebClient, and ServicePoint are obsolete
          href: networking/6.0/webrequest-deprecated.md
      - name: .NET 5
        items:
        - name: Cookie path handling conforms to RFC 6265
          href: networking/5.0/cookie-path-conforms-to-rfc6265.md
        - name: LocalEndPoint is updated after calling SendToAsync
          href: networking/5.0/localendpoint-updated-on-sendtoasync.md
        - name: MulticastOption.Group doesn't accept null
          href: networking/5.0/multicastoption-group-doesnt-accept-null.md
        - name: Streams allow successive Begin operations
          href: networking/5.0/negotiatestream-sslstream-dont-fail-on-successive-begin-calls.md
        - name: WinHttpHandler removed from .NET runtime
          href: networking/5.0/winhttphandler-removed-from-runtime.md
      - name: .NET Core 2.0-3.0
        href: networking.md
    - name: SDK
      items:
      - name: .NET 5
        items:
        - name: Error when referencing mismatched executable
          href: sdk/5.0/referencing-executable-generates-error.md
        - name: OutputType set to WinExe
          href: sdk/5.0/automatically-infer-winexe-output-type.md
        - name: WinForms and WPF apps use Microsoft.NET.Sdk
          href: sdk/5.0/sdk-and-target-framework-change.md
    - name: Security
      items:
      - name: .NET 5
        items:
        - name: Code access security APIs are obsolete
          href: core-libraries/5.0/code-access-security-apis-obsolete.md
        - name: PrincipalPermissionAttribute is obsolete
          href: core-libraries/5.0/principalpermissionattribute-obsolete.md
        - name: UTF-7 code paths are obsolete
          href: core-libraries/5.0/utf-7-code-paths-obsolete.md
    - name: Serialization
      items:
      - name: .NET 5
        items:
        - name: BinaryFormatter.Deserialize rewraps exceptions
          href: serialization/5.0/binaryformatter-deserialize-rewraps-exceptions.md
        - name: JsonSerializer.Deserialize requires single-character string
          href: serialization/5.0/deserializing-json-into-char-requires-single-character.md
        - name: ASP.NET Core apps deserialize quoted numbers
          href: serialization/5.0/jsonserializer-allows-reading-numbers-as-strings.md
        - name: JsonSerializer.Serialize throws ArgumentNullException
          href: serialization/5.0/jsonserializer-serialize-throws-argumentnullexception-for-null-type.md
        - name: Non-public, parameterless constructors not used for deserialization
          href: serialization/5.0/non-public-parameterless-constructors-not-used-for-deserialization.md
        - name: Options are honored when serializing key-value pairs
          href: serialization/5.0/options-honored-when-serializing-key-value-pairs.md
    - name: Visual Basic
      items:
      - name: .NET Core 3.0
        href: visualbasic.md
    - name: Windows Forms
      items:
      - name: .NET 6
        items:
        - name: APIs throw ArgumentNullException
          href: windows-forms/6.0/apis-throw-argumentnullexception.md
        - name: DataGridView APIs throw InvalidOperationException
          href: windows-forms/6.0/null-owner-causes-invalidoperationexception.md
        - name: NotifyIcon.Text maximum text length increased
          href: windows-forms/6.0/notifyicon-text-max-text-length-increased.md
        - name: TableLayoutSettings properties throw InvalidEnumArgumentException
          href: windows-forms/6.0/tablelayoutsettings-apis-throw-invalidenumargumentexception.md
        - name: TreeNodeCollection.Item throws exception if node is assigned elsewhere
          href: windows-forms/6.0/treenodecollection-item-throws-argumentexception.md
      - name: .NET 5
        items:
        - name: Native code can't access Windows Forms objects
          href: windows-forms/5.0/winforms-objects-not-accessible-from-native-code.md
        - name: OutputType set to WinExe
          href: sdk/5.0/automatically-infer-winexe-output-type.md
        - name: DataGridView doesn't reset custom fonts
          href: windows-forms/5.0/datagridview-doesnt-reset-custom-font-settings.md
        - name: Methods throw ArgumentException
          href: windows-forms/5.0/invalid-args-cause-argumentexception.md
        - name: Methods throw ArgumentNullException
          href: windows-forms/5.0/null-args-cause-argumentnullexception.md
        - name: Properties throw ArgumentOutOfRangeException
          href: windows-forms/5.0/invalid-args-cause-argumentoutofrangeexception.md
        - name: TextFormatFlags.ModifyString is obsolete
          href: windows-forms/5.0/modifystring-field-of-textformatflags-obsolete.md
        - name: DataGridView APIs throw InvalidOperationException
          href: windows-forms/5.0/null-owner-causes-invalidoperationexception.md
        - name: WinForms apps use Microsoft.NET.Sdk
          href: sdk/5.0/sdk-and-target-framework-change.md
        - name: Removed status bar controls
          href: windows-forms/5.0/winforms-deprecated-controls.md
      - name: .NET Core 3.0-3.1
        href: winforms.md
    - name: WPF
      items:
      - name: .NET 5
        items:
        - name: OutputType set to WinExe
          href: sdk/5.0/automatically-infer-winexe-output-type.md
        - name: WPF apps use Microsoft.NET.Sdk
          href: sdk/5.0/sdk-and-target-framework-change.md<|MERGE_RESOLUTION|>--- conflicted
+++ resolved
@@ -59,17 +59,14 @@
           href: aspnet-core/6.0/signalr-java-client-updated.md
       - name: Core .NET libraries
         items:
-<<<<<<< HEAD
+        - name: API obsoletions with non-default diagnostic IDs
+          href: core-libraries/6.0/obsolete-apis-with-custom-diagnostics.md
+        - name: Environment.ProcessorCount behavior on Windows
+          href: core-libraries/6.0/environment-processorcount-on-windows.md
         - name: FileStream no longer synchronizes offset with OS
           href: core-libraries/6.0/filestream-doesnt-sync-offset-with-os.md
         - name: FileStream.Position updated after completion
           href: core-libraries/6.0/filestream-position-updates-after-readasync-writeasync-completion.md
-=======
-        - name: API obsoletions with non-default diagnostic IDs
-          href: core-libraries/6.0/obsolete-apis-with-custom-diagnostics.md
-        - name: Environment.ProcessorCount behavior on Windows
-          href: core-libraries/6.0/environment-processorcount-on-windows.md
->>>>>>> bcb6dd11
         - name: New Queryable method overloads
           href: core-libraries/6.0/additional-linq-queryable-method-overloads.md
         - name: Nullability annotation changes
@@ -514,17 +511,14 @@
       items:
       - name: .NET 6
         items:
-<<<<<<< HEAD
+        - name: API obsoletions with non-default diagnostic IDs
+          href: core-libraries/6.0/obsolete-apis-with-custom-diagnostics.md
+        - name: Environment.ProcessorCount behavior on Windows
+          href: core-libraries/6.0/environment-processorcount-on-windows.md
         - name: FileStream no longer synchronizes offset with OS
           href: core-libraries/6.0/filestream-doesnt-sync-offset-with-os.md
         - name: FileStream.Position updated after completion
           href: core-libraries/6.0/filestream-position-updates-after-readasync-writeasync-completion.md
-=======
-        - name: API obsoletions with non-default diagnostic IDs
-          href: core-libraries/6.0/obsolete-apis-with-custom-diagnostics.md
-        - name: Environment.ProcessorCount behavior on Windows
-          href: core-libraries/6.0/environment-processorcount-on-windows.md
->>>>>>> bcb6dd11
         - name: New Queryable method overloads
           href: core-libraries/6.0/additional-linq-queryable-method-overloads.md
         - name: Nullability annotation changes
