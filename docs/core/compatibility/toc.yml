--- conflicted
+++ resolved
@@ -129,13 +129,8 @@
         href: /ef/core/what-is-new/ef-core-6.0/breaking-changes?toc=/dotnet/core/compatibility/toc.json&bc=/dotnet/breadcrumb/toc.json
       - name: Extensions
         items:
-<<<<<<< HEAD
         - name: AddProvider checks for non-null provider
           href: extensions/6.0/addprovider-null-check.md
-        - name: Configuration binder binds single elements to an array
-          href: extensions/6.0/bind-single-elements-to-array.md
-=======
->>>>>>> 7c591e07
         - name: FileConfigurationProvider.Load throws InvalidDataException
           href: extensions/6.0/filename-in-load-exception.md
         - name: Resolving disposed ServiceProvider throws exception
