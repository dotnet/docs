items:
- name: Overview
  href: breaking-changes.md
- name: Breaking changes by version
  expanded: true
  items:
  - name: .NET 7
    items:
<<<<<<< HEAD
    - name: Breaking changes
      href: fx-core.md
    - name: Unavailable technologies
      href: ../porting/net-framework-tech-unavailable.md
    - name: APIs that always throw
      href: unsupported-apis.md
  - name: Breaking changes by version
    expanded: true
    items:
    - name: .NET 8
      items:
      - name: Overview
        href: 8.0.md
      - name: Windows Forms
        items:
        - name: Anchor layout changes
          href: windows-forms/8.0/anchor-layout.md
        - name: Top-level forms scale size to DPI
          href: windows-forms/8.0/forms-scale-size-to-dpi.md
    - name: .NET 7
=======
    - name: Overview
      href: 7.0.md
    - name: ASP.NET Core
>>>>>>> 9d0f612d
      items:
      - name: API controller actions try to infer parameters from DI
        href: aspnet-core/7.0/api-controller-action-parameters-di.md
      - name: ASPNET-prefixed environment variable precedence
        href: aspnet-core/7.0/environment-variable-precedence.md
      - name: AuthenticateAsync for remote auth providers
        href: aspnet-core/7.0/authenticateasync-anonymous-request.md
      - name: Authentication in WebAssembly apps
        href: aspnet-core/7.0/wasm-app-authentication.md
      - name: Default authentication scheme
        href: aspnet-core/7.0/default-authentication-scheme.md
      - name: Event IDs for some Microsoft.AspNetCore.Mvc.Core log messages changed
        href: aspnet-core/7.0/microsoft-aspnetcore-mvc-core-log-event-ids.md
      - name: Fallback file endpoints
        href: aspnet-core/7.0/fallback-file-endpoints.md
      - name: IHubClients and IHubCallerClients hide members
        href: aspnet-core/7.0/ihubclients-ihubcallerclients.md
      - name: "Kestrel: Default HTTPS binding removed"
        href: aspnet-core/7.0/https-binding-kestrel.md
      - name: Microsoft.AspNetCore.Server.Kestrel.Transport.Libuv and libuv.dll removed
        href: aspnet-core/7.0/libuv-transport-dll-removed.md
      - name: Microsoft.Data.SqlClient updated to 4.0.1
        href: aspnet-core/7.0/microsoft-data-sqlclient-updated-to-4-0-1.md
      - name: Middleware no longer defers to endpoint with null request delegate
        href: aspnet-core/7.0/middleware-null-requestdelegate.md
      - name: MVC's detection of an empty body in model binding changed
        href: aspnet-core/7.0/mvc-empty-body-model-binding.md
      - name: Output caching API changes
        href: aspnet-core/7.0/output-caching-renames.md
      - name: SignalR Hub methods try to resolve parameters from DI
        href: aspnet-core/7.0/signalr-hub-method-parameters-di.md
    - name: Core .NET libraries
      items:
      - name: API obsoletions with default diagnostic ID
        href: core-libraries/7.0/obsolete-apis-with-default-diagnostic.md
      - name: API obsoletions with non-default diagnostic IDs
        href: core-libraries/7.0/obsolete-apis-with-custom-diagnostics.md
      - name: BinaryFormatter serialization APIs produce compiler errors
        href: core-libraries/7.0/binaryformatter-apis-produce-errors.md
      - name: BrotliStream no longer allows undefined CompressionLevel values
        href: core-libraries/7.0/brotlistream-ctor.md
      - name: C++/CLI projects in Visual Studio
        href: core-libraries/7.0/cpluspluscli-compiler-version.md
      - name: Collectible Assembly in non-collectible AssemblyLoadContext
        href: core-libraries/7.0/collectible-assemblies.md
      - name: Equals method behavior change for NaN
        href: core-libraries/7.0/equals-nan.md
      - name: Generic type constraint on PatternContext<T>
        href: core-libraries/7.0/patterncontext-generic-constraint.md
      - name: Legacy FileStream strategy removed
        href: core-libraries/7.0/filestream-compat-switch.md
      - name: Library support for older frameworks
        href: core-libraries/7.0/old-framework-support.md
      - name: Maximum precision for numeric format strings
        href: core-libraries/7.0/max-precision-numeric-format-strings.md
      - name: Reflection invoke API exceptions
        href: core-libraries/7.0/reflection-invoke-exceptions.md
      - name: SerializationFormat.Binary is obsolete
        href: core-libraries/7.0/serializationformat-binary.md
      - name: System.Runtime.CompilerServices.Unsafe NuGet package
        href: core-libraries/7.0/unsafe-package.md
      - name: Time fields on symbolic links
        href: core-libraries/7.0/symbolic-link-timestamps.md
      - name: Tracking linked cache entries
        href: core-libraries/7.0/memorycache-tracking.md
      - name: Validate CompressionLevel for BrotliStream
        href: core-libraries/7.0/compressionlevel-validation.md
    - name: Configuration
      items:
      - name: System.diagnostics entry in app.config
        href: configuration/7.0/diagnostics-config-section.md
    - name: Cryptography
      items:
      - name: Dynamic X509ChainPolicy verification time
        href: cryptography/7.0/x509chainpolicy-verification-time.md
      - name: EnvelopedCms.Decrypt doesn't double unwrap
        href: cryptography/7.0/decrypt-envelopedcms.md
      - name: X500DistinguishedName parsing of friendly names
        href: cryptography/7.0/x500-distinguished-names.md
    - name: Deployment
      items:
      - name: All assemblies trimmed by default
        href: deployment/7.0/trim-all-assemblies.md
      - name: Multi-level lookup is disabled
        href: deployment/7.0/multilevel-lookup.md
      - name: x86 host path on 64-bit Windows
        href: deployment/7.0/x86-host-path.md
      - name: Deprecation of TrimmerDefaultAction property
        href: deployment/7.0/deprecated-trimmer-default-action.md
    - name: Globalization
      items:
      - name: Globalization APIs use ICU libraries on Windows Server
        href: globalization/7.0/icu-globalization-api.md
    - name: Extensions
      items:
      - name: ContentRootPath for apps launched by Windows Shell
        href: extensions/7.0/contentrootpath-hosted-app.md
      - name: Environment variable prefixes
        href: extensions/7.0/environment-variable-prefix.md
    - name: Interop
      items:
      - name: RuntimeInformation.OSArchitecture under emulation
        href: interop/7.0/osarchitecture-emulation.md
    - name: .NET MAUI
      items:
      - name: Constructors accept base interface instead of concrete type
        href: maui/7.0/mauiwebviewnavigationdelegate-constructor.md
      - name: Flow direction helper methods removed
        href: maui/7.0/flow-direction-apis-removed.md
      - name: New UpdateBackground parameter
        href: maui/7.0/updatebackground-parameter.md
      - name: ScrollToRequest property renamed
        href: maui/7.0/scrolltorequest-property-rename.md
      - name: Some Windows APIs are removed
        href: maui/7.0/iwindowstatemanager-apis-removed.md
    - name: Networking
      items:
      - name: AllowRenegotiation default is false
        href: networking/7.0/allowrenegotiation-default.md
      - name: Custom ping payloads on Linux
        href: networking/7.0/ping-custom-payload-linux.md
      - name: Socket.End methods don't throw ObjectDisposedException
        href: networking/7.0/socket-end-closed-sockets.md
    - name: SDK and MSBuild
      items:
      - name: Automatic RuntimeIdentifier for certain projects
        href: sdk/7.0/automatic-runtimeidentifier.md
      - name: Automatic RuntimeIdentifier for publish only
        href: sdk/7.0/automatic-rid-publish-only.md
      - name: Version requirements for .NET 7 SDK
        href: sdk/7.0/vs-msbuild-version.md
      - name: Serialization of custom types in .NET 7
        href: sdk/7.0/custom-serialization.md
      - name: Side-by-side SDK installations
        href: sdk/7.0/side-by-side-install.md
    - name: Serialization
      items:
      - name: DataContractSerializer retains sign when deserializing -0
        href: serialization/7.0/datacontractserializer-negative-sign.md
      - name: Deserialize Version type with leading or trailing whitespace
        href: serialization/7.0/deserialize-version-with-whitespace.md
      - name: JsonSerializerOptions copy constructor includes JsonSerializerContext
        href: serialization/7.0/jsonserializeroptions-copy-constructor.md
      - name: Polymorphic serialization for object types
        href: serialization/7.0/polymorphic-serialization.md
      - name: System.Text.Json source generator fallback
        href: serialization/7.0/reflection-fallback.md
    - name: XML and XSLT
      items:
      - name: XmlSecureResolver is obsolete
        href: xml/7.0/xmlsecureresolver-obsolete.md
    - name: Windows Forms
      items:
      - name: APIs throw ArgumentNullException
        href: windows-forms/7.0/apis-throw-argumentnullexception.md
      - name: Obsoletions and warnings
        href: windows-forms/7.0/obsolete-apis.md
  - name: .NET 6
    items:
    - name: Overview
      href: 6.0.md
    - name: ASP.NET Core
      items:
      - name: ActionResult<T> sets StatusCode to 200
        href: aspnet-core/6.0/actionresult-statuscode.md
      - name: AddDataAnnotationsValidation method made obsolete
        href: aspnet-core/6.0/adddataannotationsvalidation-obsolete.md
      - name: Assemblies removed from shared framework
        href: aspnet-core/6.0/assemblies-removed-from-shared-framework.md
      - name: "Blazor: Parameter name changed in RequestImageFileAsync method"
        href: aspnet-core/6.0/blazor-parameter-name-changed-in-method.md
      - name: "Blazor: WebEventDescriptor.EventArgsType property replaced"
        href: aspnet-core/6.0/blazor-eventargstype-property-replaced.md
      - name: "Blazor: Byte-array interop"
        href: aspnet-core/6.0/byte-array-interop.md
      - name: ClientCertificate doesn't trigger renegotiation
        href: aspnet-core/6.0/clientcertificate-doesnt-trigger-renegotiation.md
      - name: EndpointName metadata not set automatically
        href: aspnet-core/6.0/endpointname-metadata.md
      - name: "Identity: Default Bootstrap version of UI changed"
        href: aspnet-core/6.0/identity-bootstrap4-to-5.md
      - name: "Kestrel: Log message attributes changed"
        href: aspnet-core/6.0/kestrel-log-message-attributes-changed.md
      - name: "MessagePack: Library changed in @microsoft/signalr-protocol-msgpack"
        href: aspnet-core/6.0/messagepack-library-change.md
      - name: Microsoft.AspNetCore.Http.Features split
        href: aspnet-core/6.0/microsoft-aspnetcore-http-features-package-split.md
      - name: "Middleware: HTTPS Redirection Middleware throws exception on ambiguous HTTPS ports"
        href: aspnet-core/6.0/middleware-ambiguous-https-ports-exception.md
      - name: "Middleware: New Use overload"
        href: aspnet-core/6.0/middleware-new-use-overload.md
      - name: Minimal API renames in RC 1
        href: aspnet-core/6.0/rc1-minimal-api-renames.md
      - name: Minimal API renames in RC 2
        href: aspnet-core/6.0/rc2-minimal-api-renames.md
      - name: MVC doesn't buffer IAsyncEnumerable types
        href: aspnet-core/6.0/iasyncenumerable-not-buffered-by-mvc.md
      - name: Nullable reference type annotations changed
        href: aspnet-core/6.0/nullable-reference-type-annotations-changed.md
      - name: Obsoleted and removed APIs
        href: aspnet-core/6.0/obsolete-removed-apis.md
      - name: PreserveCompilationContext not configured by default
        href: aspnet-core/6.0/preservecompilationcontext-not-set-by-default.md
      - name: "Razor: Compiler generates single assembly"
        href: aspnet-core/6.0/razor-compiler-doesnt-produce-views-assembly.md
      - name: "Razor: Logging ID changes"
        href: aspnet-core/6.0/razor-pages-logging-ids.md
      - name: "Razor: RazorEngine APIs marked obsolete"
        href: aspnet-core/6.0/razor-engine-apis-obsolete.md
      - name: "SignalR: Java Client updated to RxJava3"
        href: aspnet-core/6.0/signalr-java-client-updated.md
      - name: TryParse and BindAsync methods are validated
        href: aspnet-core/6.0/tryparse-bindasync-validation.md
    - name: Containers
      items:
      - name: Default console logger formatting in container images
        href: containers/6.0/console-formatter-default.md
      - name: Other breaking changes
        href: https://github.com/dotnet/dotnet-docker/discussions/3699
    - name: Core .NET libraries
      items:
      - name: API obsoletions with non-default diagnostic IDs
        href: core-libraries/6.0/obsolete-apis-with-custom-diagnostics.md
      - name: Conditional string evaluation in Debug methods
        href: core-libraries/6.0/debug-assert-conditional-evaluation.md
      - name: Environment.ProcessorCount behavior on Windows
        href: core-libraries/6.0/environment-processorcount-on-windows.md
      - name: File.Replace on Unix throws exceptions to match Windows
        href: core-libraries/6.0/file-replace-exceptions-on-unix.md
      - name: FileStream locks files with shared lock on Unix
        href: core-libraries/6.0/filestream-file-locks-unix.md
      - name: FileStream no longer synchronizes offset with OS
        href: core-libraries/6.0/filestream-doesnt-sync-offset-with-os.md
      - name: FileStream.Position updated after completion
        href: core-libraries/6.0/filestream-position-updates-after-readasync-writeasync-completion.md
      - name: New diagnostic IDs for obsoleted APIs
        href: core-libraries/6.0/diagnostic-id-change-for-obsoletions.md
      - name: New nullable annotation in AssociatedMetadataTypeTypeDescriptionProvider
        href: core-libraries/6.0/nullable-ref-type-annotations-added.md
      - name: New Queryable method overloads
        href: core-libraries/6.0/additional-linq-queryable-method-overloads.md
      - name: Nullability annotation changes
        href: core-libraries/6.0/nullable-ref-type-annotation-changes.md
      - name: Older framework versions dropped
        href: core-libraries/6.0/older-framework-versions-dropped.md
      - name: Parameter names changed
        href: core-libraries/6.0/parameter-name-changes.md
      - name: Parameters renamed in Stream-derived types
        href: core-libraries/6.0/parameters-renamed-on-stream-derived-types.md
      - name: Partial and zero-byte reads in streams
        href: core-libraries/6.0/partial-byte-reads-in-streams.md
      - name: Set timestamp on read-only file on Windows
        href: core-libraries/6.0/set-timestamp-readonly-file.md
      - name: Standard numeric format parsing precision
        href: core-libraries/6.0/numeric-format-parsing-handles-higher-precision.md
      - name: Static abstract members in interfaces
        href: core-libraries/6.0/static-abstract-interface-methods.md
      - name: StringBuilder.Append overloads and evaluation order
        href: core-libraries/6.0/stringbuilder-append-evaluation-order.md
      - name: Strong-name APIs throw PlatformNotSupportedException
        href: core-libraries/6.0/strong-name-signing-exceptions.md
      - name: System.Drawing.Common only supported on Windows
        href: core-libraries/6.0/system-drawing-common-windows-only.md
      - name: System.Security.SecurityContext is marked obsolete
        href: core-libraries/6.0/securitycontext-obsolete.md
      - name: Task.FromResult may return singleton
        href: core-libraries/6.0/task-fromresult-returns-singleton.md
      - name: Unhandled exceptions from a BackgroundService
        href: core-libraries/6.0/hosting-exception-handling.md
    - name: Cryptography
      items:
      - name: CreateEncryptor methods throw exception for incorrect feedback size
        href: cryptography/6.0/cfb-mode-feedback-size-exception.md
    - name: Deployment
      items:
      - name: x86 host path on 64-bit Windows
        href: deployment/7.0/x86-host-path.md
      - name: Entity Framework Core
        href: /ef/core/what-is-new/ef-core-6.0/breaking-changes?toc=/dotnet/core/compatibility/toc.json&bc=/dotnet/breadcrumb/toc.json
    - name: Extensions
      items:
      - name: AddProvider checks for non-null provider
        href: extensions/6.0/addprovider-null-check.md
      - name: FileConfigurationProvider.Load throws InvalidDataException
        href: extensions/6.0/filename-in-load-exception.md
      - name: Repeated XML elements include index
        href: extensions/6.0/repeated-xml-elements.md
      - name: Resolving disposed ServiceProvider throws exception
        href: extensions/6.0/service-provider-disposed.md
    - name: Globalization
      items:
      - name: Culture creation and case mapping in globalization-invariant mode
        href: globalization/6.0/culture-creation-invariant-mode.md
    - name: Interop
      items:
      - name: Static abstract members in interfaces
        href: core-libraries/6.0/static-abstract-interface-methods.md
    - name: JIT compiler
      items:
      - name: Call argument coercion
        href: jit/6.0/coerce-call-arguments-ecma-335.md
    - name: Networking
      items:
      - name: Port removed from SPN
        href: networking/6.0/httpclient-port-lookup.md
      - name: WebRequest, WebClient, and ServicePoint are obsolete
        href: networking/6.0/webrequest-deprecated.md
    - name: SDK and MSBuild
      items:
      - name: -p option for `dotnet run` is deprecated
        href: sdk/6.0/deprecate-p-option-dotnet-run.md
      - name: C# code in templates not supported by earlier versions
        href: sdk/6.0/csharp-template-code.md
      - name: EditorConfig files implicitly included
        href: sdk/6.0/editorconfig-additional-files.md
      - name: Generate apphost for macOS
        href: sdk/6.0/apphost-generated-for-macos.md
      - name: Generate error for duplicate files in publish output
        href: sdk/6.0/duplicate-files-in-output.md
      - name: GetTargetFrameworkProperties and GetNearestTargetFramework removed
        href: sdk/6.0/gettargetframeworkproperties-and-getnearesttargetframework-removed.md
      - name: Install location for x64 emulated on ARM64
        href: sdk/6.0/path-x64-emulated.md
      - name: MSBuild no longer supports calling GetType()
        href: sdk/6.0/calling-gettype-property-functions.md
      - name: OutputType not automatically set to WinExe
        href: sdk/6.0/outputtype-not-set-automatically.md
      - name: Publish ReadyToRun with --no-restore requires changes
        href: sdk/6.0/publish-readytorun-requires-restore-change.md
      - name: runtimeconfig.dev.json file not generated
        href: sdk/6.0/runtimeconfigdev-file.md
      - name: RuntimeIdentifier warning if self-contained is unspecified
        href: sdk/6.0/runtimeidentifier-self-contained.md
      - name: Version requirements for .NET 6 SDK
        href: sdk/6.0/vs-msbuild-version.md
      - name: .version file includes build version
        href: sdk/6.0/version-file-entries.md
      - name: Write reference assemblies to IntermediateOutputPath
        href: sdk/6.0/write-reference-assemblies-to-obj.md
    - name: Serialization
      items:
      - name: DataContractSerializer retains sign when deserializing -0
        href: serialization/7.0/datacontractserializer-negative-sign.md
      - name: Default serialization format for TimeSpan
        href: serialization/6.0/timespan-serialization-format.md
      - name: IAsyncEnumerable serialization
        href: serialization/6.0/iasyncenumerable-serialization.md
      - name: JSON source-generation API refactoring
        href: serialization/6.0/json-source-gen-api-refactor.md
      - name: JsonNumberHandlingAttribute on collection properties
        href: serialization/6.0/jsonnumberhandlingattribute-behavior.md
      - name: New JsonSerializer source generator overloads
        href: serialization/6.0/jsonserializer-source-generator-overloads.md
    - name: Windows Forms
      items:
      - name: APIs throw ArgumentNullException
        href: windows-forms/6.0/apis-throw-argumentnullexception.md
      - name: C# templates use application bootstrap
        href: windows-forms/6.0/application-bootstrap.md
      - name: DataGridView APIs throw InvalidOperationException
        href: windows-forms/6.0/null-owner-causes-invalidoperationexception.md
      - name: ListViewGroupCollection methods throw new InvalidOperationException
        href: windows-forms/6.0/listview-invalidoperationexception.md
      - name: NotifyIcon.Text maximum text length increased
        href: windows-forms/6.0/notifyicon-text-max-text-length-increased.md
      - name: ScaleControl called only when needed
        href: windows-forms/6.0/optimize-scalecontrol-calls.md
      - name: TableLayoutSettings properties throw InvalidEnumArgumentException
        href: windows-forms/6.0/tablelayoutsettings-apis-throw-invalidenumargumentexception.md
      - name: TreeNodeCollection.Item throws exception if node is assigned elsewhere
        href: windows-forms/6.0/treenodecollection-item-throws-argumentexception.md
    - name: XML and XSLT
      items:
      - name: XmlDocument.XmlResolver nullability change
        href: core-libraries/6.0/xmlresolver-nullable.md
      - name: XNodeReader.GetAttribute behavior for invalid index
        href: core-libraries/6.0/xnodereader-getattribute.md
  - name: .NET 5
    items:
    - name: Overview
      href: 5.0.md
    - name: ASP.NET Core
      items:
      - name: ASP.NET Core apps deserialize quoted numbers
        href: serialization/5.0/jsonserializer-allows-reading-numbers-as-strings.md
      - name: AzureAD.UI and AzureADB2C.UI APIs obsolete
        href: aspnet-core/5.0/authentication-aad-packages-obsolete.md
      - name: BinaryFormatter serialization methods are obsolete
        href: core-libraries/5.0/binaryformatter-serialization-obsolete.md
      - name: Resource in endpoint routing is HttpContext
        href: aspnet-core/5.0/authorization-resource-in-endpoint-routing.md
      - name: Microsoft-prefixed Azure integration packages removed
        href: aspnet-core/5.0/azure-integration-packages-removed.md
      - name: "Blazor: Route precedence logic changed in Blazor apps"
        href: aspnet-core/5.0/blazor-routing-logic-changed.md
      - name: "Blazor: Updated browser support"
        href: aspnet-core/5.0/blazor-browser-support-updated.md
      - name: "Blazor: Insignificant whitespace trimmed by compiler"
        href: aspnet-core/5.0/blazor-components-trim-insignificant-whitespace.md
      - name: "Blazor: JSObjectReference and JSInProcessObjectReference types are internal"
        href: aspnet-core/5.0/blazor-jsobjectreference-to-internal.md
      - name: "Blazor: Target framework of NuGet packages changed"
        href: aspnet-core/5.0/blazor-packages-target-framework-changed.md
      - name: "Blazor: ProtectedBrowserStorage feature moved to shared framework"
        href: aspnet-core/5.0/blazor-protectedbrowserstorage-moved.md
      - name: "Blazor: RenderTreeFrame readonly public fields are now properties"
        href: aspnet-core/5.0/blazor-rendertreeframe-fields-become-properties.md
      - name: "Blazor: Updated validation logic for static web assets"
        href: aspnet-core/5.0/blazor-static-web-assets-validation-logic-updated.md
      - name: Cryptography APIs not supported on browser
        href: cryptography/5.0/cryptography-apis-not-supported-on-blazor-webassembly.md
      - name: "Extensions: Package reference changes"
        href: aspnet-core/5.0/extensions-package-reference-changes.md
      - name: Kestrel and IIS BadHttpRequestException types are obsolete
        href: aspnet-core/5.0/http-badhttprequestexception-obsolete.md
      - name: HttpClient instances created by IHttpClientFactory log integer status codes
        href: aspnet-core/5.0/http-httpclient-instances-log-integer-status-codes.md
      - name: "HttpSys: Client certificate renegotiation disabled by default"
        href: aspnet-core/5.0/httpsys-client-certificate-renegotiation-disabled-by-default.md
      - name: "IIS: UrlRewrite middleware query strings are preserved"
        href: aspnet-core/5.0/iis-urlrewrite-middleware-query-strings-are-preserved.md
      - name: "Kestrel: Configuration changes detected by default"
        href: aspnet-core/5.0/kestrel-configuration-changes-at-run-time-detected-by-default.md
      - name: "Kestrel: Default supported TLS protocol versions changed"
        href: aspnet-core/5.0/kestrel-default-supported-tls-protocol-versions-changed.md
      - name: "Kestrel: HTTP/2 disabled over TLS on incompatible Windows versions"
        href: aspnet-core/5.0/kestrel-disables-http2-over-tls.md
      - name: "Kestrel: Libuv transport marked as obsolete"
        href: aspnet-core/5.0/kestrel-libuv-transport-obsolete.md
      - name: Obsolete properties on ConsoleLoggerOptions
        href: core-libraries/5.0/obsolete-consoleloggeroptions-properties.md
      - name: ResourceManagerWithCultureStringLocalizer class and WithCulture interface member removed
        href: aspnet-core/5.0/localization-members-removed.md
      - name: Pubternal APIs removed
        href: aspnet-core/5.0/localization-pubternal-apis-removed.md
      - name: Obsolete constructor removed in request localization middleware
        href: aspnet-core/5.0/localization-requestlocalizationmiddleware-constructor-removed.md
      - name: "Middleware: Database error page marked as obsolete"
        href: aspnet-core/5.0/middleware-database-error-page-obsolete.md
      - name: Exception handler middleware throws original exception
        href: aspnet-core/5.0/middleware-exception-handler-throws-original-exception.md
      - name: ObjectModelValidator calls a new overload of Validate
        href: aspnet-core/5.0/mvc-objectmodelvalidator-calls-new-overload.md
      - name: Cookie name encoding removed
        href: aspnet-core/5.0/security-cookie-name-encoding-removed.md
      - name: IdentityModel NuGet package versions updated
        href: aspnet-core/5.0/security-identitymodel-nuget-package-versions-updated.md
      - name: "SignalR: MessagePack Hub Protocol options type changed"
        href: aspnet-core/5.0/signalr-messagepack-hub-protocol-options-changed.md
      - name: "SignalR: MessagePack Hub Protocol moved"
        href: aspnet-core/5.0/signalr-messagepack-package.md
      - name: UseSignalR and UseConnections methods removed
        href: aspnet-core/5.0/signalr-usesignalr-useconnections-removed.md
      - name: CSV content type changed to standards-compliant
        href: aspnet-core/5.0/static-files-csv-content-type-changed.md
    - name: Code analysis
      items:
      - name: CA1416 warning
        href: code-analysis/5.0/ca1416-platform-compatibility-analyzer.md
      - name: CA1417 warning
        href: code-analysis/5.0/ca1417-outattributes-on-pinvoke-string-parameters.md
      - name: CA1831 warning
        href: code-analysis/5.0/ca1831-range-based-indexer-on-string.md
      - name: CA2013 warning
        href: code-analysis/5.0/ca2013-referenceequals-on-value-types.md
      - name: CA2014 warning
        href: code-analysis/5.0/ca2014-stackalloc-in-loops.md
      - name: CA2015 warning
        href: code-analysis/5.0/ca2015-finalizers-for-memorymanager-types.md
      - name: CA2200 warning
        href: code-analysis/5.0/ca2200-rethrow-to-preserve-stack-details.md
      - name: CA2247 warning
        href: code-analysis/5.0/ca2247-ctor-arg-should-be-taskcreationoptions.md
    - name: Core .NET libraries
      items:
      - name: Assembly-related API changes for single-file publishing
        href: core-libraries/5.0/assembly-api-behavior-changes-for-single-file-publish.md
      - name: BinaryFormatter serialization methods are obsolete
        href: core-libraries/5.0/binaryformatter-serialization-obsolete.md
      - name: Code access security APIs are obsolete
        href: core-libraries/5.0/code-access-security-apis-obsolete.md
      - name: CreateCounterSetInstance throws InvalidOperationException
        href: core-libraries/5.0/createcountersetinstance-throws-invalidoperation.md
      - name: Default ActivityIdFormat is W3C
        href: core-libraries/5.0/default-activityidformat-changed.md
      - name: Environment.OSVersion returns the correct version
        href: core-libraries/5.0/environment-osversion-returns-correct-version.md
      - name: FrameworkDescription's value is .NET not .NET Core
        href: core-libraries/5.0/frameworkdescription-returns-net-not-net-core.md
      - name: GAC APIs are obsolete
        href: core-libraries/5.0/global-assembly-cache-apis-obsolete.md
      - name: Hardware intrinsic IsSupported checks
        href: core-libraries/5.0/hardware-instrinsics-issupported-checks.md
      - name: IntPtr and UIntPtr implement IFormattable
        href: core-libraries/5.0/intptr-uintptr-implement-iformattable.md
      - name: LastIndexOf handles empty search strings
        href: core-libraries/5.0/lastindexof-improved-handling-of-empty-values.md
      - name: URI paths with non-ASCII characters on Unix
        href: core-libraries/5.0/non-ascii-chars-in-uri-parsed-correctly.md
      - name: API obsoletions with non-default diagnostic IDs
        href: core-libraries/5.0/obsolete-apis-with-custom-diagnostics.md
      - name: Obsolete properties on ConsoleLoggerOptions
        href: core-libraries/5.0/obsolete-consoleloggeroptions-properties.md
      - name: Complexity of LINQ OrderBy.First
        href: core-libraries/5.0/orderby-firstordefault-complexity-increase.md
      - name: OSPlatform attributes renamed or removed
        href: core-libraries/5.0/os-platform-attributes-renamed.md
      - name: Microsoft.DotNet.PlatformAbstractions package removed
        href: core-libraries/5.0/platformabstractions-package-removed.md
      - name: PrincipalPermissionAttribute is obsolete
        href: core-libraries/5.0/principalpermissionattribute-obsolete.md
      - name: Parameter name changes from preview versions
        href: core-libraries/5.0/reference-assembly-parameter-names-rc1.md
      - name: Parameter name changes in reference assemblies
        href: core-libraries/5.0/reference-assembly-parameter-names.md
      - name: Remoting APIs are obsolete
        href: core-libraries/5.0/remoting-apis-obsolete.md
      - name: Order of Activity.Tags list is reversed
        href: core-libraries/5.0/reverse-order-of-tags-in-activity-property.md
      - name: SSE and SSE2 comparison methods handle NaN
        href: core-libraries/5.0/sse-comparegreaterthan-intrinsics.md
      - name: Thread.Abort is obsolete
        href: core-libraries/5.0/thread-abort-obsolete.md
      - name: Uri recognition of UNC paths on Unix
        href: core-libraries/5.0/unc-path-recognition-unix.md
      - name: UTF-7 code paths are obsolete
        href: core-libraries/5.0/utf-7-code-paths-obsolete.md
      - name: Behavior change for Vector2.Lerp and Vector4.Lerp
        href: core-libraries/5.0/vector-lerp-behavior-change.md
      - name: Vector<T> throws NotSupportedException
        href: core-libraries/5.0/vectort-throws-notsupportedexception.md
    - name: Cryptography
      items:
      - name: Cryptography APIs not supported on browser
        href: cryptography/5.0/cryptography-apis-not-supported-on-blazor-webassembly.md
      - name: Cryptography.Oid is init-only
        href: cryptography/5.0/cryptography-oid-init-only.md
      - name: Default TLS cipher suites on Linux
        href: cryptography/5.0/default-cipher-suites-for-tls-on-linux.md
      - name: Create() overloads on cryptographic abstractions are obsolete
        href: cryptography/5.0/instantiating-default-implementations-of-cryptographic-abstractions-not-supported.md
      - name: Default FeedbackSize value changed
        href: cryptography/5.0/tripledes-default-feedback-size-change.md
      - name: Entity Framework Core
        href: /ef/core/what-is-new/ef-core-5.0/breaking-changes?toc=/dotnet/core/compatibility/toc.json&bc=/dotnet/breadcrumb/toc.json
    - name: Globalization
      items:
      - name: Use ICU libraries on Windows
        href: globalization/5.0/icu-globalization-api.md
      - name: StringInfo and TextElementEnumerator are UAX29-compliant
        href: globalization/5.0/uax29-compliant-grapheme-enumeration.md
      - name: Unicode category changed for Latin-1 characters
        href: globalization/5.0/unicode-categories-for-latin1-chars.md
      - name: ListSeparator values changed
        href: globalization/5.0/listseparator-value-change.md
    - name: Interop
      items:
      - name: Support for WinRT is removed
        href: interop/5.0/built-in-support-for-winrt-removed.md
      - name: Casting RCW to InterfaceIsIInspectable throws exception
        href: interop/5.0/casting-rcw-to-inspectable-interface-throws-exception.md
      - name: No A/W suffix probing on non-Windows platforms
        href: interop/5.0/function-suffix-pinvoke.md
    - name: Networking
      items:
      - name: Cookie path handling conforms to RFC 6265
        href: networking/5.0/cookie-path-conforms-to-rfc6265.md
      - name: LocalEndPoint is updated after calling SendToAsync
        href: networking/5.0/localendpoint-updated-on-sendtoasync.md
      - name: MulticastOption.Group doesn't accept null
        href: networking/5.0/multicastoption-group-doesnt-accept-null.md
      - name: Streams allow successive Begin operations
        href: networking/5.0/negotiatestream-sslstream-dont-fail-on-successive-begin-calls.md
      - name: WinHttpHandler removed from .NET runtime
        href: networking/5.0/winhttphandler-removed-from-runtime.md
    - name: SDK and MSBuild
      items:
      - name: Error when referencing mismatched executable
        href: sdk/5.0/referencing-executable-generates-error.md
      - name: OutputType set to WinExe
        href: sdk/5.0/automatically-infer-winexe-output-type.md
      - name: WinForms and WPF apps use Microsoft.NET.Sdk
        href: sdk/5.0/sdk-and-target-framework-change.md
      - name: Directory.Packages.props files imported by default
        href: sdk/5.0/directory-packages-props-imported-by-default.md
      - name: NETCOREAPP3_1 preprocessor symbol not defined
        href: sdk/5.0/netcoreapp3_1-preprocessor-symbol-not-defined.md
      - name: PublishDepsFilePath behavior change
        href: sdk/5.0/publishdepsfilepath-behavior-change.md
      - name: TargetFramework change from netcoreapp to net
        href: sdk/5.0/targetframework-name-change.md
      - name: Use WindowsSdkPackageVersion for Windows SDK
        href: sdk/5.0/override-windows-sdk-package-version.md
    - name: Security
      items:
      - name: Code access security APIs are obsolete
        href: core-libraries/5.0/code-access-security-apis-obsolete.md
      - name: PrincipalPermissionAttribute is obsolete
        href: core-libraries/5.0/principalpermissionattribute-obsolete.md
      - name: UTF-7 code paths are obsolete
        href: core-libraries/5.0/utf-7-code-paths-obsolete.md
    - name: Serialization
      items:
      - name: BinaryFormatter.Deserialize rewraps exceptions
        href: serialization/5.0/binaryformatter-deserialize-rewraps-exceptions.md
      - name: JsonSerializer.Deserialize requires single-character string
        href: serialization/5.0/deserializing-json-into-char-requires-single-character.md
      - name: ASP.NET Core apps deserialize quoted numbers
        href: serialization/5.0/jsonserializer-allows-reading-numbers-as-strings.md
      - name: JsonSerializer.Serialize throws ArgumentNullException
        href: serialization/5.0/jsonserializer-serialize-throws-argumentnullexception-for-null-type.md
      - name: Non-public, parameterless constructors not used for deserialization
        href: serialization/5.0/non-public-parameterless-constructors-not-used-for-deserialization.md
      - name: Options are honored when serializing key-value pairs
        href: serialization/5.0/options-honored-when-serializing-key-value-pairs.md
    - name: Windows Forms
      items:
<<<<<<< HEAD
      - name: .NET 8
        items:
        - name: Anchor layout changes
          href: windows-forms/8.0/anchor-layout.md
        - name: Top-level forms scale size to DPI
          href: windows-forms/8.0/forms-scale-size-to-dpi.md
      - name: .NET 7
        items:
        - name: APIs throw ArgumentNullException
          href: windows-forms/7.0/apis-throw-argumentnullexception.md
        - name: Obsoletions and warnings
          href: windows-forms/7.0/obsolete-apis.md
      - name: .NET 6
        items:
        - name: APIs throw ArgumentNullException
          href: windows-forms/6.0/apis-throw-argumentnullexception.md
        - name: C# templates use application bootstrap
          href: windows-forms/6.0/application-bootstrap.md
        - name: DataGridView APIs throw InvalidOperationException
          href: windows-forms/6.0/null-owner-causes-invalidoperationexception.md
        - name: ListViewGroupCollection methods throw new InvalidOperationException
          href: windows-forms/6.0/listview-invalidoperationexception.md
        - name: NotifyIcon.Text maximum text length increased
          href: windows-forms/6.0/notifyicon-text-max-text-length-increased.md
        - name: ScaleControl called only when needed
          href: windows-forms/6.0/optimize-scalecontrol-calls.md
        - name: TableLayoutSettings properties throw InvalidEnumArgumentException
          href: windows-forms/6.0/tablelayoutsettings-apis-throw-invalidenumargumentexception.md
        - name: TreeNodeCollection.Item throws exception if node is assigned elsewhere
          href: windows-forms/6.0/treenodecollection-item-throws-argumentexception.md
      - name: .NET 5
        items:
        - name: Native code can't access Windows Forms objects
          href: windows-forms/5.0/winforms-objects-not-accessible-from-native-code.md
        - name: OutputType set to WinExe
          href: sdk/5.0/automatically-infer-winexe-output-type.md
        - name: DataGridView doesn't reset custom fonts
          href: windows-forms/5.0/datagridview-doesnt-reset-custom-font-settings.md
        - name: Methods throw ArgumentException
          href: windows-forms/5.0/invalid-args-cause-argumentexception.md
        - name: Methods throw ArgumentNullException
          href: windows-forms/5.0/null-args-cause-argumentnullexception.md
        - name: Properties throw ArgumentOutOfRangeException
          href: windows-forms/5.0/invalid-args-cause-argumentoutofrangeexception.md
        - name: TextFormatFlags.ModifyString is obsolete
          href: windows-forms/5.0/modifystring-field-of-textformatflags-obsolete.md
        - name: DataGridView APIs throw InvalidOperationException
          href: windows-forms/5.0/null-owner-causes-invalidoperationexception.md
        - name: WinForms apps use Microsoft.NET.Sdk
          href: sdk/5.0/sdk-and-target-framework-change.md
        - name: Removed status bar controls
          href: windows-forms/5.0/winforms-deprecated-controls.md
=======
      - name: Native code can't access Windows Forms objects
        href: windows-forms/5.0/winforms-objects-not-accessible-from-native-code.md
      - name: OutputType set to WinExe
        href: sdk/5.0/automatically-infer-winexe-output-type.md
      - name: DataGridView doesn't reset custom fonts
        href: windows-forms/5.0/datagridview-doesnt-reset-custom-font-settings.md
      - name: Methods throw ArgumentException
        href: windows-forms/5.0/invalid-args-cause-argumentexception.md
      - name: Methods throw ArgumentNullException
        href: windows-forms/5.0/null-args-cause-argumentnullexception.md
      - name: Properties throw ArgumentOutOfRangeException
        href: windows-forms/5.0/invalid-args-cause-argumentoutofrangeexception.md
      - name: TextFormatFlags.ModifyString is obsolete
        href: windows-forms/5.0/modifystring-field-of-textformatflags-obsolete.md
      - name: DataGridView APIs throw InvalidOperationException
        href: windows-forms/5.0/null-owner-causes-invalidoperationexception.md
      - name: WinForms apps use Microsoft.NET.Sdk
        href: sdk/5.0/sdk-and-target-framework-change.md
      - name: Removed status bar controls
        href: windows-forms/5.0/winforms-deprecated-controls.md
    - name: WPF
      items:
      - name: OutputType set to WinExe
        href: sdk/5.0/automatically-infer-winexe-output-type.md
      - name: WPF apps use Microsoft.NET.Sdk
        href: sdk/5.0/sdk-and-target-framework-change.md
  - name: .NET Core 3.1
    href: 3.1.md
  - name: .NET Core 3.0
    href: 3.0.md
  - name: .NET Core 2.1
    href: 2.1.md
- name: Breaking changes by area
  items:
  - name: ASP.NET Core
    items:
    - name: .NET 7
      items:
      - name: API controller actions try to infer parameters from DI
        href: aspnet-core/7.0/api-controller-action-parameters-di.md
      - name: ASPNET-prefixed environment variable precedence
        href: aspnet-core/7.0/environment-variable-precedence.md
      - name: AuthenticateAsync for remote auth providers
        href: aspnet-core/7.0/authenticateasync-anonymous-request.md
      - name: Authentication in WebAssembly apps
        href: aspnet-core/7.0/wasm-app-authentication.md
      - name: Default authentication scheme
        href: aspnet-core/7.0/default-authentication-scheme.md
      - name: Event IDs for some Microsoft.AspNetCore.Mvc.Core log messages changed
        href: aspnet-core/7.0/microsoft-aspnetcore-mvc-core-log-event-ids.md
      - name: Fallback file endpoints
        href: aspnet-core/7.0/fallback-file-endpoints.md
      - name: IHubClients and IHubCallerClients hide members
        href: aspnet-core/7.0/ihubclients-ihubcallerclients.md
      - name: "Kestrel: Default HTTPS binding removed"
        href: aspnet-core/7.0/https-binding-kestrel.md
      - name: Microsoft.AspNetCore.Server.Kestrel.Transport.Libuv and libuv.dll removed
        href: aspnet-core/7.0/libuv-transport-dll-removed.md
      - name: Microsoft.Data.SqlClient updated to 4.0.1
        href: aspnet-core/7.0/microsoft-data-sqlclient-updated-to-4-0-1.md
      - name: Middleware no longer defers to endpoint with null request delegate
        href: aspnet-core/7.0/middleware-null-requestdelegate.md
      - name: MVC's detection of an empty body in model binding changed
        href: aspnet-core/7.0/mvc-empty-body-model-binding.md
      - name: Output caching API changes
        href: aspnet-core/7.0/output-caching-renames.md
      - name: SignalR Hub methods try to resolve parameters from DI
        href: aspnet-core/7.0/signalr-hub-method-parameters-di.md
    - name: .NET 6
      items:
      - name: ActionResult<T> sets StatusCode to 200
        href: aspnet-core/6.0/actionresult-statuscode.md
      - name: AddDataAnnotationsValidation method made obsolete
        href: aspnet-core/6.0/adddataannotationsvalidation-obsolete.md
      - name: Assemblies removed from shared framework
        href: aspnet-core/6.0/assemblies-removed-from-shared-framework.md
      - name: "Blazor: Parameter name changed in RequestImageFileAsync method"
        href: aspnet-core/6.0/blazor-parameter-name-changed-in-method.md
      - name: "Blazor: WebEventDescriptor.EventArgsType property replaced"
        href: aspnet-core/6.0/blazor-eventargstype-property-replaced.md
      - name: "Blazor: Byte-array interop"
        href: aspnet-core/6.0/byte-array-interop.md
      - name: ClientCertificate doesn't trigger renegotiation
        href: aspnet-core/6.0/clientcertificate-doesnt-trigger-renegotiation.md
      - name: EndpointName metadata not set automatically
        href: aspnet-core/6.0/endpointname-metadata.md
      - name: "Identity: Default Bootstrap version of UI changed"
        href: aspnet-core/6.0/identity-bootstrap4-to-5.md
      - name: "Kestrel: Log message attributes changed"
        href: aspnet-core/6.0/kestrel-log-message-attributes-changed.md
      - name: "MessagePack: Library changed in @microsoft/signalr-protocol-msgpack"
        href: aspnet-core/6.0/messagepack-library-change.md
      - name: Microsoft.AspNetCore.Http.Features split
        href: aspnet-core/6.0/microsoft-aspnetcore-http-features-package-split.md
      - name: "Middleware: HTTPS Redirection Middleware throws exception on ambiguous HTTPS ports"
        href: aspnet-core/6.0/middleware-ambiguous-https-ports-exception.md
      - name: "Middleware: New Use overload"
        href: aspnet-core/6.0/middleware-new-use-overload.md
      - name: Minimal API renames in RC 1
        href: aspnet-core/6.0/rc1-minimal-api-renames.md
      - name: Minimal API renames in RC 2
        href: aspnet-core/6.0/rc2-minimal-api-renames.md
      - name: MVC doesn't buffer IAsyncEnumerable types
        href: aspnet-core/6.0/iasyncenumerable-not-buffered-by-mvc.md
      - name: Nullable reference type annotations changed
        href: aspnet-core/6.0/nullable-reference-type-annotations-changed.md
      - name: Obsoleted and removed APIs
        href: aspnet-core/6.0/obsolete-removed-apis.md
      - name: PreserveCompilationContext not configured by default
        href: aspnet-core/6.0/preservecompilationcontext-not-set-by-default.md
      - name: "Razor: Compiler generates single assembly"
        href: aspnet-core/6.0/razor-compiler-doesnt-produce-views-assembly.md
      - name: "Razor: Logging ID changes"
        href: aspnet-core/6.0/razor-pages-logging-ids.md
      - name: "Razor: RazorEngine APIs marked obsolete"
        href: aspnet-core/6.0/razor-engine-apis-obsolete.md
      - name: "SignalR: Java Client updated to RxJava3"
        href: aspnet-core/6.0/signalr-java-client-updated.md
      - name: TryParse and BindAsync methods are validated
        href: aspnet-core/6.0/tryparse-bindasync-validation.md
    - name: .NET 5
      items:
      - name: ASP.NET Core apps deserialize quoted numbers
        href: serialization/5.0/jsonserializer-allows-reading-numbers-as-strings.md
      - name: AzureAD.UI and AzureADB2C.UI APIs obsolete
        href: aspnet-core/5.0/authentication-aad-packages-obsolete.md
      - name: BinaryFormatter serialization methods are obsolete
        href: core-libraries/5.0/binaryformatter-serialization-obsolete.md
      - name: Resource in endpoint routing is HttpContext
        href: aspnet-core/5.0/authorization-resource-in-endpoint-routing.md
      - name: Microsoft-prefixed Azure integration packages removed
        href: aspnet-core/5.0/azure-integration-packages-removed.md
      - name: "Blazor: Route precedence logic changed in Blazor apps"
        href: aspnet-core/5.0/blazor-routing-logic-changed.md
      - name: "Blazor: Updated browser support"
        href: aspnet-core/5.0/blazor-browser-support-updated.md
      - name: "Blazor: Insignificant whitespace trimmed by compiler"
        href: aspnet-core/5.0/blazor-components-trim-insignificant-whitespace.md
      - name: "Blazor: JSObjectReference and JSInProcessObjectReference types are internal"
        href: aspnet-core/5.0/blazor-jsobjectreference-to-internal.md
      - name: "Blazor: Target framework of NuGet packages changed"
        href: aspnet-core/5.0/blazor-packages-target-framework-changed.md
      - name: "Blazor: ProtectedBrowserStorage feature moved to shared framework"
        href: aspnet-core/5.0/blazor-protectedbrowserstorage-moved.md
      - name: "Blazor: RenderTreeFrame readonly public fields are now properties"
        href: aspnet-core/5.0/blazor-rendertreeframe-fields-become-properties.md
      - name: "Blazor: Updated validation logic for static web assets"
        href: aspnet-core/5.0/blazor-static-web-assets-validation-logic-updated.md
      - name: Cryptography APIs not supported on browser
        href: cryptography/5.0/cryptography-apis-not-supported-on-blazor-webassembly.md
      - name: "Extensions: Package reference changes"
        href: aspnet-core/5.0/extensions-package-reference-changes.md
      - name: Kestrel and IIS BadHttpRequestException types are obsolete
        href: aspnet-core/5.0/http-badhttprequestexception-obsolete.md
      - name: HttpClient instances created by IHttpClientFactory log integer status codes
        href: aspnet-core/5.0/http-httpclient-instances-log-integer-status-codes.md
      - name: "HttpSys: Client certificate renegotiation disabled by default"
        href: aspnet-core/5.0/httpsys-client-certificate-renegotiation-disabled-by-default.md
      - name: "IIS: UrlRewrite middleware query strings are preserved"
        href: aspnet-core/5.0/iis-urlrewrite-middleware-query-strings-are-preserved.md
      - name: "Kestrel: Configuration changes detected by default"
        href: aspnet-core/5.0/kestrel-configuration-changes-at-run-time-detected-by-default.md
      - name: "Kestrel: Default supported TLS protocol versions changed"
        href: aspnet-core/5.0/kestrel-default-supported-tls-protocol-versions-changed.md
      - name: "Kestrel: HTTP/2 disabled over TLS on incompatible Windows versions"
        href: aspnet-core/5.0/kestrel-disables-http2-over-tls.md
      - name: "Kestrel: Libuv transport marked as obsolete"
        href: aspnet-core/5.0/kestrel-libuv-transport-obsolete.md
      - name: Obsolete properties on ConsoleLoggerOptions
        href: core-libraries/5.0/obsolete-consoleloggeroptions-properties.md
      - name: ResourceManagerWithCultureStringLocalizer class and WithCulture interface member removed
        href: aspnet-core/5.0/localization-members-removed.md
      - name: Pubternal APIs removed
        href: aspnet-core/5.0/localization-pubternal-apis-removed.md
      - name: Obsolete constructor removed in request localization middleware
        href: aspnet-core/5.0/localization-requestlocalizationmiddleware-constructor-removed.md
      - name: "Middleware: Database error page marked as obsolete"
        href: aspnet-core/5.0/middleware-database-error-page-obsolete.md
      - name: Exception handler middleware throws original exception
        href: aspnet-core/5.0/middleware-exception-handler-throws-original-exception.md
      - name: ObjectModelValidator calls a new overload of Validate
        href: aspnet-core/5.0/mvc-objectmodelvalidator-calls-new-overload.md
      - name: Cookie name encoding removed
        href: aspnet-core/5.0/security-cookie-name-encoding-removed.md
      - name: IdentityModel NuGet package versions updated
        href: aspnet-core/5.0/security-identitymodel-nuget-package-versions-updated.md
      - name: "SignalR: MessagePack Hub Protocol options type changed"
        href: aspnet-core/5.0/signalr-messagepack-hub-protocol-options-changed.md
      - name: "SignalR: MessagePack Hub Protocol moved"
        href: aspnet-core/5.0/signalr-messagepack-package.md
      - name: UseSignalR and UseConnections methods removed
        href: aspnet-core/5.0/signalr-usesignalr-useconnections-removed.md
      - name: CSV content type changed to standards-compliant
        href: aspnet-core/5.0/static-files-csv-content-type-changed.md
      - name: .NET Core 3.0-3.1
        href: aspnetcore.md
  - name: Code analysis
    items:
    - name: .NET 5
      items:
      - name: CA1416 warning
        href: code-analysis/5.0/ca1416-platform-compatibility-analyzer.md
      - name: CA1417 warning
        href: code-analysis/5.0/ca1417-outattributes-on-pinvoke-string-parameters.md
      - name: CA1831 warning
        href: code-analysis/5.0/ca1831-range-based-indexer-on-string.md
      - name: CA2013 warning
        href: code-analysis/5.0/ca2013-referenceequals-on-value-types.md
      - name: CA2014 warning
        href: code-analysis/5.0/ca2014-stackalloc-in-loops.md
      - name: CA2015 warning
        href: code-analysis/5.0/ca2015-finalizers-for-memorymanager-types.md
      - name: CA2200 warning
        href: code-analysis/5.0/ca2200-rethrow-to-preserve-stack-details.md
      - name: CA2247 warning
        href: code-analysis/5.0/ca2247-ctor-arg-should-be-taskcreationoptions.md
  - name: Configuration
    items:
    - name: .NET 7
      items:
      - name: System.diagnostics entry in app.config
        href: configuration/7.0/diagnostics-config-section.md
  - name: Containers
    items:
    - name: .NET 6
      items:
      - name: Default console logger formatting in container images
        href: containers/6.0/console-formatter-default.md
      - name: Other breaking changes
        href: https://github.com/dotnet/dotnet-docker/discussions/3699
  - name: Core .NET libraries
    items:
    - name: .NET 7
      items:
      - name: API obsoletions with default diagnostic ID
        href: core-libraries/7.0/obsolete-apis-with-default-diagnostic.md
      - name: API obsoletions with non-default diagnostic IDs
        href: core-libraries/7.0/obsolete-apis-with-custom-diagnostics.md
      - name: BinaryFormatter serialization APIs produce compiler errors
        href: core-libraries/7.0/binaryformatter-apis-produce-errors.md
      - name: BrotliStream no longer allows undefined CompressionLevel values
        href: core-libraries/7.0/brotlistream-ctor.md
      - name: C++/CLI projects in Visual Studio
        href: core-libraries/7.0/cpluspluscli-compiler-version.md
      - name: Collectible Assembly in non-collectible AssemblyLoadContext
        href: core-libraries/7.0/collectible-assemblies.md
      - name: Equals method behavior change for NaN
        href: core-libraries/7.0/equals-nan.md
      - name: Generic type constraint on PatternContext<T>
        href: core-libraries/7.0/patterncontext-generic-constraint.md
      - name: Legacy FileStream strategy removed
        href: core-libraries/7.0/filestream-compat-switch.md
      - name: Library support for older frameworks
        href: core-libraries/7.0/old-framework-support.md
      - name: Maximum precision for numeric format strings
        href: core-libraries/7.0/max-precision-numeric-format-strings.md
      - name: Reflection invoke API exceptions
        href: core-libraries/7.0/reflection-invoke-exceptions.md
      - name: SerializationFormat.Binary is obsolete
        href: core-libraries/7.0/serializationformat-binary.md
      - name: System.Runtime.CompilerServices.Unsafe NuGet package
        href: core-libraries/7.0/unsafe-package.md
      - name: Time fields on symbolic links
        href: core-libraries/7.0/symbolic-link-timestamps.md
      - name: Tracking linked cache entries
        href: core-libraries/7.0/memorycache-tracking.md
      - name: Validate CompressionLevel for BrotliStream
        href: core-libraries/7.0/compressionlevel-validation.md
    - name: .NET 6
      items:
      - name: API obsoletions with non-default diagnostic IDs
        href: core-libraries/6.0/obsolete-apis-with-custom-diagnostics.md
      - name: Conditional string evaluation in Debug methods
        href: core-libraries/6.0/debug-assert-conditional-evaluation.md
      - name: Environment.ProcessorCount behavior on Windows
        href: core-libraries/6.0/environment-processorcount-on-windows.md
      - name: File.Replace on Unix throws exceptions to match Windows
        href: core-libraries/6.0/file-replace-exceptions-on-unix.md
      - name: FileStream locks files with shared lock on Unix
        href: core-libraries/6.0/filestream-file-locks-unix.md
      - name: FileStream no longer synchronizes offset with OS
        href: core-libraries/6.0/filestream-doesnt-sync-offset-with-os.md
      - name: FileStream.Position updated after completion
        href: core-libraries/6.0/filestream-position-updates-after-readasync-writeasync-completion.md
      - name: New diagnostic IDs for obsoleted APIs
        href: core-libraries/6.0/diagnostic-id-change-for-obsoletions.md
      - name: New nullable annotation in AssociatedMetadataTypeTypeDescriptionProvider
        href: core-libraries/6.0/nullable-ref-type-annotations-added.md
      - name: New Queryable method overloads
        href: core-libraries/6.0/additional-linq-queryable-method-overloads.md
      - name: Nullability annotation changes
        href: core-libraries/6.0/nullable-ref-type-annotation-changes.md
      - name: Older framework versions dropped
        href: core-libraries/6.0/older-framework-versions-dropped.md
      - name: Parameter names changed
        href: core-libraries/6.0/parameter-name-changes.md
      - name: Parameters renamed in Stream-derived types
        href: core-libraries/6.0/parameters-renamed-on-stream-derived-types.md
      - name: Partial and zero-byte reads in streams
        href: core-libraries/6.0/partial-byte-reads-in-streams.md
      - name: Set timestamp on read-only file on Windows
        href: core-libraries/6.0/set-timestamp-readonly-file.md
      - name: Standard numeric format parsing precision
        href: core-libraries/6.0/numeric-format-parsing-handles-higher-precision.md
      - name: Static abstract members in interfaces
        href: core-libraries/6.0/static-abstract-interface-methods.md
      - name: StringBuilder.Append overloads and evaluation order
        href: core-libraries/6.0/stringbuilder-append-evaluation-order.md
      - name: Strong-name APIs throw PlatformNotSupportedException
        href: core-libraries/6.0/strong-name-signing-exceptions.md
      - name: System.Drawing.Common only supported on Windows
        href: core-libraries/6.0/system-drawing-common-windows-only.md
      - name: System.Security.SecurityContext is marked obsolete
        href: core-libraries/6.0/securitycontext-obsolete.md
      - name: Task.FromResult may return singleton
        href: core-libraries/6.0/task-fromresult-returns-singleton.md
      - name: Unhandled exceptions from a BackgroundService
        href: core-libraries/6.0/hosting-exception-handling.md
    - name: .NET 5
      items:
      - name: Assembly-related API changes for single-file publishing
        href: core-libraries/5.0/assembly-api-behavior-changes-for-single-file-publish.md
      - name: BinaryFormatter serialization methods are obsolete
        href: core-libraries/5.0/binaryformatter-serialization-obsolete.md
      - name: Code access security APIs are obsolete
        href: core-libraries/5.0/code-access-security-apis-obsolete.md
      - name: CreateCounterSetInstance throws InvalidOperationException
        href: core-libraries/5.0/createcountersetinstance-throws-invalidoperation.md
      - name: Default ActivityIdFormat is W3C
        href: core-libraries/5.0/default-activityidformat-changed.md
      - name: Environment.OSVersion returns the correct version
        href: core-libraries/5.0/environment-osversion-returns-correct-version.md
      - name: FrameworkDescription's value is .NET not .NET Core
        href: core-libraries/5.0/frameworkdescription-returns-net-not-net-core.md
      - name: GAC APIs are obsolete
        href: core-libraries/5.0/global-assembly-cache-apis-obsolete.md
      - name: Hardware intrinsic IsSupported checks
        href: core-libraries/5.0/hardware-instrinsics-issupported-checks.md
      - name: IntPtr and UIntPtr implement IFormattable
        href: core-libraries/5.0/intptr-uintptr-implement-iformattable.md
      - name: LastIndexOf handles empty search strings
        href: core-libraries/5.0/lastindexof-improved-handling-of-empty-values.md
      - name: URI paths with non-ASCII characters on Unix
        href: core-libraries/5.0/non-ascii-chars-in-uri-parsed-correctly.md
      - name: API obsoletions with non-default diagnostic IDs
        href: core-libraries/5.0/obsolete-apis-with-custom-diagnostics.md
      - name: Obsolete properties on ConsoleLoggerOptions
        href: core-libraries/5.0/obsolete-consoleloggeroptions-properties.md
      - name: Complexity of LINQ OrderBy.First
        href: core-libraries/5.0/orderby-firstordefault-complexity-increase.md
      - name: OSPlatform attributes renamed or removed
        href: core-libraries/5.0/os-platform-attributes-renamed.md
      - name: Microsoft.DotNet.PlatformAbstractions package removed
        href: core-libraries/5.0/platformabstractions-package-removed.md
      - name: PrincipalPermissionAttribute is obsolete
        href: core-libraries/5.0/principalpermissionattribute-obsolete.md
      - name: Parameter name changes from preview versions
        href: core-libraries/5.0/reference-assembly-parameter-names-rc1.md
      - name: Parameter name changes in reference assemblies
        href: core-libraries/5.0/reference-assembly-parameter-names.md
      - name: Remoting APIs are obsolete
        href: core-libraries/5.0/remoting-apis-obsolete.md
      - name: Order of Activity.Tags list is reversed
        href: core-libraries/5.0/reverse-order-of-tags-in-activity-property.md
      - name: SSE and SSE2 comparison methods handle NaN
        href: core-libraries/5.0/sse-comparegreaterthan-intrinsics.md
      - name: Thread.Abort is obsolete
        href: core-libraries/5.0/thread-abort-obsolete.md
      - name: Uri recognition of UNC paths on Unix
        href: core-libraries/5.0/unc-path-recognition-unix.md
      - name: UTF-7 code paths are obsolete
        href: core-libraries/5.0/utf-7-code-paths-obsolete.md
      - name: Behavior change for Vector2.Lerp and Vector4.Lerp
        href: core-libraries/5.0/vector-lerp-behavior-change.md
      - name: Vector<T> throws NotSupportedException
        href: core-libraries/5.0/vectort-throws-notsupportedexception.md
    - name: .NET Core 1.0-3.1
      href: corefx.md
  - name: Cryptography
    items:
    - name: .NET 7
      items:
      - name: Dynamic X509ChainPolicy verification time
        href: cryptography/7.0/x509chainpolicy-verification-time.md
      - name: EnvelopedCms.Decrypt doesn't double unwrap
        href: cryptography/7.0/decrypt-envelopedcms.md
      - name: X500DistinguishedName parsing of friendly names
        href: cryptography/7.0/x500-distinguished-names.md
    - name: .NET 6
      items:
      - name: CreateEncryptor methods throw exception for incorrect feedback size
        href: cryptography/6.0/cfb-mode-feedback-size-exception.md
    - name: .NET 5
      items:
      - name: Cryptography APIs not supported on browser
        href: cryptography/5.0/cryptography-apis-not-supported-on-blazor-webassembly.md
      - name: Cryptography.Oid is init-only
        href: cryptography/5.0/cryptography-oid-init-only.md
      - name: Default TLS cipher suites on Linux
        href: cryptography/5.0/default-cipher-suites-for-tls-on-linux.md
      - name: Create() overloads on cryptographic abstractions are obsolete
        href: cryptography/5.0/instantiating-default-implementations-of-cryptographic-abstractions-not-supported.md
      - name: Default FeedbackSize value changed
        href: cryptography/5.0/tripledes-default-feedback-size-change.md
      - name: .NET Core 2.1-3.0
        href: cryptography.md
  - name: Deployment
    items:
    - name: .NET 7
      items:
      - name: All assemblies trimmed by default
        href: deployment/7.0/trim-all-assemblies.md
      - name: Multi-level lookup is disabled
        href: deployment/7.0/multilevel-lookup.md
      - name: x86 host path on 64-bit Windows
        href: deployment/7.0/x86-host-path.md
      - name: Deprecation of TrimmerDefaultAction property
        href: deployment/7.0/deprecated-trimmer-default-action.md
    - name: .NET 6
      items:
      - name: x86 host path on 64-bit Windows
        href: deployment/7.0/x86-host-path.md
    - name: .NET Core 3.1
      items:
      - name: x86 host path on 64-bit Windows
        href: deployment/7.0/x86-host-path.md
  - name: Entity Framework Core
    items:
    - name: EF Core 6
      href: /ef/core/what-is-new/ef-core-6.0/breaking-changes?toc=/dotnet/core/compatibility/toc.json&bc=/dotnet/breadcrumb/toc.json
    - name: EF Core 5
      href: /ef/core/what-is-new/ef-core-5.0/breaking-changes?toc=/dotnet/core/compatibility/toc.json&bc=/dotnet/breadcrumb/toc.json
    - name: EF Core 3.1
      href: /ef/core/what-is-new/ef-core-3.x/breaking-changes?toc=/dotnet/core/compatibility/toc.json&bc=/dotnet/breadcrumb/toc.json
  - name: Extensions
    items:
    - name: .NET 7
      items:
      - name: ContentRootPath for apps launched by Windows Shell
        href: extensions/7.0/contentrootpath-hosted-app.md
      - name: Environment variable prefixes
        href: extensions/7.0/environment-variable-prefix.md
    - name: .NET 6
      items:
      - name: AddProvider checks for non-null provider
        href: extensions/6.0/addprovider-null-check.md
      - name: FileConfigurationProvider.Load throws InvalidDataException
        href: extensions/6.0/filename-in-load-exception.md
      - name: Repeated XML elements include index
        href: extensions/6.0/repeated-xml-elements.md
      - name: Resolving disposed ServiceProvider throws exception
        href: extensions/6.0/service-provider-disposed.md
  - name: Globalization
    items:
    - name: .NET 7
      items:
      - name: Globalization APIs use ICU libraries on Windows Server
        href: globalization/7.0/icu-globalization-api.md
    - name: .NET 6
      items:
      - name: Culture creation and case mapping in globalization-invariant mode
        href: globalization/6.0/culture-creation-invariant-mode.md
    - name: .NET 5
      items:
      - name: Use ICU libraries on Windows
        href: globalization/5.0/icu-globalization-api.md
      - name: StringInfo and TextElementEnumerator are UAX29-compliant
        href: globalization/5.0/uax29-compliant-grapheme-enumeration.md
      - name: Unicode category changed for Latin-1 characters
        href: globalization/5.0/unicode-categories-for-latin1-chars.md
      - name: ListSeparator values changed
        href: globalization/5.0/listseparator-value-change.md
    - name: .NET Core 3.0
      href: globalization.md
  - name: Interop
    items:
    - name: .NET 7
      items:
      - name: RuntimeInformation.OSArchitecture under emulation
        href: interop/7.0/osarchitecture-emulation.md
    - name: .NET 6
      items:
      - name: Static abstract members in interfaces
        href: core-libraries/6.0/static-abstract-interface-methods.md
    - name: .NET 5
      items:
      - name: Support for WinRT is removed
        href: interop/5.0/built-in-support-for-winrt-removed.md
      - name: Casting RCW to InterfaceIsIInspectable throws exception
        href: interop/5.0/casting-rcw-to-inspectable-interface-throws-exception.md
      - name: No A/W suffix probing on non-Windows platforms
        href: interop/5.0/function-suffix-pinvoke.md
  - name: JIT compiler
    items:
    - name: .NET 6
      items:
      - name: Call argument coercion
        href: jit/6.0/coerce-call-arguments-ecma-335.md
  - name: .NET MAUI
    items:
    - name: .NET 7
      items:
      - name: Constructors accept base interface instead of concrete type
        href: maui/7.0/mauiwebviewnavigationdelegate-constructor.md
      - name: Flow direction helper methods removed
        href: maui/7.0/flow-direction-apis-removed.md
      - name: New UpdateBackground parameter
        href: maui/7.0/updatebackground-parameter.md
      - name: ScrollToRequest property renamed
        href: maui/7.0/scrolltorequest-property-rename.md
      - name: Some Windows APIs are removed
        href: maui/7.0/iwindowstatemanager-apis-removed.md
  - name: Networking
    items:
    - name: .NET 7
      items:
      - name: AllowRenegotiation default is false
        href: networking/7.0/allowrenegotiation-default.md
      - name: Custom ping payloads on Linux
        href: networking/7.0/ping-custom-payload-linux.md
      - name: Socket.End methods don't throw ObjectDisposedException
        href: networking/7.0/socket-end-closed-sockets.md
    - name: .NET 6
      items:
      - name: Port removed from SPN
        href: networking/6.0/httpclient-port-lookup.md
      - name: WebRequest, WebClient, and ServicePoint are obsolete
        href: networking/6.0/webrequest-deprecated.md
    - name: .NET 5
      items:
      - name: Cookie path handling conforms to RFC 6265
        href: networking/5.0/cookie-path-conforms-to-rfc6265.md
      - name: LocalEndPoint is updated after calling SendToAsync
        href: networking/5.0/localendpoint-updated-on-sendtoasync.md
      - name: MulticastOption.Group doesn't accept null
        href: networking/5.0/multicastoption-group-doesnt-accept-null.md
      - name: Streams allow successive Begin operations
        href: networking/5.0/negotiatestream-sslstream-dont-fail-on-successive-begin-calls.md
      - name: WinHttpHandler removed from .NET runtime
        href: networking/5.0/winhttphandler-removed-from-runtime.md
      - name: .NET Core 2.0-3.0
        href: networking.md
  - name: SDK and MSBuild
    items:
    - name: .NET 7
      items:
      - name: Automatic RuntimeIdentifier for certain projects
        href: sdk/7.0/automatic-runtimeidentifier.md
      - name: Automatic RuntimeIdentifier for publish only
        href: sdk/7.0/automatic-rid-publish-only.md
      - name: Version requirements for .NET 7 SDK
        href: sdk/7.0/vs-msbuild-version.md
      - name: Serialization of custom types in .NET 7
        href: sdk/7.0/custom-serialization.md
      - name: Side-by-side SDK installations
        href: sdk/7.0/side-by-side-install.md
    - name: .NET 6
      items:
      - name: -p option for `dotnet run` is deprecated
        href: sdk/6.0/deprecate-p-option-dotnet-run.md
      - name: C# code in templates not supported by earlier versions
        href: sdk/6.0/csharp-template-code.md
      - name: EditorConfig files implicitly included
        href: sdk/6.0/editorconfig-additional-files.md
      - name: Generate apphost for macOS
        href: sdk/6.0/apphost-generated-for-macos.md
      - name: Generate error for duplicate files in publish output
        href: sdk/6.0/duplicate-files-in-output.md
      - name: GetTargetFrameworkProperties and GetNearestTargetFramework removed
        href: sdk/6.0/gettargetframeworkproperties-and-getnearesttargetframework-removed.md
      - name: Install location for x64 emulated on ARM64
        href: sdk/6.0/path-x64-emulated.md
      - name: MSBuild no longer supports calling GetType()
        href: sdk/6.0/calling-gettype-property-functions.md
      - name: OutputType not automatically set to WinExe
        href: sdk/6.0/outputtype-not-set-automatically.md
      - name: Publish ReadyToRun with --no-restore requires changes
        href: sdk/6.0/publish-readytorun-requires-restore-change.md
      - name: runtimeconfig.dev.json file not generated
        href: sdk/6.0/runtimeconfigdev-file.md
      - name: RuntimeIdentifier warning if self-contained is unspecified
        href: sdk/6.0/runtimeidentifier-self-contained.md
      - name: Version requirements for .NET 6 SDK
        href: sdk/6.0/vs-msbuild-version.md
      - name: .version file includes build version
        href: sdk/6.0/version-file-entries.md
      - name: Write reference assemblies to IntermediateOutputPath
        href: sdk/6.0/write-reference-assemblies-to-obj.md
    - name: .NET 5
      items:
      - name: Directory.Packages.props files imported by default
        href: sdk/5.0/directory-packages-props-imported-by-default.md
      - name: Error when referencing mismatched executable
        href: sdk/5.0/referencing-executable-generates-error.md
      - name: NETCOREAPP3_1 preprocessor symbol not defined
        href: sdk/5.0/netcoreapp3_1-preprocessor-symbol-not-defined.md
      - name: OutputType set to WinExe
        href: sdk/5.0/automatically-infer-winexe-output-type.md
      - name: PublishDepsFilePath behavior change
        href: sdk/5.0/publishdepsfilepath-behavior-change.md
      - name: TargetFramework change from netcoreapp to net
        href: sdk/5.0/targetframework-name-change.md
      - name: Use WindowsSdkPackageVersion for Windows SDK
        href: sdk/5.0/override-windows-sdk-package-version.md
      - name: WinForms and WPF apps use Microsoft.NET.Sdk
        href: sdk/5.0/sdk-and-target-framework-change.md
    - name: .NET Core 2.1 - 3.1
      href: msbuild.md
  - name: Security
    items:
    - name: .NET 5
      items:
      - name: Code access security APIs are obsolete
        href: core-libraries/5.0/code-access-security-apis-obsolete.md
      - name: PrincipalPermissionAttribute is obsolete
        href: core-libraries/5.0/principalpermissionattribute-obsolete.md
      - name: UTF-7 code paths are obsolete
        href: core-libraries/5.0/utf-7-code-paths-obsolete.md
  - name: Serialization
    items:
    - name: .NET 7
      items:
      - name: DataContractSerializer retains sign when deserializing -0
        href: serialization/7.0/datacontractserializer-negative-sign.md
      - name: Deserialize Version type with leading or trailing whitespace
        href: serialization/7.0/deserialize-version-with-whitespace.md
      - name: JsonSerializerOptions copy constructor includes JsonSerializerContext
        href: serialization/7.0/jsonserializeroptions-copy-constructor.md
      - name: Polymorphic serialization for object types
        href: serialization/7.0/polymorphic-serialization.md
      - name: System.Text.Json source generator fallback
        href: serialization/7.0/reflection-fallback.md
    - name: .NET 6
      items:
      - name: DataContractSerializer retains sign when deserializing -0
        href: serialization/7.0/datacontractserializer-negative-sign.md
      - name: Default serialization format for TimeSpan
        href: serialization/6.0/timespan-serialization-format.md
      - name: IAsyncEnumerable serialization
        href: serialization/6.0/iasyncenumerable-serialization.md
      - name: JSON source-generation API refactoring
        href: serialization/6.0/json-source-gen-api-refactor.md
      - name: JsonNumberHandlingAttribute on collection properties
        href: serialization/6.0/jsonnumberhandlingattribute-behavior.md
      - name: New JsonSerializer source generator overloads
        href: serialization/6.0/jsonserializer-source-generator-overloads.md
    - name: .NET 5
      items:
      - name: BinaryFormatter.Deserialize rewraps exceptions
        href: serialization/5.0/binaryformatter-deserialize-rewraps-exceptions.md
      - name: JsonSerializer.Deserialize requires single-character string
        href: serialization/5.0/deserializing-json-into-char-requires-single-character.md
      - name: ASP.NET Core apps deserialize quoted numbers
        href: serialization/5.0/jsonserializer-allows-reading-numbers-as-strings.md
      - name: JsonSerializer.Serialize throws ArgumentNullException
        href: serialization/5.0/jsonserializer-serialize-throws-argumentnullexception-for-null-type.md
      - name: Non-public, parameterless constructors not used for deserialization
        href: serialization/5.0/non-public-parameterless-constructors-not-used-for-deserialization.md
      - name: Options are honored when serializing key-value pairs
        href: serialization/5.0/options-honored-when-serializing-key-value-pairs.md
  - name: Visual Basic
    items:
    - name: .NET Core 3.0
      href: visualbasic.md
  - name: WCF Client
    items:
    - name: "6.0"
      items:
      - name: .NET Standard 2.0 no longer supported
        href: wcf-client/6.0/net-standard-2-support.md
  - name: Windows Forms
    items:
    - name: .NET 7
      items:
      - name: APIs throw ArgumentNullException
        href: windows-forms/7.0/apis-throw-argumentnullexception.md
      - name: Obsoletions and warnings
        href: windows-forms/7.0/obsolete-apis.md
    - name: .NET 6
      items:
      - name: APIs throw ArgumentNullException
        href: windows-forms/6.0/apis-throw-argumentnullexception.md
      - name: C# templates use application bootstrap
        href: windows-forms/6.0/application-bootstrap.md
      - name: DataGridView APIs throw InvalidOperationException
        href: windows-forms/6.0/null-owner-causes-invalidoperationexception.md
      - name: ListViewGroupCollection methods throw new InvalidOperationException
        href: windows-forms/6.0/listview-invalidoperationexception.md
      - name: NotifyIcon.Text maximum text length increased
        href: windows-forms/6.0/notifyicon-text-max-text-length-increased.md
      - name: ScaleControl called only when needed
        href: windows-forms/6.0/optimize-scalecontrol-calls.md
      - name: TableLayoutSettings properties throw InvalidEnumArgumentException
        href: windows-forms/6.0/tablelayoutsettings-apis-throw-invalidenumargumentexception.md
      - name: TreeNodeCollection.Item throws exception if node is assigned elsewhere
        href: windows-forms/6.0/treenodecollection-item-throws-argumentexception.md
    - name: .NET 5
      items:
      - name: Native code can't access Windows Forms objects
        href: windows-forms/5.0/winforms-objects-not-accessible-from-native-code.md
      - name: OutputType set to WinExe
        href: sdk/5.0/automatically-infer-winexe-output-type.md
      - name: DataGridView doesn't reset custom fonts
        href: windows-forms/5.0/datagridview-doesnt-reset-custom-font-settings.md
      - name: Methods throw ArgumentException
        href: windows-forms/5.0/invalid-args-cause-argumentexception.md
      - name: Methods throw ArgumentNullException
        href: windows-forms/5.0/null-args-cause-argumentnullexception.md
      - name: Properties throw ArgumentOutOfRangeException
        href: windows-forms/5.0/invalid-args-cause-argumentoutofrangeexception.md
      - name: TextFormatFlags.ModifyString is obsolete
        href: windows-forms/5.0/modifystring-field-of-textformatflags-obsolete.md
      - name: DataGridView APIs throw InvalidOperationException
        href: windows-forms/5.0/null-owner-causes-invalidoperationexception.md
      - name: WinForms apps use Microsoft.NET.Sdk
        href: sdk/5.0/sdk-and-target-framework-change.md
      - name: Removed status bar controls
        href: windows-forms/5.0/winforms-deprecated-controls.md
>>>>>>> 9d0f612d
      - name: .NET Core 3.0-3.1
        href: winforms.md
  - name: WPF
    items:
    - name: .NET 5
      items:
      - name: OutputType set to WinExe
        href: sdk/5.0/automatically-infer-winexe-output-type.md
      - name: WPF apps use Microsoft.NET.Sdk
        href: sdk/5.0/sdk-and-target-framework-change.md
  - name: XML and XSLT
    items:
    - name: .NET 7
      items:
      - name: XmlSecureResolver is obsolete
        href: xml/7.0/xmlsecureresolver-obsolete.md
    - name: .NET 6
      items:
      - name: XmlDocument.XmlResolver nullability change
        href: core-libraries/6.0/xmlresolver-nullable.md
      - name: XNodeReader.GetAttribute behavior for invalid index
        href: core-libraries/6.0/xnodereader-getattribute.md
- name: Resources
  expanded: true
  items:
  - name: Compatibility definitions
    href: categories.md
  - name: Rules for .NET library changes
    href: library-change-rules.md<|MERGE_RESOLUTION|>--- conflicted
+++ resolved
@@ -6,32 +6,9 @@
   items:
   - name: .NET 7
     items:
-<<<<<<< HEAD
-    - name: Breaking changes
-      href: fx-core.md
-    - name: Unavailable technologies
-      href: ../porting/net-framework-tech-unavailable.md
-    - name: APIs that always throw
-      href: unsupported-apis.md
-  - name: Breaking changes by version
-    expanded: true
-    items:
-    - name: .NET 8
-      items:
-      - name: Overview
-        href: 8.0.md
-      - name: Windows Forms
-        items:
-        - name: Anchor layout changes
-          href: windows-forms/8.0/anchor-layout.md
-        - name: Top-level forms scale size to DPI
-          href: windows-forms/8.0/forms-scale-size-to-dpi.md
-    - name: .NET 7
-=======
     - name: Overview
       href: 7.0.md
     - name: ASP.NET Core
->>>>>>> 9d0f612d
       items:
       - name: API controller actions try to infer parameters from DI
         href: aspnet-core/7.0/api-controller-action-parameters-di.md
@@ -649,60 +626,6 @@
         href: serialization/5.0/options-honored-when-serializing-key-value-pairs.md
     - name: Windows Forms
       items:
-<<<<<<< HEAD
-      - name: .NET 8
-        items:
-        - name: Anchor layout changes
-          href: windows-forms/8.0/anchor-layout.md
-        - name: Top-level forms scale size to DPI
-          href: windows-forms/8.0/forms-scale-size-to-dpi.md
-      - name: .NET 7
-        items:
-        - name: APIs throw ArgumentNullException
-          href: windows-forms/7.0/apis-throw-argumentnullexception.md
-        - name: Obsoletions and warnings
-          href: windows-forms/7.0/obsolete-apis.md
-      - name: .NET 6
-        items:
-        - name: APIs throw ArgumentNullException
-          href: windows-forms/6.0/apis-throw-argumentnullexception.md
-        - name: C# templates use application bootstrap
-          href: windows-forms/6.0/application-bootstrap.md
-        - name: DataGridView APIs throw InvalidOperationException
-          href: windows-forms/6.0/null-owner-causes-invalidoperationexception.md
-        - name: ListViewGroupCollection methods throw new InvalidOperationException
-          href: windows-forms/6.0/listview-invalidoperationexception.md
-        - name: NotifyIcon.Text maximum text length increased
-          href: windows-forms/6.0/notifyicon-text-max-text-length-increased.md
-        - name: ScaleControl called only when needed
-          href: windows-forms/6.0/optimize-scalecontrol-calls.md
-        - name: TableLayoutSettings properties throw InvalidEnumArgumentException
-          href: windows-forms/6.0/tablelayoutsettings-apis-throw-invalidenumargumentexception.md
-        - name: TreeNodeCollection.Item throws exception if node is assigned elsewhere
-          href: windows-forms/6.0/treenodecollection-item-throws-argumentexception.md
-      - name: .NET 5
-        items:
-        - name: Native code can't access Windows Forms objects
-          href: windows-forms/5.0/winforms-objects-not-accessible-from-native-code.md
-        - name: OutputType set to WinExe
-          href: sdk/5.0/automatically-infer-winexe-output-type.md
-        - name: DataGridView doesn't reset custom fonts
-          href: windows-forms/5.0/datagridview-doesnt-reset-custom-font-settings.md
-        - name: Methods throw ArgumentException
-          href: windows-forms/5.0/invalid-args-cause-argumentexception.md
-        - name: Methods throw ArgumentNullException
-          href: windows-forms/5.0/null-args-cause-argumentnullexception.md
-        - name: Properties throw ArgumentOutOfRangeException
-          href: windows-forms/5.0/invalid-args-cause-argumentoutofrangeexception.md
-        - name: TextFormatFlags.ModifyString is obsolete
-          href: windows-forms/5.0/modifystring-field-of-textformatflags-obsolete.md
-        - name: DataGridView APIs throw InvalidOperationException
-          href: windows-forms/5.0/null-owner-causes-invalidoperationexception.md
-        - name: WinForms apps use Microsoft.NET.Sdk
-          href: sdk/5.0/sdk-and-target-framework-change.md
-        - name: Removed status bar controls
-          href: windows-forms/5.0/winforms-deprecated-controls.md
-=======
       - name: Native code can't access Windows Forms objects
         href: windows-forms/5.0/winforms-objects-not-accessible-from-native-code.md
       - name: OutputType set to WinExe
@@ -739,6 +662,16 @@
   items:
   - name: ASP.NET Core
     items:
+    - name: .NET 8
+      items:
+      - name: Overview
+        href: 8.0.md
+      - name: Windows Forms
+        items:
+        - name: Anchor layout changes
+          href: windows-forms/8.0/anchor-layout.md
+        - name: Top-level forms scale size to DPI
+          href: windows-forms/8.0/forms-scale-size-to-dpi.md
     - name: .NET 7
       items:
       - name: API controller actions try to infer parameters from DI
@@ -1375,6 +1308,12 @@
         href: wcf-client/6.0/net-standard-2-support.md
   - name: Windows Forms
     items:
+    - name: .NET 8
+      items:
+      - name: Anchor layout changes
+        href: windows-forms/8.0/anchor-layout.md
+      - name: Top-level forms scale size to DPI
+        href: windows-forms/8.0/forms-scale-size-to-dpi.md
     - name: .NET 7
       items:
       - name: APIs throw ArgumentNullException
@@ -1421,7 +1360,6 @@
         href: sdk/5.0/sdk-and-target-framework-change.md
       - name: Removed status bar controls
         href: windows-forms/5.0/winforms-deprecated-controls.md
->>>>>>> 9d0f612d
       - name: .NET Core 3.0-3.1
         href: winforms.md
   - name: WPF
