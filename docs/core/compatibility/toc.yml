items:
  - name: Overview
    href: breaking-changes.md
  - name: Breaking changes by version
    expanded: true
    items:
      - name: .NET 10
        items:
          - name: Overview
            href: 10.0.md
          - name: ASP.NET Core
            items:
              - name: Cookie login redirects disabled for known API endpoints
                href: aspnet-core/10/cookie-authentication-api-endpoints.md
              - name: Deprecation of WithOpenApi extension method
                href: aspnet-core/10/withopenapi-deprecated.md
              - name: Exception diagnostics suppressed when TryHandleAsync returns true
                href: aspnet-core/10/exception-handler-diagnostics-suppressed.md
              - name: IActionContextAccessor and ActionContextAccessor are obsolete
                href: aspnet-core/10/iactioncontextaccessor-obsolete.md
              - name: IncludeOpenAPIAnalyzers property and MVC API analyzers are deprecated
                href: aspnet-core/10/openapi-analyzers-deprecated.md
              - name: IPNetwork and ForwardedHeadersOptions.KnownNetworks are obsolete
                href: aspnet-core/10/ipnetwork-knownnetworks-obsolete.md
              - name: Microsoft.Extensions.ApiDescription.Client package deprecated
                href: aspnet-core/10/apidescription-client-deprecated.md
              - name: Razor run-time compilation is obsolete
                href: aspnet-core/10/razor-runtime-compilation-obsolete.md
              - name: WebHostBuilder, IWebHost, and WebHost are obsolete
                href: aspnet-core/10/webhostbuilder-deprecated.md
          - name: Containers
            items:
              - name: Default .NET images use Ubuntu
                href: containers/10.0/default-images-use-ubuntu.md
          - name: Core .NET libraries
            items:
              - name: API obsoletions with non-default diagnostic IDs
                href: core-libraries/10.0/obsolete-apis.md
              - name: ActivitySource.CreateActivity and ActivitySource.StartActivity behavior change
                href: core-libraries/10.0/activity-sampling.md
              - name: Arm64 SVE nonfaulting loads require mask
                href: core-libraries/10.0/sve-nonfaulting-loads-mask-parameter.md
              - name: C# 14 overload resolution with span parameters
                href: core-libraries/10.0/csharp-overload-resolution.md
              - name: Consistent shift behavior in generic math
                href: core-libraries/10.0/generic-math.md
              - name: Default trace context propagator updated to W3C Standard
                href: core-libraries/10.0/default-trace-context-propagator.md
              - name: DriveInfo.DriveFormat returns Linux filesystem types
                href: core-libraries/10.0/driveinfo-driveformat-linux.md
              - name: DynamicallyAccessedMembers annotation removed from DefaultValueAttribute ctor
                href: core-libraries/10.0/defaultvalueattribute-dynamically-accessed-members.md
              - name: Explicit struct Size disallowed with InlineArray
                href: core-libraries/10.0/inlinearray-explicit-size-disallowed.md
              - name: FilePatternMatch.Stem changed to non-nullable
                href: core-libraries/10.0/filepatternmatch-stem-nonnullable.md
              - name: GnuTarEntry and PaxTarEntry exclude atime and ctime by default
                href: core-libraries/10.0/tar-atime-ctime-default.md
              - name: LDAP DirectoryControl parsing is now more stringent
                href: core-libraries/10.0/ldap-directorycontrol-parsing.md
              - name: MacCatalyst version normalization
                href: core-libraries/10.0/maccatalyst-version-normalization.md
              - name: No default termination signal handlers
                href: core-libraries/10.0/sigterm-signal-handler.md
              - name: System.Linq.AsyncEnumerable included in core libraries
                href: core-libraries/10.0/asyncenumerable.md
              - name: YMM embedded rounding removed from AVX10.2
                href: core-libraries/10.0/ymm-embedded-rounding.md
          - name: Cryptography
            items:
              - name: CoseSigner.Key can be null
                href: cryptography/10.0/cosesigner-key-null.md
              - name: Environment variable renamed to DOTNET_OPENSSL_VERSION_OVERRIDE
                href: cryptography/10.0/version-override.md
              - name: MLDsa and SlhDsa 'SecretKey' members renamed
                href: cryptography/10.0/mldsa-slhdsa-secretkey-to-privatekey.md
              - name: OpenSSL cryptographic primitives not supported on macOS
                href: cryptography/10.0/openssl-macos-unsupported.md
              - name: X500DistinguishedName validation is stricter
                href: cryptography/10.0/x500distinguishedname-validation.md
              - name: X509Certificate and PublicKey key parameters can be null
                href: cryptography/10.0/x509-publickey-null.md
          - name: Entity Framework Core
            href: /ef/core/what-is-new/ef-core-10.0/breaking-changes?toc=/dotnet/core/compatibility/toc.json&bc=/dotnet/breadcrumb/toc.json
          - name: Extensions
            items:
              - name: Message no longer duplicated in Console log output
                href: extensions/10.0/console-json-logging-duplicate-messages.md
              - name: Null values preserved in configuration
                href: extensions/10.0/configuration-null-values-preserved.md
              - name: ProviderAliasAttribute moved to Microsoft.Extensions.Logging.Abstractions assembly
                href: extensions/10.0/provideraliasattribute-moved-assembly.md
              - name: Removed DynamicallyAccessedMembers annotation from trim-unsafe Microsoft.Extensions.Configuration code
                href: extensions/10.0/dynamically-accessed-members-configuration.md
          - name: Globalization
            items:
              - name: Environment variable renamed to DOTNET_ICU_VERSION_OVERRIDE
                href: globalization/10.0/version-override.md
          - name: Interop
            items:
              - name: Single-file apps no longer look for native libraries in executable directory
                href: interop/10.0/native-library-search.md
              - name: Specifying DllImportSearchPath.AssemblyDirectory only searches the assembly directory
                href: interop/10.0/search-assembly-directory.md
          - name: Networking
            items:
              - name: HTTP/3 support disabled by default with PublishTrimmed
                href: networking/10.0/http3-disabled-with-publishtrimmed.md
              - name: Streaming HTTP responses enabled by default in browser HTTP clients
                href: networking/10.0/default-http-streaming.md
              - name: "'Uri' length limits removed"
                href: networking/10.0/uri-length-limits-removed.md
          - name: SDK and MSBuild
            items:
              - name: .NET CLI `--interactive` defaults to `true` in user scenarios
                href: sdk/10.0/dotnet-cli-interactive.md
              - name: .NET tool packaging creates RuntimeIdentifier-specific tool packages
                href: sdk/10.0/dotnet-tool-pack-publish.md
              - name: "`dotnet restore` audits transitive packages"
                href: sdk/10.0/nugetaudit-transitive-packages.md
              - name: project.json not supported in `dotnet restore`
                href: sdk/10.0/dotnet-restore-project-json-unsupported.md
              - name: Default workload configuration from 'loose manifests' to 'workload sets' mode
                href: sdk/10.0/default-workload-config.md
              - name: "`dotnet new sln` defaults to SLNX file format"
                href: sdk/10.0/dotnet-new-sln-slnx-default.md
              - name: "`dotnet package list` performs restore"
                href: sdk/10.0/dotnet-package-list-restore.md
              - name: "`dotnet tool install --local` creates manifest by default"
                href: sdk/10.0/dotnet-tool-install-local-manifest.md
              - name: MSBUILDCUSTOMBUILDEVENTWARNING escape hatch removed
                href: sdk/10.0/custom-build-event-warning.md
              - name: MSBuild custom culture resource handling
                href: sdk/10.0/msbuild-custom-culture.md
              - name: NU1510 is raised for direct references pruned by NuGet
                href: sdk/10.0/nu1510-pruned-references.md
              - name: NuGet packages with no runtime assets aren't included in deps.json
                href: sdk/10.0/deps-json-trimmed-packages.md
              - name: PackageReference without a version raises error
                href: sdk/10.0/nu1015-packagereference-version.md
              - name: PrunePackageReference privatizes direct prunable references
                href: sdk/10.0/prune-packagereference-privateassets.md
              - name: HTTP warnings promoted to errors in package list and search
                href: sdk/10.0/http-warnings-to-errors.md
              - name: NUGET_ENABLE_ENHANCED_HTTP_RETRY environment variable removed
                href: sdk/10.0/nuget-enhanced-http-retry-removed.md
              - name: NuGet logs an error for invalid package IDs
                href: sdk/10.0/nuget-packageid-validation.md
          - name: Windows Forms
            items:
              - name: API obsoletions
                href: windows-forms/10.0/obsolete-apis.md
              - name: Applications referencing both WPF and WinForms must disambiguate MenuItem and ContextMenu types
                href: windows-forms/10.0/menuitem-contextmenu.md
              - name: Renamed parameter in HtmlElement.InsertAdjacentElement
                href: windows-forms/10.0/insertadjacentelement-orientation.md
              - name: TreeView checkbox image truncation
                href: windows-forms/10.0/treeview-text-location.md
              - name: StatusStrip uses System RenderMode by default
                href: windows-forms/10.0/statusstrip-renderer.md
              - name: System.Drawing OutOfMemoryException changed to ExternalException
                href: windows-forms/10.0/system-drawing-outofmemory-externalexception.md
          - name: WPF
            items:
              - name: Empty ColumnDefinitions and RowDefinitions are disallowed
                href: wpf/10.0/empty-grid-definitions.md
              - name: Incorrect usage of DynamicResource causes application crash
                href: wpf/10.0/dynamicresource-crash.md
      - name: .NET 9
        items:
          - name: Overview
            href: 9.0.md
          - name: ASP.NET Core
            items:
              - name: DefaultKeyResolution.ShouldGenerateNewKey has altered meaning
                href: aspnet-core/9.0/key-resolution.md
              - name: Dev cert export no longer creates folder
                href: aspnet-core/9.0/certificate-export.md
              - name: Forwarded Headers Middleware ignores X-Forwarded-* headers from unknown proxies
                href: aspnet-core/8.0/forwarded-headers-unknown-proxies.md
              - name: HostBuilder enables ValidateOnBuild/ValidateScopes in development environment
                href: aspnet-core/9.0/hostbuilder-validation.md
              - name: Legacy Mono and Emscripten APIs not exported to global namespace
                href: aspnet-core/9.0/legacy-apis.md
              - name: Middleware types with multiple constructors
                href: aspnet-core/9.0/middleware-constructors.md
          - name: Containers
            items:
              - name: Container images no longer install zlib
                href: containers/9.0/no-zlib.md
              - name: .NET Monitor images simplified to version-only tags
                href: containers/9.0/monitor-images.md
          - name: Core .NET libraries
            items:
              - name: Adding a ZipArchiveEntry sets header general-purpose bit flags
                href: core-libraries/9.0/compressionlevel-bits.md
              - name: Altered UnsafeAccessor support for non-open generics
                href: core-libraries/9.0/unsafeaccessor-generics.md
              - name: Ambiguous overload resolution affecting StringValues implicit operators
                href: core-libraries/9.0/ambiguous-overload.md
              - name: API obsoletions with custom diagnostic IDs
                href: core-libraries/9.0/obsolete-apis-with-custom-diagnostics.md
              - name: BigInteger maximum length
                href: core-libraries/9.0/biginteger-limit.md
              - name: BinaryReader.GetString() returns "/uFFFD" on malformed sequences
                href: core-libraries/9.0/binaryreader.md
              - name: C# overload resolution prefers `params` span-type overloads
                href: core-libraries/9.0/params-overloads.md
              - name: Creating type of array of System.Void not allowed
                href: core-libraries/9.0/type-instance.md
              - name: EnumConverter validates registered types to be enum
                href: core-libraries/9.0/enumconverter.md
              - name: "`Equals`/`GetHashCode` throw for `InlineArrayAttribute` types"
                href: core-libraries/9.0/inlinearrayattribute.md
              - name: FromKeyedServicesAttribute no longer injects non-keyed parameter
                href: core-libraries/9.0/non-keyed-params.md
              - name: IncrementingPollingCounter initial callback is asynchronous
                href: core-libraries/9.0/async-callback.md
              - name: Inline array struct size limit is enforced
                href: core-libraries/9.0/inlinearray-size.md
              - name: InMemoryDirectoryInfo prepends rootDir to files
                href: core-libraries/9.0/inmemorydirinfo-prepends-rootdir.md
              - name: New TimeSpan.From*() overloads that take integers
                href: core-libraries/9.0/timespan-from-overloads.md
              - name: New version of some OOB packages
                href: core-libraries/9.0/oob-packages.md
              - name: RuntimeHelpers.GetSubArray returns different type
                href: core-libraries/9.0/getsubarray-return.md
              - name: String.Trim(params ReadOnlySpan<char>) overload removed
                href: core-libraries/9.0/string-trim.md
              - name: Support for empty environment variables
                href: core-libraries/9.0/empty-env-variable.md
              - name: ZipArchiveEntry names and comments respect UTF8 flag
                href: core-libraries/9.0/ziparchiveentry-encoding.md
          - name: Cryptography
            items:
              - name: APIs Removed from System.Security.Cryptography.Pkcs netstandard2.0
                href: cryptography/9.0/api-removed-pkcs.md
              - name: SafeEvpPKeyHandle.DuplicateHandle up-refs the handle
                href: cryptography/9.0/evp-pkey-handle.md
              - name: Some X509Certificate2 and X509Certificate constructors are obsolete
                href: cryptography/9.0/x509-certificates.md
              - name: Windows private key lifetime simplified
                href: cryptography/9.0/private-key-lifetime.md
          - name: Deployment
            items:
              - name: Deprecated desktop Windows/macOS/Linux MonoVM runtime packages
                href: deployment/9.0/monovm-packages.md
          - name: Entity Framework Core
            href: /ef/core/what-is-new/ef-core-9.0/breaking-changes?toc=/dotnet/core/compatibility/toc.json&bc=/dotnet/breadcrumb/toc.json
          - name: Interop
            items:
              - name: CET supported by default
                href: interop/9.0/cet-support.md
          - name: JIT compiler
            items:
              - name: Floating point to integer conversions are saturating
                href: jit/9.0/fp-to-integer.md
              - name: Some SVE APIs removed
                href: jit/9.0/sve-apis.md
          - name: Networking
            items:
              - name: HttpClient metrics report `server.port` unconditionally
                href: networking/9.0/server-port-attribute.md
              - name: HttpClientFactory logging redacts header values by default
                href: networking/9.0/redact-headers.md
              - name: HttpClientFactory uses SocketsHttpHandler as primary handler
                href: networking/9.0/default-handler.md
              - name: HttpListenerRequest.UserAgent is nullable
                href: networking/9.0/useragent-nullable.md
              - name: Uri query redaction in HttpClient EventSource events
                href: networking/9.0/query-redaction-events.md
              - name: Uri query redaction in IHttpClientFactory logs
                href: networking/9.0/query-redaction-logs.md
          - name: SDK and MSBuild
            items:
              - name: "`dotnet sln add` doesn't allow invalid file names"
                href: sdk/9.0/dotnet-sln.md
              - name: "`dotnet watch` incompatible with Hot Reload for old frameworks"
                href: sdk/9.0/dotnet-watch.md
              - name: "`dotnet workload` commands output change"
                href: sdk/9.0/dotnet-workload-output.md
              - name: "`installer` repo version no longer documented"
                href: sdk/9.0/productcommits-versions.md
              - name: New default RID used when targeting .NET Framework
                href: sdk/9.0/default-rid.md
              - name: Terminal logger is default
                href: sdk/9.0/terminal-logger.md
              - name: Version requirements
                href: sdk/9.0/version-requirements.md
              - name: Warning emitted for .NET Standard 1.x targets
                href: sdk/9.0/netstandard-warning.md
              - name: Warning emitted for .NET 7 target
                href: sdk/9.0/net70-warning.md
          - name: Serialization
            items:
              - name: BinaryFormatter always throws
                href: serialization/9.0/binaryformatter-removal.md
              - name: Nullable JsonDocument properties deserialize to JsonValueKind.Null
                href: serialization/9.0/jsondocument-props.md
              - name: System.Text.Json metadata reader now unescapes metadata property names
                href: serialization/9.0/json-metadata-reader.md
          - name: Windows Forms
            items:
              - name: BindingSource.SortDescriptions doesn't return null
                href: windows-forms/9.0/sortdescriptions-return-value.md
              - name: Changes to nullability annotations
                href: windows-forms/9.0/nullability-changes.md
              - name: ComponentDesigner.Initialize throws ArgumentNullException
                href: windows-forms/9.0/componentdesigner-initialize.md
              - name: DataGridViewRowAccessibleObject.Name starting row index
                href: windows-forms/9.0/datagridviewrowaccessibleobject-name-row.md
              - name: IMsoComponent support is opt-in
                href: windows-forms/9.0/imsocomponent-support.md
              - name: New security analyzers
                href: windows-forms/9.0/security-analyzers.md
              - name: No exception if DataGridView is null
                href: windows-forms/9.0/datagridviewheadercell-nre.md
              - name: PictureBox raises HttpClient exceptions
                href: windows-forms/9.0/httpclient-exceptions.md
              - name: StatusStrip uses a different default renderer
                href: windows-forms/9.0/statusstrip-renderer.md
          - name: WPF
            items:
              - name: "'GetXmlNamespaceMaps' type change"
                href: wpf/9.0/xml-namespace-maps.md
      - name: .NET 8
        items:
          - name: Overview
            href: 8.0.md
          - name: ASP.NET Core
            items:
              - name: ConcurrencyLimiterMiddleware is obsolete
                href: aspnet-core/8.0/concurrencylimitermiddleware-obsolete.md
              - name: Custom converters for serialization removed
                href: aspnet-core/8.0/problemdetails-custom-converters.md
<<<<<<< HEAD
              - name: HTTP logging middleware requires AddHttpLogging
                href: aspnet-core/8.0/httpLogging-addhttplogging-requirement.md
=======
              - name: Forwarded Headers Middleware ignores X-Forwarded-* headers from unknown proxies
                href: aspnet-core/8.0/forwarded-headers-unknown-proxies.md
>>>>>>> 36487da4
              - name: ISystemClock is obsolete
                href: aspnet-core/8.0/isystemclock-obsolete.md
              - name: "Minimal APIs: IFormFile parameters require anti-forgery checks"
                href: aspnet-core/8.0/antiforgery-checks.md
              - name: Rate-limiting middleware requires AddRateLimiter
                href: aspnet-core/8.0/addratelimiter-requirement.md
              - name: Security token events return a JsonWebToken
                href: aspnet-core/8.0/securitytoken-events.md
              - name: TrimMode defaults to full for Web SDK projects
                href: aspnet-core/8.0/trimmode-full.md
          - name: Containers
            items:
              - name: "'ca-certificates' removed from Alpine images"
                href: containers/8.0/ca-certificates-package.md
              - name: Container images upgraded to Debian 12
                href: containers/8.0/debian-version.md
              - name: Default ASP.NET Core port changed to 8080
                href: containers/8.0/aspnet-port.md
              - name: Kerberos package removed from Alpine and Debian images
                href: containers/8.0/krb5-libs-package.md
              - name: libintl package removed from Alpine images
                href: containers/8.0/libintl-package.md
              - name: Multi-platform container tags are Linux-only
                href: containers/8.0/multi-platform-tags.md
              - name: New 'app' user in Linux images
                href: containers/8.0/app-user.md
          - name: Core .NET libraries
            items:
              - name: Activity operation name when null
                href: core-libraries/8.0/activity-operation-name.md
              - name: AnonymousPipeServerStream.Dispose behavior
                href: core-libraries/8.0/anonymouspipeserverstream-dispose.md
              - name: API obsoletions with custom diagnostic IDs
                href: core-libraries/8.0/obsolete-apis-with-custom-diagnostics.md
              - name: Backslash mapping in Unix file paths
                href: core-libraries/8.0/file-path-backslash.md
              - name: Base64.DecodeFromUtf8 methods ignore whitespace
                href: core-libraries/8.0/decodefromutf8-whitespace.md
              - name: Boolean-backed enum type support removed
                href: core-libraries/8.0/bool-backed-enum.md
              - name: Complex.ToString format changed to `<a; b>`
                href: core-libraries/8.0/complex-format.md
              - name: Drive's current directory path enumeration
                href: core-libraries/8.0/drive-current-dir-paths.md
              - name: Enumerable.Sum throws new OverflowException for some inputs
                href: core-libraries/8.0/enumerable-sum.md
              - name: FileStream writes when pipe is closed
                href: core-libraries/8.0/filestream-disposed-pipe.md
              - name: FindSystemTimeZoneById doesn't return new object
                href: core-libraries/8.0/timezoneinfo-object.md
              - name: GC.GetGeneration might return Int32.MaxValue
                href: core-libraries/8.0/getgeneration-return-value.md
              - name: GetFolderPath behavior on Unix
                href: core-libraries/8.0/getfolderpath-unix.md
              - name: GetSystemVersion no longer returns ImageRuntimeVersion
                href: core-libraries/8.0/getsystemversion.md
              - name: ITypeDescriptorContext nullable annotations
                href: core-libraries/8.0/itypedescriptorcontext-props.md
              - name: Legacy Console.ReadKey removed
                href: core-libraries/8.0/console-readkey-legacy.md
              - name: Method builders generate parameters with HasDefaultValue=false
                href: core-libraries/8.0/parameterinfo-hasdefaultvalue.md
              - name: ProcessStartInfo.WindowStyle honored when UseShellExecute is false
                href: core-libraries/8.0/processstartinfo-windowstyle.md
              - name: RuntimeIdentifier returns platform for which runtime was built
                href: core-libraries/8.0/runtimeidentifier.md
              - name: Type.GetType() throws exception for all invalid element types
                href: core-libraries/8.0/type-gettype.md
          - name: Cryptography
            items:
              - name: AesGcm authentication tag size on macOS
                href: cryptography/8.0/aesgcm-auth-tag-size.md
              - name: RSA.EncryptValue and RSA.DecryptValue are obsolete
                href: cryptography/8.0/rsa-encrypt-decrypt-value-obsolete.md
          - name: Deployment
            items:
              - name: Host determines RID-specific assets
                href: deployment/8.0/rid-asset-list.md
              - name: .NET Monitor only includes distroless images
                href: deployment/8.0/monitor-image.md
              - name: StripSymbols defaults to true
                href: deployment/8.0/stripsymbols-default.md
          - name: Entity Framework Core
            href: /ef/core/what-is-new/ef-core-8.0/breaking-changes?toc=/dotnet/core/compatibility/toc.json&bc=/dotnet/breadcrumb/toc.json
          - name: Extensions
            items:
              - name: ActivatorUtilities.CreateInstance behaves consistently
                href: extensions/8.0/activatorutilities-createinstance-behavior.md
              - name: ActivatorUtilities.CreateInstance requires non-null provider
                href: extensions/8.0/activatorutilities-createinstance-null-provider.md
              - name: ConfigurationBinder throws for mismatched value
                href: extensions/8.0/configurationbinder-exceptions.md
              - name: ConfigurationManager package no longer references System.Security.Permissions
                href: extensions/8.0/configurationmanager-package.md
              - name: DirectoryServices package no longer references System.Security.Permissions
                href: extensions/8.0/directoryservices-package.md
              - name: Empty keys added to dictionary by configuration binder
                href: extensions/8.0/dictionary-configuration-binding.md
              - name: HostApplicationBuilderSettings.Args respected by constructor
                href: extensions/8.0/hostapplicationbuilder-ctor.md
              - name: ManagementDateTimeConverter.ToDateTime returns a local time
                href: extensions/8.0/dmtf-todatetime.md
              - name: System.Formats.Cbor DateTimeOffset formatting change
                href: extensions/8.0/cbor-datetime.md
          - name: Globalization
            items:
              - name: Date and time converters honor culture argument
                href: globalization/8.0/typeconverter-cultureinfo.md
              - name: TwoDigitYearMax default is 2049
                href: globalization/8.0/twodigityearmax-default.md
          - name: Interop
            items:
              - name: CreateObjectFlags.Unwrap only unwraps on target instance
                href: interop/8.0/comwrappers-unwrap.md
              - name: Custom marshallers require additional members
                href: interop/8.0/marshal-modes.md
              - name: IDispatchImplAttribute API is removed
                href: interop/8.0/idispatchimplattribute-removed.md
              - name: JSFunctionBinding implicit public default constructor removed
                href: interop/8.0/jsfunctionbinding-constructor.md
              - name: SafeHandle types must have public constructor
                href: interop/8.0/safehandle-constructor.md
              - name: Linux native library resolution no longer uses `netcoredeps`
                href: interop/8.0/linux-netcoredeps.md
          - name: Networking
            items:
              - name: SendFile throws NotSupportedException for connectionless sockets
                href: networking/8.0/sendfile-connectionless.md
              - name: User info in `mailto:` URIs is compared
                href: networking/8.0/uri-comparison.md
          - name: Reflection
            items:
              - name: IntPtr no longer used for function pointer types
                href: reflection/8.0/function-pointer-reflection.md
          - name: SDK and MSBuild
            items:
              - name: CLI console output uses UTF-8
                href: sdk/8.0/console-encoding.md
              - name: Console encoding not UTF-8 after completion
                href: sdk/8.0/console-encoding-fix.md
              - name: Containers default to use the 'latest' tag
                href: sdk/8.0/default-image-tag.md
              - name: "'dotnet pack' uses Release configuration"
                href: sdk/8.0/dotnet-pack-config.md
              - name: "'dotnet publish' uses Release configuration"
                href: sdk/8.0/dotnet-publish-config.md
              - name: "'dotnet restore' produces security vulnerability warnings"
                href: sdk/8.0/dotnet-restore-audit.md
              - name: Duplicate output for -getItem, -getProperty, and -getTargetResult
                href: sdk/8.0/getx-duplicate-output.md
              - name: Implicit `using` for System.Net.Http no longer added
                href: sdk/8.0/implicit-global-using-netfx.md
              - name: MSBuild custom derived build events deprecated
                href: sdk/8.0/custombuildeventargs.md
              - name: MSBuild respects DOTNET_CLI_UI_LANGUAGE
                href: sdk/8.0/msbuild-language.md
              - name: Runtime-specific apps not self-contained
                href: sdk/8.0/runtimespecific-app-default.md
              - name: --arch option doesn't imply self-contained
                href: sdk/8.0/arch-option.md
              - name: SDK uses a smaller RID graph
                href: sdk/8.0/rid-graph.md
              - name: Setting DebugSymbols to false disables PDB generation
                href: sdk/8.0/debugsymbols.md
              - name: "SHA-1 fingerprint support deprecated in 'dotnet nuget sign'"
                href: sdk/10.0/dotnet-nuget-sign-sha1-deprecated.md
              - name: Source Link included in the .NET SDK
                href: sdk/8.0/source-link.md
              - name: Trimming can't be used with .NET Standard or .NET Framework
                href: sdk/8.0/trimming-unsupported-targetframework.md
              - name: Unlisted packages not installed by default
                href: sdk/8.0/unlisted-versions.md
              - name: .user file imported in outer builds
                href: sdk/8.0/user-file.md
              - name: Version requirements for .NET 8 SDK
                href: sdk/8.0/version-requirements.md
          - name: Serialization
            items:
              - name: BinaryFormatter disabled for most projects
                href: serialization/8.0/binaryformatter-disabled.md
              - name: PublishedTrimmed projects fail reflection-based serialization
                href: serialization/8.0/publishtrimmed.md
              - name: Reflection-based deserializer resolves metadata eagerly
                href: serialization/8.0/metadata-resolving.md
          - name: Windows Forms
            items:
              - name: Certs checked before loading remote images in PictureBox
                href: windows-forms/8.0/picturebox-remote-image.md
              - name: DateTimePicker.Text is empty string
                href: windows-forms/8.0/datetimepicker-text.md
              - name: DefaultValueAttribute removed from some properties
                href: windows-forms/8.0/defaultvalueattribute-removal.md
              - name: ExceptionCollection ctor throws ArgumentException
                href: windows-forms/8.0/exceptioncollection.md
              - name: Forms scale according to AutoScaleMode
                href: windows-forms/8.0/top-level-window-scaling.md
              - name: ImageList.ColorDepth default is Depth32Bit
                href: windows-forms/8.0/imagelist-colordepth.md
              - name: System.Windows.Extensions doesn't reference System.Drawing.Common
                href: windows-forms/8.0/extensions-package-deps.md
              - name: TableLayoutStyleCollection throws ArgumentException
                href: windows-forms/8.0/tablelayoutstylecollection.md
              - name: Top-level forms scale size to DPI
                href: windows-forms/8.0/forms-scale-size-to-dpi.md
              - name: WFDEV002 obsoletion is now an error
                href: windows-forms/8.0/domainupdownaccessibleobject.md
      - name: .NET 7
        items:
          - name: Overview
            href: 7.0.md
          - name: ASP.NET Core
            items:
              - name: API controller actions try to infer parameters from DI
                href: aspnet-core/7.0/api-controller-action-parameters-di.md
              - name: ASPNET-prefixed environment variable precedence
                href: aspnet-core/7.0/environment-variable-precedence.md
              - name: AuthenticateAsync for remote auth providers
                href: aspnet-core/7.0/authenticateasync-anonymous-request.md
              - name: Authentication in WebAssembly apps
                href: aspnet-core/7.0/wasm-app-authentication.md
              - name: Default authentication scheme
                href: aspnet-core/7.0/default-authentication-scheme.md
              - name: Event IDs for some Microsoft.AspNetCore.Mvc.Core log messages changed
                href: aspnet-core/7.0/microsoft-aspnetcore-mvc-core-log-event-ids.md
              - name: Fallback file endpoints
                href: aspnet-core/7.0/fallback-file-endpoints.md
              - name: IHubClients and IHubCallerClients hide members
                href: aspnet-core/7.0/ihubclients-ihubcallerclients.md
              - name: "Kestrel: Default HTTPS binding removed"
                href: aspnet-core/7.0/https-binding-kestrel.md
              - name: Microsoft.AspNetCore.Server.Kestrel.Transport.Libuv and libuv.dll removed
                href: aspnet-core/7.0/libuv-transport-dll-removed.md
              - name: Microsoft.Data.SqlClient updated to 4.0.1
                href: aspnet-core/7.0/microsoft-data-sqlclient-updated-to-4-0-1.md
              - name: Middleware no longer defers to endpoint with null request delegate
                href: aspnet-core/7.0/middleware-null-requestdelegate.md
              - name: MVC's detection of an empty body in model binding changed
                href: aspnet-core/7.0/mvc-empty-body-model-binding.md
              - name: Output caching API changes
                href: aspnet-core/7.0/output-caching-renames.md
              - name: SignalR Hub methods try to resolve parameters from DI
                href: aspnet-core/7.0/signalr-hub-method-parameters-di.md
          - name: Configuration
            items:
              - name: System.diagnostics entry in app.config
                href: configuration/7.0/diagnostics-config-section.md
          - name: Core .NET libraries
            items:
              - name: API obsoletions with default diagnostic ID
                href: core-libraries/7.0/obsolete-apis-with-default-diagnostic.md
              - name: API obsoletions with non-default diagnostic IDs
                href: core-libraries/7.0/obsolete-apis-with-custom-diagnostics.md
              - name: Asterisk no longer accepted for assembly name attributes
                href: core-libraries/7.0/assembly-name-wildcard.md
              - name: BrotliStream no longer allows undefined CompressionLevel values
                href: core-libraries/7.0/brotlistream-ctor.md
              - name: C++/CLI projects in Visual Studio
                href: core-libraries/7.0/cpluspluscli-compiler-version.md
              - name: Collectible Assembly in non-collectible AssemblyLoadContext
                href: core-libraries/7.0/collectible-assemblies.md
              - name: DateTime addition methods precision change
                href: core-libraries/7.0/datetime-add-precision.md
              - name: Equals method behavior change for NaN
                href: core-libraries/7.0/equals-nan.md
              - name: EventSource callback behavior
                href: core-libraries/6.0/eventsource-callback.md
              - name: Generic type constraint on PatternContext<T>
                href: core-libraries/7.0/patterncontext-generic-constraint.md
              - name: Legacy FileStream strategy removed
                href: core-libraries/7.0/filestream-compat-switch.md
              - name: Library support for older frameworks
                href: core-libraries/7.0/old-framework-support.md
              - name: Maximum precision for numeric format strings
                href: core-libraries/7.0/max-precision-numeric-format-strings.md
              - name: Reflection invoke API exceptions
                href: core-libraries/7.0/reflection-invoke-exceptions.md
              - name: Regex patterns with ranges corrected
                href: core-libraries/7.0/regex-ranges.md
              - name: System.Drawing.Common config switch removed
                href: core-libraries/7.0/system-drawing.md
              - name: System.Runtime.CompilerServices.Unsafe NuGet package
                href: core-libraries/7.0/unsafe-package.md
              - name: Time fields on symbolic links
                href: core-libraries/7.0/symbolic-link-timestamps.md
              - name: Tracking linked cache entries
                href: core-libraries/7.0/memorycache-tracking.md
              - name: Validate CompressionLevel for BrotliStream
                href: core-libraries/7.0/compressionlevel-validation.md
          - name: Cryptography
            items:
              - name: Dynamic X509ChainPolicy verification time
                href: cryptography/7.0/x509chainpolicy-verification-time.md
              - name: EnvelopedCms.Decrypt doesn't double unwrap
                href: cryptography/7.0/decrypt-envelopedcms.md
              - name: X500DistinguishedName parsing of friendly names
                href: cryptography/7.0/x500-distinguished-names.md
          - name: Deployment
            items:
              - name: All assemblies trimmed by default
                href: deployment/7.0/trim-all-assemblies.md
              - name: Multi-level lookup is disabled
                href: deployment/7.0/multilevel-lookup.md
              - name: x86 host path on 64-bit Windows
                href: deployment/7.0/x86-host-path.md
              - name: Deprecation of TrimmerDefaultAction property
                href: deployment/7.0/deprecated-trimmer-default-action.md
          - name: Entity Framework Core
            href: /ef/core/what-is-new/ef-core-7.0/breaking-changes?toc=/dotnet/core/compatibility/toc.json&bc=/dotnet/breadcrumb/toc.json
          - name: Globalization
            items:
              - name: Globalization APIs use ICU libraries on Windows Server
                href: globalization/7.0/icu-globalization-api.md
          - name: Extensions
            items:
              - name: Binding config to dictionary extends values
                href: extensions/7.0/config-bind-dictionary.md
              - name: ContentRootPath for apps launched by Windows Shell
                href: extensions/7.0/contentrootpath-hosted-app.md
              - name: Environment variable prefixes
                href: extensions/7.0/environment-variable-prefix.md
          - name: Interop
            items:
              - name: RuntimeInformation.OSArchitecture under emulation
                href: interop/7.0/osarchitecture-emulation.md
          - name: .NET MAUI
            items:
              - name: Constructors accept base interface instead of concrete type
                href: maui/7.0/mauiwebviewnavigationdelegate-constructor.md
              - name: Flow direction helper methods removed
                href: maui/7.0/flow-direction-apis-removed.md
              - name: New UpdateBackground parameter
                href: maui/7.0/updatebackground-parameter.md
              - name: ScrollToRequest property renamed
                href: maui/7.0/scrolltorequest-property-rename.md
              - name: Some Windows APIs are removed
                href: maui/7.0/iwindowstatemanager-apis-removed.md
          - name: Networking
            items:
              - name: AllowRenegotiation default is false
                href: networking/7.0/allowrenegotiation-default.md
              - name: Custom ping payloads on Linux
                href: networking/7.0/ping-custom-payload-linux.md
              - name: Socket.End methods don't throw ObjectDisposedException
                href: networking/7.0/socket-end-closed-sockets.md
          - name: SDK and MSBuild
            items:
              - name: Automatic RuntimeIdentifier for certain projects
                href: sdk/7.0/automatic-runtimeidentifier.md
              - name: Automatic RuntimeIdentifier for publish only
                href: sdk/7.0/automatic-rid-publish-only.md
              - name: CLI console output uses UTF-8
                href: sdk/8.0/console-encoding.md
              - name: Version requirements
                href: sdk/7.0/vs-msbuild-version.md
              - name: SDK no longer calls ResolvePackageDependencies
                href: sdk/7.0/resolvepackagedependencies.md
              - name: Serialization of custom types
                href: sdk/7.0/custom-serialization.md
              - name: Side-by-side SDK installations
                href: sdk/7.0/side-by-side-install.md
              - name: --output option no longer is valid for solution-level commands
                href: sdk/7.0/solution-level-output-no-longer-valid.md
              - name: Tool manifests in root folder
                href: sdk/7.0/manifest-search.md
          - name: Serialization
            items:
              - name: BinaryFormatter serialization APIs produce compiler errors
                href: serialization/7.0/binaryformatter-apis-produce-errors.md
              - name: SerializationFormat.Binary is obsolete
                href: serialization/7.0/serializationformat-binary.md
              - name: DataContractSerializer retains sign when deserializing -0
                href: serialization/7.0/datacontractserializer-negative-sign.md
              - name: Deserialize Version type with leading or trailing whitespace
                href: serialization/7.0/deserialize-version-with-whitespace.md
              - name: JsonSerializerOptions copy constructor includes JsonSerializerContext
                href: serialization/7.0/jsonserializeroptions-copy-constructor.md
              - name: Polymorphic serialization for object types
                href: serialization/7.0/polymorphic-serialization.md
              - name: System.Text.Json source generator fallback
                href: serialization/7.0/reflection-fallback.md
          - name: XML and XSLT
            items:
              - name: XmlSecureResolver is obsolete
                href: xml/7.0/xmlsecureresolver-obsolete.md
          - name: Windows Forms
            items:
              - name: APIs throw ArgumentNullException
                href: windows-forms/7.0/apis-throw-argumentnullexception.md
              - name: Obsoletions and warnings
                href: windows-forms/7.0/obsolete-apis.md
          - name: WPF
            items:
              - name: Revert behavior with text drag-and-drop operations
                href: wpf/7.0/drag-and-drop.md
      - name: .NET 6
        items:
          - name: Overview
            href: 6.0.md
          - name: ASP.NET Core
            items:
              - name: ActionResult<T> sets StatusCode to 200
                href: aspnet-core/6.0/actionresult-statuscode.md
              - name: AddDataAnnotationsValidation method made obsolete
                href: aspnet-core/6.0/adddataannotationsvalidation-obsolete.md
              - name: Assemblies removed from shared framework
                href: aspnet-core/6.0/assemblies-removed-from-shared-framework.md
              - name: "Blazor: Parameter name changed in RequestImageFileAsync method"
                href: aspnet-core/6.0/blazor-parameter-name-changed-in-method.md
              - name: "Blazor: WebEventDescriptor.EventArgsType property replaced"
                href: aspnet-core/6.0/blazor-eventargstype-property-replaced.md
              - name: "Blazor: Byte-array interop"
                href: aspnet-core/6.0/byte-array-interop.md
              - name: ClientCertificate doesn't trigger renegotiation
                href: aspnet-core/6.0/clientcertificate-doesnt-trigger-renegotiation.md
              - name: EndpointName metadata not set automatically
                href: aspnet-core/6.0/endpointname-metadata.md
              - name: "Identity: Default Bootstrap version of UI changed"
                href: aspnet-core/6.0/identity-bootstrap4-to-5.md
              - name: "Kestrel: Log message attributes changed"
                href: aspnet-core/6.0/kestrel-log-message-attributes-changed.md
              - name: "MessagePack: Library changed in @microsoft/signalr-protocol-msgpack"
                href: aspnet-core/6.0/messagepack-library-change.md
              - name: Microsoft.AspNetCore.Http.Features split
                href: aspnet-core/6.0/microsoft-aspnetcore-http-features-package-split.md
              - name: "Middleware: HTTPS Redirection Middleware throws exception on ambiguous HTTPS ports"
                href: aspnet-core/6.0/middleware-ambiguous-https-ports-exception.md
              - name: "Middleware: New Use overload"
                href: aspnet-core/6.0/middleware-new-use-overload.md
              - name: Minimal API renames in RC 1
                href: aspnet-core/6.0/rc1-minimal-api-renames.md
              - name: Minimal API renames in RC 2
                href: aspnet-core/6.0/rc2-minimal-api-renames.md
              - name: MVC doesn't buffer IAsyncEnumerable types
                href: aspnet-core/6.0/iasyncenumerable-not-buffered-by-mvc.md
              - name: Nullable reference type annotations changed
                href: aspnet-core/6.0/nullable-reference-type-annotations-changed.md
              - name: Obsoleted and removed APIs
                href: aspnet-core/6.0/obsolete-removed-apis.md
              - name: PreserveCompilationContext not configured by default
                href: aspnet-core/6.0/preservecompilationcontext-not-set-by-default.md
              - name: "Razor: Compiler generates single assembly"
                href: aspnet-core/6.0/razor-compiler-doesnt-produce-views-assembly.md
              - name: "Razor: Logging ID changes"
                href: aspnet-core/6.0/razor-pages-logging-ids.md
              - name: "Razor: RazorEngine APIs marked obsolete"
                href: aspnet-core/6.0/razor-engine-apis-obsolete.md
              - name: "SignalR: Java Client updated to RxJava3"
                href: aspnet-core/6.0/signalr-java-client-updated.md
              - name: TryParse and BindAsync methods are validated
                href: aspnet-core/6.0/tryparse-bindasync-validation.md
          - name: Containers
            items:
              - name: Default console logger formatting in container images
                href: containers/6.0/console-formatter-default.md
              - name: Other breaking changes
                href: https://github.com/dotnet/dotnet-docker/discussions/3699
          - name: Core .NET libraries
            items:
              - name: API obsoletions with non-default diagnostic IDs
                href: core-libraries/6.0/obsolete-apis-with-custom-diagnostics.md
              - name: Conditional string evaluation in Debug methods
                href: core-libraries/6.0/debug-assert-conditional-evaluation.md
              - name: Environment.ProcessorCount behavior on Windows
                href: core-libraries/6.0/environment-processorcount-on-windows.md
              - name: EventSource callback behavior
                href: core-libraries/6.0/eventsource-callback.md
              - name: File.Replace on Unix throws exceptions to match Windows
                href: core-libraries/6.0/file-replace-exceptions-on-unix.md
              - name: FileStream locks files with shared lock on Unix
                href: core-libraries/6.0/filestream-file-locks-unix.md
              - name: FileStream no longer synchronizes offset with OS
                href: core-libraries/6.0/filestream-doesnt-sync-offset-with-os.md
              - name: FileStream.Position updated after completion
                href: core-libraries/6.0/filestream-position-updates-after-readasync-writeasync-completion.md
              - name: New diagnostic IDs for obsoleted APIs
                href: core-libraries/6.0/diagnostic-id-change-for-obsoletions.md
              - name: New Queryable method overloads
                href: core-libraries/6.0/additional-linq-queryable-method-overloads.md
              - name: Nullability annotation changes
                href: core-libraries/6.0/nullable-ref-type-annotation-changes.md
              - name: Older framework versions dropped
                href: core-libraries/6.0/older-framework-versions-dropped.md
              - name: Parameter names changed
                href: core-libraries/6.0/parameter-name-changes.md
              - name: Parameters renamed in Stream-derived types
                href: core-libraries/6.0/parameters-renamed-on-stream-derived-types.md
              - name: Partial and zero-byte reads in streams
                href: core-libraries/6.0/partial-byte-reads-in-streams.md
              - name: Set timestamp on read-only file on Windows
                href: core-libraries/6.0/set-timestamp-readonly-file.md
              - name: Standard numeric format parsing precision
                href: core-libraries/6.0/numeric-format-parsing-handles-higher-precision.md
              - name: Static abstract members in interfaces
                href: core-libraries/6.0/static-abstract-interface-methods.md
              - name: StringBuilder.Append overloads and evaluation order
                href: core-libraries/6.0/stringbuilder-append-evaluation-order.md
              - name: Strong-name APIs throw PlatformNotSupportedException
                href: core-libraries/6.0/strong-name-signing-exceptions.md
              - name: System.Drawing.Common only supported on Windows
                href: core-libraries/6.0/system-drawing-common-windows-only.md
              - name: System.Security.SecurityContext is marked obsolete
                href: core-libraries/6.0/securitycontext-obsolete.md
              - name: Task.FromResult might return singleton
                href: core-libraries/6.0/task-fromresult-returns-singleton.md
              - name: Unhandled exceptions from a BackgroundService
                href: core-libraries/6.0/hosting-exception-handling.md
          - name: Cryptography
            items:
              - name: CreateEncryptor methods throw exception for incorrect feedback size
                href: cryptography/6.0/cfb-mode-feedback-size-exception.md
          - name: Deployment
            items:
              - name: x86 host path on 64-bit Windows
                href: deployment/7.0/x86-host-path.md
          - name: Entity Framework Core
            href: /ef/core/what-is-new/ef-core-6.0/breaking-changes?toc=/dotnet/core/compatibility/toc.json&bc=/dotnet/breadcrumb/toc.json
          - name: Extensions
            items:
              - name: AddProvider checks for non-null provider
                href: extensions/6.0/addprovider-null-check.md
              - name: FileConfigurationProvider.Load throws InvalidDataException
                href: extensions/6.0/filename-in-load-exception.md
              - name: Repeated XML elements include index
                href: extensions/6.0/repeated-xml-elements.md
              - name: Resolving disposed ServiceProvider throws exception
                href: extensions/6.0/service-provider-disposed.md
          - name: Globalization
            items:
              - name: Culture creation and case mapping in globalization-invariant mode
                href: globalization/6.0/culture-creation-invariant-mode.md
          - name: Interop
            items:
              - name: Static abstract members in interfaces
                href: core-libraries/6.0/static-abstract-interface-methods.md
          - name: JIT compiler
            items:
              - name: Call argument coercion
                href: jit/6.0/coerce-call-arguments-ecma-335.md
          - name: Networking
            items:
              - name: Port removed from SPN
                href: networking/6.0/httpclient-port-lookup.md
              - name: WebRequest, WebClient, and ServicePoint are obsolete
                href: networking/6.0/webrequest-deprecated.md
          - name: SDK and MSBuild
            items:
              - name: -p option for `dotnet run` is deprecated
                href: sdk/6.0/deprecate-p-option-dotnet-run.md
              - name: C# code in templates not supported by earlier versions
                href: sdk/6.0/csharp-template-code.md
              - name: EditorConfig files implicitly included
                href: sdk/6.0/editorconfig-additional-files.md
              - name: Generate apphost for macOS
                href: sdk/6.0/apphost-generated-for-macos.md
              - name: Generate error for duplicate files in publish output
                href: sdk/6.0/duplicate-files-in-output.md
              - name: GetTargetFrameworkProperties and GetNearestTargetFramework removed
                href: sdk/6.0/gettargetframeworkproperties-and-getnearesttargetframework-removed.md
              - name: Install location for x64 emulated on ARM64
                href: sdk/6.0/path-x64-emulated.md
              - name: MSBuild no longer supports calling GetType()
                href: sdk/6.0/calling-gettype-property-functions.md
              - name: .NET can't be installed to custom location
                href: sdk/6.0/install-location.md
              - name: OutputType not automatically set to WinExe
                href: sdk/6.0/outputtype-not-set-automatically.md
              - name: Publish ReadyToRun with --no-restore requires changes
                href: sdk/6.0/publish-readytorun-requires-restore-change.md
              - name: runtimeconfig.dev.json file not generated
                href: sdk/6.0/runtimeconfigdev-file.md
              - name: RuntimeIdentifier warning if self-contained is unspecified
                href: sdk/6.0/runtimeidentifier-self-contained.md
              - name: Tool manifests in root folder
                href: sdk/7.0/manifest-search.md
              - name: Version requirements for .NET 6 SDK
                href: sdk/6.0/vs-msbuild-version.md
              - name: .version file includes build version
                href: sdk/6.0/version-file-entries.md
              - name: Write reference assemblies to IntermediateOutputPath
                href: sdk/6.0/write-reference-assemblies-to-obj.md
          - name: Serialization
            items:
              - name: DataContractSerializer retains sign when deserializing -0
                href: serialization/7.0/datacontractserializer-negative-sign.md
              - name: Default serialization format for TimeSpan
                href: serialization/6.0/timespan-serialization-format.md
              - name: IAsyncEnumerable serialization
                href: serialization/6.0/iasyncenumerable-serialization.md
              - name: JSON source-generation API refactoring
                href: serialization/6.0/json-source-gen-api-refactor.md
              - name: JsonNumberHandlingAttribute on collection properties
                href: serialization/6.0/jsonnumberhandlingattribute-behavior.md
              - name: New JsonSerializer source generator overloads
                href: serialization/6.0/jsonserializer-source-generator-overloads.md
          - name: Windows Forms
            items:
              - name: APIs throw ArgumentNullException
                href: windows-forms/6.0/apis-throw-argumentnullexception.md
              - name: C# templates use application bootstrap
                href: windows-forms/6.0/application-bootstrap.md
              - name: DataGridView APIs throw InvalidOperationException
                href: windows-forms/6.0/null-owner-causes-invalidoperationexception.md
              - name: ListViewGroupCollection methods throw new InvalidOperationException
                href: windows-forms/6.0/listview-invalidoperationexception.md
              - name: NotifyIcon.Text maximum text length increased
                href: windows-forms/6.0/notifyicon-text-max-text-length-increased.md
              - name: ScaleControl called only when needed
                href: windows-forms/6.0/optimize-scalecontrol-calls.md
              - name: TableLayoutSettings properties throw InvalidEnumArgumentException
                href: windows-forms/6.0/tablelayoutsettings-apis-throw-invalidenumargumentexception.md
              - name: TreeNodeCollection.Item throws exception if node is assigned elsewhere
                href: windows-forms/6.0/treenodecollection-item-throws-argumentexception.md
          - name: XML and XSLT
            items:
              - name: XNodeReader.GetAttribute behavior for invalid index
                href: core-libraries/6.0/xnodereader-getattribute.md
      - name: .NET 5
        items:
          - name: Overview
            href: 5.0.md
          - name: ASP.NET Core
            items:
              - name: ASP.NET Core apps deserialize quoted numbers
                href: serialization/5.0/jsonserializer-allows-reading-numbers-as-strings.md
              - name: AzureAD.UI and AzureADB2C.UI APIs obsolete
                href: aspnet-core/5.0/authentication-aad-packages-obsolete.md
              - name: BinaryFormatter serialization methods are obsolete
                href: serialization/5.0/binaryformatter-serialization-obsolete.md
              - name: Resource in endpoint routing is HttpContext
                href: aspnet-core/5.0/authorization-resource-in-endpoint-routing.md
              - name: Microsoft-prefixed Azure integration packages removed
                href: aspnet-core/5.0/azure-integration-packages-removed.md
              - name: "Blazor: Route precedence logic changed in Blazor apps"
                href: aspnet-core/5.0/blazor-routing-logic-changed.md
              - name: "Blazor: Updated browser support"
                href: aspnet-core/5.0/blazor-browser-support-updated.md
              - name: "Blazor: Insignificant whitespace trimmed by compiler"
                href: aspnet-core/5.0/blazor-components-trim-insignificant-whitespace.md
              - name: "Blazor: JSObjectReference and JSInProcessObjectReference types are internal"
                href: aspnet-core/5.0/blazor-jsobjectreference-to-internal.md
              - name: "Blazor: Target framework of NuGet packages changed"
                href: aspnet-core/5.0/blazor-packages-target-framework-changed.md
              - name: "Blazor: ProtectedBrowserStorage feature moved to shared framework"
                href: aspnet-core/5.0/blazor-protectedbrowserstorage-moved.md
              - name: "Blazor: RenderTreeFrame readonly public fields are now properties"
                href: aspnet-core/5.0/blazor-rendertreeframe-fields-become-properties.md
              - name: "Blazor: Updated validation logic for static web assets"
                href: aspnet-core/5.0/blazor-static-web-assets-validation-logic-updated.md
              - name: Cryptography APIs not supported on browser
                href: cryptography/5.0/cryptography-apis-not-supported-on-blazor-webassembly.md
              - name: "Extensions: Package reference changes"
                href: aspnet-core/5.0/extensions-package-reference-changes.md
              - name: Kestrel and IIS BadHttpRequestException types are obsolete
                href: aspnet-core/5.0/http-badhttprequestexception-obsolete.md
              - name: HttpClient instances created by IHttpClientFactory log integer status codes
                href: aspnet-core/5.0/http-httpclient-instances-log-integer-status-codes.md
              - name: "HttpSys: Client certificate renegotiation disabled by default"
                href: aspnet-core/5.0/httpsys-client-certificate-renegotiation-disabled-by-default.md
              - name: "IIS: UrlRewrite middleware query strings are preserved"
                href: aspnet-core/5.0/iis-urlrewrite-middleware-query-strings-are-preserved.md
              - name: "Kestrel: Configuration changes detected by default"
                href: aspnet-core/5.0/kestrel-configuration-changes-at-run-time-detected-by-default.md
              - name: "Kestrel: Default supported TLS protocol versions changed"
                href: aspnet-core/5.0/kestrel-default-supported-tls-protocol-versions-changed.md
              - name: "Kestrel: HTTP/2 disabled over TLS on incompatible Windows versions"
                href: aspnet-core/5.0/kestrel-disables-http2-over-tls.md
              - name: "Kestrel: Libuv transport marked as obsolete"
                href: aspnet-core/5.0/kestrel-libuv-transport-obsolete.md
              - name: Obsolete properties on ConsoleLoggerOptions
                href: core-libraries/5.0/obsolete-consoleloggeroptions-properties.md
              - name: ResourceManagerWithCultureStringLocalizer class and WithCulture interface member removed
                href: aspnet-core/5.0/localization-members-removed.md
              - name: Pubternal APIs removed
                href: aspnet-core/5.0/localization-pubternal-apis-removed.md
              - name: Obsolete constructor removed in request localization middleware
                href: aspnet-core/5.0/localization-requestlocalizationmiddleware-constructor-removed.md
              - name: "Middleware: Database error page marked as obsolete"
                href: aspnet-core/5.0/middleware-database-error-page-obsolete.md
              - name: Exception handler middleware throws original exception
                href: aspnet-core/5.0/middleware-exception-handler-throws-original-exception.md
              - name: ObjectModelValidator calls a new overload of Validate
                href: aspnet-core/5.0/mvc-objectmodelvalidator-calls-new-overload.md
              - name: Cookie name encoding removed
                href: aspnet-core/5.0/security-cookie-name-encoding-removed.md
              - name: IdentityModel NuGet package versions updated
                href: aspnet-core/5.0/security-identitymodel-nuget-package-versions-updated.md
              - name: "SignalR: MessagePack Hub Protocol options type changed"
                href: aspnet-core/5.0/signalr-messagepack-hub-protocol-options-changed.md
              - name: "SignalR: MessagePack Hub Protocol moved"
                href: aspnet-core/5.0/signalr-messagepack-package.md
              - name: UseSignalR and UseConnections methods removed
                href: aspnet-core/5.0/signalr-usesignalr-useconnections-removed.md
              - name: CSV content type changed to standards-compliant
                href: aspnet-core/5.0/static-files-csv-content-type-changed.md
          - name: Code analysis
            items:
              - name: CA1416 warning
                href: code-analysis/5.0/ca1416-platform-compatibility-analyzer.md
              - name: CA1417 warning
                href: code-analysis/5.0/ca1417-outattributes-on-pinvoke-string-parameters.md
              - name: CA1831 warning
                href: code-analysis/5.0/ca1831-range-based-indexer-on-string.md
              - name: CA2013 warning
                href: code-analysis/5.0/ca2013-referenceequals-on-value-types.md
              - name: CA2014 warning
                href: code-analysis/5.0/ca2014-stackalloc-in-loops.md
              - name: CA2015 warning
                href: code-analysis/5.0/ca2015-finalizers-for-memorymanager-types.md
              - name: CA2200 warning
                href: code-analysis/5.0/ca2200-rethrow-to-preserve-stack-details.md
              - name: CA2247 warning
                href: code-analysis/5.0/ca2247-ctor-arg-should-be-taskcreationoptions.md
          - name: Core .NET libraries
            items:
              - name: Assembly-related API changes for single-file publishing
                href: core-libraries/5.0/assembly-api-behavior-changes-for-single-file-publish.md
              - name: Code access security APIs are obsolete
                href: core-libraries/5.0/code-access-security-apis-obsolete.md
              - name: CreateCounterSetInstance throws InvalidOperationException
                href: core-libraries/5.0/createcountersetinstance-throws-invalidoperation.md
              - name: Default ActivityIdFormat is W3C
                href: core-libraries/5.0/default-activityidformat-changed.md
              - name: Environment.OSVersion returns the correct version
                href: core-libraries/5.0/environment-osversion-returns-correct-version.md
              - name: FrameworkDescription's value is .NET not .NET Core
                href: core-libraries/5.0/frameworkdescription-returns-net-not-net-core.md
              - name: GAC APIs are obsolete
                href: core-libraries/5.0/global-assembly-cache-apis-obsolete.md
              - name: Hardware intrinsic IsSupported checks
                href: core-libraries/5.0/hardware-instrinsics-issupported-checks.md
              - name: IntPtr and UIntPtr implement IFormattable
                href: core-libraries/5.0/intptr-uintptr-implement-iformattable.md
              - name: LastIndexOf handles empty search strings
                href: core-libraries/5.0/lastindexof-improved-handling-of-empty-values.md
              - name: URI paths with non-ASCII characters on Unix
                href: core-libraries/5.0/non-ascii-chars-in-uri-parsed-correctly.md
              - name: API obsoletions with non-default diagnostic IDs
                href: core-libraries/5.0/obsolete-apis-with-custom-diagnostics.md
              - name: Obsolete properties on ConsoleLoggerOptions
                href: core-libraries/5.0/obsolete-consoleloggeroptions-properties.md
              - name: Complexity of LINQ OrderBy.First
                href: core-libraries/5.0/orderby-firstordefault-complexity-increase.md
              - name: OSPlatform attributes renamed or removed
                href: core-libraries/5.0/os-platform-attributes-renamed.md
              - name: Microsoft.DotNet.PlatformAbstractions package removed
                href: core-libraries/5.0/platformabstractions-package-removed.md
              - name: PrincipalPermissionAttribute is obsolete
                href: core-libraries/5.0/principalpermissionattribute-obsolete.md
              - name: Parameter name changes from preview versions
                href: core-libraries/5.0/reference-assembly-parameter-names-rc1.md
              - name: Parameter name changes in reference assemblies
                href: core-libraries/5.0/reference-assembly-parameter-names.md
              - name: Remoting APIs are obsolete
                href: core-libraries/5.0/remoting-apis-obsolete.md
              - name: Order of Activity.Tags list is reversed
                href: core-libraries/5.0/reverse-order-of-tags-in-activity-property.md
              - name: SSE and SSE2 comparison methods handle NaN
                href: core-libraries/5.0/sse-comparegreaterthan-intrinsics.md
              - name: Thread.Abort is obsolete
                href: core-libraries/5.0/thread-abort-obsolete.md
              - name: Uri recognition of UNC paths on Unix
                href: core-libraries/5.0/unc-path-recognition-unix.md
              - name: UTF-7 code paths are obsolete
                href: core-libraries/5.0/utf-7-code-paths-obsolete.md
              - name: Behavior change for Vector2.Lerp and Vector4.Lerp
                href: core-libraries/5.0/vector-lerp-behavior-change.md
              - name: Vector<T> throws NotSupportedException
                href: core-libraries/5.0/vectort-throws-notsupportedexception.md
          - name: Cryptography
            items:
              - name: Cryptography APIs not supported on browser
                href: cryptography/5.0/cryptography-apis-not-supported-on-blazor-webassembly.md
              - name: Cryptography.Oid is init-only
                href: cryptography/5.0/cryptography-oid-init-only.md
              - name: Default TLS cipher suites on Linux
                href: cryptography/5.0/default-cipher-suites-for-tls-on-linux.md
              - name: Create() overloads on cryptographic abstractions are obsolete
                href: cryptography/5.0/instantiating-default-implementations-of-cryptographic-abstractions-not-supported.md
              - name: Default FeedbackSize value changed
                href: cryptography/5.0/tripledes-default-feedback-size-change.md
          - name: Entity Framework Core
            href: /ef/core/what-is-new/ef-core-5.0/breaking-changes?toc=/dotnet/core/compatibility/toc.json&bc=/dotnet/breadcrumb/toc.json
          - name: Globalization
            items:
              - name: Use ICU libraries on Windows
                href: globalization/5.0/icu-globalization-api.md
              - name: StringInfo and TextElementEnumerator are UAX29-compliant
                href: globalization/5.0/uax29-compliant-grapheme-enumeration.md
              - name: Unicode category changed for Latin-1 characters
                href: globalization/5.0/unicode-categories-for-latin1-chars.md
              - name: ListSeparator values changed
                href: globalization/5.0/listseparator-value-change.md
          - name: Interop
            items:
              - name: Support for WinRT is removed
                href: interop/5.0/built-in-support-for-winrt-removed.md
              - name: Casting RCW to InterfaceIsIInspectable throws exception
                href: interop/5.0/casting-rcw-to-inspectable-interface-throws-exception.md
              - name: No A/W suffix probing on non-Windows platforms
                href: interop/5.0/function-suffix-pinvoke.md
          - name: Networking
            items:
              - name: Cookie path handling conforms to RFC 6265
                href: networking/5.0/cookie-path-conforms-to-rfc6265.md
              - name: LocalEndPoint is updated after calling SendToAsync
                href: networking/5.0/localendpoint-updated-on-sendtoasync.md
              - name: MulticastOption.Group doesn't accept null
                href: networking/5.0/multicastoption-group-doesnt-accept-null.md
              - name: Streams allow successive Begin operations
                href: networking/5.0/negotiatestream-sslstream-dont-fail-on-successive-begin-calls.md
              - name: WinHttpHandler removed from .NET runtime
                href: networking/5.0/winhttphandler-removed-from-runtime.md
          - name: SDK and MSBuild
            items:
              - name: Error when referencing mismatched executable
                href: sdk/5.0/referencing-executable-generates-error.md
              - name: OutputType set to WinExe
                href: sdk/5.0/automatically-infer-winexe-output-type.md
              - name: WinForms and WPF apps use Microsoft.NET.Sdk
                href: sdk/5.0/sdk-and-target-framework-change.md
              - name: Directory.Packages.props files imported by default
                href: sdk/5.0/directory-packages-props-imported-by-default.md
              - name: NETCOREAPP3_1 preprocessor symbol not defined
                href: sdk/5.0/netcoreapp3_1-preprocessor-symbol-not-defined.md
              - name: PublishDepsFilePath behavior change
                href: sdk/5.0/publishdepsfilepath-behavior-change.md
              - name: TargetFramework change from netcoreapp to net
                href: sdk/5.0/targetframework-name-change.md
              - name: Use WindowsSdkPackageVersion for Windows SDK
                href: sdk/5.0/override-windows-sdk-package-version.md
          - name: Security
            items:
              - name: Code access security APIs are obsolete
                href: core-libraries/5.0/code-access-security-apis-obsolete.md
              - name: PrincipalPermissionAttribute is obsolete
                href: core-libraries/5.0/principalpermissionattribute-obsolete.md
              - name: UTF-7 code paths are obsolete
                href: core-libraries/5.0/utf-7-code-paths-obsolete.md
          - name: Serialization
            items:
              - name: BinaryFormatter serialization methods are obsolete
                href: serialization/5.0/binaryformatter-serialization-obsolete.md
              - name: BinaryFormatter.Deserialize rewraps exceptions
                href: serialization/5.0/binaryformatter-deserialize-rewraps-exceptions.md
              - name: JsonSerializer.Deserialize requires single-character string
                href: serialization/5.0/deserializing-json-into-char-requires-single-character.md
              - name: ASP.NET Core apps deserialize quoted numbers
                href: serialization/5.0/jsonserializer-allows-reading-numbers-as-strings.md
              - name: JsonSerializer.Serialize throws ArgumentNullException
                href: serialization/5.0/jsonserializer-serialize-throws-argumentnullexception-for-null-type.md
              - name: Non-public, parameterless constructors not used for deserialization
                href: serialization/5.0/non-public-parameterless-constructors-not-used-for-deserialization.md
              - name: Options are honored when serializing key-value pairs
                href: serialization/5.0/options-honored-when-serializing-key-value-pairs.md
          - name: Windows Forms
            items:
              - name: Native code can't access Windows Forms objects
                href: windows-forms/5.0/winforms-objects-not-accessible-from-native-code.md
              - name: OutputType set to WinExe
                href: sdk/5.0/automatically-infer-winexe-output-type.md
              - name: DataGridView doesn't reset custom fonts
                href: windows-forms/5.0/datagridview-doesnt-reset-custom-font-settings.md
              - name: Methods throw ArgumentException
                href: windows-forms/5.0/invalid-args-cause-argumentexception.md
              - name: Methods throw ArgumentNullException
                href: windows-forms/5.0/null-args-cause-argumentnullexception.md
              - name: Properties throw ArgumentOutOfRangeException
                href: windows-forms/5.0/invalid-args-cause-argumentoutofrangeexception.md
              - name: TextFormatFlags.ModifyString is obsolete
                href: windows-forms/5.0/modifystring-field-of-textformatflags-obsolete.md
              - name: DataGridView APIs throw InvalidOperationException
                href: windows-forms/5.0/null-owner-causes-invalidoperationexception.md
              - name: WinForms apps use Microsoft.NET.Sdk
                href: sdk/5.0/sdk-and-target-framework-change.md
              - name: Removed status bar controls
                href: windows-forms/5.0/winforms-deprecated-controls.md
          - name: WPF
            items:
              - name: OutputType set to WinExe
                href: sdk/5.0/automatically-infer-winexe-output-type.md
              - name: WPF apps use Microsoft.NET.Sdk
                href: sdk/5.0/sdk-and-target-framework-change.md
      - name: .NET Core 3.1
        href: 3.1.md
      - name: .NET Core 3.0
        href: 3.0.md
      - name: .NET Core 2.1
        href: 2.1.md
  - name: WCF Client breaking changes
    items:
    - name: "Version 8.0"
      items:
      - name: Removal of APIs with `configurationName` parameter
        href: wcf-client/8.0/configurationname-apis.md
    - name: "Version 6.0"
      items:
      - name: Duplex contract captures synchronization context
        href: wcf-client/6.0/duplex-synchronization-context.md
      - name: No .NET Standard support
        href: wcf-client/6.0/net-standard-2-support.md
  - name: Resources
    expanded: true
    items:
      - name: Compatibility definitions
        href: categories.md
      - name: Rules for .NET library changes
        href: library-change-rules.md
      - name: API removal
        href: api-removal.md<|MERGE_RESOLUTION|>--- conflicted
+++ resolved
@@ -334,13 +334,10 @@
                 href: aspnet-core/8.0/concurrencylimitermiddleware-obsolete.md
               - name: Custom converters for serialization removed
                 href: aspnet-core/8.0/problemdetails-custom-converters.md
-<<<<<<< HEAD
+              - name: Forwarded Headers Middleware ignores X-Forwarded-* headers from unknown proxies
+                href: aspnet-core/8.0/forwarded-headers-unknown-proxies.md
               - name: HTTP logging middleware requires AddHttpLogging
                 href: aspnet-core/8.0/httpLogging-addhttplogging-requirement.md
-=======
-              - name: Forwarded Headers Middleware ignores X-Forwarded-* headers from unknown proxies
-                href: aspnet-core/8.0/forwarded-headers-unknown-proxies.md
->>>>>>> 36487da4
               - name: ISystemClock is obsolete
                 href: aspnet-core/8.0/isystemclock-obsolete.md
               - name: "Minimal APIs: IFormFile parameters require anti-forgery checks"
