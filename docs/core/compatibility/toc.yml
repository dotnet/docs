--- conflicted
+++ resolved
@@ -146,15 +146,12 @@
                 href: sdk/10.0/nuget-enhanced-http-retry-removed.md
               - name: NuGet logs an error for invalid package IDs
                 href: sdk/10.0/nuget-packageid-validation.md
-<<<<<<< HEAD
-              - name: Version requirements for .NET 10 SDK
-                href: sdk/10.0/version-requirements.md
-=======
               - name: PackageReference without a version raises error
                 href: sdk/10.0/nu1015-packagereference-version.md
               - name: PrunePackageReference privatizes direct prunable references
                 href: sdk/10.0/prune-packagereference-privateassets.md
->>>>>>> 07678725
+              - name: Version requirements for .NET 10 SDK
+                href: sdk/10.0/version-requirements.md
           - name: Windows Forms
             items:
               - name: API obsoletions
