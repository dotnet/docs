- name: Application Compatibility
  items:
  - name: Evaluate breaking changes
    href: index.md
  - name: Breaking change categories
    href: categories.md
  - name: Breaking changes
    items:
<<<<<<< HEAD
    - name: .NET Framework - .NET Core
      href: framework-core.md
    - name: 2.2 - 3.0
      href: 2.2-3.0.md
    - name: 3.0 Preview 6 - 3.0 Preview 7
      href: 3.0.6-3.0.7.md
    - name: 3.0 Preview 7 - 3.0 Preview 8
      href: 3.0.7-3.0.8.md
    - name: 3.0 Preview 8 - 3.0 Preview 9
      href: 3.0.8-3.0.9.md
  - name: By category
    items:
    - name: CoreFx
      href: corefx.md
    - name: Cryptography
      href: cryptography.md
    - name: Globalization
      href: globalization.md
    - name: Visual Basic
      href: visualbasic.md
    - name: Windows Forms
      href: winforms.md 
=======
    - name: Breaking changes selector
      href: breaking-changes.md
    - name: By version
      items:
      - name: .NET Framework - .NET Core
        href: framework-core.md
      - name: 2.2 - 3.0
        href: 2.2-3.0.md
      - name: 3.0 Preview 6 - 3.0 Preview 7
        href: 3.0.6-3.0.7.md
      - name: 3.0 Preview 7 - 3.0 Preview 8
        href: 3.0.7-3.0.8.md
      - name: 3.0 Preview 8 - 3.0 Preview 9
        href: 3.0.8-3.0.9.md
    - name: By category
      items:
      - name: CoreFx
        href: corefx.md
      - name: Cryptography
        href: cryptography.md
      - name: Globalization
        href: glob.md
      - name: Visual Basic
        href: vb.md
      - name: Windows Forms
        href: winforms.md 
>>>>>>> 8b0f0059
<|MERGE_RESOLUTION|>--- conflicted
+++ resolved
@@ -4,9 +4,10 @@
     href: index.md
   - name: Breaking change categories
     href: categories.md
-  - name: Breaking changes
+  - name: Breaking changes selector
+    href: breaking-changes.md
+  - name: By version
     items:
-<<<<<<< HEAD
     - name: .NET Framework - .NET Core
       href: framework-core.md
     - name: 2.2 - 3.0
@@ -28,32 +29,4 @@
     - name: Visual Basic
       href: visualbasic.md
     - name: Windows Forms
-      href: winforms.md 
-=======
-    - name: Breaking changes selector
-      href: breaking-changes.md
-    - name: By version
-      items:
-      - name: .NET Framework - .NET Core
-        href: framework-core.md
-      - name: 2.2 - 3.0
-        href: 2.2-3.0.md
-      - name: 3.0 Preview 6 - 3.0 Preview 7
-        href: 3.0.6-3.0.7.md
-      - name: 3.0 Preview 7 - 3.0 Preview 8
-        href: 3.0.7-3.0.8.md
-      - name: 3.0 Preview 8 - 3.0 Preview 9
-        href: 3.0.8-3.0.9.md
-    - name: By category
-      items:
-      - name: CoreFx
-        href: corefx.md
-      - name: Cryptography
-        href: cryptography.md
-      - name: Globalization
-        href: glob.md
-      - name: Visual Basic
-        href: vb.md
-      - name: Windows Forms
-        href: winforms.md 
->>>>>>> 8b0f0059
+      href: winforms.md 