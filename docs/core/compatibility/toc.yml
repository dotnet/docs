items:
- name: What are breaking changes?
  href: index.md
- name: Types of compatibility
  href: categories.md
- name: Reference
  expanded: true
  items:
  - name: Overview
    href: breaking-changes.md
  - name: From .NET Framework
    items:
    - name: Breaking changes
      href: fx-core.md
    - name: Unavailable technologies
      href: ../porting/net-framework-tech-unavailable.md
    - name: APIs that always throw
      href: unsupported-apis.md
  - name: Breaking changes by version
    expanded: true
    items:
    - name: .NET 7
      items:
      - name: Overview
        href: 7.0.md
      - name: ASP.NET Core
        items:
        - name: API controller actions try to infer parameters from DI
          href: aspnet-core/7.0/api-controller-action-parameters-di.md
        - name: Event IDs for some Microsoft.AspNetCore.Mvc.Core log messages changed
          href: aspnet-core/7.0/microsoft-aspnetcore-mvc-core-log-event-ids.md
        - name: IHubClients and IHubCallerClients hide members
          href: aspnet-core/7.0/ihubclients-ihubcallerclients.md
        - name: Microsoft.AspNetCore.Server.Kestrel.Transport.Libuv and libuv.dll removed
          href: aspnet-core/7.0/libuv-transport-dll-removed.md
        - name: Microsoft.Data.SqlClient updated to 4.0.1
          href: aspnet-core/7.0/microsoft-data-sqlclient-updated-to-4-0-1.md
        - name: MVC's detection of an empty body in model binding changed
          href: aspnet-core/7.0/mvc-empty-body-model-binding.md
        - name: SignalR Hub methods try to resolve parameters from DI
          href: aspnet-core/7.0/signalr-hub-method-parameters-di.md
      - name: Core .NET libraries
        items:
        - name: API obsoletions with non-default diagnostic IDs
          href: core-libraries/7.0/obsolete-apis-with-custom-diagnostics.md
        - name: C++/CLI projects in Visual Studio
          href: core-libraries/7.0/cpluspluscli-compiler-version.md
        - name: Collectible Assembly in non-collectible AssemblyLoadContext
          href: core-libraries/7.0/collectible-assemblies.md
        - name: Equals method behavior change for NaN
          href: core-libraries/7.0/equals-nan.md
        - name: FullPath and OldFullPath return fully qualified path
          href: core-libraries/7.0/filesystemeventargs-fullpath.md
        - name: Generic type constraint on PatternContext<T>
          href: core-libraries/7.0/patterncontext-generic-constraint.md
        - name: SerializationFormat.Binary is obsolete
          href: core-libraries/7.0/serializationformat-binary.md
        - name: Validate CompressionLevel for BrotliStream
          href: core-libraries/7.0/compressionlevel-validation.md
      - name: Cryptography
        items:
        - name: EnvelopedCms.Decrypt doesn't double unwrap
          href: cryptography/7.0/decrypt-envelopedcms.md
        - name: X500DistinguishedName parsing of friendly names
          href: cryptography/7.0/x500-distinguished-names.md
      - name: Deployment
        items:
        - name: Multi-level lookup is disabled
          href: deployment/7.0/multilevel-lookup.md
<<<<<<< HEAD
        - name: x86 host path on 64-bit Windows
          href: deployment/7.0/x86-host-path.md
=======
      - name: Extensions
        items:
        - name: ContentRootPath for apps launched by Windows Shell
          href: extensions/7.0/contentrootpath-hosted-app.md
>>>>>>> bc47ca11
      - name: Networking
        items:
        - name: AllowRenegotiation default is false
          href: networking/7.0/allowrenegotiation-default.md
        - name: Custom ping payloads on Linux
          href: networking/7.0/ping-custom-payload-linux.md
      - name: SDK and MSBuild
        items:
        - name: Version requirements for .NET 7 SDK
          href: sdk/7.0/vs-msbuild-version.md
        - name: Serialization of custom types in .NET 7
          href: sdk/7.0/custom-serialization.md
      - name: Serialization
        items:
        - name: Deserialize Version type with leading or trailing whitespace
          href: serialization/7.0/deserialize-version-with-whitespace.md
      - name: Windows Forms
        items:
        - name: APIs throw ArgumentNullException
          href: windows-forms/7.0/apis-throw-argumentnullexception.md
    - name: .NET 6
      items:
      - name: Overview
        href: 6.0.md
      - name: ASP.NET Core
        items:
        - name: ActionResult<T> sets StatusCode to 200
          href: aspnet-core/6.0/actionresult-statuscode.md
        - name: AddDataAnnotationsValidation method made obsolete
          href: aspnet-core/6.0/adddataannotationsvalidation-obsolete.md
        - name: Assemblies removed from shared framework
          href: aspnet-core/6.0/assemblies-removed-from-shared-framework.md
        - name: "Blazor: Parameter name changed in RequestImageFileAsync method"
          href: aspnet-core/6.0/blazor-parameter-name-changed-in-method.md
        - name: "Blazor: WebEventDescriptor.EventArgsType property replaced"
          href: aspnet-core/6.0/blazor-eventargstype-property-replaced.md
        - name: "Blazor: Byte-array interop"
          href: aspnet-core/6.0/byte-array-interop.md
        - name: ClientCertificate doesn't trigger renegotiation
          href: aspnet-core/6.0/clientcertificate-doesnt-trigger-renegotiation.md
        - name: EndpointName metadata not set automatically
          href: aspnet-core/6.0/endpointname-metadata.md
        - name: "Identity: Default Bootstrap version of UI changed"
          href: aspnet-core/6.0/identity-bootstrap4-to-5.md
        - name: "Kestrel: Log message attributes changed"
          href: aspnet-core/6.0/kestrel-log-message-attributes-changed.md
        - name: "MessagePack: Library changed in @microsoft/signalr-protocol-msgpack"
          href: aspnet-core/6.0/messagepack-library-change.md
        - name: Microsoft.AspNetCore.Http.Features split
          href: aspnet-core/6.0/microsoft-aspnetcore-http-features-package-split.md
        - name: "Middleware: HTTPS Redirection Middleware throws exception on ambiguous HTTPS ports"
          href: aspnet-core/6.0/middleware-ambiguous-https-ports-exception.md
        - name: "Middleware: New Use overload"
          href: aspnet-core/6.0/middleware-new-use-overload.md
        - name: Minimal API renames in RC 1
          href: aspnet-core/6.0/rc1-minimal-api-renames.md
        - name: Minimal API renames in RC 2
          href: aspnet-core/6.0/rc2-minimal-api-renames.md
        - name: MVC doesn't buffer IAsyncEnumerable types
          href: aspnet-core/6.0/iasyncenumerable-not-buffered-by-mvc.md
        - name: Nullable reference type annotations changed
          href: aspnet-core/6.0/nullable-reference-type-annotations-changed.md
        - name: Obsoleted and removed APIs
          href: aspnet-core/6.0/obsolete-removed-apis.md
        - name: PreserveCompilationContext not configured by default
          href: aspnet-core/6.0/preservecompilationcontext-not-set-by-default.md
        - name: "Razor: Compiler generates single assembly"
          href: aspnet-core/6.0/razor-compiler-doesnt-produce-views-assembly.md
        - name: "Razor: Logging ID changes"
          href: aspnet-core/6.0/razor-pages-logging-ids.md
        - name: "Razor: RazorEngine APIs marked obsolete"
          href: aspnet-core/6.0/razor-engine-apis-obsolete.md
        - name: "SignalR: Java Client updated to RxJava3"
          href: aspnet-core/6.0/signalr-java-client-updated.md
        - name: TryParse and BindAsync methods are validated
          href: aspnet-core/6.0/tryparse-bindasync-validation.md
      - name: Containers
        items:
        - name: Default console logger formatting in container images
          href: containers/6.0/console-formatter-default.md
        - name: Other breaking changes
          href: https://github.com/dotnet/dotnet-docker/discussions/3699
      - name: Core .NET libraries
        items:
        - name: API obsoletions with non-default diagnostic IDs
          href: core-libraries/6.0/obsolete-apis-with-custom-diagnostics.md
        - name: Conditional string evaluation in Debug methods
          href: core-libraries/6.0/debug-assert-conditional-evaluation.md
        - name: Environment.ProcessorCount behavior on Windows
          href: core-libraries/6.0/environment-processorcount-on-windows.md
        - name: File.Replace on Unix throws exceptions to match Windows
          href: core-libraries/6.0/file-replace-exceptions-on-unix.md
        - name: FileStream locks files with shared lock on Unix
          href: core-libraries/6.0/filestream-file-locks-unix.md
        - name: FileStream no longer synchronizes offset with OS
          href: core-libraries/6.0/filestream-doesnt-sync-offset-with-os.md
        - name: FileStream.Position updated after completion
          href: core-libraries/6.0/filestream-position-updates-after-readasync-writeasync-completion.md
        - name: New diagnostic IDs for obsoleted APIs
          href: core-libraries/6.0/diagnostic-id-change-for-obsoletions.md
        - name: New nullable annotation in AssociatedMetadataTypeTypeDescriptionProvider
          href: core-libraries/6.0/nullable-ref-type-annotations-added.md
        - name: New Queryable method overloads
          href: core-libraries/6.0/additional-linq-queryable-method-overloads.md
        - name: Nullability annotation changes
          href: core-libraries/6.0/nullable-ref-type-annotation-changes.md
        - name: Older framework versions dropped
          href: core-libraries/6.0/older-framework-versions-dropped.md
        - name: Parameter names changed
          href: core-libraries/6.0/parameter-name-changes.md
        - name: Parameters renamed in Stream-derived types
          href: core-libraries/6.0/parameters-renamed-on-stream-derived-types.md
        - name: Partial and zero-byte reads in streams
          href: core-libraries/6.0/partial-byte-reads-in-streams.md
        - name: Set timestamp on read-only file on Windows
          href: core-libraries/6.0/set-timestamp-readonly-file.md
        - name: Standard numeric format parsing precision
          href: core-libraries/6.0/numeric-format-parsing-handles-higher-precision.md
        - name: Static abstract members in interfaces
          href: core-libraries/6.0/static-abstract-interface-methods.md
        - name: StringBuilder.Append overloads and evaluation order
          href: core-libraries/6.0/stringbuilder-append-evaluation-order.md
        - name: Strong-name APIs throw PlatformNotSupportedException
          href: core-libraries/6.0/strong-name-signing-exceptions.md
        - name: System.Drawing.Common only supported on Windows
          href: core-libraries/6.0/system-drawing-common-windows-only.md
        - name: System.Security.SecurityContext is marked obsolete
          href: core-libraries/6.0/securitycontext-obsolete.md
        - name: Task.FromResult may return singleton
          href: core-libraries/6.0/task-fromresult-returns-singleton.md
        - name: Unhandled exceptions from a BackgroundService
          href: core-libraries/6.0/hosting-exception-handling.md
        - name: XmlDocument.XmlResolver nullability change
          href: core-libraries/6.0/xmlresolver-nullable.md
        - name: XNodeReader.GetAttribute behavior for invalid index
          href: core-libraries/6.0/xnodereader-getattribute.md
      - name: Cryptography
        items:
        - name: CreateEncryptor methods throw exception for incorrect feedback size
          href: cryptography/6.0/cfb-mode-feedback-size-exception.md
      - name: Deployment
        items:
        - name: x86 host path on 64-bit Windows
          href: deployment/7.0/x86-host-path.md
      - name: Entity Framework Core
        href: /ef/core/what-is-new/ef-core-6.0/breaking-changes?toc=/dotnet/core/compatibility/toc.json&bc=/dotnet/breadcrumb/toc.json
      - name: Extensions
        items:
        - name: AddProvider checks for non-null provider
          href: extensions/6.0/addprovider-null-check.md
        - name: FileConfigurationProvider.Load throws InvalidDataException
          href: extensions/6.0/filename-in-load-exception.md
        - name: Resolving disposed ServiceProvider throws exception
          href: extensions/6.0/service-provider-disposed.md
      - name: Globalization
        items:
        - name: Culture creation and case mapping in globalization-invariant mode
          href: globalization/6.0/culture-creation-invariant-mode.md
      - name: Interop
        items:
        - name: Static abstract members in interfaces
          href: core-libraries/6.0/static-abstract-interface-methods.md
      - name: JIT compiler
        items:
        - name: Call argument coercion
          href: jit/6.0/coerce-call-arguments-ecma-335.md
      - name: Networking
        items:
        - name: Port removed from SPN
          href: networking/6.0/httpclient-port-lookup.md
        - name: WebRequest, WebClient, and ServicePoint are obsolete
          href: networking/6.0/webrequest-deprecated.md
      - name: SDK and MSBuild
        items:
        - name: -p option for `dotnet run` is deprecated
          href: sdk/6.0/deprecate-p-option-dotnet-run.md
        - name: C# code in templates not supported by earlier versions
          href: sdk/6.0/csharp-template-code.md
        - name: EditorConfig files implicitly included
          href: sdk/6.0/editorconfig-additional-files.md
        - name: Generate apphost for macOS
          href: sdk/6.0/apphost-generated-for-macos.md
        - name: Generate error for duplicate files in publish output
          href: sdk/6.0/duplicate-files-in-output.md
        - name: GetTargetFrameworkProperties and GetNearestTargetFramework removed
          href: sdk/6.0/gettargetframeworkproperties-and-getnearesttargetframework-removed.md
        - name: Install location for x64 emulated on ARM64
          href: sdk/6.0/path-x64-emulated.md
        - name: MSBuild no longer supports calling GetType()
          href: sdk/6.0/calling-gettype-property-functions.md
        - name: OutputType not automatically set to WinExe
          href: sdk/6.0/outputtype-not-set-automatically.md
        - name: Publish ReadyToRun with --no-restore requires changes
          href: sdk/6.0/publish-readytorun-requires-restore-change.md
        - name: runtimeconfig.dev.json file not generated
          href: sdk/6.0/runtimeconfigdev-file.md
        - name: RuntimeIdentifier warning if self-contained is unspecified
          href: sdk/6.0/runtimeidentifier-self-contained.md
        - name: Version requirements for .NET 6 SDK
          href: sdk/6.0/vs-msbuild-version.md
        - name: Write reference assemblies to IntermediateOutputPath
          href: sdk/6.0/write-reference-assemblies-to-obj.md
      - name: Serialization
        items:
        - name: Default serialization format for TimeSpan
          href: serialization/6.0/timespan-serialization-format.md
        - name: IAsyncEnumerable serialization
          href: serialization/6.0/iasyncenumerable-serialization.md
        - name: JSON source-generation API refactoring
          href: serialization/6.0/json-source-gen-api-refactor.md
        - name: JsonNumberHandlingAttribute on collection properties
          href: serialization/6.0/jsonnumberhandlingattribute-behavior.md
        - name: New JsonSerializer source generator overloads
          href: serialization/6.0/jsonserializer-source-generator-overloads.md
      - name: Windows Forms
        items:
        - name: APIs throw ArgumentNullException
          href: windows-forms/6.0/apis-throw-argumentnullexception.md
        - name: C# templates use application bootstrap
          href: windows-forms/6.0/application-bootstrap.md
        - name: DataGridView APIs throw InvalidOperationException
          href: windows-forms/6.0/null-owner-causes-invalidoperationexception.md
        - name: ListViewGroupCollection methods throw new InvalidOperationException
          href: windows-forms/6.0/listview-invalidoperationexception.md
        - name: NotifyIcon.Text maximum text length increased
          href: windows-forms/6.0/notifyicon-text-max-text-length-increased.md
        - name: ScaleControl called only when needed
          href: windows-forms/6.0/optimize-scalecontrol-calls.md
        - name: TableLayoutSettings properties throw InvalidEnumArgumentException
          href: windows-forms/6.0/tablelayoutsettings-apis-throw-invalidenumargumentexception.md
        - name: TreeNodeCollection.Item throws exception if node is assigned elsewhere
          href: windows-forms/6.0/treenodecollection-item-throws-argumentexception.md
    - name: .NET 5
      items:
      - name: Overview
        href: 5.0.md
      - name: ASP.NET Core
        items:
        - name: ASP.NET Core apps deserialize quoted numbers
          href: serialization/5.0/jsonserializer-allows-reading-numbers-as-strings.md
        - name: AzureAD.UI and AzureADB2C.UI APIs obsolete
          href: aspnet-core/5.0/authentication-aad-packages-obsolete.md
        - name: BinaryFormatter serialization methods are obsolete
          href: core-libraries/5.0/binaryformatter-serialization-obsolete.md
        - name: Resource in endpoint routing is HttpContext
          href: aspnet-core/5.0/authorization-resource-in-endpoint-routing.md
        - name: Microsoft-prefixed Azure integration packages removed
          href: aspnet-core/5.0/azure-integration-packages-removed.md
        - name: "Blazor: Route precedence logic changed in Blazor apps"
          href: aspnet-core/5.0/blazor-routing-logic-changed.md
        - name: "Blazor: Updated browser support"
          href: aspnet-core/5.0/blazor-browser-support-updated.md
        - name: "Blazor: Insignificant whitespace trimmed by compiler"
          href: aspnet-core/5.0/blazor-components-trim-insignificant-whitespace.md
        - name: "Blazor: JSObjectReference and JSInProcessObjectReference types are internal"
          href: aspnet-core/5.0/blazor-jsobjectreference-to-internal.md
        - name: "Blazor: Target framework of NuGet packages changed"
          href: aspnet-core/5.0/blazor-packages-target-framework-changed.md
        - name: "Blazor: ProtectedBrowserStorage feature moved to shared framework"
          href: aspnet-core/5.0/blazor-protectedbrowserstorage-moved.md
        - name: "Blazor: RenderTreeFrame readonly public fields are now properties"
          href: aspnet-core/5.0/blazor-rendertreeframe-fields-become-properties.md
        - name: "Blazor: Updated validation logic for static web assets"
          href: aspnet-core/5.0/blazor-static-web-assets-validation-logic-updated.md
        - name: Cryptography APIs not supported on browser
          href: cryptography/5.0/cryptography-apis-not-supported-on-blazor-webassembly.md
        - name: "Extensions: Package reference changes"
          href: aspnet-core/5.0/extensions-package-reference-changes.md
        - name: Kestrel and IIS BadHttpRequestException types are obsolete
          href: aspnet-core/5.0/http-badhttprequestexception-obsolete.md
        - name: HttpClient instances created by IHttpClientFactory log integer status codes
          href: aspnet-core/5.0/http-httpclient-instances-log-integer-status-codes.md
        - name: "HttpSys: Client certificate renegotiation disabled by default"
          href: aspnet-core/5.0/httpsys-client-certificate-renegotiation-disabled-by-default.md
        - name: "IIS: UrlRewrite middleware query strings are preserved"
          href: aspnet-core/5.0/iis-urlrewrite-middleware-query-strings-are-preserved.md
        - name: "Kestrel: Configuration changes detected by default"
          href: aspnet-core/5.0/kestrel-configuration-changes-at-run-time-detected-by-default.md
        - name: "Kestrel: Default supported TLS protocol versions changed"
          href: aspnet-core/5.0/kestrel-default-supported-tls-protocol-versions-changed.md
        - name: "Kestrel: HTTP/2 disabled over TLS on incompatible Windows versions"
          href: aspnet-core/5.0/kestrel-disables-http2-over-tls.md
        - name: "Kestrel: Libuv transport marked as obsolete"
          href: aspnet-core/5.0/kestrel-libuv-transport-obsolete.md
        - name: Obsolete properties on ConsoleLoggerOptions
          href: core-libraries/5.0/obsolete-consoleloggeroptions-properties.md
        - name: ResourceManagerWithCultureStringLocalizer class and WithCulture interface member removed
          href: aspnet-core/5.0/localization-members-removed.md
        - name: Pubternal APIs removed
          href: aspnet-core/5.0/localization-pubternal-apis-removed.md
        - name: Obsolete constructor removed in request localization middleware
          href: aspnet-core/5.0/localization-requestlocalizationmiddleware-constructor-removed.md
        - name: "Middleware: Database error page marked as obsolete"
          href: aspnet-core/5.0/middleware-database-error-page-obsolete.md
        - name: Exception handler middleware throws original exception
          href: aspnet-core/5.0/middleware-exception-handler-throws-original-exception.md
        - name: ObjectModelValidator calls a new overload of Validate
          href: aspnet-core/5.0/mvc-objectmodelvalidator-calls-new-overload.md
        - name: Cookie name encoding removed
          href: aspnet-core/5.0/security-cookie-name-encoding-removed.md
        - name: IdentityModel NuGet package versions updated
          href: aspnet-core/5.0/security-identitymodel-nuget-package-versions-updated.md
        - name: "SignalR: MessagePack Hub Protocol options type changed"
          href: aspnet-core/5.0/signalr-messagepack-hub-protocol-options-changed.md
        - name: "SignalR: MessagePack Hub Protocol moved"
          href: aspnet-core/5.0/signalr-messagepack-package.md
        - name: UseSignalR and UseConnections methods removed
          href: aspnet-core/5.0/signalr-usesignalr-useconnections-removed.md
        - name: CSV content type changed to standards-compliant
          href: aspnet-core/5.0/static-files-csv-content-type-changed.md
      - name: Code analysis
        items:
        - name: CA1416 warning
          href: code-analysis/5.0/ca1416-platform-compatibility-analyzer.md
        - name: CA1417 warning
          href: code-analysis/5.0/ca1417-outattributes-on-pinvoke-string-parameters.md
        - name: CA1831 warning
          href: code-analysis/5.0/ca1831-range-based-indexer-on-string.md
        - name: CA2013 warning
          href: code-analysis/5.0/ca2013-referenceequals-on-value-types.md
        - name: CA2014 warning
          href: code-analysis/5.0/ca2014-stackalloc-in-loops.md
        - name: CA2015 warning
          href: code-analysis/5.0/ca2015-finalizers-for-memorymanager-types.md
        - name: CA2200 warning
          href: code-analysis/5.0/ca2200-rethrow-to-preserve-stack-details.md
        - name: CA2247 warning
          href: code-analysis/5.0/ca2247-ctor-arg-should-be-taskcreationoptions.md
      - name: Core .NET libraries
        items:
        - name: Assembly-related API changes for single-file publishing
          href: core-libraries/5.0/assembly-api-behavior-changes-for-single-file-publish.md
        - name: BinaryFormatter serialization methods are obsolete
          href: core-libraries/5.0/binaryformatter-serialization-obsolete.md
        - name: Code access security APIs are obsolete
          href: core-libraries/5.0/code-access-security-apis-obsolete.md
        - name: CreateCounterSetInstance throws InvalidOperationException
          href: core-libraries/5.0/createcountersetinstance-throws-invalidoperation.md
        - name: Default ActivityIdFormat is W3C
          href: core-libraries/5.0/default-activityidformat-changed.md
        - name: Environment.OSVersion returns the correct version
          href: core-libraries/5.0/environment-osversion-returns-correct-version.md
        - name: FrameworkDescription's value is .NET not .NET Core
          href: core-libraries/5.0/frameworkdescription-returns-net-not-net-core.md
        - name: GAC APIs are obsolete
          href: core-libraries/5.0/global-assembly-cache-apis-obsolete.md
        - name: Hardware intrinsic IsSupported checks
          href: core-libraries/5.0/hardware-instrinsics-issupported-checks.md
        - name: IntPtr and UIntPtr implement IFormattable
          href: core-libraries/5.0/intptr-uintptr-implement-iformattable.md
        - name: LastIndexOf handles empty search strings
          href: core-libraries/5.0/lastindexof-improved-handling-of-empty-values.md
        - name: URI paths with non-ASCII characters on Unix
          href: core-libraries/5.0/non-ascii-chars-in-uri-parsed-correctly.md
        - name: API obsoletions with non-default diagnostic IDs
          href: core-libraries/5.0/obsolete-apis-with-custom-diagnostics.md
        - name: Obsolete properties on ConsoleLoggerOptions
          href: core-libraries/5.0/obsolete-consoleloggeroptions-properties.md
        - name: Complexity of LINQ OrderBy.First
          href: core-libraries/5.0/orderby-firstordefault-complexity-increase.md
        - name: OSPlatform attributes renamed or removed
          href: core-libraries/5.0/os-platform-attributes-renamed.md
        - name: Microsoft.DotNet.PlatformAbstractions package removed
          href: core-libraries/5.0/platformabstractions-package-removed.md
        - name: PrincipalPermissionAttribute is obsolete
          href: core-libraries/5.0/principalpermissionattribute-obsolete.md
        - name: Parameter name changes from preview versions
          href: core-libraries/5.0/reference-assembly-parameter-names-rc1.md
        - name: Parameter name changes in reference assemblies
          href: core-libraries/5.0/reference-assembly-parameter-names.md
        - name: Remoting APIs are obsolete
          href: core-libraries/5.0/remoting-apis-obsolete.md
        - name: Order of Activity.Tags list is reversed
          href: core-libraries/5.0/reverse-order-of-tags-in-activity-property.md
        - name: SSE and SSE2 comparison methods handle NaN
          href: core-libraries/5.0/sse-comparegreaterthan-intrinsics.md
        - name: Thread.Abort is obsolete
          href: core-libraries/5.0/thread-abort-obsolete.md
        - name: Uri recognition of UNC paths on Unix
          href: core-libraries/5.0/unc-path-recognition-unix.md
        - name: UTF-7 code paths are obsolete
          href: core-libraries/5.0/utf-7-code-paths-obsolete.md
        - name: Behavior change for Vector2.Lerp and Vector4.Lerp
          href: core-libraries/5.0/vector-lerp-behavior-change.md
        - name: Vector<T> throws NotSupportedException
          href: core-libraries/5.0/vectort-throws-notsupportedexception.md
      - name: Cryptography
        items:
        - name: Cryptography APIs not supported on browser
          href: cryptography/5.0/cryptography-apis-not-supported-on-blazor-webassembly.md
        - name: Cryptography.Oid is init-only
          href: cryptography/5.0/cryptography-oid-init-only.md
        - name: Default TLS cipher suites on Linux
          href: cryptography/5.0/default-cipher-suites-for-tls-on-linux.md
        - name: Create() overloads on cryptographic abstractions are obsolete
          href: cryptography/5.0/instantiating-default-implementations-of-cryptographic-abstractions-not-supported.md
        - name: Default FeedbackSize value changed
          href: cryptography/5.0/tripledes-default-feedback-size-change.md
      - name: Entity Framework Core
        href: /ef/core/what-is-new/ef-core-5.0/breaking-changes?toc=/dotnet/core/compatibility/toc.json&bc=/dotnet/breadcrumb/toc.json
      - name: Globalization
        items:
        - name: Use ICU libraries on Windows
          href: globalization/5.0/icu-globalization-api.md
        - name: StringInfo and TextElementEnumerator are UAX29-compliant
          href: globalization/5.0/uax29-compliant-grapheme-enumeration.md
        - name: Unicode category changed for Latin-1 characters
          href: globalization/5.0/unicode-categories-for-latin1-chars.md
        - name: ListSeparator values changed
          href: globalization/5.0/listseparator-value-change.md
      - name: Interop
        items:
        - name: Support for WinRT is removed
          href: interop/5.0/built-in-support-for-winrt-removed.md
        - name: Casting RCW to InterfaceIsIInspectable throws exception
          href: interop/5.0/casting-rcw-to-inspectable-interface-throws-exception.md
        - name: No A/W suffix probing on non-Windows platforms
          href: interop/5.0/function-suffix-pinvoke.md
      - name: Networking
        items:
        - name: Cookie path handling conforms to RFC 6265
          href: networking/5.0/cookie-path-conforms-to-rfc6265.md
        - name: LocalEndPoint is updated after calling SendToAsync
          href: networking/5.0/localendpoint-updated-on-sendtoasync.md
        - name: MulticastOption.Group doesn't accept null
          href: networking/5.0/multicastoption-group-doesnt-accept-null.md
        - name: Streams allow successive Begin operations
          href: networking/5.0/negotiatestream-sslstream-dont-fail-on-successive-begin-calls.md
        - name: WinHttpHandler removed from .NET runtime
          href: networking/5.0/winhttphandler-removed-from-runtime.md
      - name: SDK and MSBuild
        items:
        - name: Error when referencing mismatched executable
          href: sdk/5.0/referencing-executable-generates-error.md
        - name: OutputType set to WinExe
          href: sdk/5.0/automatically-infer-winexe-output-type.md
        - name: WinForms and WPF apps use Microsoft.NET.Sdk
          href: sdk/5.0/sdk-and-target-framework-change.md
        - name: Directory.Packages.props files imported by default
          href: sdk/5.0/directory-packages-props-imported-by-default.md
        - name: NETCOREAPP3_1 preprocessor symbol not defined
          href: sdk/5.0/netcoreapp3_1-preprocessor-symbol-not-defined.md
        - name: PublishDepsFilePath behavior change
          href: sdk/5.0/publishdepsfilepath-behavior-change.md
        - name: TargetFramework change from netcoreapp to net
          href: sdk/5.0/targetframework-name-change.md
        - name: Use WindowsSdkPackageVersion for Windows SDK
          href: sdk/5.0/override-windows-sdk-package-version.md
      - name: Security
        items:
        - name: Code access security APIs are obsolete
          href: core-libraries/5.0/code-access-security-apis-obsolete.md
        - name: PrincipalPermissionAttribute is obsolete
          href: core-libraries/5.0/principalpermissionattribute-obsolete.md
        - name: UTF-7 code paths are obsolete
          href: core-libraries/5.0/utf-7-code-paths-obsolete.md
      - name: Serialization
        items:
        - name: BinaryFormatter.Deserialize rewraps exceptions
          href: serialization/5.0/binaryformatter-deserialize-rewraps-exceptions.md
        - name: JsonSerializer.Deserialize requires single-character string
          href: serialization/5.0/deserializing-json-into-char-requires-single-character.md
        - name: ASP.NET Core apps deserialize quoted numbers
          href: serialization/5.0/jsonserializer-allows-reading-numbers-as-strings.md
        - name: JsonSerializer.Serialize throws ArgumentNullException
          href: serialization/5.0/jsonserializer-serialize-throws-argumentnullexception-for-null-type.md
        - name: Non-public, parameterless constructors not used for deserialization
          href: serialization/5.0/non-public-parameterless-constructors-not-used-for-deserialization.md
        - name: Options are honored when serializing key-value pairs
          href: serialization/5.0/options-honored-when-serializing-key-value-pairs.md
      - name: Windows Forms
        items:
        - name: Native code can't access Windows Forms objects
          href: windows-forms/5.0/winforms-objects-not-accessible-from-native-code.md
        - name: OutputType set to WinExe
          href: sdk/5.0/automatically-infer-winexe-output-type.md
        - name: DataGridView doesn't reset custom fonts
          href: windows-forms/5.0/datagridview-doesnt-reset-custom-font-settings.md
        - name: Methods throw ArgumentException
          href: windows-forms/5.0/invalid-args-cause-argumentexception.md
        - name: Methods throw ArgumentNullException
          href: windows-forms/5.0/null-args-cause-argumentnullexception.md
        - name: Properties throw ArgumentOutOfRangeException
          href: windows-forms/5.0/invalid-args-cause-argumentoutofrangeexception.md
        - name: TextFormatFlags.ModifyString is obsolete
          href: windows-forms/5.0/modifystring-field-of-textformatflags-obsolete.md
        - name: DataGridView APIs throw InvalidOperationException
          href: windows-forms/5.0/null-owner-causes-invalidoperationexception.md
        - name: WinForms apps use Microsoft.NET.Sdk
          href: sdk/5.0/sdk-and-target-framework-change.md
        - name: Removed status bar controls
          href: windows-forms/5.0/winforms-deprecated-controls.md
      - name: WPF
        items:
        - name: OutputType set to WinExe
          href: sdk/5.0/automatically-infer-winexe-output-type.md
        - name: WPF apps use Microsoft.NET.Sdk
          href: sdk/5.0/sdk-and-target-framework-change.md
    - name: .NET Core 3.1
      href: 3.1.md
    - name: .NET Core 3.0
      href: 3.0.md
    - name: .NET Core 2.1
      href: 2.1.md
  - name: Breaking changes by area
    items:
    - name: ASP.NET Core
      items:
      - name: .NET 7
        items:
          - name: API controller actions try to infer parameters from DI
            href: aspnet-core/7.0/api-controller-action-parameters-di.md
          - name: Event IDs for some Microsoft.AspNetCore.Mvc.Core log messages changed
            href: aspnet-core/7.0/microsoft-aspnetcore-mvc-core-log-event-ids.md
          - name: IHubClients and IHubCallerClients hide members
            href: aspnet-core/7.0/ihubclients-ihubcallerclients.md
          - name: Microsoft.AspNetCore.Server.Kestrel.Transport.Libuv and libuv.dll removed
            href: aspnet-core/7.0/libuv-transport-dll-removed.md
          - name: Microsoft.Data.SqlClient updated to 4.0.1
            href: aspnet-core/7.0/microsoft-data-sqlclient-updated-to-4-0-1.md
          - name: MVC's detection of an empty body in model binding changed
            href: aspnet-core/7.0/mvc-empty-body-model-binding.md
          - name: SignalR Hub methods try to resolve parameters from DI
            href: aspnet-core/7.0/signalr-hub-method-parameters-di.md
      - name: .NET 6
        items:
        - name: ActionResult<T> sets StatusCode to 200
          href: aspnet-core/6.0/actionresult-statuscode.md
        - name: AddDataAnnotationsValidation method made obsolete
          href: aspnet-core/6.0/adddataannotationsvalidation-obsolete.md
        - name: Assemblies removed from shared framework
          href: aspnet-core/6.0/assemblies-removed-from-shared-framework.md
        - name: "Blazor: Parameter name changed in RequestImageFileAsync method"
          href: aspnet-core/6.0/blazor-parameter-name-changed-in-method.md
        - name: "Blazor: WebEventDescriptor.EventArgsType property replaced"
          href: aspnet-core/6.0/blazor-eventargstype-property-replaced.md
        - name: "Blazor: Byte-array interop"
          href: aspnet-core/6.0/byte-array-interop.md
        - name: ClientCertificate doesn't trigger renegotiation
          href: aspnet-core/6.0/clientcertificate-doesnt-trigger-renegotiation.md
        - name: EndpointName metadata not set automatically
          href: aspnet-core/6.0/endpointname-metadata.md
        - name: "Identity: Default Bootstrap version of UI changed"
          href: aspnet-core/6.0/identity-bootstrap4-to-5.md
        - name: "Kestrel: Log message attributes changed"
          href: aspnet-core/6.0/kestrel-log-message-attributes-changed.md
        - name: "MessagePack: Library changed in @microsoft/signalr-protocol-msgpack"
          href: aspnet-core/6.0/messagepack-library-change.md
        - name: Microsoft.AspNetCore.Http.Features split
          href: aspnet-core/6.0/microsoft-aspnetcore-http-features-package-split.md
        - name: "Middleware: HTTPS Redirection Middleware throws exception on ambiguous HTTPS ports"
          href: aspnet-core/6.0/middleware-ambiguous-https-ports-exception.md
        - name: "Middleware: New Use overload"
          href: aspnet-core/6.0/middleware-new-use-overload.md
        - name: Minimal API renames in RC 1
          href: aspnet-core/6.0/rc1-minimal-api-renames.md
        - name: Minimal API renames in RC 2
          href: aspnet-core/6.0/rc2-minimal-api-renames.md
        - name: MVC doesn't buffer IAsyncEnumerable types
          href: aspnet-core/6.0/iasyncenumerable-not-buffered-by-mvc.md
        - name: Nullable reference type annotations changed
          href: aspnet-core/6.0/nullable-reference-type-annotations-changed.md
        - name: Obsoleted and removed APIs
          href: aspnet-core/6.0/obsolete-removed-apis.md
        - name: PreserveCompilationContext not configured by default
          href: aspnet-core/6.0/preservecompilationcontext-not-set-by-default.md
        - name: "Razor: Compiler generates single assembly"
          href: aspnet-core/6.0/razor-compiler-doesnt-produce-views-assembly.md
        - name: "Razor: Logging ID changes"
          href: aspnet-core/6.0/razor-pages-logging-ids.md
        - name: "Razor: RazorEngine APIs marked obsolete"
          href: aspnet-core/6.0/razor-engine-apis-obsolete.md
        - name: "SignalR: Java Client updated to RxJava3"
          href: aspnet-core/6.0/signalr-java-client-updated.md
        - name: TryParse and BindAsync methods are validated
          href: aspnet-core/6.0/tryparse-bindasync-validation.md
      - name: .NET 5
        items:
        - name: ASP.NET Core apps deserialize quoted numbers
          href: serialization/5.0/jsonserializer-allows-reading-numbers-as-strings.md
        - name: AzureAD.UI and AzureADB2C.UI APIs obsolete
          href: aspnet-core/5.0/authentication-aad-packages-obsolete.md
        - name: BinaryFormatter serialization methods are obsolete
          href: core-libraries/5.0/binaryformatter-serialization-obsolete.md
        - name: Resource in endpoint routing is HttpContext
          href: aspnet-core/5.0/authorization-resource-in-endpoint-routing.md
        - name: Microsoft-prefixed Azure integration packages removed
          href: aspnet-core/5.0/azure-integration-packages-removed.md
        - name: "Blazor: Route precedence logic changed in Blazor apps"
          href: aspnet-core/5.0/blazor-routing-logic-changed.md
        - name: "Blazor: Updated browser support"
          href: aspnet-core/5.0/blazor-browser-support-updated.md
        - name: "Blazor: Insignificant whitespace trimmed by compiler"
          href: aspnet-core/5.0/blazor-components-trim-insignificant-whitespace.md
        - name: "Blazor: JSObjectReference and JSInProcessObjectReference types are internal"
          href: aspnet-core/5.0/blazor-jsobjectreference-to-internal.md
        - name: "Blazor: Target framework of NuGet packages changed"
          href: aspnet-core/5.0/blazor-packages-target-framework-changed.md
        - name: "Blazor: ProtectedBrowserStorage feature moved to shared framework"
          href: aspnet-core/5.0/blazor-protectedbrowserstorage-moved.md
        - name: "Blazor: RenderTreeFrame readonly public fields are now properties"
          href: aspnet-core/5.0/blazor-rendertreeframe-fields-become-properties.md
        - name: "Blazor: Updated validation logic for static web assets"
          href: aspnet-core/5.0/blazor-static-web-assets-validation-logic-updated.md
        - name: Cryptography APIs not supported on browser
          href: cryptography/5.0/cryptography-apis-not-supported-on-blazor-webassembly.md
        - name: "Extensions: Package reference changes"
          href: aspnet-core/5.0/extensions-package-reference-changes.md
        - name: Kestrel and IIS BadHttpRequestException types are obsolete
          href: aspnet-core/5.0/http-badhttprequestexception-obsolete.md
        - name: HttpClient instances created by IHttpClientFactory log integer status codes
          href: aspnet-core/5.0/http-httpclient-instances-log-integer-status-codes.md
        - name: "HttpSys: Client certificate renegotiation disabled by default"
          href: aspnet-core/5.0/httpsys-client-certificate-renegotiation-disabled-by-default.md
        - name: "IIS: UrlRewrite middleware query strings are preserved"
          href: aspnet-core/5.0/iis-urlrewrite-middleware-query-strings-are-preserved.md
        - name: "Kestrel: Configuration changes detected by default"
          href: aspnet-core/5.0/kestrel-configuration-changes-at-run-time-detected-by-default.md
        - name: "Kestrel: Default supported TLS protocol versions changed"
          href: aspnet-core/5.0/kestrel-default-supported-tls-protocol-versions-changed.md
        - name: "Kestrel: HTTP/2 disabled over TLS on incompatible Windows versions"
          href: aspnet-core/5.0/kestrel-disables-http2-over-tls.md
        - name: "Kestrel: Libuv transport marked as obsolete"
          href: aspnet-core/5.0/kestrel-libuv-transport-obsolete.md
        - name: Obsolete properties on ConsoleLoggerOptions
          href: core-libraries/5.0/obsolete-consoleloggeroptions-properties.md
        - name: ResourceManagerWithCultureStringLocalizer class and WithCulture interface member removed
          href: aspnet-core/5.0/localization-members-removed.md
        - name: Pubternal APIs removed
          href: aspnet-core/5.0/localization-pubternal-apis-removed.md
        - name: Obsolete constructor removed in request localization middleware
          href: aspnet-core/5.0/localization-requestlocalizationmiddleware-constructor-removed.md
        - name: "Middleware: Database error page marked as obsolete"
          href: aspnet-core/5.0/middleware-database-error-page-obsolete.md
        - name: Exception handler middleware throws original exception
          href: aspnet-core/5.0/middleware-exception-handler-throws-original-exception.md
        - name: ObjectModelValidator calls a new overload of Validate
          href: aspnet-core/5.0/mvc-objectmodelvalidator-calls-new-overload.md
        - name: Cookie name encoding removed
          href: aspnet-core/5.0/security-cookie-name-encoding-removed.md
        - name: IdentityModel NuGet package versions updated
          href: aspnet-core/5.0/security-identitymodel-nuget-package-versions-updated.md
        - name: "SignalR: MessagePack Hub Protocol options type changed"
          href: aspnet-core/5.0/signalr-messagepack-hub-protocol-options-changed.md
        - name: "SignalR: MessagePack Hub Protocol moved"
          href: aspnet-core/5.0/signalr-messagepack-package.md
        - name: UseSignalR and UseConnections methods removed
          href: aspnet-core/5.0/signalr-usesignalr-useconnections-removed.md
        - name: CSV content type changed to standards-compliant
          href: aspnet-core/5.0/static-files-csv-content-type-changed.md
      - name: .NET Core 3.0-3.1
        href: aspnetcore.md
    - name: Code analysis
      items:
      - name: .NET 5
        items:
        - name: CA1416 warning
          href: code-analysis/5.0/ca1416-platform-compatibility-analyzer.md
        - name: CA1417 warning
          href: code-analysis/5.0/ca1417-outattributes-on-pinvoke-string-parameters.md
        - name: CA1831 warning
          href: code-analysis/5.0/ca1831-range-based-indexer-on-string.md
        - name: CA2013 warning
          href: code-analysis/5.0/ca2013-referenceequals-on-value-types.md
        - name: CA2014 warning
          href: code-analysis/5.0/ca2014-stackalloc-in-loops.md
        - name: CA2015 warning
          href: code-analysis/5.0/ca2015-finalizers-for-memorymanager-types.md
        - name: CA2200 warning
          href: code-analysis/5.0/ca2200-rethrow-to-preserve-stack-details.md
        - name: CA2247 warning
          href: code-analysis/5.0/ca2247-ctor-arg-should-be-taskcreationoptions.md
    - name: Containers
      items:
      - name: .NET 6
        items:
        - name: Default console logger formatting in container images
          href: containers/6.0/console-formatter-default.md
        - name: Other breaking changes
          href: https://github.com/dotnet/dotnet-docker/discussions/3699
    - name: Core .NET libraries
      items:
      - name: .NET 7
        items:
        - name: API obsoletions with non-default diagnostic IDs
          href: core-libraries/7.0/obsolete-apis-with-custom-diagnostics.md
        - name: C++/CLI projects in Visual Studio
          href: core-libraries/7.0/cpluspluscli-compiler-version.md
        - name: Collectible Assembly in non-collectible AssemblyLoadContext
          href: core-libraries/7.0/collectible-assemblies.md
        - name: Equals method behavior change for NaN
          href: core-libraries/7.0/equals-nan.md
        - name: FullPath and OldFullPath return fully qualified path
          href: core-libraries/7.0/filesystemeventargs-fullpath.md
        - name: Generic type constraint on PatternContext<T>
          href: core-libraries/7.0/patterncontext-generic-constraint.md
        - name: SerializationFormat.Binary is obsolete
          href: core-libraries/7.0/serializationformat-binary.md
        - name: Validate CompressionLevel for BrotliStream
          href: core-libraries/7.0/compressionlevel-validation.md
      - name: .NET 6
        items:
        - name: API obsoletions with non-default diagnostic IDs
          href: core-libraries/6.0/obsolete-apis-with-custom-diagnostics.md
        - name: Conditional string evaluation in Debug methods
          href: core-libraries/6.0/debug-assert-conditional-evaluation.md
        - name: Environment.ProcessorCount behavior on Windows
          href: core-libraries/6.0/environment-processorcount-on-windows.md
        - name: File.Replace on Unix throws exceptions to match Windows
          href: core-libraries/6.0/file-replace-exceptions-on-unix.md
        - name: FileStream locks files with shared lock on Unix
          href: core-libraries/6.0/filestream-file-locks-unix.md
        - name: FileStream no longer synchronizes offset with OS
          href: core-libraries/6.0/filestream-doesnt-sync-offset-with-os.md
        - name: FileStream.Position updated after completion
          href: core-libraries/6.0/filestream-position-updates-after-readasync-writeasync-completion.md
        - name: New diagnostic IDs for obsoleted APIs
          href: core-libraries/6.0/diagnostic-id-change-for-obsoletions.md
        - name: New nullable annotation in AssociatedMetadataTypeTypeDescriptionProvider
          href: core-libraries/6.0/nullable-ref-type-annotations-added.md
        - name: New Queryable method overloads
          href: core-libraries/6.0/additional-linq-queryable-method-overloads.md
        - name: Nullability annotation changes
          href: core-libraries/6.0/nullable-ref-type-annotation-changes.md
        - name: Older framework versions dropped
          href: core-libraries/6.0/older-framework-versions-dropped.md
        - name: Parameter names changed
          href: core-libraries/6.0/parameter-name-changes.md
        - name: Parameters renamed in Stream-derived types
          href: core-libraries/6.0/parameters-renamed-on-stream-derived-types.md
        - name: Partial and zero-byte reads in streams
          href: core-libraries/6.0/partial-byte-reads-in-streams.md
        - name: Set timestamp on read-only file on Windows
          href: core-libraries/6.0/set-timestamp-readonly-file.md
        - name: Standard numeric format parsing precision
          href: core-libraries/6.0/numeric-format-parsing-handles-higher-precision.md
        - name: Static abstract members in interfaces
          href: core-libraries/6.0/static-abstract-interface-methods.md
        - name: StringBuilder.Append overloads and evaluation order
          href: core-libraries/6.0/stringbuilder-append-evaluation-order.md
        - name: Strong-name APIs throw PlatformNotSupportedException
          href: core-libraries/6.0/strong-name-signing-exceptions.md
        - name: System.Drawing.Common only supported on Windows
          href: core-libraries/6.0/system-drawing-common-windows-only.md
        - name: System.Security.SecurityContext is marked obsolete
          href: core-libraries/6.0/securitycontext-obsolete.md
        - name: Task.FromResult may return singleton
          href: core-libraries/6.0/task-fromresult-returns-singleton.md
        - name: Unhandled exceptions from a BackgroundService
          href: core-libraries/6.0/hosting-exception-handling.md
        - name: XmlDocument.XmlResolver nullability change
          href: core-libraries/6.0/xmlresolver-nullable.md
        - name: XNodeReader.GetAttribute behavior for invalid index
          href: core-libraries/6.0/xnodereader-getattribute.md
      - name: .NET 5
        items:
        - name: Assembly-related API changes for single-file publishing
          href: core-libraries/5.0/assembly-api-behavior-changes-for-single-file-publish.md
        - name: BinaryFormatter serialization methods are obsolete
          href: core-libraries/5.0/binaryformatter-serialization-obsolete.md
        - name: Code access security APIs are obsolete
          href: core-libraries/5.0/code-access-security-apis-obsolete.md
        - name: CreateCounterSetInstance throws InvalidOperationException
          href: core-libraries/5.0/createcountersetinstance-throws-invalidoperation.md
        - name: Default ActivityIdFormat is W3C
          href: core-libraries/5.0/default-activityidformat-changed.md
        - name: Environment.OSVersion returns the correct version
          href: core-libraries/5.0/environment-osversion-returns-correct-version.md
        - name: FrameworkDescription's value is .NET not .NET Core
          href: core-libraries/5.0/frameworkdescription-returns-net-not-net-core.md
        - name: GAC APIs are obsolete
          href: core-libraries/5.0/global-assembly-cache-apis-obsolete.md
        - name: Hardware intrinsic IsSupported checks
          href: core-libraries/5.0/hardware-instrinsics-issupported-checks.md
        - name: IntPtr and UIntPtr implement IFormattable
          href: core-libraries/5.0/intptr-uintptr-implement-iformattable.md
        - name: LastIndexOf handles empty search strings
          href: core-libraries/5.0/lastindexof-improved-handling-of-empty-values.md
        - name: URI paths with non-ASCII characters on Unix
          href: core-libraries/5.0/non-ascii-chars-in-uri-parsed-correctly.md
        - name: API obsoletions with non-default diagnostic IDs
          href: core-libraries/5.0/obsolete-apis-with-custom-diagnostics.md
        - name: Obsolete properties on ConsoleLoggerOptions
          href: core-libraries/5.0/obsolete-consoleloggeroptions-properties.md
        - name: Complexity of LINQ OrderBy.First
          href: core-libraries/5.0/orderby-firstordefault-complexity-increase.md
        - name: OSPlatform attributes renamed or removed
          href: core-libraries/5.0/os-platform-attributes-renamed.md
        - name: Microsoft.DotNet.PlatformAbstractions package removed
          href: core-libraries/5.0/platformabstractions-package-removed.md
        - name: PrincipalPermissionAttribute is obsolete
          href: core-libraries/5.0/principalpermissionattribute-obsolete.md
        - name: Parameter name changes from preview versions
          href: core-libraries/5.0/reference-assembly-parameter-names-rc1.md
        - name: Parameter name changes in reference assemblies
          href: core-libraries/5.0/reference-assembly-parameter-names.md
        - name: Remoting APIs are obsolete
          href: core-libraries/5.0/remoting-apis-obsolete.md
        - name: Order of Activity.Tags list is reversed
          href: core-libraries/5.0/reverse-order-of-tags-in-activity-property.md
        - name: SSE and SSE2 comparison methods handle NaN
          href: core-libraries/5.0/sse-comparegreaterthan-intrinsics.md
        - name: Thread.Abort is obsolete
          href: core-libraries/5.0/thread-abort-obsolete.md
        - name: Uri recognition of UNC paths on Unix
          href: core-libraries/5.0/unc-path-recognition-unix.md
        - name: UTF-7 code paths are obsolete
          href: core-libraries/5.0/utf-7-code-paths-obsolete.md
        - name: Behavior change for Vector2.Lerp and Vector4.Lerp
          href: core-libraries/5.0/vector-lerp-behavior-change.md
        - name: Vector<T> throws NotSupportedException
          href: core-libraries/5.0/vectort-throws-notsupportedexception.md
      - name: .NET Core 1.0-3.1
        href: corefx.md
    - name: Cryptography
      items:
      - name: .NET 7
        items:
        - name: EnvelopedCms.Decrypt doesn't double unwrap
          href: cryptography/7.0/decrypt-envelopedcms.md
        - name: X500DistinguishedName parsing of friendly names
          href: cryptography/7.0/x500-distinguished-names.md
      - name: .NET 6
        items:
        - name: CreateEncryptor methods throw exception for incorrect feedback size
          href: cryptography/6.0/cfb-mode-feedback-size-exception.md
      - name: .NET 5
        items:
        - name: Cryptography APIs not supported on browser
          href: cryptography/5.0/cryptography-apis-not-supported-on-blazor-webassembly.md
        - name: Cryptography.Oid is init-only
          href: cryptography/5.0/cryptography-oid-init-only.md
        - name: Default TLS cipher suites on Linux
          href: cryptography/5.0/default-cipher-suites-for-tls-on-linux.md
        - name: Create() overloads on cryptographic abstractions are obsolete
          href: cryptography/5.0/instantiating-default-implementations-of-cryptographic-abstractions-not-supported.md
        - name: Default FeedbackSize value changed
          href: cryptography/5.0/tripledes-default-feedback-size-change.md
      - name: .NET Core 2.1-3.0
        href: cryptography.md
    - name: Deployment
      items:
      - name: .NET 7
        items:
        - name: Multi-level lookup is disabled
          href: deployment/7.0/multilevel-lookup.md
        - name: x86 host path on 64-bit Windows
          href: deployment/7.0/x86-host-path.md
      - name: .NET 6
        items:
        - name: x86 host path on 64-bit Windows
          href: deployment/7.0/x86-host-path.md
      - name: .NET Core 3.1
        items:
        - name: x86 host path on 64-bit Windows
          href: deployment/7.0/x86-host-path.md
    - name: Entity Framework Core
      items:
      - name: EF Core 6
        href: /ef/core/what-is-new/ef-core-6.0/breaking-changes?toc=/dotnet/core/compatibility/toc.json&bc=/dotnet/breadcrumb/toc.json
      - name: EF Core 5
        href: /ef/core/what-is-new/ef-core-5.0/breaking-changes?toc=/dotnet/core/compatibility/toc.json&bc=/dotnet/breadcrumb/toc.json
      - name: EF Core 3.1
        href: /ef/core/what-is-new/ef-core-3.x/breaking-changes?toc=/dotnet/core/compatibility/toc.json&bc=/dotnet/breadcrumb/toc.json
    - name: Extensions
      items:
      - name: .NET 7
        items:
        - name: ContentRootPath for apps launched by Windows Shell
          href: extensions/7.0/contentrootpath-hosted-app.md
      - name: .NET 6
        items:
        - name: AddProvider checks for non-null provider
          href: extensions/6.0/addprovider-null-check.md
        - name: FileConfigurationProvider.Load throws InvalidDataException
          href: extensions/6.0/filename-in-load-exception.md
        - name: Resolving disposed ServiceProvider throws exception
          href: extensions/6.0/service-provider-disposed.md
    - name: Globalization
      items:
      - name: .NET 6
        items:
        - name: Culture creation and case mapping in globalization-invariant mode
          href: globalization/6.0/culture-creation-invariant-mode.md
      - name: .NET 5
        items:
        - name: Use ICU libraries on Windows
          href: globalization/5.0/icu-globalization-api.md
        - name: StringInfo and TextElementEnumerator are UAX29-compliant
          href: globalization/5.0/uax29-compliant-grapheme-enumeration.md
        - name: Unicode category changed for Latin-1 characters
          href: globalization/5.0/unicode-categories-for-latin1-chars.md
        - name: ListSeparator values changed
          href: globalization/5.0/listseparator-value-change.md
      - name: .NET Core 3.0
        href: globalization.md
    - name: Interop
      items:
      - name: .NET 6
        items:
        - name: Static abstract members in interfaces
          href: core-libraries/6.0/static-abstract-interface-methods.md
      - name: .NET 5
        items:
        - name: Support for WinRT is removed
          href: interop/5.0/built-in-support-for-winrt-removed.md
        - name: Casting RCW to InterfaceIsIInspectable throws exception
          href: interop/5.0/casting-rcw-to-inspectable-interface-throws-exception.md
        - name: No A/W suffix probing on non-Windows platforms
          href: interop/5.0/function-suffix-pinvoke.md
    - name: JIT compiler
      items:
      - name: .NET 6
        items:
        - name: Call argument coercion
          href: jit/6.0/coerce-call-arguments-ecma-335.md
    - name: Networking
      items:
      - name: .NET 7
        items:
        - name: AllowRenegotiation default is false
          href: networking/7.0/allowrenegotiation-default.md
        - name: Custom ping payloads on Linux
          href: networking/7.0/ping-custom-payload-linux.md
      - name: .NET 6
        items:
        - name: Port removed from SPN
          href: networking/6.0/httpclient-port-lookup.md
        - name: WebRequest, WebClient, and ServicePoint are obsolete
          href: networking/6.0/webrequest-deprecated.md
      - name: .NET 5
        items:
        - name: Cookie path handling conforms to RFC 6265
          href: networking/5.0/cookie-path-conforms-to-rfc6265.md
        - name: LocalEndPoint is updated after calling SendToAsync
          href: networking/5.0/localendpoint-updated-on-sendtoasync.md
        - name: MulticastOption.Group doesn't accept null
          href: networking/5.0/multicastoption-group-doesnt-accept-null.md
        - name: Streams allow successive Begin operations
          href: networking/5.0/negotiatestream-sslstream-dont-fail-on-successive-begin-calls.md
        - name: WinHttpHandler removed from .NET runtime
          href: networking/5.0/winhttphandler-removed-from-runtime.md
      - name: .NET Core 2.0-3.0
        href: networking.md
    - name: SDK and MSBuild
      items:
      - name: .NET 7
        items:
        - name: Version requirements for .NET 7 SDK
          href: sdk/7.0/vs-msbuild-version.md
        - name: Serialization of custom types in .NET 7
          href: sdk/7.0/custom-serialization.md
      - name: .NET 6
        items:
        - name: -p option for `dotnet run` is deprecated
          href: sdk/6.0/deprecate-p-option-dotnet-run.md
        - name: C# code in templates not supported by earlier versions
          href: sdk/6.0/csharp-template-code.md
        - name: EditorConfig files implicitly included
          href: sdk/6.0/editorconfig-additional-files.md
        - name: Generate apphost for macOS
          href: sdk/6.0/apphost-generated-for-macos.md
        - name: Generate error for duplicate files in publish output
          href: sdk/6.0/duplicate-files-in-output.md
        - name: GetTargetFrameworkProperties and GetNearestTargetFramework removed
          href: sdk/6.0/gettargetframeworkproperties-and-getnearesttargetframework-removed.md
        - name: Install location for x64 emulated on ARM64
          href: sdk/6.0/path-x64-emulated.md
        - name: MSBuild no longer supports calling GetType()
          href: sdk/6.0/calling-gettype-property-functions.md
        - name: OutputType not automatically set to WinExe
          href: sdk/6.0/outputtype-not-set-automatically.md
        - name: Publish ReadyToRun with --no-restore requires changes
          href: sdk/6.0/publish-readytorun-requires-restore-change.md
        - name: runtimeconfig.dev.json file not generated
          href: sdk/6.0/runtimeconfigdev-file.md
        - name: RuntimeIdentifier warning if self-contained is unspecified
          href: sdk/6.0/runtimeidentifier-self-contained.md
        - name: Version requirements for .NET 6 SDK
          href: sdk/6.0/vs-msbuild-version.md
        - name: Write reference assemblies to IntermediateOutputPath
          href: sdk/6.0/write-reference-assemblies-to-obj.md
      - name: .NET 5
        items:
        - name: Directory.Packages.props files imported by default
          href: sdk/5.0/directory-packages-props-imported-by-default.md
        - name: Error when referencing mismatched executable
          href: sdk/5.0/referencing-executable-generates-error.md
        - name: NETCOREAPP3_1 preprocessor symbol not defined
          href: sdk/5.0/netcoreapp3_1-preprocessor-symbol-not-defined.md
        - name: OutputType set to WinExe
          href: sdk/5.0/automatically-infer-winexe-output-type.md
        - name: PublishDepsFilePath behavior change
          href: sdk/5.0/publishdepsfilepath-behavior-change.md
        - name: TargetFramework change from netcoreapp to net
          href: sdk/5.0/targetframework-name-change.md
        - name: Use WindowsSdkPackageVersion for Windows SDK
          href: sdk/5.0/override-windows-sdk-package-version.md
        - name: WinForms and WPF apps use Microsoft.NET.Sdk
          href: sdk/5.0/sdk-and-target-framework-change.md
      - name: .NET Core 2.1 - 3.1
        href: msbuild.md
    - name: Security
      items:
      - name: .NET 5
        items:
        - name: Code access security APIs are obsolete
          href: core-libraries/5.0/code-access-security-apis-obsolete.md
        - name: PrincipalPermissionAttribute is obsolete
          href: core-libraries/5.0/principalpermissionattribute-obsolete.md
        - name: UTF-7 code paths are obsolete
          href: core-libraries/5.0/utf-7-code-paths-obsolete.md
    - name: Serialization
      items:
      - name: .NET 7
        items:
        - name: Deserialize Version type with leading or trailing whitespace
          href: serialization/7.0/deserialize-version-with-whitespace.md
      - name: .NET 6
        items:
        - name: Default serialization format for TimeSpan
          href: serialization/6.0/timespan-serialization-format.md
        - name: IAsyncEnumerable serialization
          href: serialization/6.0/iasyncenumerable-serialization.md
        - name: JSON source-generation API refactoring
          href: serialization/6.0/json-source-gen-api-refactor.md
        - name: JsonNumberHandlingAttribute on collection properties
          href: serialization/6.0/jsonnumberhandlingattribute-behavior.md
        - name: New JsonSerializer source generator overloads
          href: serialization/6.0/jsonserializer-source-generator-overloads.md
      - name: .NET 5
        items:
        - name: BinaryFormatter.Deserialize rewraps exceptions
          href: serialization/5.0/binaryformatter-deserialize-rewraps-exceptions.md
        - name: JsonSerializer.Deserialize requires single-character string
          href: serialization/5.0/deserializing-json-into-char-requires-single-character.md
        - name: ASP.NET Core apps deserialize quoted numbers
          href: serialization/5.0/jsonserializer-allows-reading-numbers-as-strings.md
        - name: JsonSerializer.Serialize throws ArgumentNullException
          href: serialization/5.0/jsonserializer-serialize-throws-argumentnullexception-for-null-type.md
        - name: Non-public, parameterless constructors not used for deserialization
          href: serialization/5.0/non-public-parameterless-constructors-not-used-for-deserialization.md
        - name: Options are honored when serializing key-value pairs
          href: serialization/5.0/options-honored-when-serializing-key-value-pairs.md
    - name: Visual Basic
      items:
      - name: .NET Core 3.0
        href: visualbasic.md
    - name: Windows Forms
      items:
      - name: .NET 7
        items:
        - name: APIs throw ArgumentNullException
          href: windows-forms/7.0/apis-throw-argumentnullexception.md
      - name: .NET 6
        items:
        - name: APIs throw ArgumentNullException
          href: windows-forms/6.0/apis-throw-argumentnullexception.md
        - name: C# templates use application bootstrap
          href: windows-forms/6.0/application-bootstrap.md
        - name: DataGridView APIs throw InvalidOperationException
          href: windows-forms/6.0/null-owner-causes-invalidoperationexception.md
        - name: ListViewGroupCollection methods throw new InvalidOperationException
          href: windows-forms/6.0/listview-invalidoperationexception.md
        - name: NotifyIcon.Text maximum text length increased
          href: windows-forms/6.0/notifyicon-text-max-text-length-increased.md
        - name: ScaleControl called only when needed
          href: windows-forms/6.0/optimize-scalecontrol-calls.md
        - name: TableLayoutSettings properties throw InvalidEnumArgumentException
          href: windows-forms/6.0/tablelayoutsettings-apis-throw-invalidenumargumentexception.md
        - name: TreeNodeCollection.Item throws exception if node is assigned elsewhere
          href: windows-forms/6.0/treenodecollection-item-throws-argumentexception.md
      - name: .NET 5
        items:
        - name: Native code can't access Windows Forms objects
          href: windows-forms/5.0/winforms-objects-not-accessible-from-native-code.md
        - name: OutputType set to WinExe
          href: sdk/5.0/automatically-infer-winexe-output-type.md
        - name: DataGridView doesn't reset custom fonts
          href: windows-forms/5.0/datagridview-doesnt-reset-custom-font-settings.md
        - name: Methods throw ArgumentException
          href: windows-forms/5.0/invalid-args-cause-argumentexception.md
        - name: Methods throw ArgumentNullException
          href: windows-forms/5.0/null-args-cause-argumentnullexception.md
        - name: Properties throw ArgumentOutOfRangeException
          href: windows-forms/5.0/invalid-args-cause-argumentoutofrangeexception.md
        - name: TextFormatFlags.ModifyString is obsolete
          href: windows-forms/5.0/modifystring-field-of-textformatflags-obsolete.md
        - name: DataGridView APIs throw InvalidOperationException
          href: windows-forms/5.0/null-owner-causes-invalidoperationexception.md
        - name: WinForms apps use Microsoft.NET.Sdk
          href: sdk/5.0/sdk-and-target-framework-change.md
        - name: Removed status bar controls
          href: windows-forms/5.0/winforms-deprecated-controls.md
      - name: .NET Core 3.0-3.1
        href: winforms.md
    - name: WPF
      items:
      - name: .NET 5
        items:
        - name: OutputType set to WinExe
          href: sdk/5.0/automatically-infer-winexe-output-type.md
        - name: WPF apps use Microsoft.NET.Sdk
          href: sdk/5.0/sdk-and-target-framework-change.md<|MERGE_RESOLUTION|>--- conflicted
+++ resolved
@@ -67,15 +67,12 @@
         items:
         - name: Multi-level lookup is disabled
           href: deployment/7.0/multilevel-lookup.md
-<<<<<<< HEAD
         - name: x86 host path on 64-bit Windows
           href: deployment/7.0/x86-host-path.md
-=======
       - name: Extensions
         items:
         - name: ContentRootPath for apps launched by Windows Shell
           href: extensions/7.0/contentrootpath-hosted-app.md
->>>>>>> bc47ca11
       - name: Networking
         items:
         - name: AllowRenegotiation default is false
