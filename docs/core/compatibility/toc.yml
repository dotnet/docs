--- conflicted
+++ resolved
@@ -34,11 +34,8 @@
                 href: core-libraries/10.0/sigterm-signal-handler.md
               - name: System.Linq.AsyncEnumerable included in core libraries
                 href: core-libraries/10.0/asyncenumerable.md
-<<<<<<< HEAD
-=======
               - name: YMM embedded rounding removed from AVX10.2
                 href: core-libraries/10.0/ymm-embedded-rounding.md
->>>>>>> 6e03551c
           - name: Cryptography
             items:
               - name: X500DistinguishedName validation is stricter
