items:
- name: What are breaking changes?
  href: index.md
- name: Types of compatibility
  href: categories.md
- name: Reference
  expanded: true
  items:
  - name: Overview
    href: breaking-changes.md
  - name: From .NET Framework
    items:
    - name: Breaking changes
      href: fx-core.md
    - name: Unavailable technologies
      href: ../porting/net-framework-tech-unavailable.md
    - name: APIs that always throw
      href: unsupported-apis.md
  - name: Breaking changes by version
    expanded: true
    items:
    - name: .NET 7
      items:
      - name: Overview
        href: 7.0.md
      - name: ASP.NET Core
        items:
        - name: API controller actions try to infer parameters from DI
          href: aspnet-core/7.0/api-controller-action-parameters-di.md
        - name: AuthenticateAsync for remote auth providers
          href: aspnet-core/7.0/authenticateasync-anonymous-request.md
        - name: Authentication in WebAssembly apps
          href: aspnet-core/7.0/wasm-app-authentication.md
        - name: Default authentication scheme
          href: aspnet-core/7.0/default-authentication-scheme.md
        - name: Endpoint metadata provider interface changes
          href: aspnet-core/7.0/iendpointmetadataprovider-changes.md
        - name: Event IDs for some Microsoft.AspNetCore.Mvc.Core log messages changed
          href: aspnet-core/7.0/microsoft-aspnetcore-mvc-core-log-event-ids.md
        - name: Fallback file endpoints
          href: aspnet-core/7.0/fallback-file-endpoints.md
        - name: IHubClients and IHubCallerClients hide members
          href: aspnet-core/7.0/ihubclients-ihubcallerclients.md
        - name: "Kestrel: Default HTTPS binding removed"
          href: aspnet-core/7.0/https-binding-kestrel.md
        - name: Microsoft.AspNetCore.Server.Kestrel.Transport.Libuv and libuv.dll removed
          href: aspnet-core/7.0/libuv-transport-dll-removed.md
        - name: Microsoft.Data.SqlClient updated to 4.0.1
          href: aspnet-core/7.0/microsoft-data-sqlclient-updated-to-4-0-1.md
        - name: Middleware no longer defers to endpoint with null request delegate
          href: aspnet-core/7.0/middleware-null-requestdelegate.md
        - name: MVC's detection of an empty body in model binding changed
          href: aspnet-core/7.0/mvc-empty-body-model-binding.md
        - name: Output caching API changes
          href: aspnet-core/7.0/output-caching-renames.md
        - name: SignalR Hub methods try to resolve parameters from DI
          href: aspnet-core/7.0/signalr-hub-method-parameters-di.md
      - name: Core .NET libraries
        items:
        - name: API obsoletions with non-default diagnostic IDs
          href: core-libraries/7.0/obsolete-apis-with-custom-diagnostics.md
        - name: BinaryFormatter serialization APIs produce compiler errors
          href: core-libraries/7.0/binaryformatter-apis-produce-errors.md
        - name: C++/CLI projects in Visual Studio
          href: core-libraries/7.0/cpluspluscli-compiler-version.md
        - name: Collectible Assembly in non-collectible AssemblyLoadContext
          href: core-libraries/7.0/collectible-assemblies.md
        - name: Equals method behavior change for NaN
          href: core-libraries/7.0/equals-nan.md
        - name: Generic type constraint on PatternContext<T>
          href: core-libraries/7.0/patterncontext-generic-constraint.md
        - name: Legacy FileStream strategy removed
          href: core-libraries/7.0/filestream-compat-switch.md
        - name: Library support for older frameworks
          href: core-libraries/7.0/old-framework-support.md
        - name: Maximum precision for numeric format strings
          href: core-libraries/7.0/max-precision-numeric-format-strings.md
        - name: Reflection invoke API exceptions
          href: core-libraries/7.0/reflection-invoke-exceptions.md
        - name: SerializationFormat.Binary is obsolete
          href: core-libraries/7.0/serializationformat-binary.md
<<<<<<< HEAD
        - name: System.Runtime.CompilerServices.Unsafe NuGet package
          href: core-libraries/7.0/unsafe-package.md
=======
        - name: Time fields on symbolic links
          href: core-libraries/7.0/symbolic-link-timestamps.md
>>>>>>> 11e598e4
        - name: Tracking linked cache entries
          href: core-libraries/7.0/memorycache-tracking.md
        - name: Validate CompressionLevel for BrotliStream
          href: core-libraries/7.0/compressionlevel-validation.md
      - name: Configuration
        items:
        - name: System.diagnostics entry in app.config
          href: configuration/7.0/diagnostics-config-section.md
      - name: Cryptography
        items:
        - name: Dynamic X509ChainPolicy verification time
          href: cryptography/7.0/x509chainpolicy-verification-time.md
        - name: EnvelopedCms.Decrypt doesn't double unwrap
          href: cryptography/7.0/decrypt-envelopedcms.md
        - name: X500DistinguishedName parsing of friendly names
          href: cryptography/7.0/x500-distinguished-names.md
      - name: Deployment
        items:
        - name: All assemblies trimmed by default
          href: deployment/7.0/trim-all-assemblies.md
        - name: Multi-level lookup is disabled
          href: deployment/7.0/multilevel-lookup.md
        - name: x86 host path on 64-bit Windows
          href: deployment/7.0/x86-host-path.md
        - name: Deprecation of TrimmerDefaultAction property
          href: deployment/7.0/deprecated-trimmer-default-action.md
      - name: Globalization
        items:
        - name: Globalization APIs use ICU libraries on Windows Server
          href: globalization/7.0/icu-globalization-api.md
      - name: Extensions
        items:
        - name: ContentRootPath for apps launched by Windows Shell
          href: extensions/7.0/contentrootpath-hosted-app.md
        - name: Environment variable prefixes
          href: extensions/7.0/environment-variable-prefix.md
      - name: Interop
        items:
        - name: RuntimeInformation.OSArchitecture under emulation
          href: interop/7.0/osarchitecture-emulation.md
      - name: Networking
        items:
        - name: AllowRenegotiation default is false
          href: networking/7.0/allowrenegotiation-default.md
        - name: ClientWebSocket.ConnectAsync throws new exception
          href: networking/7.0/connectasync-argumentexception.md
        - name: Custom ping payloads on Linux
          href: networking/7.0/ping-custom-payload-linux.md
        - name: Socket.End methods don't throw ObjectDisposedException
          href: networking/7.0/socket-end-closed-sockets.md
      - name: SDK and MSBuild
        items:
        - name: Version requirements for .NET 7 SDK
          href: sdk/7.0/vs-msbuild-version.md
        - name: Serialization of custom types in .NET 7
          href: sdk/7.0/custom-serialization.md
      - name: Serialization
        items:
        - name: DataContractSerializer retains sign when deserializing -0
          href: serialization/7.0/datacontractserializer-negative-sign.md
        - name: Deserialize Version type with leading or trailing whitespace
          href: serialization/7.0/deserialize-version-with-whitespace.md
        - name: JsonSerializerOptions copy constructor includes JsonSerializerContext
          href: serialization/7.0/jsonserializeroptions-copy-constructor.md
        - name: Polymorphic serialization for object types
          href: serialization/7.0/polymorphic-serialization.md
        - name: System.Text.Json source generator fallback
          href: serialization/7.0/reflection-fallback.md
      - name: XML and XSLT
        items:
        - name: XmlSecureResolver is obsolete
          href: xml/7.0/xmlsecureresolver-obsolete.md
      - name: Windows Forms
        items:
        - name: APIs throw ArgumentNullException
          href: windows-forms/7.0/apis-throw-argumentnullexception.md
        - name: Obsoletions and warnings
          href: windows-forms/7.0/obsolete-apis.md
    - name: .NET 6
      items:
      - name: Overview
        href: 6.0.md
      - name: ASP.NET Core
        items:
        - name: ActionResult<T> sets StatusCode to 200
          href: aspnet-core/6.0/actionresult-statuscode.md
        - name: AddDataAnnotationsValidation method made obsolete
          href: aspnet-core/6.0/adddataannotationsvalidation-obsolete.md
        - name: Assemblies removed from shared framework
          href: aspnet-core/6.0/assemblies-removed-from-shared-framework.md
        - name: "Blazor: Parameter name changed in RequestImageFileAsync method"
          href: aspnet-core/6.0/blazor-parameter-name-changed-in-method.md
        - name: "Blazor: WebEventDescriptor.EventArgsType property replaced"
          href: aspnet-core/6.0/blazor-eventargstype-property-replaced.md
        - name: "Blazor: Byte-array interop"
          href: aspnet-core/6.0/byte-array-interop.md
        - name: ClientCertificate doesn't trigger renegotiation
          href: aspnet-core/6.0/clientcertificate-doesnt-trigger-renegotiation.md
        - name: EndpointName metadata not set automatically
          href: aspnet-core/6.0/endpointname-metadata.md
        - name: "Identity: Default Bootstrap version of UI changed"
          href: aspnet-core/6.0/identity-bootstrap4-to-5.md
        - name: "Kestrel: Log message attributes changed"
          href: aspnet-core/6.0/kestrel-log-message-attributes-changed.md
        - name: "MessagePack: Library changed in @microsoft/signalr-protocol-msgpack"
          href: aspnet-core/6.0/messagepack-library-change.md
        - name: Microsoft.AspNetCore.Http.Features split
          href: aspnet-core/6.0/microsoft-aspnetcore-http-features-package-split.md
        - name: "Middleware: HTTPS Redirection Middleware throws exception on ambiguous HTTPS ports"
          href: aspnet-core/6.0/middleware-ambiguous-https-ports-exception.md
        - name: "Middleware: New Use overload"
          href: aspnet-core/6.0/middleware-new-use-overload.md
        - name: Minimal API renames in RC 1
          href: aspnet-core/6.0/rc1-minimal-api-renames.md
        - name: Minimal API renames in RC 2
          href: aspnet-core/6.0/rc2-minimal-api-renames.md
        - name: MVC doesn't buffer IAsyncEnumerable types
          href: aspnet-core/6.0/iasyncenumerable-not-buffered-by-mvc.md
        - name: Nullable reference type annotations changed
          href: aspnet-core/6.0/nullable-reference-type-annotations-changed.md
        - name: Obsoleted and removed APIs
          href: aspnet-core/6.0/obsolete-removed-apis.md
        - name: PreserveCompilationContext not configured by default
          href: aspnet-core/6.0/preservecompilationcontext-not-set-by-default.md
        - name: "Razor: Compiler generates single assembly"
          href: aspnet-core/6.0/razor-compiler-doesnt-produce-views-assembly.md
        - name: "Razor: Logging ID changes"
          href: aspnet-core/6.0/razor-pages-logging-ids.md
        - name: "Razor: RazorEngine APIs marked obsolete"
          href: aspnet-core/6.0/razor-engine-apis-obsolete.md
        - name: "SignalR: Java Client updated to RxJava3"
          href: aspnet-core/6.0/signalr-java-client-updated.md
        - name: TryParse and BindAsync methods are validated
          href: aspnet-core/6.0/tryparse-bindasync-validation.md
      - name: Containers
        items:
        - name: Default console logger formatting in container images
          href: containers/6.0/console-formatter-default.md
        - name: Other breaking changes
          href: https://github.com/dotnet/dotnet-docker/discussions/3699
      - name: Core .NET libraries
        items:
        - name: API obsoletions with non-default diagnostic IDs
          href: core-libraries/6.0/obsolete-apis-with-custom-diagnostics.md
        - name: Conditional string evaluation in Debug methods
          href: core-libraries/6.0/debug-assert-conditional-evaluation.md
        - name: Environment.ProcessorCount behavior on Windows
          href: core-libraries/6.0/environment-processorcount-on-windows.md
        - name: File.Replace on Unix throws exceptions to match Windows
          href: core-libraries/6.0/file-replace-exceptions-on-unix.md
        - name: FileStream locks files with shared lock on Unix
          href: core-libraries/6.0/filestream-file-locks-unix.md
        - name: FileStream no longer synchronizes offset with OS
          href: core-libraries/6.0/filestream-doesnt-sync-offset-with-os.md
        - name: FileStream.Position updated after completion
          href: core-libraries/6.0/filestream-position-updates-after-readasync-writeasync-completion.md
        - name: New diagnostic IDs for obsoleted APIs
          href: core-libraries/6.0/diagnostic-id-change-for-obsoletions.md
        - name: New nullable annotation in AssociatedMetadataTypeTypeDescriptionProvider
          href: core-libraries/6.0/nullable-ref-type-annotations-added.md
        - name: New Queryable method overloads
          href: core-libraries/6.0/additional-linq-queryable-method-overloads.md
        - name: Nullability annotation changes
          href: core-libraries/6.0/nullable-ref-type-annotation-changes.md
        - name: Older framework versions dropped
          href: core-libraries/6.0/older-framework-versions-dropped.md
        - name: Parameter names changed
          href: core-libraries/6.0/parameter-name-changes.md
        - name: Parameters renamed in Stream-derived types
          href: core-libraries/6.0/parameters-renamed-on-stream-derived-types.md
        - name: Partial and zero-byte reads in streams
          href: core-libraries/6.0/partial-byte-reads-in-streams.md
        - name: Set timestamp on read-only file on Windows
          href: core-libraries/6.0/set-timestamp-readonly-file.md
        - name: Standard numeric format parsing precision
          href: core-libraries/6.0/numeric-format-parsing-handles-higher-precision.md
        - name: Static abstract members in interfaces
          href: core-libraries/6.0/static-abstract-interface-methods.md
        - name: StringBuilder.Append overloads and evaluation order
          href: core-libraries/6.0/stringbuilder-append-evaluation-order.md
        - name: Strong-name APIs throw PlatformNotSupportedException
          href: core-libraries/6.0/strong-name-signing-exceptions.md
        - name: System.Drawing.Common only supported on Windows
          href: core-libraries/6.0/system-drawing-common-windows-only.md
        - name: System.Security.SecurityContext is marked obsolete
          href: core-libraries/6.0/securitycontext-obsolete.md
        - name: Task.FromResult may return singleton
          href: core-libraries/6.0/task-fromresult-returns-singleton.md
        - name: Unhandled exceptions from a BackgroundService
          href: core-libraries/6.0/hosting-exception-handling.md
      - name: Cryptography
        items:
        - name: CreateEncryptor methods throw exception for incorrect feedback size
          href: cryptography/6.0/cfb-mode-feedback-size-exception.md
      - name: Deployment
        items:
        - name: x86 host path on 64-bit Windows
          href: deployment/7.0/x86-host-path.md
      - name: Entity Framework Core
        href: /ef/core/what-is-new/ef-core-6.0/breaking-changes?toc=/dotnet/core/compatibility/toc.json&bc=/dotnet/breadcrumb/toc.json
      - name: Extensions
        items:
        - name: AddProvider checks for non-null provider
          href: extensions/6.0/addprovider-null-check.md
        - name: FileConfigurationProvider.Load throws InvalidDataException
          href: extensions/6.0/filename-in-load-exception.md
        - name: Repeated XML elements include index
          href: extensions/6.0/repeated-xml-elements.md
        - name: Resolving disposed ServiceProvider throws exception
          href: extensions/6.0/service-provider-disposed.md
      - name: Globalization
        items:
        - name: Culture creation and case mapping in globalization-invariant mode
          href: globalization/6.0/culture-creation-invariant-mode.md
      - name: Interop
        items:
        - name: Static abstract members in interfaces
          href: core-libraries/6.0/static-abstract-interface-methods.md
      - name: JIT compiler
        items:
        - name: Call argument coercion
          href: jit/6.0/coerce-call-arguments-ecma-335.md
      - name: Networking
        items:
        - name: Port removed from SPN
          href: networking/6.0/httpclient-port-lookup.md
        - name: WebRequest, WebClient, and ServicePoint are obsolete
          href: networking/6.0/webrequest-deprecated.md
      - name: SDK and MSBuild
        items:
        - name: -p option for `dotnet run` is deprecated
          href: sdk/6.0/deprecate-p-option-dotnet-run.md
        - name: C# code in templates not supported by earlier versions
          href: sdk/6.0/csharp-template-code.md
        - name: EditorConfig files implicitly included
          href: sdk/6.0/editorconfig-additional-files.md
        - name: Generate apphost for macOS
          href: sdk/6.0/apphost-generated-for-macos.md
        - name: Generate error for duplicate files in publish output
          href: sdk/6.0/duplicate-files-in-output.md
        - name: GetTargetFrameworkProperties and GetNearestTargetFramework removed
          href: sdk/6.0/gettargetframeworkproperties-and-getnearesttargetframework-removed.md
        - name: Install location for x64 emulated on ARM64
          href: sdk/6.0/path-x64-emulated.md
        - name: MSBuild no longer supports calling GetType()
          href: sdk/6.0/calling-gettype-property-functions.md
        - name: OutputType not automatically set to WinExe
          href: sdk/6.0/outputtype-not-set-automatically.md
        - name: Publish ReadyToRun with --no-restore requires changes
          href: sdk/6.0/publish-readytorun-requires-restore-change.md
        - name: runtimeconfig.dev.json file not generated
          href: sdk/6.0/runtimeconfigdev-file.md
        - name: RuntimeIdentifier warning if self-contained is unspecified
          href: sdk/6.0/runtimeidentifier-self-contained.md
        - name: Version requirements for .NET 6 SDK
          href: sdk/6.0/vs-msbuild-version.md
        - name: .version file includes build version
          href: sdk/6.0/version-file-entries.md
        - name: Write reference assemblies to IntermediateOutputPath
          href: sdk/6.0/write-reference-assemblies-to-obj.md
      - name: Serialization
        items:
        - name: DataContractSerializer retains sign when deserializing -0
          href: serialization/7.0/datacontractserializer-negative-sign.md
        - name: Default serialization format for TimeSpan
          href: serialization/6.0/timespan-serialization-format.md
        - name: IAsyncEnumerable serialization
          href: serialization/6.0/iasyncenumerable-serialization.md
        - name: JSON source-generation API refactoring
          href: serialization/6.0/json-source-gen-api-refactor.md
        - name: JsonNumberHandlingAttribute on collection properties
          href: serialization/6.0/jsonnumberhandlingattribute-behavior.md
        - name: New JsonSerializer source generator overloads
          href: serialization/6.0/jsonserializer-source-generator-overloads.md
      - name: Windows Forms
        items:
        - name: APIs throw ArgumentNullException
          href: windows-forms/6.0/apis-throw-argumentnullexception.md
        - name: C# templates use application bootstrap
          href: windows-forms/6.0/application-bootstrap.md
        - name: DataGridView APIs throw InvalidOperationException
          href: windows-forms/6.0/null-owner-causes-invalidoperationexception.md
        - name: ListViewGroupCollection methods throw new InvalidOperationException
          href: windows-forms/6.0/listview-invalidoperationexception.md
        - name: NotifyIcon.Text maximum text length increased
          href: windows-forms/6.0/notifyicon-text-max-text-length-increased.md
        - name: ScaleControl called only when needed
          href: windows-forms/6.0/optimize-scalecontrol-calls.md
        - name: TableLayoutSettings properties throw InvalidEnumArgumentException
          href: windows-forms/6.0/tablelayoutsettings-apis-throw-invalidenumargumentexception.md
        - name: TreeNodeCollection.Item throws exception if node is assigned elsewhere
          href: windows-forms/6.0/treenodecollection-item-throws-argumentexception.md
      - name: XML and XSLT
        items:
        - name: XmlDocument.XmlResolver nullability change
          href: core-libraries/6.0/xmlresolver-nullable.md
        - name: XNodeReader.GetAttribute behavior for invalid index
          href: core-libraries/6.0/xnodereader-getattribute.md
    - name: .NET 5
      items:
      - name: Overview
        href: 5.0.md
      - name: ASP.NET Core
        items:
        - name: ASP.NET Core apps deserialize quoted numbers
          href: serialization/5.0/jsonserializer-allows-reading-numbers-as-strings.md
        - name: AzureAD.UI and AzureADB2C.UI APIs obsolete
          href: aspnet-core/5.0/authentication-aad-packages-obsolete.md
        - name: BinaryFormatter serialization methods are obsolete
          href: core-libraries/5.0/binaryformatter-serialization-obsolete.md
        - name: Resource in endpoint routing is HttpContext
          href: aspnet-core/5.0/authorization-resource-in-endpoint-routing.md
        - name: Microsoft-prefixed Azure integration packages removed
          href: aspnet-core/5.0/azure-integration-packages-removed.md
        - name: "Blazor: Route precedence logic changed in Blazor apps"
          href: aspnet-core/5.0/blazor-routing-logic-changed.md
        - name: "Blazor: Updated browser support"
          href: aspnet-core/5.0/blazor-browser-support-updated.md
        - name: "Blazor: Insignificant whitespace trimmed by compiler"
          href: aspnet-core/5.0/blazor-components-trim-insignificant-whitespace.md
        - name: "Blazor: JSObjectReference and JSInProcessObjectReference types are internal"
          href: aspnet-core/5.0/blazor-jsobjectreference-to-internal.md
        - name: "Blazor: Target framework of NuGet packages changed"
          href: aspnet-core/5.0/blazor-packages-target-framework-changed.md
        - name: "Blazor: ProtectedBrowserStorage feature moved to shared framework"
          href: aspnet-core/5.0/blazor-protectedbrowserstorage-moved.md
        - name: "Blazor: RenderTreeFrame readonly public fields are now properties"
          href: aspnet-core/5.0/blazor-rendertreeframe-fields-become-properties.md
        - name: "Blazor: Updated validation logic for static web assets"
          href: aspnet-core/5.0/blazor-static-web-assets-validation-logic-updated.md
        - name: Cryptography APIs not supported on browser
          href: cryptography/5.0/cryptography-apis-not-supported-on-blazor-webassembly.md
        - name: "Extensions: Package reference changes"
          href: aspnet-core/5.0/extensions-package-reference-changes.md
        - name: Kestrel and IIS BadHttpRequestException types are obsolete
          href: aspnet-core/5.0/http-badhttprequestexception-obsolete.md
        - name: HttpClient instances created by IHttpClientFactory log integer status codes
          href: aspnet-core/5.0/http-httpclient-instances-log-integer-status-codes.md
        - name: "HttpSys: Client certificate renegotiation disabled by default"
          href: aspnet-core/5.0/httpsys-client-certificate-renegotiation-disabled-by-default.md
        - name: "IIS: UrlRewrite middleware query strings are preserved"
          href: aspnet-core/5.0/iis-urlrewrite-middleware-query-strings-are-preserved.md
        - name: "Kestrel: Configuration changes detected by default"
          href: aspnet-core/5.0/kestrel-configuration-changes-at-run-time-detected-by-default.md
        - name: "Kestrel: Default supported TLS protocol versions changed"
          href: aspnet-core/5.0/kestrel-default-supported-tls-protocol-versions-changed.md
        - name: "Kestrel: HTTP/2 disabled over TLS on incompatible Windows versions"
          href: aspnet-core/5.0/kestrel-disables-http2-over-tls.md
        - name: "Kestrel: Libuv transport marked as obsolete"
          href: aspnet-core/5.0/kestrel-libuv-transport-obsolete.md
        - name: Obsolete properties on ConsoleLoggerOptions
          href: core-libraries/5.0/obsolete-consoleloggeroptions-properties.md
        - name: ResourceManagerWithCultureStringLocalizer class and WithCulture interface member removed
          href: aspnet-core/5.0/localization-members-removed.md
        - name: Pubternal APIs removed
          href: aspnet-core/5.0/localization-pubternal-apis-removed.md
        - name: Obsolete constructor removed in request localization middleware
          href: aspnet-core/5.0/localization-requestlocalizationmiddleware-constructor-removed.md
        - name: "Middleware: Database error page marked as obsolete"
          href: aspnet-core/5.0/middleware-database-error-page-obsolete.md
        - name: Exception handler middleware throws original exception
          href: aspnet-core/5.0/middleware-exception-handler-throws-original-exception.md
        - name: ObjectModelValidator calls a new overload of Validate
          href: aspnet-core/5.0/mvc-objectmodelvalidator-calls-new-overload.md
        - name: Cookie name encoding removed
          href: aspnet-core/5.0/security-cookie-name-encoding-removed.md
        - name: IdentityModel NuGet package versions updated
          href: aspnet-core/5.0/security-identitymodel-nuget-package-versions-updated.md
        - name: "SignalR: MessagePack Hub Protocol options type changed"
          href: aspnet-core/5.0/signalr-messagepack-hub-protocol-options-changed.md
        - name: "SignalR: MessagePack Hub Protocol moved"
          href: aspnet-core/5.0/signalr-messagepack-package.md
        - name: UseSignalR and UseConnections methods removed
          href: aspnet-core/5.0/signalr-usesignalr-useconnections-removed.md
        - name: CSV content type changed to standards-compliant
          href: aspnet-core/5.0/static-files-csv-content-type-changed.md
      - name: Code analysis
        items:
        - name: CA1416 warning
          href: code-analysis/5.0/ca1416-platform-compatibility-analyzer.md
        - name: CA1417 warning
          href: code-analysis/5.0/ca1417-outattributes-on-pinvoke-string-parameters.md
        - name: CA1831 warning
          href: code-analysis/5.0/ca1831-range-based-indexer-on-string.md
        - name: CA2013 warning
          href: code-analysis/5.0/ca2013-referenceequals-on-value-types.md
        - name: CA2014 warning
          href: code-analysis/5.0/ca2014-stackalloc-in-loops.md
        - name: CA2015 warning
          href: code-analysis/5.0/ca2015-finalizers-for-memorymanager-types.md
        - name: CA2200 warning
          href: code-analysis/5.0/ca2200-rethrow-to-preserve-stack-details.md
        - name: CA2247 warning
          href: code-analysis/5.0/ca2247-ctor-arg-should-be-taskcreationoptions.md
      - name: Core .NET libraries
        items:
        - name: Assembly-related API changes for single-file publishing
          href: core-libraries/5.0/assembly-api-behavior-changes-for-single-file-publish.md
        - name: BinaryFormatter serialization methods are obsolete
          href: core-libraries/5.0/binaryformatter-serialization-obsolete.md
        - name: Code access security APIs are obsolete
          href: core-libraries/5.0/code-access-security-apis-obsolete.md
        - name: CreateCounterSetInstance throws InvalidOperationException
          href: core-libraries/5.0/createcountersetinstance-throws-invalidoperation.md
        - name: Default ActivityIdFormat is W3C
          href: core-libraries/5.0/default-activityidformat-changed.md
        - name: Environment.OSVersion returns the correct version
          href: core-libraries/5.0/environment-osversion-returns-correct-version.md
        - name: FrameworkDescription's value is .NET not .NET Core
          href: core-libraries/5.0/frameworkdescription-returns-net-not-net-core.md
        - name: GAC APIs are obsolete
          href: core-libraries/5.0/global-assembly-cache-apis-obsolete.md
        - name: Hardware intrinsic IsSupported checks
          href: core-libraries/5.0/hardware-instrinsics-issupported-checks.md
        - name: IntPtr and UIntPtr implement IFormattable
          href: core-libraries/5.0/intptr-uintptr-implement-iformattable.md
        - name: LastIndexOf handles empty search strings
          href: core-libraries/5.0/lastindexof-improved-handling-of-empty-values.md
        - name: URI paths with non-ASCII characters on Unix
          href: core-libraries/5.0/non-ascii-chars-in-uri-parsed-correctly.md
        - name: API obsoletions with non-default diagnostic IDs
          href: core-libraries/5.0/obsolete-apis-with-custom-diagnostics.md
        - name: Obsolete properties on ConsoleLoggerOptions
          href: core-libraries/5.0/obsolete-consoleloggeroptions-properties.md
        - name: Complexity of LINQ OrderBy.First
          href: core-libraries/5.0/orderby-firstordefault-complexity-increase.md
        - name: OSPlatform attributes renamed or removed
          href: core-libraries/5.0/os-platform-attributes-renamed.md
        - name: Microsoft.DotNet.PlatformAbstractions package removed
          href: core-libraries/5.0/platformabstractions-package-removed.md
        - name: PrincipalPermissionAttribute is obsolete
          href: core-libraries/5.0/principalpermissionattribute-obsolete.md
        - name: Parameter name changes from preview versions
          href: core-libraries/5.0/reference-assembly-parameter-names-rc1.md
        - name: Parameter name changes in reference assemblies
          href: core-libraries/5.0/reference-assembly-parameter-names.md
        - name: Remoting APIs are obsolete
          href: core-libraries/5.0/remoting-apis-obsolete.md
        - name: Order of Activity.Tags list is reversed
          href: core-libraries/5.0/reverse-order-of-tags-in-activity-property.md
        - name: SSE and SSE2 comparison methods handle NaN
          href: core-libraries/5.0/sse-comparegreaterthan-intrinsics.md
        - name: Thread.Abort is obsolete
          href: core-libraries/5.0/thread-abort-obsolete.md
        - name: Uri recognition of UNC paths on Unix
          href: core-libraries/5.0/unc-path-recognition-unix.md
        - name: UTF-7 code paths are obsolete
          href: core-libraries/5.0/utf-7-code-paths-obsolete.md
        - name: Behavior change for Vector2.Lerp and Vector4.Lerp
          href: core-libraries/5.0/vector-lerp-behavior-change.md
        - name: Vector<T> throws NotSupportedException
          href: core-libraries/5.0/vectort-throws-notsupportedexception.md
      - name: Cryptography
        items:
        - name: Cryptography APIs not supported on browser
          href: cryptography/5.0/cryptography-apis-not-supported-on-blazor-webassembly.md
        - name: Cryptography.Oid is init-only
          href: cryptography/5.0/cryptography-oid-init-only.md
        - name: Default TLS cipher suites on Linux
          href: cryptography/5.0/default-cipher-suites-for-tls-on-linux.md
        - name: Create() overloads on cryptographic abstractions are obsolete
          href: cryptography/5.0/instantiating-default-implementations-of-cryptographic-abstractions-not-supported.md
        - name: Default FeedbackSize value changed
          href: cryptography/5.0/tripledes-default-feedback-size-change.md
      - name: Entity Framework Core
        href: /ef/core/what-is-new/ef-core-5.0/breaking-changes?toc=/dotnet/core/compatibility/toc.json&bc=/dotnet/breadcrumb/toc.json
      - name: Globalization
        items:
        - name: Use ICU libraries on Windows
          href: globalization/5.0/icu-globalization-api.md
        - name: StringInfo and TextElementEnumerator are UAX29-compliant
          href: globalization/5.0/uax29-compliant-grapheme-enumeration.md
        - name: Unicode category changed for Latin-1 characters
          href: globalization/5.0/unicode-categories-for-latin1-chars.md
        - name: ListSeparator values changed
          href: globalization/5.0/listseparator-value-change.md
      - name: Interop
        items:
        - name: Support for WinRT is removed
          href: interop/5.0/built-in-support-for-winrt-removed.md
        - name: Casting RCW to InterfaceIsIInspectable throws exception
          href: interop/5.0/casting-rcw-to-inspectable-interface-throws-exception.md
        - name: No A/W suffix probing on non-Windows platforms
          href: interop/5.0/function-suffix-pinvoke.md
      - name: Networking
        items:
        - name: Cookie path handling conforms to RFC 6265
          href: networking/5.0/cookie-path-conforms-to-rfc6265.md
        - name: LocalEndPoint is updated after calling SendToAsync
          href: networking/5.0/localendpoint-updated-on-sendtoasync.md
        - name: MulticastOption.Group doesn't accept null
          href: networking/5.0/multicastoption-group-doesnt-accept-null.md
        - name: Streams allow successive Begin operations
          href: networking/5.0/negotiatestream-sslstream-dont-fail-on-successive-begin-calls.md
        - name: WinHttpHandler removed from .NET runtime
          href: networking/5.0/winhttphandler-removed-from-runtime.md
      - name: SDK and MSBuild
        items:
        - name: Error when referencing mismatched executable
          href: sdk/5.0/referencing-executable-generates-error.md
        - name: OutputType set to WinExe
          href: sdk/5.0/automatically-infer-winexe-output-type.md
        - name: WinForms and WPF apps use Microsoft.NET.Sdk
          href: sdk/5.0/sdk-and-target-framework-change.md
        - name: Directory.Packages.props files imported by default
          href: sdk/5.0/directory-packages-props-imported-by-default.md
        - name: NETCOREAPP3_1 preprocessor symbol not defined
          href: sdk/5.0/netcoreapp3_1-preprocessor-symbol-not-defined.md
        - name: PublishDepsFilePath behavior change
          href: sdk/5.0/publishdepsfilepath-behavior-change.md
        - name: TargetFramework change from netcoreapp to net
          href: sdk/5.0/targetframework-name-change.md
        - name: Use WindowsSdkPackageVersion for Windows SDK
          href: sdk/5.0/override-windows-sdk-package-version.md
      - name: Security
        items:
        - name: Code access security APIs are obsolete
          href: core-libraries/5.0/code-access-security-apis-obsolete.md
        - name: PrincipalPermissionAttribute is obsolete
          href: core-libraries/5.0/principalpermissionattribute-obsolete.md
        - name: UTF-7 code paths are obsolete
          href: core-libraries/5.0/utf-7-code-paths-obsolete.md
      - name: Serialization
        items:
        - name: BinaryFormatter.Deserialize rewraps exceptions
          href: serialization/5.0/binaryformatter-deserialize-rewraps-exceptions.md
        - name: JsonSerializer.Deserialize requires single-character string
          href: serialization/5.0/deserializing-json-into-char-requires-single-character.md
        - name: ASP.NET Core apps deserialize quoted numbers
          href: serialization/5.0/jsonserializer-allows-reading-numbers-as-strings.md
        - name: JsonSerializer.Serialize throws ArgumentNullException
          href: serialization/5.0/jsonserializer-serialize-throws-argumentnullexception-for-null-type.md
        - name: Non-public, parameterless constructors not used for deserialization
          href: serialization/5.0/non-public-parameterless-constructors-not-used-for-deserialization.md
        - name: Options are honored when serializing key-value pairs
          href: serialization/5.0/options-honored-when-serializing-key-value-pairs.md
      - name: Windows Forms
        items:
        - name: Native code can't access Windows Forms objects
          href: windows-forms/5.0/winforms-objects-not-accessible-from-native-code.md
        - name: OutputType set to WinExe
          href: sdk/5.0/automatically-infer-winexe-output-type.md
        - name: DataGridView doesn't reset custom fonts
          href: windows-forms/5.0/datagridview-doesnt-reset-custom-font-settings.md
        - name: Methods throw ArgumentException
          href: windows-forms/5.0/invalid-args-cause-argumentexception.md
        - name: Methods throw ArgumentNullException
          href: windows-forms/5.0/null-args-cause-argumentnullexception.md
        - name: Properties throw ArgumentOutOfRangeException
          href: windows-forms/5.0/invalid-args-cause-argumentoutofrangeexception.md
        - name: TextFormatFlags.ModifyString is obsolete
          href: windows-forms/5.0/modifystring-field-of-textformatflags-obsolete.md
        - name: DataGridView APIs throw InvalidOperationException
          href: windows-forms/5.0/null-owner-causes-invalidoperationexception.md
        - name: WinForms apps use Microsoft.NET.Sdk
          href: sdk/5.0/sdk-and-target-framework-change.md
        - name: Removed status bar controls
          href: windows-forms/5.0/winforms-deprecated-controls.md
      - name: WPF
        items:
        - name: OutputType set to WinExe
          href: sdk/5.0/automatically-infer-winexe-output-type.md
        - name: WPF apps use Microsoft.NET.Sdk
          href: sdk/5.0/sdk-and-target-framework-change.md
    - name: .NET Core 3.1
      href: 3.1.md
    - name: .NET Core 3.0
      href: 3.0.md
    - name: .NET Core 2.1
      href: 2.1.md
  - name: Breaking changes by area
    items:
    - name: ASP.NET Core
      items:
      - name: .NET 7
        items:
        - name: API controller actions try to infer parameters from DI
          href: aspnet-core/7.0/api-controller-action-parameters-di.md
        - name: AuthenticateAsync for remote auth providers
          href: aspnet-core/7.0/authenticateasync-anonymous-request.md
        - name: Authentication in WebAssembly apps
          href: aspnet-core/7.0/wasm-app-authentication.md
        - name: Default authentication scheme
          href: aspnet-core/7.0/default-authentication-scheme.md
        - name: Endpoint metadata provider interface changes
          href: aspnet-core/7.0/iendpointmetadataprovider-changes.md
        - name: Event IDs for some Microsoft.AspNetCore.Mvc.Core log messages changed
          href: aspnet-core/7.0/microsoft-aspnetcore-mvc-core-log-event-ids.md
        - name: Fallback file endpoints
          href: aspnet-core/7.0/fallback-file-endpoints.md
        - name: IHubClients and IHubCallerClients hide members
          href: aspnet-core/7.0/ihubclients-ihubcallerclients.md
        - name: "Kestrel: Default HTTPS binding removed"
          href: aspnet-core/7.0/https-binding-kestrel.md
        - name: Microsoft.AspNetCore.Server.Kestrel.Transport.Libuv and libuv.dll removed
          href: aspnet-core/7.0/libuv-transport-dll-removed.md
        - name: Microsoft.Data.SqlClient updated to 4.0.1
          href: aspnet-core/7.0/microsoft-data-sqlclient-updated-to-4-0-1.md
        - name: Middleware no longer defers to endpoint with null request delegate
          href: aspnet-core/7.0/middleware-null-requestdelegate.md
        - name: MVC's detection of an empty body in model binding changed
          href: aspnet-core/7.0/mvc-empty-body-model-binding.md
        - name: Output caching API changes
          href: aspnet-core/7.0/output-caching-renames.md
        - name: SignalR Hub methods try to resolve parameters from DI
          href: aspnet-core/7.0/signalr-hub-method-parameters-di.md
      - name: .NET 6
        items:
        - name: ActionResult<T> sets StatusCode to 200
          href: aspnet-core/6.0/actionresult-statuscode.md
        - name: AddDataAnnotationsValidation method made obsolete
          href: aspnet-core/6.0/adddataannotationsvalidation-obsolete.md
        - name: Assemblies removed from shared framework
          href: aspnet-core/6.0/assemblies-removed-from-shared-framework.md
        - name: "Blazor: Parameter name changed in RequestImageFileAsync method"
          href: aspnet-core/6.0/blazor-parameter-name-changed-in-method.md
        - name: "Blazor: WebEventDescriptor.EventArgsType property replaced"
          href: aspnet-core/6.0/blazor-eventargstype-property-replaced.md
        - name: "Blazor: Byte-array interop"
          href: aspnet-core/6.0/byte-array-interop.md
        - name: ClientCertificate doesn't trigger renegotiation
          href: aspnet-core/6.0/clientcertificate-doesnt-trigger-renegotiation.md
        - name: EndpointName metadata not set automatically
          href: aspnet-core/6.0/endpointname-metadata.md
        - name: "Identity: Default Bootstrap version of UI changed"
          href: aspnet-core/6.0/identity-bootstrap4-to-5.md
        - name: "Kestrel: Log message attributes changed"
          href: aspnet-core/6.0/kestrel-log-message-attributes-changed.md
        - name: "MessagePack: Library changed in @microsoft/signalr-protocol-msgpack"
          href: aspnet-core/6.0/messagepack-library-change.md
        - name: Microsoft.AspNetCore.Http.Features split
          href: aspnet-core/6.0/microsoft-aspnetcore-http-features-package-split.md
        - name: "Middleware: HTTPS Redirection Middleware throws exception on ambiguous HTTPS ports"
          href: aspnet-core/6.0/middleware-ambiguous-https-ports-exception.md
        - name: "Middleware: New Use overload"
          href: aspnet-core/6.0/middleware-new-use-overload.md
        - name: Minimal API renames in RC 1
          href: aspnet-core/6.0/rc1-minimal-api-renames.md
        - name: Minimal API renames in RC 2
          href: aspnet-core/6.0/rc2-minimal-api-renames.md
        - name: MVC doesn't buffer IAsyncEnumerable types
          href: aspnet-core/6.0/iasyncenumerable-not-buffered-by-mvc.md
        - name: Nullable reference type annotations changed
          href: aspnet-core/6.0/nullable-reference-type-annotations-changed.md
        - name: Obsoleted and removed APIs
          href: aspnet-core/6.0/obsolete-removed-apis.md
        - name: PreserveCompilationContext not configured by default
          href: aspnet-core/6.0/preservecompilationcontext-not-set-by-default.md
        - name: "Razor: Compiler generates single assembly"
          href: aspnet-core/6.0/razor-compiler-doesnt-produce-views-assembly.md
        - name: "Razor: Logging ID changes"
          href: aspnet-core/6.0/razor-pages-logging-ids.md
        - name: "Razor: RazorEngine APIs marked obsolete"
          href: aspnet-core/6.0/razor-engine-apis-obsolete.md
        - name: "SignalR: Java Client updated to RxJava3"
          href: aspnet-core/6.0/signalr-java-client-updated.md
        - name: TryParse and BindAsync methods are validated
          href: aspnet-core/6.0/tryparse-bindasync-validation.md
      - name: .NET 5
        items:
        - name: ASP.NET Core apps deserialize quoted numbers
          href: serialization/5.0/jsonserializer-allows-reading-numbers-as-strings.md
        - name: AzureAD.UI and AzureADB2C.UI APIs obsolete
          href: aspnet-core/5.0/authentication-aad-packages-obsolete.md
        - name: BinaryFormatter serialization methods are obsolete
          href: core-libraries/5.0/binaryformatter-serialization-obsolete.md
        - name: Resource in endpoint routing is HttpContext
          href: aspnet-core/5.0/authorization-resource-in-endpoint-routing.md
        - name: Microsoft-prefixed Azure integration packages removed
          href: aspnet-core/5.0/azure-integration-packages-removed.md
        - name: "Blazor: Route precedence logic changed in Blazor apps"
          href: aspnet-core/5.0/blazor-routing-logic-changed.md
        - name: "Blazor: Updated browser support"
          href: aspnet-core/5.0/blazor-browser-support-updated.md
        - name: "Blazor: Insignificant whitespace trimmed by compiler"
          href: aspnet-core/5.0/blazor-components-trim-insignificant-whitespace.md
        - name: "Blazor: JSObjectReference and JSInProcessObjectReference types are internal"
          href: aspnet-core/5.0/blazor-jsobjectreference-to-internal.md
        - name: "Blazor: Target framework of NuGet packages changed"
          href: aspnet-core/5.0/blazor-packages-target-framework-changed.md
        - name: "Blazor: ProtectedBrowserStorage feature moved to shared framework"
          href: aspnet-core/5.0/blazor-protectedbrowserstorage-moved.md
        - name: "Blazor: RenderTreeFrame readonly public fields are now properties"
          href: aspnet-core/5.0/blazor-rendertreeframe-fields-become-properties.md
        - name: "Blazor: Updated validation logic for static web assets"
          href: aspnet-core/5.0/blazor-static-web-assets-validation-logic-updated.md
        - name: Cryptography APIs not supported on browser
          href: cryptography/5.0/cryptography-apis-not-supported-on-blazor-webassembly.md
        - name: "Extensions: Package reference changes"
          href: aspnet-core/5.0/extensions-package-reference-changes.md
        - name: Kestrel and IIS BadHttpRequestException types are obsolete
          href: aspnet-core/5.0/http-badhttprequestexception-obsolete.md
        - name: HttpClient instances created by IHttpClientFactory log integer status codes
          href: aspnet-core/5.0/http-httpclient-instances-log-integer-status-codes.md
        - name: "HttpSys: Client certificate renegotiation disabled by default"
          href: aspnet-core/5.0/httpsys-client-certificate-renegotiation-disabled-by-default.md
        - name: "IIS: UrlRewrite middleware query strings are preserved"
          href: aspnet-core/5.0/iis-urlrewrite-middleware-query-strings-are-preserved.md
        - name: "Kestrel: Configuration changes detected by default"
          href: aspnet-core/5.0/kestrel-configuration-changes-at-run-time-detected-by-default.md
        - name: "Kestrel: Default supported TLS protocol versions changed"
          href: aspnet-core/5.0/kestrel-default-supported-tls-protocol-versions-changed.md
        - name: "Kestrel: HTTP/2 disabled over TLS on incompatible Windows versions"
          href: aspnet-core/5.0/kestrel-disables-http2-over-tls.md
        - name: "Kestrel: Libuv transport marked as obsolete"
          href: aspnet-core/5.0/kestrel-libuv-transport-obsolete.md
        - name: Obsolete properties on ConsoleLoggerOptions
          href: core-libraries/5.0/obsolete-consoleloggeroptions-properties.md
        - name: ResourceManagerWithCultureStringLocalizer class and WithCulture interface member removed
          href: aspnet-core/5.0/localization-members-removed.md
        - name: Pubternal APIs removed
          href: aspnet-core/5.0/localization-pubternal-apis-removed.md
        - name: Obsolete constructor removed in request localization middleware
          href: aspnet-core/5.0/localization-requestlocalizationmiddleware-constructor-removed.md
        - name: "Middleware: Database error page marked as obsolete"
          href: aspnet-core/5.0/middleware-database-error-page-obsolete.md
        - name: Exception handler middleware throws original exception
          href: aspnet-core/5.0/middleware-exception-handler-throws-original-exception.md
        - name: ObjectModelValidator calls a new overload of Validate
          href: aspnet-core/5.0/mvc-objectmodelvalidator-calls-new-overload.md
        - name: Cookie name encoding removed
          href: aspnet-core/5.0/security-cookie-name-encoding-removed.md
        - name: IdentityModel NuGet package versions updated
          href: aspnet-core/5.0/security-identitymodel-nuget-package-versions-updated.md
        - name: "SignalR: MessagePack Hub Protocol options type changed"
          href: aspnet-core/5.0/signalr-messagepack-hub-protocol-options-changed.md
        - name: "SignalR: MessagePack Hub Protocol moved"
          href: aspnet-core/5.0/signalr-messagepack-package.md
        - name: UseSignalR and UseConnections methods removed
          href: aspnet-core/5.0/signalr-usesignalr-useconnections-removed.md
        - name: CSV content type changed to standards-compliant
          href: aspnet-core/5.0/static-files-csv-content-type-changed.md
      - name: .NET Core 3.0-3.1
        href: aspnetcore.md
    - name: Code analysis
      items:
      - name: .NET 5
        items:
        - name: CA1416 warning
          href: code-analysis/5.0/ca1416-platform-compatibility-analyzer.md
        - name: CA1417 warning
          href: code-analysis/5.0/ca1417-outattributes-on-pinvoke-string-parameters.md
        - name: CA1831 warning
          href: code-analysis/5.0/ca1831-range-based-indexer-on-string.md
        - name: CA2013 warning
          href: code-analysis/5.0/ca2013-referenceequals-on-value-types.md
        - name: CA2014 warning
          href: code-analysis/5.0/ca2014-stackalloc-in-loops.md
        - name: CA2015 warning
          href: code-analysis/5.0/ca2015-finalizers-for-memorymanager-types.md
        - name: CA2200 warning
          href: code-analysis/5.0/ca2200-rethrow-to-preserve-stack-details.md
        - name: CA2247 warning
          href: code-analysis/5.0/ca2247-ctor-arg-should-be-taskcreationoptions.md
    - name: Configuration
      items:
      - name: .NET 7
        items:
        - name: System.diagnostics entry in app.config
          href: configuration/7.0/diagnostics-config-section.md
    - name: Containers
      items:
      - name: .NET 6
        items:
        - name: Default console logger formatting in container images
          href: containers/6.0/console-formatter-default.md
        - name: Other breaking changes
          href: https://github.com/dotnet/dotnet-docker/discussions/3699
    - name: Core .NET libraries
      items:
      - name: .NET 7
        items:
        - name: API obsoletions with non-default diagnostic IDs
          href: core-libraries/7.0/obsolete-apis-with-custom-diagnostics.md
        - name: BinaryFormatter serialization APIs produce compiler errors
          href: core-libraries/7.0/binaryformatter-apis-produce-errors.md
        - name: C++/CLI projects in Visual Studio
          href: core-libraries/7.0/cpluspluscli-compiler-version.md
        - name: Collectible Assembly in non-collectible AssemblyLoadContext
          href: core-libraries/7.0/collectible-assemblies.md
        - name: Equals method behavior change for NaN
          href: core-libraries/7.0/equals-nan.md
        - name: Generic type constraint on PatternContext<T>
          href: core-libraries/7.0/patterncontext-generic-constraint.md
        - name: Legacy FileStream strategy removed
          href: core-libraries/7.0/filestream-compat-switch.md
        - name: Library support for older frameworks
          href: core-libraries/7.0/old-framework-support.md
        - name: Maximum precision for numeric format strings
          href: core-libraries/7.0/max-precision-numeric-format-strings.md
        - name: Reflection invoke API exceptions
          href: core-libraries/7.0/reflection-invoke-exceptions.md
        - name: SerializationFormat.Binary is obsolete
          href: core-libraries/7.0/serializationformat-binary.md
<<<<<<< HEAD
        - name: System.Runtime.CompilerServices.Unsafe NuGet package
          href: core-libraries/7.0/unsafe-package.md
=======
        - name: Time fields on symbolic links
          href: core-libraries/7.0/symbolic-link-timestamps.md
>>>>>>> 11e598e4
        - name: Tracking linked cache entries
          href: core-libraries/7.0/memorycache-tracking.md
        - name: Validate CompressionLevel for BrotliStream
          href: core-libraries/7.0/compressionlevel-validation.md
      - name: .NET 6
        items:
        - name: API obsoletions with non-default diagnostic IDs
          href: core-libraries/6.0/obsolete-apis-with-custom-diagnostics.md
        - name: Conditional string evaluation in Debug methods
          href: core-libraries/6.0/debug-assert-conditional-evaluation.md
        - name: Environment.ProcessorCount behavior on Windows
          href: core-libraries/6.0/environment-processorcount-on-windows.md
        - name: File.Replace on Unix throws exceptions to match Windows
          href: core-libraries/6.0/file-replace-exceptions-on-unix.md
        - name: FileStream locks files with shared lock on Unix
          href: core-libraries/6.0/filestream-file-locks-unix.md
        - name: FileStream no longer synchronizes offset with OS
          href: core-libraries/6.0/filestream-doesnt-sync-offset-with-os.md
        - name: FileStream.Position updated after completion
          href: core-libraries/6.0/filestream-position-updates-after-readasync-writeasync-completion.md
        - name: New diagnostic IDs for obsoleted APIs
          href: core-libraries/6.0/diagnostic-id-change-for-obsoletions.md
        - name: New nullable annotation in AssociatedMetadataTypeTypeDescriptionProvider
          href: core-libraries/6.0/nullable-ref-type-annotations-added.md
        - name: New Queryable method overloads
          href: core-libraries/6.0/additional-linq-queryable-method-overloads.md
        - name: Nullability annotation changes
          href: core-libraries/6.0/nullable-ref-type-annotation-changes.md
        - name: Older framework versions dropped
          href: core-libraries/6.0/older-framework-versions-dropped.md
        - name: Parameter names changed
          href: core-libraries/6.0/parameter-name-changes.md
        - name: Parameters renamed in Stream-derived types
          href: core-libraries/6.0/parameters-renamed-on-stream-derived-types.md
        - name: Partial and zero-byte reads in streams
          href: core-libraries/6.0/partial-byte-reads-in-streams.md
        - name: Set timestamp on read-only file on Windows
          href: core-libraries/6.0/set-timestamp-readonly-file.md
        - name: Standard numeric format parsing precision
          href: core-libraries/6.0/numeric-format-parsing-handles-higher-precision.md
        - name: Static abstract members in interfaces
          href: core-libraries/6.0/static-abstract-interface-methods.md
        - name: StringBuilder.Append overloads and evaluation order
          href: core-libraries/6.0/stringbuilder-append-evaluation-order.md
        - name: Strong-name APIs throw PlatformNotSupportedException
          href: core-libraries/6.0/strong-name-signing-exceptions.md
        - name: System.Drawing.Common only supported on Windows
          href: core-libraries/6.0/system-drawing-common-windows-only.md
        - name: System.Security.SecurityContext is marked obsolete
          href: core-libraries/6.0/securitycontext-obsolete.md
        - name: Task.FromResult may return singleton
          href: core-libraries/6.0/task-fromresult-returns-singleton.md
        - name: Unhandled exceptions from a BackgroundService
          href: core-libraries/6.0/hosting-exception-handling.md
      - name: .NET 5
        items:
        - name: Assembly-related API changes for single-file publishing
          href: core-libraries/5.0/assembly-api-behavior-changes-for-single-file-publish.md
        - name: BinaryFormatter serialization methods are obsolete
          href: core-libraries/5.0/binaryformatter-serialization-obsolete.md
        - name: Code access security APIs are obsolete
          href: core-libraries/5.0/code-access-security-apis-obsolete.md
        - name: CreateCounterSetInstance throws InvalidOperationException
          href: core-libraries/5.0/createcountersetinstance-throws-invalidoperation.md
        - name: Default ActivityIdFormat is W3C
          href: core-libraries/5.0/default-activityidformat-changed.md
        - name: Environment.OSVersion returns the correct version
          href: core-libraries/5.0/environment-osversion-returns-correct-version.md
        - name: FrameworkDescription's value is .NET not .NET Core
          href: core-libraries/5.0/frameworkdescription-returns-net-not-net-core.md
        - name: GAC APIs are obsolete
          href: core-libraries/5.0/global-assembly-cache-apis-obsolete.md
        - name: Hardware intrinsic IsSupported checks
          href: core-libraries/5.0/hardware-instrinsics-issupported-checks.md
        - name: IntPtr and UIntPtr implement IFormattable
          href: core-libraries/5.0/intptr-uintptr-implement-iformattable.md
        - name: LastIndexOf handles empty search strings
          href: core-libraries/5.0/lastindexof-improved-handling-of-empty-values.md
        - name: URI paths with non-ASCII characters on Unix
          href: core-libraries/5.0/non-ascii-chars-in-uri-parsed-correctly.md
        - name: API obsoletions with non-default diagnostic IDs
          href: core-libraries/5.0/obsolete-apis-with-custom-diagnostics.md
        - name: Obsolete properties on ConsoleLoggerOptions
          href: core-libraries/5.0/obsolete-consoleloggeroptions-properties.md
        - name: Complexity of LINQ OrderBy.First
          href: core-libraries/5.0/orderby-firstordefault-complexity-increase.md
        - name: OSPlatform attributes renamed or removed
          href: core-libraries/5.0/os-platform-attributes-renamed.md
        - name: Microsoft.DotNet.PlatformAbstractions package removed
          href: core-libraries/5.0/platformabstractions-package-removed.md
        - name: PrincipalPermissionAttribute is obsolete
          href: core-libraries/5.0/principalpermissionattribute-obsolete.md
        - name: Parameter name changes from preview versions
          href: core-libraries/5.0/reference-assembly-parameter-names-rc1.md
        - name: Parameter name changes in reference assemblies
          href: core-libraries/5.0/reference-assembly-parameter-names.md
        - name: Remoting APIs are obsolete
          href: core-libraries/5.0/remoting-apis-obsolete.md
        - name: Order of Activity.Tags list is reversed
          href: core-libraries/5.0/reverse-order-of-tags-in-activity-property.md
        - name: SSE and SSE2 comparison methods handle NaN
          href: core-libraries/5.0/sse-comparegreaterthan-intrinsics.md
        - name: Thread.Abort is obsolete
          href: core-libraries/5.0/thread-abort-obsolete.md
        - name: Uri recognition of UNC paths on Unix
          href: core-libraries/5.0/unc-path-recognition-unix.md
        - name: UTF-7 code paths are obsolete
          href: core-libraries/5.0/utf-7-code-paths-obsolete.md
        - name: Behavior change for Vector2.Lerp and Vector4.Lerp
          href: core-libraries/5.0/vector-lerp-behavior-change.md
        - name: Vector<T> throws NotSupportedException
          href: core-libraries/5.0/vectort-throws-notsupportedexception.md
      - name: .NET Core 1.0-3.1
        href: corefx.md
    - name: Cryptography
      items:
      - name: .NET 7
        items:
        - name: Dynamic X509ChainPolicy verification time
          href: cryptography/7.0/x509chainpolicy-verification-time.md
        - name: EnvelopedCms.Decrypt doesn't double unwrap
          href: cryptography/7.0/decrypt-envelopedcms.md
        - name: X500DistinguishedName parsing of friendly names
          href: cryptography/7.0/x500-distinguished-names.md
      - name: .NET 6
        items:
        - name: CreateEncryptor methods throw exception for incorrect feedback size
          href: cryptography/6.0/cfb-mode-feedback-size-exception.md
      - name: .NET 5
        items:
        - name: Cryptography APIs not supported on browser
          href: cryptography/5.0/cryptography-apis-not-supported-on-blazor-webassembly.md
        - name: Cryptography.Oid is init-only
          href: cryptography/5.0/cryptography-oid-init-only.md
        - name: Default TLS cipher suites on Linux
          href: cryptography/5.0/default-cipher-suites-for-tls-on-linux.md
        - name: Create() overloads on cryptographic abstractions are obsolete
          href: cryptography/5.0/instantiating-default-implementations-of-cryptographic-abstractions-not-supported.md
        - name: Default FeedbackSize value changed
          href: cryptography/5.0/tripledes-default-feedback-size-change.md
      - name: .NET Core 2.1-3.0
        href: cryptography.md
    - name: Deployment
      items:
      - name: .NET 7
        items:
        - name: All assemblies trimmed by default
          href: deployment/7.0/trim-all-assemblies.md
        - name: Multi-level lookup is disabled
          href: deployment/7.0/multilevel-lookup.md
        - name: x86 host path on 64-bit Windows
          href: deployment/7.0/x86-host-path.md
        - name: Deprecation of TrimmerDefaultAction property
          href: deployment/7.0/deprecated-trimmer-default-action.md
      - name: .NET 6
        items:
        - name: x86 host path on 64-bit Windows
          href: deployment/7.0/x86-host-path.md
      - name: .NET Core 3.1
        items:
        - name: x86 host path on 64-bit Windows
          href: deployment/7.0/x86-host-path.md
    - name: Entity Framework Core
      items:
      - name: EF Core 6
        href: /ef/core/what-is-new/ef-core-6.0/breaking-changes?toc=/dotnet/core/compatibility/toc.json&bc=/dotnet/breadcrumb/toc.json
      - name: EF Core 5
        href: /ef/core/what-is-new/ef-core-5.0/breaking-changes?toc=/dotnet/core/compatibility/toc.json&bc=/dotnet/breadcrumb/toc.json
      - name: EF Core 3.1
        href: /ef/core/what-is-new/ef-core-3.x/breaking-changes?toc=/dotnet/core/compatibility/toc.json&bc=/dotnet/breadcrumb/toc.json
    - name: Extensions
      items:
      - name: .NET 7
        items:
        - name: ContentRootPath for apps launched by Windows Shell
          href: extensions/7.0/contentrootpath-hosted-app.md
        - name: Environment variable prefixes
          href: extensions/7.0/environment-variable-prefix.md
      - name: .NET 6
        items:
        - name: AddProvider checks for non-null provider
          href: extensions/6.0/addprovider-null-check.md
        - name: FileConfigurationProvider.Load throws InvalidDataException
          href: extensions/6.0/filename-in-load-exception.md
        - name: Repeated XML elements include index
          href: extensions/6.0/repeated-xml-elements.md
        - name: Resolving disposed ServiceProvider throws exception
          href: extensions/6.0/service-provider-disposed.md
    - name: Globalization
      items:
      - name: .NET 7
        items:
        - name: Globalization APIs use ICU libraries on Windows Server
          href: globalization/7.0/icu-globalization-api.md
      - name: .NET 6
        items:
        - name: Culture creation and case mapping in globalization-invariant mode
          href: globalization/6.0/culture-creation-invariant-mode.md
      - name: .NET 5
        items:
        - name: Use ICU libraries on Windows
          href: globalization/5.0/icu-globalization-api.md
        - name: StringInfo and TextElementEnumerator are UAX29-compliant
          href: globalization/5.0/uax29-compliant-grapheme-enumeration.md
        - name: Unicode category changed for Latin-1 characters
          href: globalization/5.0/unicode-categories-for-latin1-chars.md
        - name: ListSeparator values changed
          href: globalization/5.0/listseparator-value-change.md
      - name: .NET Core 3.0
        href: globalization.md
    - name: Interop
      items:
      - name: .NET 7
        items:
        - name: RuntimeInformation.OSArchitecture under emulation
          href: interop/7.0/osarchitecture-emulation.md
      - name: .NET 6
        items:
        - name: Static abstract members in interfaces
          href: core-libraries/6.0/static-abstract-interface-methods.md
      - name: .NET 5
        items:
        - name: Support for WinRT is removed
          href: interop/5.0/built-in-support-for-winrt-removed.md
        - name: Casting RCW to InterfaceIsIInspectable throws exception
          href: interop/5.0/casting-rcw-to-inspectable-interface-throws-exception.md
        - name: No A/W suffix probing on non-Windows platforms
          href: interop/5.0/function-suffix-pinvoke.md
    - name: JIT compiler
      items:
      - name: .NET 6
        items:
        - name: Call argument coercion
          href: jit/6.0/coerce-call-arguments-ecma-335.md
    - name: Networking
      items:
      - name: .NET 7
        items:
        - name: AllowRenegotiation default is false
          href: networking/7.0/allowrenegotiation-default.md
        - name: ClientWebSocket.ConnectAsync throws new exception
          href: networking/7.0/connectasync-argumentexception.md
        - name: Custom ping payloads on Linux
          href: networking/7.0/ping-custom-payload-linux.md
        - name: Socket.End methods don't throw ObjectDisposedException
          href: networking/7.0/socket-end-closed-sockets.md
      - name: .NET 6
        items:
        - name: Port removed from SPN
          href: networking/6.0/httpclient-port-lookup.md
        - name: WebRequest, WebClient, and ServicePoint are obsolete
          href: networking/6.0/webrequest-deprecated.md
      - name: .NET 5
        items:
        - name: Cookie path handling conforms to RFC 6265
          href: networking/5.0/cookie-path-conforms-to-rfc6265.md
        - name: LocalEndPoint is updated after calling SendToAsync
          href: networking/5.0/localendpoint-updated-on-sendtoasync.md
        - name: MulticastOption.Group doesn't accept null
          href: networking/5.0/multicastoption-group-doesnt-accept-null.md
        - name: Streams allow successive Begin operations
          href: networking/5.0/negotiatestream-sslstream-dont-fail-on-successive-begin-calls.md
        - name: WinHttpHandler removed from .NET runtime
          href: networking/5.0/winhttphandler-removed-from-runtime.md
      - name: .NET Core 2.0-3.0
        href: networking.md
    - name: SDK and MSBuild
      items:
      - name: .NET 7
        items:
        - name: Version requirements for .NET 7 SDK
          href: sdk/7.0/vs-msbuild-version.md
        - name: Serialization of custom types in .NET 7
          href: sdk/7.0/custom-serialization.md
      - name: .NET 6
        items:
        - name: -p option for `dotnet run` is deprecated
          href: sdk/6.0/deprecate-p-option-dotnet-run.md
        - name: C# code in templates not supported by earlier versions
          href: sdk/6.0/csharp-template-code.md
        - name: EditorConfig files implicitly included
          href: sdk/6.0/editorconfig-additional-files.md
        - name: Generate apphost for macOS
          href: sdk/6.0/apphost-generated-for-macos.md
        - name: Generate error for duplicate files in publish output
          href: sdk/6.0/duplicate-files-in-output.md
        - name: GetTargetFrameworkProperties and GetNearestTargetFramework removed
          href: sdk/6.0/gettargetframeworkproperties-and-getnearesttargetframework-removed.md
        - name: Install location for x64 emulated on ARM64
          href: sdk/6.0/path-x64-emulated.md
        - name: MSBuild no longer supports calling GetType()
          href: sdk/6.0/calling-gettype-property-functions.md
        - name: OutputType not automatically set to WinExe
          href: sdk/6.0/outputtype-not-set-automatically.md
        - name: Publish ReadyToRun with --no-restore requires changes
          href: sdk/6.0/publish-readytorun-requires-restore-change.md
        - name: runtimeconfig.dev.json file not generated
          href: sdk/6.0/runtimeconfigdev-file.md
        - name: RuntimeIdentifier warning if self-contained is unspecified
          href: sdk/6.0/runtimeidentifier-self-contained.md
        - name: Version requirements for .NET 6 SDK
          href: sdk/6.0/vs-msbuild-version.md
        - name: .version file includes build version
          href: sdk/6.0/version-file-entries.md
        - name: Write reference assemblies to IntermediateOutputPath
          href: sdk/6.0/write-reference-assemblies-to-obj.md
      - name: .NET 5
        items:
        - name: Directory.Packages.props files imported by default
          href: sdk/5.0/directory-packages-props-imported-by-default.md
        - name: Error when referencing mismatched executable
          href: sdk/5.0/referencing-executable-generates-error.md
        - name: NETCOREAPP3_1 preprocessor symbol not defined
          href: sdk/5.0/netcoreapp3_1-preprocessor-symbol-not-defined.md
        - name: OutputType set to WinExe
          href: sdk/5.0/automatically-infer-winexe-output-type.md
        - name: PublishDepsFilePath behavior change
          href: sdk/5.0/publishdepsfilepath-behavior-change.md
        - name: TargetFramework change from netcoreapp to net
          href: sdk/5.0/targetframework-name-change.md
        - name: Use WindowsSdkPackageVersion for Windows SDK
          href: sdk/5.0/override-windows-sdk-package-version.md
        - name: WinForms and WPF apps use Microsoft.NET.Sdk
          href: sdk/5.0/sdk-and-target-framework-change.md
      - name: .NET Core 2.1 - 3.1
        href: msbuild.md
    - name: Security
      items:
      - name: .NET 5
        items:
        - name: Code access security APIs are obsolete
          href: core-libraries/5.0/code-access-security-apis-obsolete.md
        - name: PrincipalPermissionAttribute is obsolete
          href: core-libraries/5.0/principalpermissionattribute-obsolete.md
        - name: UTF-7 code paths are obsolete
          href: core-libraries/5.0/utf-7-code-paths-obsolete.md
    - name: Serialization
      items:
      - name: .NET 7
        items:
        - name: DataContractSerializer retains sign when deserializing -0
          href: serialization/7.0/datacontractserializer-negative-sign.md
        - name: Deserialize Version type with leading or trailing whitespace
          href: serialization/7.0/deserialize-version-with-whitespace.md
        - name: JsonSerializerOptions copy constructor includes JsonSerializerContext
          href: serialization/7.0/jsonserializeroptions-copy-constructor.md
        - name: Polymorphic serialization for object types
          href: serialization/7.0/polymorphic-serialization.md
        - name: System.Text.Json source generator fallback
          href: serialization/7.0/reflection-fallback.md
      - name: .NET 6
        items:
        - name: DataContractSerializer retains sign when deserializing -0
          href: serialization/7.0/datacontractserializer-negative-sign.md
        - name: Default serialization format for TimeSpan
          href: serialization/6.0/timespan-serialization-format.md
        - name: IAsyncEnumerable serialization
          href: serialization/6.0/iasyncenumerable-serialization.md
        - name: JSON source-generation API refactoring
          href: serialization/6.0/json-source-gen-api-refactor.md
        - name: JsonNumberHandlingAttribute on collection properties
          href: serialization/6.0/jsonnumberhandlingattribute-behavior.md
        - name: New JsonSerializer source generator overloads
          href: serialization/6.0/jsonserializer-source-generator-overloads.md
      - name: .NET 5
        items:
        - name: BinaryFormatter.Deserialize rewraps exceptions
          href: serialization/5.0/binaryformatter-deserialize-rewraps-exceptions.md
        - name: JsonSerializer.Deserialize requires single-character string
          href: serialization/5.0/deserializing-json-into-char-requires-single-character.md
        - name: ASP.NET Core apps deserialize quoted numbers
          href: serialization/5.0/jsonserializer-allows-reading-numbers-as-strings.md
        - name: JsonSerializer.Serialize throws ArgumentNullException
          href: serialization/5.0/jsonserializer-serialize-throws-argumentnullexception-for-null-type.md
        - name: Non-public, parameterless constructors not used for deserialization
          href: serialization/5.0/non-public-parameterless-constructors-not-used-for-deserialization.md
        - name: Options are honored when serializing key-value pairs
          href: serialization/5.0/options-honored-when-serializing-key-value-pairs.md
    - name: Visual Basic
      items:
      - name: .NET Core 3.0
        href: visualbasic.md
    - name: Windows Forms
      items:
      - name: .NET 7
        items:
        - name: APIs throw ArgumentNullException
          href: windows-forms/7.0/apis-throw-argumentnullexception.md
        - name: Obsoletions and warnings
          href: windows-forms/7.0/obsolete-apis.md
      - name: .NET 6
        items:
        - name: APIs throw ArgumentNullException
          href: windows-forms/6.0/apis-throw-argumentnullexception.md
        - name: C# templates use application bootstrap
          href: windows-forms/6.0/application-bootstrap.md
        - name: DataGridView APIs throw InvalidOperationException
          href: windows-forms/6.0/null-owner-causes-invalidoperationexception.md
        - name: ListViewGroupCollection methods throw new InvalidOperationException
          href: windows-forms/6.0/listview-invalidoperationexception.md
        - name: NotifyIcon.Text maximum text length increased
          href: windows-forms/6.0/notifyicon-text-max-text-length-increased.md
        - name: ScaleControl called only when needed
          href: windows-forms/6.0/optimize-scalecontrol-calls.md
        - name: TableLayoutSettings properties throw InvalidEnumArgumentException
          href: windows-forms/6.0/tablelayoutsettings-apis-throw-invalidenumargumentexception.md
        - name: TreeNodeCollection.Item throws exception if node is assigned elsewhere
          href: windows-forms/6.0/treenodecollection-item-throws-argumentexception.md
      - name: .NET 5
        items:
        - name: Native code can't access Windows Forms objects
          href: windows-forms/5.0/winforms-objects-not-accessible-from-native-code.md
        - name: OutputType set to WinExe
          href: sdk/5.0/automatically-infer-winexe-output-type.md
        - name: DataGridView doesn't reset custom fonts
          href: windows-forms/5.0/datagridview-doesnt-reset-custom-font-settings.md
        - name: Methods throw ArgumentException
          href: windows-forms/5.0/invalid-args-cause-argumentexception.md
        - name: Methods throw ArgumentNullException
          href: windows-forms/5.0/null-args-cause-argumentnullexception.md
        - name: Properties throw ArgumentOutOfRangeException
          href: windows-forms/5.0/invalid-args-cause-argumentoutofrangeexception.md
        - name: TextFormatFlags.ModifyString is obsolete
          href: windows-forms/5.0/modifystring-field-of-textformatflags-obsolete.md
        - name: DataGridView APIs throw InvalidOperationException
          href: windows-forms/5.0/null-owner-causes-invalidoperationexception.md
        - name: WinForms apps use Microsoft.NET.Sdk
          href: sdk/5.0/sdk-and-target-framework-change.md
        - name: Removed status bar controls
          href: windows-forms/5.0/winforms-deprecated-controls.md
      - name: .NET Core 3.0-3.1
        href: winforms.md
    - name: WPF
      items:
      - name: .NET 5
        items:
        - name: OutputType set to WinExe
          href: sdk/5.0/automatically-infer-winexe-output-type.md
        - name: WPF apps use Microsoft.NET.Sdk
          href: sdk/5.0/sdk-and-target-framework-change.md
    - name: XML and XSLT
      items:
      - name: .NET 7
        items:
        - name: XmlSecureResolver is obsolete
          href: xml/7.0/xmlsecureresolver-obsolete.md
      - name: .NET 6
        items:
        - name: XmlDocument.XmlResolver nullability change
          href: core-libraries/6.0/xmlresolver-nullable.md
        - name: XNodeReader.GetAttribute behavior for invalid index
          href: core-libraries/6.0/xnodereader-getattribute.md<|MERGE_RESOLUTION|>--- conflicted
+++ resolved
@@ -79,13 +79,10 @@
           href: core-libraries/7.0/reflection-invoke-exceptions.md
         - name: SerializationFormat.Binary is obsolete
           href: core-libraries/7.0/serializationformat-binary.md
-<<<<<<< HEAD
         - name: System.Runtime.CompilerServices.Unsafe NuGet package
           href: core-libraries/7.0/unsafe-package.md
-=======
         - name: Time fields on symbolic links
           href: core-libraries/7.0/symbolic-link-timestamps.md
->>>>>>> 11e598e4
         - name: Tracking linked cache entries
           href: core-libraries/7.0/memorycache-tracking.md
         - name: Validate CompressionLevel for BrotliStream
@@ -880,13 +877,10 @@
           href: core-libraries/7.0/reflection-invoke-exceptions.md
         - name: SerializationFormat.Binary is obsolete
           href: core-libraries/7.0/serializationformat-binary.md
-<<<<<<< HEAD
         - name: System.Runtime.CompilerServices.Unsafe NuGet package
           href: core-libraries/7.0/unsafe-package.md
-=======
         - name: Time fields on symbolic links
           href: core-libraries/7.0/symbolic-link-timestamps.md
->>>>>>> 11e598e4
         - name: Tracking linked cache entries
           href: core-libraries/7.0/memorycache-tracking.md
         - name: Validate CompressionLevel for BrotliStream
