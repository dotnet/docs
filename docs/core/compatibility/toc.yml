--- conflicted
+++ resolved
@@ -77,13 +77,10 @@
           href: core-libraries/7.0/reflection-invoke-exceptions.md
         - name: SerializationFormat.Binary is obsolete
           href: core-libraries/7.0/serializationformat-binary.md
-<<<<<<< HEAD
         - name: System.Runtime.CompilerServices.Unsafe NuGet package
           href: core-libraries/7.0/unsafe-package.md
-=======
         - name: Tracking linked cache entries
           href: core-libraries/7.0/memorycache-tracking.md
->>>>>>> 5bf6501d
         - name: Validate CompressionLevel for BrotliStream
           href: core-libraries/7.0/compressionlevel-validation.md
       - name: Cryptography
@@ -862,13 +859,10 @@
           href: core-libraries/7.0/reflection-invoke-exceptions.md
         - name: SerializationFormat.Binary is obsolete
           href: core-libraries/7.0/serializationformat-binary.md
-<<<<<<< HEAD
         - name: System.Runtime.CompilerServices.Unsafe NuGet package
           href: core-libraries/7.0/unsafe-package.md
-=======
         - name: Tracking linked cache entries
           href: core-libraries/7.0/memorycache-tracking.md
->>>>>>> 5bf6501d
         - name: Validate CompressionLevel for BrotliStream
           href: core-libraries/7.0/compressionlevel-validation.md
       - name: .NET 6
