--- conflicted
+++ resolved
@@ -79,13 +79,10 @@
           href: core-libraries/6.0/debug-assert-conditional-evaluation.md
         - name: Environment.ProcessorCount behavior on Windows
           href: core-libraries/6.0/environment-processorcount-on-windows.md
-<<<<<<< HEAD
+        - name: File.Replace on Unix throws exceptions to match Windows
+          href: core-libraries/6.0/file-replace-exceptions-on-unix.md
         - name: FileStream locks files with shared lock on Unix
           href: core-libraries/6.0/filestream-file-locks-unix.md
-=======
-        - name: File.Replace on Unix throws exceptions to match Windows
-          href: core-libraries/6.0/file-replace-exceptions-on-unix.md
->>>>>>> 0cb361c8
         - name: FileStream no longer synchronizes offset with OS
           href: core-libraries/6.0/filestream-doesnt-sync-offset-with-os.md
         - name: FileStream.Position updated after completion
@@ -630,13 +627,10 @@
           href: core-libraries/6.0/debug-assert-conditional-evaluation.md
         - name: Environment.ProcessorCount behavior on Windows
           href: core-libraries/6.0/environment-processorcount-on-windows.md
-<<<<<<< HEAD
+        - name: File.Replace on Unix throws exceptions to match Windows
+          href: core-libraries/6.0/file-replace-exceptions-on-unix.md
         - name: FileStream locks files with shared lock on Unix
           href: core-libraries/6.0/filestream-file-locks-unix.md
-=======
-        - name: File.Replace on Unix throws exceptions to match Windows
-          href: core-libraries/6.0/file-replace-exceptions-on-unix.md
->>>>>>> 0cb361c8
         - name: FileStream no longer synchronizes offset with OS
           href: core-libraries/6.0/filestream-doesnt-sync-offset-with-os.md
         - name: FileStream.Position updated after completion
