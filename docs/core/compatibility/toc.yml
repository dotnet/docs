--- conflicted
+++ resolved
@@ -12,13 +12,10 @@
       items:
       - name: Activity operation name when null
         href: core-libraries/8.0/activity-operation-name.md
-<<<<<<< HEAD
       - name: AnonymousPipeServerStream.Dispose behavior
         href: core-libraries/8.0/anonymouspipeserverstream-dispose.md
-=======
       - name: Backslash mapping in Unix file paths
         href: core-libraries/8.0/file-path-backslash.md
->>>>>>> b72490c9
       - name: FileStream writes when pipe is closed
         href: core-libraries/8.0/filestream-disposed-pipe.md
       - name: GetFolderPath behavior on Unix
@@ -901,13 +898,10 @@
       items:
       - name: Activity operation name when null
         href: core-libraries/8.0/activity-operation-name.md
-<<<<<<< HEAD
       - name: AnonymousPipeServerStream.Dispose behavior
         href: core-libraries/8.0/anonymouspipeserverstream-dispose.md
-=======
       - name: Backslash mapping in Unix file paths
         href: core-libraries/8.0/file-path-backslash.md
->>>>>>> b72490c9
       - name: FileStream writes when pipe is closed
         href: core-libraries/8.0/filestream-disposed-pipe.md
       - name: GetFolderPath behavior on Unix
