items:
  - name: Overview
    href: breaking-changes.md
  - name: Breaking changes by version
    expanded: true
    items:
      - name: .NET 10
        items:
          - name: Overview
            href: 10.0.md
          - name: ASP.NET Core
            items:
<<<<<<< HEAD
              - name: IActionContextAccessor and ActionContextAccessor are obsolete
                href: aspnet-core/10/iactioncontextaccessor-obsolete.md
=======
              - name: IncludeOpenAPIAnalyzers property and MVC API analyzers are deprecated
                href: aspnet-core/10/openapi-analyzers-deprecated.md
              - name: Microsoft.Extensions.ApiDescription.Client package deprecated
                href: aspnet-core/10/apidescription-client-deprecated.md
>>>>>>> e0f747ba
          - name: Containers
            items:
              - name: Default .NET images use Ubuntu
                href: containers/10.0/default-images-use-ubuntu.md
          - name: Core .NET libraries
            items:
              - name: API obsoletions with non-default diagnostic IDs
                href: core-libraries/10.0/obsolete-apis.md
              - name: ActivitySource.CreateActivity and ActivitySource.StartActivity behavior change
                href: core-libraries/10.0/activity-sampling.md
              - name: C# 14 overload resolution with span parameters
                href: core-libraries/10.0/csharp-overload-resolution.md
              - name: Consistent shift behavior in generic math
                href: core-libraries/10.0/generic-math.md
              - name: Default trace context propagator updated to W3C Standard
                href: core-libraries/10.0/default-trace-context-propagator.md
              - name: DriveInfo.DriveFormat returns Linux filesystem types
                href: core-libraries/10.0/driveinfo-driveformat-linux.md
              - name: GnuTarEntry and PaxTarEntry exclude atime and ctime by default
                href: core-libraries/10.0/tar-atime-ctime-default.md
              - name: LDAP DirectoryControl parsing is now more stringent
                href: core-libraries/10.0/ldap-directorycontrol-parsing.md
              - name: MacCatalyst version normalization
                href: core-libraries/10.0/maccatalyst-version-normalization.md
              - name: No default SIGTERM signal handler
                href: core-libraries/10.0/sigterm-signal-handler.md
              - name: System.Linq.AsyncEnumerable included in core libraries
                href: core-libraries/10.0/asyncenumerable.md
              - name: YMM embedded rounding removed from AVX10.2
                href: core-libraries/10.0/ymm-embedded-rounding.md
          - name: Cryptography
            items:
              - name: CoseSigner.Key can be null
                href: cryptography/10.0/cosesigner-key-null.md
              - name: Environment variable renamed to DOTNET_OPENSSL_VERSION_OVERRIDE
                href: cryptography/10.0/version-override.md
              - name: OpenSSL cryptographic primitives not supported on macOS
                href: cryptography/10.0/openssl-macos-unsupported.md
              - name: X500DistinguishedName validation is stricter
                href: cryptography/10.0/x500distinguishedname-validation.md
              - name: X509Certificate and PublicKey key parameters can be null
                href: cryptography/10.0/x509-publickey-null.md
          - name: Extensions
            items:
              - name: Message no longer duplicated in Console log output
                href: extensions/10.0/console-json-logging-duplicate-messages.md
              - name: Null values preserved in configuration
                href: extensions/10.0/configuration-null-values-preserved.md
              - name: ProviderAliasAttribute moved to Microsoft.Extensions.Logging.Abstractions assembly
                href: extensions/10.0/provideraliasattribute-moved-assembly.md
              - name: Removed DynamicallyAccessedMembers annotation from trim-unsafe Microsoft.Extensions.Configuration code
                href: extensions/10.0/dynamically-accessed-members-configuration.md
          - name: Globalization
            items:
              - name: Environment variable renamed to DOTNET_ICU_VERSION_OVERRIDE
                href: globalization/10.0/version-override.md
          - name: Interop
            items:
              - name: Single-file apps no longer look for native libraries in executable directory
                href: interop/10.0/native-library-search.md
              - name: Specifying DllImportSearchPath.AssemblyDirectory only searches the assembly directory
                href: interop/10.0/search-assembly-directory.md
          - name: Networking
            items:
              - name: HTTP/3 support disabled by default with PublishTrimmed
                href: networking/10.0/http3-disabled-with-publishtrimmed.md
              - name: HttpClient/SslStream default certificate revocation check mode changed to Online
                href: networking/10.0/ssl-certificate-revocation-check-default.md
              - name: Streaming HTTP responses enabled by default in browser HTTP clients
                href: networking/10.0/default-http-streaming.md
          - name: SDK and MSBuild
            items:
              - name: .NET CLI `--interactive` defaults to `true` in user scenarios
                href: sdk/10.0/dotnet-cli-interactive.md
              - name: "`dotnet restore` audits transitive packages"
                href: sdk/10.0/nugetaudit-transitive-packages.md
              - name: Default workload configuration from 'loose manifests' to 'workload sets' mode
                href: sdk/10.0/default-workload-config.md
              - name: "`dotnet package list` performs restore"
                href: sdk/10.0/dotnet-package-list-restore.md
              - name: MSBUILDCUSTOMBUILDEVENTWARNING escape hatch removed
                href: sdk/10.0/custom-build-event-warning.md
              - name: MSBuild custom culture resource handling
                href: sdk/10.0/msbuild-custom-culture.md
              - name: NU1510 is raised for direct references pruned by NuGet
                href: sdk/10.0/nu1510-pruned-references.md
              - name: PackageReference without a version raises error
                href: sdk/10.0/nu1015-packagereference-version.md
              - name: HTTP warnings promoted to errors in package list and search
                href: sdk/10.0/http-warnings-to-errors.md
              - name: NUGET_ENABLE_ENHANCED_HTTP_RETRY environment variable removed
                href: sdk/10.0/nuget-enhanced-http-retry-removed.md
          - name: Windows Forms
            items:
              - name: API obsoletions
                href: windows-forms/10.0/obsolete-apis.md
              - name: Applications referencing both WPF and WinForms must disambiguate MenuItem and ContextMenu types
                href: windows-forms/10.0/menuitem-contextmenu.md
              - name: Renamed parameter in HtmlElement.InsertAdjacentElement
                href: windows-forms/10.0/insertadjacentelement-orientation.md
              - name: TreeView checkbox image truncation
                href: windows-forms/10.0/treeview-text-location.md
              - name: StatusStrip uses System RenderMode by default
                href: windows-forms/10.0/statusstrip-renderer.md
          - name: WPF
            items:
              - name: Incorrect usage of DynamicResource causes application crash
                href: wpf/10.0/dynamicresource-crash.md
      - name: .NET 9
        items:
          - name: Overview
            href: 9.0.md
          - name: ASP.NET Core
            items:
              - name: DefaultKeyResolution.ShouldGenerateNewKey has altered meaning
                href: aspnet-core/9.0/key-resolution.md
              - name: Dev cert export no longer creates folder
                href: aspnet-core/9.0/certificate-export.md
              - name: HostBuilder enables ValidateOnBuild/ValidateScopes in development environment
                href: aspnet-core/9.0/hostbuilder-validation.md
              - name: Legacy Mono and Emscripten APIs not exported to global namespace
                href: aspnet-core/9.0/legacy-apis.md
              - name: Middleware types with multiple constructors
                href: aspnet-core/9.0/middleware-constructors.md
          - name: Containers
            items:
              - name: Container images no longer install zlib
                href: containers/9.0/no-zlib.md
              - name: .NET Monitor images simplified to version-only tags
                href: containers/9.0/monitor-images.md
          - name: Core .NET libraries
            items:
              - name: Adding a ZipArchiveEntry sets header general-purpose bit flags
                href: core-libraries/9.0/compressionlevel-bits.md
              - name: Altered UnsafeAccessor support for non-open generics
                href: core-libraries/9.0/unsafeaccessor-generics.md
              - name: Ambiguous overload resolution affecting StringValues implicit operators
                href: core-libraries/9.0/ambiguous-overload.md
              - name: API obsoletions with custom diagnostic IDs
                href: core-libraries/9.0/obsolete-apis-with-custom-diagnostics.md
              - name: BigInteger maximum length
                href: core-libraries/9.0/biginteger-limit.md
              - name: BinaryReader.GetString() returns "/uFFFD" on malformed sequences
                href: core-libraries/9.0/binaryreader.md
              - name: C# overload resolution prefers `params` span-type overloads
                href: core-libraries/9.0/params-overloads.md
              - name: Creating type of array of System.Void not allowed
                href: core-libraries/9.0/type-instance.md
              - name: EnumConverter validates registered types to be enum
                href: core-libraries/9.0/enumconverter.md
              - name: "`Equals`/`GetHashCode` throw for `InlineArrayAttribute` types"
                href: core-libraries/9.0/inlinearrayattribute.md
              - name: FromKeyedServicesAttribute no longer injects non-keyed parameter
                href: core-libraries/9.0/non-keyed-params.md
              - name: IncrementingPollingCounter initial callback is asynchronous
                href: core-libraries/9.0/async-callback.md
              - name: Inline array struct size limit is enforced
                href: core-libraries/9.0/inlinearray-size.md
              - name: InMemoryDirectoryInfo prepends rootDir to files
                href: core-libraries/9.0/inmemorydirinfo-prepends-rootdir.md
              - name: New TimeSpan.From*() overloads that take integers
                href: core-libraries/9.0/timespan-from-overloads.md
              - name: New version of some OOB packages
                href: core-libraries/9.0/oob-packages.md
              - name: RuntimeHelpers.GetSubArray returns different type
                href: core-libraries/9.0/getsubarray-return.md
              - name: String.Trim(params ReadOnlySpan<char>) overload removed
                href: core-libraries/9.0/string-trim.md
              - name: Support for empty environment variables
                href: core-libraries/9.0/empty-env-variable.md
              - name: ZipArchiveEntry names and comments respect UTF8 flag
                href: core-libraries/9.0/ziparchiveentry-encoding.md
          - name: Cryptography
            items:
              - name: APIs Removed from System.Security.Cryptography.Pkcs netstandard2.0
                href: cryptography/9.0/api-removed-pkcs.md
              - name: SafeEvpPKeyHandle.DuplicateHandle up-refs the handle
                href: cryptography/9.0/evp-pkey-handle.md
              - name: Some X509Certificate2 and X509Certificate constructors are obsolete
                href: cryptography/9.0/x509-certificates.md
              - name: Windows private key lifetime simplified
                href: cryptography/9.0/private-key-lifetime.md
          - name: Deployment
            items:
              - name: Deprecated desktop Windows/macOS/Linux MonoVM runtime packages
                href: deployment/9.0/monovm-packages.md
          - name: Entity Framework Core
            href: /ef/core/what-is-new/ef-core-9.0/breaking-changes?toc=/dotnet/core/compatibility/toc.json&bc=/dotnet/breadcrumb/toc.json
          - name: Interop
            items:
              - name: CET supported by default
                href: interop/9.0/cet-support.md
          - name: JIT compiler
            items:
              - name: Floating point to integer conversions are saturating
                href: jit/9.0/fp-to-integer.md
              - name: Some SVE APIs removed
                href: jit/9.0/sve-apis.md
          - name: Networking
            items:
              - name: HttpClient metrics report `server.port` unconditionally
                href: networking/9.0/server-port-attribute.md
              - name: HttpClientFactory logging redacts header values by default
                href: networking/9.0/redact-headers.md
              - name: HttpClientFactory uses SocketsHttpHandler as primary handler
                href: networking/9.0/default-handler.md
              - name: HttpListenerRequest.UserAgent is nullable
                href: networking/9.0/useragent-nullable.md
              - name: Uri query redaction in HttpClient EventSource events
                href: networking/9.0/query-redaction-events.md
              - name: Uri query redaction in IHttpClientFactory logs
                href: networking/9.0/query-redaction-logs.md
          - name: SDK and MSBuild
            items:
              - name: "`dotnet sln add` doesn't allow invalid file names"
                href: sdk/9.0/dotnet-sln.md
              - name: "`dotnet watch` incompatible with Hot Reload for old frameworks"
                href: sdk/9.0/dotnet-watch.md
              - name: "`dotnet workload` commands output change"
                href: sdk/9.0/dotnet-workload-output.md
              - name: "`installer` repo version no longer documented"
                href: sdk/9.0/productcommits-versions.md
              - name: New default RID used when targeting .NET Framework
                href: sdk/9.0/default-rid.md
              - name: Terminal logger is default
                href: sdk/9.0/terminal-logger.md
              - name: Version requirements
                href: sdk/9.0/version-requirements.md
              - name: Warning emitted for .NET Standard 1.x targets
                href: sdk/9.0/netstandard-warning.md
              - name: Warning emitted for .NET 7 target
                href: sdk/9.0/net70-warning.md
          - name: Serialization
            items:
              - name: BinaryFormatter always throws
                href: serialization/9.0/binaryformatter-removal.md
              - name: Nullable JsonDocument properties deserialize to JsonValueKind.Null
                href: serialization/9.0/jsondocument-props.md
              - name: System.Text.Json metadata reader now unescapes metadata property names
                href: serialization/9.0/json-metadata-reader.md
          - name: Windows Forms
            items:
              - name: BindingSource.SortDescriptions doesn't return null
                href: windows-forms/9.0/sortdescriptions-return-value.md
              - name: Changes to nullability annotations
                href: windows-forms/9.0/nullability-changes.md
              - name: ComponentDesigner.Initialize throws ArgumentNullException
                href: windows-forms/9.0/componentdesigner-initialize.md
              - name: DataGridViewRowAccessibleObject.Name starting row index
                href: windows-forms/9.0/datagridviewrowaccessibleobject-name-row.md
              - name: IMsoComponent support is opt-in
                href: windows-forms/9.0/imsocomponent-support.md
              - name: New security analyzers
                href: windows-forms/9.0/security-analyzers.md
              - name: No exception if DataGridView is null
                href: windows-forms/9.0/datagridviewheadercell-nre.md
              - name: PictureBox raises HttpClient exceptions
                href: windows-forms/9.0/httpclient-exceptions.md
              - name: StatusStrip uses a different default renderer
                href: windows-forms/9.0/statusstrip-renderer.md
          - name: WPF
            items:
              - name: "'GetXmlNamespaceMaps' type change"
                href: wpf/9.0/xml-namespace-maps.md
      - name: .NET 8
        items:
          - name: Overview
            href: 8.0.md
          - name: ASP.NET Core
            items:
              - name: ConcurrencyLimiterMiddleware is obsolete
                href: aspnet-core/8.0/concurrencylimitermiddleware-obsolete.md
              - name: Custom converters for serialization removed
                href: aspnet-core/8.0/problemdetails-custom-converters.md
              - name: ISystemClock is obsolete
                href: aspnet-core/8.0/isystemclock-obsolete.md
              - name: "Minimal APIs: IFormFile parameters require anti-forgery checks"
                href: aspnet-core/8.0/antiforgery-checks.md
              - name: Rate-limiting middleware requires AddRateLimiter
                href: aspnet-core/8.0/addratelimiter-requirement.md
              - name: Security token events return a JsonWebToken
                href: aspnet-core/8.0/securitytoken-events.md
              - name: TrimMode defaults to full for Web SDK projects
                href: aspnet-core/8.0/trimmode-full.md
          - name: Containers
            items:
              - name: "'ca-certificates' removed from Alpine images"
                href: containers/8.0/ca-certificates-package.md
              - name: Container images upgraded to Debian 12
                href: containers/8.0/debian-version.md
              - name: Default ASP.NET Core port changed to 8080
                href: containers/8.0/aspnet-port.md
              - name: Kerberos package removed from Alpine and Debian images
                href: containers/8.0/krb5-libs-package.md
              - name: libintl package removed from Alpine images
                href: containers/8.0/libintl-package.md
              - name: Multi-platform container tags are Linux-only
                href: containers/8.0/multi-platform-tags.md
              - name: New 'app' user in Linux images
                href: containers/8.0/app-user.md
          - name: Core .NET libraries
            items:
              - name: Activity operation name when null
                href: core-libraries/8.0/activity-operation-name.md
              - name: AnonymousPipeServerStream.Dispose behavior
                href: core-libraries/8.0/anonymouspipeserverstream-dispose.md
              - name: API obsoletions with custom diagnostic IDs
                href: core-libraries/8.0/obsolete-apis-with-custom-diagnostics.md
              - name: Backslash mapping in Unix file paths
                href: core-libraries/8.0/file-path-backslash.md
              - name: Base64.DecodeFromUtf8 methods ignore whitespace
                href: core-libraries/8.0/decodefromutf8-whitespace.md
              - name: Boolean-backed enum type support removed
                href: core-libraries/8.0/bool-backed-enum.md
              - name: Complex.ToString format changed to `<a; b>`
                href: core-libraries/8.0/complex-format.md
              - name: Drive's current directory path enumeration
                href: core-libraries/8.0/drive-current-dir-paths.md
              - name: Enumerable.Sum throws new OverflowException for some inputs
                href: core-libraries/8.0/enumerable-sum.md
              - name: FileStream writes when pipe is closed
                href: core-libraries/8.0/filestream-disposed-pipe.md
              - name: FindSystemTimeZoneById doesn't return new object
                href: core-libraries/8.0/timezoneinfo-object.md
              - name: GC.GetGeneration might return Int32.MaxValue
                href: core-libraries/8.0/getgeneration-return-value.md
              - name: GetFolderPath behavior on Unix
                href: core-libraries/8.0/getfolderpath-unix.md
              - name: GetSystemVersion no longer returns ImageRuntimeVersion
                href: core-libraries/8.0/getsystemversion.md
              - name: ITypeDescriptorContext nullable annotations
                href: core-libraries/8.0/itypedescriptorcontext-props.md
              - name: Legacy Console.ReadKey removed
                href: core-libraries/8.0/console-readkey-legacy.md
              - name: Method builders generate parameters with HasDefaultValue=false
                href: core-libraries/8.0/parameterinfo-hasdefaultvalue.md
              - name: ProcessStartInfo.WindowStyle honored when UseShellExecute is false
                href: core-libraries/8.0/processstartinfo-windowstyle.md
              - name: RuntimeIdentifier returns platform for which runtime was built
                href: core-libraries/8.0/runtimeidentifier.md
              - name: Type.GetType() throws exception for all invalid element types
                href: core-libraries/8.0/type-gettype.md
          - name: Cryptography
            items:
              - name: AesGcm authentication tag size on macOS
                href: cryptography/8.0/aesgcm-auth-tag-size.md
              - name: RSA.EncryptValue and RSA.DecryptValue are obsolete
                href: cryptography/8.0/rsa-encrypt-decrypt-value-obsolete.md
          - name: Deployment
            items:
              - name: Host determines RID-specific assets
                href: deployment/8.0/rid-asset-list.md
              - name: .NET Monitor only includes distroless images
                href: deployment/8.0/monitor-image.md
              - name: StripSymbols defaults to true
                href: deployment/8.0/stripsymbols-default.md
          - name: Entity Framework Core
            href: /ef/core/what-is-new/ef-core-8.0/breaking-changes?toc=/dotnet/core/compatibility/toc.json&bc=/dotnet/breadcrumb/toc.json
          - name: Extensions
            items:
              - name: ActivatorUtilities.CreateInstance behaves consistently
                href: extensions/8.0/activatorutilities-createinstance-behavior.md
              - name: ActivatorUtilities.CreateInstance requires non-null provider
                href: extensions/8.0/activatorutilities-createinstance-null-provider.md
              - name: ConfigurationBinder throws for mismatched value
                href: extensions/8.0/configurationbinder-exceptions.md
              - name: ConfigurationManager package no longer references System.Security.Permissions
                href: extensions/8.0/configurationmanager-package.md
              - name: DirectoryServices package no longer references System.Security.Permissions
                href: extensions/8.0/directoryservices-package.md
              - name: Empty keys added to dictionary by configuration binder
                href: extensions/8.0/dictionary-configuration-binding.md
              - name: HostApplicationBuilderSettings.Args respected by constructor
                href: extensions/8.0/hostapplicationbuilder-ctor.md
              - name: ManagementDateTimeConverter.ToDateTime returns a local time
                href: extensions/8.0/dmtf-todatetime.md
              - name: System.Formats.Cbor DateTimeOffset formatting change
                href: extensions/8.0/cbor-datetime.md
          - name: Globalization
            items:
              - name: Date and time converters honor culture argument
                href: globalization/8.0/typeconverter-cultureinfo.md
              - name: TwoDigitYearMax default is 2049
                href: globalization/8.0/twodigityearmax-default.md
          - name: Interop
            items:
              - name: CreateObjectFlags.Unwrap only unwraps on target instance
                href: interop/8.0/comwrappers-unwrap.md
              - name: Custom marshallers require additional members
                href: interop/8.0/marshal-modes.md
              - name: IDispatchImplAttribute API is removed
                href: interop/8.0/idispatchimplattribute-removed.md
              - name: JSFunctionBinding implicit public default constructor removed
                href: interop/8.0/jsfunctionbinding-constructor.md
              - name: SafeHandle types must have public constructor
                href: interop/8.0/safehandle-constructor.md
              - name: Linux native library resolution no longer uses `netcoredeps`
                href: interop/8.0/linux-netcoredeps.md
          - name: Networking
            items:
              - name: SendFile throws NotSupportedException for connectionless sockets
                href: networking/8.0/sendfile-connectionless.md
              - name: User info in `mailto:` URIs is compared
                href: networking/8.0/uri-comparison.md
          - name: Reflection
            items:
              - name: IntPtr no longer used for function pointer types
                href: reflection/8.0/function-pointer-reflection.md
          - name: SDK and MSBuild
            items:
              - name: CLI console output uses UTF-8
                href: sdk/8.0/console-encoding.md
              - name: Console encoding not UTF-8 after completion
                href: sdk/8.0/console-encoding-fix.md
              - name: Containers default to use the 'latest' tag
                href: sdk/8.0/default-image-tag.md
              - name: "'dotnet pack' uses Release configuration"
                href: sdk/8.0/dotnet-pack-config.md
              - name: "'dotnet publish' uses Release configuration"
                href: sdk/8.0/dotnet-publish-config.md
              - name: "'dotnet restore' produces security vulnerability warnings"
                href: sdk/8.0/dotnet-restore-audit.md
              - name: Duplicate output for -getItem, -getProperty, and -getTargetResult
                href: sdk/8.0/getx-duplicate-output.md
              - name: Implicit `using` for System.Net.Http no longer added
                href: sdk/8.0/implicit-global-using-netfx.md
              - name: MSBuild custom derived build events deprecated
                href: sdk/8.0/custombuildeventargs.md
              - name: MSBuild respects DOTNET_CLI_UI_LANGUAGE
                href: sdk/8.0/msbuild-language.md
              - name: Runtime-specific apps not self-contained
                href: sdk/8.0/runtimespecific-app-default.md
              - name: --arch option doesn't imply self-contained
                href: sdk/8.0/arch-option.md
              - name: SDK uses a smaller RID graph
                href: sdk/8.0/rid-graph.md
              - name: Setting DebugSymbols to false disables PDB generation
                href: sdk/8.0/debugsymbols.md
              - name: Source Link included in the .NET SDK
                href: sdk/8.0/source-link.md
              - name: Trimming can't be used with .NET Standard or .NET Framework
                href: sdk/8.0/trimming-unsupported-targetframework.md
              - name: Unlisted packages not installed by default
                href: sdk/8.0/unlisted-versions.md
              - name: .user file imported in outer builds
                href: sdk/8.0/user-file.md
              - name: Version requirements for .NET 8 SDK
                href: sdk/8.0/version-requirements.md
          - name: Serialization
            items:
              - name: BinaryFormatter disabled for most projects
                href: serialization/8.0/binaryformatter-disabled.md
              - name: PublishedTrimmed projects fail reflection-based serialization
                href: serialization/8.0/publishtrimmed.md
              - name: Reflection-based deserializer resolves metadata eagerly
                href: serialization/8.0/metadata-resolving.md
          - name: Windows Forms
            items:
              - name: Certs checked before loading remote images in PictureBox
                href: windows-forms/8.0/picturebox-remote-image.md
              - name: DateTimePicker.Text is empty string
                href: windows-forms/8.0/datetimepicker-text.md
              - name: DefaultValueAttribute removed from some properties
                href: windows-forms/8.0/defaultvalueattribute-removal.md
              - name: ExceptionCollection ctor throws ArgumentException
                href: windows-forms/8.0/exceptioncollection.md
              - name: Forms scale according to AutoScaleMode
                href: windows-forms/8.0/top-level-window-scaling.md
              - name: ImageList.ColorDepth default is Depth32Bit
                href: windows-forms/8.0/imagelist-colordepth.md
              - name: System.Windows.Extensions doesn't reference System.Drawing.Common
                href: windows-forms/8.0/extensions-package-deps.md
              - name: TableLayoutStyleCollection throws ArgumentException
                href: windows-forms/8.0/tablelayoutstylecollection.md
              - name: Top-level forms scale size to DPI
                href: windows-forms/8.0/forms-scale-size-to-dpi.md
              - name: WFDEV002 obsoletion is now an error
                href: windows-forms/8.0/domainupdownaccessibleobject.md
      - name: .NET 7
        items:
          - name: Overview
            href: 7.0.md
          - name: ASP.NET Core
            items:
              - name: API controller actions try to infer parameters from DI
                href: aspnet-core/7.0/api-controller-action-parameters-di.md
              - name: ASPNET-prefixed environment variable precedence
                href: aspnet-core/7.0/environment-variable-precedence.md
              - name: AuthenticateAsync for remote auth providers
                href: aspnet-core/7.0/authenticateasync-anonymous-request.md
              - name: Authentication in WebAssembly apps
                href: aspnet-core/7.0/wasm-app-authentication.md
              - name: Default authentication scheme
                href: aspnet-core/7.0/default-authentication-scheme.md
              - name: Event IDs for some Microsoft.AspNetCore.Mvc.Core log messages changed
                href: aspnet-core/7.0/microsoft-aspnetcore-mvc-core-log-event-ids.md
              - name: Fallback file endpoints
                href: aspnet-core/7.0/fallback-file-endpoints.md
              - name: IHubClients and IHubCallerClients hide members
                href: aspnet-core/7.0/ihubclients-ihubcallerclients.md
              - name: "Kestrel: Default HTTPS binding removed"
                href: aspnet-core/7.0/https-binding-kestrel.md
              - name: Microsoft.AspNetCore.Server.Kestrel.Transport.Libuv and libuv.dll removed
                href: aspnet-core/7.0/libuv-transport-dll-removed.md
              - name: Microsoft.Data.SqlClient updated to 4.0.1
                href: aspnet-core/7.0/microsoft-data-sqlclient-updated-to-4-0-1.md
              - name: Middleware no longer defers to endpoint with null request delegate
                href: aspnet-core/7.0/middleware-null-requestdelegate.md
              - name: MVC's detection of an empty body in model binding changed
                href: aspnet-core/7.0/mvc-empty-body-model-binding.md
              - name: Output caching API changes
                href: aspnet-core/7.0/output-caching-renames.md
              - name: SignalR Hub methods try to resolve parameters from DI
                href: aspnet-core/7.0/signalr-hub-method-parameters-di.md
          - name: Configuration
            items:
              - name: System.diagnostics entry in app.config
                href: configuration/7.0/diagnostics-config-section.md
          - name: Core .NET libraries
            items:
              - name: API obsoletions with default diagnostic ID
                href: core-libraries/7.0/obsolete-apis-with-default-diagnostic.md
              - name: API obsoletions with non-default diagnostic IDs
                href: core-libraries/7.0/obsolete-apis-with-custom-diagnostics.md
              - name: Asterisk no longer accepted for assembly name attributes
                href: core-libraries/7.0/assembly-name-wildcard.md
              - name: BrotliStream no longer allows undefined CompressionLevel values
                href: core-libraries/7.0/brotlistream-ctor.md
              - name: C++/CLI projects in Visual Studio
                href: core-libraries/7.0/cpluspluscli-compiler-version.md
              - name: Collectible Assembly in non-collectible AssemblyLoadContext
                href: core-libraries/7.0/collectible-assemblies.md
              - name: DateTime addition methods precision change
                href: core-libraries/7.0/datetime-add-precision.md
              - name: Equals method behavior change for NaN
                href: core-libraries/7.0/equals-nan.md
              - name: EventSource callback behavior
                href: core-libraries/6.0/eventsource-callback.md
              - name: Generic type constraint on PatternContext<T>
                href: core-libraries/7.0/patterncontext-generic-constraint.md
              - name: Legacy FileStream strategy removed
                href: core-libraries/7.0/filestream-compat-switch.md
              - name: Library support for older frameworks
                href: core-libraries/7.0/old-framework-support.md
              - name: Maximum precision for numeric format strings
                href: core-libraries/7.0/max-precision-numeric-format-strings.md
              - name: Reflection invoke API exceptions
                href: core-libraries/7.0/reflection-invoke-exceptions.md
              - name: Regex patterns with ranges corrected
                href: core-libraries/7.0/regex-ranges.md
              - name: System.Drawing.Common config switch removed
                href: core-libraries/7.0/system-drawing.md
              - name: System.Runtime.CompilerServices.Unsafe NuGet package
                href: core-libraries/7.0/unsafe-package.md
              - name: Time fields on symbolic links
                href: core-libraries/7.0/symbolic-link-timestamps.md
              - name: Tracking linked cache entries
                href: core-libraries/7.0/memorycache-tracking.md
              - name: Validate CompressionLevel for BrotliStream
                href: core-libraries/7.0/compressionlevel-validation.md
          - name: Cryptography
            items:
              - name: Dynamic X509ChainPolicy verification time
                href: cryptography/7.0/x509chainpolicy-verification-time.md
              - name: EnvelopedCms.Decrypt doesn't double unwrap
                href: cryptography/7.0/decrypt-envelopedcms.md
              - name: X500DistinguishedName parsing of friendly names
                href: cryptography/7.0/x500-distinguished-names.md
          - name: Deployment
            items:
              - name: All assemblies trimmed by default
                href: deployment/7.0/trim-all-assemblies.md
              - name: Multi-level lookup is disabled
                href: deployment/7.0/multilevel-lookup.md
              - name: x86 host path on 64-bit Windows
                href: deployment/7.0/x86-host-path.md
              - name: Deprecation of TrimmerDefaultAction property
                href: deployment/7.0/deprecated-trimmer-default-action.md
          - name: Entity Framework Core
            href: /ef/core/what-is-new/ef-core-7.0/breaking-changes?toc=/dotnet/core/compatibility/toc.json&bc=/dotnet/breadcrumb/toc.json
          - name: Globalization
            items:
              - name: Globalization APIs use ICU libraries on Windows Server
                href: globalization/7.0/icu-globalization-api.md
          - name: Extensions
            items:
              - name: Binding config to dictionary extends values
                href: extensions/7.0/config-bind-dictionary.md
              - name: ContentRootPath for apps launched by Windows Shell
                href: extensions/7.0/contentrootpath-hosted-app.md
              - name: Environment variable prefixes
                href: extensions/7.0/environment-variable-prefix.md
          - name: Interop
            items:
              - name: RuntimeInformation.OSArchitecture under emulation
                href: interop/7.0/osarchitecture-emulation.md
          - name: .NET MAUI
            items:
              - name: Constructors accept base interface instead of concrete type
                href: maui/7.0/mauiwebviewnavigationdelegate-constructor.md
              - name: Flow direction helper methods removed
                href: maui/7.0/flow-direction-apis-removed.md
              - name: New UpdateBackground parameter
                href: maui/7.0/updatebackground-parameter.md
              - name: ScrollToRequest property renamed
                href: maui/7.0/scrolltorequest-property-rename.md
              - name: Some Windows APIs are removed
                href: maui/7.0/iwindowstatemanager-apis-removed.md
          - name: Networking
            items:
              - name: AllowRenegotiation default is false
                href: networking/7.0/allowrenegotiation-default.md
              - name: Custom ping payloads on Linux
                href: networking/7.0/ping-custom-payload-linux.md
              - name: Socket.End methods don't throw ObjectDisposedException
                href: networking/7.0/socket-end-closed-sockets.md
          - name: SDK and MSBuild
            items:
              - name: Automatic RuntimeIdentifier for certain projects
                href: sdk/7.0/automatic-runtimeidentifier.md
              - name: Automatic RuntimeIdentifier for publish only
                href: sdk/7.0/automatic-rid-publish-only.md
              - name: CLI console output uses UTF-8
                href: sdk/8.0/console-encoding.md
              - name: Version requirements
                href: sdk/7.0/vs-msbuild-version.md
              - name: SDK no longer calls ResolvePackageDependencies
                href: sdk/7.0/resolvepackagedependencies.md
              - name: Serialization of custom types
                href: sdk/7.0/custom-serialization.md
              - name: Side-by-side SDK installations
                href: sdk/7.0/side-by-side-install.md
              - name: --output option no longer is valid for solution-level commands
                href: sdk/7.0/solution-level-output-no-longer-valid.md
              - name: Tool manifests in root folder
                href: sdk/7.0/manifest-search.md
          - name: Serialization
            items:
              - name: BinaryFormatter serialization APIs produce compiler errors
                href: serialization/7.0/binaryformatter-apis-produce-errors.md
              - name: SerializationFormat.Binary is obsolete
                href: serialization/7.0/serializationformat-binary.md
              - name: DataContractSerializer retains sign when deserializing -0
                href: serialization/7.0/datacontractserializer-negative-sign.md
              - name: Deserialize Version type with leading or trailing whitespace
                href: serialization/7.0/deserialize-version-with-whitespace.md
              - name: JsonSerializerOptions copy constructor includes JsonSerializerContext
                href: serialization/7.0/jsonserializeroptions-copy-constructor.md
              - name: Polymorphic serialization for object types
                href: serialization/7.0/polymorphic-serialization.md
              - name: System.Text.Json source generator fallback
                href: serialization/7.0/reflection-fallback.md
          - name: XML and XSLT
            items:
              - name: XmlSecureResolver is obsolete
                href: xml/7.0/xmlsecureresolver-obsolete.md
          - name: Windows Forms
            items:
              - name: APIs throw ArgumentNullException
                href: windows-forms/7.0/apis-throw-argumentnullexception.md
              - name: Obsoletions and warnings
                href: windows-forms/7.0/obsolete-apis.md
          - name: WPF
            items:
              - name: Revert behavior with text drag-and-drop operations
                href: wpf/7.0/drag-and-drop.md
      - name: .NET 6
        items:
          - name: Overview
            href: 6.0.md
          - name: ASP.NET Core
            items:
              - name: ActionResult<T> sets StatusCode to 200
                href: aspnet-core/6.0/actionresult-statuscode.md
              - name: AddDataAnnotationsValidation method made obsolete
                href: aspnet-core/6.0/adddataannotationsvalidation-obsolete.md
              - name: Assemblies removed from shared framework
                href: aspnet-core/6.0/assemblies-removed-from-shared-framework.md
              - name: "Blazor: Parameter name changed in RequestImageFileAsync method"
                href: aspnet-core/6.0/blazor-parameter-name-changed-in-method.md
              - name: "Blazor: WebEventDescriptor.EventArgsType property replaced"
                href: aspnet-core/6.0/blazor-eventargstype-property-replaced.md
              - name: "Blazor: Byte-array interop"
                href: aspnet-core/6.0/byte-array-interop.md
              - name: ClientCertificate doesn't trigger renegotiation
                href: aspnet-core/6.0/clientcertificate-doesnt-trigger-renegotiation.md
              - name: EndpointName metadata not set automatically
                href: aspnet-core/6.0/endpointname-metadata.md
              - name: "Identity: Default Bootstrap version of UI changed"
                href: aspnet-core/6.0/identity-bootstrap4-to-5.md
              - name: "Kestrel: Log message attributes changed"
                href: aspnet-core/6.0/kestrel-log-message-attributes-changed.md
              - name: "MessagePack: Library changed in @microsoft/signalr-protocol-msgpack"
                href: aspnet-core/6.0/messagepack-library-change.md
              - name: Microsoft.AspNetCore.Http.Features split
                href: aspnet-core/6.0/microsoft-aspnetcore-http-features-package-split.md
              - name: "Middleware: HTTPS Redirection Middleware throws exception on ambiguous HTTPS ports"
                href: aspnet-core/6.0/middleware-ambiguous-https-ports-exception.md
              - name: "Middleware: New Use overload"
                href: aspnet-core/6.0/middleware-new-use-overload.md
              - name: Minimal API renames in RC 1
                href: aspnet-core/6.0/rc1-minimal-api-renames.md
              - name: Minimal API renames in RC 2
                href: aspnet-core/6.0/rc2-minimal-api-renames.md
              - name: MVC doesn't buffer IAsyncEnumerable types
                href: aspnet-core/6.0/iasyncenumerable-not-buffered-by-mvc.md
              - name: Nullable reference type annotations changed
                href: aspnet-core/6.0/nullable-reference-type-annotations-changed.md
              - name: Obsoleted and removed APIs
                href: aspnet-core/6.0/obsolete-removed-apis.md
              - name: PreserveCompilationContext not configured by default
                href: aspnet-core/6.0/preservecompilationcontext-not-set-by-default.md
              - name: "Razor: Compiler generates single assembly"
                href: aspnet-core/6.0/razor-compiler-doesnt-produce-views-assembly.md
              - name: "Razor: Logging ID changes"
                href: aspnet-core/6.0/razor-pages-logging-ids.md
              - name: "Razor: RazorEngine APIs marked obsolete"
                href: aspnet-core/6.0/razor-engine-apis-obsolete.md
              - name: "SignalR: Java Client updated to RxJava3"
                href: aspnet-core/6.0/signalr-java-client-updated.md
              - name: TryParse and BindAsync methods are validated
                href: aspnet-core/6.0/tryparse-bindasync-validation.md
          - name: Containers
            items:
              - name: Default console logger formatting in container images
                href: containers/6.0/console-formatter-default.md
              - name: Other breaking changes
                href: https://github.com/dotnet/dotnet-docker/discussions/3699
          - name: Core .NET libraries
            items:
              - name: API obsoletions with non-default diagnostic IDs
                href: core-libraries/6.0/obsolete-apis-with-custom-diagnostics.md
              - name: Conditional string evaluation in Debug methods
                href: core-libraries/6.0/debug-assert-conditional-evaluation.md
              - name: Environment.ProcessorCount behavior on Windows
                href: core-libraries/6.0/environment-processorcount-on-windows.md
              - name: EventSource callback behavior
                href: core-libraries/6.0/eventsource-callback.md
              - name: File.Replace on Unix throws exceptions to match Windows
                href: core-libraries/6.0/file-replace-exceptions-on-unix.md
              - name: FileStream locks files with shared lock on Unix
                href: core-libraries/6.0/filestream-file-locks-unix.md
              - name: FileStream no longer synchronizes offset with OS
                href: core-libraries/6.0/filestream-doesnt-sync-offset-with-os.md
              - name: FileStream.Position updated after completion
                href: core-libraries/6.0/filestream-position-updates-after-readasync-writeasync-completion.md
              - name: New diagnostic IDs for obsoleted APIs
                href: core-libraries/6.0/diagnostic-id-change-for-obsoletions.md
              - name: New Queryable method overloads
                href: core-libraries/6.0/additional-linq-queryable-method-overloads.md
              - name: Nullability annotation changes
                href: core-libraries/6.0/nullable-ref-type-annotation-changes.md
              - name: Older framework versions dropped
                href: core-libraries/6.0/older-framework-versions-dropped.md
              - name: Parameter names changed
                href: core-libraries/6.0/parameter-name-changes.md
              - name: Parameters renamed in Stream-derived types
                href: core-libraries/6.0/parameters-renamed-on-stream-derived-types.md
              - name: Partial and zero-byte reads in streams
                href: core-libraries/6.0/partial-byte-reads-in-streams.md
              - name: Set timestamp on read-only file on Windows
                href: core-libraries/6.0/set-timestamp-readonly-file.md
              - name: Standard numeric format parsing precision
                href: core-libraries/6.0/numeric-format-parsing-handles-higher-precision.md
              - name: Static abstract members in interfaces
                href: core-libraries/6.0/static-abstract-interface-methods.md
              - name: StringBuilder.Append overloads and evaluation order
                href: core-libraries/6.0/stringbuilder-append-evaluation-order.md
              - name: Strong-name APIs throw PlatformNotSupportedException
                href: core-libraries/6.0/strong-name-signing-exceptions.md
              - name: System.Drawing.Common only supported on Windows
                href: core-libraries/6.0/system-drawing-common-windows-only.md
              - name: System.Security.SecurityContext is marked obsolete
                href: core-libraries/6.0/securitycontext-obsolete.md
              - name: Task.FromResult may return singleton
                href: core-libraries/6.0/task-fromresult-returns-singleton.md
              - name: Unhandled exceptions from a BackgroundService
                href: core-libraries/6.0/hosting-exception-handling.md
          - name: Cryptography
            items:
              - name: CreateEncryptor methods throw exception for incorrect feedback size
                href: cryptography/6.0/cfb-mode-feedback-size-exception.md
          - name: Deployment
            items:
              - name: x86 host path on 64-bit Windows
                href: deployment/7.0/x86-host-path.md
          - name: Entity Framework Core
            href: /ef/core/what-is-new/ef-core-6.0/breaking-changes?toc=/dotnet/core/compatibility/toc.json&bc=/dotnet/breadcrumb/toc.json
          - name: Extensions
            items:
              - name: AddProvider checks for non-null provider
                href: extensions/6.0/addprovider-null-check.md
              - name: FileConfigurationProvider.Load throws InvalidDataException
                href: extensions/6.0/filename-in-load-exception.md
              - name: Repeated XML elements include index
                href: extensions/6.0/repeated-xml-elements.md
              - name: Resolving disposed ServiceProvider throws exception
                href: extensions/6.0/service-provider-disposed.md
          - name: Globalization
            items:
              - name: Culture creation and case mapping in globalization-invariant mode
                href: globalization/6.0/culture-creation-invariant-mode.md
          - name: Interop
            items:
              - name: Static abstract members in interfaces
                href: core-libraries/6.0/static-abstract-interface-methods.md
          - name: JIT compiler
            items:
              - name: Call argument coercion
                href: jit/6.0/coerce-call-arguments-ecma-335.md
          - name: Networking
            items:
              - name: Port removed from SPN
                href: networking/6.0/httpclient-port-lookup.md
              - name: WebRequest, WebClient, and ServicePoint are obsolete
                href: networking/6.0/webrequest-deprecated.md
          - name: SDK and MSBuild
            items:
              - name: -p option for `dotnet run` is deprecated
                href: sdk/6.0/deprecate-p-option-dotnet-run.md
              - name: C# code in templates not supported by earlier versions
                href: sdk/6.0/csharp-template-code.md
              - name: EditorConfig files implicitly included
                href: sdk/6.0/editorconfig-additional-files.md
              - name: Generate apphost for macOS
                href: sdk/6.0/apphost-generated-for-macos.md
              - name: Generate error for duplicate files in publish output
                href: sdk/6.0/duplicate-files-in-output.md
              - name: GetTargetFrameworkProperties and GetNearestTargetFramework removed
                href: sdk/6.0/gettargetframeworkproperties-and-getnearesttargetframework-removed.md
              - name: Install location for x64 emulated on ARM64
                href: sdk/6.0/path-x64-emulated.md
              - name: MSBuild no longer supports calling GetType()
                href: sdk/6.0/calling-gettype-property-functions.md
              - name: .NET can't be installed to custom location
                href: sdk/6.0/install-location.md
              - name: OutputType not automatically set to WinExe
                href: sdk/6.0/outputtype-not-set-automatically.md
              - name: Publish ReadyToRun with --no-restore requires changes
                href: sdk/6.0/publish-readytorun-requires-restore-change.md
              - name: runtimeconfig.dev.json file not generated
                href: sdk/6.0/runtimeconfigdev-file.md
              - name: RuntimeIdentifier warning if self-contained is unspecified
                href: sdk/6.0/runtimeidentifier-self-contained.md
              - name: Tool manifests in root folder
                href: sdk/7.0/manifest-search.md
              - name: Version requirements for .NET 6 SDK
                href: sdk/6.0/vs-msbuild-version.md
              - name: .version file includes build version
                href: sdk/6.0/version-file-entries.md
              - name: Write reference assemblies to IntermediateOutputPath
                href: sdk/6.0/write-reference-assemblies-to-obj.md
          - name: Serialization
            items:
              - name: DataContractSerializer retains sign when deserializing -0
                href: serialization/7.0/datacontractserializer-negative-sign.md
              - name: Default serialization format for TimeSpan
                href: serialization/6.0/timespan-serialization-format.md
              - name: IAsyncEnumerable serialization
                href: serialization/6.0/iasyncenumerable-serialization.md
              - name: JSON source-generation API refactoring
                href: serialization/6.0/json-source-gen-api-refactor.md
              - name: JsonNumberHandlingAttribute on collection properties
                href: serialization/6.0/jsonnumberhandlingattribute-behavior.md
              - name: New JsonSerializer source generator overloads
                href: serialization/6.0/jsonserializer-source-generator-overloads.md
          - name: Windows Forms
            items:
              - name: APIs throw ArgumentNullException
                href: windows-forms/6.0/apis-throw-argumentnullexception.md
              - name: C# templates use application bootstrap
                href: windows-forms/6.0/application-bootstrap.md
              - name: DataGridView APIs throw InvalidOperationException
                href: windows-forms/6.0/null-owner-causes-invalidoperationexception.md
              - name: ListViewGroupCollection methods throw new InvalidOperationException
                href: windows-forms/6.0/listview-invalidoperationexception.md
              - name: NotifyIcon.Text maximum text length increased
                href: windows-forms/6.0/notifyicon-text-max-text-length-increased.md
              - name: ScaleControl called only when needed
                href: windows-forms/6.0/optimize-scalecontrol-calls.md
              - name: TableLayoutSettings properties throw InvalidEnumArgumentException
                href: windows-forms/6.0/tablelayoutsettings-apis-throw-invalidenumargumentexception.md
              - name: TreeNodeCollection.Item throws exception if node is assigned elsewhere
                href: windows-forms/6.0/treenodecollection-item-throws-argumentexception.md
          - name: XML and XSLT
            items:
              - name: XNodeReader.GetAttribute behavior for invalid index
                href: core-libraries/6.0/xnodereader-getattribute.md
      - name: .NET 5
        items:
          - name: Overview
            href: 5.0.md
          - name: ASP.NET Core
            items:
              - name: ASP.NET Core apps deserialize quoted numbers
                href: serialization/5.0/jsonserializer-allows-reading-numbers-as-strings.md
              - name: AzureAD.UI and AzureADB2C.UI APIs obsolete
                href: aspnet-core/5.0/authentication-aad-packages-obsolete.md
              - name: BinaryFormatter serialization methods are obsolete
                href: serialization/5.0/binaryformatter-serialization-obsolete.md
              - name: Resource in endpoint routing is HttpContext
                href: aspnet-core/5.0/authorization-resource-in-endpoint-routing.md
              - name: Microsoft-prefixed Azure integration packages removed
                href: aspnet-core/5.0/azure-integration-packages-removed.md
              - name: "Blazor: Route precedence logic changed in Blazor apps"
                href: aspnet-core/5.0/blazor-routing-logic-changed.md
              - name: "Blazor: Updated browser support"
                href: aspnet-core/5.0/blazor-browser-support-updated.md
              - name: "Blazor: Insignificant whitespace trimmed by compiler"
                href: aspnet-core/5.0/blazor-components-trim-insignificant-whitespace.md
              - name: "Blazor: JSObjectReference and JSInProcessObjectReference types are internal"
                href: aspnet-core/5.0/blazor-jsobjectreference-to-internal.md
              - name: "Blazor: Target framework of NuGet packages changed"
                href: aspnet-core/5.0/blazor-packages-target-framework-changed.md
              - name: "Blazor: ProtectedBrowserStorage feature moved to shared framework"
                href: aspnet-core/5.0/blazor-protectedbrowserstorage-moved.md
              - name: "Blazor: RenderTreeFrame readonly public fields are now properties"
                href: aspnet-core/5.0/blazor-rendertreeframe-fields-become-properties.md
              - name: "Blazor: Updated validation logic for static web assets"
                href: aspnet-core/5.0/blazor-static-web-assets-validation-logic-updated.md
              - name: Cryptography APIs not supported on browser
                href: cryptography/5.0/cryptography-apis-not-supported-on-blazor-webassembly.md
              - name: "Extensions: Package reference changes"
                href: aspnet-core/5.0/extensions-package-reference-changes.md
              - name: Kestrel and IIS BadHttpRequestException types are obsolete
                href: aspnet-core/5.0/http-badhttprequestexception-obsolete.md
              - name: HttpClient instances created by IHttpClientFactory log integer status codes
                href: aspnet-core/5.0/http-httpclient-instances-log-integer-status-codes.md
              - name: "HttpSys: Client certificate renegotiation disabled by default"
                href: aspnet-core/5.0/httpsys-client-certificate-renegotiation-disabled-by-default.md
              - name: "IIS: UrlRewrite middleware query strings are preserved"
                href: aspnet-core/5.0/iis-urlrewrite-middleware-query-strings-are-preserved.md
              - name: "Kestrel: Configuration changes detected by default"
                href: aspnet-core/5.0/kestrel-configuration-changes-at-run-time-detected-by-default.md
              - name: "Kestrel: Default supported TLS protocol versions changed"
                href: aspnet-core/5.0/kestrel-default-supported-tls-protocol-versions-changed.md
              - name: "Kestrel: HTTP/2 disabled over TLS on incompatible Windows versions"
                href: aspnet-core/5.0/kestrel-disables-http2-over-tls.md
              - name: "Kestrel: Libuv transport marked as obsolete"
                href: aspnet-core/5.0/kestrel-libuv-transport-obsolete.md
              - name: Obsolete properties on ConsoleLoggerOptions
                href: core-libraries/5.0/obsolete-consoleloggeroptions-properties.md
              - name: ResourceManagerWithCultureStringLocalizer class and WithCulture interface member removed
                href: aspnet-core/5.0/localization-members-removed.md
              - name: Pubternal APIs removed
                href: aspnet-core/5.0/localization-pubternal-apis-removed.md
              - name: Obsolete constructor removed in request localization middleware
                href: aspnet-core/5.0/localization-requestlocalizationmiddleware-constructor-removed.md
              - name: "Middleware: Database error page marked as obsolete"
                href: aspnet-core/5.0/middleware-database-error-page-obsolete.md
              - name: Exception handler middleware throws original exception
                href: aspnet-core/5.0/middleware-exception-handler-throws-original-exception.md
              - name: ObjectModelValidator calls a new overload of Validate
                href: aspnet-core/5.0/mvc-objectmodelvalidator-calls-new-overload.md
              - name: Cookie name encoding removed
                href: aspnet-core/5.0/security-cookie-name-encoding-removed.md
              - name: IdentityModel NuGet package versions updated
                href: aspnet-core/5.0/security-identitymodel-nuget-package-versions-updated.md
              - name: "SignalR: MessagePack Hub Protocol options type changed"
                href: aspnet-core/5.0/signalr-messagepack-hub-protocol-options-changed.md
              - name: "SignalR: MessagePack Hub Protocol moved"
                href: aspnet-core/5.0/signalr-messagepack-package.md
              - name: UseSignalR and UseConnections methods removed
                href: aspnet-core/5.0/signalr-usesignalr-useconnections-removed.md
              - name: CSV content type changed to standards-compliant
                href: aspnet-core/5.0/static-files-csv-content-type-changed.md
          - name: Code analysis
            items:
              - name: CA1416 warning
                href: code-analysis/5.0/ca1416-platform-compatibility-analyzer.md
              - name: CA1417 warning
                href: code-analysis/5.0/ca1417-outattributes-on-pinvoke-string-parameters.md
              - name: CA1831 warning
                href: code-analysis/5.0/ca1831-range-based-indexer-on-string.md
              - name: CA2013 warning
                href: code-analysis/5.0/ca2013-referenceequals-on-value-types.md
              - name: CA2014 warning
                href: code-analysis/5.0/ca2014-stackalloc-in-loops.md
              - name: CA2015 warning
                href: code-analysis/5.0/ca2015-finalizers-for-memorymanager-types.md
              - name: CA2200 warning
                href: code-analysis/5.0/ca2200-rethrow-to-preserve-stack-details.md
              - name: CA2247 warning
                href: code-analysis/5.0/ca2247-ctor-arg-should-be-taskcreationoptions.md
          - name: Core .NET libraries
            items:
              - name: Assembly-related API changes for single-file publishing
                href: core-libraries/5.0/assembly-api-behavior-changes-for-single-file-publish.md
              - name: Code access security APIs are obsolete
                href: core-libraries/5.0/code-access-security-apis-obsolete.md
              - name: CreateCounterSetInstance throws InvalidOperationException
                href: core-libraries/5.0/createcountersetinstance-throws-invalidoperation.md
              - name: Default ActivityIdFormat is W3C
                href: core-libraries/5.0/default-activityidformat-changed.md
              - name: Environment.OSVersion returns the correct version
                href: core-libraries/5.0/environment-osversion-returns-correct-version.md
              - name: FrameworkDescription's value is .NET not .NET Core
                href: core-libraries/5.0/frameworkdescription-returns-net-not-net-core.md
              - name: GAC APIs are obsolete
                href: core-libraries/5.0/global-assembly-cache-apis-obsolete.md
              - name: Hardware intrinsic IsSupported checks
                href: core-libraries/5.0/hardware-instrinsics-issupported-checks.md
              - name: IntPtr and UIntPtr implement IFormattable
                href: core-libraries/5.0/intptr-uintptr-implement-iformattable.md
              - name: LastIndexOf handles empty search strings
                href: core-libraries/5.0/lastindexof-improved-handling-of-empty-values.md
              - name: URI paths with non-ASCII characters on Unix
                href: core-libraries/5.0/non-ascii-chars-in-uri-parsed-correctly.md
              - name: API obsoletions with non-default diagnostic IDs
                href: core-libraries/5.0/obsolete-apis-with-custom-diagnostics.md
              - name: Obsolete properties on ConsoleLoggerOptions
                href: core-libraries/5.0/obsolete-consoleloggeroptions-properties.md
              - name: Complexity of LINQ OrderBy.First
                href: core-libraries/5.0/orderby-firstordefault-complexity-increase.md
              - name: OSPlatform attributes renamed or removed
                href: core-libraries/5.0/os-platform-attributes-renamed.md
              - name: Microsoft.DotNet.PlatformAbstractions package removed
                href: core-libraries/5.0/platformabstractions-package-removed.md
              - name: PrincipalPermissionAttribute is obsolete
                href: core-libraries/5.0/principalpermissionattribute-obsolete.md
              - name: Parameter name changes from preview versions
                href: core-libraries/5.0/reference-assembly-parameter-names-rc1.md
              - name: Parameter name changes in reference assemblies
                href: core-libraries/5.0/reference-assembly-parameter-names.md
              - name: Remoting APIs are obsolete
                href: core-libraries/5.0/remoting-apis-obsolete.md
              - name: Order of Activity.Tags list is reversed
                href: core-libraries/5.0/reverse-order-of-tags-in-activity-property.md
              - name: SSE and SSE2 comparison methods handle NaN
                href: core-libraries/5.0/sse-comparegreaterthan-intrinsics.md
              - name: Thread.Abort is obsolete
                href: core-libraries/5.0/thread-abort-obsolete.md
              - name: Uri recognition of UNC paths on Unix
                href: core-libraries/5.0/unc-path-recognition-unix.md
              - name: UTF-7 code paths are obsolete
                href: core-libraries/5.0/utf-7-code-paths-obsolete.md
              - name: Behavior change for Vector2.Lerp and Vector4.Lerp
                href: core-libraries/5.0/vector-lerp-behavior-change.md
              - name: Vector<T> throws NotSupportedException
                href: core-libraries/5.0/vectort-throws-notsupportedexception.md
          - name: Cryptography
            items:
              - name: Cryptography APIs not supported on browser
                href: cryptography/5.0/cryptography-apis-not-supported-on-blazor-webassembly.md
              - name: Cryptography.Oid is init-only
                href: cryptography/5.0/cryptography-oid-init-only.md
              - name: Default TLS cipher suites on Linux
                href: cryptography/5.0/default-cipher-suites-for-tls-on-linux.md
              - name: Create() overloads on cryptographic abstractions are obsolete
                href: cryptography/5.0/instantiating-default-implementations-of-cryptographic-abstractions-not-supported.md
              - name: Default FeedbackSize value changed
                href: cryptography/5.0/tripledes-default-feedback-size-change.md
          - name: Entity Framework Core
            href: /ef/core/what-is-new/ef-core-5.0/breaking-changes?toc=/dotnet/core/compatibility/toc.json&bc=/dotnet/breadcrumb/toc.json
          - name: Globalization
            items:
              - name: Use ICU libraries on Windows
                href: globalization/5.0/icu-globalization-api.md
              - name: StringInfo and TextElementEnumerator are UAX29-compliant
                href: globalization/5.0/uax29-compliant-grapheme-enumeration.md
              - name: Unicode category changed for Latin-1 characters
                href: globalization/5.0/unicode-categories-for-latin1-chars.md
              - name: ListSeparator values changed
                href: globalization/5.0/listseparator-value-change.md
          - name: Interop
            items:
              - name: Support for WinRT is removed
                href: interop/5.0/built-in-support-for-winrt-removed.md
              - name: Casting RCW to InterfaceIsIInspectable throws exception
                href: interop/5.0/casting-rcw-to-inspectable-interface-throws-exception.md
              - name: No A/W suffix probing on non-Windows platforms
                href: interop/5.0/function-suffix-pinvoke.md
          - name: Networking
            items:
              - name: Cookie path handling conforms to RFC 6265
                href: networking/5.0/cookie-path-conforms-to-rfc6265.md
              - name: LocalEndPoint is updated after calling SendToAsync
                href: networking/5.0/localendpoint-updated-on-sendtoasync.md
              - name: MulticastOption.Group doesn't accept null
                href: networking/5.0/multicastoption-group-doesnt-accept-null.md
              - name: Streams allow successive Begin operations
                href: networking/5.0/negotiatestream-sslstream-dont-fail-on-successive-begin-calls.md
              - name: WinHttpHandler removed from .NET runtime
                href: networking/5.0/winhttphandler-removed-from-runtime.md
          - name: SDK and MSBuild
            items:
              - name: Error when referencing mismatched executable
                href: sdk/5.0/referencing-executable-generates-error.md
              - name: OutputType set to WinExe
                href: sdk/5.0/automatically-infer-winexe-output-type.md
              - name: WinForms and WPF apps use Microsoft.NET.Sdk
                href: sdk/5.0/sdk-and-target-framework-change.md
              - name: Directory.Packages.props files imported by default
                href: sdk/5.0/directory-packages-props-imported-by-default.md
              - name: NETCOREAPP3_1 preprocessor symbol not defined
                href: sdk/5.0/netcoreapp3_1-preprocessor-symbol-not-defined.md
              - name: PublishDepsFilePath behavior change
                href: sdk/5.0/publishdepsfilepath-behavior-change.md
              - name: TargetFramework change from netcoreapp to net
                href: sdk/5.0/targetframework-name-change.md
              - name: Use WindowsSdkPackageVersion for Windows SDK
                href: sdk/5.0/override-windows-sdk-package-version.md
          - name: Security
            items:
              - name: Code access security APIs are obsolete
                href: core-libraries/5.0/code-access-security-apis-obsolete.md
              - name: PrincipalPermissionAttribute is obsolete
                href: core-libraries/5.0/principalpermissionattribute-obsolete.md
              - name: UTF-7 code paths are obsolete
                href: core-libraries/5.0/utf-7-code-paths-obsolete.md
          - name: Serialization
            items:
              - name: BinaryFormatter serialization methods are obsolete
                href: serialization/5.0/binaryformatter-serialization-obsolete.md
              - name: BinaryFormatter.Deserialize rewraps exceptions
                href: serialization/5.0/binaryformatter-deserialize-rewraps-exceptions.md
              - name: JsonSerializer.Deserialize requires single-character string
                href: serialization/5.0/deserializing-json-into-char-requires-single-character.md
              - name: ASP.NET Core apps deserialize quoted numbers
                href: serialization/5.0/jsonserializer-allows-reading-numbers-as-strings.md
              - name: JsonSerializer.Serialize throws ArgumentNullException
                href: serialization/5.0/jsonserializer-serialize-throws-argumentnullexception-for-null-type.md
              - name: Non-public, parameterless constructors not used for deserialization
                href: serialization/5.0/non-public-parameterless-constructors-not-used-for-deserialization.md
              - name: Options are honored when serializing key-value pairs
                href: serialization/5.0/options-honored-when-serializing-key-value-pairs.md
          - name: Windows Forms
            items:
              - name: Native code can't access Windows Forms objects
                href: windows-forms/5.0/winforms-objects-not-accessible-from-native-code.md
              - name: OutputType set to WinExe
                href: sdk/5.0/automatically-infer-winexe-output-type.md
              - name: DataGridView doesn't reset custom fonts
                href: windows-forms/5.0/datagridview-doesnt-reset-custom-font-settings.md
              - name: Methods throw ArgumentException
                href: windows-forms/5.0/invalid-args-cause-argumentexception.md
              - name: Methods throw ArgumentNullException
                href: windows-forms/5.0/null-args-cause-argumentnullexception.md
              - name: Properties throw ArgumentOutOfRangeException
                href: windows-forms/5.0/invalid-args-cause-argumentoutofrangeexception.md
              - name: TextFormatFlags.ModifyString is obsolete
                href: windows-forms/5.0/modifystring-field-of-textformatflags-obsolete.md
              - name: DataGridView APIs throw InvalidOperationException
                href: windows-forms/5.0/null-owner-causes-invalidoperationexception.md
              - name: WinForms apps use Microsoft.NET.Sdk
                href: sdk/5.0/sdk-and-target-framework-change.md
              - name: Removed status bar controls
                href: windows-forms/5.0/winforms-deprecated-controls.md
          - name: WPF
            items:
              - name: OutputType set to WinExe
                href: sdk/5.0/automatically-infer-winexe-output-type.md
              - name: WPF apps use Microsoft.NET.Sdk
                href: sdk/5.0/sdk-and-target-framework-change.md
      - name: .NET Core 3.1
        href: 3.1.md
      - name: .NET Core 3.0
        href: 3.0.md
      - name: .NET Core 2.1
        href: 2.1.md
  - name: WCF Client breaking changes
    items:
    - name: "Version 8.0"
      items:
      - name: Removal of APIs with `configurationName` parameter
        href: wcf-client/8.0/configurationname-apis.md
    - name: "Version 6.0"
      items:
      - name: Duplex contract captures synchronization context
        href: wcf-client/6.0/duplex-synchronization-context.md
      - name: No .NET Standard support
        href: wcf-client/6.0/net-standard-2-support.md
  - name: Resources
    expanded: true
    items:
      - name: Compatibility definitions
        href: categories.md
      - name: Rules for .NET library changes
        href: library-change-rules.md
      - name: API removal
        href: api-removal.md<|MERGE_RESOLUTION|>--- conflicted
+++ resolved
@@ -10,15 +10,12 @@
             href: 10.0.md
           - name: ASP.NET Core
             items:
-<<<<<<< HEAD
               - name: IActionContextAccessor and ActionContextAccessor are obsolete
                 href: aspnet-core/10/iactioncontextaccessor-obsolete.md
-=======
               - name: IncludeOpenAPIAnalyzers property and MVC API analyzers are deprecated
                 href: aspnet-core/10/openapi-analyzers-deprecated.md
               - name: Microsoft.Extensions.ApiDescription.Client package deprecated
                 href: aspnet-core/10/apidescription-client-deprecated.md
->>>>>>> e0f747ba
           - name: Containers
             items:
               - name: Default .NET images use Ubuntu
