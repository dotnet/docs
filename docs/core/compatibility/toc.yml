items:
  - name: Overview
    href: breaking-changes.md
  - name: Breaking changes by version
    expanded: true
    items:
      - name: .NET 10
        items:
          - name: Overview
            href: 10.0.md
          - name: Containers
            items:
              - name: Default .NET images use Ubuntu
                href: containers/10.0/default-images-use-ubuntu.md
          - name: Core .NET libraries
            items:
              - name: API obsoletions with non-default diagnostic IDs
                href: core-libraries/10.0/obsolete-apis.md
              - name: ActivitySource.CreateActivity and ActivitySource.StartActivity behavior change
                href: core-libraries/10.0/activity-sampling.md
              - name: C# 14 overload resolution with span parameters
                href: core-libraries/10.0/csharp-overload-resolution.md
              - name: Consistent shift behavior in generic math
                href: core-libraries/10.0/generic-math.md
              - name: Default trace context propagator updated to W3C Standard
                href: core-libraries/10.0/default-trace-context-propagator.md
              - name: DriveInfo.DriveFormat returns Linux filesystem types
                href: core-libraries/10.0/driveinfo-driveformat-linux.md
              - name: GnuTarEntry and PaxTarEntry exclude atime and ctime by default
                href: core-libraries/10.0/tar-atime-ctime-default.md
              - name: LDAP DirectoryControl parsing is now more stringent
                href: core-libraries/10.0/ldap-directorycontrol-parsing.md
              - name: MacCatalyst version normalization
                href: core-libraries/10.0/maccatalyst-version-normalization.md
              - name: No default SIGTERM signal handler
                href: core-libraries/10.0/sigterm-signal-handler.md
              - name: System.Linq.AsyncEnumerable included in core libraries
                href: core-libraries/10.0/asyncenumerable.md
              - name: YMM embedded rounding removed from AVX10.2
                href: core-libraries/10.0/ymm-embedded-rounding.md
          - name: Cryptography
            items:
              - name: Environment variable renamed to DOTNET_OPENSSL_VERSION_OVERRIDE
                href: cryptography/10.0/version-override.md
              - name: OpenSSL cryptographic primitives not supported on macOS
                href: cryptography/10.0/openssl-macos-unsupported.md
              - name: X500DistinguishedName validation is stricter
                href: cryptography/10.0/x500distinguishedname-validation.md
              - name: X509Certificate and PublicKey key parameters can be null
                href: cryptography/10.0/x509-publickey-null.md
          - name: Extensions
            items:
<<<<<<< HEAD
              - name: Null values preserved in configuration
                href: extensions/10.0/configuration-null-values-preserved.md
              - name: "ProviderAliasAttribute moved to Microsoft.Extensions.Logging.Abstractions assembly"
=======
              - name: Message no longer duplicated in Console log output
                href: extensions/10.0/console-json-logging-duplicate-messages.md
              - name: ProviderAliasAttribute moved to Microsoft.Extensions.Logging.Abstractions assembly
>>>>>>> 7e35b03a
                href: extensions/10.0/provideraliasattribute-moved-assembly.md
              - name: Removed DynamicallyAccessedMembers annotation from trim-unsafe Microsoft.Extensions.Configuration code
                href: extensions/10.0/dynamically-accessed-members-configuration.md
          - name: Globalization
            items:
              - name: Environment variable renamed to DOTNET_ICU_VERSION_OVERRIDE
                href: globalization/10.0/version-override.md
          - name: Interop
            items:
              - name: Single-file apps no longer look for native libraries in executable directory
                href: interop/10.0/native-library-search.md
              - name: Specifying DllImportSearchPath.AssemblyDirectory only searches the assembly directory
                href: interop/10.0/search-assembly-directory.md
          - name: Networking
            items:
              - name: HTTP/3 support disabled by default with PublishTrimmed
                href: networking/10.0/http3-disabled-with-publishtrimmed.md
              - name: HttpClient/SslStream default certificate revocation check mode changed to Online
                href: networking/10.0/ssl-certificate-revocation-check-default.md
              - name: Streaming HTTP responses enabled by default in browser HTTP clients
                href: networking/10.0/default-http-streaming.md
          - name: SDK and MSBuild
            items:
              - name: .NET CLI `--interactive` defaults to `true` in user scenarios
                href: sdk/10.0/dotnet-cli-interactive.md
              - name: "`dotnet restore` audits transitive packages"
                href: sdk/10.0/nugetaudit-transitive-packages.md
              - name: Default workload configuration from 'loose manifests' to 'workload sets' mode
                href: sdk/10.0/default-workload-config.md
              - name: "`dotnet package list` performs restore"
                href: sdk/10.0/dotnet-package-list-restore.md
              - name: MSBUILDCUSTOMBUILDEVENTWARNING escape hatch removed
                href: sdk/10.0/custom-build-event-warning.md
              - name: MSBuild custom culture resource handling
                href: sdk/10.0/msbuild-custom-culture.md
              - name: NU1510 is raised for direct references pruned by NuGet
                href: sdk/10.0/nu1510-pruned-references.md
              - name: PackageReference without a version raises error
                href: sdk/10.0/nu1015-packagereference-version.md
              - name: HTTP warnings promoted to errors in package list and search
                href: sdk/10.0/http-warnings-to-errors.md
              - name: NUGET_ENABLE_ENHANCED_HTTP_RETRY environment variable removed
                href: sdk/10.0/nuget-enhanced-http-retry-removed.md
          - name: Windows Forms
            items:
              - name: API obsoletions
                href: windows-forms/10.0/obsolete-apis.md
              - name: Applications referencing both WPF and WinForms must disambiguate MenuItem and ContextMenu types
                href: windows-forms/10.0/menuitem-contextmenu.md
              - name: Renamed parameter in HtmlElement.InsertAdjacentElement
                href: windows-forms/10.0/insertadjacentelement-orientation.md
              - name: TreeView checkbox image truncation
                href: windows-forms/10.0/treeview-text-location.md
              - name: StatusStrip uses System RenderMode by default
                href: windows-forms/10.0/statusstrip-renderer.md
          - name: WPF
            items:
              - name: Incorrect usage of DynamicResource causes application crash
                href: wpf/10.0/dynamicresource-crash.md
      - name: .NET 9
        items:
          - name: Overview
            href: 9.0.md
          - name: ASP.NET Core
            items:
              - name: DefaultKeyResolution.ShouldGenerateNewKey has altered meaning
                href: aspnet-core/9.0/key-resolution.md
              - name: Dev cert export no longer creates folder
                href: aspnet-core/9.0/certificate-export.md
              - name: HostBuilder enables ValidateOnBuild/ValidateScopes in development environment
                href: aspnet-core/9.0/hostbuilder-validation.md
              - name: Legacy Mono and Emscripten APIs not exported to global namespace
                href: aspnet-core/9.0/legacy-apis.md
              - name: Middleware types with multiple constructors
                href: aspnet-core/9.0/middleware-constructors.md
          - name: Containers
            items:
              - name: Container images no longer install zlib
                href: containers/9.0/no-zlib.md
              - name: .NET Monitor images simplified to version-only tags
                href: containers/9.0/monitor-images.md
          - name: Core .NET libraries
            items:
              - name: Adding a ZipArchiveEntry sets header general-purpose bit flags
                href: core-libraries/9.0/compressionlevel-bits.md
              - name: Altered UnsafeAccessor support for non-open generics
                href: core-libraries/9.0/unsafeaccessor-generics.md
              - name: Ambiguous overload resolution affecting StringValues implicit operators
                href: core-libraries/9.0/ambiguous-overload.md
              - name: API obsoletions with custom diagnostic IDs
                href: core-libraries/9.0/obsolete-apis-with-custom-diagnostics.md
              - name: BigInteger maximum length
                href: core-libraries/9.0/biginteger-limit.md
              - name: BinaryReader.GetString() returns "/uFFFD" on malformed sequences
                href: core-libraries/9.0/binaryreader.md
              - name: C# overload resolution prefers `params` span-type overloads
                href: core-libraries/9.0/params-overloads.md
              - name: Creating type of array of System.Void not allowed
                href: core-libraries/9.0/type-instance.md
              - name: EnumConverter validates registered types to be enum
                href: core-libraries/9.0/enumconverter.md
              - name: "`Equals`/`GetHashCode` throw for `InlineArrayAttribute` types"
                href: core-libraries/9.0/inlinearrayattribute.md
              - name: FromKeyedServicesAttribute no longer injects non-keyed parameter
                href: core-libraries/9.0/non-keyed-params.md
              - name: IncrementingPollingCounter initial callback is asynchronous
                href: core-libraries/9.0/async-callback.md
              - name: Inline array struct size limit is enforced
                href: core-libraries/9.0/inlinearray-size.md
              - name: InMemoryDirectoryInfo prepends rootDir to files
                href: core-libraries/9.0/inmemorydirinfo-prepends-rootdir.md
              - name: New TimeSpan.From*() overloads that take integers
                href: core-libraries/9.0/timespan-from-overloads.md
              - name: New version of some OOB packages
                href: core-libraries/9.0/oob-packages.md
              - name: RuntimeHelpers.GetSubArray returns different type
                href: core-libraries/9.0/getsubarray-return.md
              - name: String.Trim(params ReadOnlySpan<char>) overload removed
                href: core-libraries/9.0/string-trim.md
              - name: Support for empty environment variables
                href: core-libraries/9.0/empty-env-variable.md
              - name: ZipArchiveEntry names and comments respect UTF8 flag
                href: core-libraries/9.0/ziparchiveentry-encoding.md
          - name: Cryptography
            items:
              - name: APIs Removed from System.Security.Cryptography.Pkcs netstandard2.0
                href: cryptography/9.0/api-removed-pkcs.md
              - name: SafeEvpPKeyHandle.DuplicateHandle up-refs the handle
                href: cryptography/9.0/evp-pkey-handle.md
              - name: Some X509Certificate2 and X509Certificate constructors are obsolete
                href: cryptography/9.0/x509-certificates.md
              - name: Windows private key lifetime simplified
                href: cryptography/9.0/private-key-lifetime.md
          - name: Deployment
            items:
              - name: Deprecated desktop Windows/macOS/Linux MonoVM runtime packages
                href: deployment/9.0/monovm-packages.md
          - name: Entity Framework Core
            href: /ef/core/what-is-new/ef-core-9.0/breaking-changes?toc=/dotnet/core/compatibility/toc.json&bc=/dotnet/breadcrumb/toc.json
          - name: Interop
            items:
              - name: CET supported by default
                href: interop/9.0/cet-support.md
          - name: JIT compiler
            items:
              - name: Floating point to integer conversions are saturating
                href: jit/9.0/fp-to-integer.md
              - name: Some SVE APIs removed
                href: jit/9.0/sve-apis.md
          - name: Networking
            items:
              - name: HttpClient metrics report `server.port` unconditionally
                href: networking/9.0/server-port-attribute.md
              - name: HttpClientFactory logging redacts header values by default
                href: networking/9.0/redact-headers.md
              - name: HttpClientFactory uses SocketsHttpHandler as primary handler
                href: networking/9.0/default-handler.md
              - name: HttpListenerRequest.UserAgent is nullable
                href: networking/9.0/useragent-nullable.md
              - name: Uri query redaction in HttpClient EventSource events
                href: networking/9.0/query-redaction-events.md
              - name: Uri query redaction in IHttpClientFactory logs
                href: networking/9.0/query-redaction-logs.md
          - name: SDK and MSBuild
            items:
              - name: "`dotnet sln add` doesn't allow invalid file names"
                href: sdk/9.0/dotnet-sln.md
              - name: "`dotnet watch` incompatible with Hot Reload for old frameworks"
                href: sdk/9.0/dotnet-watch.md
              - name: "`dotnet workload` commands output change"
                href: sdk/9.0/dotnet-workload-output.md
              - name: "`installer` repo version no longer documented"
                href: sdk/9.0/productcommits-versions.md
              - name: New default RID used when targeting .NET Framework
                href: sdk/9.0/default-rid.md
              - name: Terminal logger is default
                href: sdk/9.0/terminal-logger.md
              - name: Version requirements
                href: sdk/9.0/version-requirements.md
              - name: Warning emitted for .NET Standard 1.x targets
                href: sdk/9.0/netstandard-warning.md
              - name: Warning emitted for .NET 7 target
                href: sdk/9.0/net70-warning.md
          - name: Serialization
            items:
              - name: BinaryFormatter always throws
                href: serialization/9.0/binaryformatter-removal.md
              - name: Nullable JsonDocument properties deserialize to JsonValueKind.Null
                href: serialization/9.0/jsondocument-props.md
              - name: System.Text.Json metadata reader now unescapes metadata property names
                href: serialization/9.0/json-metadata-reader.md
          - name: Windows Forms
            items:
              - name: BindingSource.SortDescriptions doesn't return null
                href: windows-forms/9.0/sortdescriptions-return-value.md
              - name: Changes to nullability annotations
                href: windows-forms/9.0/nullability-changes.md
              - name: ComponentDesigner.Initialize throws ArgumentNullException
                href: windows-forms/9.0/componentdesigner-initialize.md
              - name: DataGridViewRowAccessibleObject.Name starting row index
                href: windows-forms/9.0/datagridviewrowaccessibleobject-name-row.md
              - name: IMsoComponent support is opt-in
                href: windows-forms/9.0/imsocomponent-support.md
              - name: New security analyzers
                href: windows-forms/9.0/security-analyzers.md
              - name: No exception if DataGridView is null
                href: windows-forms/9.0/datagridviewheadercell-nre.md
              - name: PictureBox raises HttpClient exceptions
                href: windows-forms/9.0/httpclient-exceptions.md
              - name: StatusStrip uses a different default renderer
                href: windows-forms/9.0/statusstrip-renderer.md
          - name: WPF
            items:
              - name: "'GetXmlNamespaceMaps' type change"
                href: wpf/9.0/xml-namespace-maps.md
      - name: .NET 8
        items:
          - name: Overview
            href: 8.0.md
          - name: ASP.NET Core
            items:
              - name: ConcurrencyLimiterMiddleware is obsolete
                href: aspnet-core/8.0/concurrencylimitermiddleware-obsolete.md
              - name: Custom converters for serialization removed
                href: aspnet-core/8.0/problemdetails-custom-converters.md
              - name: ISystemClock is obsolete
                href: aspnet-core/8.0/isystemclock-obsolete.md
              - name: "Minimal APIs: IFormFile parameters require anti-forgery checks"
                href: aspnet-core/8.0/antiforgery-checks.md
              - name: Rate-limiting middleware requires AddRateLimiter
                href: aspnet-core/8.0/addratelimiter-requirement.md
              - name: Security token events return a JsonWebToken
                href: aspnet-core/8.0/securitytoken-events.md
              - name: TrimMode defaults to full for Web SDK projects
                href: aspnet-core/8.0/trimmode-full.md
          - name: Containers
            items:
              - name: "'ca-certificates' removed from Alpine images"
                href: containers/8.0/ca-certificates-package.md
              - name: Container images upgraded to Debian 12
                href: containers/8.0/debian-version.md
              - name: Default ASP.NET Core port changed to 8080
                href: containers/8.0/aspnet-port.md
              - name: Kerberos package removed from Alpine and Debian images
                href: containers/8.0/krb5-libs-package.md
              - name: libintl package removed from Alpine images
                href: containers/8.0/libintl-package.md
              - name: Multi-platform container tags are Linux-only
                href: containers/8.0/multi-platform-tags.md
              - name: New 'app' user in Linux images
                href: containers/8.0/app-user.md
          - name: Core .NET libraries
            items:
              - name: Activity operation name when null
                href: core-libraries/8.0/activity-operation-name.md
              - name: AnonymousPipeServerStream.Dispose behavior
                href: core-libraries/8.0/anonymouspipeserverstream-dispose.md
              - name: API obsoletions with custom diagnostic IDs
                href: core-libraries/8.0/obsolete-apis-with-custom-diagnostics.md
              - name: Backslash mapping in Unix file paths
                href: core-libraries/8.0/file-path-backslash.md
              - name: Base64.DecodeFromUtf8 methods ignore whitespace
                href: core-libraries/8.0/decodefromutf8-whitespace.md
              - name: Boolean-backed enum type support removed
                href: core-libraries/8.0/bool-backed-enum.md
              - name: Complex.ToString format changed to `<a; b>`
                href: core-libraries/8.0/complex-format.md
              - name: Drive's current directory path enumeration
                href: core-libraries/8.0/drive-current-dir-paths.md
              - name: Enumerable.Sum throws new OverflowException for some inputs
                href: core-libraries/8.0/enumerable-sum.md
              - name: FileStream writes when pipe is closed
                href: core-libraries/8.0/filestream-disposed-pipe.md
              - name: FindSystemTimeZoneById doesn't return new object
                href: core-libraries/8.0/timezoneinfo-object.md
              - name: GC.GetGeneration might return Int32.MaxValue
                href: core-libraries/8.0/getgeneration-return-value.md
              - name: GetFolderPath behavior on Unix
                href: core-libraries/8.0/getfolderpath-unix.md
              - name: GetSystemVersion no longer returns ImageRuntimeVersion
                href: core-libraries/8.0/getsystemversion.md
              - name: ITypeDescriptorContext nullable annotations
                href: core-libraries/8.0/itypedescriptorcontext-props.md
              - name: Legacy Console.ReadKey removed
                href: core-libraries/8.0/console-readkey-legacy.md
              - name: Method builders generate parameters with HasDefaultValue=false
                href: core-libraries/8.0/parameterinfo-hasdefaultvalue.md
              - name: ProcessStartInfo.WindowStyle honored when UseShellExecute is false
                href: core-libraries/8.0/processstartinfo-windowstyle.md
              - name: RuntimeIdentifier returns platform for which runtime was built
                href: core-libraries/8.0/runtimeidentifier.md
              - name: Type.GetType() throws exception for all invalid element types
                href: core-libraries/8.0/type-gettype.md
          - name: Cryptography
            items:
              - name: AesGcm authentication tag size on macOS
                href: cryptography/8.0/aesgcm-auth-tag-size.md
              - name: RSA.EncryptValue and RSA.DecryptValue are obsolete
                href: cryptography/8.0/rsa-encrypt-decrypt-value-obsolete.md
          - name: Deployment
            items:
              - name: Host determines RID-specific assets
                href: deployment/8.0/rid-asset-list.md
              - name: .NET Monitor only includes distroless images
                href: deployment/8.0/monitor-image.md
              - name: StripSymbols defaults to true
                href: deployment/8.0/stripsymbols-default.md
          - name: Entity Framework Core
            href: /ef/core/what-is-new/ef-core-8.0/breaking-changes?toc=/dotnet/core/compatibility/toc.json&bc=/dotnet/breadcrumb/toc.json
          - name: Extensions
            items:
              - name: ActivatorUtilities.CreateInstance behaves consistently
                href: extensions/8.0/activatorutilities-createinstance-behavior.md
              - name: ActivatorUtilities.CreateInstance requires non-null provider
                href: extensions/8.0/activatorutilities-createinstance-null-provider.md
              - name: ConfigurationBinder throws for mismatched value
                href: extensions/8.0/configurationbinder-exceptions.md
              - name: ConfigurationManager package no longer references System.Security.Permissions
                href: extensions/8.0/configurationmanager-package.md
              - name: DirectoryServices package no longer references System.Security.Permissions
                href: extensions/8.0/directoryservices-package.md
              - name: Empty keys added to dictionary by configuration binder
                href: extensions/8.0/dictionary-configuration-binding.md
              - name: HostApplicationBuilderSettings.Args respected by constructor
                href: extensions/8.0/hostapplicationbuilder-ctor.md
              - name: ManagementDateTimeConverter.ToDateTime returns a local time
                href: extensions/8.0/dmtf-todatetime.md
              - name: System.Formats.Cbor DateTimeOffset formatting change
                href: extensions/8.0/cbor-datetime.md
          - name: Globalization
            items:
              - name: Date and time converters honor culture argument
                href: globalization/8.0/typeconverter-cultureinfo.md
              - name: TwoDigitYearMax default is 2049
                href: globalization/8.0/twodigityearmax-default.md
          - name: Interop
            items:
              - name: CreateObjectFlags.Unwrap only unwraps on target instance
                href: interop/8.0/comwrappers-unwrap.md
              - name: Custom marshallers require additional members
                href: interop/8.0/marshal-modes.md
              - name: IDispatchImplAttribute API is removed
                href: interop/8.0/idispatchimplattribute-removed.md
              - name: JSFunctionBinding implicit public default constructor removed
                href: interop/8.0/jsfunctionbinding-constructor.md
              - name: SafeHandle types must have public constructor
                href: interop/8.0/safehandle-constructor.md
              - name: Linux native library resolution no longer uses `netcoredeps`
                href: interop/8.0/linux-netcoredeps.md
          - name: Networking
            items:
              - name: SendFile throws NotSupportedException for connectionless sockets
                href: networking/8.0/sendfile-connectionless.md
              - name: User info in `mailto:` URIs is compared
                href: networking/8.0/uri-comparison.md
          - name: Reflection
            items:
              - name: IntPtr no longer used for function pointer types
                href: reflection/8.0/function-pointer-reflection.md
          - name: SDK and MSBuild
            items:
              - name: CLI console output uses UTF-8
                href: sdk/8.0/console-encoding.md
              - name: Console encoding not UTF-8 after completion
                href: sdk/8.0/console-encoding-fix.md
              - name: Containers default to use the 'latest' tag
                href: sdk/8.0/default-image-tag.md
              - name: "'dotnet pack' uses Release configuration"
                href: sdk/8.0/dotnet-pack-config.md
              - name: "'dotnet publish' uses Release configuration"
                href: sdk/8.0/dotnet-publish-config.md
              - name: "'dotnet restore' produces security vulnerability warnings"
                href: sdk/8.0/dotnet-restore-audit.md
              - name: Duplicate output for -getItem, -getProperty, and -getTargetResult
                href: sdk/8.0/getx-duplicate-output.md
              - name: Implicit `using` for System.Net.Http no longer added
                href: sdk/8.0/implicit-global-using-netfx.md
              - name: MSBuild custom derived build events deprecated
                href: sdk/8.0/custombuildeventargs.md
              - name: MSBuild respects DOTNET_CLI_UI_LANGUAGE
                href: sdk/8.0/msbuild-language.md
              - name: Runtime-specific apps not self-contained
                href: sdk/8.0/runtimespecific-app-default.md
              - name: --arch option doesn't imply self-contained
                href: sdk/8.0/arch-option.md
              - name: SDK uses a smaller RID graph
                href: sdk/8.0/rid-graph.md
              - name: Setting DebugSymbols to false disables PDB generation
                href: sdk/8.0/debugsymbols.md
              - name: Source Link included in the .NET SDK
                href: sdk/8.0/source-link.md
              - name: Trimming can't be used with .NET Standard or .NET Framework
                href: sdk/8.0/trimming-unsupported-targetframework.md
              - name: Unlisted packages not installed by default
                href: sdk/8.0/unlisted-versions.md
              - name: .user file imported in outer builds
                href: sdk/8.0/user-file.md
              - name: Version requirements for .NET 8 SDK
                href: sdk/8.0/version-requirements.md
          - name: Serialization
            items:
              - name: BinaryFormatter disabled for most projects
                href: serialization/8.0/binaryformatter-disabled.md
              - name: PublishedTrimmed projects fail reflection-based serialization
                href: serialization/8.0/publishtrimmed.md
              - name: Reflection-based deserializer resolves metadata eagerly
                href: serialization/8.0/metadata-resolving.md
          - name: Windows Forms
            items:
              - name: Certs checked before loading remote images in PictureBox
                href: windows-forms/8.0/picturebox-remote-image.md
              - name: DateTimePicker.Text is empty string
                href: windows-forms/8.0/datetimepicker-text.md
              - name: DefaultValueAttribute removed from some properties
                href: windows-forms/8.0/defaultvalueattribute-removal.md
              - name: ExceptionCollection ctor throws ArgumentException
                href: windows-forms/8.0/exceptioncollection.md
              - name: Forms scale according to AutoScaleMode
                href: windows-forms/8.0/top-level-window-scaling.md
              - name: ImageList.ColorDepth default is Depth32Bit
                href: windows-forms/8.0/imagelist-colordepth.md
              - name: System.Windows.Extensions doesn't reference System.Drawing.Common
                href: windows-forms/8.0/extensions-package-deps.md
              - name: TableLayoutStyleCollection throws ArgumentException
                href: windows-forms/8.0/tablelayoutstylecollection.md
              - name: Top-level forms scale size to DPI
                href: windows-forms/8.0/forms-scale-size-to-dpi.md
              - name: WFDEV002 obsoletion is now an error
                href: windows-forms/8.0/domainupdownaccessibleobject.md
      - name: .NET 7
        items:
          - name: Overview
            href: 7.0.md
          - name: ASP.NET Core
            items:
              - name: API controller actions try to infer parameters from DI
                href: aspnet-core/7.0/api-controller-action-parameters-di.md
              - name: ASPNET-prefixed environment variable precedence
                href: aspnet-core/7.0/environment-variable-precedence.md
              - name: AuthenticateAsync for remote auth providers
                href: aspnet-core/7.0/authenticateasync-anonymous-request.md
              - name: Authentication in WebAssembly apps
                href: aspnet-core/7.0/wasm-app-authentication.md
              - name: Default authentication scheme
                href: aspnet-core/7.0/default-authentication-scheme.md
              - name: Event IDs for some Microsoft.AspNetCore.Mvc.Core log messages changed
                href: aspnet-core/7.0/microsoft-aspnetcore-mvc-core-log-event-ids.md
              - name: Fallback file endpoints
                href: aspnet-core/7.0/fallback-file-endpoints.md
              - name: IHubClients and IHubCallerClients hide members
                href: aspnet-core/7.0/ihubclients-ihubcallerclients.md
              - name: "Kestrel: Default HTTPS binding removed"
                href: aspnet-core/7.0/https-binding-kestrel.md
              - name: Microsoft.AspNetCore.Server.Kestrel.Transport.Libuv and libuv.dll removed
                href: aspnet-core/7.0/libuv-transport-dll-removed.md
              - name: Microsoft.Data.SqlClient updated to 4.0.1
                href: aspnet-core/7.0/microsoft-data-sqlclient-updated-to-4-0-1.md
              - name: Middleware no longer defers to endpoint with null request delegate
                href: aspnet-core/7.0/middleware-null-requestdelegate.md
              - name: MVC's detection of an empty body in model binding changed
                href: aspnet-core/7.0/mvc-empty-body-model-binding.md
              - name: Output caching API changes
                href: aspnet-core/7.0/output-caching-renames.md
              - name: SignalR Hub methods try to resolve parameters from DI
                href: aspnet-core/7.0/signalr-hub-method-parameters-di.md
          - name: Configuration
            items:
              - name: System.diagnostics entry in app.config
                href: configuration/7.0/diagnostics-config-section.md
          - name: Core .NET libraries
            items:
              - name: API obsoletions with default diagnostic ID
                href: core-libraries/7.0/obsolete-apis-with-default-diagnostic.md
              - name: API obsoletions with non-default diagnostic IDs
                href: core-libraries/7.0/obsolete-apis-with-custom-diagnostics.md
              - name: Asterisk no longer accepted for assembly name attributes
                href: core-libraries/7.0/assembly-name-wildcard.md
              - name: BrotliStream no longer allows undefined CompressionLevel values
                href: core-libraries/7.0/brotlistream-ctor.md
              - name: C++/CLI projects in Visual Studio
                href: core-libraries/7.0/cpluspluscli-compiler-version.md
              - name: Collectible Assembly in non-collectible AssemblyLoadContext
                href: core-libraries/7.0/collectible-assemblies.md
              - name: DateTime addition methods precision change
                href: core-libraries/7.0/datetime-add-precision.md
              - name: Equals method behavior change for NaN
                href: core-libraries/7.0/equals-nan.md
              - name: EventSource callback behavior
                href: core-libraries/6.0/eventsource-callback.md
              - name: Generic type constraint on PatternContext<T>
                href: core-libraries/7.0/patterncontext-generic-constraint.md
              - name: Legacy FileStream strategy removed
                href: core-libraries/7.0/filestream-compat-switch.md
              - name: Library support for older frameworks
                href: core-libraries/7.0/old-framework-support.md
              - name: Maximum precision for numeric format strings
                href: core-libraries/7.0/max-precision-numeric-format-strings.md
              - name: Reflection invoke API exceptions
                href: core-libraries/7.0/reflection-invoke-exceptions.md
              - name: Regex patterns with ranges corrected
                href: core-libraries/7.0/regex-ranges.md
              - name: System.Drawing.Common config switch removed
                href: core-libraries/7.0/system-drawing.md
              - name: System.Runtime.CompilerServices.Unsafe NuGet package
                href: core-libraries/7.0/unsafe-package.md
              - name: Time fields on symbolic links
                href: core-libraries/7.0/symbolic-link-timestamps.md
              - name: Tracking linked cache entries
                href: core-libraries/7.0/memorycache-tracking.md
              - name: Validate CompressionLevel for BrotliStream
                href: core-libraries/7.0/compressionlevel-validation.md
          - name: Cryptography
            items:
              - name: Dynamic X509ChainPolicy verification time
                href: cryptography/7.0/x509chainpolicy-verification-time.md
              - name: EnvelopedCms.Decrypt doesn't double unwrap
                href: cryptography/7.0/decrypt-envelopedcms.md
              - name: X500DistinguishedName parsing of friendly names
                href: cryptography/7.0/x500-distinguished-names.md
          - name: Deployment
            items:
              - name: All assemblies trimmed by default
                href: deployment/7.0/trim-all-assemblies.md
              - name: Multi-level lookup is disabled
                href: deployment/7.0/multilevel-lookup.md
              - name: x86 host path on 64-bit Windows
                href: deployment/7.0/x86-host-path.md
              - name: Deprecation of TrimmerDefaultAction property
                href: deployment/7.0/deprecated-trimmer-default-action.md
          - name: Entity Framework Core
            href: /ef/core/what-is-new/ef-core-7.0/breaking-changes?toc=/dotnet/core/compatibility/toc.json&bc=/dotnet/breadcrumb/toc.json
          - name: Globalization
            items:
              - name: Globalization APIs use ICU libraries on Windows Server
                href: globalization/7.0/icu-globalization-api.md
          - name: Extensions
            items:
              - name: Binding config to dictionary extends values
                href: extensions/7.0/config-bind-dictionary.md
              - name: ContentRootPath for apps launched by Windows Shell
                href: extensions/7.0/contentrootpath-hosted-app.md
              - name: Environment variable prefixes
                href: extensions/7.0/environment-variable-prefix.md
          - name: Interop
            items:
              - name: RuntimeInformation.OSArchitecture under emulation
                href: interop/7.0/osarchitecture-emulation.md
          - name: .NET MAUI
            items:
              - name: Constructors accept base interface instead of concrete type
                href: maui/7.0/mauiwebviewnavigationdelegate-constructor.md
              - name: Flow direction helper methods removed
                href: maui/7.0/flow-direction-apis-removed.md
              - name: New UpdateBackground parameter
                href: maui/7.0/updatebackground-parameter.md
              - name: ScrollToRequest property renamed
                href: maui/7.0/scrolltorequest-property-rename.md
              - name: Some Windows APIs are removed
                href: maui/7.0/iwindowstatemanager-apis-removed.md
          - name: Networking
            items:
              - name: AllowRenegotiation default is false
                href: networking/7.0/allowrenegotiation-default.md
              - name: Custom ping payloads on Linux
                href: networking/7.0/ping-custom-payload-linux.md
              - name: Socket.End methods don't throw ObjectDisposedException
                href: networking/7.0/socket-end-closed-sockets.md
          - name: SDK and MSBuild
            items:
              - name: Automatic RuntimeIdentifier for certain projects
                href: sdk/7.0/automatic-runtimeidentifier.md
              - name: Automatic RuntimeIdentifier for publish only
                href: sdk/7.0/automatic-rid-publish-only.md
              - name: CLI console output uses UTF-8
                href: sdk/8.0/console-encoding.md
              - name: Version requirements
                href: sdk/7.0/vs-msbuild-version.md
              - name: SDK no longer calls ResolvePackageDependencies
                href: sdk/7.0/resolvepackagedependencies.md
              - name: Serialization of custom types
                href: sdk/7.0/custom-serialization.md
              - name: Side-by-side SDK installations
                href: sdk/7.0/side-by-side-install.md
              - name: --output option no longer is valid for solution-level commands
                href: sdk/7.0/solution-level-output-no-longer-valid.md
              - name: Tool manifests in root folder
                href: sdk/7.0/manifest-search.md
          - name: Serialization
            items:
              - name: BinaryFormatter serialization APIs produce compiler errors
                href: serialization/7.0/binaryformatter-apis-produce-errors.md
              - name: SerializationFormat.Binary is obsolete
                href: serialization/7.0/serializationformat-binary.md
              - name: DataContractSerializer retains sign when deserializing -0
                href: serialization/7.0/datacontractserializer-negative-sign.md
              - name: Deserialize Version type with leading or trailing whitespace
                href: serialization/7.0/deserialize-version-with-whitespace.md
              - name: JsonSerializerOptions copy constructor includes JsonSerializerContext
                href: serialization/7.0/jsonserializeroptions-copy-constructor.md
              - name: Polymorphic serialization for object types
                href: serialization/7.0/polymorphic-serialization.md
              - name: System.Text.Json source generator fallback
                href: serialization/7.0/reflection-fallback.md
          - name: XML and XSLT
            items:
              - name: XmlSecureResolver is obsolete
                href: xml/7.0/xmlsecureresolver-obsolete.md
          - name: Windows Forms
            items:
              - name: APIs throw ArgumentNullException
                href: windows-forms/7.0/apis-throw-argumentnullexception.md
              - name: Obsoletions and warnings
                href: windows-forms/7.0/obsolete-apis.md
          - name: WPF
            items:
              - name: Revert behavior with text drag-and-drop operations
                href: wpf/7.0/drag-and-drop.md
      - name: .NET 6
        items:
          - name: Overview
            href: 6.0.md
          - name: ASP.NET Core
            items:
              - name: ActionResult<T> sets StatusCode to 200
                href: aspnet-core/6.0/actionresult-statuscode.md
              - name: AddDataAnnotationsValidation method made obsolete
                href: aspnet-core/6.0/adddataannotationsvalidation-obsolete.md
              - name: Assemblies removed from shared framework
                href: aspnet-core/6.0/assemblies-removed-from-shared-framework.md
              - name: "Blazor: Parameter name changed in RequestImageFileAsync method"
                href: aspnet-core/6.0/blazor-parameter-name-changed-in-method.md
              - name: "Blazor: WebEventDescriptor.EventArgsType property replaced"
                href: aspnet-core/6.0/blazor-eventargstype-property-replaced.md
              - name: "Blazor: Byte-array interop"
                href: aspnet-core/6.0/byte-array-interop.md
              - name: ClientCertificate doesn't trigger renegotiation
                href: aspnet-core/6.0/clientcertificate-doesnt-trigger-renegotiation.md
              - name: EndpointName metadata not set automatically
                href: aspnet-core/6.0/endpointname-metadata.md
              - name: "Identity: Default Bootstrap version of UI changed"
                href: aspnet-core/6.0/identity-bootstrap4-to-5.md
              - name: "Kestrel: Log message attributes changed"
                href: aspnet-core/6.0/kestrel-log-message-attributes-changed.md
              - name: "MessagePack: Library changed in @microsoft/signalr-protocol-msgpack"
                href: aspnet-core/6.0/messagepack-library-change.md
              - name: Microsoft.AspNetCore.Http.Features split
                href: aspnet-core/6.0/microsoft-aspnetcore-http-features-package-split.md
              - name: "Middleware: HTTPS Redirection Middleware throws exception on ambiguous HTTPS ports"
                href: aspnet-core/6.0/middleware-ambiguous-https-ports-exception.md
              - name: "Middleware: New Use overload"
                href: aspnet-core/6.0/middleware-new-use-overload.md
              - name: Minimal API renames in RC 1
                href: aspnet-core/6.0/rc1-minimal-api-renames.md
              - name: Minimal API renames in RC 2
                href: aspnet-core/6.0/rc2-minimal-api-renames.md
              - name: MVC doesn't buffer IAsyncEnumerable types
                href: aspnet-core/6.0/iasyncenumerable-not-buffered-by-mvc.md
              - name: Nullable reference type annotations changed
                href: aspnet-core/6.0/nullable-reference-type-annotations-changed.md
              - name: Obsoleted and removed APIs
                href: aspnet-core/6.0/obsolete-removed-apis.md
              - name: PreserveCompilationContext not configured by default
                href: aspnet-core/6.0/preservecompilationcontext-not-set-by-default.md
              - name: "Razor: Compiler generates single assembly"
                href: aspnet-core/6.0/razor-compiler-doesnt-produce-views-assembly.md
              - name: "Razor: Logging ID changes"
                href: aspnet-core/6.0/razor-pages-logging-ids.md
              - name: "Razor: RazorEngine APIs marked obsolete"
                href: aspnet-core/6.0/razor-engine-apis-obsolete.md
              - name: "SignalR: Java Client updated to RxJava3"
                href: aspnet-core/6.0/signalr-java-client-updated.md
              - name: TryParse and BindAsync methods are validated
                href: aspnet-core/6.0/tryparse-bindasync-validation.md
          - name: Containers
            items:
              - name: Default console logger formatting in container images
                href: containers/6.0/console-formatter-default.md
              - name: Other breaking changes
                href: https://github.com/dotnet/dotnet-docker/discussions/3699
          - name: Core .NET libraries
            items:
              - name: API obsoletions with non-default diagnostic IDs
                href: core-libraries/6.0/obsolete-apis-with-custom-diagnostics.md
              - name: Conditional string evaluation in Debug methods
                href: core-libraries/6.0/debug-assert-conditional-evaluation.md
              - name: Environment.ProcessorCount behavior on Windows
                href: core-libraries/6.0/environment-processorcount-on-windows.md
              - name: EventSource callback behavior
                href: core-libraries/6.0/eventsource-callback.md
              - name: File.Replace on Unix throws exceptions to match Windows
                href: core-libraries/6.0/file-replace-exceptions-on-unix.md
              - name: FileStream locks files with shared lock on Unix
                href: core-libraries/6.0/filestream-file-locks-unix.md
              - name: FileStream no longer synchronizes offset with OS
                href: core-libraries/6.0/filestream-doesnt-sync-offset-with-os.md
              - name: FileStream.Position updated after completion
                href: core-libraries/6.0/filestream-position-updates-after-readasync-writeasync-completion.md
              - name: New diagnostic IDs for obsoleted APIs
                href: core-libraries/6.0/diagnostic-id-change-for-obsoletions.md
              - name: New Queryable method overloads
                href: core-libraries/6.0/additional-linq-queryable-method-overloads.md
              - name: Nullability annotation changes
                href: core-libraries/6.0/nullable-ref-type-annotation-changes.md
              - name: Older framework versions dropped
                href: core-libraries/6.0/older-framework-versions-dropped.md
              - name: Parameter names changed
                href: core-libraries/6.0/parameter-name-changes.md
              - name: Parameters renamed in Stream-derived types
                href: core-libraries/6.0/parameters-renamed-on-stream-derived-types.md
              - name: Partial and zero-byte reads in streams
                href: core-libraries/6.0/partial-byte-reads-in-streams.md
              - name: Set timestamp on read-only file on Windows
                href: core-libraries/6.0/set-timestamp-readonly-file.md
              - name: Standard numeric format parsing precision
                href: core-libraries/6.0/numeric-format-parsing-handles-higher-precision.md
              - name: Static abstract members in interfaces
                href: core-libraries/6.0/static-abstract-interface-methods.md
              - name: StringBuilder.Append overloads and evaluation order
                href: core-libraries/6.0/stringbuilder-append-evaluation-order.md
              - name: Strong-name APIs throw PlatformNotSupportedException
                href: core-libraries/6.0/strong-name-signing-exceptions.md
              - name: System.Drawing.Common only supported on Windows
                href: core-libraries/6.0/system-drawing-common-windows-only.md
              - name: System.Security.SecurityContext is marked obsolete
                href: core-libraries/6.0/securitycontext-obsolete.md
              - name: Task.FromResult may return singleton
                href: core-libraries/6.0/task-fromresult-returns-singleton.md
              - name: Unhandled exceptions from a BackgroundService
                href: core-libraries/6.0/hosting-exception-handling.md
          - name: Cryptography
            items:
              - name: CreateEncryptor methods throw exception for incorrect feedback size
                href: cryptography/6.0/cfb-mode-feedback-size-exception.md
          - name: Deployment
            items:
              - name: x86 host path on 64-bit Windows
                href: deployment/7.0/x86-host-path.md
          - name: Entity Framework Core
            href: /ef/core/what-is-new/ef-core-6.0/breaking-changes?toc=/dotnet/core/compatibility/toc.json&bc=/dotnet/breadcrumb/toc.json
          - name: Extensions
            items:
              - name: AddProvider checks for non-null provider
                href: extensions/6.0/addprovider-null-check.md
              - name: FileConfigurationProvider.Load throws InvalidDataException
                href: extensions/6.0/filename-in-load-exception.md
              - name: Repeated XML elements include index
                href: extensions/6.0/repeated-xml-elements.md
              - name: Resolving disposed ServiceProvider throws exception
                href: extensions/6.0/service-provider-disposed.md
          - name: Globalization
            items:
              - name: Culture creation and case mapping in globalization-invariant mode
                href: globalization/6.0/culture-creation-invariant-mode.md
          - name: Interop
            items:
              - name: Static abstract members in interfaces
                href: core-libraries/6.0/static-abstract-interface-methods.md
          - name: JIT compiler
            items:
              - name: Call argument coercion
                href: jit/6.0/coerce-call-arguments-ecma-335.md
          - name: Networking
            items:
              - name: Port removed from SPN
                href: networking/6.0/httpclient-port-lookup.md
              - name: WebRequest, WebClient, and ServicePoint are obsolete
                href: networking/6.0/webrequest-deprecated.md
          - name: SDK and MSBuild
            items:
              - name: -p option for `dotnet run` is deprecated
                href: sdk/6.0/deprecate-p-option-dotnet-run.md
              - name: C# code in templates not supported by earlier versions
                href: sdk/6.0/csharp-template-code.md
              - name: EditorConfig files implicitly included
                href: sdk/6.0/editorconfig-additional-files.md
              - name: Generate apphost for macOS
                href: sdk/6.0/apphost-generated-for-macos.md
              - name: Generate error for duplicate files in publish output
                href: sdk/6.0/duplicate-files-in-output.md
              - name: GetTargetFrameworkProperties and GetNearestTargetFramework removed
                href: sdk/6.0/gettargetframeworkproperties-and-getnearesttargetframework-removed.md
              - name: Install location for x64 emulated on ARM64
                href: sdk/6.0/path-x64-emulated.md
              - name: MSBuild no longer supports calling GetType()
                href: sdk/6.0/calling-gettype-property-functions.md
              - name: .NET can't be installed to custom location
                href: sdk/6.0/install-location.md
              - name: OutputType not automatically set to WinExe
                href: sdk/6.0/outputtype-not-set-automatically.md
              - name: Publish ReadyToRun with --no-restore requires changes
                href: sdk/6.0/publish-readytorun-requires-restore-change.md
              - name: runtimeconfig.dev.json file not generated
                href: sdk/6.0/runtimeconfigdev-file.md
              - name: RuntimeIdentifier warning if self-contained is unspecified
                href: sdk/6.0/runtimeidentifier-self-contained.md
              - name: Tool manifests in root folder
                href: sdk/7.0/manifest-search.md
              - name: Version requirements for .NET 6 SDK
                href: sdk/6.0/vs-msbuild-version.md
              - name: .version file includes build version
                href: sdk/6.0/version-file-entries.md
              - name: Write reference assemblies to IntermediateOutputPath
                href: sdk/6.0/write-reference-assemblies-to-obj.md
          - name: Serialization
            items:
              - name: DataContractSerializer retains sign when deserializing -0
                href: serialization/7.0/datacontractserializer-negative-sign.md
              - name: Default serialization format for TimeSpan
                href: serialization/6.0/timespan-serialization-format.md
              - name: IAsyncEnumerable serialization
                href: serialization/6.0/iasyncenumerable-serialization.md
              - name: JSON source-generation API refactoring
                href: serialization/6.0/json-source-gen-api-refactor.md
              - name: JsonNumberHandlingAttribute on collection properties
                href: serialization/6.0/jsonnumberhandlingattribute-behavior.md
              - name: New JsonSerializer source generator overloads
                href: serialization/6.0/jsonserializer-source-generator-overloads.md
          - name: Windows Forms
            items:
              - name: APIs throw ArgumentNullException
                href: windows-forms/6.0/apis-throw-argumentnullexception.md
              - name: C# templates use application bootstrap
                href: windows-forms/6.0/application-bootstrap.md
              - name: DataGridView APIs throw InvalidOperationException
                href: windows-forms/6.0/null-owner-causes-invalidoperationexception.md
              - name: ListViewGroupCollection methods throw new InvalidOperationException
                href: windows-forms/6.0/listview-invalidoperationexception.md
              - name: NotifyIcon.Text maximum text length increased
                href: windows-forms/6.0/notifyicon-text-max-text-length-increased.md
              - name: ScaleControl called only when needed
                href: windows-forms/6.0/optimize-scalecontrol-calls.md
              - name: TableLayoutSettings properties throw InvalidEnumArgumentException
                href: windows-forms/6.0/tablelayoutsettings-apis-throw-invalidenumargumentexception.md
              - name: TreeNodeCollection.Item throws exception if node is assigned elsewhere
                href: windows-forms/6.0/treenodecollection-item-throws-argumentexception.md
          - name: XML and XSLT
            items:
              - name: XNodeReader.GetAttribute behavior for invalid index
                href: core-libraries/6.0/xnodereader-getattribute.md
      - name: .NET 5
        items:
          - name: Overview
            href: 5.0.md
          - name: ASP.NET Core
            items:
              - name: ASP.NET Core apps deserialize quoted numbers
                href: serialization/5.0/jsonserializer-allows-reading-numbers-as-strings.md
              - name: AzureAD.UI and AzureADB2C.UI APIs obsolete
                href: aspnet-core/5.0/authentication-aad-packages-obsolete.md
              - name: BinaryFormatter serialization methods are obsolete
                href: serialization/5.0/binaryformatter-serialization-obsolete.md
              - name: Resource in endpoint routing is HttpContext
                href: aspnet-core/5.0/authorization-resource-in-endpoint-routing.md
              - name: Microsoft-prefixed Azure integration packages removed
                href: aspnet-core/5.0/azure-integration-packages-removed.md
              - name: "Blazor: Route precedence logic changed in Blazor apps"
                href: aspnet-core/5.0/blazor-routing-logic-changed.md
              - name: "Blazor: Updated browser support"
                href: aspnet-core/5.0/blazor-browser-support-updated.md
              - name: "Blazor: Insignificant whitespace trimmed by compiler"
                href: aspnet-core/5.0/blazor-components-trim-insignificant-whitespace.md
              - name: "Blazor: JSObjectReference and JSInProcessObjectReference types are internal"
                href: aspnet-core/5.0/blazor-jsobjectreference-to-internal.md
              - name: "Blazor: Target framework of NuGet packages changed"
                href: aspnet-core/5.0/blazor-packages-target-framework-changed.md
              - name: "Blazor: ProtectedBrowserStorage feature moved to shared framework"
                href: aspnet-core/5.0/blazor-protectedbrowserstorage-moved.md
              - name: "Blazor: RenderTreeFrame readonly public fields are now properties"
                href: aspnet-core/5.0/blazor-rendertreeframe-fields-become-properties.md
              - name: "Blazor: Updated validation logic for static web assets"
                href: aspnet-core/5.0/blazor-static-web-assets-validation-logic-updated.md
              - name: Cryptography APIs not supported on browser
                href: cryptography/5.0/cryptography-apis-not-supported-on-blazor-webassembly.md
              - name: "Extensions: Package reference changes"
                href: aspnet-core/5.0/extensions-package-reference-changes.md
              - name: Kestrel and IIS BadHttpRequestException types are obsolete
                href: aspnet-core/5.0/http-badhttprequestexception-obsolete.md
              - name: HttpClient instances created by IHttpClientFactory log integer status codes
                href: aspnet-core/5.0/http-httpclient-instances-log-integer-status-codes.md
              - name: "HttpSys: Client certificate renegotiation disabled by default"
                href: aspnet-core/5.0/httpsys-client-certificate-renegotiation-disabled-by-default.md
              - name: "IIS: UrlRewrite middleware query strings are preserved"
                href: aspnet-core/5.0/iis-urlrewrite-middleware-query-strings-are-preserved.md
              - name: "Kestrel: Configuration changes detected by default"
                href: aspnet-core/5.0/kestrel-configuration-changes-at-run-time-detected-by-default.md
              - name: "Kestrel: Default supported TLS protocol versions changed"
                href: aspnet-core/5.0/kestrel-default-supported-tls-protocol-versions-changed.md
              - name: "Kestrel: HTTP/2 disabled over TLS on incompatible Windows versions"
                href: aspnet-core/5.0/kestrel-disables-http2-over-tls.md
              - name: "Kestrel: Libuv transport marked as obsolete"
                href: aspnet-core/5.0/kestrel-libuv-transport-obsolete.md
              - name: Obsolete properties on ConsoleLoggerOptions
                href: core-libraries/5.0/obsolete-consoleloggeroptions-properties.md
              - name: ResourceManagerWithCultureStringLocalizer class and WithCulture interface member removed
                href: aspnet-core/5.0/localization-members-removed.md
              - name: Pubternal APIs removed
                href: aspnet-core/5.0/localization-pubternal-apis-removed.md
              - name: Obsolete constructor removed in request localization middleware
                href: aspnet-core/5.0/localization-requestlocalizationmiddleware-constructor-removed.md
              - name: "Middleware: Database error page marked as obsolete"
                href: aspnet-core/5.0/middleware-database-error-page-obsolete.md
              - name: Exception handler middleware throws original exception
                href: aspnet-core/5.0/middleware-exception-handler-throws-original-exception.md
              - name: ObjectModelValidator calls a new overload of Validate
                href: aspnet-core/5.0/mvc-objectmodelvalidator-calls-new-overload.md
              - name: Cookie name encoding removed
                href: aspnet-core/5.0/security-cookie-name-encoding-removed.md
              - name: IdentityModel NuGet package versions updated
                href: aspnet-core/5.0/security-identitymodel-nuget-package-versions-updated.md
              - name: "SignalR: MessagePack Hub Protocol options type changed"
                href: aspnet-core/5.0/signalr-messagepack-hub-protocol-options-changed.md
              - name: "SignalR: MessagePack Hub Protocol moved"
                href: aspnet-core/5.0/signalr-messagepack-package.md
              - name: UseSignalR and UseConnections methods removed
                href: aspnet-core/5.0/signalr-usesignalr-useconnections-removed.md
              - name: CSV content type changed to standards-compliant
                href: aspnet-core/5.0/static-files-csv-content-type-changed.md
          - name: Code analysis
            items:
              - name: CA1416 warning
                href: code-analysis/5.0/ca1416-platform-compatibility-analyzer.md
              - name: CA1417 warning
                href: code-analysis/5.0/ca1417-outattributes-on-pinvoke-string-parameters.md
              - name: CA1831 warning
                href: code-analysis/5.0/ca1831-range-based-indexer-on-string.md
              - name: CA2013 warning
                href: code-analysis/5.0/ca2013-referenceequals-on-value-types.md
              - name: CA2014 warning
                href: code-analysis/5.0/ca2014-stackalloc-in-loops.md
              - name: CA2015 warning
                href: code-analysis/5.0/ca2015-finalizers-for-memorymanager-types.md
              - name: CA2200 warning
                href: code-analysis/5.0/ca2200-rethrow-to-preserve-stack-details.md
              - name: CA2247 warning
                href: code-analysis/5.0/ca2247-ctor-arg-should-be-taskcreationoptions.md
          - name: Core .NET libraries
            items:
              - name: Assembly-related API changes for single-file publishing
                href: core-libraries/5.0/assembly-api-behavior-changes-for-single-file-publish.md
              - name: Code access security APIs are obsolete
                href: core-libraries/5.0/code-access-security-apis-obsolete.md
              - name: CreateCounterSetInstance throws InvalidOperationException
                href: core-libraries/5.0/createcountersetinstance-throws-invalidoperation.md
              - name: Default ActivityIdFormat is W3C
                href: core-libraries/5.0/default-activityidformat-changed.md
              - name: Environment.OSVersion returns the correct version
                href: core-libraries/5.0/environment-osversion-returns-correct-version.md
              - name: FrameworkDescription's value is .NET not .NET Core
                href: core-libraries/5.0/frameworkdescription-returns-net-not-net-core.md
              - name: GAC APIs are obsolete
                href: core-libraries/5.0/global-assembly-cache-apis-obsolete.md
              - name: Hardware intrinsic IsSupported checks
                href: core-libraries/5.0/hardware-instrinsics-issupported-checks.md
              - name: IntPtr and UIntPtr implement IFormattable
                href: core-libraries/5.0/intptr-uintptr-implement-iformattable.md
              - name: LastIndexOf handles empty search strings
                href: core-libraries/5.0/lastindexof-improved-handling-of-empty-values.md
              - name: URI paths with non-ASCII characters on Unix
                href: core-libraries/5.0/non-ascii-chars-in-uri-parsed-correctly.md
              - name: API obsoletions with non-default diagnostic IDs
                href: core-libraries/5.0/obsolete-apis-with-custom-diagnostics.md
              - name: Obsolete properties on ConsoleLoggerOptions
                href: core-libraries/5.0/obsolete-consoleloggeroptions-properties.md
              - name: Complexity of LINQ OrderBy.First
                href: core-libraries/5.0/orderby-firstordefault-complexity-increase.md
              - name: OSPlatform attributes renamed or removed
                href: core-libraries/5.0/os-platform-attributes-renamed.md
              - name: Microsoft.DotNet.PlatformAbstractions package removed
                href: core-libraries/5.0/platformabstractions-package-removed.md
              - name: PrincipalPermissionAttribute is obsolete
                href: core-libraries/5.0/principalpermissionattribute-obsolete.md
              - name: Parameter name changes from preview versions
                href: core-libraries/5.0/reference-assembly-parameter-names-rc1.md
              - name: Parameter name changes in reference assemblies
                href: core-libraries/5.0/reference-assembly-parameter-names.md
              - name: Remoting APIs are obsolete
                href: core-libraries/5.0/remoting-apis-obsolete.md
              - name: Order of Activity.Tags list is reversed
                href: core-libraries/5.0/reverse-order-of-tags-in-activity-property.md
              - name: SSE and SSE2 comparison methods handle NaN
                href: core-libraries/5.0/sse-comparegreaterthan-intrinsics.md
              - name: Thread.Abort is obsolete
                href: core-libraries/5.0/thread-abort-obsolete.md
              - name: Uri recognition of UNC paths on Unix
                href: core-libraries/5.0/unc-path-recognition-unix.md
              - name: UTF-7 code paths are obsolete
                href: core-libraries/5.0/utf-7-code-paths-obsolete.md
              - name: Behavior change for Vector2.Lerp and Vector4.Lerp
                href: core-libraries/5.0/vector-lerp-behavior-change.md
              - name: Vector<T> throws NotSupportedException
                href: core-libraries/5.0/vectort-throws-notsupportedexception.md
          - name: Cryptography
            items:
              - name: Cryptography APIs not supported on browser
                href: cryptography/5.0/cryptography-apis-not-supported-on-blazor-webassembly.md
              - name: Cryptography.Oid is init-only
                href: cryptography/5.0/cryptography-oid-init-only.md
              - name: Default TLS cipher suites on Linux
                href: cryptography/5.0/default-cipher-suites-for-tls-on-linux.md
              - name: Create() overloads on cryptographic abstractions are obsolete
                href: cryptography/5.0/instantiating-default-implementations-of-cryptographic-abstractions-not-supported.md
              - name: Default FeedbackSize value changed
                href: cryptography/5.0/tripledes-default-feedback-size-change.md
          - name: Entity Framework Core
            href: /ef/core/what-is-new/ef-core-5.0/breaking-changes?toc=/dotnet/core/compatibility/toc.json&bc=/dotnet/breadcrumb/toc.json
          - name: Globalization
            items:
              - name: Use ICU libraries on Windows
                href: globalization/5.0/icu-globalization-api.md
              - name: StringInfo and TextElementEnumerator are UAX29-compliant
                href: globalization/5.0/uax29-compliant-grapheme-enumeration.md
              - name: Unicode category changed for Latin-1 characters
                href: globalization/5.0/unicode-categories-for-latin1-chars.md
              - name: ListSeparator values changed
                href: globalization/5.0/listseparator-value-change.md
          - name: Interop
            items:
              - name: Support for WinRT is removed
                href: interop/5.0/built-in-support-for-winrt-removed.md
              - name: Casting RCW to InterfaceIsIInspectable throws exception
                href: interop/5.0/casting-rcw-to-inspectable-interface-throws-exception.md
              - name: No A/W suffix probing on non-Windows platforms
                href: interop/5.0/function-suffix-pinvoke.md
          - name: Networking
            items:
              - name: Cookie path handling conforms to RFC 6265
                href: networking/5.0/cookie-path-conforms-to-rfc6265.md
              - name: LocalEndPoint is updated after calling SendToAsync
                href: networking/5.0/localendpoint-updated-on-sendtoasync.md
              - name: MulticastOption.Group doesn't accept null
                href: networking/5.0/multicastoption-group-doesnt-accept-null.md
              - name: Streams allow successive Begin operations
                href: networking/5.0/negotiatestream-sslstream-dont-fail-on-successive-begin-calls.md
              - name: WinHttpHandler removed from .NET runtime
                href: networking/5.0/winhttphandler-removed-from-runtime.md
          - name: SDK and MSBuild
            items:
              - name: Error when referencing mismatched executable
                href: sdk/5.0/referencing-executable-generates-error.md
              - name: OutputType set to WinExe
                href: sdk/5.0/automatically-infer-winexe-output-type.md
              - name: WinForms and WPF apps use Microsoft.NET.Sdk
                href: sdk/5.0/sdk-and-target-framework-change.md
              - name: Directory.Packages.props files imported by default
                href: sdk/5.0/directory-packages-props-imported-by-default.md
              - name: NETCOREAPP3_1 preprocessor symbol not defined
                href: sdk/5.0/netcoreapp3_1-preprocessor-symbol-not-defined.md
              - name: PublishDepsFilePath behavior change
                href: sdk/5.0/publishdepsfilepath-behavior-change.md
              - name: TargetFramework change from netcoreapp to net
                href: sdk/5.0/targetframework-name-change.md
              - name: Use WindowsSdkPackageVersion for Windows SDK
                href: sdk/5.0/override-windows-sdk-package-version.md
          - name: Security
            items:
              - name: Code access security APIs are obsolete
                href: core-libraries/5.0/code-access-security-apis-obsolete.md
              - name: PrincipalPermissionAttribute is obsolete
                href: core-libraries/5.0/principalpermissionattribute-obsolete.md
              - name: UTF-7 code paths are obsolete
                href: core-libraries/5.0/utf-7-code-paths-obsolete.md
          - name: Serialization
            items:
              - name: BinaryFormatter serialization methods are obsolete
                href: serialization/5.0/binaryformatter-serialization-obsolete.md
              - name: BinaryFormatter.Deserialize rewraps exceptions
                href: serialization/5.0/binaryformatter-deserialize-rewraps-exceptions.md
              - name: JsonSerializer.Deserialize requires single-character string
                href: serialization/5.0/deserializing-json-into-char-requires-single-character.md
              - name: ASP.NET Core apps deserialize quoted numbers
                href: serialization/5.0/jsonserializer-allows-reading-numbers-as-strings.md
              - name: JsonSerializer.Serialize throws ArgumentNullException
                href: serialization/5.0/jsonserializer-serialize-throws-argumentnullexception-for-null-type.md
              - name: Non-public, parameterless constructors not used for deserialization
                href: serialization/5.0/non-public-parameterless-constructors-not-used-for-deserialization.md
              - name: Options are honored when serializing key-value pairs
                href: serialization/5.0/options-honored-when-serializing-key-value-pairs.md
          - name: Windows Forms
            items:
              - name: Native code can't access Windows Forms objects
                href: windows-forms/5.0/winforms-objects-not-accessible-from-native-code.md
              - name: OutputType set to WinExe
                href: sdk/5.0/automatically-infer-winexe-output-type.md
              - name: DataGridView doesn't reset custom fonts
                href: windows-forms/5.0/datagridview-doesnt-reset-custom-font-settings.md
              - name: Methods throw ArgumentException
                href: windows-forms/5.0/invalid-args-cause-argumentexception.md
              - name: Methods throw ArgumentNullException
                href: windows-forms/5.0/null-args-cause-argumentnullexception.md
              - name: Properties throw ArgumentOutOfRangeException
                href: windows-forms/5.0/invalid-args-cause-argumentoutofrangeexception.md
              - name: TextFormatFlags.ModifyString is obsolete
                href: windows-forms/5.0/modifystring-field-of-textformatflags-obsolete.md
              - name: DataGridView APIs throw InvalidOperationException
                href: windows-forms/5.0/null-owner-causes-invalidoperationexception.md
              - name: WinForms apps use Microsoft.NET.Sdk
                href: sdk/5.0/sdk-and-target-framework-change.md
              - name: Removed status bar controls
                href: windows-forms/5.0/winforms-deprecated-controls.md
          - name: WPF
            items:
              - name: OutputType set to WinExe
                href: sdk/5.0/automatically-infer-winexe-output-type.md
              - name: WPF apps use Microsoft.NET.Sdk
                href: sdk/5.0/sdk-and-target-framework-change.md
      - name: .NET Core 3.1
        href: 3.1.md
      - name: .NET Core 3.0
        href: 3.0.md
      - name: .NET Core 2.1
        href: 2.1.md
  - name: WCF Client breaking changes
    items:
    - name: "Version 8.0"
      items:
      - name: Removal of APIs with `configurationName` parameter
        href: wcf-client/8.0/configurationname-apis.md
    - name: "Version 6.0"
      items:
      - name: Duplex contract captures synchronization context
        href: wcf-client/6.0/duplex-synchronization-context.md
      - name: No .NET Standard support
        href: wcf-client/6.0/net-standard-2-support.md
  - name: Resources
    expanded: true
    items:
      - name: Compatibility definitions
        href: categories.md
      - name: Rules for .NET library changes
        href: library-change-rules.md
      - name: API removal
        href: api-removal.md<|MERGE_RESOLUTION|>--- conflicted
+++ resolved
@@ -50,15 +50,11 @@
                 href: cryptography/10.0/x509-publickey-null.md
           - name: Extensions
             items:
-<<<<<<< HEAD
+              - name: Message no longer duplicated in Console log output
+                href: extensions/10.0/console-json-logging-duplicate-messages.md
               - name: Null values preserved in configuration
                 href: extensions/10.0/configuration-null-values-preserved.md
-              - name: "ProviderAliasAttribute moved to Microsoft.Extensions.Logging.Abstractions assembly"
-=======
-              - name: Message no longer duplicated in Console log output
-                href: extensions/10.0/console-json-logging-duplicate-messages.md
               - name: ProviderAliasAttribute moved to Microsoft.Extensions.Logging.Abstractions assembly
->>>>>>> 7e35b03a
                 href: extensions/10.0/provideraliasattribute-moved-assembly.md
               - name: Removed DynamicallyAccessedMembers annotation from trim-unsafe Microsoft.Extensions.Configuration code
                 href: extensions/10.0/dynamically-accessed-members-configuration.md
