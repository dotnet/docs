items:
- name: What are breaking changes?
  href: index.md
- name: Types of compatibility
  href: categories.md
- name: Reference
  expanded: true
  items:
  - name: Overview
    href: breaking-changes.md
  - name: From .NET Framework
    items:
    - name: Breaking changes
      href: fx-core.md
    - name: Unavailable technologies
      href: ../porting/net-framework-tech-unavailable.md
    - name: APIs that always throw
      href: unsupported-apis.md
  - name: Breaking changes by version
    expanded: true
    items:
    - name: .NET 7
      items:
      - name: Overview
        href: 7.0.md
      - name: ASP.NET Core
        items:
        - name: API controller actions try to infer parameters from DI
          href: aspnet-core/7.0/api-controller-action-parameters-di.md
        - name: Microsoft.AspNetCore.Server.Kestrel.Transport.Libuv and libuv.dll removed
          href: aspnet-core/7.0/libuv-transport-dll-removed.md
<<<<<<< HEAD
        - name: SignalR Hub methods try to resolve parameters from DI
          href: aspnet-core/7.0/signalr-hub-method-parameters-di.md
=======
        - name: Microsoft.Data.SqlClient updated to 4.0.1
          href: aspnet-core/7.0/microsoft-data-sqlclient-updated-to-4-0-1.md
>>>>>>> 8c36401c
      - name: Core .NET libraries
        items:
        - name: API obsoletions with non-default diagnostic IDs
          href: core-libraries/7.0/obsolete-apis-with-custom-diagnostics.md
        - name: FullPath and OldFullPath return fully qualified path
          href: core-libraries/7.0/filesystemeventargs-fullpath.md
        - name: Validate CompressionLevel for BrotliStream
          href: core-libraries/7.0/compressionlevel-validation.md
      - name: Serialization
        items:
        - name: Deserialize Version type with leading or trailing whitespace
          href: serialization/7.0/deserialize-version-with-whitespace.md
      - name: Windows Forms
        items:
        - name: APIs throw ArgumentNullException
          href: windows-forms/7.0/apis-throw-argumentnullexception.md
    - name: .NET 6
      items:
      - name: Overview
        href: 6.0.md
      - name: ASP.NET Core
        items:
        - name: AddDataAnnotationsValidation method made obsolete
          href: aspnet-core/6.0/adddataannotationsvalidation-obsolete.md
        - name: Assemblies removed from shared framework
          href: aspnet-core/6.0/assemblies-removed-from-shared-framework.md
        - name: "Blazor: Parameter name changed in RequestImageFileAsync method"
          href: aspnet-core/6.0/blazor-parameter-name-changed-in-method.md
        - name: "Blazor: WebEventDescriptor.EventArgsType property replaced"
          href: aspnet-core/6.0/blazor-eventargstype-property-replaced.md
        - name: "Blazor: Byte-array interop"
          href: aspnet-core/6.0/byte-array-interop.md
        - name: ClientCertificate doesn't trigger renegotiation
          href: aspnet-core/6.0/clientcertificate-doesnt-trigger-renegotiation.md
        - name: EndpointName metadata not set automatically
          href: aspnet-core/6.0/endpointname-metadata.md
        - name: "Identity: Default Bootstrap version of UI changed"
          href: aspnet-core/6.0/identity-bootstrap4-to-5.md
        - name: "Kestrel: Log message attributes changed"
          href: aspnet-core/6.0/kestrel-log-message-attributes-changed.md
        - name: "MessagePack: Library changed in @microsoft/signalr-protocol-msgpack"
          href: aspnet-core/6.0/messagepack-library-change.md
        - name: Microsoft.AspNetCore.Http.Features split
          href: aspnet-core/6.0/microsoft-aspnetcore-http-features-package-split.md
        - name: "Middleware: HTTPS Redirection Middleware throws exception on ambiguous HTTPS ports"
          href: aspnet-core/6.0/middleware-ambiguous-https-ports-exception.md
        - name: "Middleware: New Use overload"
          href: aspnet-core/6.0/middleware-new-use-overload.md
        - name: Minimal API renames in RC 1
          href: aspnet-core/6.0/rc1-minimal-api-renames.md
        - name: Minimal API renames in RC 2
          href: aspnet-core/6.0/rc2-minimal-api-renames.md
        - name: MVC doesn't buffer IAsyncEnumerable types
          href: aspnet-core/6.0/iasyncenumerable-not-buffered-by-mvc.md
        - name: Nullable reference type annotations changed
          href: aspnet-core/6.0/nullable-reference-type-annotations-changed.md
        - name: Obsoleted and removed APIs
          href: aspnet-core/6.0/obsolete-removed-apis.md
        - name: PreserveCompilationContext not configured by default
          href: aspnet-core/6.0/preservecompilationcontext-not-set-by-default.md
        - name: "Razor: Compiler generates single assembly"
          href: aspnet-core/6.0/razor-compiler-doesnt-produce-views-assembly.md
        - name: "Razor: Logging ID changes"
          href: aspnet-core/6.0/razor-pages-logging-ids.md
        - name: "Razor: RazorEngine APIs marked obsolete"
          href: aspnet-core/6.0/razor-engine-apis-obsolete.md
        - name: "SignalR: Java Client updated to RxJava3"
          href: aspnet-core/6.0/signalr-java-client-updated.md
        - name: TryParse and BindAsync methods are validated
          href: aspnet-core/6.0/tryparse-bindasync-validation.md
      - name: Core .NET libraries
        items:
        - name: API obsoletions with non-default diagnostic IDs
          href: core-libraries/6.0/obsolete-apis-with-custom-diagnostics.md
        - name: Conditional string evaluation in Debug methods
          href: core-libraries/6.0/debug-assert-conditional-evaluation.md
        - name: Environment.ProcessorCount behavior on Windows
          href: core-libraries/6.0/environment-processorcount-on-windows.md
        - name: File.Replace on Unix throws exceptions to match Windows
          href: core-libraries/6.0/file-replace-exceptions-on-unix.md
        - name: FileStream locks files with shared lock on Unix
          href: core-libraries/6.0/filestream-file-locks-unix.md
        - name: FileStream no longer synchronizes offset with OS
          href: core-libraries/6.0/filestream-doesnt-sync-offset-with-os.md
        - name: FileStream.Position updated after completion
          href: core-libraries/6.0/filestream-position-updates-after-readasync-writeasync-completion.md
        - name: New diagnostic IDs for obsoleted APIs
          href: core-libraries/6.0/diagnostic-id-change-for-obsoletions.md
        - name: New nullable annotation in AssociatedMetadataTypeTypeDescriptionProvider
          href: core-libraries/6.0/nullable-ref-type-annotations-added.md
        - name: New Queryable method overloads
          href: core-libraries/6.0/additional-linq-queryable-method-overloads.md
        - name: Nullability annotation changes
          href: core-libraries/6.0/nullable-ref-type-annotation-changes.md
        - name: Older framework versions dropped
          href: core-libraries/6.0/older-framework-versions-dropped.md
        - name: Parameter names changed
          href: core-libraries/6.0/parameter-name-changes.md
        - name: Parameters renamed in Stream-derived types
          href: core-libraries/6.0/parameters-renamed-on-stream-derived-types.md
        - name: Partial and zero-byte reads in streams
          href: core-libraries/6.0/partial-byte-reads-in-streams.md
        - name: Set timestamp on read-only file on Windows
          href: core-libraries/6.0/set-timestamp-readonly-file.md
        - name: Standard numeric format parsing precision
          href: core-libraries/6.0/numeric-format-parsing-handles-higher-precision.md
        - name: Static abstract members in interfaces
          href: core-libraries/6.0/static-abstract-interface-methods.md
        - name: StringBuilder.Append overloads and evaluation order
          href: core-libraries/6.0/stringbuilder-append-evaluation-order.md
        - name: System.Drawing.Common only supported on Windows
          href: core-libraries/6.0/system-drawing-common-windows-only.md
        - name: System.Security.SecurityContext is marked obsolete
          href: core-libraries/6.0/securitycontext-obsolete.md
        - name: Task.FromResult may return singleton
          href: core-libraries/6.0/task-fromresult-returns-singleton.md
        - name: Unhandled exceptions from a BackgroundService
          href: core-libraries/6.0/hosting-exception-handling.md
        - name: XmlDocument.XmlResolver nullability change
          href: core-libraries/6.0/xmlresolver-nullable.md
        - name: XNodeReader.GetAttribute behavior for invalid index
          href: core-libraries/6.0/xnodereader-getattribute.md
      - name: Cryptography
        items:
        - name: CreateEncryptor methods throw exception for incorrect feedback size
          href: cryptography/6.0/cfb-mode-feedback-size-exception.md
      - name: Entity Framework Core
        href: /ef/core/what-is-new/ef-core-6.0/breaking-changes?toc=/dotnet/core/compatibility/toc.json&bc=/dotnet/breadcrumb/toc.json
      - name: Extensions
        items:
        - name: AddProvider checks for non-null provider
          href: extensions/6.0/addprovider-null-check.md
        - name: FileConfigurationProvider.Load throws InvalidDataException
          href: extensions/6.0/filename-in-load-exception.md
        - name: Resolving disposed ServiceProvider throws exception
          href: extensions/6.0/service-provider-disposed.md
      - name: Globalization
        items:
        - name: Culture creation and case mapping in globalization-invariant mode
          href: globalization/6.0/culture-creation-invariant-mode.md
      - name: Interop
        items:
        - name: Static abstract members in interfaces
          href: core-libraries/6.0/static-abstract-interface-methods.md
      - name: JIT compiler
        items:
        - name: Call argument coercion
          href: jit/6.0/coerce-call-arguments-ecma-335.md
      - name: Networking
        items:
        - name: Port removed from SPN
          href: networking/6.0/httpclient-port-lookup.md
        - name: WebRequest, WebClient, and ServicePoint are obsolete
          href: networking/6.0/webrequest-deprecated.md
      - name: SDK and MSBuild
        items:
        - name: -p option for `dotnet run` is deprecated
          href: sdk/6.0/deprecate-p-option-dotnet-run.md
        - name: C# code in templates not supported by earlier versions
          href: sdk/6.0/csharp-template-code.md
        - name: EditorConfig files implicitly included
          href: sdk/6.0/editorconfig-additional-files.md
        - name: Generate apphost for macOS
          href: sdk/6.0/apphost-generated-for-macos.md
        - name: Generate error for duplicate files in publish output
          href: sdk/6.0/duplicate-files-in-output.md
        - name: GetTargetFrameworkProperties and GetNearestTargetFramework removed
          href: sdk/6.0/gettargetframeworkproperties-and-getnearesttargetframework-removed.md
        - name: Install location for x64 emulated on ARM64
          href: sdk/6.0/path-x64-emulated.md
        - name: MSBuild no longer supports calling GetType()
          href: sdk/6.0/calling-gettype-property-functions.md
        - name: OutputType not automatically set to WinExe
          href: sdk/6.0/outputtype-not-set-automatically.md
        - name: Publish ReadyToRun with --no-restore requires changes
          href: sdk/6.0/publish-readytorun-requires-restore-change.md
        - name: RuntimeIdentifier warning if self-contained is unspecified
          href: sdk/6.0/runtimeidentifier-self-contained.md
        - name: Write reference assemblies to IntermediateOutputPath
          href: sdk/6.0/write-reference-assemblies-to-obj.md
      - name: Serialization
        items:
        - name: Default serialization format for TimeSpan
          href: serialization/6.0/timespan-serialization-format.md
        - name: IAsyncEnumerable serialization
          href: serialization/6.0/iasyncenumerable-serialization.md
        - name: JSON source-generation API refactoring
          href: serialization/6.0/json-source-gen-api-refactor.md
        - name: JsonNumberHandlingAttribute on collection properties
          href: serialization/6.0/jsonnumberhandlingattribute-behavior.md
        - name: New JsonSerializer source generator overloads
          href: serialization/6.0/jsonserializer-source-generator-overloads.md
      - name: Windows Forms
        items:
        - name: APIs throw ArgumentNullException
          href: windows-forms/6.0/apis-throw-argumentnullexception.md
        - name: C# templates use application bootstrap
          href: windows-forms/6.0/application-bootstrap.md
        - name: DataGridView APIs throw InvalidOperationException
          href: windows-forms/6.0/null-owner-causes-invalidoperationexception.md
        - name: ListViewGroupCollection methods throw new InvalidOperationException
          href: windows-forms/6.0/listview-invalidoperationexception.md
        - name: NotifyIcon.Text maximum text length increased
          href: windows-forms/6.0/notifyicon-text-max-text-length-increased.md
        - name: ScaleControl called only when needed
          href: windows-forms/6.0/optimize-scalecontrol-calls.md
        - name: TableLayoutSettings properties throw InvalidEnumArgumentException
          href: windows-forms/6.0/tablelayoutsettings-apis-throw-invalidenumargumentexception.md
        - name: TreeNodeCollection.Item throws exception if node is assigned elsewhere
          href: windows-forms/6.0/treenodecollection-item-throws-argumentexception.md
    - name: .NET 5
      items:
      - name: Overview
        href: 5.0.md
      - name: ASP.NET Core
        items:
        - name: ASP.NET Core apps deserialize quoted numbers
          href: serialization/5.0/jsonserializer-allows-reading-numbers-as-strings.md
        - name: AzureAD.UI and AzureADB2C.UI APIs obsolete
          href: aspnet-core/5.0/authentication-aad-packages-obsolete.md
        - name: BinaryFormatter serialization methods are obsolete
          href: core-libraries/5.0/binaryformatter-serialization-obsolete.md
        - name: Resource in endpoint routing is HttpContext
          href: aspnet-core/5.0/authorization-resource-in-endpoint-routing.md
        - name: Microsoft-prefixed Azure integration packages removed
          href: aspnet-core/5.0/azure-integration-packages-removed.md
        - name: "Blazor: Route precedence logic changed in Blazor apps"
          href: aspnet-core/5.0/blazor-routing-logic-changed.md
        - name: "Blazor: Updated browser support"
          href: aspnet-core/5.0/blazor-browser-support-updated.md
        - name: "Blazor: Insignificant whitespace trimmed by compiler"
          href: aspnet-core/5.0/blazor-components-trim-insignificant-whitespace.md
        - name: "Blazor: JSObjectReference and JSInProcessObjectReference types are internal"
          href: aspnet-core/5.0/blazor-jsobjectreference-to-internal.md
        - name: "Blazor: Target framework of NuGet packages changed"
          href: aspnet-core/5.0/blazor-packages-target-framework-changed.md
        - name: "Blazor: ProtectedBrowserStorage feature moved to shared framework"
          href: aspnet-core/5.0/blazor-protectedbrowserstorage-moved.md
        - name: "Blazor: RenderTreeFrame readonly public fields are now properties"
          href: aspnet-core/5.0/blazor-rendertreeframe-fields-become-properties.md
        - name: "Blazor: Updated validation logic for static web assets"
          href: aspnet-core/5.0/blazor-static-web-assets-validation-logic-updated.md
        - name: Cryptography APIs not supported on browser
          href: cryptography/5.0/cryptography-apis-not-supported-on-blazor-webassembly.md
        - name: "Extensions: Package reference changes"
          href: aspnet-core/5.0/extensions-package-reference-changes.md
        - name: Kestrel and IIS BadHttpRequestException types are obsolete
          href: aspnet-core/5.0/http-badhttprequestexception-obsolete.md
        - name: HttpClient instances created by IHttpClientFactory log integer status codes
          href: aspnet-core/5.0/http-httpclient-instances-log-integer-status-codes.md
        - name: "HttpSys: Client certificate renegotiation disabled by default"
          href: aspnet-core/5.0/httpsys-client-certificate-renegotiation-disabled-by-default.md
        - name: "IIS: UrlRewrite middleware query strings are preserved"
          href: aspnet-core/5.0/iis-urlrewrite-middleware-query-strings-are-preserved.md
        - name: "Kestrel: Configuration changes detected by default"
          href: aspnet-core/5.0/kestrel-configuration-changes-at-run-time-detected-by-default.md
        - name: "Kestrel: Default supported TLS protocol versions changed"
          href: aspnet-core/5.0/kestrel-default-supported-tls-protocol-versions-changed.md
        - name: "Kestrel: HTTP/2 disabled over TLS on incompatible Windows versions"
          href: aspnet-core/5.0/kestrel-disables-http2-over-tls.md
        - name: "Kestrel: Libuv transport marked as obsolete"
          href: aspnet-core/5.0/kestrel-libuv-transport-obsolete.md
        - name: Obsolete properties on ConsoleLoggerOptions
          href: core-libraries/5.0/obsolete-consoleloggeroptions-properties.md
        - name: ResourceManagerWithCultureStringLocalizer class and WithCulture interface member removed
          href: aspnet-core/5.0/localization-members-removed.md
        - name: Pubternal APIs removed
          href: aspnet-core/5.0/localization-pubternal-apis-removed.md
        - name: Obsolete constructor removed in request localization middleware
          href: aspnet-core/5.0/localization-requestlocalizationmiddleware-constructor-removed.md
        - name: "Middleware: Database error page marked as obsolete"
          href: aspnet-core/5.0/middleware-database-error-page-obsolete.md
        - name: Exception handler middleware throws original exception
          href: aspnet-core/5.0/middleware-exception-handler-throws-original-exception.md
        - name: ObjectModelValidator calls a new overload of Validate
          href: aspnet-core/5.0/mvc-objectmodelvalidator-calls-new-overload.md
        - name: Cookie name encoding removed
          href: aspnet-core/5.0/security-cookie-name-encoding-removed.md
        - name: IdentityModel NuGet package versions updated
          href: aspnet-core/5.0/security-identitymodel-nuget-package-versions-updated.md
        - name: "SignalR: MessagePack Hub Protocol options type changed"
          href: aspnet-core/5.0/signalr-messagepack-hub-protocol-options-changed.md
        - name: "SignalR: MessagePack Hub Protocol moved"
          href: aspnet-core/5.0/signalr-messagepack-package.md
        - name: UseSignalR and UseConnections methods removed
          href: aspnet-core/5.0/signalr-usesignalr-useconnections-removed.md
        - name: CSV content type changed to standards-compliant
          href: aspnet-core/5.0/static-files-csv-content-type-changed.md
      - name: Code analysis
        items:
        - name: CA1416 warning
          href: code-analysis/5.0/ca1416-platform-compatibility-analyzer.md
        - name: CA1417 warning
          href: code-analysis/5.0/ca1417-outattributes-on-pinvoke-string-parameters.md
        - name: CA1831 warning
          href: code-analysis/5.0/ca1831-range-based-indexer-on-string.md
        - name: CA2013 warning
          href: code-analysis/5.0/ca2013-referenceequals-on-value-types.md
        - name: CA2014 warning
          href: code-analysis/5.0/ca2014-stackalloc-in-loops.md
        - name: CA2015 warning
          href: code-analysis/5.0/ca2015-finalizers-for-memorymanager-types.md
        - name: CA2200 warning
          href: code-analysis/5.0/ca2200-rethrow-to-preserve-stack-details.md
        - name: CA2247 warning
          href: code-analysis/5.0/ca2247-ctor-arg-should-be-taskcreationoptions.md
      - name: Core .NET libraries
        items:
        - name: Assembly-related API changes for single-file publishing
          href: core-libraries/5.0/assembly-api-behavior-changes-for-single-file-publish.md
        - name: BinaryFormatter serialization methods are obsolete
          href: core-libraries/5.0/binaryformatter-serialization-obsolete.md
        - name: Code access security APIs are obsolete
          href: core-libraries/5.0/code-access-security-apis-obsolete.md
        - name: CreateCounterSetInstance throws InvalidOperationException
          href: core-libraries/5.0/createcountersetinstance-throws-invalidoperation.md
        - name: Default ActivityIdFormat is W3C
          href: core-libraries/5.0/default-activityidformat-changed.md
        - name: Environment.OSVersion returns the correct version
          href: core-libraries/5.0/environment-osversion-returns-correct-version.md
        - name: FrameworkDescription's value is .NET not .NET Core
          href: core-libraries/5.0/frameworkdescription-returns-net-not-net-core.md
        - name: GAC APIs are obsolete
          href: core-libraries/5.0/global-assembly-cache-apis-obsolete.md
        - name: Hardware intrinsic IsSupported checks
          href: core-libraries/5.0/hardware-instrinsics-issupported-checks.md
        - name: IntPtr and UIntPtr implement IFormattable
          href: core-libraries/5.0/intptr-uintptr-implement-iformattable.md
        - name: LastIndexOf handles empty search strings
          href: core-libraries/5.0/lastindexof-improved-handling-of-empty-values.md
        - name: URI paths with non-ASCII characters on Unix
          href: core-libraries/5.0/non-ascii-chars-in-uri-parsed-correctly.md
        - name: API obsoletions with non-default diagnostic IDs
          href: core-libraries/5.0/obsolete-apis-with-custom-diagnostics.md
        - name: Obsolete properties on ConsoleLoggerOptions
          href: core-libraries/5.0/obsolete-consoleloggeroptions-properties.md
        - name: Complexity of LINQ OrderBy.First
          href: core-libraries/5.0/orderby-firstordefault-complexity-increase.md
        - name: OSPlatform attributes renamed or removed
          href: core-libraries/5.0/os-platform-attributes-renamed.md
        - name: Microsoft.DotNet.PlatformAbstractions package removed
          href: core-libraries/5.0/platformabstractions-package-removed.md
        - name: PrincipalPermissionAttribute is obsolete
          href: core-libraries/5.0/principalpermissionattribute-obsolete.md
        - name: Parameter name changes from preview versions
          href: core-libraries/5.0/reference-assembly-parameter-names-rc1.md
        - name: Parameter name changes in reference assemblies
          href: core-libraries/5.0/reference-assembly-parameter-names.md
        - name: Remoting APIs are obsolete
          href: core-libraries/5.0/remoting-apis-obsolete.md
        - name: Order of Activity.Tags list is reversed
          href: core-libraries/5.0/reverse-order-of-tags-in-activity-property.md
        - name: SSE and SSE2 comparison methods handle NaN
          href: core-libraries/5.0/sse-comparegreaterthan-intrinsics.md
        - name: Thread.Abort is obsolete
          href: core-libraries/5.0/thread-abort-obsolete.md
        - name: Uri recognition of UNC paths on Unix
          href: core-libraries/5.0/unc-path-recognition-unix.md
        - name: UTF-7 code paths are obsolete
          href: core-libraries/5.0/utf-7-code-paths-obsolete.md
        - name: Behavior change for Vector2.Lerp and Vector4.Lerp
          href: core-libraries/5.0/vector-lerp-behavior-change.md
        - name: Vector<T> throws NotSupportedException
          href: core-libraries/5.0/vectort-throws-notsupportedexception.md
      - name: Cryptography
        items:
        - name: Cryptography APIs not supported on browser
          href: cryptography/5.0/cryptography-apis-not-supported-on-blazor-webassembly.md
        - name: Cryptography.Oid is init-only
          href: cryptography/5.0/cryptography-oid-init-only.md
        - name: Default TLS cipher suites on Linux
          href: cryptography/5.0/default-cipher-suites-for-tls-on-linux.md
        - name: Create() overloads on cryptographic abstractions are obsolete
          href: cryptography/5.0/instantiating-default-implementations-of-cryptographic-abstractions-not-supported.md
        - name: Default FeedbackSize value changed
          href: cryptography/5.0/tripledes-default-feedback-size-change.md
      - name: Entity Framework Core
        href: /ef/core/what-is-new/ef-core-5.0/breaking-changes?toc=/dotnet/core/compatibility/toc.json&bc=/dotnet/breadcrumb/toc.json
      - name: Globalization
        items:
        - name: Use ICU libraries on Windows
          href: globalization/5.0/icu-globalization-api.md
        - name: StringInfo and TextElementEnumerator are UAX29-compliant
          href: globalization/5.0/uax29-compliant-grapheme-enumeration.md
        - name: Unicode category changed for Latin-1 characters
          href: globalization/5.0/unicode-categories-for-latin1-chars.md
        - name: ListSeparator values changed
          href: globalization/5.0/listseparator-value-change.md
      - name: Interop
        items:
        - name: Support for WinRT is removed
          href: interop/5.0/built-in-support-for-winrt-removed.md
        - name: Casting RCW to InterfaceIsIInspectable throws exception
          href: interop/5.0/casting-rcw-to-inspectable-interface-throws-exception.md
        - name: No A/W suffix probing on non-Windows platforms
          href: interop/5.0/function-suffix-pinvoke.md
      - name: Networking
        items:
        - name: Cookie path handling conforms to RFC 6265
          href: networking/5.0/cookie-path-conforms-to-rfc6265.md
        - name: LocalEndPoint is updated after calling SendToAsync
          href: networking/5.0/localendpoint-updated-on-sendtoasync.md
        - name: MulticastOption.Group doesn't accept null
          href: networking/5.0/multicastoption-group-doesnt-accept-null.md
        - name: Streams allow successive Begin operations
          href: networking/5.0/negotiatestream-sslstream-dont-fail-on-successive-begin-calls.md
        - name: WinHttpHandler removed from .NET runtime
          href: networking/5.0/winhttphandler-removed-from-runtime.md
      - name: SDK and MSBuild
        items:
        - name: Error when referencing mismatched executable
          href: sdk/5.0/referencing-executable-generates-error.md
        - name: OutputType set to WinExe
          href: sdk/5.0/automatically-infer-winexe-output-type.md
        - name: WinForms and WPF apps use Microsoft.NET.Sdk
          href: sdk/5.0/sdk-and-target-framework-change.md
        - name: Directory.Packages.props files imported by default
          href: sdk/5.0/directory-packages-props-imported-by-default.md
        - name: NETCOREAPP3_1 preprocessor symbol not defined
          href: sdk/5.0/netcoreapp3_1-preprocessor-symbol-not-defined.md
        - name: PublishDepsFilePath behavior change
          href: sdk/5.0/publishdepsfilepath-behavior-change.md
        - name: TargetFramework change from netcoreapp to net
          href: sdk/5.0/targetframework-name-change.md
        - name: Use WindowsSdkPackageVersion for Windows SDK
          href: sdk/5.0/override-windows-sdk-package-version.md
      - name: Security
        items:
        - name: Code access security APIs are obsolete
          href: core-libraries/5.0/code-access-security-apis-obsolete.md
        - name: PrincipalPermissionAttribute is obsolete
          href: core-libraries/5.0/principalpermissionattribute-obsolete.md
        - name: UTF-7 code paths are obsolete
          href: core-libraries/5.0/utf-7-code-paths-obsolete.md
      - name: Serialization
        items:
        - name: BinaryFormatter.Deserialize rewraps exceptions
          href: serialization/5.0/binaryformatter-deserialize-rewraps-exceptions.md
        - name: JsonSerializer.Deserialize requires single-character string
          href: serialization/5.0/deserializing-json-into-char-requires-single-character.md
        - name: ASP.NET Core apps deserialize quoted numbers
          href: serialization/5.0/jsonserializer-allows-reading-numbers-as-strings.md
        - name: JsonSerializer.Serialize throws ArgumentNullException
          href: serialization/5.0/jsonserializer-serialize-throws-argumentnullexception-for-null-type.md
        - name: Non-public, parameterless constructors not used for deserialization
          href: serialization/5.0/non-public-parameterless-constructors-not-used-for-deserialization.md
        - name: Options are honored when serializing key-value pairs
          href: serialization/5.0/options-honored-when-serializing-key-value-pairs.md
      - name: Windows Forms
        items:
        - name: Native code can't access Windows Forms objects
          href: windows-forms/5.0/winforms-objects-not-accessible-from-native-code.md
        - name: OutputType set to WinExe
          href: sdk/5.0/automatically-infer-winexe-output-type.md
        - name: DataGridView doesn't reset custom fonts
          href: windows-forms/5.0/datagridview-doesnt-reset-custom-font-settings.md
        - name: Methods throw ArgumentException
          href: windows-forms/5.0/invalid-args-cause-argumentexception.md
        - name: Methods throw ArgumentNullException
          href: windows-forms/5.0/null-args-cause-argumentnullexception.md
        - name: Properties throw ArgumentOutOfRangeException
          href: windows-forms/5.0/invalid-args-cause-argumentoutofrangeexception.md
        - name: TextFormatFlags.ModifyString is obsolete
          href: windows-forms/5.0/modifystring-field-of-textformatflags-obsolete.md
        - name: DataGridView APIs throw InvalidOperationException
          href: windows-forms/5.0/null-owner-causes-invalidoperationexception.md
        - name: WinForms apps use Microsoft.NET.Sdk
          href: sdk/5.0/sdk-and-target-framework-change.md
        - name: Removed status bar controls
          href: windows-forms/5.0/winforms-deprecated-controls.md
      - name: WPF
        items:
        - name: OutputType set to WinExe
          href: sdk/5.0/automatically-infer-winexe-output-type.md
        - name: WPF apps use Microsoft.NET.Sdk
          href: sdk/5.0/sdk-and-target-framework-change.md
    - name: .NET Core 3.1
      href: 3.1.md
    - name: .NET Core 3.0
      href: 3.0.md
    - name: .NET Core 2.1
      href: 2.1.md
  - name: Breaking changes by area
    items:
    - name: ASP.NET Core
      items:
      - name: .NET 7
        items:
          - name: API controller actions try to infer parameters from DI
            href: aspnet-core/7.0/api-controller-action-parameters-di.md
          - name: Microsoft.AspNetCore.Server.Kestrel.Transport.Libuv and libuv.dll removed
            href: aspnet-core/7.0/libuv-transport-dll-removed.md
<<<<<<< HEAD
          - name: SignalR Hub methods try to resolve parameters from DI
            href: aspnet-core/7.0/signalr-hub-method-parameters-di.md
=======
          - name: Microsoft.Data.SqlClient updated to 4.0.1
            href: aspnet-core/7.0/microsoft-data-sqlclient-updated-to-4-0-1.md
>>>>>>> 8c36401c
      - name: .NET 6
        items:
        - name: AddDataAnnotationsValidation method made obsolete
          href: aspnet-core/6.0/adddataannotationsvalidation-obsolete.md
        - name: Assemblies removed from shared framework
          href: aspnet-core/6.0/assemblies-removed-from-shared-framework.md
        - name: "Blazor: Parameter name changed in RequestImageFileAsync method"
          href: aspnet-core/6.0/blazor-parameter-name-changed-in-method.md
        - name: "Blazor: WebEventDescriptor.EventArgsType property replaced"
          href: aspnet-core/6.0/blazor-eventargstype-property-replaced.md
        - name: "Blazor: Byte-array interop"
          href: aspnet-core/6.0/byte-array-interop.md
        - name: ClientCertificate doesn't trigger renegotiation
          href: aspnet-core/6.0/clientcertificate-doesnt-trigger-renegotiation.md
        - name: EndpointName metadata not set automatically
          href: aspnet-core/6.0/endpointname-metadata.md
        - name: "Identity: Default Bootstrap version of UI changed"
          href: aspnet-core/6.0/identity-bootstrap4-to-5.md
        - name: "Kestrel: Log message attributes changed"
          href: aspnet-core/6.0/kestrel-log-message-attributes-changed.md
        - name: "MessagePack: Library changed in @microsoft/signalr-protocol-msgpack"
          href: aspnet-core/6.0/messagepack-library-change.md
        - name: Microsoft.AspNetCore.Http.Features split
          href: aspnet-core/6.0/microsoft-aspnetcore-http-features-package-split.md
        - name: "Middleware: HTTPS Redirection Middleware throws exception on ambiguous HTTPS ports"
          href: aspnet-core/6.0/middleware-ambiguous-https-ports-exception.md
        - name: "Middleware: New Use overload"
          href: aspnet-core/6.0/middleware-new-use-overload.md
        - name: Minimal API renames in RC 1
          href: aspnet-core/6.0/rc1-minimal-api-renames.md
        - name: Minimal API renames in RC 2
          href: aspnet-core/6.0/rc2-minimal-api-renames.md
        - name: MVC doesn't buffer IAsyncEnumerable types
          href: aspnet-core/6.0/iasyncenumerable-not-buffered-by-mvc.md
        - name: Nullable reference type annotations changed
          href: aspnet-core/6.0/nullable-reference-type-annotations-changed.md
        - name: Obsoleted and removed APIs
          href: aspnet-core/6.0/obsolete-removed-apis.md
        - name: PreserveCompilationContext not configured by default
          href: aspnet-core/6.0/preservecompilationcontext-not-set-by-default.md
        - name: "Razor: Compiler generates single assembly"
          href: aspnet-core/6.0/razor-compiler-doesnt-produce-views-assembly.md
        - name: "Razor: Logging ID changes"
          href: aspnet-core/6.0/razor-pages-logging-ids.md
        - name: "Razor: RazorEngine APIs marked obsolete"
          href: aspnet-core/6.0/razor-engine-apis-obsolete.md
        - name: "SignalR: Java Client updated to RxJava3"
          href: aspnet-core/6.0/signalr-java-client-updated.md
        - name: TryParse and BindAsync methods are validated
          href: aspnet-core/6.0/tryparse-bindasync-validation.md
      - name: .NET 5
        items:
        - name: ASP.NET Core apps deserialize quoted numbers
          href: serialization/5.0/jsonserializer-allows-reading-numbers-as-strings.md
        - name: AzureAD.UI and AzureADB2C.UI APIs obsolete
          href: aspnet-core/5.0/authentication-aad-packages-obsolete.md
        - name: BinaryFormatter serialization methods are obsolete
          href: core-libraries/5.0/binaryformatter-serialization-obsolete.md
        - name: Resource in endpoint routing is HttpContext
          href: aspnet-core/5.0/authorization-resource-in-endpoint-routing.md
        - name: Microsoft-prefixed Azure integration packages removed
          href: aspnet-core/5.0/azure-integration-packages-removed.md
        - name: "Blazor: Route precedence logic changed in Blazor apps"
          href: aspnet-core/5.0/blazor-routing-logic-changed.md
        - name: "Blazor: Updated browser support"
          href: aspnet-core/5.0/blazor-browser-support-updated.md
        - name: "Blazor: Insignificant whitespace trimmed by compiler"
          href: aspnet-core/5.0/blazor-components-trim-insignificant-whitespace.md
        - name: "Blazor: JSObjectReference and JSInProcessObjectReference types are internal"
          href: aspnet-core/5.0/blazor-jsobjectreference-to-internal.md
        - name: "Blazor: Target framework of NuGet packages changed"
          href: aspnet-core/5.0/blazor-packages-target-framework-changed.md
        - name: "Blazor: ProtectedBrowserStorage feature moved to shared framework"
          href: aspnet-core/5.0/blazor-protectedbrowserstorage-moved.md
        - name: "Blazor: RenderTreeFrame readonly public fields are now properties"
          href: aspnet-core/5.0/blazor-rendertreeframe-fields-become-properties.md
        - name: "Blazor: Updated validation logic for static web assets"
          href: aspnet-core/5.0/blazor-static-web-assets-validation-logic-updated.md
        - name: Cryptography APIs not supported on browser
          href: cryptography/5.0/cryptography-apis-not-supported-on-blazor-webassembly.md
        - name: "Extensions: Package reference changes"
          href: aspnet-core/5.0/extensions-package-reference-changes.md
        - name: Kestrel and IIS BadHttpRequestException types are obsolete
          href: aspnet-core/5.0/http-badhttprequestexception-obsolete.md
        - name: HttpClient instances created by IHttpClientFactory log integer status codes
          href: aspnet-core/5.0/http-httpclient-instances-log-integer-status-codes.md
        - name: "HttpSys: Client certificate renegotiation disabled by default"
          href: aspnet-core/5.0/httpsys-client-certificate-renegotiation-disabled-by-default.md
        - name: "IIS: UrlRewrite middleware query strings are preserved"
          href: aspnet-core/5.0/iis-urlrewrite-middleware-query-strings-are-preserved.md
        - name: "Kestrel: Configuration changes detected by default"
          href: aspnet-core/5.0/kestrel-configuration-changes-at-run-time-detected-by-default.md
        - name: "Kestrel: Default supported TLS protocol versions changed"
          href: aspnet-core/5.0/kestrel-default-supported-tls-protocol-versions-changed.md
        - name: "Kestrel: HTTP/2 disabled over TLS on incompatible Windows versions"
          href: aspnet-core/5.0/kestrel-disables-http2-over-tls.md
        - name: "Kestrel: Libuv transport marked as obsolete"
          href: aspnet-core/5.0/kestrel-libuv-transport-obsolete.md
        - name: Obsolete properties on ConsoleLoggerOptions
          href: core-libraries/5.0/obsolete-consoleloggeroptions-properties.md
        - name: ResourceManagerWithCultureStringLocalizer class and WithCulture interface member removed
          href: aspnet-core/5.0/localization-members-removed.md
        - name: Pubternal APIs removed
          href: aspnet-core/5.0/localization-pubternal-apis-removed.md
        - name: Obsolete constructor removed in request localization middleware
          href: aspnet-core/5.0/localization-requestlocalizationmiddleware-constructor-removed.md
        - name: "Middleware: Database error page marked as obsolete"
          href: aspnet-core/5.0/middleware-database-error-page-obsolete.md
        - name: Exception handler middleware throws original exception
          href: aspnet-core/5.0/middleware-exception-handler-throws-original-exception.md
        - name: ObjectModelValidator calls a new overload of Validate
          href: aspnet-core/5.0/mvc-objectmodelvalidator-calls-new-overload.md
        - name: Cookie name encoding removed
          href: aspnet-core/5.0/security-cookie-name-encoding-removed.md
        - name: IdentityModel NuGet package versions updated
          href: aspnet-core/5.0/security-identitymodel-nuget-package-versions-updated.md
        - name: "SignalR: MessagePack Hub Protocol options type changed"
          href: aspnet-core/5.0/signalr-messagepack-hub-protocol-options-changed.md
        - name: "SignalR: MessagePack Hub Protocol moved"
          href: aspnet-core/5.0/signalr-messagepack-package.md
        - name: UseSignalR and UseConnections methods removed
          href: aspnet-core/5.0/signalr-usesignalr-useconnections-removed.md
        - name: CSV content type changed to standards-compliant
          href: aspnet-core/5.0/static-files-csv-content-type-changed.md
      - name: .NET Core 3.0-3.1
        href: aspnetcore.md
    - name: Code analysis
      items:
      - name: .NET 5
        items:
        - name: CA1416 warning
          href: code-analysis/5.0/ca1416-platform-compatibility-analyzer.md
        - name: CA1417 warning
          href: code-analysis/5.0/ca1417-outattributes-on-pinvoke-string-parameters.md
        - name: CA1831 warning
          href: code-analysis/5.0/ca1831-range-based-indexer-on-string.md
        - name: CA2013 warning
          href: code-analysis/5.0/ca2013-referenceequals-on-value-types.md
        - name: CA2014 warning
          href: code-analysis/5.0/ca2014-stackalloc-in-loops.md
        - name: CA2015 warning
          href: code-analysis/5.0/ca2015-finalizers-for-memorymanager-types.md
        - name: CA2200 warning
          href: code-analysis/5.0/ca2200-rethrow-to-preserve-stack-details.md
        - name: CA2247 warning
          href: code-analysis/5.0/ca2247-ctor-arg-should-be-taskcreationoptions.md
    - name: Core .NET libraries
      items:
      - name: .NET 7
        items:
        - name: API obsoletions with non-default diagnostic IDs
          href: core-libraries/7.0/obsolete-apis-with-custom-diagnostics.md
        - name: FullPath and OldFullPath return fully qualified path
          href: core-libraries/7.0/filesystemeventargs-fullpath.md
        - name: Validate CompressionLevel for BrotliStream
          href: core-libraries/7.0/compressionlevel-validation.md
      - name: .NET 6
        items:
        - name: API obsoletions with non-default diagnostic IDs
          href: core-libraries/6.0/obsolete-apis-with-custom-diagnostics.md
        - name: Conditional string evaluation in Debug methods
          href: core-libraries/6.0/debug-assert-conditional-evaluation.md
        - name: Environment.ProcessorCount behavior on Windows
          href: core-libraries/6.0/environment-processorcount-on-windows.md
        - name: File.Replace on Unix throws exceptions to match Windows
          href: core-libraries/6.0/file-replace-exceptions-on-unix.md
        - name: FileStream locks files with shared lock on Unix
          href: core-libraries/6.0/filestream-file-locks-unix.md
        - name: FileStream no longer synchronizes offset with OS
          href: core-libraries/6.0/filestream-doesnt-sync-offset-with-os.md
        - name: FileStream.Position updated after completion
          href: core-libraries/6.0/filestream-position-updates-after-readasync-writeasync-completion.md
        - name: New diagnostic IDs for obsoleted APIs
          href: core-libraries/6.0/diagnostic-id-change-for-obsoletions.md
        - name: New nullable annotation in AssociatedMetadataTypeTypeDescriptionProvider
          href: core-libraries/6.0/nullable-ref-type-annotations-added.md
        - name: New Queryable method overloads
          href: core-libraries/6.0/additional-linq-queryable-method-overloads.md
        - name: Nullability annotation changes
          href: core-libraries/6.0/nullable-ref-type-annotation-changes.md
        - name: Older framework versions dropped
          href: core-libraries/6.0/older-framework-versions-dropped.md
        - name: Parameter names changed
          href: core-libraries/6.0/parameter-name-changes.md
        - name: Parameters renamed in Stream-derived types
          href: core-libraries/6.0/parameters-renamed-on-stream-derived-types.md
        - name: Partial and zero-byte reads in streams
          href: core-libraries/6.0/partial-byte-reads-in-streams.md
        - name: Set timestamp on read-only file on Windows
          href: core-libraries/6.0/set-timestamp-readonly-file.md
        - name: Standard numeric format parsing precision
          href: core-libraries/6.0/numeric-format-parsing-handles-higher-precision.md
        - name: Static abstract members in interfaces
          href: core-libraries/6.0/static-abstract-interface-methods.md
        - name: StringBuilder.Append overloads and evaluation order
          href: core-libraries/6.0/stringbuilder-append-evaluation-order.md
        - name: System.Drawing.Common only supported on Windows
          href: core-libraries/6.0/system-drawing-common-windows-only.md
        - name: System.Security.SecurityContext is marked obsolete
          href: core-libraries/6.0/securitycontext-obsolete.md
        - name: Task.FromResult may return singleton
          href: core-libraries/6.0/task-fromresult-returns-singleton.md
        - name: Unhandled exceptions from a BackgroundService
          href: core-libraries/6.0/hosting-exception-handling.md
        - name: XmlDocument.XmlResolver nullability change
          href: core-libraries/6.0/xmlresolver-nullable.md
        - name: XNodeReader.GetAttribute behavior for invalid index
          href: core-libraries/6.0/xnodereader-getattribute.md
      - name: .NET 5
        items:
        - name: Assembly-related API changes for single-file publishing
          href: core-libraries/5.0/assembly-api-behavior-changes-for-single-file-publish.md
        - name: BinaryFormatter serialization methods are obsolete
          href: core-libraries/5.0/binaryformatter-serialization-obsolete.md
        - name: Code access security APIs are obsolete
          href: core-libraries/5.0/code-access-security-apis-obsolete.md
        - name: CreateCounterSetInstance throws InvalidOperationException
          href: core-libraries/5.0/createcountersetinstance-throws-invalidoperation.md
        - name: Default ActivityIdFormat is W3C
          href: core-libraries/5.0/default-activityidformat-changed.md
        - name: Environment.OSVersion returns the correct version
          href: core-libraries/5.0/environment-osversion-returns-correct-version.md
        - name: FrameworkDescription's value is .NET not .NET Core
          href: core-libraries/5.0/frameworkdescription-returns-net-not-net-core.md
        - name: GAC APIs are obsolete
          href: core-libraries/5.0/global-assembly-cache-apis-obsolete.md
        - name: Hardware intrinsic IsSupported checks
          href: core-libraries/5.0/hardware-instrinsics-issupported-checks.md
        - name: IntPtr and UIntPtr implement IFormattable
          href: core-libraries/5.0/intptr-uintptr-implement-iformattable.md
        - name: LastIndexOf handles empty search strings
          href: core-libraries/5.0/lastindexof-improved-handling-of-empty-values.md
        - name: URI paths with non-ASCII characters on Unix
          href: core-libraries/5.0/non-ascii-chars-in-uri-parsed-correctly.md
        - name: API obsoletions with non-default diagnostic IDs
          href: core-libraries/5.0/obsolete-apis-with-custom-diagnostics.md
        - name: Obsolete properties on ConsoleLoggerOptions
          href: core-libraries/5.0/obsolete-consoleloggeroptions-properties.md
        - name: Complexity of LINQ OrderBy.First
          href: core-libraries/5.0/orderby-firstordefault-complexity-increase.md
        - name: OSPlatform attributes renamed or removed
          href: core-libraries/5.0/os-platform-attributes-renamed.md
        - name: Microsoft.DotNet.PlatformAbstractions package removed
          href: core-libraries/5.0/platformabstractions-package-removed.md
        - name: PrincipalPermissionAttribute is obsolete
          href: core-libraries/5.0/principalpermissionattribute-obsolete.md
        - name: Parameter name changes from preview versions
          href: core-libraries/5.0/reference-assembly-parameter-names-rc1.md
        - name: Parameter name changes in reference assemblies
          href: core-libraries/5.0/reference-assembly-parameter-names.md
        - name: Remoting APIs are obsolete
          href: core-libraries/5.0/remoting-apis-obsolete.md
        - name: Order of Activity.Tags list is reversed
          href: core-libraries/5.0/reverse-order-of-tags-in-activity-property.md
        - name: SSE and SSE2 comparison methods handle NaN
          href: core-libraries/5.0/sse-comparegreaterthan-intrinsics.md
        - name: Thread.Abort is obsolete
          href: core-libraries/5.0/thread-abort-obsolete.md
        - name: Uri recognition of UNC paths on Unix
          href: core-libraries/5.0/unc-path-recognition-unix.md
        - name: UTF-7 code paths are obsolete
          href: core-libraries/5.0/utf-7-code-paths-obsolete.md
        - name: Behavior change for Vector2.Lerp and Vector4.Lerp
          href: core-libraries/5.0/vector-lerp-behavior-change.md
        - name: Vector<T> throws NotSupportedException
          href: core-libraries/5.0/vectort-throws-notsupportedexception.md
      - name: .NET Core 1.0-3.1
        href: corefx.md
    - name: Cryptography
      items:
      - name: .NET 6
        items:
        - name: CreateEncryptor methods throw exception for incorrect feedback size
          href: cryptography/6.0/cfb-mode-feedback-size-exception.md
      - name: .NET 5
        items:
        - name: Cryptography APIs not supported on browser
          href: cryptography/5.0/cryptography-apis-not-supported-on-blazor-webassembly.md
        - name: Cryptography.Oid is init-only
          href: cryptography/5.0/cryptography-oid-init-only.md
        - name: Default TLS cipher suites on Linux
          href: cryptography/5.0/default-cipher-suites-for-tls-on-linux.md
        - name: Create() overloads on cryptographic abstractions are obsolete
          href: cryptography/5.0/instantiating-default-implementations-of-cryptographic-abstractions-not-supported.md
        - name: Default FeedbackSize value changed
          href: cryptography/5.0/tripledes-default-feedback-size-change.md
      - name: .NET Core 2.1-3.0
        href: cryptography.md
    - name: Entity Framework Core
      items:
      - name: EF Core 6
        href: /ef/core/what-is-new/ef-core-6.0/breaking-changes?toc=/dotnet/core/compatibility/toc.json&bc=/dotnet/breadcrumb/toc.json
      - name: EF Core 5
        href: /ef/core/what-is-new/ef-core-5.0/breaking-changes?toc=/dotnet/core/compatibility/toc.json&bc=/dotnet/breadcrumb/toc.json
      - name: EF Core 3.1
        href: /ef/core/what-is-new/ef-core-3.x/breaking-changes?toc=/dotnet/core/compatibility/toc.json&bc=/dotnet/breadcrumb/toc.json
    - name: Extensions
      items:
      - name: .NET 6
        items:
        - name: AddProvider checks for non-null provider
          href: extensions/6.0/addprovider-null-check.md
        - name: FileConfigurationProvider.Load throws InvalidDataException
          href: extensions/6.0/filename-in-load-exception.md
        - name: Resolving disposed ServiceProvider throws exception
          href: extensions/6.0/service-provider-disposed.md
    - name: Globalization
      items:
      - name: .NET 6
        items:
        - name: Culture creation and case mapping in globalization-invariant mode
          href: globalization/6.0/culture-creation-invariant-mode.md
      - name: .NET 5
        items:
        - name: Use ICU libraries on Windows
          href: globalization/5.0/icu-globalization-api.md
        - name: StringInfo and TextElementEnumerator are UAX29-compliant
          href: globalization/5.0/uax29-compliant-grapheme-enumeration.md
        - name: Unicode category changed for Latin-1 characters
          href: globalization/5.0/unicode-categories-for-latin1-chars.md
        - name: ListSeparator values changed
          href: globalization/5.0/listseparator-value-change.md
      - name: .NET Core 3.0
        href: globalization.md
    - name: Interop
      items:
      - name: .NET 6
        items:
        - name: Static abstract members in interfaces
          href: core-libraries/6.0/static-abstract-interface-methods.md
      - name: .NET 5
        items:
        - name: Support for WinRT is removed
          href: interop/5.0/built-in-support-for-winrt-removed.md
        - name: Casting RCW to InterfaceIsIInspectable throws exception
          href: interop/5.0/casting-rcw-to-inspectable-interface-throws-exception.md
        - name: No A/W suffix probing on non-Windows platforms
          href: interop/5.0/function-suffix-pinvoke.md
    - name: JIT compiler
      items:
      - name: .NET 6
        items:
        - name: Call argument coercion
          href: jit/6.0/coerce-call-arguments-ecma-335.md
    - name: Networking
      items:
      - name: .NET 6
        items:
        - name: Port removed from SPN
          href: networking/6.0/httpclient-port-lookup.md
        - name: WebRequest, WebClient, and ServicePoint are obsolete
          href: networking/6.0/webrequest-deprecated.md
      - name: .NET 5
        items:
        - name: Cookie path handling conforms to RFC 6265
          href: networking/5.0/cookie-path-conforms-to-rfc6265.md
        - name: LocalEndPoint is updated after calling SendToAsync
          href: networking/5.0/localendpoint-updated-on-sendtoasync.md
        - name: MulticastOption.Group doesn't accept null
          href: networking/5.0/multicastoption-group-doesnt-accept-null.md
        - name: Streams allow successive Begin operations
          href: networking/5.0/negotiatestream-sslstream-dont-fail-on-successive-begin-calls.md
        - name: WinHttpHandler removed from .NET runtime
          href: networking/5.0/winhttphandler-removed-from-runtime.md
      - name: .NET Core 2.0-3.0
        href: networking.md
    - name: SDK and MSBuild
      items:
      - name: .NET 6
        items:
        - name: -p option for `dotnet run` is deprecated
          href: sdk/6.0/deprecate-p-option-dotnet-run.md
        - name: C# code in templates not supported by earlier versions
          href: sdk/6.0/csharp-template-code.md
        - name: EditorConfig files implicitly included
          href: sdk/6.0/editorconfig-additional-files.md
        - name: Generate apphost for macOS
          href: sdk/6.0/apphost-generated-for-macos.md
        - name: Generate error for duplicate files in publish output
          href: sdk/6.0/duplicate-files-in-output.md
        - name: GetTargetFrameworkProperties and GetNearestTargetFramework removed
          href: sdk/6.0/gettargetframeworkproperties-and-getnearesttargetframework-removed.md
        - name: Install location for x64 emulated on ARM64
          href: sdk/6.0/path-x64-emulated.md
        - name: MSBuild no longer supports calling GetType()
          href: sdk/6.0/calling-gettype-property-functions.md
        - name: OutputType not automatically set to WinExe
          href: sdk/6.0/outputtype-not-set-automatically.md
        - name: Publish ReadyToRun with --no-restore requires changes
          href: sdk/6.0/publish-readytorun-requires-restore-change.md
        - name: RuntimeIdentifier warning if self-contained is unspecified
          href: sdk/6.0/runtimeidentifier-self-contained.md
        - name: Write reference assemblies to IntermediateOutputPath
          href: sdk/6.0/write-reference-assemblies-to-obj.md
      - name: .NET 5
        items:
        - name: Directory.Packages.props files imported by default
          href: sdk/5.0/directory-packages-props-imported-by-default.md
        - name: Error when referencing mismatched executable
          href: sdk/5.0/referencing-executable-generates-error.md
        - name: NETCOREAPP3_1 preprocessor symbol not defined
          href: sdk/5.0/netcoreapp3_1-preprocessor-symbol-not-defined.md
        - name: OutputType set to WinExe
          href: sdk/5.0/automatically-infer-winexe-output-type.md
        - name: PublishDepsFilePath behavior change
          href: sdk/5.0/publishdepsfilepath-behavior-change.md
        - name: TargetFramework change from netcoreapp to net
          href: sdk/5.0/targetframework-name-change.md
        - name: Use WindowsSdkPackageVersion for Windows SDK
          href: sdk/5.0/override-windows-sdk-package-version.md
        - name: WinForms and WPF apps use Microsoft.NET.Sdk
          href: sdk/5.0/sdk-and-target-framework-change.md
      - name: .NET Core 2.1 - 3.1
        href: msbuild.md
    - name: Security
      items:
      - name: .NET 5
        items:
        - name: Code access security APIs are obsolete
          href: core-libraries/5.0/code-access-security-apis-obsolete.md
        - name: PrincipalPermissionAttribute is obsolete
          href: core-libraries/5.0/principalpermissionattribute-obsolete.md
        - name: UTF-7 code paths are obsolete
          href: core-libraries/5.0/utf-7-code-paths-obsolete.md
    - name: Serialization
      items:
      - name: .NET 7
        items:
        - name: Deserialize Version type with leading or trailing whitespace
          href: serialization/7.0/deserialize-version-with-whitespace.md
      - name: .NET 6
        items:
        - name: Default serialization format for TimeSpan
          href: serialization/6.0/timespan-serialization-format.md
        - name: IAsyncEnumerable serialization
          href: serialization/6.0/iasyncenumerable-serialization.md
        - name: JSON source-generation API refactoring
          href: serialization/6.0/json-source-gen-api-refactor.md
        - name: JsonNumberHandlingAttribute on collection properties
          href: serialization/6.0/jsonnumberhandlingattribute-behavior.md
        - name: New JsonSerializer source generator overloads
          href: serialization/6.0/jsonserializer-source-generator-overloads.md
      - name: .NET 5
        items:
        - name: BinaryFormatter.Deserialize rewraps exceptions
          href: serialization/5.0/binaryformatter-deserialize-rewraps-exceptions.md
        - name: JsonSerializer.Deserialize requires single-character string
          href: serialization/5.0/deserializing-json-into-char-requires-single-character.md
        - name: ASP.NET Core apps deserialize quoted numbers
          href: serialization/5.0/jsonserializer-allows-reading-numbers-as-strings.md
        - name: JsonSerializer.Serialize throws ArgumentNullException
          href: serialization/5.0/jsonserializer-serialize-throws-argumentnullexception-for-null-type.md
        - name: Non-public, parameterless constructors not used for deserialization
          href: serialization/5.0/non-public-parameterless-constructors-not-used-for-deserialization.md
        - name: Options are honored when serializing key-value pairs
          href: serialization/5.0/options-honored-when-serializing-key-value-pairs.md
    - name: Visual Basic
      items:
      - name: .NET Core 3.0
        href: visualbasic.md
    - name: Windows Forms
      items:
      - name: .NET 7
        items:
        - name: APIs throw ArgumentNullException
          href: windows-forms/7.0/apis-throw-argumentnullexception.md
      - name: .NET 6
        items:
        - name: APIs throw ArgumentNullException
          href: windows-forms/6.0/apis-throw-argumentnullexception.md
        - name: C# templates use application bootstrap
          href: windows-forms/6.0/application-bootstrap.md
        - name: DataGridView APIs throw InvalidOperationException
          href: windows-forms/6.0/null-owner-causes-invalidoperationexception.md
        - name: ListViewGroupCollection methods throw new InvalidOperationException
          href: windows-forms/6.0/listview-invalidoperationexception.md
        - name: NotifyIcon.Text maximum text length increased
          href: windows-forms/6.0/notifyicon-text-max-text-length-increased.md
        - name: ScaleControl called only when needed
          href: windows-forms/6.0/optimize-scalecontrol-calls.md
        - name: TableLayoutSettings properties throw InvalidEnumArgumentException
          href: windows-forms/6.0/tablelayoutsettings-apis-throw-invalidenumargumentexception.md
        - name: TreeNodeCollection.Item throws exception if node is assigned elsewhere
          href: windows-forms/6.0/treenodecollection-item-throws-argumentexception.md
      - name: .NET 5
        items:
        - name: Native code can't access Windows Forms objects
          href: windows-forms/5.0/winforms-objects-not-accessible-from-native-code.md
        - name: OutputType set to WinExe
          href: sdk/5.0/automatically-infer-winexe-output-type.md
        - name: DataGridView doesn't reset custom fonts
          href: windows-forms/5.0/datagridview-doesnt-reset-custom-font-settings.md
        - name: Methods throw ArgumentException
          href: windows-forms/5.0/invalid-args-cause-argumentexception.md
        - name: Methods throw ArgumentNullException
          href: windows-forms/5.0/null-args-cause-argumentnullexception.md
        - name: Properties throw ArgumentOutOfRangeException
          href: windows-forms/5.0/invalid-args-cause-argumentoutofrangeexception.md
        - name: TextFormatFlags.ModifyString is obsolete
          href: windows-forms/5.0/modifystring-field-of-textformatflags-obsolete.md
        - name: DataGridView APIs throw InvalidOperationException
          href: windows-forms/5.0/null-owner-causes-invalidoperationexception.md
        - name: WinForms apps use Microsoft.NET.Sdk
          href: sdk/5.0/sdk-and-target-framework-change.md
        - name: Removed status bar controls
          href: windows-forms/5.0/winforms-deprecated-controls.md
      - name: .NET Core 3.0-3.1
        href: winforms.md
    - name: WPF
      items:
      - name: .NET 5
        items:
        - name: OutputType set to WinExe
          href: sdk/5.0/automatically-infer-winexe-output-type.md
        - name: WPF apps use Microsoft.NET.Sdk
          href: sdk/5.0/sdk-and-target-framework-change.md<|MERGE_RESOLUTION|>--- conflicted
+++ resolved
@@ -29,13 +29,10 @@
           href: aspnet-core/7.0/api-controller-action-parameters-di.md
         - name: Microsoft.AspNetCore.Server.Kestrel.Transport.Libuv and libuv.dll removed
           href: aspnet-core/7.0/libuv-transport-dll-removed.md
-<<<<<<< HEAD
+        - name: Microsoft.Data.SqlClient updated to 4.0.1
+          href: aspnet-core/7.0/microsoft-data-sqlclient-updated-to-4-0-1.md
         - name: SignalR Hub methods try to resolve parameters from DI
           href: aspnet-core/7.0/signalr-hub-method-parameters-di.md
-=======
-        - name: Microsoft.Data.SqlClient updated to 4.0.1
-          href: aspnet-core/7.0/microsoft-data-sqlclient-updated-to-4-0-1.md
->>>>>>> 8c36401c
       - name: Core .NET libraries
         items:
         - name: API obsoletions with non-default diagnostic IDs
@@ -528,13 +525,10 @@
             href: aspnet-core/7.0/api-controller-action-parameters-di.md
           - name: Microsoft.AspNetCore.Server.Kestrel.Transport.Libuv and libuv.dll removed
             href: aspnet-core/7.0/libuv-transport-dll-removed.md
-<<<<<<< HEAD
+          - name: Microsoft.Data.SqlClient updated to 4.0.1
+            href: aspnet-core/7.0/microsoft-data-sqlclient-updated-to-4-0-1.md
           - name: SignalR Hub methods try to resolve parameters from DI
             href: aspnet-core/7.0/signalr-hub-method-parameters-di.md
-=======
-          - name: Microsoft.Data.SqlClient updated to 4.0.1
-            href: aspnet-core/7.0/microsoft-data-sqlclient-updated-to-4-0-1.md
->>>>>>> 8c36401c
       - name: .NET 6
         items:
         - name: AddDataAnnotationsValidation method made obsolete
