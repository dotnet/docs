--- conflicted
+++ resolved
@@ -8,18 +8,14 @@
     items:
     - name: Overview
       href: 9.0.md
-<<<<<<< HEAD
-    - name: Core .NET libraries
-      items:
-      - name: API obsoletions with custom diagnostic IDs
-        href: core-libraries/9.0/obsolete-apis-with-custom-diagnostics.md
-=======
     - name: ASP.NET Core
       items:
       - name: DefaultKeyResolution.ShouldGenerateNewKey has altered meaning
         href: aspnet-core/9.0/key-resolution.md
     - name: Core .NET libraries
       items:
+      - name: API obsoletions with custom diagnostic IDs
+        href: core-libraries/9.0/obsolete-apis-with-custom-diagnostics.md
       - name: Creating type of array of System.Void not allowed
         href: core-libraries/9.0/type-instance.md
       - name: Inline array struct size limit is enforced
@@ -54,7 +50,6 @@
       items:
       - name: "'GetXmlNamespaceMaps' type change"
         href: wpf/9.0/xml-namespace-maps.md
->>>>>>> e50f21c9
   - name: .NET 8
     items:
     - name: Overview
