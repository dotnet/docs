﻿---
title: Acquisition experiences - .NET Core
description: .NET Core Acquisition Experiences
author: jamshedd
ms.author: jamshedd
ms.date: 09/06/2019
---
<<<<<<< HEAD
# .NET Core Acquisition Experiences
=======

# .NET Core acquisition experiences
>>>>>>> bd0bcbe0

There are various Acquisition options for .NET Core - 
* [Visual Studio and Visual Studio Code](#Visual-Studio-and-Visual-Studio-Code)
* [https://dot.net (Microsoft .NET site)](#httpsdotnet-Microsoft-NET-site)
* [Dotnet-install.ps1/.sh Scripts](#Dotnet-install.ps1.sh-Scripts)
* [Docker](#Docker)
* [Linux Package Managers](#Linux-Package-Managers)
* [Azure DevOps pipeline Installer Task](#Azure-DevOps-pipeline-Installer-Task)
* [Snap store](#Snap-store)
* [.NET Core on GitHub](#NET-Core-on-GitHub)

Each of these choices has their own strengths. Some options support both initial acquisition, and subsequent update of the .NET Core runtime and tools, while others don't support updates.

|Acquisition Choice|Acquire|Update|
|:-|:-:|:-:|
[Visual Studio and Visual Studio Code](#Visual-Studio-and-Visual-Studio-Code)   | ✔️ | ✔️ |
[https://dot.net (Microsoft .NET site)](#httpsdotnet-Microsoft-NET-site)        | ✔️ | ❌ |
[Dotnet-install.ps1/.sh Scripts](#Dotnet-install.ps1.sh-Scripts)                | ✔️ | ✔️ |
[Docker](#Docker)                                                               | ✔️ | ✔️ |
[Linux Package Managers](#Linux-Package-Managers)                               | ✔️ | ✔️\*|
[Azure DevOps pipeline Installer Task](#Azure-DevOps-pipeline-Installer-Task)   | ✔️ | ✔️ |
[Snap store](#Snap-store)                                                       | ✔️ | ✔️ |
[.NET Core on GitHub](#NET-Core-on-GitHub)                                      | ✔️ | ❌ |

_\*Some package Managers provide update notifications__

Additionally, differences between these choices make some of these choices a great option for developers while others are better suited for DevOps and IT administrators.

|Acquisition Choice|Great For Developers|Great For DevOps/ IT Admins|
|:-|:-:|:-:|
[Visual Studio and Visual Studio Code](#Visual-Studio-and-Visual-Studio-Code)   | ✔️ | ❌ |
[https://dot.net (Microsoft .NET site)](#httpsdotnet-Microsoft-NET-site)        | ✔️ | ✔️ |
[Dotnet-install.ps1/.sh Scripts](#Dotnet-install.ps1.sh-Scripts)                | ✔️ | ✔️ |
[Docker](#Docker)                                                               | ✔️ | ✔️ |
[Linux Package Managers](#Linux-Package-Managers)                               | ✔️ | ✔️ |
[Azure DevOps pipeline Installer Task](#Azure-DevOps-pipeline-Installer-Task)   | ❌ | ✔️ |
[Snap store](#Snap-store)                                                       | ✔️ | ✔️ |
[.NET Core on GitHub](#NET-Core-on-GitHub)                                      | ✔️ | ❌ |


Let's look at each of these choices for .NET Core acquisition in further detail.

## Visual Studio and Visual Studio Code

Developers often acquire and update the .NET Core tools and runtime by installing Visual Studio or Visual Studio for Mac. 

### Visual Studio for Windows
Each version of Visual Studio installs the latest .NET Core SDK tools, and one or more runtimes so you can target your app to run on the .NET Core runtime version of your choice.

Selecting any of the managed workloads for Web, Desktop or Azure development will install the .NET Core development tools and runtime.

![Install Visual Studio for Windows](media/install-vs-windows.png "Install Visual Studio for Windows")

In recent previews of Visual Studio 2019 Update 3, we have made changes to the installation experience for .NET Core the experience more streamlined and efficient. More details about this can be found in the blog post [Improving .NET Core installation in Visual Studio and on Windows](https://devblogs.microsoft.com/dotnet/improving-net-core-installation-in-visual-studio-and-on-windows/). 



### Visual Studio for MacOS

NET Core 2.1 is installed when you install Visual Studio for Mac and select the .NET Core workload. To get started with .NET Core development on MacOS, see [Install Visual Studio 2019 for Mac](https://docs.microsoft.com/visualstudio/mac/installation?view=vsmac-2019).

![Install Visual Studio for Mac](media/install-vs-mac.png "Install Visual Studio for Mac")

Note: .NET Core 2.x development is supported on MacOS 10.12 “Sierra” and later. 

For more information about .NET Core development on MacOS, see [Get started with .NET Core on macOS using Visual Studio for Mac](https://docs.microsoft.com/dotnet/core/tutorials/using-on-mac-vs).


## Visual Studio Code

Visual Studio Code is a lightweight but powerful source code editor that runs on your desktop and is available for Windows, MacOS, and Linux. 
While VS Code does not come with .NET Core support in the box, adding .NET Core support is straightforward. You can do this with only a couple of steps.

1. [Install .NET Core](https://dotnet.microsoft.com/download/dotnet-core)
2. [Install the C# extension for VS Code from the Marketplace](https://marketplace.visualstudio.com/items?itemName=ms-vscode.csharp)


## https://dot.net (Microsoft .NET site)

The [Microsoft .NET](https://dot.net/) site is your one stop shop for all things .NET, from [downloads for the latest installers](https://dotnet.microsoft.com/download) for your platform to [Getting Started](https://docs.microsoft.com/dotnet/core/get-started?tabs=windows) guides, and [Tutorials](https://docs.microsoft.com/dotnet/core/tutorials/).

This site provides downloads for the native installers (MSI for Windows, PKG for MacOS), and tar.gz files for download, installation, and redistribution with your app.


## Dotnet-install.ps1/.sh Scripts

The dotnet-install scripts are used to do a non-admin installation of the .NET Core SDK. The .NET Core SDK includes both the .NET Core CLI tools and the shared runtime.

The primary usage scenario of these scripts is in automation scenarios and non-admin installations. 
There are two scripts: one is a PowerShell script that works on Windows and everywhere that PowerShell is supported including [Linux](https://azure.microsoft.com/blog/powershell-is-open-sourced-and-is-available-on-linux/) and [MacOS](https://docs.microsoft.com/powershell/scripting/install/installing-powershell-core-on-macos?view=powershell-6). The other is a bash script that works on Linux/MacOS. Both scripts have the same behavior.

For more information about these scripts, see [dotnet-install scripts reference](https://docs.microsoft.com/dotnet/core/tools/dotnet-install-script).


## Docker

Containers provide a lightweight way to isolate your application from the rest of the host system, sharing just the kernel, and using resources given to your application.
.NET Core can run in a Docker container. Official .NET Core Docker images are published to the Microsoft Container Registry (MCR) and are discoverable at the [Microsoft .NET Core Docker Hub repository](https://hub.docker.com/_/microsoft-dotnet-core/). Each repository contains images for different combinations of the .NET (SDK or Runtime) and OS that you can use.
Microsoft provides images that are tailored for specific scenarios. For example, the [ASP.NET Core repository](https://hub.docker.com/_/microsoft-dotnet-core-aspnet/) provides images that are built for running ASP.NET Core apps in production.

For more information about using .NET Core in a Docker container, see [Introduction to .NET and Docker](https://docs.microsoft.com/dotnet/core/docker/intro-net-docker) and [Samples](https://github.com/dotnet/dotnet-docker/blob/master/samples/README.md).

## Azure App Services
Various Azure services support containers. You create a Docker image for your application and deploy it to one of the following services:
- [Azure Kubernetes Service (AKS)](https://azure.microsoft.com/services/kubernetes-service/)  
  Scale and orchestrate Linux containers using Kubernetes.
- [Azure App Service](https://azure.microsoft.com/services/app-service/containers/)  
  Deploy web apps or APIs using Linux containers in a PaaS environment.
- [Azure Container Instances](https://azure.microsoft.com/services/container-instances/)  
  Host your container in the cloud without any higher-level management services.
- [Azure Batch](https://azure.microsoft.com/services/batch/)  
  Run repetitive compute jobs using containers.
- [Azure Service Fabric](https://azure.microsoft.com/services/service-fabric/)  
  Lift, shift, and modernize .NET applications to microservices using Windows Server containers
- [Azure Container Registry](https://azure.microsoft.com/services/container-registry/)  
  Store and manage container images across all types of Azure deployments.

You can find more information about deploying your app in a container in the document [Containerize a .NET Core app](https://docs.microsoft.com/dotnet/core/docker/build-container).

## Linux Package Managers

* .NET Core packages are available in native package managers for various Linux distros encompassing .deb and .rpm based systems. 

  Information about getting .NET Core using a package manager can be found in the document titled [Preparing your Linux system for .NET Core – Using a package manager](https://github.com/dotnet/core/blob/4b39c16ccae64a69799f642f49f3fbf742623a9c/Documentation/linux-setup.md#installation-using-a-package-manager).

  More information about working with .NET Core packages on various Linux distros is available here:

  * [Install .NET Core SDK on Linux](https://dotnet.microsoft.com/download/linux-package-manager/rhel/sdk-2.2.402)
  * [Install .NET Core Runtime on Linux](https://dotnet.microsoft.com/download/linux-package-manager/rhel/runtime-2.2.7)


  To review instructions for other package managers, change the distro selected at the top of the page. 

* _Starting with RedHat Enterprise Linux 8, you can find the .NET Core Runtime & tools directly as the “dotnet” package in the [AppStream repository](https://developers.redhat.com/blog/2018/11/15/rhel8-introducing-appstreams/).__


## Azure DevOps pipeline Installer Task

Azure DevOps provides a Task that can be used in build or release pipelines to deploy .NET Core. You can use the [.NET Core Installer Task](https://docs.microsoft.com/azure/devops/pipelines/tasks/tool/dotnet-core-tool-installer?view=azure-devops) to acquire a specific version of .NET Core from the Internet or the tools cache and add it to the PATH. This task can also be used to change the version of .NET Core that is used in subsequent tasks like [.NET Core cli task](https://github.com/Microsoft/azure-pipelines-tasks/tree/master/Tasks/DotNetCoreCLIV2).


## Snap Store

Snaps are an emerging application installation and sandboxing technology. These are app packages that are easy to install, work across multiple distros of Linux and dependency-free. 

The [Snap Store](https://snapcraft.io/store) provides a place to upload snaps, and for users to browse and install snaps. [Snaps](https://forum.snapcraft.io/t/system-options/87) update automatically but you can manually control when and how often these updates.

.NET Core packages are available in the Snap Store.  More details about getting .NET Core as a Snap install can be found in the document titled [Preparing your Linux system for .NET Core – Installation using Snap](https://github.com/dotnet/core/blob/4b39c16ccae64a69799f642f49f3fbf742623a9c/Documentation/linux-setup.md#installation-using-snap).

Visit [Snapcraft.io](https://snapcraft.io/) for guidance on preparing your system to use Snaps. 


## .NET Core on GitHub

.NET Core sources are available in public repositories on GitHub. Building from source is covered in depth in the document titled [Build .NET Core from source](https://docs.microsoft.com/dotnet/core/build/).


<br/>

## Updates and Notifications

.NET Core provides a robust metadata file for discovering updates. For more information about this, see [.NET Core Update Discovery](../update-discovery-and-deploy.md).
<|MERGE_RESOLUTION|>--- conflicted
+++ resolved
@@ -5,12 +5,8 @@
 ms.author: jamshedd
 ms.date: 09/06/2019
 ---
-<<<<<<< HEAD
-# .NET Core Acquisition Experiences
-=======
 
 # .NET Core acquisition experiences
->>>>>>> bd0bcbe0
 
 There are various Acquisition options for .NET Core - 
 * [Visual Studio and Visual Studio Code](#Visual-Studio-and-Visual-Studio-Code)
@@ -70,13 +66,13 @@
 
 ### Visual Studio for MacOS
 
-NET Core 2.1 is installed when you install Visual Studio for Mac and select the .NET Core workload. To get started with .NET Core development on MacOS, see [Install Visual Studio 2019 for Mac](https://docs.microsoft.com/visualstudio/mac/installation?view=vsmac-2019).
+NET Core 2.1 is installed when you install Visual Studio for Mac and select the .NET Core workload. To get started with .NET Core development on MacOS, see [Install Visual Studio 2019 for Mac](https://docs.microsoft.com/en-us/visualstudio/mac/installation?view=vsmac-2019).
 
 ![Install Visual Studio for Mac](media/install-vs-mac.png "Install Visual Studio for Mac")
 
 Note: .NET Core 2.x development is supported on MacOS 10.12 “Sierra” and later. 
 
-For more information about .NET Core development on MacOS, see [Get started with .NET Core on macOS using Visual Studio for Mac](https://docs.microsoft.com/dotnet/core/tutorials/using-on-mac-vs).
+For more information about .NET Core development on MacOS, see [Get started with .NET Core on macOS using Visual Studio for Mac](https://docs.microsoft.com/en-us/dotnet/core/tutorials/using-on-mac-vs).
 
 
 ## Visual Studio Code
@@ -90,7 +86,7 @@
 
 ## https://dot.net (Microsoft .NET site)
 
-The [Microsoft .NET](https://dot.net/) site is your one stop shop for all things .NET, from [downloads for the latest installers](https://dotnet.microsoft.com/download) for your platform to [Getting Started](https://docs.microsoft.com/dotnet/core/get-started?tabs=windows) guides, and [Tutorials](https://docs.microsoft.com/dotnet/core/tutorials/).
+The [Microsoft .NET](https://dot.net/) site is your one stop shop for all things .NET, from [downloads for the latest installers](https://dotnet.microsoft.com/download) for your platform to [Getting Started](https://docs.microsoft.com/en-us/dotnet/core/get-started?tabs=windows) guides, and [Tutorials](https://docs.microsoft.com/en-us/dotnet/core/tutorials/).
 
 This site provides downloads for the native installers (MSI for Windows, PKG for MacOS), and tar.gz files for download, installation, and redistribution with your app.
 
@@ -100,9 +96,9 @@
 The dotnet-install scripts are used to do a non-admin installation of the .NET Core SDK. The .NET Core SDK includes both the .NET Core CLI tools and the shared runtime.
 
 The primary usage scenario of these scripts is in automation scenarios and non-admin installations. 
-There are two scripts: one is a PowerShell script that works on Windows and everywhere that PowerShell is supported including [Linux](https://azure.microsoft.com/blog/powershell-is-open-sourced-and-is-available-on-linux/) and [MacOS](https://docs.microsoft.com/powershell/scripting/install/installing-powershell-core-on-macos?view=powershell-6). The other is a bash script that works on Linux/MacOS. Both scripts have the same behavior.
+There are two scripts: one is a PowerShell script that works on Windows and everywhere that PowerShell is supported including [Linux](https://azure.microsoft.com/en-us/blog/powershell-is-open-sourced-and-is-available-on-linux/) and [MacOS](https://docs.microsoft.com/en-us/powershell/scripting/install/installing-powershell-core-on-macos?view=powershell-6). The other is a bash script that works on Linux/MacOS. Both scripts have the same behavior.
 
-For more information about these scripts, see [dotnet-install scripts reference](https://docs.microsoft.com/dotnet/core/tools/dotnet-install-script).
+For more information about these scripts, see [dotnet-install scripts reference](https://docs.microsoft.com/en-us/dotnet/core/tools/dotnet-install-script).
 
 
 ## Docker
@@ -111,7 +107,7 @@
 .NET Core can run in a Docker container. Official .NET Core Docker images are published to the Microsoft Container Registry (MCR) and are discoverable at the [Microsoft .NET Core Docker Hub repository](https://hub.docker.com/_/microsoft-dotnet-core/). Each repository contains images for different combinations of the .NET (SDK or Runtime) and OS that you can use.
 Microsoft provides images that are tailored for specific scenarios. For example, the [ASP.NET Core repository](https://hub.docker.com/_/microsoft-dotnet-core-aspnet/) provides images that are built for running ASP.NET Core apps in production.
 
-For more information about using .NET Core in a Docker container, see [Introduction to .NET and Docker](https://docs.microsoft.com/dotnet/core/docker/intro-net-docker) and [Samples](https://github.com/dotnet/dotnet-docker/blob/master/samples/README.md).
+For more information about using .NET Core in a Docker container, see [Introduction to .NET and Docker](https://docs.microsoft.com/en-us/dotnet/core/docker/intro-net-docker) and [Samples](https://github.com/dotnet/dotnet-docker/blob/master/samples/README.md).
 
 ## Azure App Services
 Various Azure services support containers. You create a Docker image for your application and deploy it to one of the following services:
@@ -128,7 +124,7 @@
 - [Azure Container Registry](https://azure.microsoft.com/services/container-registry/)  
   Store and manage container images across all types of Azure deployments.
 
-You can find more information about deploying your app in a container in the document [Containerize a .NET Core app](https://docs.microsoft.com/dotnet/core/docker/build-container).
+You can find more information about deploying your app in a container in the document [Containerize a .NET Core app](https://docs.microsoft.com/en-us/dotnet/core/docker/build-container).
 
 ## Linux Package Managers
 
@@ -149,7 +145,7 @@
 
 ## Azure DevOps pipeline Installer Task
 
-Azure DevOps provides a Task that can be used in build or release pipelines to deploy .NET Core. You can use the [.NET Core Installer Task](https://docs.microsoft.com/azure/devops/pipelines/tasks/tool/dotnet-core-tool-installer?view=azure-devops) to acquire a specific version of .NET Core from the Internet or the tools cache and add it to the PATH. This task can also be used to change the version of .NET Core that is used in subsequent tasks like [.NET Core cli task](https://github.com/Microsoft/azure-pipelines-tasks/tree/master/Tasks/DotNetCoreCLIV2).
+Azure DevOps provides a Task that can be used in build or release pipelines to deploy .NET Core. You can use the [.NET Core Installer Task](https://docs.microsoft.com/en-us/azure/devops/pipelines/tasks/tool/dotnet-core-tool-installer?view=azure-devops) to acquire a specific version of .NET Core from the Internet or the tools cache and add it to the PATH. This task can also be used to change the version of .NET Core that is used in subsequent tasks like [.NET Core cli task](https://github.com/Microsoft/azure-pipelines-tasks/tree/master/Tasks/DotNetCoreCLIV2).
 
 
 ## Snap Store
@@ -165,11 +161,11 @@
 
 ## .NET Core on GitHub
 
-.NET Core sources are available in public repositories on GitHub. Building from source is covered in depth in the document titled [Build .NET Core from source](https://docs.microsoft.com/dotnet/core/build/).
+.NET Core sources are available in public repositories on GitHub. Building from source is covered in depth in the document titled [Build .NET Core from source](https://docs.microsoft.com/en-us/dotnet/core/build/).
 
 
 <br/>
 
-## Updates and Notifications
+# Updates and Notifications
 
 .NET Core provides a robust metadata file for discovering updates. For more information about this, see [.NET Core Update Discovery](../update-discovery-and-deploy.md).
