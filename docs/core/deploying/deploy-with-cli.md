---
title: Publish .NET Core apps with the CLI
description: Learn to publish a .NET Core app with the .NET Core SDK command-line interface (CLI) tools.
author: thraka
ms.author: adegeo
ms.date: 01/16/2019
dev_langs: 
  - "csharp"
  - "vb"
ms.custom: seodec18
---
# Publish .NET Core apps with the CLI

This article demonstrates how you can publish your .NET Core application from the command line. .NET Core provides three ways to publish your applications. Framework-dependent deployment produces a cross-platform .dll file that uses the locally installed .NET Core runtime. Framework-dependent executable produces a platform-specific executable that uses the locally installed .NET Core runtime. Self-contained executable produces a platform-specific executable and includes a local copy of the .NET Core runtime.

For an overview of these publishing modes, see [.NET Core Application Deployment](index.md). 

Looking for some quick help on using the CLI? The following table shows some examples of how to publish your app. You can specify the target framework with the `-f <TFM>` parameter or by editing the project file. For more information, see [Publishing basics](#publishing-basics).

| Publish Mode | SDK Version | Command |
| ------------ | ----------- | ------- |
| Framework-dependent deployment | 2.x | `dotnet publish -c Release` |
| Framework-dependent executable | 2.2 | `dotnet publish -c Release -r <RID> --self-contained false` |
|                                | 3.0 | `dotnet publish -c Release -r <RID> --self-contained false` |
|                                | 3.0* | `dotnet publish -c Release` |
| Self-contained deployment      | 2.1 | `dotnet publish -c Release -r <RID> --self-contained true` |
|                                | 2.2 | `dotnet publish -c Release -r <RID> --self-contained true` |
|                                | 3.0 | `dotnet publish -c Release -r <RID> --self-contained true` |

>[!IMPORTANT]
>\*When using SDK version 3.0, framework-dependent executable this is the default publishing mode when running the basic `dotnet publish` command. This only applies to projects that target **.NET Core 2.1** or **.NET Core 3.0**.

## Publishing basics

The `<TargetFramework>` setting of the project file specifies the default target framework when you publish your app. You can change the target framework to any valid [Target Framework Moniker (TFM)](../../standard/frameworks.md). For example, if your project uses `<TargetFramework>netcoreapp2.2</TargetFramework>`, a binary that targets .NET Core 2.2 is created. The TFM specified in this setting is the default target used by the [`dotnet publish`][dotnet-publish] command.

If you want to target more than one framework, you can set the `<TargetFrameworks>` setting to more than one TFM value separated by a semicolon. You can publish one of the frameworks with the `dotnet publish -f <TFM>` command. For example, if you have `<TargetFrameworks>netcoreapp2.1;netcoreapp2.2</TargetFrameworks>` and run `dotnet publish -f netcoreapp2.1`, a binary that targets .NET Core 2.1 is created.

Unless otherwise set, the output directory of the [`dotnet publish`][dotnet-publish] command is `<CURRENT-FOLDER>/bin/<BUILD-CONFIGURATION>/<TFM>/publish/`. The default **BUILD-CONFIGURATION** mode is **Debug** unless changed with the `-c` parameter. For example, `dotnet publish -c Release -f netcoreapp2.1` publishes to `myfolder/bin/Release/netcoreapp2.1/publish/`. 

If you use .NET Core SDK 3.0, the default publish mode for apps that target .NET Core versions 2.1, 2.2, or 3.0 is framework-dependent executable.

If you use .NET Core SDK 2.1, the default publish mode for apps that target .NET Core versions 2.1, 2.2 is framework-dependent deployment.

### Native dependencies

If your app has native dependencies, it may not run on a different operating system. For example, if your app uses the native Win32 API, it won't run on macOS or Linux. You would need to provide platform-specific code and compile an executable for each platform. 

Consider also, if a library you referenced has a native dependency, your app may not run on every platform. However, it's possible a NuGet package you're referencing has included platform-specific versions to handle the required native dependencies for you.

When distributing an app with native dependencies, you may need to use the `dotnet publish -r <RID>` switch to specify the target platform you want to publish for. For a list of runtime identifiers, see [Runtime Identifier (RID) catalog](../rid-catalog.md).

More information about platform-specific binaries is covered in the [Framework-dependent executable](#framework-dependent-executable) and [Self-contained deployment](#self-contained-deployment) sections.

## Sample app

You can use either the following app to explore the publishing commands. The app is created by running the following commands in your terminal:

```dotnetcli
mkdir apptest1
cd apptest1
dotnet new console
dotnet add package Figgle
```

The `Program.cs` or `Program.vb` file that is generated by the console template needs to be changed to the following:

```csharp
using System;

namespace apptest1
{
    class Program
    {
        static void Main(string[] args)
        {
            Console.WriteLine(Figgle.FiggleFonts.Standard.Render("Hello, World!"));
        }
    }
}
```
```vb
Imports System

Module Program
    Sub Main(args As String())
        Console.WriteLine(Figgle.FiggleFonts.Standard.Render("Hello, World!"))
    End Sub
End Module
```

When you run the app ([`dotnet run`][dotnet-run]), the following output is displayed:

```terminal
  _   _      _ _         __        __         _     _ _
 | | | | ___| | | ___    \ \      / /__  _ __| | __| | |
 | |_| |/ _ \ | |/ _ \    \ \ /\ / / _ \| '__| |/ _` | |
 |  _  |  __/ | | (_) |    \ V  V / (_) | |  | | (_| |_|
 |_| |_|\___|_|_|\___( )    \_/\_/ \___/|_|  |_|\__,_(_)
                     |/
```

## Framework-dependent deployment

For the .NET Core SDK 2.x CLI, framework-dependent deployment (FDD) is the default mode for the basic `dotnet publish` command.

When you publish your app as an FDD, a `<PROJECT-NAME>.dll` file is created in the `<CURRENT-FOLDER>/bin/<BUILD-CONFIGURATION>/<TFM>/publish/` folder. To run your app, navigate to the output folder and use the `dotnet <PROJECT-NAME>.dll` command.

Your app is configured to target a specific version of .NET Core. That targeted .NET Core runtime is required to be on the machine where you want to run your app. For example, if your app targets .NET Core 2.2, any machine that your app runs on must have the .NET Core 2.2 runtime installed. As stated in the [Publishing basics](#publishing-basics) section, you can edit your project file to change the default target framework or to target more than one framework.

Publishing an FDD creates an app that automatically rolls-forward to the latest .NET Core security patch available on the system that runs the app. For more information on version binding at compile time, see [Select the .NET Core version to use](../versions/selection.md#framework-dependent-apps-roll-forward).

## Framework-dependent executable

For the .NET Core SDK 3.x CLI, framework-dependent executable (FDE) the default mode for the basic `dotnet publish` command. You don't need to specify any other parameters as long as you want to target the current operating system.

In this mode, a platform-specific executable host is created to host your cross-platform app. This mode is similar to FDD as FDD requires a host in the form of the `dotnet` command. The host executable filename varies per platform, and is named something similar to `<PROJECT-FILE>.exe`. You can run this executable directly instead of calling `dotnet <PROJECT-FILE>.dll` which is still an acceptable way to run the app.

Your app is configured to target a specific version of .NET Core. That targeted .NET Core runtime is required to be on the machine where you want to run your app. For example, if your app targets .NET Core 2.2, any machine that your app runs on must have the .NET Core 2.2 runtime installed. As stated in the [Publishing basics](#publishing-basics) section, you can edit your project file to change the default target framework or to target more than one framework.

Publishing an FDE creates an app that automatically rolls-forward to the latest .NET Core security patch available on the system that runs the app. For more information on version binding at compile time, see [Select the .NET Core version to use](../versions/selection.md#framework-dependent-apps-roll-forward).

You must (except for .NET Core 3.x when you target the current platform) use the following switches with the `dotnet publish` command to publish an FDE:

- `-r <RID>`  
  This switch uses an identifier (RID) to specify the target platform. For a list of runtime identifiers, see [Runtime Identifier (RID) catalog](../rid-catalog.md).

- `--self-contained false`  
  This switch tells the .NET Core SDK to create an executable as an FDE.

Whenever you use the `-r` switch, the output folder path changes to: `<CURRENT-FOLDER>/bin/<BUILD-CONFIGURATION>/<TFM>/<RID>/publish/`

If you use the [example app](#sample-app), run `dotnet publish -f netcoreapp2.2 -r win10-x64 --self-contained false`. This command creates the following executable: `<CURRENT-FOLDER>/bin/Debug/netcoreapp2.2/win10-x64/publish/apptest1.exe`

> [!Note]
> You can reduce the total size of your deployment by enabling **globalization invariant mode**. This mode is useful for applications that are not globally aware and that can use the formatting conventions, casing conventions, and string comparison and sort order of the [invariant culture](xref:System.Globalization.CultureInfo.InvariantCulture). For more information about **globalization invariant mode** and how to enable it, see [.NET Core Globalization Invariant Mode](https://github.com/dotnet/corefx/blob/master/Documentation/architecture/globalization-invariant-mode.md)

## Self-contained deployment

When you publish a self-contained deployment (SCD), the .NET Core SDK creates a platform-specific executable. Publishing an SCD includes all  required .NET Core files to run your app but it doesn't include the [native dependencies of .NET Core](https://github.com/dotnet/core/blob/master/Documentation/prereqs.md). These dependencies must be present on the system before the app runs. 

Publishing an SCD creates an app that doesn't roll-forward to the latest available .NET Core security patch. For more information on version binding at compile time, see [Select the .NET Core version to use](../versions/selection.md#self-contained-deployments-include-the-selected-runtime).

You must use the following switches with the `dotnet publish` command to publish an SCD:

- `-r <RID>`  
  This switch uses an identifier (RID) to specify the target platform. For a list of runtime identifiers, see [Runtime Identifier (RID) catalog](../rid-catalog.md).

- `--self-contained true`  
  This switch tells the .NET Core SDK to create an executable as an SCD.

> [!Note]
> You can reduce the total size of your deployment by enabling **globalization invariant mode**. This mode is useful for applications that are not globally aware and that can use the formatting conventions, casing conventions, and string comparison and sort order of the [invariant culture](xref:System.Globalization.CultureInfo.InvariantCulture). For more information about **globalization invariant mode** and how to enable it, see [.NET Core Globalization Invariant Mode](https://github.com/dotnet/corefx/blob/master/Documentation/architecture/globalization-invariant-mode.md)


## See also

<<<<<<< HEAD
* [.NET Core Application Deployment Overview](index.md)
* [.NET Core Runtime IDentifier (RID) catalog](../rid-catalog.md)

[dotnet-publish]: ../tools/dotnet-publish.md
[dotnet-run]: ../tools/dotnet-run.md
=======
- [.NET Core Application Deployment](index.md)
- [.NET Core Runtime IDentifier (RID) catalog](../rid-catalog.md)
>>>>>>> 43f2da8e
<|MERGE_RESOLUTION|>--- conflicted
+++ resolved
@@ -155,13 +155,8 @@
 
 ## See also
 
-<<<<<<< HEAD
-* [.NET Core Application Deployment Overview](index.md)
-* [.NET Core Runtime IDentifier (RID) catalog](../rid-catalog.md)
+- [.NET Core Application Deployment Overview](index.md)
+- [.NET Core Runtime IDentifier (RID) catalog](../rid-catalog.md)
 
 [dotnet-publish]: ../tools/dotnet-publish.md
-[dotnet-run]: ../tools/dotnet-run.md
-=======
-- [.NET Core Application Deployment](index.md)
-- [.NET Core Runtime IDentifier (RID) catalog](../rid-catalog.md)
->>>>>>> 43f2da8e
+[dotnet-run]: ../tools/dotnet-run.md