--- conflicted
+++ resolved
@@ -11,12 +11,10 @@
 
 Bundling all application-dependent files into a single binary provides an application developer with the attractive option to deploy and distribute the application as a single file. Single-file deployment is available for both the [framework-dependent deployment model](../index.md#publish-framework-dependent) and [self-contained applications](../index.md#publish-self-contained).
 
-<<<<<<< HEAD
+The size of the single file in a self-contained application is large since it includes the runtime and the framework libraries. In .NET 6, you can [publish trimmed](../trimming/trim-self-contained.md) to reduce the total size of trim-compatible applications. The single file deployment option can be combined with [ReadyToRun](../ready-to-run.md) and [Trim](../trimming/trim-self-contained.md) publish options.
+
 > [IMPORTANT]
 > To run a single file app on Windows 7, you must use .NET Runtime 6.0.3 or later.
-=======
-The size of the single file in a self-contained application is large since it includes the runtime and the framework libraries. In .NET 6, you can [publish trimmed](../trimming/trim-self-contained.md) to reduce the total size of trim-compatible applications. The single file deployment option can be combined with [ReadyToRun](../ready-to-run.md) and [Trim](../trimming/trim-self-contained.md) publish options.
->>>>>>> 8e2faf26
 
 ## Sample project file
 
