---
title: Trim self-contained applications
description: Learn how to trim self-contained apps to reduce their size. .NET Core bundles the runtime with an app that is published self-contained and generally includes more of the runtime then is necessary.
author: jamshedd
ms.author: jamshedd
ms.date: 04/03/2020
---
# Trim self-contained deployments and executables

The [framework-dependent deployment model](index.md#publish-framework-dependent) has been the most successful deployment model since the inception of .NET. In this scenario, the application developer bundles only the application and third-party assemblies with the expectation that the .NET runtime and framework libraries will be available in the client machine. This deployment model continues to be the dominant one in .NET Core as well but there are some scenarios where the framework-dependent model is not optimal. The alternative is to publish a [self-contained application](index.md#publish-self-contained), where the .NET Core runtime and framework are bundled together with the application and third-party assemblies.

The trim-self-contained deployment model is a specialized version of the self-contained deployment model that is optimized to reduce deployment size. Minimizing deployment size is a critical requirement for some client-side scenarios like Blazor applications. Depending on the complexity of the application, only a subset of the framework assemblies is required to run the application. These unused parts of the library are unnecessary and can be trimmed from the packaged application. However, there is a risk that the build time analysis of the application can cause failures at runtime, due to not being able to reliably analyze various problematic code patterns (largely centered on reflection use). Because reliability can't be guaranteed, this deployment model is offered as a preview feature. The build time analysis engine provides warnings to the developer of code patterns that are problematic, with the expectation that these code patterns will be fixed. Where possible, we recommend that you move any runtime reflection dependencies in your application to build time by using code that meets the same requirements.

The trim mode for the applications can be configured via the TrimMode and will default (`copyused`) to bundle assemblies that are used in the application. Blazor WebAssembly applications will use a more aggressive mode (`link`) that will trim unused code within assemblies. Trim analysis warnings give information on code patterns where a full dependency analysis was not possible. These warnings are suppressed by default and can be turned on by setting the flag, `SuppressTrimAnalysisWarnings`, to false. More information on the trim options available can be found at the [ILLinker page](https://github.com/mono/linker/blob/master/docs/illink-options.md).

> [!NOTE]
> Trimming is an experimental feature in .NET Core 3.1, 5.0 and is _only_ available to applications that are published self-contained.

## Prevent assemblies from being trimmed

There are scenarios in which the trimming functionality will fail to detect references. For example, when reflection is used on a runtime assembly, either by your application or a library that is referenced by your application, the assembly isn't directly referenced. Trimming is unaware of these indirect references and would exclude the library from the published folder.

When the code is indirectly referencing an assembly through reflection, you can prevent the assembly from being trimmed with the `<TrimmerRootAssembly>` setting. The following example shows how to prevent an assembly called `System.Security` assembly from being trimmed:

```xml
<ItemGroup>
    <TrimmerRootAssembly Include="System.Security" />
</ItemGroup>
```

## Trim your app - CLI

Trim your application using the [dotnet publish](../tools/dotnet-publish.md) command. When you publish your app, set the following properties:

- Publish as a self-contained app for a specific runtime: `-r win-x64`
- Enable trimming: `/p:PublishTrimmed=true`

The following example publishes an app for Windows as self-contained and trims the output.

```xml
<PropertyGroup>
    <RuntimeIdentifier>win-x64</RuntimeIdentifier>
    <PublishTrimmed>true</PublishTrimmed>
</PropertyGroup>
```

<<<<<<< HEAD
The following example publishes an app in the aggressive trim mode where unused code within assemblies will be trimmed and trimmer warnings enabled.
=======
The following example publishes an app in the aggressive trim mode where unused code within assemblies will be trimmed and  trimmer warnings enabled.
>>>>>>> b6601daf

```xml
<PropertyGroup>
    <RuntimeIdentifier>win-x64</RuntimeIdentifier>
    <PublishTrimmed>true</PublishTrimmed>
    <TrimMode>link</TrimMode>
    <SuppressTrimAnalysisWarnings>false</SuppressTrimAnalysisWarnings>
</PropertyGroup>
```

For more information, see [Publish .NET Core apps with .NET Core CLI](deploy-with-cli.md).

## Trim your app - Visual Studio

Visual Studio creates reusable publishing profiles that control how your application is published.

01. On the **Solution Explorer** pane, right-click on the project you want to publish. Select **Publish...**.

    :::image type="content" source="media/trim-self-contained/visual-studio-solution-explorer.png" alt-text="Solution Explorer with a right-click menu highlighting the Publish option.":::

    If you don't already have a publishing profile, follow the instructions to create one and choose the **Folder** target-type.

01. Choose **Edit**.

    :::image type="content" source="media/trim-self-contained/visual-studio-publish-edit-settings.png" alt-text="Visual studio publish profile with edit button.":::

01. In the **Profile settings** dialog, set the following options:

    - Set **Deployment mode** to **Self-contained**.
    - Set **Target runtime** to the platform you want to publish to.
    - Select **Trim unused assemblies (in preview)**.

    Choose **Save** to save the settings and return to the **Publish** dialog.

    :::image type="content" source="media/trim-self-contained/visual-studio-publish-properties.png" alt-text="Profile settings dialog with deployment mode, target runtime, and trim unused assemblies options highlighted.":::

01. Choose **Publish** to publish your app trimmed.

For more information, see [Publish .NET Core apps with Visual Studio](deploy-with-vs.md).

## Trim your app - Visual Studio for Mac

Visual Studio for Mac doesn't provide options to trim your app during publish. You'll need to publish manually by following the instructions from the [Trim your app - CLI](#trim-your-app---cli) section. For more information, see [Publish .NET Core apps with .NET Core CLI](deploy-with-cli.md).

## See also

- [.NET Core application deployment](index.md).
- [Publish .NET Core apps with .NET Core CLI](deploy-with-cli.md).
- [Publish .NET Core apps with Visual Studio](deploy-with-vs.md).
- [dotnet publish command](../tools/dotnet-publish.md).<|MERGE_RESOLUTION|>--- conflicted
+++ resolved
@@ -44,11 +44,7 @@
 </PropertyGroup>
 ```
 
-<<<<<<< HEAD
 The following example publishes an app in the aggressive trim mode where unused code within assemblies will be trimmed and trimmer warnings enabled.
-=======
-The following example publishes an app in the aggressive trim mode where unused code within assemblies will be trimmed and  trimmer warnings enabled.
->>>>>>> b6601daf
 
 ```xml
 <PropertyGroup>
