--- conflicted
+++ resolved
@@ -15,11 +15,7 @@
 
 Depending on the complexity of the application, only a subset of the runtime is required to run the application. These unused parts of the runtime are unnecessary and can be trimmed from the packaged application. 
 
-<<<<<<< HEAD
-Starting in .NET 3.0, support has been added to remove the unnecessary .NET Core assemblies from the final deployment. The dotnet publish verb now supports _Trimming_, which is removing of unused .NET Core assemblies from the final deployment. 
-=======
-_Note: Trimming is an experimental feature in .NET Core 3.0. This feature is not applicable to Framework-Dependent Deployments (FDD) and Framework-Dependent Executables (FDE) since they don't include .NET Core assemblies._  
->>>>>>> 652709c9
+_Note: Trimming is an experimental feature in .NET Core 3.0. This feature is not available for Framework-Dependent Deployments (FDD) and Framework-Dependent Executables (FDE) since they don't include .NET Core assemblies._  
 
 The Trimming feature is available for both Self-Contained Deployments (SCD) and also Self-Contained Executables (SCE), but is not available for Framework-Dependent Deployments (FDD) and Framework-Dependent Executables (FDE) since they don't include .NET Core assemblies.
 
