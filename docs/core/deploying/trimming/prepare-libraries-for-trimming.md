---
title: Prepare .NET libraries for trimming
description: Learn how to prepare .NET libraries for trimming.
author: sbomer
ms.author: svbomer
ms.date: 04/16/2021
zone_pivot_groups: dotnet-version
---

# Prepare .NET libraries for trimming

The .NET SDK makes it possible to reduce the size of self-contained apps by [trimming](trim-self-contained.md), which removes unused code from the app and its dependencies. Not all code is compatible with trimming, so .NET 6 provides trim analysis warnings to detect patterns that may break trimmed apps. To resolve warnings originating from the app code, see [resolving trim warnings](#resolve-trim-warnings). This article describes how to prepare libraries for trimming with the aid of these warnings, including recommendations for fixing some common cases.

## Enable library trim warnings

> [!TIP]
> Ensure you're using the .NET 6 SDK or later for these steps. They will not work correctly in previous versions.

There are two ways to find trim warnings in your library:

  1. Enable project-specific trimming using the `IsTrimmable` property.
  2. Add your library as a reference to a sample app, and trim the sample app.

Consider doing both. Project-specific trimming is convenient and shows trim warnings for one project, but relies on the references being marked trim-compatible in order to see all warnings. Trimming a sample app is more work, but will always show all warnings.

### Enable project-specific trimming

<<<<<<< HEAD
=======
> [!TIP]
> To get the latest version of the analyzer with the most coverage, use the [.NET 7 SDK](https://dotnet.microsoft.com/en-us/download/dotnet). Note this will only update the tooling used to build your app and doesn't require you to target the .NET 7 runtime.

>>>>>>> 65c5cdc4
Set `<IsTrimmable>true</IsTrimmable>` in a `<PropertyGroup>` tag in your library project file. This will mark your assembly as "trimmable" and enable trim warnings for that project. Being "trimmable" means your library is considered compatible with trimming and should have no trim warnings when building the library. When used in a trimmed application, the assembly will have its unused members trimmed in the final output.

If you want to see trim warnings, but don't want to mark your library as trim-compatible, you can add `<EnableTrimAnalyzer>true</EnableTrimAnalyzer>` instead.

### Show all warnings with sample application

To show all analysis warnings for your library, including warnings about dependencies, you need the trimmer to analyze the implementation of your library and the implementations of dependencies your library uses. When building and publishing a library, the implementations of the dependencies are not available, and the reference assemblies that are available do not have enough information for the trimmer to determine if they are compatible with trimming. Because of this, you'll need to create and publish a self-contained sample application which produces an executable that includes your library and the dependencies it relies on. This executable includes all the information the trimmer requires to warn you about all trim incompatibilities in your library code, as well as the code that your library references from its dependencies.

> [!NOTE]
> If your library has significantly different behavior or uses different API's depending on the target framework of the consumer (for example, using `#if NET5_0_OR_GREATER`) which might impact trimming, you will need to create a new sample app for each of the target frameworks you want to support trimming for.

:::zone pivot="dotnet-7-0,dotnet-6-0,dotnet-5-0,dotnet-core-3-1"

To create your sample app, first create a separate application project with `dotnet new` and modify the project file to look like the following. No changes to the source code are necessary. You'll need to add the following to your project file:

- Set the PublishTrimmed property to `true` with `<PublishTrimmed>true</PublishTrimmed>` in a `<PropertyGroup>` tag.
- A reference to your library with `<PublishTrimmed>true</PublishTrimmed>` in an `<ItemGroup>` tag.
- Specify your library as a trimmer root assembly with `<TrimmerRootAssembly Include="YourLibraryName" />` in an `<ItemGroup>` tag.
  - This ensures that every part of the library is analyzed. It tells the trimmer that this assembly is a "root" which means the trimmer will analyze the assembly as if everything will be used, and traverses all possible code paths that originate from that assembly. This is necessary in case the library has `[AssemblyMetadata("IsTrimmable", "True")]`, which would otherwise let trimming remove the unused library without analyzing it.
:::zone-end
:::zone pivot="dotnet-6-0,dotnet-5-0,dotnet-core-3-1"
- If your app is targeting .Net 6, set the TrimmerDefaultAction property to `link` with `<TrimmerDefaultAction>link</TrimmerDefaultAction>` in a `<PropertyGroup>` tag.
:::zone-end
:::zone pivot="dotnet-7-0"
- The default behavior for TrimMode is what you want, but you can enforce the behavior by adding `<TrimMode>full</TrimMode>` in a `<PropertyGroup>` tag.
:::zone-end
:::zone pivot="dotnet-7-0,dotnet-6-0,dotnet-5-0,dotnet-core-3-1"
  - This ensures that the trimmer only analyzes the parts of the library's dependencies that are used. It tells the trimmer that any code that is not part of a "root" can be trimmed if it is unused. Without this option, you would see warnings originating from _any_ part of a dependency that doesn't set `[AssemblyMetadata("IsTrimmable", "True")]`, including parts that are unused by your library.
:::zone-end

:::zone pivot="dotnet-6-0,dotnet-5-0,dotnet-core-3-1"

```xml
<Project Sdk="Microsoft.NET.Sdk">

  <PropertyGroup>
    <OutputType>Exe</OutputType>
    <!-- Replace with net5.0, or netcoreapp3.1 if testing for those frameworks -->
    <TargetFramework>net6.0</TargetFramework>
    <PublishTrimmed>true</PublishTrimmed>
    <!-- Prevent warnings from unused code in dependencies -->
    <TrimmerDefaultAction>link</TrimmerDefaultAction>
  </PropertyGroup>

  <ItemGroup>
    <ProjectReference Include="path/to/MyLibrary.csproj" />
    <!-- Analyze the whole library, even if attributed with "IsTrimmable" -->
    <TrimmerRootAssembly Include="MyLibrary" />
  </ItemGroup>

</Project>
```

:::zone-end

:::zone pivot="dotnet-7-0"

```xml
<Project Sdk="Microsoft.NET.Sdk">

  <PropertyGroup>
    <OutputType>Exe</OutputType>
    <TargetFramework>net7.0</TargetFramework>
    <PublishTrimmed>true</PublishTrimmed>
    <!-- Prevent warnings from unused code in dependencies -->
    <TrimMode>full</TrimMode>
  </PropertyGroup>

  <ItemGroup>
    <ProjectReference Include="path/to/MyLibrary.csproj" />
    <!-- Analyze the whole library, even if attributed with "IsTrimmable" -->
    <TrimmerRootAssembly Include="MyLibrary" />
  </ItemGroup>

</Project>
```

:::zone-end

Once your project file is updated, run `dotnet publish` with the [runtime identifier (RID)](../../rid-catalog.md) you want to target.

```dotnetcli
dotnet publish -c Release -r <RID>
```

You can also follow the same pattern for multiple libraries. To see trim analysis warnings for more than one library at a time, add them all to the same project as `ProjectReference` and `TrimmerRootAssembly` items. This will warn about dependencies if _any_ of the root libraries use a trim-unfriendly API in a dependency. To see warnings that have to do with only a particular library, reference that library only.

> [!NOTE]
> The analysis results depend on the implementation details of your dependencies. If you update to a new version of a dependency, this may introduce analysis warnings if the new version added non-understood reflection patterns, even if there were no API changes. In other words, introducing trim analysis warnings to a library is a breaking change when the library is used with `PublishTrimmed`.

## Resolve trim warnings

The above steps will produce warnings about code that may cause problems when used in a trimmed app. Here are a few examples of the most common kinds of warnings you may encounter, with recommendations for fixing them.

### RequiresUnreferencedCode

```csharp
using System.Diagnostics.CodeAnalysis;

public class MyLibrary
{
    public static void Method()
    {
        // warning IL2026 : MyLibrary.Method: Using method 'MyLibrary.DynamicBehavior' which has
        // 'RequiresUnreferencedCodeAttribute' can break functionality
        // when trimming application code.
        DynamicBehavior();
    }

    [RequiresUnreferencedCode("DynamicBehavior is incompatible with trimming.")]
    static void DynamicBehavior()
    {
    }
}
```

This means the library calls a method that has explicitly been annotated as incompatible with trimming, using <xref:System.Diagnostics.CodeAnalysis.RequiresUnreferencedCodeAttribute>. To get rid of the warning, consider whether `Method` needs to call `DynamicBehavior` to do its job. If so, annotate the caller `Method` with `RequiresUnreferencedCode` as well; this will "bubble up" the warning so that callers of `Method` get a warning instead:

```csharp
// Warn for calls to Method, but not for Method's call to DynamicBehavior.
[RequiresUnreferencedCode("Calls DynamicBehavior.")]
public static void Method()
{
    DynamicBehavior(); // OK. Doesn't warn now.
}
```

Once you have "bubbled up" the attribute all the way to public APIs (so that these warnings are produced only for public methods, if at all), you are done. Apps that call your library will now get warnings if they call those public APIs, but these will no longer produce warnings like `IL2104: Assembly 'MyLibrary' produced trim warnings`.

### DynamicallyAccessedMembers

```csharp
using System.Diagnostics.CodeAnalysis;

public class MyLibrary
{
    static void UseMethods(Type type)
    {
        // warning IL2070: MyLibrary.UseMethods(Type): 'this' argument does not satisfy
        // 'DynamicallyAccessedMemberTypes.PublicMethods' in call to 'System.Type.GetMethods()'.
        // The parameter 't' of method 'MyLibrary.UseMethods(Type)' does not have matching annotations.
        foreach (var method in type.GetMethods())
        {
            // ...
        }
    }
}
```

Here, `UseMethods` is calling a reflection method that has a <xref:System.Diagnostics.CodeAnalysis.DynamicallyAccessedMembersAttribute> requirement. The requirement states that the type's public methods are available. In this case, you can satisfy the requirement by adding the same requirement to the parameter of `UseMethods`.

```csharp
static void UseMethods(
    // State the requirement in the UseMethods parameter.
    [DynamicallyAccessedMembers(DynamicallyAccessedMemberTypes.PublicMethods)]
    Type type)
{
    // ...
}
```

Now any calls to `UseMethods` will produce warnings if they pass in values that don't satisfy the `PublicMethods` requirement. Like with `RequiresUnreferencedCode`, once you have bubbled up such warnings to public APIs, you are done.

Here is another example where an unknown `Type` flows into the annotated method parameter, this time from a field:

```csharp
static Type type;

static void UseMethodsHelper()
{
    // warning IL2077: MyLibrary.UseMethodsHelper(Type): 'type' argument does not satisfy
    // 'DynamicallyAccessedMemberTypes.PublicMethods' in call to 'MyLibrary.UseMethods(Type)'.
    // The field 'System.Type MyLibrary::type' does not have matching annotations.
    UseMethods(type);
}
```

Similarly, here the problem is that the field `type` is passed into a parameter with these requirements. You can fix it by adding `DynamicallyAccessedMembers` to the field. This will warn about code that assigns incompatible values to the field instead. Sometimes this process will continue until a public API is annotated, and other times it will end when a concrete type flows into a location with these requirements. For example:

```csharp
[DynamicallyAccessedMembers(DynamicallyAccessedMemberTypes.PublicMethods)]
static Type type;

static void InitializeTypeField()
{
    MyLibrary.type = typeof(System.Tuple);
}
```

In this case the trim analysis will simply keep public methods of `System.Tuple`, and will not produce further warnings.

## Recommendations

In general, try to avoid reflection if possible. When using reflection, limit it in scope so that it is reachable only from a small part of the library.

- Avoid using non-understood patterns in places like static constructors that will result in the warning propagating to all members of the class.
- Avoid annotating virtual methods or interface methods, which will require all overrides to have matching annotations.
- In some cases, you will be able to mechanically propagate warnings through your code without issues. Sometimes this will result in much of your public API being annotated with `RequiresUnreferencedCode`, which is the right thing to do if the library indeed behaves in ways that can't be understood statically by the trim analysis.
- In other cases, you might discover that your code uses patterns that can't be expressed in terms of the `DynamicallyAccessedMembers` attributes, even if it only uses reflection to operate on statically known types. In these cases, you may need to reorganize some of your code to make it follow an analyzable pattern.
- Sometimes the existing design of an API will render it mostly trim-incompatible, and you may need to find other ways to accomplish what it is doing. A common example is reflection-based serializers. In these cases, consider adopting other technology like source generators to produce code that is more easily statically analyzed.

## Resolve warnings for non-analyzable patterns

It's better to resolve warnings by expressing the intent of your code using `RequiresUnreferencedCode` and `DynamicallyAccessedMembers` when possible. However, in some cases you may be interested in enabling trimming of a library that uses patterns that can't be expressed with those attributes, or without refactoring existing code. This section describes some advanced ways to resolve trim analysis warnings.

> [!WARNING]
> These techniques might break your code if used incorrectly.

### UnconditionalSuppressMessage

If the intent of your code can't be expressed with the annotations, but you know that the warning doesn't represent a real issue at run time, you can suppress the warnings using <xref:System.Diagnostics.CodeAnalysis.UnconditionalSuppressMessageAttribute>. This is similar to `SuppressMessageAttribute`, but it's persisted in IL and respected during trim analysis.

> [!WARNING]
> When suppressing warnings, you are responsible for guaranteeing the trim compatibility of your code based on invariants that you know to be true by inspection. Be careful with these annotations, because if they are incorrect, or if invariants of your code change, they might end up hiding real issues.

For example:

```csharp
class TypeCollection
{
    Type[] types;

    // Ensure that only types with preserved constructors are stored in the array
    [DynamicallyAccessedMembers(DynamicallyAccessedMemberTypes.PublicParameterlessConstructor)]
    public Type this[int i]
    {
        // warning IL2063: TypeCollection.Item.get: Value returned from method 'TypeCollection.Item.get'
        // can not be statically determined and may not meet 'DynamicallyAccessedMembersAttribute' requirements.
        get => types[i];
        set => types[i] = value;
    }
}

class TypeCreator
{
    TypeCollection types;

    public void CreateType(int i)
    {
        types[i] = typeof(TypeWithConstructor);
        Activator.CreateInstance(types[i]); // No warning!
    }
}

class TypeWithConstructor
{
}
```

Here, the indexer property has been annotated so that the returned `Type` meets the requirements of `CreateInstance`. This already ensures that the `TypeWithConstructor` constructor is kept, and that the call to `CreateInstance` doesn't warn. Furthermore, the indexer setter annotation ensures that any types stored in the `Type[]` have a constructor. However, the analysis isn't able to see this, and still produces a warning for the getter, because it doesn't know that the returned type has its constructor preserved.

If you are sure that the requirements are met, you can silence this warning by adding `UnconditionalSuppressMessage` to the getter:

```csharp
[DynamicallyAccessedMembers(DynamicallyAccessedMemberTypes.PublicParameterlessConstructor)]
public Type this[int i]
{
    [UnconditionalSuppressMessage("ReflectionAnalysis", "IL2063",
        Justification = "The list only contains types stored through the annotated setter.")]
    get => types[i];
    set => types[i] = value;
}
```

It is important to underline that it is only valid to suppress a warning if there are annotations or code that ensure the reflected-on members are visible targets of reflection. It is not sufficient that the member was simply a target of a call, field or property access. It may appear to be the case sometimes but such code is bound to break eventually as more trimming optimizations are added. Properties, fields, and methods that are not visible targets of reflection could be inlined, have their names removed, get moved to different types, or otherwise optimized in ways that will break reflecting on them. When suppressing a warning, it's only permissible to reflect on targets that were visible targets of reflection to the trimming analyzer elsewhere.

```csharp
[UnconditionalSuppressMessage("ReflectionAnalysis", "IL2063",
    // Invalid justification and suppression: property being non-reflectively
    // used by the app doesn't guarantee that the property will be available
    // for reflection. Properties that are not visible targets of reflection
    // are already optimized away with Native AOT trimming and may be
    // optimized away for non-native deployment in the future as well.
    Justification = "*INVALID* Only need to serialize properties that are used by the app. *INVALID*")]
public string Serialize(object o)
{
    StringBuilder sb = new StringBuilder();
    foreach (var property in o.GetType().GetProperties())
    {
        AppendProperty(sb, property, o);
    }
    return sb.ToString();
}
```

### DynamicDependency

This attribute can be used to indicate that a member has a dynamic dependency on other members. This results in the referenced members being kept whenever the member with the attribute is kept, but doesn't silence warnings on its own. Unlike the other attributes which teach the trim analysis about the reflection behavior of your code, `DynamicDependency` only keeps additional members. This can be used together with `UnconditionalSuppressMessageAttribute` to fix some analysis warnings.

> [!WARNING]
> Use `DynamicDependencyAttribute` only as a last resort when the other approaches aren't viable. It is preferable to express the reflection behavior of your code using `RequiresUnreferencedCodeAttribute` or `DynamicallyAccessedMembersAttribute`.

```csharp
[DynamicDependency("Helper", "MyType", "MyAssembly")]
static void RunHelper()
{
    var helper = Assembly.Load("MyAssembly").GetType("MyType").GetMethod("Helper");
    helper.Invoke(null, null);
}
```

Without `DynamicDependency`, trimming might remove `Helper` from `MyAssembly` or remove `MyAssembly` completely if it's not referenced elsewhere, producing a warning that indicates a possible failure at run time. The attribute ensures that `Helper` is kept.

The attribute specifies the members to keep via a `string` or via `DynamicallyAccessedMemberTypes`. The type and assembly are either implicit in the attribute context, or explicitly specified in the attribute (by `Type`, or by `string`s for the type and assembly name).

The type and member strings use a variation of the C# documentation comment ID string [format](/dotnet/csharp/language-reference/language-specification/documentation-comments#id-string-format), without the member prefix. The member string should not include the name of the declaring type, and may omit parameters to keep all members of the specified name. Some examples of the format follow:

```csharp
[DynamicDependency("Method()")]
[DynamicDependency("Method(System,Boolean,System.String)")]
[DynamicDependency("MethodOnDifferentType()", typeof(ContainingType))]
[DynamicDependency("MemberName")]
[DynamicDependency("MemberOnUnreferencedAssembly", "ContainingType", "UnreferencedAssembly")]
[DynamicDependency("MemberName", "Namespace.ContainingType.NestedType", "Assembly")]
// generics
[DynamicDependency("GenericMethodName``1")]
[DynamicDependency("GenericMethod``2(``0,``1)")]
[DynamicDependency("MethodWithGenericParameterTypes(System.Collections.Generic.List{System.String})")]
[DynamicDependency("MethodOnGenericType(`0)", "GenericType`1", "UnreferencedAssembly")]
[DynamicDependency("MethodOnGenericType(`0)", typeof(GenericType<>))]
```

This attribute is designed to be used in cases where a method contains reflection patterns that can not be analyzed even with the help of `DynamicallyAccessedMembersAttribute`.<|MERGE_RESOLUTION|>--- conflicted
+++ resolved
@@ -25,12 +25,9 @@
 
 ### Enable project-specific trimming
 
-<<<<<<< HEAD
-=======
 > [!TIP]
 > To get the latest version of the analyzer with the most coverage, use the [.NET 7 SDK](https://dotnet.microsoft.com/en-us/download/dotnet). Note this will only update the tooling used to build your app and doesn't require you to target the .NET 7 runtime.
 
->>>>>>> 65c5cdc4
 Set `<IsTrimmable>true</IsTrimmable>` in a `<PropertyGroup>` tag in your library project file. This will mark your assembly as "trimmable" and enable trim warnings for that project. Being "trimmable" means your library is considered compatible with trimming and should have no trim warnings when building the library. When used in a trimmed application, the assembly will have its unused members trimmed in the final output.
 
 If you want to see trim warnings, but don't want to mark your library as trim-compatible, you can add `<EnableTrimAnalyzer>true</EnableTrimAnalyzer>` instead.
