--- conflicted
+++ resolved
@@ -27,12 +27,7 @@
 
 The tutorial uses:
 
-<<<<<<< HEAD
 - [.NET Core 3.1 SDK](https://dotnet.microsoft.com/download/dotnet) or a later version.
-- [dotnet-trace](dotnet-trace.md) to list processes.
-=======
-- [.NET Core 3.1 SDK](https://dotnet.microsoft.com/download/dotnet-core) or a later version.
->>>>>>> f1c780cf
 - [dotnet-counters](dotnet-counters.md) to check managed memory usage.
 - [dotnet-dump](dotnet-dump.md) to collect and analyze a dump file.
 - A [sample debug target](/samples/dotnet/samples/diagnostic-scenarios/) app to diagnose.
