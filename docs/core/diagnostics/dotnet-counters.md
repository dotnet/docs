--- conflicted
+++ resolved
@@ -127,11 +127,7 @@
 
 - **`--counters <COUNTERS>`**
 
-<<<<<<< HEAD
-  A comma-separated list of counters. Counters can be specified `provider_name[:counter_name]`. If the `provider_name` is used without a qualifying list of counters, then all counters from the provider are shown. To discover provider and counter names, consult [built-in metrics docs](built-in-metrics.md). For [EventCounters](event-counters.md), `provider_name` is the name of the EventSource and for [Meters](metrics.md), `provider_name` is the name of the Meter.
-=======
   A comma-separated list of counters. Counters can be specified `provider_name[:counter_name]`. If the `provider_name` is used without a qualifying list of counters, then all counters from the provider are shown. To discover provider and counter names, see [built-in metrics](built-in-metrics.md). For [EventCounters](event-counters.md), `provider_name` is the name of the EventSource and for [Meters](metrics.md), `provider_name` is the name of the Meter.
->>>>>>> 8e2fb40d
 
 - **`--format <csv|json>`**
 
@@ -203,13 +199,9 @@
 
 - **`--counters <COUNTERS>`**
 
-<<<<<<< HEAD
-  A comma-separated list of counters. Counters can be specified `provider_name[:counter_name]`. If the `provider_name` is used without a qualifying list of counters, then all counters from the provider are shown. To discover provider and counter names, consult [built-in metrics docs](built-in-metrics.md). For [EventCounters](event-counters.md), `provider_name` is the name of the EventSource and for [Meters](metrics.md), `provider_name` is the name of the Meter.
-=======
   A comma-separated list of counters. Counters can be specified `provider_name[:counter_name]`. If the `provider_name` is used without a qualifying list of counters, then all counters from the provider are shown. To discover provider and counter names, see [built-in metrics](built-in-metrics.md). For [EventCounters](event-counters.md), `provider_name` is the name of the EventSource and for [Meters](metrics.md), `provider_name` is the name of the Meter.
->>>>>>> 8e2fb40d
-
- **`-- <command>`**
+
+- **`-- <command>`**
 
   After the collection configuration parameters, you can append `--` followed by a command to start a .NET application. `dotnet-counters` will launch a process with the provided command and monitor the requested metrics. This is often useful to collect metrics for the application's startup path and can be used to diagnose or monitor issues that happen early before or shortly after the main entry point.
 
