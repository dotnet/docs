---
title: dotnet-counters diagnostic tool - .NET CLI
description: Learn how to install and use the dotnet-counter CLI tool for ad-hoc health monitoring and first-level performance investigation.
<<<<<<< HEAD
ms.date: 08/06/2025
=======
ms.date: 09/06/2025
>>>>>>> 74673574
ms.topic: reference
---
# Investigate performance counters (dotnet-counters)

**This article applies to:** ✔️ `dotnet-counters` version 10.0 and later versions.

Counters can be read from applications running .NET 5 or later.

## Install

There are three ways to download and use `dotnet-counters`:

- **One-shot execution (recommended):**

  Starting with .NET 10.0.100, you can run `dotnet-counters` without permanent installation using [`dnx`](../tools/dotnet-tool-exec.md):

  ```dotnetcli
  dnx dotnet-counters [options]
  ```

  For example:

  ```dotnetcli
  dnx dotnet-counters monitor --process-id 1234
  ```

  This approach automatically downloads and runs the latest version without permanently modifying your system.

- **dotnet global tool:**

  To install the latest release version of the `dotnet-counters` [NuGet package](https://www.nuget.org/packages/dotnet-counters) for frequent use, use the [dotnet tool install](../tools/dotnet-tool-install.md) command:

  ```dotnetcli
  dotnet tool install --global dotnet-counters
  ```

  This command installs a `dotnet-counters` binary to your .NET SDK Tools path, which
you can add to your PATH to easily invoke globally-installed tools.

- **Direct download:**

  Download the tool executable that matches your platform:

  | OS  | Platform |
  | --- | -------- |
  | Windows | [x86](https://aka.ms/dotnet-counters/win-x86) \| [x64](https://aka.ms/dotnet-counters/win-x64) \| [Arm](https://aka.ms/dotnet-counters/win-arm) \| [Arm-x64](https://aka.ms/dotnet-counters/win-arm64) |
  | Linux   | [x64](https://aka.ms/dotnet-counters/linux-x64) \| [Arm](https://aka.ms/dotnet-counters/linux-arm) \| [Arm64](https://aka.ms/dotnet-counters/linux-arm64) \| [musl-x64](https://aka.ms/dotnet-counters/linux-musl-x64) \| [musl-Arm64](https://aka.ms/dotnet-counters/linux-musl-arm64) |

> [!NOTE]
> To use `dotnet-counters` on an x86 app, you need a corresponding x86 version of the tool.

## Synopsis

```dotnetcli
dotnet-counters [-h|--help] [--version] <command>
```

## Description

`dotnet-counters` is a performance monitoring tool for ad-hoc health monitoring and first-level performance investigation. It can observe performance counter values that are published via the <xref:System.Diagnostics.Tracing.EventCounter> API or the <xref:System.Diagnostics.Metrics.Meter> API. For example, you can quickly monitor things like the CPU usage or the rate of exceptions being thrown in your .NET Core application to see if there's anything suspicious before diving into more serious performance investigation using `PerfView` or `dotnet-trace`.

## Options

- **`--version`**

  Displays the version of the `dotnet-counters` utility.

- **`-h|--help`**

  Shows command-line help.

## Commands

| Command                                             |
|-----------------------------------------------------|
| [dotnet-counters collect](#dotnet-counters-collect) |
| [dotnet-counters monitor](#dotnet-counters-monitor) |
| [dotnet-counters ps](#dotnet-counters-ps)           |

## dotnet-counters collect

Periodically collect selected counter values and export them into a specified file format for post-processing.

### Synopsis

```dotnetcli
dotnet-counters collect [-h|--help] [-p|--process-id] [-n|--name] [--diagnostic-port] [--refresh-interval] [--counters <COUNTERS>] [--format] [-o|--output] [--dsrouter <ios|ios-sim|android|android-emu>] [-- <command>]
```

### Options

- **`-p|--process-id <PID>`**

  The ID of the process to collect counter data from.

  > [!NOTE]
  > On Linux and macOS, using this option requires the target application and `dotnet-counters` to share the same `TMPDIR` environment variable. Otherwise, the command will time out.

- **`-n|--name <name>`**

  The name of the process to collect counter data from.

  > [!NOTE]
  > On Linux and macOS, using this option requires the target application and `dotnet-counters` to share the same `TMPDIR` environment variable. Otherwise, the command will time out.

- **`--diagnostic-port <port-address[,(listen|connect)]>`**

  Sets the [diagnostic port](diagnostic-port.md) used to communicate with the process to be monitored. `dotnet-counters` and the .NET runtime inside the target process must agree on the port-address, with one listening and the other connecting. `dotnet-counters` automatically determines the correct port when attaching using the `--process-id` or `--name` options, or when launching a process using the `-- <command>` option. It's usually only necessary to specify the port explicitly when waiting for a process that will start in the future or communicating to a process that's running inside a container that isn't part of the current process namespace.

  The `port-address` differs by OS:

  - Linux and macOS - a path to a Unix domain socket such as `/foo/tool1.socket`.
  - Windows - a path to a named pipe such as `\\.\pipe\my_diag_port1`.
  - Android, iOS, and tvOS - an IP:port such as `127.0.0.1:9000`.

  By default, `dotnet-counters` listens at the specified address. You can request `dotnet-counters` to connect instead by appending `,connect` after the address. For example, `--diagnostic-port /foo/tool1.socket,connect` will connect to a .NET runtime process that's listening to the `/foo/tool1.socket` Unix domain socket.

  For information about how to use this option to start monitoring counters from app startup, see [using diagnostic port](#using-diagnostic-port).

- **`--refresh-interval <SECONDS>`**

  The number of seconds to delay between updating the displayed counters

- **`--counters <COUNTERS>`**

  A comma-separated list of counters. Counters can be specified `provider_name[:counter_name]`. If the `provider_name` is used without a qualifying list of counters, then all counters from the provider are shown. To discover provider and counter names, see [built-in metrics](built-in-metrics.md). For [EventCounters](event-counters.md), `provider_name` is the name of the EventSource and for [Meters](metrics.md), `provider_name` is the name of the Meter.

- **`--format <csv|json>`**

  The format to be exported. Currently available: csv, json.

- **`-o|--output <output>`**

  The name of the output file.

- **`-- <command>`**

  After the collection configuration parameters, the user can append `--` followed by a command to start a .NET application. `dotnet-counters` launches a process with the provided command and collect the requested metrics. This is often useful to collect metrics for the application's startup path and can be used to diagnose or monitor issues that happen early before or shortly after the main entry point.

  > [!NOTE]
  > Using this option monitors the first .NET process that communicates back to the tool, which means if your command launches multiple .NET applications, it will only collect the first app. Therefore, it's recommended you use this option on self-contained applications, or using the `dotnet exec <app.dll>` option.

  > [!NOTE]
  > If you launch a .NET executable via `dotnet-counters`, its input/output will be redirected and you won't be able to interact with its stdin/stdout. You can exit the tool via <kbd>Ctrl+C</kbd> or SIGTERM to safely end both the tool and the child process. If the child process exits before the tool, the tool will exit as well. If you need to use stdin/stdout, you can use the `--diagnostic-port` option. For more information, see [Using diagnostic port](#using-diagnostic-port).

> [!NOTE]
> To collect metrics using `dotnet-counters`, it needs to be run as the same user as the user running target process or as root. Otherwise, the tool will fail to establish a connection with the target process.

### Examples

- Collect all counters at a refresh interval of 3 seconds and generate a csv as output:

  ```dotnetcli
  > dotnet-counters collect --process-id 1902 --refresh-interval 3 --format csv

  --counters is unspecified. Monitoring System.Runtime counters by default.
  Starting a counter session. Press Q to quit.
  ```

- Start `dotnet mvc.dll` as a child process and start collecting runtime counters and ASP.NET Core Hosting counters from startup and save it as a JSON output:

  ```dotnetcli
  > dotnet-counters collect --format json --counters System.Runtime,Microsoft.AspNetCore.Hosting -- dotnet mvc.dll
  Starting a counter session. Press Q to quit.
  File saved to counter.json
  ```

## dotnet-counters monitor

Displays periodically refreshing values of selected counters.

### Synopsis

```dotnetcli
dotnet-counters monitor [-h|--help] [-p|--process-id] [-n|--name] [--diagnostic-port] [--refresh-interval] [--counters] [-- <command>]
```

### Options

- **`-p|--process-id <PID>`**

  The ID of the process to be monitored.

- **`-n|--name <name>`**

  The name of the process to be monitored.

- **`--diagnostic-port`**

  The name of the diagnostic port to create. See [using diagnostic port](#using-diagnostic-port) for how to use this option to start monitoring counters from app startup.

- **`--refresh-interval <SECONDS>`**

  The number of seconds to delay between updating the displayed counters

- **`--counters <COUNTERS>`**

  A comma-separated list of counters. Counters can be specified `provider_name[:counter_name]`. If the `provider_name` is used without a qualifying list of counters, then all counters from the provider are shown. To discover provider and counter names, see [built-in metrics](built-in-metrics.md). For [EventCounters](event-counters.md), `provider_name` is the name of the EventSource and for [Meters](metrics.md), `provider_name` is the name of the Meter.

<<<<<<< HEAD
- **`--dsrouter {ios|ios-sim|android|android-emu}`**

  Starts [dotnet-dsrouter](dotnet-dsrouter.md) and connects to it. Requires [dotnet-dsrouter](dotnet-dsrouter.md) to be installed. Run `dotnet-dsrouter -h` for more information.

 **`-- <command>`**
=======
- **`-- <command>`**
>>>>>>> 74673574

  After the collection configuration parameters, you can append `--` followed by a command to start a .NET application. `dotnet-counters` will launch a process with the provided command and monitor the requested metrics. This is often useful to collect metrics for the application's startup path and can be used to diagnose or monitor issues that happen early before or shortly after the main entry point.

  > [!NOTE]
  > Using this option monitors the first .NET process that communicates back to the tool, which means if your command launches multiple .NET applications, it will only collect the first app. Therefore, it's recommended you use this option on self-contained applications, or using the `dotnet exec <app.dll>` option.

  > [!NOTE]
  > Launching a .NET executable via `dotnet-counters` will redirect its input/output and you won't be able to interact with its stdin/stdout. You can exit the tool via <kbd>Ctrl+C</kbd> or SIGTERM to safely end both the tool and the child process. If the child process exits before the tool, the tool will exit as well. If you need to use stdin/stdout, you can use the `--diagnostic-port` option. For more information, see [Using diagnostic port](#using-diagnostic-port).

> [!NOTE]
> On Linux and macOS, this command expects the target application and `dotnet-counters` to share the same `TMPDIR` environment variable.

> [!NOTE]
> To monitor metrics using `dotnet-counters`, it needs to be run as the same user as the user running target process or as root.

> [!NOTE]
> If you see an error message similar to the following one: `[ERROR] System.ComponentModel.Win32Exception (299): A 32 bit processes cannot access modules of a 64 bit process.`, you're trying to use `dotnet-counters` that has mismatched bitness against the target process. Make sure to download the correct bitness of the tool in the [install](#install) link.

### Examples

- Monitor all counters from `System.Runtime` at a refresh interval of 3 seconds:

  ```dotnetcli
  > dotnet-counters monitor --process-id 1902  --refresh-interval 3 --counters System.Runtime
  Press p to pause, r to resume, q to quit.
      Status: Running
  Name                                              Current Value
  [System.Runtime]
      dotnet.assembly.count ({assembly})                               115
      dotnet.gc.collections ({collection})
          gc.heap.generation
          ------------------
          gen0                                                           5
          gen1                                                           1
          gen2                                                           1
      dotnet.gc.heap.total_allocated (By)                       1.6947e+08
      dotnet.gc.last_collection.heap.fragmentation.size (By)
          gc.heap.generation
          ------------------
          gen0                                                           0
          gen1                                                     348,248
          gen2                                                           0
          loh                                                           32
          poh                                                            0
      dotnet.gc.last_collection.heap.size (By)
          gc.heap.generation
          ------------------
          gen0                                                           0
          gen1                                                  18,010,920
          gen2                                                   5,065,600
          loh                                                       98,384
          poh                                                    3,407,048
      dotnet.gc.last_collection.memory.committed_size (By)      66,842,624
      dotnet.gc.pause.time (s)                                           0.05
      dotnet.jit.compilation.time (s)                                    1.317
      dotnet.jit.compiled_il.size (By)                             574,886
      dotnet.jit.compiled_methods ({method})                         6,008
      dotnet.monitor.lock_contentions ({contention})                   194
      dotnet.process.cpu.count ({cpu})                                  16
      dotnet.process.cpu.time (s)
          cpu.mode
          --------
          system                                                         4.953
          user                                                           6.266
      dotnet.process.memory.working_set (By)                             1.3217e+08
      dotnet.thread_pool.queue.length ({work_item})                      0
      dotnet.thread_pool.thread.count ({thread})                       133
      dotnet.thread_pool.work_item.count ({work_item})              71,188
      dotnet.timer.count ({timer})                                     124
  ```

  > [!NOTE]
  > If the app uses .NET version 8 or lower, the [System.Runtime Meter](built-in-metrics-runtime.md#systemruntime) doesn't exist in those versions and `dotnet-counters` will fall back to display the older [System.Runtime EventCounters](available-counters.md#systemruntime-counters) instead. The UI looks slightly different, as shown here.

  ```output
  [System.Runtime]
        % Time in GC since last GC (%)                                 0
        Allocation Rate (B / 1 sec)                                5,376
        CPU Usage (%)                                                  0
        Exception Count (Count / 1 sec)                                0
        GC Fragmentation (%)                                          48.467
        GC Heap Size (MB)                                              0
        Gen 0 GC Count (Count / 1 sec)                                 1
        Gen 0 Size (B)                                                24
        Gen 1 GC Count (Count / 1 sec)                                 1
        Gen 1 Size (B)                                                24
        Gen 2 GC Count (Count / 1 sec)                                 1
        Gen 2 Size (B)                                           272,000
        IL Bytes Jitted (B)                                       19,449
        LOH Size (B)                                              19,640
        Monitor Lock Contention Count (Count / 1 sec)                  0
        Number of Active Timers                                        0
        Number of Assemblies Loaded                                    7
        Number of Methods Jitted                                     166
        POH (Pinned Object Heap) Size (B)                             24
        ThreadPool Completed Work Item Count (Count / 1 sec)           0
        ThreadPool Queue Length                                        0
        ThreadPool Thread Count                                        2
        Working Set (MB)                                              19
  ```

- Monitor just garbage collections and garbage collection heap allocation from `System.Runtime`:

  ```dotnetcli
  > dotnet-counters monitor --process-id 1902 --counters System.Runtime[dotnet.gc.collections,dotnet.gc.heap.total_allocated]

  Press p to pause, r to resume, q to quit.
  Status: Running

  Name                                  Current Value
  [System.Runtime]
      dotnet.gc.collections ({collection})
          gc.heap.generation
          ------------------
          gen0                                0
          gen1                                0
          gen2                                0
      dotnet.gc.heap.total_allocated (By)     9,943,384

  ```

- Monitor `EventCounter` values from user-defined `EventSource`. For more information, see [Tutorial: Measure performance using EventCounters in .NET Core](event-counter-perf.md).

  ```dotnetcli
  > dotnet-counters monitor --process-id 1902 --counters Samples-EventCounterDemos-Minimal

  Press p to pause, r to resume, q to quit.
      request                                      100
  ```

- Launch `my-aspnet-server.exe` and monitor the # of assemblies loaded from its startup:

  ```dotnetcli
  > dotnet-counters monitor --counters System.Runtime[dotnet.assembly.count] -- my-aspnet-server.exe
  Press p to pause, r to resume, q to quit.
  Status: Running

  Name                               Current Value
  [System.Runtime]
  dotnet.assembly.count ({assembly})      11
  ```

- Launch `my-aspnet-server.exe` with `arg1` and `arg2` as command-line arguments and monitor its working set and GC heap size from its startup:

  ```dotnetcli
  > dotnet-counters monitor --counters System.Runtime[dotnet.process.memory.working_set,dotnet.gc.last_collection.heap.size] -- my-aspnet-server.exe arg1 arg2
  ```

  ```output
  Name                                             Current Value
  [System.Runtime]
      dotnet.gc.last_collection.heap.size (By)
          gc.heap.generation
          ------------------
          gen0                                          560
          gen1                                      462,720
          gen2                                            0
          loh                                             0
          poh                                         8,184
      dotnet.process.memory.working_set (By)     48,431,104

  ```

## dotnet-counters ps

Lists the dotnet processes that can be monitored by `dotnet-counters`.
`dotnet-counters` version 6.0.320703 and later also displays the command-line arguments that each process was started with, if available.

### Synopsis

```dotnetcli
dotnet-counters ps [-h|--help]
```

### Example

Suppose you start a long-running app using the command ```dotnet run --configuration Release```. In another window, you run the ```dotnet-counters ps``` command. The output you see is as follows. The command-line arguments, if any, are shown in `dotnet-counters` version 6.0.320703 and later.

```dotnetcli
> dotnet-counters ps

  21932 dotnet     C:\Program Files\dotnet\dotnet.exe   run --configuration Release
  36656 dotnet     C:\Program Files\dotnet\dotnet.exe
```

## Using diagnostic port

[Diagnostic port](./diagnostic-port.md) is a runtime feature that allows you to start monitoring or collecting counters from app startup. To do this using `dotnet-counters`, you can either use `dotnet-counters <collect|monitor> -- <command>` as described in the previous examples, or use the `--diagnostic-port` option.

Using `dotnet-counters <collect|monitor> -- <command>` to launch the application as a child process is the simplest way to quickly monitor it from its startup.

However, when you want to gain a finer control over the lifetime of the app being monitored (for example, monitor the app for the first 10 minutes only and continue executing) or if you need to interact with the app using the CLI, using `--diagnostic-port` option allows you to control both the target app being monitored and `dotnet-counters`.

1. The following command makes `dotnet-counters` create a diagnostics socket named `myport.sock` and wait for a connection.

    > ```dotnetcli
    > dotnet-counters collect --diagnostic-port myport.sock
    > ```

    Output:

    > ```output
    > Waiting for connection on myport.sock
    > Start an application with the following environment variable: DOTNET_DiagnosticPorts=/home/user/myport.sock
    > ```

2. In a separate console, launch the target application with the environment variable `DOTNET_DiagnosticPorts` set to the value in the `dotnet-counters` output.

    > ```console
    > export DOTNET_DiagnosticPorts=/home/user/myport.sock
    > ./my-dotnet-app arg1 arg2
    > ```

    This enables `dotnet-counters` to start collecting counters on `my-dotnet-app`:

    > ```output
    > Waiting for connection on myport.sock
    > Start an application with the following environment variable: DOTNET_DiagnosticPorts=myport.sock
    > Starting a counter session. Press Q to quit.
    > ```

    > [!IMPORTANT]
    > Launching your app with `dotnet run` can be problematic because the dotnet CLI might spawn many child processes that aren't your app and they can connect to `dotnet-counters` before your app, leaving your app to be suspended at run time. It's recommended you directly use a self-contained version of the app or use `dotnet exec` to launch the application.<|MERGE_RESOLUTION|>--- conflicted
+++ resolved
@@ -1,11 +1,7 @@
 ---
 title: dotnet-counters diagnostic tool - .NET CLI
 description: Learn how to install and use the dotnet-counter CLI tool for ad-hoc health monitoring and first-level performance investigation.
-<<<<<<< HEAD
-ms.date: 08/06/2025
-=======
 ms.date: 09/06/2025
->>>>>>> 74673574
 ms.topic: reference
 ---
 # Investigate performance counters (dotnet-counters)
@@ -205,15 +201,7 @@
 
   A comma-separated list of counters. Counters can be specified `provider_name[:counter_name]`. If the `provider_name` is used without a qualifying list of counters, then all counters from the provider are shown. To discover provider and counter names, see [built-in metrics](built-in-metrics.md). For [EventCounters](event-counters.md), `provider_name` is the name of the EventSource and for [Meters](metrics.md), `provider_name` is the name of the Meter.
 
-<<<<<<< HEAD
-- **`--dsrouter {ios|ios-sim|android|android-emu}`**
-
-  Starts [dotnet-dsrouter](dotnet-dsrouter.md) and connects to it. Requires [dotnet-dsrouter](dotnet-dsrouter.md) to be installed. Run `dotnet-dsrouter -h` for more information.
-
- **`-- <command>`**
-=======
 - **`-- <command>`**
->>>>>>> 74673574
 
   After the collection configuration parameters, you can append `--` followed by a command to start a .NET application. `dotnet-counters` will launch a process with the provided command and monitor the requested metrics. This is often useful to collect metrics for the application's startup path and can be used to diagnose or monitor issues that happen early before or shortly after the main entry point.
 
