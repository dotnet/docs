--- conflicted
+++ resolved
@@ -47,15 +47,9 @@
   - EventSource is the primary root .NET Core tracing API.
   - Available in all .NET Standard versions.
   - Only allows tracing serializable objects.
-<<<<<<< HEAD
-  - Writes to the attached [event listeners](xref:System.Diagnostics.Tracing.EventListener).
-  - .NET Core provides listeners for:
-    - [.NET Core's EventPipe on all platforms](./eventpipe.md)
-=======
   - Can be consumed in-process via any [EventListener](xref:System.Diagnostics.Tracing.EventListener) instances configured to consume the EventSource.
   - Can be consumed out-of-process via:
-    - .NET Core's EventPipe on all platforms
->>>>>>> df3e2933
+    - [.NET Core's EventPipe](./eventpipe.md) on all platforms
     - [Event Tracing for Windows (ETW)](/windows/win32/etw/event-tracing-portal)
     - [LTTng tracing framework for Linux](https://lttng.org/)
       - Walkthrough: [Collect an LTTng trace using PerfCollect](trace-perfcollect-lttng.md).
