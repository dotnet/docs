--- conflicted
+++ resolved
@@ -64,12 +64,8 @@
 
     > [!NOTE]
     > LTTng had a breaking change between versions 2.12 and 2.13. The .NET runtime currently supports version 2.12. If your Linux distribution has adopted 2.13 or later then we recommend disabling the LTTng portion of the perfcollect functionality. To do this add the option '-nolttng' to the perfcollect command-line and in step 3 do not set the DOTNET_EnableEventLog environment variable.
-<<<<<<< HEAD
-=======
-
-3. **[App]** Set up the application shell with the following environment variables - this enables tracing configuration of CoreCLR.
->>>>>>> cfb8ebcf
-
+
+1. **[App]** Set up the application shell with the following environment variables - this enables tracing configuration of CoreCLR.
 1. **[App]** Set up the application shell with the following environment variables - this enables tracing configuration of CoreCLR.
 
     ```bash
@@ -83,12 +79,9 @@
     > ```bash
     > export DOTNET_EnableWriteXorExecute=0
     > ```
-<<<<<<< HEAD
     >
 
-=======
->>>>>>> cfb8ebcf
-   [!INCLUDE [complus-prefix](../../../includes/complus-prefix.md)]
+    [!INCLUDE [complus-prefix](../../../includes/complus-prefix.md)]
 
 1. **[App]** Run the app - let it run as long as you need to in order to capture the performance problem. The exact length can be as short as you need as long as it sufficiently captures the window of time where the performance problem you want to investigate occurs.
 
