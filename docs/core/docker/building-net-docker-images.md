---
title: Building .NET Core Docker Images
description: Understanding Docker images and .NET Core
keywords: .NET, .NET Core, Docker
<<<<<<< HEAD
author: jralexander
=======
author: johalex
>>>>>>> 35a0d99d
ms.author: johalex
ms.date: 10/11/2017
ms.topic: article
ms.prod: .net-core
ms.technology: dotnet-docker
ms.devlang: dotnet
ms.assetid: 03c28597-7e73-46d6-a9c3-f9cb55642739
---
# Building Docker Images for .NET Core Applications

 In this tutorial, We focus on how to use .NET Core on Docker. First, we explore the different Docker images offered and maintained by Microsoft, and use cases. We then learn how to build and dockerize an ASP.NET Core app.

## Docker Image Optimizations

When building Docker images for developers, we focused on three main scenarios:

* Images used to develop .NET Core apps
* Images used to build .NET Core apps
* Images used to run .NET Core apps

Why three images?
When developing, building, and running containerized applications, we have different priorities.

<<<<<<< HEAD
* **Development:**  The priority focuses on quickly iterate changes, and the ability to debug the changes. The size of the image isn't as important, rather can you make changes to your code and see them quickly?

* **Build:** This image contains everything needed to compile your app, which includes the compiler and any other dependencies to optimize the binaries.  You use the build image to create the assets you place into a production image. The build image would be used for continuous integration, or in a build environment. This approach allows a build agent to compile and build the application (with all the required dependencies) in a build image instance. Your build agent only needs to know how to run this Docker image.

* **Production:** How fast you can deploy and start your image? This image is small so network performance from your Docker Registry to your Docker hosts is optimized. The contents are ready to run enabling the fastest time from Docker run to processing results. Dynamic code compilation isn't needed in the Docker model. The content you place in this image would be limited to the binaries and content needed to run the application.
=======
* **Development:**  The priority focuses on quickly iterate changes, and the ability to debug the changes. The size of the image isn't as important, rather can you make changes to your code and see them quickly.

* **Build:** This image contains everything needed to compile your app, which includes the compiler and any other dependencies to optimize the binaries.  You use the build image for the content you place into a production image, not for deployment. The build image would be used for continuous integration, or in a build environment. This approach allows a build agent to instance a build image to compile and build the application with all the required dependencies. Your build agent only needs to know how to run this Docker image.

* **Production:** How fast you can deploy and start your image. This image is small so network performance from your Docker Registry to your Docker hosts is optimized. The contents are ready to run enabling the fastest time from Docker run to processing results. Dynamic code compilation isn't needed in the Docker model. The content you place in this image would be limited to the binaries and content needed to run the application.
>>>>>>> 35a0d99d

    For example, the `dotnet publish` output contains:

    * the compiled binaries
    * .js and .css files


The reason to include the `dotnet publish` command output in your production image is to keep its' size to a minimum.

<<<<<<< HEAD
Some .NET Core images share layers between different tags so downloading the latest tag is a lighter-weight process. If you already have an older version on your machine, this architecture decreases the needed disk space.

When multiple applications use common images on the same machine, memory is shared between the common images. The images must be the same to be shared.
=======
Though there are multiple versions of the .NET Core image, they all share one or more layers. This architecture decreases the needed disk space.
>>>>>>> 35a0d99d

## Docker image variations

To achieve the goals above, we provide image variants under [`microsoft/dotnet`](https://hub.docker.com/r/microsoft/dotnet/).
<<<<<<< HEAD

* `microsoft/dotnet:<version>-sdk`(`microsoft/dotnet:2.0.0-sdk`) This image contains the .NET Core SDK, which includes the .NET Core and Command Line Tools (CLI). This image maps to the **development scenario**. You use this image for local development, debugging, and unit testing. This image can also be used for your **build** scenarios. Using `microsoft/dotnet:sdk` always gives you the latest version.

> [!TIP]
> If you are unsure about your needs, you want to use the `microsoft/dotnet:<version>-sdk` image. As the "de facto" image, it's designed to be used as a throw away container (mount your source code and start the container to start your app), and as the base image to build other images from.

=======

* `microsoft/dotnet:<version>-sdk`(`microsoft/dotnet:2.0.0-sdk`) This image contains the .NET Core SDK, which includes the .NET Core and Command Line Tools (CLI). This image maps to the **development scenario**. You use this image for local development, debugging, and unit testing. This image can also be used for your **build** scenarios. Using `microsoft/dotnet:sdk` always gives you the latest version.

> [!TIP]
> If you are unsure about your needs, you want to use the `microsoft/dotnet:<version>-sdk` image. As the "de facto" image, it's designed to be used as a throw away container (mount your source code and start the container to start your app), and as the base image to build other images from.

>>>>>>> 35a0d99d
* `microsoft/dotnet:<version>-runtime`: This image contains the .NET Core (runtime and libraries) and is optimized for running .NET Core apps in **production**.

## Alternative images

In addition to the optimized scenarios of development, build and production, we provide additional images:

<<<<<<< HEAD
* `microsoft/dotnet:<version>-runtime-deps`: The **runtime-deps** image contains the operating system with all of the native dependencies needed by .NET Core. This image is for [self-contained applications](https://docs.microsoft.com/dotnet/core/deploying/index).
=======
* `microsoft/dotnet:<version>-runtime-deps`: The **runtime-deps** image contains the operating system with all of the native dependencies needed by .NET Core. This image is for [self-contained applications](https://docs.microsoft.com/en-us/dotnet/core/deploying/index).
>>>>>>> 35a0d99d

Latest versions of each variant:

* `microsoft/dotnet` or `microsoft/dotnet:latest` (includes SDK)
* `microsoft/dotnet:sdk`
* `microsoft/dotnet:runtime`
* `microsoft/dotnet:runtime-deps`

<<<<<<< HEAD
Here is an images list to show the various image sizes. The actual sizes will vary with each release, but SDK (`microsoft/dotnet:2.0.0-sdk`) will be larger than runtime, and runtime (`microsoft/dotnet:runtime`) will be larger than runtime-deps (`runtime-deps`).
=======
Here is an images list after a `docker pull <imagename>` to show the various sizes. Notice, the development/build variant, `microsoft/dotnet:2.0.0-sdk` is larger as it contains the SDK to develop and build your application. The production optimized variant, `microsoft/dotnet:runtime` is smaller. The minimal image capable of being used on Linux, `runtime-deps`, is the smallest.
>>>>>>> 35a0d99d

```console
REPOSITORY          TAG                 IMAGE ID            SIZE
microsoft/dotnet    latest              cc72b1545c62        1.64GB
microsoft/dotnet    runtime             a1d5aead943d        219MB
microsoft/dotnet    runtime-deps        6cffceb6f230        153MB
microsoft/dotnet    2.0-sdk             d84f64b126a6        1.64GB
microsoft/dotnet    2.0.0-sdk           5af1ed26d8e9        1.64GB
```

## Samples to explore

* [This ASP.NET Core Docker sample](https://github.com/dotnet/dotnet-docker-samples/tree/master/aspnetapp) demonstrates a best practice pattern for building Docker images for ASP.NET Core apps for production. The sample works with both Linux and Windows containers.

* This .NET Core Docker sample demonstrates a best practice pattern for [building Docker images for .NET Core apps for production.](https://github.com/dotnet/dotnet-docker-samples/tree/master/dotnetapp-prod)

## Your first ASP.NET Core Docker app

For this tutorial, lets use an ASP.NET Core Docker sample application for the app we want to dockerize. This ASP.NET Core Docker sample application demonstrates a best practice pattern for building Docker images for ASP.NET Core apps for production. The sample works with both Linux and Windows containers.

The sample Dockerfile creates an ASP.NET Core application Docker image based off of the ASP.NET Core Runtime Docker base image.

It uses the [Docker multi-stage build feature](https://docs.docker.com/engine/userguide/eng-image/multistage-build/) to:

* build the sample in a container based on the **larger** ASP.NET Core Build Docker base image 
* copies the final build result into a Docker image based on the **smaller** ASP.NET Core Docker Runtime base image

> [!Note]
> The build image contains required tools to build applications while the runtime image does not.

### Prerequisites

To build and run, install the following items:

#### .NET Core 2.0 SDK

* Install [.NET Core SDK 2.0](https://www.microsoft.com/net/core).

* Install your favorite code editor, if you haven't already.

<<<<<<< HEAD

#### Installing Docker Client

=======
#### Installing Docker Client

>>>>>>> 35a0d99d
Install [Docker 17.06](https://docs.docker.com/release-notes/docker-ce/) or later of the Docker client.

The Docker client can be installed in:

* Linux distributions

   * [CentOS](https://www.docker.com/docker-centos-distribution)

   * [Debian](https://www.docker.com/docker-debian)

   * [Fedora](https://www.docker.com/docker-fedora)

   * [Ubuntu](https://www.docker.com/docker-ubuntu)
<<<<<<< HEAD

* [macOS](https://docs.docker.com/docker-for-mac/)

* [Windows](https://docs.docker.com/docker-for-windows/).

#### Installing Git for sample repository

* Install [git](https://git-scm.com/download) if you wish to clone the repository.

=======

* [macOS](https://docs.docker.com/docker-for-mac/)

* [Windows](https://docs.docker.com/docker-for-windows/).

#### Installing Git for sample repository

* Install [git](https://git-scm.com/download) if you wish to clone the repository.

>>>>>>> 35a0d99d
### Getting the sample application

The easiest way to get the sample is by cloning the [samples repository](https://github.com/dotnet/dotnet-docker-samples) with git, using the following instructions: 

```console
git clone https://github.com/dotnet/dotnet-docker-samples/
```

You can also download the repository (it is small) as a zip from the .NET Core Docker samples repository.
<<<<<<< HEAD

### Run the ASP.NET app locally

For a reference point, before we containerize the application, first run the application locally.

You can build and run the application locally with the .NET Core 2.0 SDK using the following commands (The instructions assume the root of the repository):

```console
cd aspnetapp
dotnet run
```

After the application starts, visit **http://localhost:8000** in your web browser.

### Build and run the sample with Docker for Linux containers

You can build and run the sample in Docker using Linux containers using the following commands (The instructions assume the root of the repository):

=======

### Run the ASP.NET app locally

For a reference point, before we containerize the application, first run the application locally.

You can build and run the application locally with the .NET Core 2.0 SDK using the following commands (The instructions assume the root of the repository):

```console
cd aspnetapp
dotnet run
```

After the application starts, visit **http://localhost:8000** in your web browser.

### Build and run the sample with Docker for Linux containers

You can build and run the sample in Docker using Linux containers using the following commands (The instructions assume the root of the repository):

>>>>>>> 35a0d99d
```console
cd aspnetapp
docker build -t aspnetapp .
docker run -it --rm -p 8000:80 --name aspnetcore_sample aspnetapp
```

<<<<<<< HEAD
> [!Note] The `docker run` '-p' argument maps port 8000 on your local machine to port 80 in the container (the port mapping form is `host:container`). For more information, see the [docker run](https://docs.docker.com/engine/reference/commandline/exec/) reference on command-line parameters.

After the application starts, visit **http://localhost:8000** in your web browser.

### Build and run the sample with Docker for Windows containers

=======

> [!Note] The `docker run` '-p' argument maps port 8000 on your local machine to port 80 in the container (the port mapping form is `host:container`). For more information, see the [docker run](https://docs.docker.com/engine/reference/commandline/exec/) reference on command-line parameters.

After the application starts, visit **http://localhost:8000** in your web browser.

### Build and run the sample with Docker for Windows containers

>>>>>>> 35a0d99d
You can build and run the sample in Docker using Windows containers using the following commands (The instructions assume the root of the repository):

```console
cd aspnetapp
docker build -t aspnetapp .
docker run -it --rm --name aspnetcore_sample aspnetapp
```

> [!IMPORTANT]
> You must navigate to the **container IP address** (as opposed to http://localhost) in your browser directly when using Windows containers. You can get the IP address of your container with the following steps:

* Open up another command prompt.
* Run `docker ps` to see your running containers. The "aspnetcore_sample" container should be there.
<<<<<<< HEAD
* Run `docker exec aspnetcore_sample ipconfig`.
=======
* Run `docker exec` aspnetcore_sample ipconfig.
>>>>>>> 35a0d99d
* Copy the container IP address and paste into your browser (for example, 172.29.245.43).

> [!Note]
> Docker exec supports identifying containers with name or hash. The name (aspnetcore_sample) is used in our example.

See the following example of how to get the IP address of a running Windows container.

```console
docker exec aspnetcore_sample ipconfig

Windows IP Configuration

Ethernet adapter Ethernet:

   Connection-specific DNS Suffix  . : contoso.com
   Link-local IPv6 Address . . . . . : fe80::1967:6598:124:cfa3%4
   IPv4 Address. . . . . . . . . . . : 172.29.245.43
   Subnet Mask . . . . . . . . . . . : 255.255.240.0
   Default Gateway . . . . . . . . . : 172.29.240.1
```

> [!Note]
<<<<<<< HEAD
> Docker exec runs a new command in a running container. For more information, see the [docker exec reference](https://docs.docker.com/engine/reference/commandline/exec/) on command-line parameters.
=======
> Docker exec runs a new command in a running command. For more information, see the [docker exec reference](https://docs.docker.com/engine/reference/commandline/exec/) on command-line parameters.
>>>>>>> 35a0d99d

You can produce an application that is ready to deploy to production locally using the [dotnet publish](../tools/dotnet-publish.md) command.

```console
dotnet publish -c release -o published
```

> [!Note]
> The -c release argument builds the application in release mode (the default is debug mode). For more information, see the [dotnet run reference](../tools/dotnet-run.md) on command-line parameters.

<<<<<<< HEAD
You can run the application on **Windows** using the following command.
=======
You can run the application on **Windows** using the `dotnet published` command.
>>>>>>> 35a0d99d

```console
dotnet published\aspnetapp.dll
```

<<<<<<< HEAD
You can run the application on **Linux** or **macOS** using the following command.
=======
You can run the application on **Linux** or **macOS** using the `dotnet published` command.
>>>>>>> 35a0d99d

```bash
dotnet published/aspnetapp.dll
```

### Docker Images used in this sample

The following Docker images are used in this sample

* `microsoft/aspnetcore-build:2.0`
* `microsoft/aspnetcore:2.0`

**Next Steps**

<<<<<<< HEAD
* [Working with Visual Studio Docker Tools](https://docs.microsoft.com/aspnet/core/publishing/visual-studio-tools-for-docker)
=======
* [Working with Visual Studio Docker Tools](https://docs.microsoft.com/en-us/aspnet/core/publishing/visual-studio-tools-for-docker)
>>>>>>> 35a0d99d
* [Deploying Docker Images from the Azure Container Registry to Azure Container Instances](https://blogs.msdn.microsoft.com/stevelasker/2017/07/28/deploying-docker-images-from-the-azure-container-registry-to-azure-container-instances/)
* [Debugging with Visual Studio Code](https://code.visualstudio.com/docs/nodejs/debugging-recipes#_nodejs-typescript-docker-container) 
* [Getting hands on with Visual Studio for Mac, containers, and serverless code in the cloud](https://blogs.msdn.microsoft.com/visualstudio/2017/08/31/hands-on-with-visual-studio-for-mac-containers-serverless-code-in-the-cloud/#comments)
* [Getting Started with Docker and Visual Studio for Mac Lab](https://github.com/Microsoft/vs4mac-labs/tree/master/Docker/Getting-Started)

> [!Note]
<<<<<<< HEAD
> If you do not have an Azure subscription, [sign up today](https://azure.microsoft.com/free/?b=16.48) for a free 30-day account and get $200 in Azure Credits to try out any combination of Azure services.
=======
> If you do not have an Azure subscription, [sign up today](https://azure.microsoft.com/en-us/free/?b=16.48) for a free 30-day account and get $200 in Azure Credits to try out any combination of Azure services.
>>>>>>> 35a0d99d

<a name="dotnet-restore-note"></a>
[!INCLUDE[DotNet Restore Note](~/includes/dotnet-restore-note.md)]<|MERGE_RESOLUTION|>--- conflicted
+++ resolved
@@ -2,11 +2,7 @@
 title: Building .NET Core Docker Images
 description: Understanding Docker images and .NET Core
 keywords: .NET, .NET Core, Docker
-<<<<<<< HEAD
 author: jralexander
-=======
-author: johalex
->>>>>>> 35a0d99d
 ms.author: johalex
 ms.date: 10/11/2017
 ms.topic: article
@@ -30,19 +26,11 @@
 Why three images?
 When developing, building, and running containerized applications, we have different priorities.
 
-<<<<<<< HEAD
 * **Development:**  The priority focuses on quickly iterate changes, and the ability to debug the changes. The size of the image isn't as important, rather can you make changes to your code and see them quickly?
 
 * **Build:** This image contains everything needed to compile your app, which includes the compiler and any other dependencies to optimize the binaries.  You use the build image to create the assets you place into a production image. The build image would be used for continuous integration, or in a build environment. This approach allows a build agent to compile and build the application (with all the required dependencies) in a build image instance. Your build agent only needs to know how to run this Docker image.
 
 * **Production:** How fast you can deploy and start your image? This image is small so network performance from your Docker Registry to your Docker hosts is optimized. The contents are ready to run enabling the fastest time from Docker run to processing results. Dynamic code compilation isn't needed in the Docker model. The content you place in this image would be limited to the binaries and content needed to run the application.
-=======
-* **Development:**  The priority focuses on quickly iterate changes, and the ability to debug the changes. The size of the image isn't as important, rather can you make changes to your code and see them quickly.
-
-* **Build:** This image contains everything needed to compile your app, which includes the compiler and any other dependencies to optimize the binaries.  You use the build image for the content you place into a production image, not for deployment. The build image would be used for continuous integration, or in a build environment. This approach allows a build agent to instance a build image to compile and build the application with all the required dependencies. Your build agent only needs to know how to run this Docker image.
-
-* **Production:** How fast you can deploy and start your image. This image is small so network performance from your Docker Registry to your Docker hosts is optimized. The contents are ready to run enabling the fastest time from Docker run to processing results. Dynamic code compilation isn't needed in the Docker model. The content you place in this image would be limited to the binaries and content needed to run the application.
->>>>>>> 35a0d99d
 
     For example, the `dotnet publish` output contains:
 
@@ -52,43 +40,26 @@
 
 The reason to include the `dotnet publish` command output in your production image is to keep its' size to a minimum.
 
-<<<<<<< HEAD
 Some .NET Core images share layers between different tags so downloading the latest tag is a lighter-weight process. If you already have an older version on your machine, this architecture decreases the needed disk space.
 
 When multiple applications use common images on the same machine, memory is shared between the common images. The images must be the same to be shared.
-=======
-Though there are multiple versions of the .NET Core image, they all share one or more layers. This architecture decreases the needed disk space.
->>>>>>> 35a0d99d
 
 ## Docker image variations
 
 To achieve the goals above, we provide image variants under [`microsoft/dotnet`](https://hub.docker.com/r/microsoft/dotnet/).
-<<<<<<< HEAD
 
 * `microsoft/dotnet:<version>-sdk`(`microsoft/dotnet:2.0.0-sdk`) This image contains the .NET Core SDK, which includes the .NET Core and Command Line Tools (CLI). This image maps to the **development scenario**. You use this image for local development, debugging, and unit testing. This image can also be used for your **build** scenarios. Using `microsoft/dotnet:sdk` always gives you the latest version.
 
 > [!TIP]
 > If you are unsure about your needs, you want to use the `microsoft/dotnet:<version>-sdk` image. As the "de facto" image, it's designed to be used as a throw away container (mount your source code and start the container to start your app), and as the base image to build other images from.
 
-=======
-
-* `microsoft/dotnet:<version>-sdk`(`microsoft/dotnet:2.0.0-sdk`) This image contains the .NET Core SDK, which includes the .NET Core and Command Line Tools (CLI). This image maps to the **development scenario**. You use this image for local development, debugging, and unit testing. This image can also be used for your **build** scenarios. Using `microsoft/dotnet:sdk` always gives you the latest version.
-
-> [!TIP]
-> If you are unsure about your needs, you want to use the `microsoft/dotnet:<version>-sdk` image. As the "de facto" image, it's designed to be used as a throw away container (mount your source code and start the container to start your app), and as the base image to build other images from.
-
->>>>>>> 35a0d99d
 * `microsoft/dotnet:<version>-runtime`: This image contains the .NET Core (runtime and libraries) and is optimized for running .NET Core apps in **production**.
 
 ## Alternative images
 
 In addition to the optimized scenarios of development, build and production, we provide additional images:
 
-<<<<<<< HEAD
 * `microsoft/dotnet:<version>-runtime-deps`: The **runtime-deps** image contains the operating system with all of the native dependencies needed by .NET Core. This image is for [self-contained applications](https://docs.microsoft.com/dotnet/core/deploying/index).
-=======
-* `microsoft/dotnet:<version>-runtime-deps`: The **runtime-deps** image contains the operating system with all of the native dependencies needed by .NET Core. This image is for [self-contained applications](https://docs.microsoft.com/en-us/dotnet/core/deploying/index).
->>>>>>> 35a0d99d
 
 Latest versions of each variant:
 
@@ -97,11 +68,7 @@
 * `microsoft/dotnet:runtime`
 * `microsoft/dotnet:runtime-deps`
 
-<<<<<<< HEAD
 Here is an images list to show the various image sizes. The actual sizes will vary with each release, but SDK (`microsoft/dotnet:2.0.0-sdk`) will be larger than runtime, and runtime (`microsoft/dotnet:runtime`) will be larger than runtime-deps (`runtime-deps`).
-=======
-Here is an images list after a `docker pull <imagename>` to show the various sizes. Notice, the development/build variant, `microsoft/dotnet:2.0.0-sdk` is larger as it contains the SDK to develop and build your application. The production optimized variant, `microsoft/dotnet:runtime` is smaller. The minimal image capable of being used on Linux, `runtime-deps`, is the smallest.
->>>>>>> 35a0d99d
 
 ```console
 REPOSITORY          TAG                 IMAGE ID            SIZE
@@ -142,14 +109,8 @@
 
 * Install your favorite code editor, if you haven't already.
 
-<<<<<<< HEAD
-
 #### Installing Docker Client
 
-=======
-#### Installing Docker Client
-
->>>>>>> 35a0d99d
 Install [Docker 17.06](https://docs.docker.com/release-notes/docker-ce/) or later of the Docker client.
 
 The Docker client can be installed in:
@@ -163,7 +124,6 @@
    * [Fedora](https://www.docker.com/docker-fedora)
 
    * [Ubuntu](https://www.docker.com/docker-ubuntu)
-<<<<<<< HEAD
 
 * [macOS](https://docs.docker.com/docker-for-mac/)
 
@@ -173,17 +133,6 @@
 
 * Install [git](https://git-scm.com/download) if you wish to clone the repository.
 
-=======
-
-* [macOS](https://docs.docker.com/docker-for-mac/)
-
-* [Windows](https://docs.docker.com/docker-for-windows/).
-
-#### Installing Git for sample repository
-
-* Install [git](https://git-scm.com/download) if you wish to clone the repository.
-
->>>>>>> 35a0d99d
 ### Getting the sample application
 
 The easiest way to get the sample is by cloning the [samples repository](https://github.com/dotnet/dotnet-docker-samples) with git, using the following instructions: 
@@ -193,7 +142,6 @@
 ```
 
 You can also download the repository (it is small) as a zip from the .NET Core Docker samples repository.
-<<<<<<< HEAD
 
 ### Run the ASP.NET app locally
 
@@ -212,48 +160,18 @@
 
 You can build and run the sample in Docker using Linux containers using the following commands (The instructions assume the root of the repository):
 
-=======
-
-### Run the ASP.NET app locally
-
-For a reference point, before we containerize the application, first run the application locally.
-
-You can build and run the application locally with the .NET Core 2.0 SDK using the following commands (The instructions assume the root of the repository):
-
-```console
-cd aspnetapp
-dotnet run
-```
-
-After the application starts, visit **http://localhost:8000** in your web browser.
-
-### Build and run the sample with Docker for Linux containers
-
-You can build and run the sample in Docker using Linux containers using the following commands (The instructions assume the root of the repository):
-
->>>>>>> 35a0d99d
 ```console
 cd aspnetapp
 docker build -t aspnetapp .
 docker run -it --rm -p 8000:80 --name aspnetcore_sample aspnetapp
 ```
 
-<<<<<<< HEAD
 > [!Note] The `docker run` '-p' argument maps port 8000 on your local machine to port 80 in the container (the port mapping form is `host:container`). For more information, see the [docker run](https://docs.docker.com/engine/reference/commandline/exec/) reference on command-line parameters.
 
 After the application starts, visit **http://localhost:8000** in your web browser.
 
 ### Build and run the sample with Docker for Windows containers
 
-=======
-
-> [!Note] The `docker run` '-p' argument maps port 8000 on your local machine to port 80 in the container (the port mapping form is `host:container`). For more information, see the [docker run](https://docs.docker.com/engine/reference/commandline/exec/) reference on command-line parameters.
-
-After the application starts, visit **http://localhost:8000** in your web browser.
-
-### Build and run the sample with Docker for Windows containers
-
->>>>>>> 35a0d99d
 You can build and run the sample in Docker using Windows containers using the following commands (The instructions assume the root of the repository):
 
 ```console
@@ -267,11 +185,7 @@
 
 * Open up another command prompt.
 * Run `docker ps` to see your running containers. The "aspnetcore_sample" container should be there.
-<<<<<<< HEAD
 * Run `docker exec aspnetcore_sample ipconfig`.
-=======
-* Run `docker exec` aspnetcore_sample ipconfig.
->>>>>>> 35a0d99d
 * Copy the container IP address and paste into your browser (for example, 172.29.245.43).
 
 > [!Note]
@@ -294,11 +208,7 @@
 ```
 
 > [!Note]
-<<<<<<< HEAD
 > Docker exec runs a new command in a running container. For more information, see the [docker exec reference](https://docs.docker.com/engine/reference/commandline/exec/) on command-line parameters.
-=======
-> Docker exec runs a new command in a running command. For more information, see the [docker exec reference](https://docs.docker.com/engine/reference/commandline/exec/) on command-line parameters.
->>>>>>> 35a0d99d
 
 You can produce an application that is ready to deploy to production locally using the [dotnet publish](../tools/dotnet-publish.md) command.
 
@@ -309,21 +219,13 @@
 > [!Note]
 > The -c release argument builds the application in release mode (the default is debug mode). For more information, see the [dotnet run reference](../tools/dotnet-run.md) on command-line parameters.
 
-<<<<<<< HEAD
 You can run the application on **Windows** using the following command.
-=======
-You can run the application on **Windows** using the `dotnet published` command.
->>>>>>> 35a0d99d
 
 ```console
 dotnet published\aspnetapp.dll
 ```
 
-<<<<<<< HEAD
 You can run the application on **Linux** or **macOS** using the following command.
-=======
-You can run the application on **Linux** or **macOS** using the `dotnet published` command.
->>>>>>> 35a0d99d
 
 ```bash
 dotnet published/aspnetapp.dll
@@ -338,22 +240,14 @@
 
 **Next Steps**
 
-<<<<<<< HEAD
 * [Working with Visual Studio Docker Tools](https://docs.microsoft.com/aspnet/core/publishing/visual-studio-tools-for-docker)
-=======
-* [Working with Visual Studio Docker Tools](https://docs.microsoft.com/en-us/aspnet/core/publishing/visual-studio-tools-for-docker)
->>>>>>> 35a0d99d
 * [Deploying Docker Images from the Azure Container Registry to Azure Container Instances](https://blogs.msdn.microsoft.com/stevelasker/2017/07/28/deploying-docker-images-from-the-azure-container-registry-to-azure-container-instances/)
 * [Debugging with Visual Studio Code](https://code.visualstudio.com/docs/nodejs/debugging-recipes#_nodejs-typescript-docker-container) 
 * [Getting hands on with Visual Studio for Mac, containers, and serverless code in the cloud](https://blogs.msdn.microsoft.com/visualstudio/2017/08/31/hands-on-with-visual-studio-for-mac-containers-serverless-code-in-the-cloud/#comments)
 * [Getting Started with Docker and Visual Studio for Mac Lab](https://github.com/Microsoft/vs4mac-labs/tree/master/Docker/Getting-Started)
 
 > [!Note]
-<<<<<<< HEAD
 > If you do not have an Azure subscription, [sign up today](https://azure.microsoft.com/free/?b=16.48) for a free 30-day account and get $200 in Azure Credits to try out any combination of Azure services.
-=======
-> If you do not have an Azure subscription, [sign up today](https://azure.microsoft.com/en-us/free/?b=16.48) for a free 30-day account and get $200 in Azure Credits to try out any combination of Azure services.
->>>>>>> 35a0d99d
 
 <a name="dotnet-restore-note"></a>
 [!INCLUDE[DotNet Restore Note](~/includes/dotnet-restore-note.md)]