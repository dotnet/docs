---
title: Building .NET Core Docker Images
description: Understanding Docker images and .NET Core
keywords: .NET, .NET Core, Docker
author: jralexander
ms.author: johalex
ms.date: 10/11/2017
ms.topic: article
ms.prod: .net-core
ms.technology: dotnet-docker
ms.devlang: dotnet
ms.assetid: 03c28597-7e73-46d6-a9c3-f9cb55642739
---
# Building Docker Images for .NET Core Applications

 In this tutorial, We focus on how to use .NET Core on Docker. First, we explore the different Docker images offered and maintained by Microsoft, and use cases. We then learn how to build and dockerize an ASP.NET Core app.

## Docker Image Optimizations

When building Docker images for developers, we focused on three main scenarios:

* Images used to develop .NET Core apps
* Images used to build .NET Core apps
* Images used to run .NET Core apps

Why three images?
When developing, building, and running containerized applications, we have different priorities.

* **Development:**  The priority focuses on quickly iterate changes, and the ability to debug the changes. The size of the image isn't as important, rather can you make changes to your code and see them quickly?

* **Build:** This image contains everything needed to compile your app, which includes the compiler and any other dependencies to optimize the binaries.  You use the build image to create the assets you place into a production image. The build image would be used for continuous integration, or in a build environment. This approach allows a build agent to compile and build the application (with all the required dependencies) in a build image instance. Your build agent only needs to know how to run this Docker image.

* **Production:** How fast you can deploy and start your image? This image is small so network performance from your Docker Registry to your Docker hosts is optimized. The contents are ready to run enabling the fastest time from Docker run to processing results. Dynamic code compilation isn't needed in the Docker model. The content you place in this image would be limited to the binaries and content needed to run the application.

    For example, the `dotnet publish` output contains:

    * the compiled binaries
    * .js and .css files


The reason to include the `dotnet publish` command output in your production image is to keep its' size to a minimum.

Some .NET Core images share layers between different tags so downloading the latest tag is a lighter-weight process. If you already have an older version on your machine, this architecture decreases the needed disk space.

When multiple applications use common images on the same machine, memory is shared between the common images. The images must be the same to be shared.

## Docker image variations

To achieve the goals above, we provide image variants under [`microsoft/dotnet`](https://hub.docker.com/r/microsoft/dotnet/).

* `microsoft/dotnet:<version>-sdk`(`microsoft/dotnet:2.0.0-sdk`) This image contains the .NET Core SDK, which includes the .NET Core and Command Line Tools (CLI). This image maps to the **development scenario**. You use this image for local development, debugging, and unit testing. This image can also be used for your **build** scenarios. Using `microsoft/dotnet:sdk` always gives you the latest version.

> [!TIP]
> If you are unsure about your needs, you want to use the `microsoft/dotnet:<version>-sdk` image. As the "de facto" image, it's designed to be used as a throw away container (mount your source code and start the container to start your app), and as the base image to build other images from.

* `microsoft/dotnet:<version>-runtime`: This image contains the .NET Core (runtime and libraries) and is optimized for running .NET Core apps in **production**.

## Alternative images

In addition to the optimized scenarios of development, build and production, we provide additional images:

<<<<<<< HEAD
* `microsoft/dotnet:<version>-runtime-deps`: The **runtime-deps** image contains the operating system with all of the native dependencies needed by .NET Core. This image is for [self-contained applications](https://docs.microsoft.com/dotnet/core/deploying/index).
=======
- `microsoft/dotnet:<version>-onbuild` : that is **microsoft/dotnet:1.0.0-preview2-onbuild**, contains [ONBUILD](https://docs.docker.com/engine/reference/builder/#/onbuild) triggers. The build will [COPY](https://docs.docker.com/engine/reference/builder/#/copy) your application, run `dotnet restore` ([see note](#dotnet-restore-note)) and create an [ENTRYPOINT](https://docs.docker.com/engine/reference/builder/#/entrypoint) `dotnet run` instruction to run the application when the Docker image is run. While not an optimized image for production, some may find it useful to simply copy their source code into an image and run it. 

- `microsoft/dotnet:<version>-core-deps` : that is **microsoft/dotnet:1.0.0-core-deps**, if you wish to run self-contained applications use this image. It contains the operating system with all of the native dependencies needed by .NET Core. This image can also be used as a base image for your own custom CoreFX or CoreCLR builds. While the **onbuild** variant is optimized to simply place your code in an image and run it, this image is optimized to have only the operating system dependencies required to run .NET Core apps that have the .NET runtime packaged with the application. This image isn't generally optimized for running multiple .NET Core containers on the same host, as each image carries the .NET Core runtime within the application, and you will not benefit from image layering.   
>>>>>>> 5596e856

Latest versions of each variant:

* `microsoft/dotnet` or `microsoft/dotnet:latest` (includes SDK)
* `microsoft/dotnet:sdk`
* `microsoft/dotnet:runtime`
* `microsoft/dotnet:runtime-deps`

Here is an images list to show the various image sizes. The actual sizes will vary with each release, but SDK (`microsoft/dotnet:2.0.0-sdk`) will be larger than runtime, and runtime (`microsoft/dotnet:runtime`) will be larger than runtime-deps (`runtime-deps`).

```console
REPOSITORY          TAG                 IMAGE ID            SIZE
microsoft/dotnet    latest              cc72b1545c62        1.64GB
microsoft/dotnet    runtime             a1d5aead943d        219MB
microsoft/dotnet    runtime-deps        6cffceb6f230        153MB
microsoft/dotnet    2.0-sdk             d84f64b126a6        1.64GB
microsoft/dotnet    2.0.0-sdk           5af1ed26d8e9        1.64GB
```

## Samples to explore

* [This ASP.NET Core Docker sample](https://github.com/dotnet/dotnet-docker-samples/tree/master/aspnetapp) demonstrates a best practice pattern for building Docker images for ASP.NET Core apps for production. The sample works with both Linux and Windows containers.

* This .NET Core Docker sample demonstrates a best practice pattern for [building Docker images for .NET Core apps for production.](https://github.com/dotnet/dotnet-docker-samples/tree/master/dotnetapp-prod)

## Your first ASP.NET Core Docker app

For this tutorial, lets use an ASP.NET Core Docker sample application for the app we want to dockerize. This ASP.NET Core Docker sample application demonstrates a best practice pattern for building Docker images for ASP.NET Core apps for production. The sample works with both Linux and Windows containers.

The sample Dockerfile creates an ASP.NET Core application Docker image based off of the ASP.NET Core Runtime Docker base image.

It uses the [Docker multi-stage build feature](https://docs.docker.com/engine/userguide/eng-image/multistage-build/) to:

* build the sample in a container based on the **larger** ASP.NET Core Build Docker base image 
* copies the final build result into a Docker image based on the **smaller** ASP.NET Core Docker Runtime base image

> [!Note]
> The build image contains required tools to build applications while the runtime image does not.

### Prerequisites

To build and run, install the following items:

<<<<<<< HEAD
#### .NET Core 2.0 SDK

* Install [.NET Core SDK 2.0](https://www.microsoft.com/net/core).

* Install your favorite code editor, if you haven't already.
=======
Select **Web API Application** and type **api** for the name of the app and tap enter.  Once the application is scaffolded, change to the `/api` directory and restore the NuGet dependencies using `dotnet restore` ([see note](#dotnet-restore-note)).

```
cd api
dotnet restore 
```


Test the application using `dotnet run` and browsing to **http://localhost:5000/api/values**
>>>>>>> 5596e856

#### Installing Docker Client

Install [Docker 17.06](https://docs.docker.com/release-notes/docker-ce/) or later of the Docker client.

The Docker client can be installed in:

* Linux distributions

   * [CentOS](https://www.docker.com/docker-centos-distribution)

   * [Debian](https://www.docker.com/docker-debian)

   * [Fedora](https://www.docker.com/docker-fedora)

   * [Ubuntu](https://www.docker.com/docker-ubuntu)

* [macOS](https://docs.docker.com/docker-for-mac/)

* [Windows](https://docs.docker.com/docker-for-windows/).

#### Installing Git for sample repository

* Install [git](https://git-scm.com/download) if you wish to clone the repository.

### Getting the sample application

The easiest way to get the sample is by cloning the [samples repository](https://github.com/dotnet/dotnet-docker-samples) with git, using the following instructions: 

```console
git clone https://github.com/dotnet/dotnet-docker-samples/
```

You can also download the repository (it is small) as a zip from the .NET Core Docker samples repository.

### Run the ASP.NET app locally

For a reference point, before we containerize the application, first run the application locally.

You can build and run the application locally with the .NET Core 2.0 SDK using the following commands (The instructions assume the root of the repository):

```console
cd aspnetapp
dotnet run
```

After the application starts, visit **http://localhost:8000** in your web browser.

### Build and run the sample with Docker for Linux containers

You can build and run the sample in Docker using Linux containers using the following commands (The instructions assume the root of the repository):

```console
cd aspnetapp
docker build -t aspnetapp .
docker run -it --rm -p 8000:80 --name aspnetcore_sample aspnetapp
```

<<<<<<< HEAD
> [!Note] The `docker run` '-p' argument maps port 8000 on your local machine to port 80 in the container (the port mapping form is `host:container`). For more information, see the [docker run](https://docs.docker.com/engine/reference/commandline/exec/) reference on command-line parameters.
=======
The image will build the ASP.NET application, run `dotnet restore` ([see note](#dotnet-restore-note)), add the debugger to the image, set an `ENTRYPOINT` and finally copy the app to the image. The result is a Docker image named *api* with a `TAG` of *debug*.  See the images on the machine using `docker images`.
>>>>>>> 5596e856

After the application starts, visit **http://localhost:8000** in your web browser.

### Build and run the sample with Docker for Windows containers

You can build and run the sample in Docker using Windows containers using the following commands (The instructions assume the root of the repository):

```console
cd aspnetapp
docker build -t aspnetapp .
docker run -it --rm --name aspnetcore_sample aspnetapp
```

> [!IMPORTANT]
> You must navigate to the **container IP address** (as opposed to http://localhost) in your browser directly when using Windows containers. You can get the IP address of your container with the following steps:

* Open up another command prompt.
* Run `docker ps` to see your running containers. The "aspnetcore_sample" container should be there.
* Run `docker exec aspnetcore_sample ipconfig`.
* Copy the container IP address and paste into your browser (for example, 172.29.245.43).

> [!Note]
> Docker exec supports identifying containers with name or hash. The name (aspnetcore_sample) is used in our example.

See the following example of how to get the IP address of a running Windows container.

```console
docker exec aspnetcore_sample ipconfig

Windows IP Configuration

Ethernet adapter Ethernet:

   Connection-specific DNS Suffix  . : contoso.com
   Link-local IPv6 Address . . . . . : fe80::1967:6598:124:cfa3%4
   IPv4 Address. . . . . . . . . . . : 172.29.245.43
   Subnet Mask . . . . . . . . . . . : 255.255.240.0
   Default Gateway . . . . . . . . . : 172.29.240.1
```

<<<<<<< HEAD
> [!Note]
> Docker exec runs a new command in a running container. For more information, see the [docker exec reference](https://docs.docker.com/engine/reference/commandline/exec/) on command-line parameters.
=======
The command creates the image based on the smaller **microsoft/dotnet:core** base image, [EXPOSE](https://docs.docker.com/engine/reference/builder/#/expose) port 5000, sets the [ENTRYPOINT](https://docs.docker.com/engine/reference/builder/#/entrypoint) for `dotnet api.dll` and copies it to the `/app` directory. There is no debugger, SDK or `dotnet restore` ([see note](#dotnet-restore-note)) resulting in a much smaller image. The image is named **api** with a `TAG` of **latest**.
>>>>>>> 5596e856

You can produce an application that is ready to deploy to production locally using the [dotnet publish](../tools/dotnet-publish.md) command.

```console
dotnet publish -c release -o published
```

> [!Note]
> The -c release argument builds the application in release mode (the default is debug mode). For more information, see the [dotnet run reference](../tools/dotnet-run.md) on command-line parameters.

You can run the application on **Windows** using the following command.

```console
dotnet published\aspnetapp.dll
```

You can run the application on **Linux** or **macOS** using the following command.

```bash
dotnet published/aspnetapp.dll
```

### Docker Images used in this sample

The following Docker images are used in this sample

* `microsoft/aspnetcore-build:2.0`
* `microsoft/aspnetcore:2.0`

**Next Steps**

* [Working with Visual Studio Docker Tools](https://docs.microsoft.com/aspnet/core/publishing/visual-studio-tools-for-docker)
* [Deploying Docker Images from the Azure Container Registry to Azure Container Instances](https://blogs.msdn.microsoft.com/stevelasker/2017/07/28/deploying-docker-images-from-the-azure-container-registry-to-azure-container-instances/)
* [Debugging with Visual Studio Code](https://code.visualstudio.com/docs/nodejs/debugging-recipes#_nodejs-typescript-docker-container) 
* [Getting hands on with Visual Studio for Mac, containers, and serverless code in the cloud](https://blogs.msdn.microsoft.com/visualstudio/2017/08/31/hands-on-with-visual-studio-for-mac-containers-serverless-code-in-the-cloud/#comments)
* [Getting Started with Docker and Visual Studio for Mac Lab](https://github.com/Microsoft/vs4mac-labs/tree/master/Docker/Getting-Started)

> [!Note]
> If you do not have an Azure subscription, [sign up today](https://azure.microsoft.com/free/?b=16.48) for a free 30-day account and get $200 in Azure Credits to try out any combination of Azure services.

<a name="dotnet-restore-note"></a>
[!INCLUDE[DotNet Restore Note](~/includes/dotnet-restore-note.md)]<|MERGE_RESOLUTION|>--- conflicted
+++ resolved
@@ -59,13 +59,7 @@
 
 In addition to the optimized scenarios of development, build and production, we provide additional images:
 
-<<<<<<< HEAD
 * `microsoft/dotnet:<version>-runtime-deps`: The **runtime-deps** image contains the operating system with all of the native dependencies needed by .NET Core. This image is for [self-contained applications](https://docs.microsoft.com/dotnet/core/deploying/index).
-=======
-- `microsoft/dotnet:<version>-onbuild` : that is **microsoft/dotnet:1.0.0-preview2-onbuild**, contains [ONBUILD](https://docs.docker.com/engine/reference/builder/#/onbuild) triggers. The build will [COPY](https://docs.docker.com/engine/reference/builder/#/copy) your application, run `dotnet restore` ([see note](#dotnet-restore-note)) and create an [ENTRYPOINT](https://docs.docker.com/engine/reference/builder/#/entrypoint) `dotnet run` instruction to run the application when the Docker image is run. While not an optimized image for production, some may find it useful to simply copy their source code into an image and run it. 
-
-- `microsoft/dotnet:<version>-core-deps` : that is **microsoft/dotnet:1.0.0-core-deps**, if you wish to run self-contained applications use this image. It contains the operating system with all of the native dependencies needed by .NET Core. This image can also be used as a base image for your own custom CoreFX or CoreCLR builds. While the **onbuild** variant is optimized to simply place your code in an image and run it, this image is optimized to have only the operating system dependencies required to run .NET Core apps that have the .NET runtime packaged with the application. This image isn't generally optimized for running multiple .NET Core containers on the same host, as each image carries the .NET Core runtime within the application, and you will not benefit from image layering.   
->>>>>>> 5596e856
 
 Latest versions of each variant:
 
@@ -109,23 +103,12 @@
 
 To build and run, install the following items:
 
-<<<<<<< HEAD
 #### .NET Core 2.0 SDK
 
 * Install [.NET Core SDK 2.0](https://www.microsoft.com/net/core).
 
 * Install your favorite code editor, if you haven't already.
-=======
-Select **Web API Application** and type **api** for the name of the app and tap enter.  Once the application is scaffolded, change to the `/api` directory and restore the NuGet dependencies using `dotnet restore` ([see note](#dotnet-restore-note)).
-
-```
-cd api
-dotnet restore 
-```
-
-
-Test the application using `dotnet run` and browsing to **http://localhost:5000/api/values**
->>>>>>> 5596e856
+
 
 #### Installing Docker Client
 
@@ -184,11 +167,7 @@
 docker run -it --rm -p 8000:80 --name aspnetcore_sample aspnetapp
 ```
 
-<<<<<<< HEAD
 > [!Note] The `docker run` '-p' argument maps port 8000 on your local machine to port 80 in the container (the port mapping form is `host:container`). For more information, see the [docker run](https://docs.docker.com/engine/reference/commandline/exec/) reference on command-line parameters.
-=======
-The image will build the ASP.NET application, run `dotnet restore` ([see note](#dotnet-restore-note)), add the debugger to the image, set an `ENTRYPOINT` and finally copy the app to the image. The result is a Docker image named *api* with a `TAG` of *debug*.  See the images on the machine using `docker images`.
->>>>>>> 5596e856
 
 After the application starts, visit **http://localhost:8000** in your web browser.
 
@@ -229,12 +208,8 @@
    Default Gateway . . . . . . . . . : 172.29.240.1
 ```
 
-<<<<<<< HEAD
 > [!Note]
 > Docker exec runs a new command in a running container. For more information, see the [docker exec reference](https://docs.docker.com/engine/reference/commandline/exec/) on command-line parameters.
-=======
-The command creates the image based on the smaller **microsoft/dotnet:core** base image, [EXPOSE](https://docs.docker.com/engine/reference/builder/#/expose) port 5000, sets the [ENTRYPOINT](https://docs.docker.com/engine/reference/builder/#/entrypoint) for `dotnet api.dll` and copies it to the `/app` directory. There is no debugger, SDK or `dotnet restore` ([see note](#dotnet-restore-note)) resulting in a much smaller image. The image is named **api** with a `TAG` of **latest**.
->>>>>>> 5596e856
 
 You can produce an application that is ready to deploy to production locally using the [dotnet publish](../tools/dotnet-publish.md) command.
 
