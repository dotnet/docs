---
title: The evolution of .NET Core to .NET 5
description: Learn about .NET 5, a cross platform and open-source development platform that is the next evolution of .NET Core.
ms.date: 09/02/2020
ms.topic: overview
ms.author: dapine
author: IEvangelist
---

# The evolution of .NET Core to .NET 5

This article details what is included in .NET 5, which is the next release of .NET Core following 3.1. The version number is 5.0 to avoid confusion with .NET Framework 4.x. And "Core" is dropped from the name because it is the main implementation of .NET going forward. .NET 5 supports more types of apps and more platforms than .NET Core or .NET Framework.

The advent of .NET Core has evolved the .NET ecosystem in compelling ways. It matured as an open-source project on GitHub, celebrating community contributions, and humbly improving over time.

.NET Core has several primary characteristics:

> [!div class="checklist"]
>
> - Cross-platform
> - Open-source
> - Side-by-side installation
> - Small project files (SDK-style)
> - Flexible deployment

.NET 5 extends these characteristics, making incremental improvements:

- Single file apps
- Windows ARM64, and ARM64 intrinsics
- Sweeping performance improvements to:
  - [Garbage Collection (GC)](https://devblogs.microsoft.com/dotnet/performance-improvements-in-net-5/#gc)
  - [System.Text.Json](https://devblogs.microsoft.com/dotnet/performance-improvements-in-net-5/#json)
  - [System.Text.RegularExpressions](https://devblogs.microsoft.com/dotnet/regex-performance-improvements-in-net-5)
  - [Async ValueTask pooling](https://devblogs.microsoft.com/dotnet/async-valuetask-pooling-in-net-5)
  - [Many more areas](https://devblogs.microsoft.com/dotnet/performance-improvements-in-net-5)
- Container size optimizations
- [App trimming](https://devblogs.microsoft.com/dotnet/app-trimming-in-net-5)
- [C# compiler enhancements](https://devblogs.microsoft.com/dotnet/automatically-find-latent-bugs-in-your-code-with-net-5)
- Tooling support for dump debugging
- Platform is 80% annotated for [nullable reference types](../csharp/nullable-references.md)

### What .NET 5 is not

.NET 5 is not a replacement for .NET Framework. There are no plans to port the following technologies from .NET Framework to .NET 5, but there are supported alternatives included in .NET 5:

| Technology                             | Recommendation                                              |
|----------------------------------------|-------------------------------------------------------------|
| Web Forms                              | [ASP.NET Core Blazor](/aspnet/core/blazor)                  |
| Windows Communication Foundation (WCF) | [gRPC](/aspnet/core/grpc)                                   |
| Windows Workflow (WF)                  | [Open-source CoreWF](https://github.com/UiPath-Open/corewf) |

## .NET Standard

New application development can specify the `net5.0` target framework moniker (TFM) for all project types, including class libraries. Sharing code between .NET 5 workloads is simplified in that all you need is the `net5.0` TFM.

The `net5.0` TFM combines and replaces `netcoreapp` and `netstandard` names. This TFM will generally only include technologies that work cross-platform, like was done with .NET Standard. However, if you're planning on sharing code between .NET Framework, .NET Core, and .NET 5 workloads - you can do so by specifying `netstandard2.0` as your TFM. For more information, see [How to specify target frameworks](../standard/frameworks.md#how-to-specify-target-frameworks).

## Language updates

With .NET 5, the .NET programming languages are continuing to improve.

### C# updates

Developers writing .NET 5 apps will have access to the latest C# version and features. .NET 5 is paired with C# 9. C# 9 brings many new features to the language, here are a few highlights:

- Records: Immutable reference types that behave like value types, and introduce the new `with` keyword into the language.
- Relational pattern matching: Extends pattern matching capabilities to relational operators for comparative evaluations and expressions, including logical patterns - new keywords `and`, `or`, and `not`.
- Top-level statements: As a means for accelerating adoption and learning of C#, the `Main` method can be omitted and application as simple as the following is valid:

   ```csharp
   System.Console.Write("Hello world!");
   ```

<<<<<<< HEAD
- Function pointers: Language constructs that expose the following intermediate language (IL) opcodes: `ldftn` and `calli`.
=======
- Functional pointers: Language constructs that expose intermediate language (IL) for the `ldftn` and `calli` opcodes.
>>>>>>> fd0c1701

<!-- For more information on the available C# 9 features, see [What's new in C# 9](csharp/whats-new/csharp-9.md). -->

#### Source generators

In addition to some of the highlighted new C# features, source generators are making their way into developer projects. Source generators allow code that runs during compilation to inspect your program and produce additional files that are compiled together with the rest of your code.

For more information on source generators, see [Introducing C# source generators](https://devblogs.microsoft.com/dotnet/introducing-c-source-generators) and [C# source generator samples](https://devblogs.microsoft.com/dotnet/new-c-source-generator-samples).

### F# updates

F# is the .NET functional programming language, and with .NET 5, developers have access to F# 5. Here are several new features of F# 5:

#### Interpolated strings

Similar to interpolated string in C#, and even JavaScript - F# supports basic string interpolation.

```fsharp
let name = "David"
let age = 36
let message = $"{name} is {age} years old."
```

In addition to basic string interpolation, there is typed interpolation. With typed interpolation, a given type must match the format specifier.

```fsharp
let name = "David"
let age = 36
let message = $"%s{name} is %d{age} years old."
```

This is similar to the [`sprintf`](https://fsharp.github.io/fsharp-core-docs/reference/fsharp-core-printfmodule.html#sprintf) function that formats a string based on type-safe inputs. <!-- For more information, see [What's new in F# 5](fsharp/whats-new/fsharp-50.md). -->

### Visual Basic updates

There are no new language features for Visual Basic in .NET 5. However, with .NET 5, Visual Basic support is extended to:

| Description                            | `dotnet new` parameter |
|----------------------------------------|------------------------|
| Console Application                    | `console`              |
| Class library                          | `classlib`             |
| WPF Application                        | `wpf`                  |
| WPF Class library                      | `wpflib`               |
| WPF Custom Control Library             | `wpfcustomcontrollib`  |
| WPF User Control Library               | `wpfusercontrollib`    |
| Windows Forms (WinForms) Application   | `winforms`             |
| Windows Forms (WinForms) Class library | `winformslib`          |
| Unit Test Project                      | `mstest`               |
| NUnit 3 Test Project                   | `nunit`                |
| NUnit 3 Test Item                      | `nunit-test`           |
| xUnit Test Project                     | `xunit`                |

For more information on project templates from the .NET CLI, see [`dotnet new`](tools/dotnet-new.md).

## .NET MAUI

.NET MAUI is an evolution of the increasingly popular Xamarin.Forms toolkit, and is open-source on GitHub at [dotnet/maui](https://github.com/dotnet/maui). With .NET MAUI, the choice for .NET developers is simplified, providing a single stack that supports all modern workloads: Android, iOS, macOS, and Windows. With .NET MAUI, you get a single project developer experience that targets multiple platforms and devices.

> [!IMPORTANT]
> .NET MAUI is in early preview. Sample source code can be found at [xamarin/net6-samples](https://github.com/xamarin/net6-samples).

### Model-View-Update pattern

Developers love modern development patterns. A fluent approach to UI development, inspired by "The Elm Architecture" is the [model-view-update](https://elmprogramming.com/model-view-update-part-1.html) or MVU pattern. MVU promotes a one-way flow of data and state management, as well as a code-first development experience that rapidly updates the UI by applying only the changes necessary.

As an example, consider the following counter written in .NET MAUI using the MVU pattern:

```csharp
readonly State<int> _count = 0;

[Body]
View body() => new StackLayout
{
    new Label("Welcome to .NET MAUI!"),
    new Button(
        () => $"You clicked {_count} times.",
        () => ++ _count.Value)
    )
};
```

For more information, see the [.NET MAUI roadmap](https://github.com/dotnet/maui/wiki/Roadmap), and [Introducing .NET MAUI](https://devblogs.microsoft.com/dotnet/introducing-net-multi-platform-app-ui) article.

## See also

- [The Journey to one .NET](https://channel9.msdn.com/Events/Build/2020/BOD106)
- [Performance improvements in .NET 5](https://devblogs.microsoft.com/dotnet/performance-improvements-in-net-5)<|MERGE_RESOLUTION|>--- conflicted
+++ resolved
@@ -71,11 +71,7 @@
    System.Console.Write("Hello world!");
    ```
 
-<<<<<<< HEAD
 - Function pointers: Language constructs that expose the following intermediate language (IL) opcodes: `ldftn` and `calli`.
-=======
-- Functional pointers: Language constructs that expose intermediate language (IL) for the `ldftn` and `calli` opcodes.
->>>>>>> fd0c1701
 
 <!-- For more information on the available C# 9 features, see [What's new in C# 9](csharp/whats-new/csharp-9.md). -->
 
