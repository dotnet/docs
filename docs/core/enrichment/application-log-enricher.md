--- conflicted
+++ resolved
@@ -54,7 +54,7 @@
 
 This method automatically picks up values from the <xref:Microsoft.Extensions.Hosting.IHostEnvironment> and saves them to the default configuration section `ambientmetadata:application`.
 
-Alternatively, you can use this method <xref:Microsoft.Extensions.Configuration.ApplicationMetadataConfigurationBuilderExtensions.AddApplicationMetadata(Microsoft.Extensions.Configuration.IConfigurationBuilder,Microsoft.Extensions.Hosting.IHostEnvironment,System.String)>, which registers a configuration provider for application metadata by picking up the values from the <xref:Microsoft.Extensions.Hosting.IHostEnvironment> and adds it to the given configuration section name. Then you use <xref:Microsoft.Extensions.DependencyInjection.ApplicationMetadataServiceCollectionExtensions.AddApplicationMetadata(Microsoft.Extensions.DependencyInjection.IServiceCollection,Microsoft.Extensions.Configuration.IConfigurationSection)> method to register the metadata in the dependency injection container, which allow you to pass <xref:Microsoft.Extensions.Configuration.IConfigurationSection> separately:
+Alternatively, you can use the <xref:Microsoft.Extensions.Configuration.ApplicationMetadataConfigurationBuilderExtensions.AddApplicationMetadata(Microsoft.Extensions.Configuration.IConfigurationBuilder,Microsoft.Extensions.Hosting.IHostEnvironment,System.String)> method, which registers a configuration provider for application metadata by picking up the values from the <xref:Microsoft.Extensions.Hosting.IHostEnvironment> and adds it to the given configuration section name. Then you use the <xref:Microsoft.Extensions.DependencyInjection.ApplicationMetadataServiceCollectionExtensions.AddApplicationMetadata(Microsoft.Extensions.DependencyInjection.IServiceCollection,Microsoft.Extensions.Configuration.IConfigurationSection)> method to register the metadata in the dependency injection container, which allow you to pass <xref:Microsoft.Extensions.Configuration.IConfigurationSection> separately:
 
 ```csharp
 var builder = Host.CreateApplicationBuilder(args)
@@ -73,10 +73,7 @@
 
 ### 3. Register the application log enricher
 
-<<<<<<< HEAD
-Register the log enricher into the dependency injection container using <xref:Microsoft.Extensions.DependencyInjection.ApplicationEnricherServiceCollectionExtensions.AppApplicationLogEnricher(Microsoft.Extensions.DependencyInjection.IServiceCollection)>:
-=======
-Register the log enricher into the dependency injection container:
+Register the log enricher into the dependency injection container.
 
 ### [.NET 10.1+](#tab/net10-plus)
 
@@ -100,22 +97,17 @@
 
 For .NET 9 and earlier versions, use the <xref:Microsoft.Extensions.DependencyInjection.ApplicationEnricherServiceCollectionExtensions.AddServiceLogEnricher(Microsoft.Extensions.DependencyInjection.IServiceCollection)> method:
 
+```csharp
+serviceCollection.AddServiceLogEnricher();
+```
+
 > [!WARNING]
 > The `AddServiceLogEnricher` method is obsolete starting with .NET 10.1. Use `AddApplicationLogEnricher` instead.
->>>>>>> afb55afe
-
-```csharp
-serviceCollection.AppApplicationLogEnricher();
-```
-
-<<<<<<< HEAD
-You can enable or disable individual options of the enricher using <xref:Microsoft.Extensions.DependencyInjection.ApplicationEnricherServiceCollectionExtensions.AppApplicationLogEnricher(Microsoft.Extensions.DependencyInjection.IServiceCollection,System.Action{Microsoft.Extensions.Diagnostics.Enrichment.ApplicationLogEnricherOptions})>:
-=======
-You can enable or disable individual options of the enricher:
->>>>>>> afb55afe
-
-```csharp
-serviceCollection.AppApplicationLogEnricher(options =>
+
+You can enable or disable individual options of the enricher using <xref:Microsoft.Extensions.DependencyInjection.ApplicationEnricherServiceCollectionExtensions.AddApplicationLogEnricher(Microsoft.Extensions.DependencyInjection.IServiceCollection,System.Action{Microsoft.Extensions.Diagnostics.Enrichment.ApplicationLogEnricherOptions})>:
+
+```csharp
+serviceCollection.AddApplicationLogEnricher(options =>
 {
     options.BuildVersion = true;
     options.DeploymentRing = true;
@@ -128,14 +120,7 @@
 
 :::code language="json" source="snippets/applicationlogenricher/appsettings.json" range="8-11":::
 
-<<<<<<< HEAD
-And apply the configuration using <xref:Microsoft.Extensions.DependencyInjection.ApplicationEnricherServiceCollectionExtensions.AppApplicationLogEnricher(Microsoft.Extensions.DependencyInjection.IServiceCollection,Microsoft.Extensions.Configuration.IConfigurationSection)>:
-
-```csharp
-var builder = Host.CreateApplicationBuilder(args);
-builder.Services.AppApplicationLogEnricher(builder.Configuration.GetSection("ApplicationLogEnricherOptions"));
-=======
-And apply the configuration:
+Next, apply the configuration.
 
 ### [.NET 10.1+](#tab/net10-plus-config)
 
@@ -143,7 +128,6 @@
 var builder = Host.CreateApplicationBuilder(args);
 builder.Services.AddApplicationLogEnricher(builder.Configuration.GetSection("ApplicationLogEnricherOptions"));
 ```
->>>>>>> afb55afe
 
 ### [.NET 9 and earlier](#tab/net9-earlier-config)
 
@@ -152,22 +136,18 @@
 builder.Services.AddServiceLogEnricher(builder.Configuration.GetSection("ApplicationLogEnricherOptions"));
 ```
 
-<<<<<<< HEAD
-## `ApplicationLogEnricherOptions` configuration options
-=======
----
-
-### `ApplicationLogEnricherOptions` Configuration options
->>>>>>> afb55afe
+---
+
+### `ApplicationLogEnricherOptions` configuration options
 
 The application log enricher supports several configuration options through the <xref:Microsoft.Extensions.Diagnostics.Enrichment.ApplicationLogEnricherOptions> class:
 
-| Property | Default Value | Dimension Name | Description |
-|----------|---------------|----------------|-------------|
-| `EnvironmentName` | true | `deployment.environment` | Environment name from hosting environment or configuration |
-| `ApplicationName` | true | `service.name` | Application name from hosting environment or configuration |
-| `BuildVersion` | false | `service.version` | Build version from configuration |
-| `DeploymentRing` | false | `DeploymentRing` | Deployment ring from configuration |
+| Property          | Default value | Dimension name           | Description                                                |
+|-------------------|---------------|--------------------------|------------------------------------------------------------|
+| `EnvironmentName` | true          | `deployment.environment` | Environment name from hosting environment or configuration |
+| `ApplicationName` | true          | `service.name`           | Application name from hosting environment or configuration |
+| `BuildVersion`    | false         | `service.version`        | Build version from configuration                           |
+| `DeploymentRing`  | false         | `DeploymentRing`         | Deployment ring from configuration                         |
 
 By default, the enricher includes `EnvironmentName` and `ApplicationName` in log entries. The `BuildVersion` and `DeploymentRing` properties are disabled by default and must be explicitly enabled if needed.
 
@@ -181,11 +161,6 @@
 
 **Program.cs:**
 
-<<<<<<< HEAD
-:::code language="csharp" source="snippets/applicationlogenricher/Program.cs" :::
-
-## Enriched log output
-=======
 ### [.NET 10.1+](#tab/net10-plus-full-example)
 
 ```csharp
@@ -221,7 +196,6 @@
 ---
 
 ### Enriched log output
->>>>>>> afb55afe
 
 With the application log enricher configured, your log output will include service-specific dimensions:
 
