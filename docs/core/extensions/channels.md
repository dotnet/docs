---
title: Channels
description: Learn the official synchronization data structures in System.Threading.Channels for producers and consumers with .NET.
author: IEvangelist
ms.author: dapine
<<<<<<< HEAD
ms.date: 10/20/2025
=======
ms.date: 10/22/2025
ai-usage: ai-assisted
>>>>>>> ff740e6b
---

# System.Threading.Channels library

The <xref:System.Threading.Channels?displayProperty=fullName> namespace provides a set of synchronization data structures for passing data between producers and consumers asynchronously. The library targets .NET Standard and works on all .NET implementations.

This library is available in the [System.Threading.Channels](https://www.nuget.org/packages/System.Threading.Channels) NuGet package. However, if you're using .NET Core 3.0 or later, the package is included as part of the framework.

## Producer/consumer conceptual programming model

Channels are an implementation of the producer/consumer conceptual programming model. In this programming model, producers asynchronously produce data, and consumers asynchronously consume that data. In other words, this model passes data from one party to another through a first-in first-out ("FIFO") queue. Think of channels as any other common generic collection type, such as a `List<T>`. The primary difference is that this collection manages synchronization and provides various consumption models through factory creation options. These options control the behavior of the channels, such as how many elements they're allowed to store and what happens if that limit is reached, or whether the channel is accessed by multiple producers or multiple consumers concurrently.

## Bounding strategies

Depending on how a `Channel<T>` is created, its reader and writer behave differently.

To create a channel that specifies a maximum capacity, call <xref:System.Threading.Channels.Channel.CreateBounded%2A?displayProperty=nameWithType>. To create a channel that is used by any number of readers and writers concurrently, call <xref:System.Threading.Channels.Channel.CreateUnbounded%2A?displayProperty=nameWithType>. Each bounding strategy exposes various creator-defined options, either <xref:System.Threading.Channels.BoundedChannelOptions> or <xref:System.Threading.Channels.UnboundedChannelOptions> respectively.

> [!NOTE]
> Regardless of the bounding strategy, a channel always throws a <xref:System.Threading.Channels.ChannelClosedException> when it's used after it's been closed.

### Unbounded channels

To create an unbounded channel, call one of the <xref:System.Threading.Channels.Channel.CreateUnbounded%2A?displayProperty=nameWithType> overloads:

```csharp
var channel = Channel.CreateUnbounded<T>();
```

When you create an unbounded channel, by default, the channel can be used by any number of readers and writers concurrently. Alternatively, you can specify nondefault behavior when creating an unbounded channel by providing an `UnboundedChannelOptions` instance. The channel's capacity is unbounded and all writes are performed synchronously. For more examples, see [Unbounded creation patterns](#unbounded-creation-patterns).

### Bounded channels

To create a bounded channel, call one of the <xref:System.Threading.Channels.Channel.CreateBounded%2A?displayProperty=nameWithType> overloads:

```csharp
var channel = Channel.CreateBounded<T>(7);
```

The preceding code creates a channel that has a maximum capacity of `7` items. When you create a bounded channel, the channel is bound to a maximum capacity. When the bound is reached, the default behavior is that the channel asynchronously blocks the producer until space becomes available. You can configure this behavior by specifying an option when you create the channel. Bounded channels can be created with any capacity value greater than zero. For other examples, see [Bounded creation patterns](#bounded-creation-patterns).

#### Full mode behavior

When using a bounded channel, you can specify the behavior the channel adheres to when the configured bound is reached. The following table lists the full mode behaviors for each <xref:System.Threading.Channels.BoundedChannelFullMode> value:

| Value | Behavior |
|--|--|
| <xref:System.Threading.Channels.BoundedChannelFullMode.Wait?displayProperty=nameWithType> | This is the default value. Calls to `WriteAsync` wait for space to be available in order to complete the write operation. Calls to `TryWrite` return `false` immediately. |
| <xref:System.Threading.Channels.BoundedChannelFullMode.DropNewest?displayProperty=nameWithType> | Removes and ignores the newest item in the channel in order to make room for the item being written. |
| <xref:System.Threading.Channels.BoundedChannelFullMode.DropOldest?displayProperty=nameWithType> | Removes and ignores the oldest item in the channel in order to make room for the item being written. |
| <xref:System.Threading.Channels.BoundedChannelFullMode.DropWrite?displayProperty=nameWithType> | Drops the item being written. |

> [!IMPORTANT]
> Whenever a <xref:System.Threading.Channels.Channel%602.Writer%2A?displayProperty=nameWithType> produces faster than a <xref:System.Threading.Channels.Channel%602.Reader%2A?displayProperty=nameWithType> can consume, the channel's writer experiences back pressure.

## Producer APIs

The producer functionality is exposed on the <xref:System.Threading.Channels.Channel%602.Writer%2A?displayProperty=nameWithType>. The producer APIs and expected behavior are detailed in the following table:

| API | Expected behavior |
|--|--|
| <xref:System.Threading.Channels.ChannelWriter%601.Complete%2A?displayProperty=nameWithType> | Marks the channel as being complete, meaning no more items are written to it. |
| <xref:System.Threading.Channels.ChannelWriter%601.TryComplete%2A?displayProperty=nameWithType> | Attempts to mark the channel as being completed, meaning no more data is written to it. |
| <xref:System.Threading.Channels.ChannelWriter%601.TryWrite%2A?displayProperty=nameWithType> | Attempts to write the specified item to the channel. When used with an unbounded channel, this always returns `true` unless the channel's writer signals completion with either <xref:System.Threading.Channels.ChannelWriter%601.Complete%2A?displayProperty=nameWithType>, or <xref:System.Threading.Channels.ChannelWriter%601.TryComplete%2A?displayProperty=nameWithType>. |
| <xref:System.Threading.Channels.ChannelWriter%601.WaitToWriteAsync%2A?displayProperty=nameWithType> | Returns a <xref:System.Threading.Tasks.ValueTask%601> that completes when space is available to write an item. |
| <xref:System.Threading.Channels.ChannelWriter%601.WriteAsync%2A?displayProperty=nameWithType> | Asynchronously writes an item to the channel. |

## Consumer APIs

The consumer functionality is exposed on the <xref:System.Threading.Channels.Channel%602.Reader%2A?displayProperty=nameWithType>. The consumer APIs and expected behavior are detailed in the following table:

| API | Expected behavior |
|--|--|
| <xref:System.Threading.Channels.ChannelReader%601.ReadAllAsync%2A?displayProperty=nameWithType> | Creates an <xref:System.Collections.Generic.IAsyncEnumerable%601> that enables reading all of the data from the channel. |
| <xref:System.Threading.Channels.ChannelReader%601.ReadAsync%2A?displayProperty=nameWithType> | Asynchronously reads an item from the channel. |
| <xref:System.Threading.Channels.ChannelReader%601.TryPeek%2A?displayProperty=nameWithType> | Attempts to peek at an item from the channel. |
| <xref:System.Threading.Channels.ChannelReader%601.TryRead%2A?displayProperty=nameWithType> | Attempts to read an item from the channel. |
| <xref:System.Threading.Channels.ChannelReader%601.WaitToReadAsync%2A?displayProperty=nameWithType> | Returns a <xref:System.Threading.Tasks.ValueTask%601> that completes when data is available to read. |

## Common usage patterns

There are several usage patterns for channels. The API is designed to be simple, consistent, and as flexible as possible. All of the asynchronous methods return a `ValueTask` (or `ValueTask<bool>`) that represents a lightweight asynchronous operation that can avoid allocating if the operation completes synchronously and potentially even asynchronously. Additionally, the API is designed to be composable, in that the creator of a channel makes promises about its intended usage. When a channel is created with certain parameters, the internal implementation can operate more efficiently knowing these promises.

### Creation patterns

Imagine that you're creating a producer/consumer solution for a global position system (GPS). You want to track the coordinates of a device over time. A sample coordinates object might look like this:

:::code language="csharp" source="./snippets/channels/Coordinates.cs":::

#### Unbounded creation patterns

One common usage pattern is to create a default unbounded channel:

:::code language="csharp" source="snippets/channels/Program.Unbounded.cs" id="unbounded":::

But instead, let's imagine that you want to create an unbounded channel with multiple producers and consumers:

:::code language="csharp" source="snippets/channels/Program.Unbounded.cs" id="unboundedoptions":::

In this case, all writes are synchronous, even the `WriteAsync`. This is because an unbounded channel always has available room for a write effectively immediately. However, with `AllowSynchronousContinuations` set to `true`, the writes may end up doing work associated with a reader by executing their continuations. This doesn't affect the synchronicity of the operation.

#### Bounded creation patterns

With bounded channels, the configurability of the channel should be known to the consumer to help ensure proper consumption. That is, the consumer should know what behavior the channel exhibits when the configured bound is reached. Let's explore some of the common bounded creation patterns.

The simplest way to create a bounded channel is to specify a capacity:

:::code language="csharp" source="snippets/channels/Program.Bounded.cs" id="boundedcapcity":::

The preceding code creates a bounded channel with a max capacity of `1`. Other options are available, some options are the same as an unbounded channel, while others are specific to unbounded channels:

:::code language="csharp" source="snippets/channels/Program.Bounded.cs" id="boundedoptions":::

In the preceding code, the channel is created as a bounded channel that's limited to 1,000 items, with a single writer but many readers. Its full mode behavior is defined as `DropWrite`, which means that it drops the item being written if the channel is full.

To observe items that are dropped when using bounded channels, register an `itemDropped` callback:

:::code language="csharp" source="snippets/channels/Program.Bounded.cs" id="boundedcallback":::

Whenever the channel is full and a new item is added, the `itemDropped` callback is invoked. In this example, the provided callback writes the item to the console, but you're free to take any other action you want.

### Producer patterns

Imagine that the producer in this scenario is writing new coordinates to the channel. The producer can do this by calling <xref:System.Threading.Channels.ChannelWriter%601.TryWrite%2A>:

:::code language="csharp" source="snippets/channels/Program.Producer.cs" id="whiletrywrite":::

The preceding producer code:

- Accepts the `Channel<Coordinates>.Writer` (`ChannelWriter<Coordinates>`) as an argument, along with the initial `Coordinates`.
- Defines a conditional `while` loop that attempts to move the coordinates using `TryWrite`.

An alternative producer might use the `WriteAsync` method:

:::code language="csharp" source="snippets/channels/Program.Producer.cs" id="whilewrite":::

Again, the `Channel<Coordinates>.Writer` is used within a `while` loop. But this time, the <xref:System.Threading.Channels.ChannelWriter%601.WriteAsync%2A> method is called. The method continues only after the coordinates have been written. When the `while` loop exits, a call to <xref:System.Threading.Channels.ChannelWriter%601.Complete%2A> is made, which signals that no more data is written to the channel.

Another producer pattern is to use the <xref:System.Threading.Channels.ChannelWriter%601.WaitToWriteAsync%2A> method, consider the following code:

:::code language="csharp" source="snippets/channels/Program.Producer.cs" id="waittowrite":::

As part of the conditional `while`, the result of the `WaitToWriteAsync` call is used to determine whether to continue the loop.

### Consumer patterns

There are several common channel consumer patterns. When a channel is never ending, meaning it produces data indefinitely, the consumer could use a `while (true)` loop, and read data as it becomes available:

:::code language="csharp" source="snippets/channels/Program.Consumer.cs" id="whiletrue":::

> [!NOTE]
> This code throws an exception if the channel is closed.

An alternative consumer could avoid this concern by using a nested while loop, as shown in the following code:

:::code language="csharp" source="snippets/channels/Program.Consumer.cs" id="nestedwhile":::

In the preceding code, the consumer waits to read data. Once the data is available, the consumer tries to read it. These loops continue to evaluate until the producer of the channel signals that it no longer has data to be read. With that said, when a producer is known to have a finite number of items it produces and it signals completion, the consumer can use `await foreach` semantics to iterate over the items:

:::code language="csharp" source="snippets/channels/Program.Consumer.cs" id="awaitforeach":::

The preceding code uses the <xref:System.Threading.Channels.ChannelReader%601.ReadAllAsync%2A> method to read all of the coordinates from the channel.

## See also

- [On .NET show: Working with Channels in .NET](/shows/on-net/working-with-channels-in-net)
- [.NET Blog: An Introduction to System.Threading.Channels](https://devblogs.microsoft.com/dotnet/an-introduction-to-system-threading-channels)
- [Managed threading basics](../../standard/threading/managed-threading-basics.md)<|MERGE_RESOLUTION|>--- conflicted
+++ resolved
@@ -3,12 +3,8 @@
 description: Learn the official synchronization data structures in System.Threading.Channels for producers and consumers with .NET.
 author: IEvangelist
 ms.author: dapine
-<<<<<<< HEAD
-ms.date: 10/20/2025
-=======
 ms.date: 10/22/2025
 ai-usage: ai-assisted
->>>>>>> ff740e6b
 ---
 
 # System.Threading.Channels library
