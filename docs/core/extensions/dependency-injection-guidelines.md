---
title: Dependency injection guidelines
description: Learn various dependency injection guidelines and best practices for .NET application development.
author: IEvangelist
ms.author: dapine
<<<<<<< HEAD
ms.date: 11/12/2021
ms.topic: conceptual
=======
ms.date: 11/03/2022
ms.topic: guide
>>>>>>> 6ac686c2
---

# Dependency injection guidelines

This article provides general guidelines and best practices for implementing dependency injection in .NET applications.

## Design services for dependency injection

When designing services for dependency injection:

- Avoid stateful, static classes and members. Avoid creating global state by designing apps to use singleton services instead.
- Avoid direct instantiation of dependent classes within services. Direct instantiation couples the code to a particular implementation.
- Make services small, well-factored, and easily tested.

If a class has many injected dependencies, it might be a sign that the class has too many responsibilities and violates the [Single Responsibility Principle (SRP)](/dotnet/standard/modern-web-apps-azure-architecture/architectural-principles#single-responsibility). Attempt to refactor the class by moving some of its responsibilities into new classes.

### Disposal of services

The container is responsible for cleanup of types it creates, and calls <xref:System.IDisposable.Dispose%2A> on <xref:System.IDisposable> instances. Services resolved from the container should never be disposed by the developer. If a type or factory is registered as a singleton, the container disposes the singleton automatically.

In the following example, the services are created by the service container and disposed automatically:

:::code language="csharp" source="snippets/configuration/console-di-disposable/TransientDisposable.cs":::

The preceding disposable is intended to have a transient lifetime.

:::code language="csharp" source="snippets/configuration/console-di-disposable/ScopedDisposable.cs":::

The preceding disposable is intended to have a scoped lifetime.

:::code language="csharp" source="snippets/configuration/console-di-disposable/SingletonDisposable.cs":::

The preceding disposable is intended to have a singleton lifetime.

:::code language="csharp" source="snippets/configuration/console-di-disposable/Program.cs" id="Program":::

The debug console shows the following sample output after running:

```console
Scope 1...
ScopedDisposable.Dispose()
TransientDisposable.Dispose()

Scope 2...
ScopedDisposable.Dispose()
TransientDisposable.Dispose()

info: Microsoft.Hosting.Lifetime[0]
      Application started.Press Ctrl+C to shut down.
info: Microsoft.Hosting.Lifetime[0]
     Hosting environment: Production
info: Microsoft.Hosting.Lifetime[0]
     Content root path: .\configuration\console-di-disposable\bin\Debug\net5.0
info: Microsoft.Hosting.Lifetime[0]
     Application is shutting down...
SingletonDisposable.Dispose()
```

### Services not created by the service container

Consider the following code:

```csharp
public void ConfigureServices(IServiceCollection services)
{
    services.AddSingleton(new ExampleService());

    // ...
}
```

In the preceding code:

- The `ExampleService` instance is **not** created by the service container.
- The framework does **not** dispose of the services automatically.
- The developer is responsible for disposing the services.

### IDisposable guidance for transient and shared instances

#### Transient, limited lifetime

**Scenario**

The app requires an <xref:System.IDisposable> instance with a transient lifetime for either of the following scenarios:

- The instance is resolved in the root scope (root container).
- The instance should be disposed before the scope ends.

**Solution**

Use the factory pattern to create an instance outside of the parent scope. In this situation, the app would generally have a `Create` method that calls the final type's constructor directly. If the final type has other dependencies, the factory can:

- Receive an <xref:System.IServiceProvider> in its constructor.
- Use <xref:Microsoft.Extensions.DependencyInjection.ActivatorUtilities.CreateInstance%2A?displayProperty=nameWithType> to instantiate the instance outside of the container, while using the container for its dependencies.

#### Shared instance, limited lifetime

**Scenario**

The app requires a shared <xref:System.IDisposable> instance across multiple services, but the <xref:System.IDisposable> instance should have a limited lifetime.

**Solution**

Register the instance with a scoped lifetime. Use <xref:Microsoft.Extensions.DependencyInjection.IServiceScopeFactory.CreateScope%2A?displayProperty=nameWithType> to create a new <xref:Microsoft.Extensions.DependencyInjection.IServiceScope>. Use the scope's <xref:System.IServiceProvider> to get required services. Dispose the scope when it's no longer needed.

#### General `IDisposable` guidelines

- Don't register <xref:System.IDisposable> instances with a transient lifetime. Use the factory pattern instead.
- Don't resolve <xref:System.IDisposable> instances with a transient or scoped lifetime in the root scope. The only exception to this is if the app creates/recreates and disposes <xref:System.IServiceProvider>, but this isn't an ideal pattern.
- Receiving an <xref:System.IDisposable> dependency via DI doesn't require that the receiver implement <xref:System.IDisposable> itself. The receiver of the <xref:System.IDisposable> dependency shouldn't call <xref:System.IDisposable.Dispose%2A> on that dependency.
- Use scopes to control the lifetimes of services. Scopes aren't hierarchical, and there's no special connection among scopes.

For more information on resource cleanup, see [Implement a `Dispose` method](../../standard/garbage-collection/implementing-dispose.md), or [Implement a `DisposeAsync` method](../../standard/garbage-collection/implementing-disposeasync.md). Additionally, consider the [Disposable transient services captured by container](#disposable-transient-services-captured-by-container) scenario as it relates to resource cleanup.

## Default service container replacement

The built-in service container is designed to serve the needs of the framework and most consumer apps. We recommend using the built-in container unless you need a specific feature that it doesn't support, such as:

- Property injection
- Injection based on name
- Child containers
- Custom lifetime management
- `Func<T>` support for lazy initialization
- Convention-based registration

The following third-party containers can be used with ASP.NET Core apps:

- [Autofac](https://autofac.readthedocs.io/en/latest/integration/aspnetcore.html)
- [DryIoc](https://www.nuget.org/packages/DryIoc.Microsoft.DependencyInjection)
- [Grace](https://www.nuget.org/packages/Grace.DependencyInjection.Extensions)
- [LightInject](https://github.com/seesharper/LightInject.Microsoft.DependencyInjection)
- [Lamar](https://jasperfx.github.io/lamar/)
- [Stashbox](https://github.com/z4kn4fein/stashbox-extensions-dependencyinjection)
- [Simple Injector](https://docs.simpleinjector.org/en/latest/aspnetintegration.html)

## Thread safety

Create thread-safe singleton services. If a singleton service has a dependency on a transient service, the transient service may also require thread safety depending on how it's used by the singleton.

The factory method of a singleton service, such as the second argument to [AddSingleton\<TService>(IServiceCollection, Func\<IServiceProvider,TService>)](xref:Microsoft.Extensions.DependencyInjection.ServiceCollectionServiceExtensions.AddSingleton%2A), doesn't need to be thread-safe. Like a type (`static`) constructor, it's guaranteed to be called only once by a single thread.

## Recommendations

- `async/await` and `Task` based service resolution isn't supported. Because C# doesn't support asynchronous constructors, use asynchronous methods after synchronously resolving the service.
- Avoid storing data and configuration directly in the service container. For example, a user's shopping cart shouldn't typically be added to the service container. Configuration should use the options pattern. Similarly, avoid "data holder" objects that only exist to allow access to another object. It's better to request the actual item via DI.
- Avoid static access to services. For example, avoid capturing [IApplicationBuilder.ApplicationServices](xref:Microsoft.AspNetCore.Builder.IApplicationBuilder.ApplicationServices) as a static field or property for use elsewhere.
- Keep [DI factories](#async-di-factories-can-cause-deadlocks) fast and synchronous.
- Avoid using the [*service locator pattern*](#scoped-service-as-singleton). For example, don't invoke <xref:System.IServiceProvider.GetService%2A> to obtain a service instance when you can use DI instead.
- Another service locator variation to avoid is injecting a factory that resolves dependencies at run time. Both of these practices mix [Inversion of Control](/dotnet/standard/modern-web-apps-azure-architecture/architectural-principles#dependency-inversion) strategies.
- Avoid calls to <xref:Microsoft.Extensions.DependencyInjection.ServiceCollectionContainerBuilderExtensions.BuildServiceProvider%2A> in `ConfigureServices`. Calling `BuildServiceProvider` typically happens when the developer wants to resolve a service in `ConfigureServices`.
- [Disposable transient services are captured](#disposable-transient-services-captured-by-container) by the container for disposal. This can turn into a memory leak if resolved from the top-level container.
- Enable scope validation to make sure the app doesn't have singletons that capture scoped services. For more information, see [Scope validation](dependency-injection.md#scope-validation).

Like all sets of recommendations, you may encounter situations where ignoring a recommendation is required. Exceptions are rare, mostly special cases within the framework itself.

DI is an *alternative* to static/global object access patterns. You may not be able to realize the benefits of DI if you mix it with static object access.

## Example anti-patterns

In addition to the guidelines in this article, there are several anti-patterns *you **should** avoid*. Some of these anti-patterns are learnings from developing the runtimes themselves.

> [!WARNING]
> These are example anti-patterns, *do not* copy the code, *do not* use these patterns, and avoid these patterns at all costs.

### Disposable transient services captured by container

When you register *Transient* services that implement <xref:System.IDisposable>, by default the DI container will hold onto these references, and not <xref:System.IDisposable.Dispose> of them until the container is disposed when application stops if they were resolved from the container, or until the scope is disposed if they were resolved from a scope. This can turn into a memory leak if resolved from container level.

:::code language="csharp" source="snippets/configuration/di-anti-patterns/Program.cs" id="TransientDisposable":::

In the preceding anti-pattern, 1,000 `ExampleDisposable` objects are instantiated and rooted. They will not be disposed of until the `serviceProvider` instance is disposed.

For more information on debugging memory leaks, see [Debug a memory leak in .NET](../diagnostics/debug-memory-leak.md).

### Async DI factories can cause deadlocks

The term "DI factories" refers to the overload methods that exist when calling `Add{LIFETIME}`. There are overloads accepting a `Func<IServiceProvider, T>` where `T` is the service being registered, and the parameter is named `implementationFactory`. The `implementationFactory` can be provided as a lambda expression, local function, or method. If the factory is asynchronous, and you use <xref:System.Threading.Tasks.Task%601.Result?displayProperty=nameWithType>, this will cause a deadlock.

:::code language="csharp" source="snippets/configuration/di-anti-patterns/Program.cs" id="AsyncDeadlockOne" highlight="4-8":::

In the preceding code, the `implementationFactory` is given a lambda expression where the body calls <xref:System.Threading.Tasks.Task%601.Result?displayProperty=nameWithType> on a `Task<Bar>` returning method. This ***causes a deadlock***. The `GetBarAsync` method simply emulates an asynchronous work operation with <xref:System.Threading.Tasks.Task.Delay%2A?displayProperty=nameWithType>, and then calls <xref:Microsoft.Extensions.DependencyInjection.ServiceProviderServiceExtensions.GetRequiredService%60%601(System.IServiceProvider)>.

:::code language="csharp" source="snippets/configuration/di-anti-patterns/Program.cs" id="AsyncDeadlockTwo":::

For more information on asynchronous guidance, see [Asynchronous programming: Important info and advice](../../csharp/async.md#important-info-and-advice). For more information debugging deadlocks, see [Debug a deadlock in .NET](../diagnostics/debug-deadlock.md).

When you're running this anti-pattern and the deadlock occurs, you can view the two threads waiting from Visual Studio's Parallel Stacks window. For more information, see [View threads and tasks in the Parallel Stacks window](/visualstudio/debugger/using-the-parallel-stacks-window).

### Captive dependency

The term ["captive dependency"](https://blog.ploeh.dk/2014/06/02/captive-dependency) was coined by [Mark Seemann](https://blog.ploeh.dk/about), and refers to the misconfiguration of service lifetimes, where a longer-lived service holds a shorter-lived service captive.

:::code language="csharp" source="snippets/configuration/di-anti-patterns/Program.cs" id="CaptiveDependency":::

In the preceding code, `Foo` is registered as a singleton and `Bar` is scoped - which on the surface seems valid. However, consider the implementation of `Foo`.

:::code language="csharp" source="snippets/configuration/di-anti-patterns/Foo.cs" highlight="5":::

The `Foo` object requires a `Bar` object, and since `Foo` is a singleton, and `Bar` is scoped - this is a misconfiguration. As is, `Foo` would only be instantiated once, and it would hold onto `Bar` for its lifetime, which is longer than the intended scoped lifetime of `Bar`. You should consider validating scopes, by passing `validateScopes: true` to the <xref:Microsoft.Extensions.DependencyInjection.ServiceCollectionContainerBuilderExtensions.BuildServiceProvider(Microsoft.Extensions.DependencyInjection.IServiceCollection,System.Boolean)>. When you validate the scopes, you'd get an <xref:System.InvalidOperationException> with a message similar to "Cannot consume scoped service 'Bar' from singleton 'Foo'.".

For more information, see [Scope validation](dependency-injection.md#scope-validation).

### Scoped service as singleton

When using scoped services, if you're not creating a scope or within an existing scope - the service becomes a singleton.

:::code language="csharp" source="snippets/configuration/di-anti-patterns/Program.cs" id="ScopedServiceBecomesSingleton" highlight="13-14":::

In the preceding code, `Bar` is retrieved within an <xref:Microsoft.Extensions.DependencyInjection.IServiceScope>, which is correct. The anti-pattern is the retrieval of `Bar` outside of the scope, and the variable is named `avoid` to show which example retrieval is incorrect.

## See also

- [Dependency injection in .NET](dependency-injection.md)
- [Tutorial: Use dependency injection in .NET](dependency-injection-usage.md)<|MERGE_RESOLUTION|>--- conflicted
+++ resolved
@@ -3,13 +3,8 @@
 description: Learn various dependency injection guidelines and best practices for .NET application development.
 author: IEvangelist
 ms.author: dapine
-<<<<<<< HEAD
-ms.date: 11/12/2021
+ms.date: 11/03/2022
 ms.topic: conceptual
-=======
-ms.date: 11/03/2022
-ms.topic: guide
->>>>>>> 6ac686c2
 ---
 
 # Dependency injection guidelines
