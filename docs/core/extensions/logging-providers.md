--- conflicted
+++ resolved
@@ -3,12 +3,8 @@
 description: Learn how the logging provider API is used in .NET applications.
 author: IEvangelist
 ms.author: dapine
-<<<<<<< HEAD
-ms.date: 10/20/2025
-=======
 ms.date: 10/22/2025
 ai-usage: ai-assisted
->>>>>>> ff740e6b
 ---
 
 # Logging providers in .NET
