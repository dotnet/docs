<Project Sdk="Microsoft.NET.Sdk">

  <PropertyGroup>
    <OutputType>Exe</OutputType>
    <TargetFramework>net8.0</TargetFramework>
    <Nullable>enable</Nullable>
    <ImplicitUsings>true</ImplicitUsings>
    <RootNamespace>ConsoleHost.Example</RootNamespace>
  </PropertyGroup>

  <ItemGroup>
    <None Remove="hostsettings.json" />
  </ItemGroup>

  <ItemGroup>
    <Content Include="hostsettings.json">
      <CopyToOutputDirectory>PreserveNewest</CopyToOutputDirectory>
    </Content>
  </ItemGroup>

  <ItemGroup>
    <PackageReference Include="Microsoft.Extensions.Configuration.Json" Version="8.0.0" />
<<<<<<< HEAD
    <PackageReference Include="Microsoft.Extensions.Hosting" Version="8.0.0 />
=======
    <PackageReference Include="Microsoft.Extensions.Hosting" Version="8.0.0" />
>>>>>>> ce98be5d
  </ItemGroup>

</Project><|MERGE_RESOLUTION|>--- conflicted
+++ resolved
@@ -20,11 +20,7 @@
 
   <ItemGroup>
     <PackageReference Include="Microsoft.Extensions.Configuration.Json" Version="8.0.0" />
-<<<<<<< HEAD
-    <PackageReference Include="Microsoft.Extensions.Hosting" Version="8.0.0 />
-=======
     <PackageReference Include="Microsoft.Extensions.Hosting" Version="8.0.0" />
->>>>>>> ce98be5d
   </ItemGroup>
 
 </Project>