--- conflicted
+++ resolved
@@ -39,23 +39,13 @@
 
 # [Windows](#tab/windows)
 
-<<<<<<< HEAD
-- [Build a C# "Hello World" app with .NET Core in Visual Studio](./tutorials/with-visual-studio.md).
-- [Build a C# class library with .NET Standard in Visual Studio](./tutorials/library-with-visual-studio.md).
-- [Build a Visual Basic "Hello World" app with .NET Core in Visual Studio](./tutorials/vb-with-visual-studio.md).
-- [Build a class library with Visual Basic and .NET Standard in Visual Studio](./tutorials/vb-library-with-visual-studio.md).
-- Watch a video on [how to install and use Visual Studio Code and .NET Core](https://channel9.msdn.com/Blogs/dotnet/Get-started-with-VS-Code-using-CSharp-and-NET-Core/).
-- Watch a video on [how to install Visual Studio 2019 and create a .NET Core app](https://channel9.msdn.com/Series/Intro-to-Visual-Studio/Install-Visual-Studio-and-run-CSharp-in-5-minutes).
-- [Get started with .NET Core using the command-line](tutorials/using-with-xplat-cli.md).
-=======
 - [Create your first C# .NET Core console application in Visual Studio 2019](tutorials/with-visual-studio.md)
-- [Build a C# class library with .NET Core in Visual Studio 2017](./tutorials/library-with-visual-studio.md)
-- [Build a Visual Basic "Hello World" application with .NET Core in Visual Studio 2017](./tutorials/vb-with-visual-studio.md)
-- [Build a class library with Visual Basic and .NET Core in Visual Studio 2017](./tutorials/vb-library-with-visual-studio.md)  
-- Watch the [how to install and use Visual Studio Code and .NET Core](https://channel9.msdn.com/Blogs/dotnet/Get-started-with-VS-Code-using-CSharp-and-NET-Core/).
-- Watch the [.NET Core 101](https://www.youtube.com/playlist?list=PLdo4fOcmZ0oWoazjhXQzBKMrFuArxpW80) videos on YouTube.
+- [Build a C# class library with .NET Standard in Visual Studio](./tutorials/library-with-visual-studio.md)
+- [Build a Visual Basic "Hello World" application with .NET Core in Visual Studio](./tutorials/vb-with-visual-studio.md)
+- [Build a class library with Visual Basic and .NET Standard in Visual Studio](./tutorials/vb-library-with-visual-studio.md)  
+- Watch the [how to install and use Visual Studio Code and .NET Core](https://channel9.msdn.com/Blogs/dotnet/Get-started-with-VS-Code-using-CSharp-and-NET-Core/)
+- Watch the [.NET Core 101](https://www.youtube.com/playlist?list=PLdo4fOcmZ0oWoazjhXQzBKMrFuArxpW80) videos on YouTube
 - [Getting started with .NET Core using the .NET Core CLI](tutorials/using-with-xplat-cli.md)
->>>>>>> 5df9e945
 
 See the [.NET Core SDK and runtime dependencies](install/dependencies.md?pivots=os-windows) article for a list of the supported Windows versions.
 
