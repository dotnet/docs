---
title: Install .NET on Alpine
description: Learn about which versions of .NET SDK and .NET Runtime are supported, and how to install .NET on Alpine.
author: adegeo
ms.author: adegeo
<<<<<<< HEAD
ms.date: 05/06/2024
=======
ms.date: 05/14/2024
>>>>>>> 7b423b06
ms.custom: linux-related-content
---

# Install the .NET SDK or the .NET Runtime on Alpine

[!INCLUDE [linux-release-wait](includes/linux-release-wait.md)]

.NET is supported on Alpine and this article describes how to install .NET on Alpine. When an Alpine version falls out of support, .NET is no longer supported with that version.

If you're using Docker, consider using [official .NET Docker images](../docker/introduction.md#net-images) instead of installing .NET yourself.

[!INCLUDE [linux-intro-sdk-vs-runtime](includes/linux-intro-sdk-vs-runtime.md)]

The Alpine package manager supports installing some versions of .NET. If the .NET package is unavailable, you'll need to install .NET in one of the following alternative ways:

- [Use the .NET install script.](linux-scripted-manual.md#scripted-install)
- [Download and install .NET manually.](linux-scripted-manual.md#manual-install)

## Install .NET 8

.NET 8 isn't yet available in the default branch of the Alpine package repository. Use the `edge` branch to install .NET 8. Alternatively, use one of the following ways to install .NET 8:

- [Use the .NET install script.](linux-scripted-manual.md#scripted-install)
- [Download and install .NET manually.](linux-scripted-manual.md#manual-install)

## Install .NET 6

[!INCLUDE [linux-apk-install-60](includes/linux-install-60-apk.md)]

## Supported distributions

The following table is a list of currently supported .NET releases and the versions of Alpine they're supported on. These versions remain supported until either the version of [.NET reaches end-of-support](https://dotnet.microsoft.com/platform/support/policy/dotnet-core) or the version of [Alpine reaches end-of-life](https://alpinelinux.org/releases/).

<<<<<<< HEAD
| Alpine | Supported Version  | Available in Package Manager |
|--------|--------------------| -----------------------------|
| 3.20   | .NET 8.0, .NET 6.0 | .NET 8.0, .NET 6.0 |
| 3.19   | .NET 8.0, .NET 6.0 | .NET 7.0, .NET 6.0 |
| 3.18   | .NET 8.0, .NET 6.0 | .NET 7.0, .NET 6.0 |
| 3.17   | .NET 8.0, .NET 6.0 | .NET 7.0, .NET 6.0 |
=======
| Alpine | Supported Version | Available in Package Manager |
|--------|-------------------|------------------------------|
| 3.19   | 8.0, 6.0          | 7.0, 6.0                     |
| 3.18   | 8.0, 6.0          | 7.0, 6.0                     |
| 3.17   | 8.0, 6.0          | 7.0, 6.0                     |
| 3.16   | 6.0               | 6.0                          |
| 3.15   | 6.0               | None                         |
>>>>>>> 7b423b06

[!INCLUDE [versions-not-supported](includes/versions-not-supported.md)]

## Supported architectures

The following table is a list of currently supported .NET releases and the architecture of Alpine they're supported on. These versions remain supported until either the version of [.NET reaches end-of-support](https://dotnet.microsoft.com/platform/support/policy/dotnet-core) or the architecture of [Alpine is supported#](https://alpinelinux.org/releases/). Note that only `x86_64`, `armv7`, `aarch64` is officially supported by Microsoft. Other architectures are supported by the distribution maintainers, and can be installed using the `apk` package manager.

<<<<<<< HEAD
| Architecture     | .NET 6           | .NET 7     | .NET 8  |
|------------------|------------------|------------|---------|
| x86_64           | 3.17, 3.18, 3.19 | 3.17, 3.18, 3.19 | 3.17, 3.18, 3.20 |
| x86              | None             | None       | None       |
| aarch64          | 3.17, 3.18, 3.19 | 3.17, 3.18, 3.19 | 3.17, 3.18 |
| armv7            | 3.17, 3.18, 3.19 | 3.17, 3.18, 3.19| 3.17, 3.18 |
| armhf            | None             | None       | None |
| s390x            | 3.17             | 3.17       | None |
| ppc64le          | None             | None       | None |
| riscv64          | None             | None       | None |
=======
| Architecture     | .NET 6           | .NET 8  |
|------------------|------------------|---------|
| x86_64           | 3.16, 3.17, 3.18 | 3.17, 3.18 |
| x86              | None             | None       |
| aarch64          | 3.16, 3.17, 3.18 | 3.17, 3.18 |
| armv7            | 3.16, 3.17, 3.18 | 3.17, 3.18 |
| armhf            | None             | None |
| s390x            | 3.17             | 3.17 |
| ppc64le          | None             | None |
| riscv64          | None             | None |
>>>>>>> 7b423b06

## Install preview versions

[!INCLUDE [preview installs don't support package managers](./includes/linux-install-previews.md)]

## Remove preview versions

[!INCLUDE [package-manager uninstall notice](./includes/linux-uninstall-preview-info.md)]

## Dependencies

When you install with a package manager, these libraries are installed for you. But, if you manually install .NET or you publish a self-contained app, you'll need to make sure these libraries are installed:

### 3.18+

- ca-certificates-bundle
- libgcc
- libssl3
- libstdc++
- zlib
- libgdiplus (if the .NET app requires the *System.Drawing.Common* assembly)

### 3.15 - 3.17

- icu-libs
- krb5-libs
- libgcc
- libintl
- libssl3
- libstdc++
- zlib
- libgdiplus (if the .NET app requires the *System.Drawing.Common* assembly)

Use the `apk add` command to install the dependencies.

[!INCLUDE [linux-libgdiplus-general](includes/linux-libgdiplus-general.md)]

To install `libgdiplus`, run:

```bash
apk add libgdiplus
```

## Next steps

- [How to enable TAB completion for the .NET CLI](../tools/enable-tab-autocomplete.md)
- [Tutorial: Create a console application with .NET SDK using Visual Studio Code](../tutorials/with-visual-studio-code.md)<|MERGE_RESOLUTION|>--- conflicted
+++ resolved
@@ -3,11 +3,7 @@
 description: Learn about which versions of .NET SDK and .NET Runtime are supported, and how to install .NET on Alpine.
 author: adegeo
 ms.author: adegeo
-<<<<<<< HEAD
-ms.date: 05/06/2024
-=======
-ms.date: 05/14/2024
->>>>>>> 7b423b06
+ms.date: 05/22/2024
 ms.custom: linux-related-content
 ---
 
@@ -41,22 +37,12 @@
 
 The following table is a list of currently supported .NET releases and the versions of Alpine they're supported on. These versions remain supported until either the version of [.NET reaches end-of-support](https://dotnet.microsoft.com/platform/support/policy/dotnet-core) or the version of [Alpine reaches end-of-life](https://alpinelinux.org/releases/).
 
-<<<<<<< HEAD
-| Alpine | Supported Version  | Available in Package Manager |
-|--------|--------------------| -----------------------------|
-| 3.20   | .NET 8.0, .NET 6.0 | .NET 8.0, .NET 6.0 |
-| 3.19   | .NET 8.0, .NET 6.0 | .NET 7.0, .NET 6.0 |
-| 3.18   | .NET 8.0, .NET 6.0 | .NET 7.0, .NET 6.0 |
-| 3.17   | .NET 8.0, .NET 6.0 | .NET 7.0, .NET 6.0 |
-=======
 | Alpine | Supported Version | Available in Package Manager |
 |--------|-------------------|------------------------------|
+| 3.20   | 8.0, 6.0          | 8.0, 6.0                     |
 | 3.19   | 8.0, 6.0          | 7.0, 6.0                     |
 | 3.18   | 8.0, 6.0          | 7.0, 6.0                     |
 | 3.17   | 8.0, 6.0          | 7.0, 6.0                     |
-| 3.16   | 6.0               | 6.0                          |
-| 3.15   | 6.0               | None                         |
->>>>>>> 7b423b06
 
 [!INCLUDE [versions-not-supported](includes/versions-not-supported.md)]
 
@@ -64,29 +50,16 @@
 
 The following table is a list of currently supported .NET releases and the architecture of Alpine they're supported on. These versions remain supported until either the version of [.NET reaches end-of-support](https://dotnet.microsoft.com/platform/support/policy/dotnet-core) or the architecture of [Alpine is supported#](https://alpinelinux.org/releases/). Note that only `x86_64`, `armv7`, `aarch64` is officially supported by Microsoft. Other architectures are supported by the distribution maintainers, and can be installed using the `apk` package manager.
 
-<<<<<<< HEAD
-| Architecture     | .NET 6           | .NET 7     | .NET 8  |
-|------------------|------------------|------------|---------|
-| x86_64           | 3.17, 3.18, 3.19 | 3.17, 3.18, 3.19 | 3.17, 3.18, 3.20 |
-| x86              | None             | None       | None       |
-| aarch64          | 3.17, 3.18, 3.19 | 3.17, 3.18, 3.19 | 3.17, 3.18 |
-| armv7            | 3.17, 3.18, 3.19 | 3.17, 3.18, 3.19| 3.17, 3.18 |
-| armhf            | None             | None       | None |
-| s390x            | 3.17             | 3.17       | None |
-| ppc64le          | None             | None       | None |
-| riscv64          | None             | None       | None |
-=======
 | Architecture     | .NET 6           | .NET 8  |
 |------------------|------------------|---------|
-| x86_64           | 3.16, 3.17, 3.18 | 3.17, 3.18 |
+| x86_64           | 3.16, 3.17, 3.18, 3.19, 3.20 | 3.17, 3.18, 3.19, 3.20 |
 | x86              | None             | None       |
-| aarch64          | 3.16, 3.17, 3.18 | 3.17, 3.18 |
-| armv7            | 3.16, 3.17, 3.18 | 3.17, 3.18 |
+| aarch64          | 3.16, 3.17, 3.18, 3.19, 3.20 | 3.17, 3.18, 3.19, 3.20 |
+| armv7            | 3.16, 3.17, 3.18, 3.19, 3.20 | 3.17, 3.18, 3.19, 3.20 |
 | armhf            | None             | None |
 | s390x            | 3.17             | 3.17 |
 | ppc64le          | None             | None |
 | riscv64          | None             | None |
->>>>>>> 7b423b06
 
 ## Install preview versions
 
