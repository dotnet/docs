---
title: Install .NET on CentOS - .NET
description: Demonstrates the various ways to install .NET SDK and .NET Runtime on CentOS.
author: adegeo
ms.author: adegeo
ms.date: 11/04/2021
---

# Install the .NET SDK or the .NET Runtime on CentOS

.NET is supported on CentOS. This article describes how to install .NET on CentOS.

[!INCLUDE [linux-intro-sdk-vs-runtime](includes/linux-intro-sdk-vs-runtime.md)]

[!INCLUDE [linux-install-package-manager-x64-vs-arm](includes/linux-install-package-manager-x64-vs-arm.md)]

## Supported distributions

The following table is a list of currently supported .NET releases on both CentOS 7 and CentOS 8. These versions remain supported until either the version of [.NET reaches end-of-support](https://dotnet.microsoft.com/platform/support/policy/dotnet-core) or the version of CentOS is no longer supported.

- A ✔️ indicates that the version of CentOS or .NET is still supported.
- A ❌ indicates that the version of CentOS or .NET isn't supported on that CentOS release.
- When both a version of CentOS and a version of .NET have ✔️, that OS and .NET combination is supported.

<<<<<<< HEAD
| CentOS                   | .NET Core 3.1 | .NET 5.0       | .NET 6.0       |
|--------------------------|---------------|----------------|----------------|
| ✔️ [7](#centos-7-)       | ✔️ 3.1        | ✔️ 5.0         | ✔️ 6.0         |
| ✔️ [8](#centos-8-)\*     | ✔️ 3.1        | ✔️ 5.0         | ❌ 6.0         |

> [!WARNING]
> \*CentOS 8 will reach an early End Of Life (EOL) on December 31st, 2021. For more information, see the official [CentOS Linux EOL page](https://www.centos.org/centos-linux-eol/). Because of this, .NET 6 won't be supported on CentOS Linux 8.
=======
| CentOS                   | .NET Core 2.1 | .NET Core 3.1 | .NET 5 |
|--------------------------|---------------|---------------|----------------|
| ✔️ [8](#centos-8-) | ❌ 2.1        | ✔️ 3.1        | ✔️ 5.0 |
| ✔️ [7](#centos-7-) | ❌ 2.1        | ✔️ 3.1        | ✔️ 5.0 |
>>>>>>> cad5a12c

[!INCLUDE [versions-not-supported](includes/versions-not-supported.md)]

[!INCLUDE [linux-install-package-manager-x64-vs-arm](includes/linux-install-package-manager-x64-vs-arm.md)]

## Install preview versions

[!INCLUDE [preview installs don't support package managers](./includes/linux-install-previews.md)]

## Remove preview versions

[!INCLUDE [package-manager uninstall notice](./includes/linux-uninstall-preview-info.md)]

## CentOS 7 ✔️

[!INCLUDE [linux-prep-intro-generic](includes/linux-prep-intro-generic.md)]

```bash
sudo rpm -Uvh https://packages.microsoft.com/config/centos/7/packages-microsoft-prod.rpm
```

[!INCLUDE [linux-yum-install-60](includes/linux-install-60-yum.md)]

## CentOS 8 ✔️

> [!WARNING]
> \*CentOS 8 will reach an early End Of Life (EOL) on December 31st, 2021. For more information, see the official [CentOS Linux EOL page](https://www.centos.org/centos-linux-eol/). Because of this, .NET 6 won't be supported on CentOS Linux 8.

.NET 5.0 is available in the default package repositories for CentOS 8.

[!INCLUDE [linux-dnf-install-50](includes/linux-install-50-dnf.md)]

## How to install other versions

[!INCLUDE [package-manager-switcher](./includes/package-manager-heading-hack-pkgname.md)]

## Troubleshoot the package manager

This section provides information on common errors you may get while using the package manager to install .NET.

### Unable to find package

[!INCLUDE [linux-install-package-manager-x64-vs-arm](includes/linux-install-package-manager-x64-vs-arm.md)]

### Failed to fetch

[!INCLUDE [package-manager-failed-to-fetch-rpm](includes/package-manager-failed-to-fetch-rpm.md)]

### Errors related to missing `fxr`, `libhostfxr.so`, or `FrameworkList.xml`

For more information about solving these problems, see [Troubleshoot `fxr`, `libhostfxr.so`, and `FrameworkList.xml` errors](linux-package-mixup.md).

## Dependencies

[!INCLUDE [linux-rpm-install-dependencies](includes/linux-rpm-install-dependencies.md)]

## Next steps

- [How to enable TAB completion for the .NET CLI](../tools/enable-tab-autocomplete.md)
- [Tutorial: Create a console application with .NET SDK using Visual Studio Code](../tutorials/with-visual-studio-code.md)<|MERGE_RESOLUTION|>--- conflicted
+++ resolved
@@ -22,20 +22,13 @@
 - A ❌ indicates that the version of CentOS or .NET isn't supported on that CentOS release.
 - When both a version of CentOS and a version of .NET have ✔️, that OS and .NET combination is supported.
 
-<<<<<<< HEAD
-| CentOS                   | .NET Core 3.1 | .NET 5.0       | .NET 6.0       |
+| CentOS                   | .NET Core 3.1 | .NET 5         | .NET 6       |
 |--------------------------|---------------|----------------|----------------|
 | ✔️ [7](#centos-7-)       | ✔️ 3.1        | ✔️ 5.0         | ✔️ 6.0         |
 | ✔️ [8](#centos-8-)\*     | ✔️ 3.1        | ✔️ 5.0         | ❌ 6.0         |
 
 > [!WARNING]
 > \*CentOS 8 will reach an early End Of Life (EOL) on December 31st, 2021. For more information, see the official [CentOS Linux EOL page](https://www.centos.org/centos-linux-eol/). Because of this, .NET 6 won't be supported on CentOS Linux 8.
-=======
-| CentOS                   | .NET Core 2.1 | .NET Core 3.1 | .NET 5 |
-|--------------------------|---------------|---------------|----------------|
-| ✔️ [8](#centos-8-) | ❌ 2.1        | ✔️ 3.1        | ✔️ 5.0 |
-| ✔️ [7](#centos-7-) | ❌ 2.1        | ✔️ 3.1        | ✔️ 5.0 |
->>>>>>> cad5a12c
 
 [!INCLUDE [versions-not-supported](includes/versions-not-supported.md)]
 
@@ -64,7 +57,7 @@
 > [!WARNING]
 > \*CentOS 8 will reach an early End Of Life (EOL) on December 31st, 2021. For more information, see the official [CentOS Linux EOL page](https://www.centos.org/centos-linux-eol/). Because of this, .NET 6 won't be supported on CentOS Linux 8.
 
-.NET 5.0 is available in the default package repositories for CentOS 8.
+.NET 5 is available in the default package repositories for CentOS 8.
 
 [!INCLUDE [linux-dnf-install-50](includes/linux-install-50-dnf.md)]
 
