---
title: Install .NET on Debian - .NET
description: Demonstrates the various ways to install .NET SDK and .NET Runtime on Debian.
author: adegeo
ms.author: adegeo
ms.date: 11/04/2021
---

# Install the .NET SDK or the .NET Runtime on Debian

This article describes how to install .NET on Debian. When a Debian version falls out of support, .NET is no longer supported with that version. However, these instructions may help you to get .NET running on those versions, even though it isn't supported.

[!INCLUDE [linux-intro-sdk-vs-runtime](includes/linux-intro-sdk-vs-runtime.md)]

[!INCLUDE [linux-install-package-manager-x64-vs-arm](includes/linux-install-package-manager-x64-vs-arm.md)]

## Supported distributions

The following table is a list of currently supported .NET releases and the versions of Debian they're supported on. These versions remain supported until either the version of [.NET reaches end-of-support](https://dotnet.microsoft.com/platform/support/policy/dotnet-core) or the version of [Debian reaches end-of-life](https://wiki.debian.org/DebianReleases).

- A ✔️ indicates that the version of Debian or .NET is still supported.
- A ❌ indicates that the version of Debian or .NET isn't supported on that Debian release.
- When both a version of Debian and a version of .NET have ✔️, that OS and .NET combination is supported.

<<<<<<< HEAD
| Debian                   | .NET Core 3.1 | .NET 5.0 | .NET 6.0 |
|--------------------------|---------------|----------|----------|
| ✔️ [11](#debian-11-)     | ✔️ 3.1        | ✔️ 5.0   | ✔️ 6.0   |
| ✔️ [10](#debian-10-)     | ✔️ 3.1        | ✔️ 5.0   | ✔️ 6.0   |
| ✔️ [9](#debian-9-)       | ✔️ 3.1        | ✔️ 5.0   | ✔️ 6.0   |
| ❌ [8](#debian-8-)       | ❌ 3.1        | ❌ 5.0   | ❌ 5.0   |
=======
| Debian                   | .NET Core 2.1 | .NET Core 3.1 | .NET 5 |
|--------------------------|---------------|---------------|----------------|
| ✔️ [11](#debian-11-)     | ❌ 2.1        | ✔️ 3.1        | ✔️ 5.0 |
| ✔️ [10](#debian-10-)     | ❌ 2.1        | ✔️ 3.1        | ✔️ 5.0 |
| ✔️ [9](#debian-9-)       | ❌ 2.1        | ✔️ 3.1        | ✔️ 5.0 |
| ❌ [8](#debian-8-)       | ❌ 2.1        | ❌ 3.1        | ❌ 5.0 |
>>>>>>> cad5a12c

[!INCLUDE [versions-not-supported](includes/versions-not-supported.md)]

## Install preview versions

[!INCLUDE [preview installs don't support package managers](./includes/linux-install-previews.md)]

## Remove preview versions

[!INCLUDE [package-manager uninstall notice](./includes/linux-uninstall-preview-info.md)]

## Debian 11 ✔️

[!INCLUDE [linux-prep-intro-apt](includes/linux-prep-intro-apt.md)]

```bash
wget https://packages.microsoft.com/config/debian/11/packages-microsoft-prod.deb -O packages-microsoft-prod.deb
sudo dpkg -i packages-microsoft-prod.deb
rm packages-microsoft-prod.deb
```

[!INCLUDE [linux-apt-install-60](includes/linux-install-60-apt.md)]

## Debian 10 ✔️

[!INCLUDE [linux-prep-intro-apt](includes/linux-prep-intro-apt.md)]

```bash
wget https://packages.microsoft.com/config/debian/10/packages-microsoft-prod.deb -O packages-microsoft-prod.deb
sudo dpkg -i packages-microsoft-prod.deb
rm packages-microsoft-prod.deb
```

[!INCLUDE [linux-apt-install-60](includes/linux-install-60-apt.md)]

## Debian 9 ✔️

[!INCLUDE [linux-prep-intro-apt](includes/linux-prep-intro-apt.md)]

```bash
wget -O - https://packages.microsoft.com/keys/microsoft.asc | gpg --dearmor > microsoft.asc.gpg
sudo mv microsoft.asc.gpg /etc/apt/trusted.gpg.d/
wget https://packages.microsoft.com/config/debian/9/prod.list
sudo mv prod.list /etc/apt/sources.list.d/microsoft-prod.list
sudo chown root:root /etc/apt/trusted.gpg.d/microsoft.asc.gpg
sudo chown root:root /etc/apt/sources.list.d/microsoft-prod.list
```

[!INCLUDE [linux-apt-install-60](includes/linux-install-60-apt.md)]

## Debian 8 ❌

[!INCLUDE [linux-not-supported](includes/linux-not-supported-debian.md)]

[!INCLUDE [linux-prep-intro-apt](includes/linux-prep-intro-apt.md)]

```bash
wget -O - https://packages.microsoft.com/keys/microsoft.asc | gpg --dearmor > microsoft.asc.gpg
sudo mv microsoft.asc.gpg /etc/apt/trusted.gpg.d/
wget https://packages.microsoft.com/config/debian/8/prod.list
sudo mv prod.list /etc/apt/sources.list.d/microsoft-prod.list
sudo chown root:root /etc/apt/trusted.gpg.d/microsoft.asc.gpg
sudo chown root:root /etc/apt/sources.list.d/microsoft-prod.list
```

[!INCLUDE [linux-apt-install-21](includes/linux-install-21-apt.md)]

## How to install other versions

[!INCLUDE [package-manager-switcher](./includes/package-manager-heading-hack-pkgname.md)]

## Use APT to update .NET

When a new patch release is available for .NET, you can simply upgrade it through APT with the following commands:

```bash
sudo apt-get update
sudo apt-get upgrade
```

If you've upgraded your Linux distribution since installing .NET, you may need to reconfigure the Microsoft package repository. Run the installation instructions for your current distribution version to upgrade to the appropriate package repository for .NET updates.

## APT troubleshooting

This section provides information on common errors you may get while using APT to install .NET.

### Unable to find package

[!INCLUDE [linux-install-package-manager-x64-vs-arm](includes/linux-install-package-manager-x64-vs-arm.md)]

### Unable to locate \\ Some packages could not be installed

[!INCLUDE [package-manager-failed-to-find-deb](includes/package-manager-failed-to-find-deb.md)]

```bash
sudo apt-get install -y gpg
wget -O - https://packages.microsoft.com/keys/microsoft.asc | gpg --dearmor -o microsoft.asc.gpg
sudo mv microsoft.asc.gpg /etc/apt/trusted.gpg.d/
wget https://packages.microsoft.com/config/debian/{os-version}/prod.list
sudo mv prod.list /etc/apt/sources.list.d/microsoft-prod.list
sudo chown root:root /etc/apt/trusted.gpg.d/microsoft.asc.gpg
sudo chown root:root /etc/apt/sources.list.d/microsoft-prod.list
sudo apt-get update; \
  sudo apt-get install -y apt-transport-https && \
  sudo apt-get update && \
  sudo apt-get install -y {dotnet-package}
```

### Failed to fetch

[!INCLUDE [package-manager-failed-to-fetch-deb](includes/package-manager-failed-to-fetch-deb.md)]

## Dependencies

When you install with a package manager, these libraries are installed for you. But, if you manually install .NET Core or you publish a self-contained app, you'll need to make sure these libraries are installed:

- libc6
- libgcc_s1
- libgssapi-krb5-2
- libicu52 (for 8.x)
- libicu57 (for 9.x)
- libicu63 (for 10.x)
- libicu67 (for 11.x)
- libssl1.0.0 (for 8.x)
- libssl1.1 (for 9.x-11.x)
- libstdc++6
- zlib1g

For .NET Core apps that use the *System.Drawing.Common* assembly, you also need the following dependency:

- libgdiplus (version 6.0.1 or later)

  > [!WARNING]
  > You can install a recent version of *libgdiplus* by adding the Mono repository to your system. For more information, see <https://www.mono-project.com/download/stable/>.

## Next steps

- [How to enable TAB completion for the .NET CLI](../tools/enable-tab-autocomplete.md)
- [Tutorial: Create a console application with .NET SDK using Visual Studio Code](../tutorials/with-visual-studio-code.md)<|MERGE_RESOLUTION|>--- conflicted
+++ resolved
@@ -22,21 +22,12 @@
 - A ❌ indicates that the version of Debian or .NET isn't supported on that Debian release.
 - When both a version of Debian and a version of .NET have ✔️, that OS and .NET combination is supported.
 
-<<<<<<< HEAD
-| Debian                   | .NET Core 3.1 | .NET 5.0 | .NET 6.0 |
+| Debian                   | .NET Core 3.1 | .NET 5   | .NET 6 |
 |--------------------------|---------------|----------|----------|
 | ✔️ [11](#debian-11-)     | ✔️ 3.1        | ✔️ 5.0   | ✔️ 6.0   |
 | ✔️ [10](#debian-10-)     | ✔️ 3.1        | ✔️ 5.0   | ✔️ 6.0   |
 | ✔️ [9](#debian-9-)       | ✔️ 3.1        | ✔️ 5.0   | ✔️ 6.0   |
-| ❌ [8](#debian-8-)       | ❌ 3.1        | ❌ 5.0   | ❌ 5.0   |
-=======
-| Debian                   | .NET Core 2.1 | .NET Core 3.1 | .NET 5 |
-|--------------------------|---------------|---------------|----------------|
-| ✔️ [11](#debian-11-)     | ❌ 2.1        | ✔️ 3.1        | ✔️ 5.0 |
-| ✔️ [10](#debian-10-)     | ❌ 2.1        | ✔️ 3.1        | ✔️ 5.0 |
-| ✔️ [9](#debian-9-)       | ❌ 2.1        | ✔️ 3.1        | ✔️ 5.0 |
-| ❌ [8](#debian-8-)       | ❌ 2.1        | ❌ 3.1        | ❌ 5.0 |
->>>>>>> cad5a12c
+| ❌ [8](#debian-8-)       | ❌ 3.1        | ❌ 5.0   | ❌ 6.0   |
 
 [!INCLUDE [versions-not-supported](includes/versions-not-supported.md)]
 
