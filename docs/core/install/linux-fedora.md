---
title: Install .NET on Fedora - .NET
description: Demonstrates the various ways to install .NET SDK and .NET Runtime on Fedora.
author: adegeo
ms.author: adegeo
ms.date: 11/05/2021
---

# Install the .NET SDK or the .NET Runtime on Fedora

.NET is supported on Fedora and this article describes how to install .NET on Fedora. When a Fedora version falls out of support, .NET is no longer supported with that version.

[!INCLUDE [linux-intro-sdk-vs-runtime](includes/linux-intro-sdk-vs-runtime.md)]

<!-- temporary removal so that it's not duplicating what is in the .NET 6 section
For more information on installing .NET without a package manager, see one of the following articles:

- [Install the .NET SDK or the .NET Runtime with Snap.](linux-snap.md)
- [Install the .NET SDK or the .NET Runtime with a script.](linux-scripted-manual.md#scripted-install)
- [Install the .NET SDK or the .NET Runtime manually.](linux-scripted-manual.md#manual-install)
-->

## Install .NET 6

The latest version of .NET that's available in the default package repositories for Fedora is .NET 5. Installing .NET 6 through the default package repositories is coming soon. For now, you'll need to install .NET 6 in one of the following ways:

- [Install the .NET SDK or the .NET Runtime with Snap.](linux-snap.md)
- [Install the .NET SDK or the .NET Runtime with a script.](linux-scripted-manual.md#scripted-install)
- [Install the .NET SDK or the .NET Runtime manually.](linux-scripted-manual.md#manual-install)

## Install .NET 5

[!INCLUDE [linux-dnf-install-50](includes/linux-install-50-dnf.md)]

## Install .NET Core 3.1

[!INCLUDE [linux-dnf-install-31](includes/linux-install-31-dnf.md)]

## Supported distributions

The following table is a list of currently supported .NET releases and the versions of Fedora they're supported on. These versions remain supported until either the version of [.NET reaches end-of-support](https://dotnet.microsoft.com/platform/support/policy/dotnet-core) or the version of [Fedora reaches end-of-life](https://fedoraproject.org/wiki/End_of_life).

- A ✔️ indicates that the version of Fedora or .NET is still supported.
- A ❌ indicates that the version of Fedora or .NET isn't supported on that Fedora release.
- When both a version of Fedora and a version of .NET have ✔️, that OS and .NET combination is supported.

<<<<<<< HEAD
| .NET Version  | Fedora 35 ✔️ | 34 ✔️ | 33 ✔️ | 32 ❌ | 31 ❌ | 30 ❌ | 29 ❌ | 28 ❌ | 27 ❌ |
| ------------  | ---------:    | --:   | --:   | --:    | --:   | --:    | --:   | --:   | --:    |
| .NET 6.0      | ✔️           | ✔️    | ❌    | ❌    | ❌    |❌      |❌    |❌     |❌     |
| .NET 5.0      | ✔️           | ✔️    | ✔️    | ✔️    | ❌    |❌      |❌    |❌     |❌     |
| .NET Core 3.1 | ✔️           | ✔️    | ✔️    | ✔️    | ✔️    |✔️      |✔️    |❌     |❌     |
=======
| .NET Version  | Fedora 34 ✔️ | 33 ✔️ | 32 ❌ | 31 ❌ | 30 ❌ | 29 ❌ | 28 ❌ | 27 ❌ |
| ------------  | ---------:    | --:   | --:    | --:   | --:    | --:   | --:   | --:    |
| .NET 5      | ✔️           | ✔️    | ✔️    | ❌    |❌      |❌    |❌     |❌     |
| .NET Core 3.1 | ✔️           | ✔️    | ✔️    | ✔️    |✔️      |✔️    |❌     |❌     |
| .NET Core 2.1 | ❌           | ❌    | ❌    | ❌    |❌      |❌    |❌     |❌     |
>>>>>>> cad5a12c

[!INCLUDE [versions-not-supported](includes/versions-not-supported.md)]

.NET 6 is supported by Fedora, but it's not yet available in the default package manager. For more information, see the [Install .NET 6](#install-net-6) section.

## Install preview versions

[!INCLUDE [preview installs don't support package managers](./includes/linux-install-previews.md)]

## Remove preview versions

[!INCLUDE [package-manager uninstall notice](./includes/linux-uninstall-preview-info.md)]

## Dependencies

[!INCLUDE [linux-rpm-install-dependencies](includes/linux-rpm-install-dependencies.md)]

## Install on older distributions

Older versions of Fedora don't contain .NET Core in the default package repositories. You can install .NET with [snap](linux-snap.md), through the [_dotnet-install.sh_ script](linux-scripted-manual.md#scripted-install), or use Microsoft's repository to install .NET:

01. First, add the Microsoft signing key to your list of trusted keys.

    ```bash
    sudo rpm --import https://packages.microsoft.com/keys/microsoft.asc
    ```

02. Next, add the Microsoft package repository. The source of the repository is based on your version of Fedora.

    | Fedora Version | Package repository |
    | -------------- | ------- |
    | 31             | `https://packages.microsoft.com/config/fedora/31/prod.repo` |
    | 30             | `https://packages.microsoft.com/config/fedora/30/prod.repo` |
    | 29             | `https://packages.microsoft.com/config/fedora/29/prod.repo` |
    | 28             | `https://packages.microsoft.com/config/fedora/28/prod.repo` |
    | 27             | `https://packages.microsoft.com/config/fedora/27/prod.repo` |

    ```bash
    sudo wget -O /etc/yum.repos.d/microsoft-prod.repo https://packages.microsoft.com/config/fedora/31/prod.repo
    ```

[!INCLUDE [linux-dnf-install-31](./includes/linux-install-31-dnf.md)]

## How to install other versions

[!INCLUDE [package-manager-switcher](./includes/package-manager-heading-hack-pkgname.md)]

## Troubleshoot the package manager

This section provides information on common errors you may get while using the package manager to install .NET or .NET Core.

### Unable to find package

For more information on installing .NET without a package manager, see one of the following articles:

- [Install the .NET SDK or the .NET Runtime with Snap.](linux-snap.md)
- [Install the .NET SDK or the .NET Runtime with a script.](linux-scripted-manual.md#scripted-install)
- [Install the .NET SDK or the .NET Runtime manually.](linux-scripted-manual.md#manual-install)

### Failed to fetch

[!INCLUDE [package-manager-failed-to-fetch-rpm](includes/package-manager-failed-to-fetch-rpm.md)]

### Errors related to missing `fxr`, `libhostfxr.so`, or `FrameworkList.xml`

For more information about solving these problems, see [Troubleshoot `fxr`, `libhostfxr.so`, and `FrameworkList.xml` errors](linux-package-mixup.md).

## Next steps

- [How to enable TAB completion for the .NET CLI](../tools/enable-tab-autocomplete.md)
- [Tutorial: Create a console application with .NET SDK using Visual Studio Code](../tutorials/with-visual-studio-code.md)<|MERGE_RESOLUTION|>--- conflicted
+++ resolved
@@ -44,19 +44,11 @@
 - A ❌ indicates that the version of Fedora or .NET isn't supported on that Fedora release.
 - When both a version of Fedora and a version of .NET have ✔️, that OS and .NET combination is supported.
 
-<<<<<<< HEAD
 | .NET Version  | Fedora 35 ✔️ | 34 ✔️ | 33 ✔️ | 32 ❌ | 31 ❌ | 30 ❌ | 29 ❌ | 28 ❌ | 27 ❌ |
 | ------------  | ---------:    | --:   | --:   | --:    | --:   | --:    | --:   | --:   | --:    |
-| .NET 6.0      | ✔️           | ✔️    | ❌    | ❌    | ❌    |❌      |❌    |❌     |❌     |
-| .NET 5.0      | ✔️           | ✔️    | ✔️    | ✔️    | ❌    |❌      |❌    |❌     |❌     |
+| .NET 6        | ✔️           | ✔️    | ❌    | ❌    | ❌    |❌      |❌    |❌     |❌     |
+| .NET 5        | ✔️           | ✔️    | ✔️    | ✔️    | ❌    |❌      |❌    |❌     |❌     |
 | .NET Core 3.1 | ✔️           | ✔️    | ✔️    | ✔️    | ✔️    |✔️      |✔️    |❌     |❌     |
-=======
-| .NET Version  | Fedora 34 ✔️ | 33 ✔️ | 32 ❌ | 31 ❌ | 30 ❌ | 29 ❌ | 28 ❌ | 27 ❌ |
-| ------------  | ---------:    | --:   | --:    | --:   | --:    | --:   | --:   | --:    |
-| .NET 5      | ✔️           | ✔️    | ✔️    | ❌    |❌      |❌    |❌     |❌     |
-| .NET Core 3.1 | ✔️           | ✔️    | ✔️    | ✔️    |✔️      |✔️    |❌     |❌     |
-| .NET Core 2.1 | ❌           | ❌    | ❌    | ❌    |❌      |❌    |❌     |❌     |
->>>>>>> cad5a12c
 
 [!INCLUDE [versions-not-supported](includes/versions-not-supported.md)]
 
