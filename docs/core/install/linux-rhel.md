---
title: Install .NET on RHEL - .NET
description: Demonstrates the various ways to install .NET SDK and .NET Runtime on Red Hat Enterprise Linux.
author: adegeo
ms.author: adegeo
ms.date: 11/05/2021
---

# Install the .NET SDK or the .NET Runtime on RHEL

.NET is supported on Red Hat Enterprise Linux (RHEL). This article describes how to install .NET on RHEL.

[!INCLUDE [linux-intro-sdk-vs-runtime](includes/linux-intro-sdk-vs-runtime.md)]

## Register your Red Hat subscription

To install .NET from Red Hat on RHEL, you first need to register using the Red Hat Subscription Manager. If this hasn't been done on your system, or if you're unsure, see the [Red Hat Product Documentation for .NET](https://access.redhat.com/documentation/en-us/net/5.0).

## Supported distributions

The following table is a list of currently supported .NET releases on both RHEL 7 and RHEL 8. These versions remain supported until either the version of [.NET reaches end-of-support](https://dotnet.microsoft.com/platform/support/policy/dotnet-core) or the version of RHEL is no longer supported.

- A ✔️ indicates that the version of RHEL or .NET is still supported.
- A ❌ indicates that the version of RHEL or .NET isn't supported on that RHEL release.
- When both a version of RHEL and a version of .NET have ✔️, that OS and .NET combination is supported.

<<<<<<< HEAD
| RHEL                     | .NET Core 3.1                  | .NET 5.0                   | .NET 6.0                   |
| ------------------------ | ------------------------------ | -------------------------- | -------------------------- |
| ✔️ [8](#rhel-8-)        | ✔️ [3.1](#rhel-8-)             | ✔️ [5.0](#rhel-8-)        | ✔️ [6.0](#rhel-8-)        |
| ✔️ [7](#rhel-7--net-50) | ✔️ [3.1](#rhel-7--net-core-31) | ✔️ [5.0](#rhel-7--net-50) | ✔️ [6.0](#rhel-7--net-60) |
=======
| RHEL                     | .NET Core 2.1 | .NET Core 3.1                  | .NET 5                   |
| ------------------------ | ------------- | ------------------------------ | -------------------------- |
| ✔️ [8](#rhel-8-)        | ❌ 2.1        | ✔️ 3.1                         | ✔️ 5.0                    |
| ✔️ [7](#rhel-7--net-50) | ❌ 2.1        | ✔️ [3.1](#rhel-7--net-core-31) | ✔️ [5.0](#rhel-7--net-50) |
>>>>>>> cad5a12c

[!INCLUDE [versions-not-supported](includes/versions-not-supported.md)]

## Install preview versions

[!INCLUDE [preview installs don't support package managers](./includes/linux-install-previews.md)]

## Remove preview versions

[!INCLUDE [package-manager uninstall notice](./includes/linux-uninstall-preview-info.md)]

## RHEL 8 ✔️

.NET is included in the AppStream repositories for RHEL 8.

[!INCLUDE [linux-dnf-install-50](includes/linux-install-50-dnf.md)]

## RHEL 7 ✔️ .NET 6.0

The following command installs the `scl-utils` package:

```bash
sudo yum install scl-utils
```

### Install the SDK

The .NET SDK allows you to develop apps with .NET . If you install the .NET SDK, you don't need to install the corresponding runtime. To install .NET SDK, run the following commands:

```bash
subscription-manager repos --enable=rhel-7-server-dotnet-rpms
yum install rh-dotnet60 -y
scl enable rh-dotnet60 bash
```

Red Hat does not recommend permanently enabling `rh-dotnet60` because it may affect other programs. If you want to enable `rh-dotnet` permanently, add the following line to your _~/.bashrc_ file.

```bash
source scl_source enable rh-dotnet60
```

### Install the runtime

The .NET Runtime allows you to run apps that were made with .NET that didn't include the runtime. The commands below install the ASP.NET Core Runtime, which is the most compatible runtime for .NET Core. In your terminal, run the following commands.

```bash
subscription-manager repos --enable=rhel-7-server-dotnet-rpms
yum install rh-dotnet60-aspnetcore-runtime-6.0 -y
scl enable rh-dotnet60 bash
```

Red Hat does not recommend permanently enabling `rh-dotnet60` because it may affect other programs. If you want to enable `rh-dotnet60` permanently, add the following line to your _~/.bashrc_ file.

```bash
source scl_source enable rh-dotnet60
```

As an alternative to the ASP.NET Core Runtime, you can install the .NET Runtime that doesn't include ASP.NET Core support: replace `rh-dotnet60-aspnetcore-runtime-6.0` in the commands above with `rh-dotnet60-dotnet-runtime-6.0`.

## RHEL 7 ✔️ .NET 5.0

The following command installs the `scl-utils` package:

```bash
sudo yum install scl-utils
```

### Install the SDK

The .NET SDK allows you to develop apps with .NET . If you install the .NET SDK, you don't need to install the corresponding runtime. To install .NET SDK, run the following commands:

```bash
subscription-manager repos --enable=rhel-7-server-dotnet-rpms
yum install rh-dotnet50 -y
scl enable rh-dotnet50 bash
```

Red Hat does not recommend permanently enabling `rh-dotnet50` because it may affect other programs. If you want to enable `rh-dotnet` permanently, add the following line to your _~/.bashrc_ file.

```bash
source scl_source enable rh-dotnet50
```

### Install the runtime

The .NET Runtime allows you to run apps that were made with .NET that didn't include the runtime. The commands below install the ASP.NET Core Runtime, which is the most compatible runtime for .NET Core. In your terminal, run the following commands.

```bash
subscription-manager repos --enable=rhel-7-server-dotnet-rpms
yum install rh-dotnet50-aspnetcore-runtime-5.0 -y
scl enable rh-dotnet50 bash
```

Red Hat does not recommend permanently enabling `rh-dotnet50` because it may affect other programs. If you want to enable `rh-dotnet50` permanently, add the following line to your _~/.bashrc_ file.

```bash
source scl_source enable rh-dotnet50
```

As an alternative to the ASP.NET Core Runtime, you can install the .NET Runtime that doesn't include ASP.NET Core support: replace `rh-dotnet50-aspnetcore-runtime-5.0` in the commands above with `rh-dotnet50-dotnet-runtime-5.0`.

## RHEL 7 ✔️ .NET Core 3.1

[!INCLUDE [linux-prep-intro-generic](includes/linux-prep-intro-generic.md)]

The following command installs the `scl-utils` package:

```bash
sudo yum install scl-utils
```

### Install the SDK

.NET SDK allows you to develop apps with .NET Core. If you install .NET SDK, you don't need to install the corresponding runtime. To install .NET SDK, run the following commands:

```bash
subscription-manager repos --enable=rhel-7-server-dotnet-rpms
yum install rh-dotnet31 -y
scl enable rh-dotnet31 bash
```

Red Hat does not recommend permanently enabling `rh-dotnet31` because it may affect other programs. For example, `rh-dotnet31` includes a version of `libcurl` that differs from the base RHEL version. This may lead to issues in programs that do not expect a different version of `libcurl`. If you want to enable `rh-dotnet` permanently, add the following line to your _~/.bashrc_ file.

```bash
source scl_source enable rh-dotnet31
```

### Install the runtime

The .NET Core Runtime allows you to run apps that were made with .NET Core that didn't include the runtime. The commands below install the ASP.NET Core Runtime, which is the most compatible runtime for .NET Core. In your terminal, run the following commands.

```bash
subscription-manager repos --enable=rhel-7-server-dotnet-rpms
yum install rh-dotnet31-aspnetcore-runtime-3.1 -y
scl enable rh-dotnet31 bash
```

Red Hat does not recommend permanently enabling `rh-dotnet31` because it may affect other programs. For example, `rh-dotnet31` includes a version of `libcurl` that differs from the base RHEL version. This may lead to issues in programs that do not expect a different version of `libcurl`. If you want to enable `rh-dotnet31` permanently, add the following line to your _~/.bashrc_ file.

```bash
source scl_source enable rh-dotnet31
```

As an alternative to the ASP.NET Core Runtime, you can install the .NET Core Runtime that doesn't include ASP.NET Core support: replace `rh-dotnet31-aspnetcore-runtime-3.1` in the commands above with `rh-dotnet31-dotnet-runtime-3.1`.

## Dependencies

[!INCLUDE [linux-rpm-install-dependencies](includes/linux-rpm-install-dependencies.md)]

## How to install other versions

Consult the [Red Hat documentation for .NET](https://access.redhat.com/documentation/en-us/net/5.0) on the steps required to install other releases of .NET.

## Troubleshoot the package manager

This section provides information on common errors you may get while using the package manager to install .NET or .NET Core.

### Errors related to missing `fxr`, `libhostfxr.so`, or `FrameworkList.xml`

For more information about solving these problems, see [Troubleshoot `fxr`, `libhostfxr.so`, and `FrameworkList.xml` errors](linux-package-mixup.md).

## Next steps

- [How to enable TAB completion for the .NET CLI](../tools/enable-tab-autocomplete.md)
- [Tutorial: Create a console application with .NET SDK using Visual Studio Code](../tutorials/with-visual-studio-code.md)<|MERGE_RESOLUTION|>--- conflicted
+++ resolved
@@ -24,17 +24,10 @@
 - A ❌ indicates that the version of RHEL or .NET isn't supported on that RHEL release.
 - When both a version of RHEL and a version of .NET have ✔️, that OS and .NET combination is supported.
 
-<<<<<<< HEAD
-| RHEL                     | .NET Core 3.1                  | .NET 5.0                   | .NET 6.0                   |
+| RHEL                     | .NET Core 3.1                  | .NET 5                     | .NET 6                     |
 | ------------------------ | ------------------------------ | -------------------------- | -------------------------- |
 | ✔️ [8](#rhel-8-)        | ✔️ [3.1](#rhel-8-)             | ✔️ [5.0](#rhel-8-)        | ✔️ [6.0](#rhel-8-)        |
 | ✔️ [7](#rhel-7--net-50) | ✔️ [3.1](#rhel-7--net-core-31) | ✔️ [5.0](#rhel-7--net-50) | ✔️ [6.0](#rhel-7--net-60) |
-=======
-| RHEL                     | .NET Core 2.1 | .NET Core 3.1                  | .NET 5                   |
-| ------------------------ | ------------- | ------------------------------ | -------------------------- |
-| ✔️ [8](#rhel-8-)        | ❌ 2.1        | ✔️ 3.1                         | ✔️ 5.0                    |
-| ✔️ [7](#rhel-7--net-50) | ❌ 2.1        | ✔️ [3.1](#rhel-7--net-core-31) | ✔️ [5.0](#rhel-7--net-50) |
->>>>>>> cad5a12c
 
 [!INCLUDE [versions-not-supported](includes/versions-not-supported.md)]
 
