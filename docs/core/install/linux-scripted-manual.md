--- conflicted
+++ resolved
@@ -3,11 +3,7 @@
 description: Demonstrates how to install the .NET SDK and the .NET Runtime on Linux without a package manager. Use the install script or manually extract the binaries.
 author: adegeo
 ms.author: adegeo
-<<<<<<< HEAD
 ms.date: 11/08/2025
-=======
-ms.date: 11/07/2025
->>>>>>> 2dec5a7d
 ms.custom: linux-related-content, updateeachrelease
 ---
 
