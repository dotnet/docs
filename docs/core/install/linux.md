--- conflicted
+++ resolved
@@ -48,8 +48,7 @@
 - A ❌ indicates that the version of Alpine or .NET isn't supported on that Alpine release.
 - When both a version of Alpine and a version of .NET have ✔️, that OS and .NET combination is supported.
 
-<<<<<<< HEAD
-| Alpine  | .NET Core 3.1 | .NET 5.0  | .NET 6.0  |
+| Alpine  | .NET Core 3.1 | .NET 5    | .NET 6    |
 |---------|---------------|-----------|-----------|
 | ✔️ 3.14 | ✔️ 3.1        | ✔️ 5.0    | ✔️ 6.0    |
 | ✔️ 3.13 | ✔️ 3.1        | ✔️ 5.0    | ✔️ 6.0    |
@@ -58,17 +57,6 @@
 | ❌ 3.10 | ✔️ 3.1        | ❌ 5.0    | ❌ 6.0    |
 | ❌ 3.9  | ✔️ 3.1        | ❌ 5.0    | ❌ 6.0    |
 | ❌ 3.8  | ✔️ 3.1        | ❌ 5.0    | ❌ 6.0    |
-=======
-| Alpine                      | .NET Core 2.1 | .NET Core 3.1 | .NET 5 |
-|-----------------------------|---------------|---------------|----------------|
-| ✔️ [3.14](linux-alpine.md)  | ❌ 2.1        | ✔️ 3.1        | ✔️ 5.0 |
-| ✔️ [3.13](linux-alpine.md)  | ❌ 2.1        | ✔️ 3.1        | ✔️ 5.0 |
-| ✔️ [3.12](linux-alpine.md)  | ❌ 2.1        | ✔️ 3.1        | ✔️ 5.0 |
-| ✔️ [3.11](linux-alpine.md)  | ❌ 2.1        | ✔️ 3.1        | ✔️ 5.0 |
-| ❌ [3.10](linux-alpine.md)  | ❌ 2.1        | ✔️ 3.1        | ❌ 5.0 |
-| ❌ [3.9](linux-alpine.md)   | ❌ 2.1        | ✔️ 3.1        | ❌ 5.0 |
-| ❌ [3.8](linux-alpine.md)   | ❌ 2.1        | ✔️ 3.1        | ❌ 5.0 |
->>>>>>> cad5a12c
 
 For more information, see [Install .NET on Alpine](linux-alpine.md).
 
@@ -78,24 +66,17 @@
 
 The following table is a list of currently supported .NET releases on both CentOS 7 and CentOS 8. These versions remain supported until either the version of [.NET reaches end-of-support](https://dotnet.microsoft.com/platform/support/policy/dotnet-core) or the version of CentOS is no longer supported.
 
-<<<<<<< HEAD
 - A ✔️ indicates that the version of CentOS or .NET is still supported.
 - A ❌ indicates that the version of CentOS or .NET isn't supported on that CentOS release.
 - When both a version of CentOS and a version of .NET have ✔️, that OS and .NET combination is supported.
 
-| CentOS                   | .NET Core 3.1 | .NET 5.0       | .NET 6.0       |
+| CentOS                   | .NET Core 3.1 | .NET 5         | .NET 6         |
 |--------------------------|---------------|----------------|----------------|
 | ✔️ [7](linux-centos.md#centos-7-)       | ✔️ 3.1        | ✔️ 5.0         | ✔️ 6.0         |
 | ✔️ [8](linux-centos.md#centos-8-)\*     | ✔️ 3.1        | ✔️ 5.0         | ❌ 6.0         |
 
 > [!WARNING]
 > \*CentOS 8 will reach an early End Of Life (EOL) on December 31st, 2021. For more information, see the official [CentOS Linux EOL page](https://www.centos.org/centos-linux-eol/). Because of this, .NET 6 won't be supported on CentOS Linux 8.
-=======
-| CentOS                   | .NET Core 2.1 | .NET Core 3.1 | .NET 5 |
-|--------------------------|---------------|---------------|----------------|
-| ✔️ [8](linux-centos.md#centos-8-) | ❌ 2.1        | ✔️ 3.1        | ✔️ 5.0 |
-| ✔️ [7](linux-centos.md#centos-7-) | ❌ 2.1        | ✔️ 3.1        | ✔️ 5.0 |
->>>>>>> cad5a12c
 
 For more information, see [Install .NET on CentOS](linux-centos.md).
 
@@ -109,21 +90,12 @@
 - A ❌ indicates that the version of Debian or .NET isn't supported on that Debian release.
 - When both a version of Debian and a version of .NET have ✔️, that OS and .NET combination is supported.
 
-<<<<<<< HEAD
-| Debian                   | .NET Core 3.1 | .NET 5.0 | .NET 6.0 |
+| Debian                   | .NET Core 3.1 | .NET 5   | .NET 6   |
 |--------------------------|---------------|----------|----------|
 | ✔️ [11](linux-debian.md#debian-11-)     | ✔️ 3.1        | ✔️ 5.0   | ✔️ 6.0   |
 | ✔️ [10](linux-debian.md#debian-10-)     | ✔️ 3.1        | ✔️ 5.0   | ✔️ 6.0   |
 | ✔️ [9](linux-debian.md#debian-9-)       | ✔️ 3.1        | ✔️ 5.0   | ✔️ 6.0   |
 | ❌ [8](linux-debian.md#debian-8-)       | ❌ 3.1        | ❌ 5.0   | ❌ 5.0   |
-=======
-| Debian                   | .NET Core 2.1 | .NET Core 3.1 | .NET 5 |
-|--------------------------|---------------|---------------|----------------|
-| ✔️ [11](linux-debian.md#debian-11-)     | ❌ 2.1        | ✔️ 3.1        | ✔️ 5.0 |
-| ✔️ [10](linux-debian.md#debian-10-)     | ❌ 2.1        | ✔️ 3.1        | ✔️ 5.0 |
-| ✔️ [9](linux-debian.md#debian-9-)       | ❌ 2.1        | ✔️ 3.1        | ✔️ 5.0 |
-| ❌ [8](linux-debian.md#debian-8-)       | ❌ 2.1        | ❌ 3.1        | ❌ 5.0 |
->>>>>>> cad5a12c
 
 For more information, see [Install .NET on Debian](linux-debian.md).
 
@@ -137,24 +109,11 @@
 - A ❌ indicates that the version of Fedora or .NET isn't supported on that Fedora release.
 - When both a version of Fedora and a version of .NET have ✔️, that OS and .NET combination is supported.
 
-<<<<<<< HEAD
 | .NET Version  | Fedora 35 ✔️ | 34 ✔️ | 33 ✔️ | 32 ❌ | 31 ❌ | 30 ❌ | 29 ❌ | 28 ❌ | 27 ❌ |
 | ------------  | ---------:    | --:   | --:   | --:    | --:   | --:    | --:   | --:   | --:    |
-| .NET 6.0      | ✔️           | ✔️    | ✔️    | ❌    | ❌    |❌      |❌    |❌     |❌     |
-| .NET 5.0      | ✔️           | ✔️    | ✔️    | ✔️    | ❌    |❌      |❌    |❌     |❌     |
+| .NET 6        | ✔️           | ✔️    | ✔️    | ❌    | ❌    |❌      |❌    |❌     |❌     |
+| .NET 5        | ✔️           | ✔️    | ✔️    | ✔️    | ❌    |❌      |❌    |❌     |❌     |
 | .NET Core 3.1 | ✔️           | ✔️    | ✔️    | ✔️    | ✔️    |✔️      |✔️    |❌     |❌     |
-=======
-| Fedora                   | .NET Core 2.1 | .NET Core 3.1 | .NET 5 |
-|--------------------------|---------------|---------------|----------------|
-| ✔️ [34](linux-fedora.md#install-net-50) | ❌ 2.1        | ✔️ 3.1        | ✔️ 5.0 |
-| ✔️ [33](linux-fedora.md#install-net-50) | ❌ 2.1        | ✔️ 3.1        | ✔️ 5.0 |
-| ❌ [32](linux-fedora.md#install-net-50) | ❌ 2.1        | ✔️ 3.1        | ✔️ 5.0 |
-| ❌ [31](linux-fedora.md#install-on-older-distributions) | ❌ 2.1        | ✔️ 3.1        | ❌ 5.0 |
-| ❌ [30](linux-fedora.md#install-on-older-distributions) | ❌ 2.1        | ✔️ 3.1        | ❌ 5.0 |
-| ❌ [29](linux-fedora.md#install-on-older-distributions) | ❌ 2.1        | ✔️ 3.1        | ❌ 5.0 |
-| ❌ [28](linux-fedora.md#install-on-older-distributions) | ❌ 2.1        | ❌ 3.1        | ❌ 5.0 |
-| ❌ [27](linux-fedora.md#install-on-older-distributions) | ❌ 2.1        | ❌ 3.1        | ❌ 5.0 |
->>>>>>> cad5a12c
 
 For more information, see [Install .NET on Fedora](linux-fedora.md).
 
@@ -164,19 +123,13 @@
 
 The following table is a list of currently supported .NET releases on openSUSE 15. These versions remain supported until either the version of [.NET reaches end-of-support](https://dotnet.microsoft.com/platform/support/policy/dotnet-core) or the version of openSUSE is no longer supported.
 
-<<<<<<< HEAD
 - A ✔️ indicates that the version of openSUSE or .NET is still supported.
 - A ❌ indicates that the version of openSUSE or .NET isn't supported on that openSUSE release.
 - When both a version of openSUSE and a version of .NET have ✔️, that OS and .NET combination is supported.
 
-| openSUSE                   | .NET Core 3.1 | .NET 5.0   | .NET 6.0       |
+| openSUSE                   | .NET Core 3.1 | .NET 5     | .NET 6         |
 |----------------------------|---------------|------------|----------------|
 | ✔️ [15](linux-opensuse.md#opensuse-15-)     | ✔️ 3.1        | ✔️ 5.0     | ✔️ 6.0         |
-=======
-| openSUSE                   | .NET Core 2.1 | .NET Core 3.1 | .NET 5 |
-|----------------------------|---------------|---------------|----------------|
-| ✔️ [15](linux-opensuse.md#opensuse-15-)     | ❌ 2.1        | ✔️ 3.1        | ✔️ 5.0 |
->>>>>>> cad5a12c
 
 For more information, see [Install .NET on openSUSE](linux-opensuse.md).
 
@@ -190,17 +143,10 @@
 - A ❌ indicates that the version of RHEL or .NET isn't supported on that RHEL release.
 - When both a version of RHEL and a version of .NET have ✔️, that OS and .NET combination is supported.
 
-<<<<<<< HEAD
-| RHEL                                 | .NET Core 3.1                                | .NET 5.0                               | .NET 6.0                                |
+| RHEL                                 | .NET Core 3.1                                | .NET 5                                 | .NET 6                                  |
 | ------------------------------------ | -------------------------------------------- | -------------------------------------- | --------------------------------------- |
 | ✔️ [8](linux-rhel.md#rhel-8-)        | ✔️ [3.1](linux-rhel.md#rhel-8-)             | ✔️ [5.0](linux-rhel.md#rhel-8-)        | ✔️ [6.0](linux-rhel.md#rhel-8-)        |
 | ✔️ [7](linux-rhel.md#rhel-7--net-50) | ✔️ [3.1](linux-rhel.md#rhel-7--net-core-31) | ✔️ [5.0](linux-rhel.md#rhel-7--net-50) | ✔️ [6.0](linux-rhel.md#rhel-7--net-60) |
-=======
-| RHEL                   | .NET Core 2.1 | .NET Core 3.1 | .NET 5 |
-|--------------------------|---------------|---------------|----------------|
-| ✔️ [8](linux-rhel.md#rhel-8-) | ❌ 2.1        | ✔️ 3.1        | ✔️ 5.0 |
-| ✔️ [7](linux-rhel.md#rhel-7--net-50) | ❌ 2.1        | ✔️ [3.1](linux-rhel.md#rhel-7--net-core-31)        | ✔️ [5.0](linux-rhel.md#rhel-7--net-50) |
->>>>>>> cad5a12c
 
 For more information, see [Install .NET on RHEL](linux-rhel.md).
 
@@ -214,17 +160,10 @@
 - A ❌ indicates that the version of SLES or .NET isn't supported on that SLES release.
 - When both a version of SLES and a version of .NET have ✔️, that OS and .NET combination is supported.
 
-<<<<<<< HEAD
-| SLES                   | .NET Core 3.1 | .NET 5.0 | .NET 6.0 |
+| SLES                   | .NET Core 3.1 | .NET 5   | .NET 6   |
 |------------------------|---------------|----------|----------|
 | ✔️ [15](linux-sles.md#sles-15-)     | ✔️ 3.1        | ✔️ 5.0 | ✔️ 6.0 |
 | ✔️ [12 SP2](linux-sles.md#sles-12-) | ✔️ 3.1        | ✔️ 5.0 | ✔️ 6.0 |
-=======
-| SLES                   | .NET Core 2.1 | .NET Core 3.1 | .NET 5 |
-|------------------------|---------------|---------------|----------------|
-| ✔️ [15](linux-sles.md#sles-15-)     | ❌ 2.1        | ✔️ 3.1        | ✔️ 5.0 |
-| ✔️ [12 SP2](linux-sles.md#sles-12-) | ❌ 2.1        | ✔️ 3.1        | ✔️ 5.0 |
->>>>>>> cad5a12c
 
 For more information, see [Install .NET on SLES](linux-sles.md).
 
@@ -238,8 +177,7 @@
 - A ❌ indicates that the version of Ubuntu or .NET isn't supported on that Ubuntu release.
 - When both a version of Ubuntu and a version of .NET have ✔️, that OS and .NET combination is supported.
 
-<<<<<<< HEAD
-| Ubuntu                                   | .NET Core 3.1 | .NET 5.0 | .NET 6.0 |
+| Ubuntu                                   | .NET Core 3.1 | .NET 5   | .NET 6   |
 |------------------------------------------|---------------|----------|----------|
 | ✔️ [21.10](linux-ubuntu.md#2110-)       | ✔️ 3.1        | ✔️ 5.0 | ✔️ 6.0 |
 | ✔️ [21.04](linux-ubuntu.md#2104-)       | ✔️ 3.1        | ✔️ 5.0 | ✔️ 6.0 |
@@ -253,21 +191,6 @@
 | ❌ [17.04](linux-ubuntu.md#1704-)       | ❌ 3.1        | ❌ 5.0 | ❌ 6.0 |
 | ❌ [16.10](linux-ubuntu.md#1610-)       | ❌ 3.1        | ❌ 5.0 | ❌ 6.0 |
 | ✔️ [16.04 (LTS)](linux-ubuntu.md#1604-) | ✔️ 3.1        | ✔️ 5.0 | ✔️ 6.0 |
-=======
-| Ubuntu                   | .NET Core 2.1 | .NET Core 3.1 | .NET 5 |
-|--------------------------|---------------|---------------|----------------|
-| ✔️ [21.04](linux-ubuntu.md#2104-)       | ❌ 2.1        | ✔️ 3.1        | ✔️ 5.0 |
-| ❌ [20.10](linux-ubuntu.md#2010-)       | ❌ 2.1        | ✔️ 3.1        | ✔️ 5.0 |
-| ✔️ [20.04 (LTS)](linux-ubuntu.md#2004-) | ❌ 2.1        | ✔️ 3.1        | ✔️ 5.0 |
-| ❌ [19.10](linux-ubuntu.md#1910-)       | ❌ 2.1        | ✔️ 3.1        | ✔️ 5.0 |
-| ❌ [19.04](linux-ubuntu.md#1904-)       | ❌ 2.1        | ✔️ 3.1        | ❌ 5.0 |
-| ❌ [18.10](linux-ubuntu.md#1810-)       | ❌ 2.1        | ❌ 3.1        | ❌ 5.0 |
-| ✔️ [18.04 (LTS)](linux-ubuntu.md#1804-) | ❌ 2.1        | ✔️ 3.1        | ✔️ 5.0 |
-| ❌ [17.10](linux-ubuntu.md#1710-)       | ❌ 2.1        | ❌ 3.1        | ❌ 5.0 |
-| ❌ [17.04](linux-ubuntu.md#1704-)       | ❌ 2.1        | ❌ 3.1        | ❌ 5.0 |
-| ❌ [16.10](linux-ubuntu.md#1610-)       | ❌ 2.1        | ❌ 3.1        | ❌ 5.0 |
-| ✔️ [16.04 (LTS)](linux-ubuntu.md#1604-) | ❌ 2.1        | ✔️ 3.1        | ✔️ 5.0 |
->>>>>>> cad5a12c
 
 For more information, see [Install .NET on Ubuntu](linux-ubuntu.md).
 
