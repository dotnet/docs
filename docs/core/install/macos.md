--- conflicted
+++ resolved
@@ -28,8 +28,7 @@
 - A ✔️ indicates that the version of .NET is still supported.
 - A ❌ indicates that the version of .NET isn't supported.
 
-<<<<<<< HEAD
-| Operating System          | .NET Core 3.1 | .NET 5.0       | .NET 6.0       |
+| Operating System          | .NET Core 3.1 | .NET 5         | .NET 6         |
 |---------------------------|---------------|----------------|----------------|
 | macOS 12.0 "Monterey"     | ✔️ 3.1        | ✔️ 5.0         | ✔️ 6.0         |
 | macOS 11.0 "Big Sur"      | ✔️ 3.1        | ✔️ 5.0         | ✔️ 6.0         |
@@ -37,15 +36,6 @@
 | macOS 10.14 "Mojave"      | ✔️ 3.1        | ✔️ 5.0         | ❌ 6.0         |
 
 For more information about the life cycle of .NET releases, see [.NET and .NET Core Support Policy](https://dotnet.microsoft.com/platform/support/policy/dotnet-core).
-=======
-| Operating System          | .NET Core 2.1 | .NET Core 3.1 | .NET 5 |
-|---------------------------|---------------|---------------|----------------|
-| macOS 11.0 "Big Sur"       | ❌ 2.1 ([Release notes][release-notes-21]) | ✔️ 3.1 ([Release notes][release-notes-31]) | ✔️ 5.0 ([Release notes][release-notes-50]) |
-| macOS 10.15 "Catalina"    | ❌ 2.1 ([Release notes][release-notes-21]) | ✔️ 3.1 ([Release notes][release-notes-31]) | ✔️ 5.0 ([Release notes][release-notes-50]) |
-| macOS 10.14 "Mojave"      | ❌ 2.1 ([Release notes][release-notes-21]) | ✔️ 3.1 ([Release notes][release-notes-31]) | ✔️ 5.0 ([Release notes][release-notes-50]) |
-| macOS 10.13 "High Sierra" | ❌ 2.1 ([Release notes][release-notes-21]) | ✔️ 3.1 ([Release notes][release-notes-31]) | ✔️ 5.0 ([Release notes][release-notes-50]) |
-| macOS 10.12 "Sierra"      | ❌ 2.1 ([Release notes][release-notes-21]) | ❌ 3.1 ([Release notes][release-notes-31]) | ❌ 5.0 ([Release notes][release-notes-50]) |
->>>>>>> cad5a12c
 
 ## Unsupported releases
 
@@ -93,11 +83,7 @@
 
 ## Install with an installer
 
-<<<<<<< HEAD
-macOS has standalone installers that can be used to install the .NET 6.0 SDK:
-=======
-macOS has standalone installers that can be used to install the .NET 5 SDK:
->>>>>>> cad5a12c
+macOS has standalone installers that can be used to install the .NET 6 SDK:
 
 - [x64 (64-bit) CPUs](https://dotnet.microsoft.com/download/dotnet/6.0)
 
@@ -109,12 +95,8 @@
 
 First, download a **binary** release for either the SDK or the runtime from one of the following sites. If you install the .NET SDK, you will not need to install the corresponding runtime:
 
-<<<<<<< HEAD
-- ✔️ [.NET 6.0 downloads](https://dotnet.microsoft.com/download/dotnet/6.0)
-- ✔️ [.NET 5.0 downloads](https://dotnet.microsoft.com/download/dotnet/5.0)
-=======
+- ✔️ [.NET 6 downloads](https://dotnet.microsoft.com/download/dotnet/6.0)
 - ✔️ [.NET 5 downloads](https://dotnet.microsoft.com/download/dotnet/5.0)
->>>>>>> cad5a12c
 - ✔️ [.NET Core 3.1 downloads](https://dotnet.microsoft.com/download/dotnet/3.1)
 - [All .NET downloads](https://dotnet.microsoft.com/download/dotnet)
 
