--- conflicted
+++ resolved
@@ -147,15 +147,9 @@
 
 | .NET SDK version      | Visual Studio version                      |
 | --------------------- | ------------------------------------------ |
-<<<<<<< HEAD
 | 7                     | Visual Studio 2022 version 17.4 or higher. |
 | 6                     | Visual Studio 2022 version 17.0 or higher. |
 | 5                     | Visual Studio 2019 version 16.8 or higher. |
-=======
-| 7.0                   | Visual Studio 2022 version 17.4 or higher. |
-| 6.0                   | Visual Studio 2022 version 17.0 or higher. |
-| 5.0                   | Visual Studio 2019 version 16.8 or higher. |
->>>>>>> 5374e1f7
 | 3.1                   | Visual Studio 2019 version 16.4 or higher. |
 | 3.0                   | Visual Studio 2019 version 16.3 or higher. |
 | 2.2                   | Visual Studio 2017 version 15.9 or higher. |
@@ -192,7 +186,6 @@
 > [!TIP]
 > A `+` symbol represents the minimum version.
 
-<<<<<<< HEAD
 | Operating System                             | .NET 7 | .NET 6 | .NET Core 3.1 |
 |----------------------------------------------|--------|--------|---------------|
 | Windows 11                                   | ✔️      | ✔️      | ✔️             |
@@ -206,28 +199,6 @@
 | Windows Server Core 2012                     | ✔️      | ✔️      | ✔️    |
 | Nano Server, Version 1809+                   | ✔️      | ✔️      | ✔️    |
 | Nano Server, Version 1803                    | ❌      | ❌      | ✔️    |
-=======
-| Operating System                             | .NET Core 3.1 | .NET 6 | .NET 7 |
-|----------------------------------------------|---------------|--------|--------|
-| Windows 11                                   | ✔️            | ✔️    | ✔️    |
-| Windows Server 2022                          | ✔️            | ✔️    | ✔️    |
-| Windows 10 Version 21H1                      | ✔️            | ✔️    | ✔️    |
-| Windows 10 / Windows Server, Version 20H2    | ✔️            | ✔️    | ✔️    |
-| Windows 10 / Windows Server, Version 2004    | ✔️            | ✔️    | ✔️    |
-| Windows 10 / Windows Server, Version 1909    | ✔️            | ✔️    | ✔️    |
-| Windows 10 / Windows Server, Version 1903    | ✔️            | ✔️    | ✔️    |
-| Windows 10, Version 1809                     | ✔️            | ✔️    | ✔️    |
-| Windows 10, Version 1803                     | ✔️            | ✔️    | ✔️    |
-| Windows 10, Version 1709                     | ✔️            | ✔️    | ✔️    |
-| Windows 10, Version 1607                     | ✔️            | ✔️    | ✔️    |
-| Windows 8.1                                  | ✔️            | ✔️    | ✔️    |
-| Windows 7 SP1 [ESU][esu]                     | ✔️            | ✔️    | ✔️    |
-| Windows Server 2019<br>Windows Server 2016<br>Windows Server 2012 R2<br>Windows Server 2012| ✔️            | ✔️    | ✔️    |
-| Windows Server Core 2012 R2                  | ✔️            | ✔️    | ✔️    |
-| Windows Server Core 2012                     | ✔️            | ✔️    | ✔️    |
-| Nano Server, Version 1809+                   | ✔️            | ✔️    | ✔️    |
-| Nano Server, Version 1803                    | ✔️            | ❌    | ❌    |
->>>>>>> 5374e1f7
 
 For more information about .NET 7 supported operating systems, distributions, and lifecycle policy, see [.NET 7 Supported OS Versions](https://github.com/dotnet/core/blob/main/release-notes/7.0/supported-os.md).
 
@@ -272,7 +243,6 @@
 
 | .NET Version | Architecture | SDK | Runtime | [Path conflict](#path-conflicts) |
 |--------------|--------------|-----|---------|----------------------------------|
-<<<<<<< HEAD
 | 7            | Arm64        | Yes | Yes     | No                               |
 | 7            | x64          | Yes | Yes     | No                               |
 | 6            | Arm64        | Yes | Yes     | No                               |
@@ -295,58 +265,12 @@
 ### Path variables
 
 Environment variables that add .NET to system path, such as the `PATH` variable, may need to be changed if you have both the x64 and Arm64 versions of the .NET SDK installed. Additionally, some tools rely on the `DOTNET_ROOT` environment variable, which would also need to be updated to point to the appropriate .NET SDK installation folder.
-=======
-| 7.0          | Arm64        | Yes | Yes     | No                               |
-| 7.0          | x64          | Yes | Yes     | No                               |
-| 6.0          | Arm64        | Yes | Yes     | No                               |
-| 6.0          | x64          | Yes | Yes     | No                               |
-| 5.0          | Arm64        | Yes | Yes     | [Yes](#path-conflicts)           |
-| 5.0          | x64          | No  | Yes     | [Yes](#path-conflicts)           |
-| 3.1          | Arm64        | No  | No      | N/A                              |
-| 3.1          | x64          | No  | Yes     | [Yes](#path-conflicts)           |
-
-The x64 and Arm64 versions of the .NET 7 SDK exist independently from each other. If a new version is released, each install needs to be upgraded.
-
-### Path differences
-
-On an Arm-based Windows PC, all Arm64 versions of .NET are installed to the normal _C:\\Program Files\\dotnet\\_ folder. However, when you install the **x64** version of .NET 7 SDK, it's installed to the _C:\\Program Files\\dotnet\\x64\\_ folder.
-
-### Path conflicts
-
-The **x64** .NET 7 SDK installs to its own directory, as described in the previous section. This allows the Arm64 and x64 versions of the .NET 7 SDK to exist on the same machine. However, any **x64** SDK prior to 6.0 isn't supported and installs to the same location as the Arm64 version, the _C:\\Program Files\\dotnet\\_ folder. If you want to install an unsupported x64 SDK, you'll need to first uninstall the Arm64 version. The opposite is also true, you'll need to uninstall the unsupported x64 SDK to install the Arm64 version.
-
-### Path variables
-
-Environment variables that add .NET to system path, such as the `PATH` variable, may need to be changed if you have both the x64 and Arm64 versions of the .NET 7 SDK installed. Additionally, some tools rely on the `DOTNET_ROOT` environment variable, which would also need to be updated to point to the appropriate .NET 7 SDK installation folder.
->>>>>>> 5374e1f7
 
 ## Dependencies
 
 # [.NET 7](#tab/net70)
 
 The following Windows versions are supported with .NET 7:
-
-> [!NOTE]
-> A `+` symbol represents the minimum version.
-
-| OS                  | Version       | Architectures   |
-|---------------------|---------------|-----------------|
-<<<<<<< HEAD
-| Windows 11          | 21H2+         | x64, Arm64      |
-=======
-| Windows 11          | 21H2          | x64, Arm64      |
->>>>>>> 5374e1f7
-| Windows 10 Client   | 1607+         | x64, x86, Arm64 |
-| Windows Client      | 7 SP1+, 8.1   | x64, x86        |
-| Windows Server      | 2012+         | x64, x86        |
-| Windows Server Core | 2012+         | x64, x86        |
-| Nano Server         | 1809+         | x64             |
-
-For more information about .NET 7 supported operating systems, distributions, and lifecycle policy, see [.NET 7 Supported OS Versions](https://github.com/dotnet/core/blob/main/release-notes/7.0/supported-os.md).
-
-# [.NET 6](#tab/net60)
-
-The following Windows versions are supported with .NET 6:
 
 > [!NOTE]
 > A `+` symbol represents the minimum version.
@@ -360,6 +284,24 @@
 | Windows Server Core | 2012+         | x64, x86        |
 | Nano Server         | 1809+         | x64             |
 
+For more information about .NET 7 supported operating systems, distributions, and lifecycle policy, see [.NET 7 Supported OS Versions](https://github.com/dotnet/core/blob/main/release-notes/7.0/supported-os.md).
+
+# [.NET 6](#tab/net60)
+
+The following Windows versions are supported with .NET 6:
+
+> [!NOTE]
+> A `+` symbol represents the minimum version.
+
+| OS                  | Version       | Architectures   |
+|---------------------|---------------|-----------------|
+| Windows 11          | 21H2+         | x64, Arm64      |
+| Windows 10 Client   | 1607+         | x64, x86, Arm64 |
+| Windows Client      | 7 SP1+, 8.1   | x64, x86        |
+| Windows Server      | 2012+         | x64, x86        |
+| Windows Server Core | 2012+         | x64, x86        |
+| Nano Server         | 1809+         | x64             |
+
 For more information about .NET 6 supported operating systems, distributions, and lifecycle policy, see [.NET 6 Supported OS Versions](https://github.com/dotnet/core/blob/main/release-notes/6.0/supported-os.md).
 
 # [.NET Core 3.1](#tab/netcore31)
