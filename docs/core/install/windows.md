--- conflicted
+++ resolved
@@ -83,7 +83,6 @@
 Windows 10 versions end-of-service dates are segmented by edition. Only **Home**, **Pro**, **Pro Education**, and **Pro for Workstations** editions are considered in the following table. Check the [Windows lifecycle fact sheet](https://support.microsoft.com/help/13853/windows-lifecycle-fact-sheet) for specific details.
 
 | Operating System                      | .NET 10 (Architectures) | .NET 9 (Architectures) | .NET 8 (Architectures) |
-<<<<<<< HEAD
 |---------------------------------------|-------------------------|------------------------|------------------------|
 | Windows 11 (24H2, 23H2, 22H2 Ent/Edu) | ✔️ x64, Arm64          | ✔️ x64, Arm64         | ✔️ x64, Arm64    |
 | Windows 10 (22H2)                     | ✔️ x64, Arm64          | ✔️ x64, Arm64         | ✔️ x64, Arm64    |
@@ -92,16 +91,6 @@
 | Nano Server (2025, 2022, 2019)        | ✔️ x64                 | ✔️ x64                | ✔️ x64                |
 | Windows 8.1                           | ❌                     | ❌                    | ❌                    |
 | Windows 7 SP1 [ESU][esu]              | ❌                     | ❌                    | ❌                    |
-=======
-|---------------------------------------|--------------------------|------------------------|------------------------|
-| Windows 11<br>(25H2, 24H2, 23H2, 22H2 Ent/Edu) | ✔️ x64, x86, Arm64      | ✔️ x64, x86, Arm64    | ✔️ x64, x86, Arm64    |
-| Windows 10 (22H2+)                    | ✔️ x64, x86, Arm64      | ✔️ x64, x86, Arm64    | ✔️ x64, x86, Arm64    |
-| Windows Server 2025<br>Windows Server 2022<br>Windows Server 2019<br>Windows Server, Version 1903 or later<br>Windows Server 2016<br>Windows Server 2012 R2<br>Windows Server 2012 | ✔️ x64, x86             | ✔️ x64, x86           | ✔️ x64, x86           |
-| Windows Server Core 2012 (and R2)     | ✔️ x64, x86             | ✔️ x64, x86           | ✔️ x64, x86           |
-| Nano Server (2022, 2019)              | ✔️ x64                  | ✔️ x64                | ✔️ x64                |
-| Windows 8.1                           | ❌                      | ❌                    | ❌                    |
-| Windows 7 SP1 [ESU][esu]              | ❌                      | ❌                    | ❌                    |
->>>>>>> 2dec5a7d
 
 > [!TIP]
 > A `+` symbol represents the minimum version.
@@ -161,20 +150,6 @@
 
 If you're using Visual Studio to develop .NET apps, the following table describes the minimum required version of Visual Studio based on the target .NET SDK version.
 
-<<<<<<< HEAD
-| .NET SDK version      | Minimum Visual Studio version    |
-| --------------------- | ---------------------------------|
-| 10                    | Visual Studio 2026               |
-| 9                     | Visual Studio 2022 version 17.12 |
-| 8                     | Visual Studio 2022 version 17.8  |
-| 7                     | Visual Studio 2022 version 17.4  |
-| 6                     | Visual Studio 2022 version 17.0  |
-| 5                     | Visual Studio 2019 version 16.8  |
-| 3.1                   | Visual Studio 2019 version 16.4  |
-| 3.0                   | Visual Studio 2019 version 16.3  |
-| 2.2                   | Visual Studio 2017 version 15.9  |
-| 2.1                   | Visual Studio 2017 version 15.7  |
-=======
 | .NET SDK version      | Visual Studio version                       |
 | --------------------- | ------------------------------------------- |
 | 10                    | Visual Studio 2026 version 18.0 or higher.  |
@@ -187,7 +162,6 @@
 | 3.0                   | Visual Studio 2019 version 16.3 or higher.  |
 | 2.2                   | Visual Studio 2017 version 15.9 or higher.  |
 | 2.1                   | Visual Studio 2017 version 15.7 or higher.  |
->>>>>>> 2dec5a7d
 
 If you already have Visual Studio installed, you can check your version with the following steps.
 
@@ -282,20 +256,12 @@
 
 The installer executables always install new content before removing the previous installation. Applications that are running might be interrupted or crash when older runtimes are removed. To minimize the impact of updating .NET, you can specify when a previous .NET installation should be removed using a registry key.
 
-<<<<<<< HEAD
 | .NET version | Registry key | Name | Type | Value |
 | -------------- | :--------- | :---------- | :---------- | :---------- |
 | All | HKLM\SOFTWARE\Microsoft\\.NET | RemovePreviousVersion | REG_SZ | `always`, `never`, or `nextSession` |
 | .NET 10 | HKLM\SOFTWARE\Microsoft\\.NET\10.0 | RemovePreviousVersion | REG_SZ | `always`, `never`, or `nextSession` |
 | .NET 9 | HKLM\SOFTWARE\Microsoft\\.NET\9.0 | RemovePreviousVersion | REG_SZ | `always`, `never`, or `nextSession` |
 | .NET 8 | HKLM\SOFTWARE\Microsoft\\.NET\8.0 | RemovePreviousVersion | REG_SZ | `always`, `never`, or `nextSession` |
-=======
-| .NET version | Registry key                      | Name                  | Type   | Value                               |
-|--------------|:----------------------------------|:----------------------|:-------|:------------------------------------|
-| All          | HKLM\SOFTWARE\Microsoft\\.NET     | RemovePreviousVersion | REG_SZ | `always`, `never`, or `nextSession` |
-| .NET 9       | HKLM\SOFTWARE\Microsoft\\.NET\9.0 | RemovePreviousVersion | REG_SZ | `always`, `never`, or `nextSession` |
-| .NET 8       | HKLM\SOFTWARE\Microsoft\\.NET\8.0 | RemovePreviousVersion | REG_SZ | `always`, `never`, or `nextSession` |
->>>>>>> 2dec5a7d
 
 - `never` retains previous installations and requires manual intervention to remove previous .NET installations.
 - `always` removes previous installations after the new version is installed. This is the default behavior in .NET.
