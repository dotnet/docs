--- conflicted
+++ resolved
@@ -6,17 +6,14 @@
 ---
 # Breaking Changes
 
-<<<<<<< HEAD
 Changes that affect compatibility, otherwise known as breaking changes, will occur between versions of .NET. This is particularly impactful when porting from .NET Framework to .NET due to certain technologies not being available as well as the changes needed to make .NET a cross-platform framework.
-=======
-Changes that affect compatibility, otherwise known as breaking changes, will occur between versions of .NET. This is particularly impactful when porting from .NET Framework to .NET due to certain technologies not being available as well as the effort to make .NET a cross-platform framework.
->>>>>>> 1f157709
+
 We strive to maintain a high level of compatibility between .NET versions, so while breaking changes will occur, they are carefully considered.
+
 Before upgrading major versions check the breaking changes documentation for changes that might impact you.
 
 ## Categories of breaking changes.
 
-<<<<<<< HEAD
 There are several types of breaking changes...
 
 - modifications to the public contract
@@ -32,19 +29,9 @@
 Compatibility refers to the ability to compile or execute code on a version of a .NET implementation other than the one with which the code was originally developed.
 
 For details on the six different ways a change can affect compatibility see [How code changes can affect compatibility](../compatibility/categories.md)
-=======
-For types of breaking changes such as modifications to the public contract or behavioral changes and what is allowed or disallowed see [Changes that affect compatibility](../compatibility/index.md)
-
-## Types of compatibility.
-
-Compatibility refers to the ability to compile or execute code on a version of a .NET implementation other than the one with which the code was originally developed. For details on the six different ways a change can affect compatibility see [How code changes can affect compatibility](../compatibility/categories.md)
->>>>>>> 1f157709
 
 ## Find breaking changes.
 
 Changes that affect compatibility are documented and should be reviewed before porting from .NET Framework to .NET or when upgrading to a newer version of .NET.
-<<<<<<< HEAD
 
-=======
->>>>>>> 1f157709
-All breaking change documentation can be seen at [Breaking changes reference overview](../compatibility/breaking-changes.md)+Breaking change documentation can be seen at [Breaking changes reference overview](../compatibility/breaking-changes.md)