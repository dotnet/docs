---
title: GitHub Copilot app modernization overview
description: "Learn more about GitHub Copilot app modernization. This Visual Studio extension helps you upgrade your code and projects. Upgrades can include .NET versioning or migrating code from one technology to another."
titleSuffix: ""
author: adegeo
ms.author: adegeo
ms.topic: overview
ms.date: 09/23/2025

#customer intent: As a developer, I want to learn about what the GitHub Copilot app modernziation is, so that I understand its capabilities and how I can take advantage of it.

---

# What is GitHub Copilot app modernization?

GitHub Copilot app modernization is a GitHub Copilot agent that helps upgrade projects to newer versions of .NET and migrate .NET applications to Azure quickly and confidently by guiding you through assessment, solution recommendations, code fixes, and validation - all within Visual Studio.

This process streamlines modernization and boosts developer productivity and confidence. GitHub Copilot app modernization is an all-in-one upgrade and migration assistant that uses AI to improve developer velocity, quality, and results.

With this assistant, you can:

- Upgrade to a newer version of .NET.
- Migrate technologies and deploy to Azure.
- Modernize your .NET app, especially when upgrading from .NET Framework.
- Assess your application's code, configuration, and dependencies.
- Plan and set up the right Azure resource.
- Fix issues and apply best practices for cloud migration.
- Validate that your app builds and tests successfully.

> [!IMPORTANT]
> Starting with Visual Studio 2022 17.14.16, the GitHub Copilot app modernization agent is included with Visual Studio. If you're using an older version of Visual Studio 2022, upgrade to the latest release.
>
> If you installed any of the following extensions published by Microsoft, uninstall them before using the version now included in Visual Studio:
>
> - .NET Upgrade Assistant
> - GitHub Copilot App Modernization – Upgrade for .NET
> - Azure Migrate Application and Code Assessment for .NET

## Provide feedback

Feedback is important to Microsoft and the efficiency of this agent. Use the [Suggest a feature](/visualstudio/ide/suggest-a-feature) and [Report a problem](/visualstudio/ide/report-a-problem) features of Visual Studio to provide feedback.

## Prerequisites

The following items are required before you can use GitHub Copilot app modernization:

[!INCLUDE[github-copilot-app-mod-prereqs](../../includes/github-copilot-app-mod-prereqs.md)]

## How to start an upgrade or migration

To start an upgrade or migration, interact with GitHub Copilot, following these steps:

[!INCLUDE[github-copilot-how-to-initiate](./includes/github-copilot-how-to-initiate.md)]

## Upgrade .NET projects

The modernization agent supports upgrading projects coded in C#. The following types of projects are supported:

<<<<<<< HEAD
=======
- ASP.NET and ASP.NET Core (including related technologies such as MVC, Razor Pages, and Web API)
>>>>>>> bffd44cb
- Blazor
- Azure Functions
- Windows Presentation Foundation
- Windows Forms
- Class libraries
- Console apps

> [!NOTE]
> ASP.NET and related technologies such as MVC, Razor Pages, Web API are still in preview. You may use the tool to attempt
> upgrading these, but be aware it will only work for limited scenarios. Please see [ASP.NET Migration](/aspnet/core/migration/fx-to-core)
> for details on recommendations for these kinds of migrations.

To learn how to start an upgrade, see [How to upgrade a .NET app with GitHub Copilot app modernization](how-to-upgrade-with-github-copilot.md).

### Upgrade paths

The following upgrade paths are supported:

- Upgrade projects from older .NET versions to the latest.
- Modernize your code base with new features.
- Migrate components and services to Azure.

> [!NOTE]
> Upgrading projects from .NET Framework to the latest version of .NET is still in preview.

## Migrate .NET projects to Azure

The modernization agent combines automated analysis, AI-driven code remediation, build and vulnerability checks, and deployment automation to simplify migrations to Azure. The following capabilities describe how the agent assesses readiness, applies fixes, and streamlines the migration process:

- Analysis & Intelligent Recommendations.

  Assess your application's readiness for Azure migration and receive tailored guidance based on its dependencies and identified issues.

- AI-Powered Code Remediation.

  Apply predefined best-practice code patterns to accelerate modernization with minimal manual effort.

- Automatic Build and CVE Resolution.

  Automatically builds your app and resolves compilation errors and vulnerabilities, streamlining development.

- Seamless Deployment.

  Deploy to Azure effortlessly, taking your code from development to cloud faster than ever.

### Predefined tasks for migration

Predefined tasks capture industry best practices for using Azure services. Currently, GitHub Copilot app modernization for .NET offers predefined tasks that cover common migration scenarios.

- **Migrate to Managed Identity based Database on Azure, including Azure SQL DB, Azure SQL MI, and Azure PostgreSQL**

  Modernize your data layer by migrating from on-premises or legacy databases (such as DB2, Oracle DB, or SQL Server) to Azure SQL DB, Azure SQL Managed Instance, or Azure PostgreSQL, using secure managed identity authentication.

- **Migrate to Azure File Storage**

  Move file I/O operations from the local file system to Azure File Storage for scalable, cloud-based file management.

- **Migrate to Azure Blob Storage**

  Replace on-premises or cross-cloud object storage, or local file system file I/O, with Azure Blob Storage for unstructured data.

- **Migrate to Microsoft Entra ID**

  Transition authentication and authorization from Windows Active Directory to Microsoft Entra ID (formerly Azure AD) for modern identity management.

- **Migrate to secured credentials with Managed Identity and Azure Key Vault**

  Replace plaintext credentials in configuration or code with secure, managed identities and Azure Key Vault for secrets management.

- **Migrate to Azure Service Bus**

  Move from legacy or third-party message queues (such as MSMQ or RabbitMQ) or Amazon SQS (AWS Simple Queue Service) to Azure Service Bus for reliable, cloud-based messaging.

- **Migrate to Azure Communication Service email**

  Replace direct SMTP email sending with Azure Communication Service for scalable, secure email delivery.

- **Migrate to Confluent Cloud/Azure Event Hub for Apache Kafka**

  Transition from local or on-premises Kafka to managed event streaming with Confluent Cloud or Azure Event Hubs.

- **Migrate to OpenTelemetry on Azure**

  Transition from local logging frameworks like log4net, serilog, and Windows event log to OpenTelemetry on Azure.

- **Migrate to Azure Cache for Redis with Managed Identity**
  Replace in-memory or local Redis cache implementations with Azure Cache for Redis for high availability, scalability, and enterprise-grade security.

## How does it work

Once you request the modernization agent to upgrade or migrate your app, Copilot analyzes your projects and their dependencies, and then asks you a series of questions about the upgrade or migration. After you answer these questions, a plan is written in the form of a Markdown file. If you tell Copilot to proceed with the upgrade or migration, it follows the steps described in the plan.

You can adjust the plan by editing the Markdown file to change the upgrade steps or add more context.

### Perform the upgrade or migration

Once a plan is ready, tell Copilot to start using it. Once the process starts, Copilot lets you know what it's doing in the chat window and it opens the **Upgrade Progress Details** document, which lists the status of every step.

If it runs into a problem, Copilot tries to identify the cause of a problem and apply a fix. If Copilot can't seem to correct the problem, it asks for your help. When you intervene, Copilot learns from the changes you make and tries to automatically apply them for you, if the problem is encountered again.

Each major step in the plan is committed to the local Git repository.

### Upgrade and migration results

When the process completes, a report is generated that describes every step taken by Copilot. The tool creates a Git commit for every portion of the process, so you can easily roll back the changes or get detailed information about what changed. The report contains the Git commit hashes.

The report also provides a _Next steps_ section that describes the steps you should take after the upgrade finishes.

## Telemetry

The tool only collects data about project types, intent to upgrade, and upgrade duration. The data is collected and aggregated through Visual Studio itself and doesn't contain any user-identifiable information. For more information about Microsoft's privacy policy, see [Visual Studio Customer Experience Improvement Program](/visualstudio/ide/visual-studio-experience-improvement-program?view=vs-2022&preserve-view=true).

## Related content

- [How to upgrade a .NET app with GitHub Copilot app modernization](how-to-upgrade-with-github-copilot.md)
- [Quickstart to migrate a .NET Project](../../azure/migration/appmod/quickstart.md)
- [GitHub Copilot app modernization FAQ](github-copilot-app-modernization-faq.yml)<|MERGE_RESOLUTION|>--- conflicted
+++ resolved
@@ -56,10 +56,6 @@
 
 The modernization agent supports upgrading projects coded in C#. The following types of projects are supported:
 
-<<<<<<< HEAD
-=======
-- ASP.NET and ASP.NET Core (including related technologies such as MVC, Razor Pages, and Web API)
->>>>>>> bffd44cb
 - Blazor
 - Azure Functions
 - Windows Presentation Foundation
