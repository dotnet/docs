--- conflicted
+++ resolved
@@ -31,9 +31,6 @@
 
 5. Execute your plan for porting!
 
-
-<<<<<<< HEAD
-=======
 The following list shows tools you might find helpful to use during the porting process:
 
 * .NET Portability Analyzer - [command line tool](https://github.com/Microsoft/dotnet-apiport/releases) or [Visual Studio Extension](https://marketplace.visualstudio.com/items?itemName=ConnieYau.NETPortabilityAnalyzer), a toolchain that can generate a report of how portable your code is between .NET Framework and .NET Core, with an assembly-by-assembly breakdown of issues. For more information, see [.NET Portability Analyzer](../../standard/analyzers/portability-analyzer.md).
@@ -44,7 +41,6 @@
 
 > [!WARNING] 
 > CsprojToVs2017 is a third-party tool. There is no guarantee that it will work for all of your projects, and it may cause subtle changes in behavior that you depend on. CsprojToVs2017 should be used as a _starting point_ that automates the basic things that can be automated. It is not a guaranteed solution to migrating project file formats.
->>>>>>> c1a6a511
 
 >[!div class="step-by-step"]
 >[Next](net-framework-tech-unavailable.md)