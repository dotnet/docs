---
title: Port from .NET Framework to .NET 6
description: Understand the porting process and discover tools you may find helpful when porting a .NET Framework project to .NET 6.
author: adegeo
ms.date: 07/22/2022
ms.custom: devdivchpfy22
no-loc: ["package.config", PackageReference]
---
# Overview of porting from .NET Framework to .NET

This article provides an overview of what you should consider when porting your code from .NET Framework to .NET (formerly named .NET Core). Porting to .NET from .NET Framework for many projects is relatively straightforward. The complexity of your projects dictates how much work you'll do after the initial migration of the project files.

Projects where the app model is available in .NET, such as libraries, console apps, and desktop apps, usually require little change. Projects that require a new app model, such as moving to [ASP.NET Core from ASP.NET](/aspnet/core/migration/proper-to-2x/), require more work. Many patterns from the old app model have equivalents that can be used during the conversion.

## Windows desktop technologies

Many applications created for .NET Framework use a desktop technology such as Windows Forms or Windows Presentation Foundation (WPF). Both Windows Forms and WPF have been ported to .NET, but these remain Windows-only technologies.

Consider the following dependencies before you migrate a Windows Forms or WPF application:

- Project files for .NET use a different format than .NET Framework.
- Your project might use an API that isn't available in .NET.
- Third-party controls and libraries might not have been ported to .NET and remain only available to .NET Framework.
- Your project uses a [technology that is no longer available](net-framework-tech-unavailable.md) in .NET.

.NET uses the open-source versions of Windows Forms and WPF and includes enhancements over .NET Framework.

For tutorials on migrating your desktop application to .NET 6, see one of the following articles:

- [Migrate .NET Framework WPF apps to .NET](/dotnet/desktop/wpf/migration/convert-project-from-net-framework?view=netdesktop-6.0&preserve-view=true)
- [Migrate .NET Framework Windows Forms apps to .NET](/dotnet/desktop/winforms/migration/?view=netdesktop-6.0&preserve-view=true)

## Windows-specific APIs

Applications can still P/Invoke native libraries on platforms supported by .NET. This technology isn't limited to Windows. However, if the library you're referencing is Windows-specific, such as a _user32.dll_ or _kernel32.dll_, then the code only works on Windows. For each platform you want your app to run on, you'll have to either find platform-specific versions, or make your code generic enough to run on all platforms.

When you're porting an application from .NET Framework to .NET, your application probably used a library provided by .NET Framework. Many APIs that were available in .NET Framework weren't ported to .NET because they relied on Windows-specific technology, such as the Windows Registry or the GDI+ drawing model.

The **Windows Compatibility Pack** provides a large portion of the .NET Framework API surface to .NET and is provided via the [Microsoft.Windows.Compatibility NuGet package](https://www.nuget.org/packages/Microsoft.Windows.Compatibility).

For more information, see [Use the Windows Compatibility Pack to port code to .NET](windows-compat-pack.md).

## .NET Framework compatibility mode

The .NET Framework compatibility mode was introduced in .NET Standard 2.0. The compatibility mode allows .NET Standard and .NET (including .NET Core 3.1) projects to reference .NET Framework libraries on Windows only. Referencing .NET Framework libraries doesn't work for all projects, such as if the library uses WPF APIs, but it does unblock many porting scenarios. For more information, see the [Analyze your dependencies to port code from .NET Framework to .NET](third-party-deps.md#net-framework-compatibility-mode).

## Unavailable technologies

There are a few technologies in .NET Framework that don't exist in .NET:

- [Application domains](net-framework-tech-unavailable.md#application-domains)

  Creating additional application domains isn't supported. For code isolation, use separate processes or containers as an alternative.

- [Remoting](net-framework-tech-unavailable.md#remoting)

  Remoting is used for communicating across application domains, which are no longer supported. For simple communication across processes, consider inter-process communication (IPC) mechanisms as an alternative to remoting, such as the <xref:System.IO.Pipes> class or the <xref:System.IO.MemoryMappedFiles.MemoryMappedFile> class. For more complex scenarios, consider frameworks such as [StreamJsonRpc](https://github.com/microsoft/vs-streamjsonrpc) or [ASP.NET Core](/aspnet/core) (either using [gRPC](/aspnet/core/grpc) or [RESTful Web API services](/aspnet/core/web-api)).

- [Code access security (CAS)](net-framework-tech-unavailable.md#code-access-security-cas)

  CAS was a sandboxing technique supported by .NET Framework but deprecated in .NET Framework 4.0. It was replaced by Security Transparency and it isn't supported in .NET. Instead, use security boundaries provided by the operating system, such as virtualization, containers, or user accounts.

- [Security transparency](net-framework-tech-unavailable.md#security-transparency)

  Similar to CAS, the security transparency sandboxing technique is no longer recommended for .NET Framework applications and it isn't supported in .NET. Instead, use security boundaries provided by the operating system, such as virtualization, containers, or user accounts.
  
- <xref:System.EnterpriseServices?displayProperty=fullName>

  <xref:System.EnterpriseServices?displayProperty=fullName> (COM+) isn't supported in .NET.

- Windows Workflow Foundation (WF)

  WF isn't supported in .NET. For an alternative, see [CoreWF](https://github.com/UiPath/corewf).

For more information about these unsupported technologies, see [.NET Framework technologies unavailable on .NET Core and .NET 5+](net-framework-tech-unavailable.md).

## Cross-platform

.NET (formerly known as .NET Core) is designed to be cross-platform. If your code doesn't depend on Windows-specific technologies, it can run on other platforms such as macOS, Linux, and Android. Such code includes project types like:

- Libraries
- Console-based tools
- Automation
- ASP.NET sites

.NET Framework is a Windows-only component. When your code uses Windows-specific technologies or APIs, such as Windows Forms and WPF, the code can still run on .NET but it won't run on other operating systems.

It's possible that your library or console-based application can be used cross-platform without changing much. When you're porting to .NET, you might want to take this into consideration and test your application on other platforms.

## The future of .NET Standard

.NET Standard is a formal specification of .NET APIs that are available on multiple .NET implementations. The motivation behind .NET Standard was to establish greater uniformity in the .NET ecosystem. Starting with .NET 5, a different approach to establishing uniformity has been adopted, and this new approach eliminates the need for .NET Standard in many scenarios. For more information, see [.NET 5+ and .NET Standard](../../standard/net-standard.md#net-5-and-net-standard).

.NET Standard 2.0 was the last version to support .NET Framework.

## Tools to assist porting

Instead of manually porting an application from .NET Framework to .NET, you can use different tools to help automate some aspects of the migration. Porting a complex project is, in itself, a complex process. The tools might help in that journey.

Even if you use a tool to help port your application, you should review the [Considerations when porting section](#considerations-when-porting) in this article.

### .NET Upgrade Assistant

The [.NET Upgrade Assistant](upgrade-assistant-overview.md) is a command-line tool that can be run on different kinds of .NET Framework apps. It's designed to assist with upgrading .NET Framework apps to .NET. After running the tool, **in most cases the app will require more effort to complete the migration**. The tool includes the installation of analyzers that can assist with completing the migration. This tool works on the following types of .NET Framework applications:

- Windows Forms
- WPF
- ASP.NET MVC
- Console
- Class libraries

This tool uses the other tools listed in this article and guides the migration process. For more information about the tool, see [Overview of the .NET Upgrade Assistant](upgrade-assistant-overview.md).

### try-convert

The try-convert tool is a .NET global tool that can convert a project or entire solution to the .NET SDK, including moving desktop apps to .NET. However, this tool isn't recommended if your project has a complicated build process such as custom tasks, targets, or imports.

For more information, see the [try-convert GitHub repository](https://github.com/dotnet/try-convert).

### .NET Portability Analyzer

The .NET Portability Analyzer is a tool that analyzes assemblies and provides a detailed portability report. It reports .NET APIs that are missing in the applications or libraries to be ported on your specified targeted .NET platforms.

To use the .NET Portability Analyzer in Visual Studio, install the [extension from the marketplace](https://marketplace.visualstudio.com/items?itemName=ConnieYau.NETPortabilityAnalyzer).

For more information, see [The .NET Portability Analyzer](../../standard/analyzers/portability-analyzer.md).

### Platform compatibility analyzer

The [Platform compatibility analyzer](../../standard/analyzers/platform-compat-analyzer.md) analyzes whether or not you're using an API that will throw a <xref:System.PlatformNotSupportedException> at run time. Although finding one of these APIs is unlikely if you're moving from .NET Framework 4.7.2 or higher, it's good to check. For more information about APIs that throw exceptions on .NET, see [APIs that always throw exceptions on .NET Core](../compatibility/unsupported-apis.md).

For more information, see [Platform compatibility analyzer](../../standard/analyzers/platform-compat-analyzer.md).

## Considerations when porting

When porting your application to .NET, consider the following suggestions in order:

✔️ CONSIDER using the [.NET Upgrade Assistant](upgrade-assistant-overview.md) to migrate your projects. Even though this tool is in preview, it automates most of the manual steps detailed in this article and gives you a great starting point for continuing your migration path.

<<<<<<< HEAD
✔️ CONSIDER examining your dependencies first. Your dependencies must target .NET 5+, .NET Standard, or .NET Core.
=======
✔️ CONSIDER examining your dependencies first. Your dependencies must target .NET, .NET Standard, or .NET Core.
>>>>>>> fb3ead03

✔️ DO migrate from a NuGet _packages.config_ file to [PackageReference](/nuget/consume-packages/package-references-in-project-files) settings in the project file. Use Visual Studio to [convert the _package.config_ file](/nuget/consume-packages/migrate-packages-config-to-package-reference#migration-steps).

✔️ CONSIDER upgrading to the latest project file format even if you can't yet port your app. .NET Framework projects use an outdated project format. Even though the latest project format, known as SDK-style projects, was created for .NET Core and beyond, they work with .NET Framework. Having your project file in the latest format gives you a good basis for porting your app in the future.

✔️ DO retarget your .NET Framework project to at least .NET Framework 4.7.2. This ensures the availability of the latest API alternatives for cases where .NET Standard doesn't support existing APIs.

<<<<<<< HEAD
✔️ CONSIDER targeting .NET 6, as it's a long-term support (LTS) release.
=======
✔️ CONSIDER targeting .NET 6 which is under long-term support (LTS).
>>>>>>> fb3ead03

✔️ DO target .NET 6 for **Windows Forms and WPF** projects. .NET 6 contains many improvements for Desktop apps.

✔️ CONSIDER targeting .NET Standard 2.0 if you're migrating a library that might also be used with .NET Framework projects. You can also multitarget your library, targeting both .NET Framework and .NET Standard.

✔️ DO add reference to the [Microsoft.Windows.Compatibility NuGet package](https://www.nuget.org/packages/Microsoft.Windows.Compatibility) if, after migrating, you get errors of missing APIs. A large portion of the .NET Framework API surface is available to .NET via the NuGet package.

## See also

- [Overview of the .NET Upgrade Assistant](upgrade-assistant-overview.md)
- [ASP.NET to ASP.NET Core migration](/aspnet/core/migration/proper-to-2x)
- [Migrate .NET Framework WPF apps to .NET](/dotnet/desktop/wpf/migration/convert-project-from-net-framework?view=netdesktop-6.0&preserve-view=true)
- [Migrate .NET Framework Windows Forms apps to .NET](/dotnet/desktop/winforms/migration/?view=netdesktop-6.0&preserve-view=true)
- [.NET 5 vs. .NET Framework for server apps](../../standard/choosing-core-framework-server.md)<|MERGE_RESOLUTION|>--- conflicted
+++ resolved
@@ -137,11 +137,7 @@
 
 ✔️ CONSIDER using the [.NET Upgrade Assistant](upgrade-assistant-overview.md) to migrate your projects. Even though this tool is in preview, it automates most of the manual steps detailed in this article and gives you a great starting point for continuing your migration path.
 
-<<<<<<< HEAD
-✔️ CONSIDER examining your dependencies first. Your dependencies must target .NET 5+, .NET Standard, or .NET Core.
-=======
 ✔️ CONSIDER examining your dependencies first. Your dependencies must target .NET, .NET Standard, or .NET Core.
->>>>>>> fb3ead03
 
 ✔️ DO migrate from a NuGet _packages.config_ file to [PackageReference](/nuget/consume-packages/package-references-in-project-files) settings in the project file. Use Visual Studio to [convert the _package.config_ file](/nuget/consume-packages/migrate-packages-config-to-package-reference#migration-steps).
 
@@ -149,13 +145,9 @@
 
 ✔️ DO retarget your .NET Framework project to at least .NET Framework 4.7.2. This ensures the availability of the latest API alternatives for cases where .NET Standard doesn't support existing APIs.
 
-<<<<<<< HEAD
-✔️ CONSIDER targeting .NET 6, as it's a long-term support (LTS) release.
-=======
-✔️ CONSIDER targeting .NET 6 which is under long-term support (LTS).
->>>>>>> fb3ead03
+✔️ CONSIDER targeting .NET 6, which is a long-term support (LTS) release.
 
-✔️ DO target .NET 6 for **Windows Forms and WPF** projects. .NET 6 contains many improvements for Desktop apps.
+✔️ DO target .NET 6+ for **Windows Forms and WPF** projects. .NET 6 contains many improvements for Desktop apps.
 
 ✔️ CONSIDER targeting .NET Standard 2.0 if you're migrating a library that might also be used with .NET Framework projects. You can also multitarget your library, targeting both .NET Framework and .NET Standard.
 
