---
title: Port from .NET Framework to .NET 7
description: Understand the porting process and discover tools you may find helpful when porting a .NET Framework project to .NET 6.
author: adegeo
ms.date: 02/28/2023
ms.custom: devdivchpfy22
no-loc: ["package.config", PackageReference]
---
# Overview of porting from .NET Framework to .NET

This article provides an overview of what you should consider when porting your code from .NET Framework to .NET (formerly named .NET Core). Porting to .NET from .NET Framework for many projects is relatively straightforward. The complexity of your projects dictates how much work you'll do after the initial migration of the project files.

Projects where the app model is available in .NET, such as libraries, console apps, and desktop apps, usually require little change. Projects that require a new app model, such as moving to [ASP.NET Core from ASP.NET](/aspnet/core/migration/proper-to-2x/), require more work. Many patterns from the old app model have equivalents that can be used during the conversion.

## Windows desktop technologies

Many applications created for .NET Framework use a desktop technology such as Windows Forms or Windows Presentation Foundation (WPF). Both Windows Forms and WPF have been ported to .NET, but these remain Windows-only technologies.

Consider the following dependencies before you migrate a Windows Forms or WPF application:

- Project files for .NET use a different format than .NET Framework.
- Your project might use an API that isn't available in .NET.
- Third-party controls and libraries might not have been ported to .NET and remain only available to .NET Framework.
- Your project uses a [technology that is no longer available](net-framework-tech-unavailable.md) in .NET.

.NET uses the open-source versions of Windows Forms and WPF and includes enhancements over .NET Framework.

For tutorials on migrating your desktop application to .NET, see one of the following articles:

- [Migrate .NET Framework WPF apps to .NET](/dotnet/desktop/wpf/migration/convert-project-from-net-framework?view=netdesktop-6.0&preserve-view=true)
- [Migrate .NET Framework Windows Forms apps to .NET](/dotnet/desktop/winforms/migration/?view=netdesktop-6.0&preserve-view=true)

## Windows-specific APIs

Applications can still P/Invoke native libraries on platforms supported by .NET. This technology isn't limited to Windows. However, if the library you're referencing is Windows-specific, such as a _user32.dll_ or _kernel32.dll_, then the code only works on Windows. For each platform you want your app to run on, you'll have to either find platform-specific versions, or make your code generic enough to run on all platforms.

When you're porting an application from .NET Framework to .NET, your application probably used a library provided by .NET Framework. Many APIs that were available in .NET Framework weren't ported to .NET because they relied on Windows-specific technology, such as the Windows Registry or the GDI+ drawing model.

The **Windows Compatibility Pack** provides a large portion of the .NET Framework API surface to .NET and is provided via the [Microsoft.Windows.Compatibility NuGet package](https://www.nuget.org/packages/Microsoft.Windows.Compatibility).

For more information, see [Use the Windows Compatibility Pack to port code to .NET](windows-compat-pack.md).

## .NET Framework compatibility mode

<<<<<<< HEAD
The .NET Framework compatibility mode was introduced in .NET Standard 2.0. The compatibility mode allows projects to reference .NET Framework libraries as if they were compiled for the project's target framework. The .NET Framework compatibility mode is not limited to .NET Standard 2.0 but extends to any .NET runtime that implements .NET Standard 2.0, such as .NET Core. However, some .NET implementations may support a larger chunk of .NET Framework than others. For example, .NET Core 3.0 extends the .NET Framework compatibility mode to Windows Forms and WPF.

Referencing .NET Framework libraries doesn't work in all cases, as it depends on which .NET Framework APIs were used and whether or not these APIs are supported by the project's target framework. Also, some of the .NET Framework APIs will only work on Windows. The .NET Framework compatibility mode unblocks many porting scenarios but you should test your projects to ensure that they also work at runtime. For more information, see the [Analyze your dependencies to port code from .NET Framework to](third-party-deps.md#net-framework-compatibility-mode).
=======
The .NET Framework compatibility mode was introduced in .NET Standard 2.0. The compatibility mode allows .NET Standard and .NET projects to reference .NET Framework libraries on Windows only. Referencing .NET Framework libraries doesn't work for all projects, such as if the library uses WPF APIs, but it does unblock many porting scenarios. For more information, see the [Analyze your dependencies to port code from .NET Framework to .NET](third-party-deps.md#net-framework-compatibility-mode).

## Target framework changes in SDK-style projects

As previously mentioned, the project files for .NET use a different format than .NET Framework, known as the SDK-style project format. Even if you're not moving from .NET Framework to .NET, you should still upgrade the project file to the latest format. The way to specify a target framework is different in SDK-style projects. In .NET Framework, the `<TargetFrameworkVersion>` property is used with a moniker that specifies the version of .NET Framework. For example, .NET Framework 4.7.2 looks like the following snippet:

```xml
<PropertyGroup>
  <TargetFrameworkVersion>v4.7.2</TargetFrameworkVersion>
</PropertyGroup>
```

An SDK-style project uses a different property to identify the target framework, the `<TargetFramework>` property. When targeting .NET Framework, the moniker starts with `net` and ends with the version of .NET Framework without any periods. For example, the moniker to target .NET Framework 4.7.2 is `net472`:

```xml
<PropertyGroup>
  <TargetFramework>net472</TargetFramework>
</PropertyGroup>
```

For a list of all target monikers, see [Target frameworks in SDK-style projects](../../standard/frameworks.md#supported-target-frameworks).
>>>>>>> f8a2b9f5

## Unavailable technologies

There are a few technologies in .NET Framework that don't exist in .NET:

- [Application domains](net-framework-tech-unavailable.md#application-domains)

  Creating additional application domains isn't supported. For code isolation, use separate processes or containers as an alternative.

- [Remoting](net-framework-tech-unavailable.md#remoting)

  Remoting is used for communicating across application domains, which are no longer supported. For simple communication across processes, consider inter-process communication (IPC) mechanisms as an alternative to remoting, such as the <xref:System.IO.Pipes> class or the <xref:System.IO.MemoryMappedFiles.MemoryMappedFile> class. For more complex scenarios, consider frameworks such as [StreamJsonRpc](https://github.com/microsoft/vs-streamjsonrpc) or [ASP.NET Core](/aspnet/core) (either using [gRPC](/aspnet/core/grpc) or [RESTful Web API services](/aspnet/core/web-api)).

- [Code access security (CAS)](net-framework-tech-unavailable.md#code-access-security-cas)

  CAS was a sandboxing technique supported by .NET Framework but deprecated in .NET Framework 4.0. It was replaced by Security Transparency and it isn't supported in .NET. Instead, use security boundaries provided by the operating system, such as virtualization, containers, or user accounts.

- [Security transparency](net-framework-tech-unavailable.md#security-transparency)

  Similar to CAS, the security transparency sandboxing technique is no longer recommended for .NET Framework applications and it isn't supported in .NET. Instead, use security boundaries provided by the operating system, such as virtualization, containers, or user accounts.
  
- <xref:System.EnterpriseServices?displayProperty=fullName>

  <xref:System.EnterpriseServices?displayProperty=fullName> (COM+) isn't supported in .NET.

- Windows Workflow Foundation (WF)

  WF isn't supported in .NET. For an alternative, see [CoreWF](https://github.com/UiPath/corewf).

For more information about these unsupported technologies, see [.NET Framework technologies unavailable on .NET 6+](net-framework-tech-unavailable.md).

## Cross-platform

.NET (formerly known as .NET Core) is designed to be cross-platform. If your code doesn't depend on Windows-specific technologies, it can run on other platforms such as macOS, Linux, and Android. Such code includes project types like:

- Libraries
- Console-based tools
- Automation
- ASP.NET sites

.NET Framework is a Windows-only component. When your code uses Windows-specific technologies or APIs, such as Windows Forms and WPF, the code can still run on .NET but it won't run on other operating systems.

It's possible that your library or console-based application can be used cross-platform without changing much. When you're porting to .NET, you might want to take this into consideration and test your application on other platforms.

## The future of .NET Standard

.NET Standard is a formal specification of .NET APIs that are available on multiple .NET implementations. The motivation behind .NET Standard was to establish greater uniformity in the .NET ecosystem. Starting with .NET 5, a different approach to establishing uniformity has been adopted, and this new approach eliminates the need for .NET Standard in many scenarios. For more information, see [.NET 5+ and .NET Standard](../../standard/net-standard.md#net-5-and-net-standard).

.NET Standard 2.0 was the last version to support .NET Framework.

## Tools to assist porting

Instead of manually porting an application from .NET Framework to .NET, you can use different tools to help automate some aspects of the migration. Porting a complex project is, in itself, a complex process. The tools might help in that journey.

Even if you use a tool to help port your application, you should review the [Considerations when porting section](#considerations-when-porting) in this article.

### .NET Upgrade Assistant

The [.NET Upgrade Assistant](upgrade-assistant-overview.md) is a command-line tool that can be run on different kinds of .NET Framework apps. It's designed to assist with upgrading .NET Framework apps to .NET. After running the tool, **in most cases the app will require more effort to complete the migration**. The tool includes the installation of analyzers that can assist with completing the migration. This tool works on the following types of .NET Framework applications:

- Windows Forms
- WPF
- ASP.NET MVC
- Console
- Class libraries

This tool uses the other tools listed in this article, such as **try-convert**, and guides the migration process. For more information about the tool, see [Overview of the .NET Upgrade Assistant](upgrade-assistant-overview.md).

### try-convert

The try-convert tool is a .NET global tool that can convert a project or entire solution to the .NET SDK, including moving desktop apps to .NET. However, this tool isn't recommended if your project has a complicated build process such as custom tasks, targets, or imports.

For more information, see the [try-convert GitHub repository](https://github.com/dotnet/try-convert).

### .NET Portability Analyzer

The .NET Portability Analyzer is a tool that analyzes assemblies and provides a detailed portability report. It reports .NET APIs that are missing in the applications or libraries to be ported on your specified targeted .NET platforms.

To use the .NET Portability Analyzer in Visual Studio, install the [extension from the marketplace](https://marketplace.visualstudio.com/items?itemName=ConnieYau.NETPortabilityAnalyzer).

For more information, see [The .NET Portability Analyzer](../../standard/analyzers/portability-analyzer.md).

### Platform compatibility analyzer

The [Platform compatibility analyzer](../../standard/analyzers/platform-compat-analyzer.md) analyzes whether or not you're using an API that will throw a <xref:System.PlatformNotSupportedException> at run time. Although finding one of these APIs is unlikely if you're moving from .NET Framework 4.7.2 or higher, it's good to check. For more information about APIs that throw exceptions on .NET, see [APIs that always throw exceptions on .NET Core](../compatibility/unsupported-apis.md).

For more information, see [Platform compatibility analyzer](../../standard/analyzers/platform-compat-analyzer.md).

## Considerations when porting

When porting your application to .NET, consider the following suggestions in order:

✔️ CONSIDER using the [.NET Upgrade Assistant](upgrade-assistant-overview.md) to migrate your projects. Even though this tool is in preview, it automates most of the manual steps detailed in this article and gives you a great starting point for continuing your migration path.

✔️ CONSIDER examining your dependencies first. Your dependencies must target .NET, .NET Standard, or .NET Core.

✔️ DO migrate from a NuGet _packages.config_ file to [PackageReference](/nuget/consume-packages/package-references-in-project-files) settings in the project file. Use Visual Studio to [convert the _package.config_ file](/nuget/consume-packages/migrate-packages-config-to-package-reference#migration-steps).

✔️ CONSIDER upgrading to the latest project file format even if you can't yet port your app. .NET Framework projects use an outdated project format. Even though the latest project format, known as SDK-style projects, was created for .NET Core and beyond, they work with .NET Framework. Having your project file in the latest format gives you a good basis for porting your app in the future.

✔️ DO retarget your .NET Framework project to at least .NET Framework 4.7.2. This ensures the availability of the latest API alternatives for cases where .NET Standard doesn't support existing APIs.

✔️ CONSIDER targeting .NET 6, which is a long-term support (LTS) release.

✔️ DO target .NET 6+ for **Windows Forms and WPF** projects. .NET 6 contains many improvements for Desktop apps.

✔️ CONSIDER targeting .NET Standard 2.0 if you're migrating a library that might also be used with .NET Framework projects. You can also multitarget your library, targeting both .NET Framework and .NET Standard.

✔️ DO add reference to the [Microsoft.Windows.Compatibility NuGet package](https://www.nuget.org/packages/Microsoft.Windows.Compatibility) if, after migrating, you get errors of missing APIs. A large portion of the .NET Framework API surface is available to .NET via the NuGet package.

## See also

- [Overview of the .NET Upgrade Assistant](upgrade-assistant-overview.md)
- [ASP.NET to ASP.NET Core migration](/aspnet/core/migration/proper-to-2x)
- [Migrate .NET Framework WPF apps to .NET](/dotnet/desktop/wpf/migration/convert-project-from-net-framework?view=netdesktop-6.0&preserve-view=true)
- [Migrate .NET Framework Windows Forms apps to .NET](/dotnet/desktop/winforms/migration/?view=netdesktop-6.0&preserve-view=true)
- [.NET 5 vs. .NET Framework for server apps](../../standard/choosing-core-framework-server.md)<|MERGE_RESOLUTION|>--- conflicted
+++ resolved
@@ -42,12 +42,9 @@
 
 ## .NET Framework compatibility mode
 
-<<<<<<< HEAD
-The .NET Framework compatibility mode was introduced in .NET Standard 2.0. The compatibility mode allows projects to reference .NET Framework libraries as if they were compiled for the project's target framework. The .NET Framework compatibility mode is not limited to .NET Standard 2.0 but extends to any .NET runtime that implements .NET Standard 2.0, such as .NET Core. However, some .NET implementations may support a larger chunk of .NET Framework than others. For example, .NET Core 3.0 extends the .NET Framework compatibility mode to Windows Forms and WPF.
+The .NET Framework compatibility mode was introduced in .NET Standard 2.0. The compatibility mode allows .NET Standard and .NET projects to reference .NET Framework libraries as if they were compiled for the project's target framework. However, some .NET implementations may support a larger chunk of .NET Framework than others. For example, .NET Core 3.0 extends the .NET Framework compatibility mode to Windows Forms and WPF.Referencing .NET Framework libraries doesn't work for all projects, such as if the library uses WPF APIs, but it does unblock many porting scenarios. For more information, see the [Analyze your dependencies to port code from .NET Framework to .NET](third-party-deps.md#net-framework-compatibility-mode).
 
 Referencing .NET Framework libraries doesn't work in all cases, as it depends on which .NET Framework APIs were used and whether or not these APIs are supported by the project's target framework. Also, some of the .NET Framework APIs will only work on Windows. The .NET Framework compatibility mode unblocks many porting scenarios but you should test your projects to ensure that they also work at runtime. For more information, see the [Analyze your dependencies to port code from .NET Framework to](third-party-deps.md#net-framework-compatibility-mode).
-=======
-The .NET Framework compatibility mode was introduced in .NET Standard 2.0. The compatibility mode allows .NET Standard and .NET projects to reference .NET Framework libraries on Windows only. Referencing .NET Framework libraries doesn't work for all projects, such as if the library uses WPF APIs, but it does unblock many porting scenarios. For more information, see the [Analyze your dependencies to port code from .NET Framework to .NET](third-party-deps.md#net-framework-compatibility-mode).
 
 ## Target framework changes in SDK-style projects
 
@@ -68,7 +65,7 @@
 ```
 
 For a list of all target monikers, see [Target frameworks in SDK-style projects](../../standard/frameworks.md#supported-target-frameworks).
->>>>>>> f8a2b9f5
+
 
 ## Unavailable technologies
 
