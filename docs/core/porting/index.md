--- conflicted
+++ resolved
@@ -2,12 +2,7 @@
 title: Port code from .NET Framework to .NET Core
 description: Understand the porting process and discover tools you may find helpful when porting a .NET Framework project to .NET Core.
 author: cartermp
-<<<<<<< HEAD
-ms.author: mairaw
 ms.date: 12/07/2018
-=======
-ms.date: 12/04/2018
->>>>>>> ae7226a3
 ms.custom: seodec18
 ---
 # Port your code from .NET Framework to .NET Core
