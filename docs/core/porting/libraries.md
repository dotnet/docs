--- conflicted
+++ resolved
@@ -1,12 +1,7 @@
 ---
 title: Porting to .NET Core - Libraries | Microsoft Docs
-<<<<<<< HEAD
-description: Porting to .NET Core - Libraries
-keywords: .NET, .NET Core, porting, class library
-=======
 description: Learn how to port library projects from the .NET Framework to .NET Core.
 keywords: .NET, .NET Core
->>>>>>> 16278a48
 author: cartermp
 ms.author: mairaw
 ms.date: 07/14/2017
