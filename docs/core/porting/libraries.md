--- conflicted
+++ resolved
@@ -2,12 +2,7 @@
 title: Port libraries to .NET Core
 description: Learn how to port library projects from the .NET Framework to .NET Core.
 author: cartermp
-<<<<<<< HEAD
-ms.author: mairaw
 ms.date: 12/7/2018
-=======
-ms.date: 07/14/2017
->>>>>>> ae7226a3
 ms.custom: seodec18
 ---
 # Port .NET Framework libraries to .NET Core
