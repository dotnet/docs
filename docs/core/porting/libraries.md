--- conflicted
+++ resolved
@@ -35,7 +35,6 @@
 [Porting to .NET Core - Analyzing your Third-Party Party Dependencies](~/docs/core/porting/third-party-deps.md)   
 This topic discusses the portability of third-party dependencies and what to do when a NuGet package dependency doesn't run on .NET Core.
 
-<<<<<<< HEAD
 ## .NET Framework technologies unavailable on .NET Core
 
 Several technologies available to .NET Framework libraries aren't available for use with .NET Core, such as AppDomains, Remoting, Code Access Security (CAS), and Security Transparency. If your libraries rely on one or more of these technologies, consider the alternative approaches outlined below. For more information on API compatibility, the CoreFX team maintains a [List of behavioral changes/compat breaks and deprecated/legacy APIs](https://github.com/dotnet/corefx/wiki/ApiCompat) at GitHub.
@@ -72,8 +71,6 @@
 
 System.EnterpiseServices (COM+) is not supported by .NET Core.
 
-=======
->>>>>>> a8da8d2d
 ## Retargeting your .NET Framework code to .NET Framework 4.7.2
 
 If your code isn't targeting .NET Framework 4.7.2, we recommended that you retarget to .NET Framework 4.7.2. This ensures the availability of the latest API alternatives for cases where the .NET Standard doesn't support existing APIs.
