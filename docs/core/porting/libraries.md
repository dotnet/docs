--- conflicted
+++ resolved
@@ -1,17 +1,9 @@
 ---
-<<<<<<< HEAD
-title: "Porting to .NET Core: Libraries"
-=======
 title: Port libraries to .NET Core
->>>>>>> b254afc4
 description: Learn how to port library projects from the .NET Framework to .NET Core.
 author: cartermp
 ms.date: 07/14/2017
-<<<<<<< HEAD
-ms.custom: "seodec18"
-=======
 ms.custom: seodec18
->>>>>>> b254afc4
 ---
 # Port .NET Framework libraries to .NET Core
 
