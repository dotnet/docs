--- conflicted
+++ resolved
@@ -3,12 +3,8 @@
 description: Learn how to port library projects from the .NET Framework to .NET Core.
 author: cartermp
 ms.author: mairaw
-<<<<<<< HEAD
 ms.date: 12/7/2018
-=======
-ms.date: 07/14/2017
 ms.custom: seodec18
->>>>>>> 96eaf04a
 ---
 # Port .NET Framework libraries to .NET Core
 
