--- conflicted
+++ resolved
@@ -3,11 +3,7 @@
 description: Learn about .NET Framework technologies that are unavailable on .NET Core
 author: cartermp
 ms.author: mairaw
-<<<<<<< HEAD
 ms.date: 04/30/2019
-=======
-ms.date: 12/07/2018
->>>>>>> 77d9be5f
 ---
 
 # .NET Framework technologies unavailable on .NET Core
