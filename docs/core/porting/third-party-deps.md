--- conflicted
+++ resolved
@@ -3,12 +3,8 @@
 description: Learn how to analyze external dependencies in order to port your project from .NET Framework to .NET Core.
 author: cartermp
 ms.author: mairaw
-<<<<<<< HEAD
 ms.date: 12/07/2018
-=======
-ms.date: 12/04/2018
 ms.custom: seodec18
->>>>>>> 96eaf04a
 ---
 # Analyze your dependencies to port code to .NET Core
 
