--- conflicted
+++ resolved
@@ -2,12 +2,7 @@
 title: Analyze dependencies to port code to .NET Core
 description: Learn how to analyze external dependencies in order to port your project from .NET Framework to .NET Core.
 author: cartermp
-<<<<<<< HEAD
-ms.author: mairaw
 ms.date: 12/07/2018
-=======
-ms.date: 12/04/2018
->>>>>>> ae7226a3
 ms.custom: seodec18
 ---
 # Analyze your dependencies to port code to .NET Core
