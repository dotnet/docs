---
title: .NET SDK, MSBuild, and Visual Studio versioning
description: Learn about the versioning relationship between the .NET SDK and MSBuild/VS.
author: StephenBonikowsky
ms.author: stebon
ms.custom: updateeachrelease
ms.date: 06/10/2021
---
# Overview of .NET, MSBuild, and Visual Studio versioning

Understanding the versioning of the .NET SDK and how it relates to Visual Studio and MSBuild can be confusing. MSBuild versions with Visual Studio, but is also included in the .NET SDK. The SDK has a minimum version of MSBuild and Visual Studio that it works with, and it won't load in a version of Visual Studio that's older than that minimum version.

## Versioning

The first part of the .NET SDK version matches the .NET version that it includes, runs on, and targets by default.  The feature band starts at 1 and increases for each quarterly Visual Studio minor release.  The patch version increments with each month's servicing updates.

For example, version 5.0.203 ships with .NET 5, is the second minor Visual Studio release since 5.0.100 first came out, and is the third patch since 5.0.200 released.

## Lifecycle

The support timeframe for the SDK typically matches that of the Visual Studio version it's included in.

| SDK Version      | MSBuild/Visual Studio version | Ship date    | Lifecycle |
|------------------|--------------------|--------------|-----------|
| 2.1.5xx          | 15.9               | Nov '18      | Aug '21   |
| 2.1.8xx          | 16.2 (No VS)       | July '19     | Aug '21   |
| 3.1.1xx          | 16.4               | Dec '19      | Oct '21   |
| 3.1.4xx          | 16.7               | Aug '20      | Dec '22   |
| 5.0.1xx          | 16.8               | Nov '20      | Mar '21   |
| 5.0.2xx          | 16.9               | March '21    | May '22   |
| 5.0.3xx          | 16.10              | May '21      | Aug '21   |
| 5.0.4xx          | 16.11              | Aug '21      | May '22   |
| 6.0.1xx          | 17.0<sup>2</sup>   | Nov '21      | Jul '23   |
| 6.0.2xx          | 17.1               | Feb '22      | May '22   |
| 6.0.3xx          | 17.2<sup>3</sup>   | May '22      | Oct '23   |
| 6.0.4xx          | 17.3               | Aug '22      | Nov '24<sup>1</sup>   |
| 7.0.1xx          | 17.4               | Nov '22      | Jul '23   |
| 7.0.2xx          | 17.5<sup>4</sup>   | Feb '23      | May '23   |
| 7.0.3xx          | 17.6               | May '23      | Jan '25   |
| 7.0.4xx          | 17.7               | Aug '23      | TBD       |

> [!NOTE]
> Targeting `net6.0` is officially supported in Visual Studio 17.0+ only.
> Targeting `net7.0` is officially supported in Visual Studio 17.4+ only.
>
> .1xx SDK feature band is supported throughout the lifecycle of major .NET versions. During the extended support period, support is limited to security fixes and minimal high-priority non-security fixes for Linux only. To learn more about the reasoning for this extended support, refer to this [document](https://github.com/dotnet/source-build#support).
>
<<<<<<< HEAD
> <sup>1</sup> Visual Studio 17.3 went out of support in Nov '22. 6.0.4xx will be in support for the life of .NET 6 as a stand-alone release.
>
> <sup>2</sup> With .NET 6, the.NET 6.0.100 SDK can be used in version 16.11 for **downlevel** targeting. This means that you're not forced to update your SDK and Visual Studio versions simultaneously. However, you won't be able to target .NET 6 because of limitations in 6.0 features and C# 10 features in version 16.11. This compatibility is specifically for targeting 5.0 and below.
=======
> <sup>1</sup> The .NET 5 SDK was supported in Visual Studio scenarios until December 2022 when 3.1 went out of support. MSBuild and Visual Studio are supported for longer.
>
> <sup>2</sup> Visual Studio 17.3 went out of support in Nov 2022. 6.0.4xx will be in support for the life of .NET 6 as a stand-alone release.
>>>>>>> aff6f53e
>
> <sup>3</sup> 6.0.300 and newer SDKs require a minimum Visual Studio version of 17.0.
>
> <sup>4</sup> 7.0.200 and newer SDKs require a minimum Visual Studio version of 17.4.
>
> [Visual Studio 2019 Lifecycle](/lifecycle/products/visual-studio-2019)
>
> [Visual Studio 2022 Lifecycle](/lifecycle/products/visual-studio-2022)

## Targeting and support rules

Starting with .NET SDK 7.0.100 and .NET SDK 6.0.300, a policy has been put into place regarding which versions of MSBuild and Visual Studio a given version of the .NET SDK will run in. The policy is:

- Each new TargetFramework **requires** a new Visual Studio version or a new `dotnet` version.
- The first version of Visual Studio that supports a new TargetFramework becomes a floor for the feature bands of that SDK for Roslyn API surface, msbuild targets, source generators, analyzers, and so on.
- The first version of a new .NET SDK that supports a new TargetFramework can still be used with the prior version of Visual Studio to allow one quarter for tooling and infrastructure (for example, actions and pipelines) to migrate.

| SDK | Visual Studio version<br/>the SDK ships with | Minimum Visual Studio version | Max TargetFramework in<br/>minimum Visual Studio version | Max TargetFramework in `dotnet` |
|-|-|-|-|-|
| 6.0.100 | 17.0 | 16.11 | Net5.0 | Net6.0 |
| 6.0.200 | 17.1 | 17.0 | Net6.0 | Net6.0 |
| 6.0.300 | 17.2 | 17.0 | Net6.0 | Net6.0 |
| 6.0.400 | 17.3 | 17.0 | Net6.0 | Net6.0 |
| 7.0.100 | 17.4 | 17.3 | Net6.0 | Net7.0 |
| 7.0.200 | 17.5 | 17.4 | Net7.0 | Net7.0 |
| 7.0.300 | 17.6 | 17.4 | Net7.0 | Net7.0 |
| 7.0.400 | 17.7 | 17.4 | Net7.0 | Net7.0 |
| 8.0.100 | 17.8 | 17.7 | Net7.0 | Net8.0 |

> [!NOTE]
> The table depicts how these versioning rules will be applied going forward, starting with .NET SDK 7.0.100 and .NET SDK 6.0.300. It also depicts how the policy would have applied to previously shipped versions of the .NET SDK, had it been in place then. However, the requirements for previous versions of the SDK don't change &mdash; that is, the minimum required version of Visual Studio for .NET SDK 6.0.100 or 6.0.200 remains 16.10.

To ensure consistent tooling, you should use `dotnet build` rather than `msbuild` to build your application when possible.

## Preview versioning

Major versions of the .NET SDK are typically released within a few days of a Visual Studio preview version. While there may be other combinations that work, only the latest preview released is tested and officially supported. The following table shows which version of Visual Studio each .NET preview version was tested with prior to release.

| SDK preview version | Visual Studio version |
|-|-|
| 7.0.100 RC 2 | 17.4 Preview 3 |
| 7.0.100 | 17.4.0 |
| 8.0.100 Preview 1 | 17.6 Preview 1 |
| 8.0.100 Preview 2 | 17.6 Preview 2 |
| 8.0.100 Preview 3 | 17.6 Preview 3 |
| 8.0.100 Preview 4 | 17.7 Preview 1 |
| 8.0.100 Preview 5 | 17.7 Preview 2 |
| 8.0.100 Preview 6 | 17.7 Preview 3 |

## Reference

- [Overview of how .NET is versioned](../versions/index.md)
- [.NET and .NET Core official support policy](https://dotnet.microsoft.com/platform/support/policy/dotnet-core)
- [Microsoft .NET and .NET Core](/lifecycle/products/microsoft-net-and-net-core)
- [.NET Downloads (Windows, Linux, and macOS)](https://dotnet.microsoft.com/download/dotnet)
- [Visual Studio 2019 Product Lifecycle and Servicing](/visualstudio/releases/2019/servicing-vs2019)<|MERGE_RESOLUTION|>--- conflicted
+++ resolved
@@ -45,15 +45,9 @@
 >
 > .1xx SDK feature band is supported throughout the lifecycle of major .NET versions. During the extended support period, support is limited to security fixes and minimal high-priority non-security fixes for Linux only. To learn more about the reasoning for this extended support, refer to this [document](https://github.com/dotnet/source-build#support).
 >
-<<<<<<< HEAD
-> <sup>1</sup> Visual Studio 17.3 went out of support in Nov '22. 6.0.4xx will be in support for the life of .NET 6 as a stand-alone release.
+> <sup>1</sup> Visual Studio 17.3 went out of support in Nov 2022. 6.0.4xx will be in support for the life of .NET 6 as a stand-alone release.
 >
 > <sup>2</sup> With .NET 6, the.NET 6.0.100 SDK can be used in version 16.11 for **downlevel** targeting. This means that you're not forced to update your SDK and Visual Studio versions simultaneously. However, you won't be able to target .NET 6 because of limitations in 6.0 features and C# 10 features in version 16.11. This compatibility is specifically for targeting 5.0 and below.
-=======
-> <sup>1</sup> The .NET 5 SDK was supported in Visual Studio scenarios until December 2022 when 3.1 went out of support. MSBuild and Visual Studio are supported for longer.
->
-> <sup>2</sup> Visual Studio 17.3 went out of support in Nov 2022. 6.0.4xx will be in support for the life of .NET 6 as a stand-alone release.
->>>>>>> aff6f53e
 >
 > <sup>3</sup> 6.0.300 and newer SDKs require a minimum Visual Studio version of 17.0.
 >
