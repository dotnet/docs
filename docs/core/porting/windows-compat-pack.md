---
<<<<<<< HEAD
title: "Porting to .NET Core: Using the Windows Compatibility Pack"
=======
title: Use the Windows Compatibility Pack to port code to .NET Core
>>>>>>> b254afc4
description: Learn about the Windows Compatibility Pack and how can you use it to port existing .NET Framework code to .NET Core
author: terrajobst
ms.date: 11/13/2017
<<<<<<< HEAD
ms.custom: "seodec18"
=======
ms.custom: seodec18
>>>>>>> b254afc4
---
# Use the Windows Compatibility Pack to port code to .NET Core

Some of the most common issues found when porting existing
code to .NET Core are dependencies on APIs and technologies that are only
found in the .NET Framework. The *Windows Compatibility Pack* provides many
of these technologies, so it's much easier to build .NET Core applications and .NET
Standard libraries.

This package is a logical [extension of .NET Standard 2.0](../whats-new/dotnet-core-2-0.md#api-changes-and-library-support)
that significantly increases API set and existing code compiles with almost no
modifications. But in order to keep the promise of .NET Standard ("it is the set
of APIs that all .NET implementations provide"), this didn't include
technologies that can't work across all platforms, such as registry, Windows
Management Instrumentation (WMI), or reflection emit APIs.

The *Windows Compatibility Pack* sits on top of .NET Standard and provides
access to technologies that are Windows only. It's especially useful for
customers that want to move to .NET Core but plan to stay on Windows as a first
step. In that scenario, not being able to use Windows-only technologies is only
a migration hurdle with zero architectural benefits.

## Package contents

The *Windows Compatibility Pack* is provided via the NuGet Package
[Microsoft.Windows.Compatibility](https://www.nuget.org/packages/Microsoft.Windows.Compatibility)
and can be referenced from projects targeting .NET Core or .NET Standard.

It provides about 20,000 APIs, including Windows-only as well as cross-platform
APIs from the following technology areas:

* Code Pages
* CodeDom
* Configuration
* Directory Services
* Drawing
* ODBC
* Permissions
* Ports
* Windows Access Control Lists (ACL)
* Windows Communication Foundation (WCF)
* Windows Cryptography
* Windows EventLog
* Windows Management Instrumentation (WMI)
* Windows Performance Counters
* Windows Registry
* Windows Runtime Caching
* Windows Services

For more information, see the [spec of the compatibility pack](https://github.com/dotnet/designs/blob/master/accepted/compat-pack/compat-pack.md).

## Get started

1. Before porting, make sure to take a look at the [Porting Process](index.md).

2. When porting existing code to .NET Core or .NET Standard, install the NuGet
   package [Microsoft.Windows.Compatibility](https://www.nuget.org/packages/Microsoft.Windows.Compatibility).

3. If you want to stay on Windows, you're all set.

4. If you want to run the .NET Core application or .NET Standard library on
   Linux or macOS, use the [API Analyzer](https://blogs.msdn.microsoft.com/dotnet/2017/10/31/introducing-api-analyzer/)
   to find usage of APIs that won't work cross-platform.

5. Either remove the usages of those APIs, replace them with cross-platform
   alternatives, or guard them using a platform check, like:

    ```csharp
    private static string GetLoggingPath()
    {
        // Verify the code is running on Windows.
        if (RuntimeInformation.IsOSPlatform(OSPlatform.Windows))
        {
            using (var key = Registry.CurrentUser.OpenSubKey(@"Software\Fabrikam\AssetManagement"))
            {
                if (key?.GetValue("LoggingDirectoryPath") is string configuredPath)
                    return configuredPath;
            }
        }

        // This is either not running on Windows or no logging path was configured,
        // so just use the path for non-roaming user-specific data files.
        var appDataPath = Environment.GetFolderPath(Environment.SpecialFolder.LocalApplicationData);
        return Path.Combine(appDataPath, "Fabrikam", "AssetManagement", "Logging");
    }
    ```

For a demo, check out the [Channel 9 video of the Windows Compatibility Pack](https://channel9.msdn.com/Events/Connect/2017/T123).
<|MERGE_RESOLUTION|>--- conflicted
+++ resolved
@@ -1,17 +1,9 @@
 ---
-<<<<<<< HEAD
-title: "Porting to .NET Core: Using the Windows Compatibility Pack"
-=======
 title: Use the Windows Compatibility Pack to port code to .NET Core
->>>>>>> b254afc4
 description: Learn about the Windows Compatibility Pack and how can you use it to port existing .NET Framework code to .NET Core
 author: terrajobst
 ms.date: 11/13/2017
-<<<<<<< HEAD
-ms.custom: "seodec18"
-=======
 ms.custom: seodec18
->>>>>>> b254afc4
 ---
 # Use the Windows Compatibility Pack to port code to .NET Core
 
