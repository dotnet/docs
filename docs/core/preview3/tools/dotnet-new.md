--- conflicted
+++ resolved
@@ -15,11 +15,7 @@
 #dotnet-new (.NET Core Tools RC4)
 
 > [!WARNING]
-<<<<<<< HEAD
-> This topic applies to Visual Studio 2017 RC - .NET Core Tools RC4. For the .NET Core Tools Preview 2 version,
-=======
 > This topic applies to .NET Core Tools RC4. For the .NET Core Tools Preview 2 version,
->>>>>>> e616713c
 > see the [dotnet-new](../../tools/dotnet-new.md) topic.
 
 ## Name
