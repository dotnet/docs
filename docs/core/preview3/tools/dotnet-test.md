---
title: dotnet-test command | Microsoft Docs
description: The `dotnet test` command is used to execute unit tests in a given project.
keywords: dotnet-test, CLI, CLI command, .NET Core
author: blackdwarf
ms.author: mairaw
ms.date: 02/08/2017
ms.topic: article
ms.prod: .net-core
ms.technology: dotnet-cli
ms.devlang: dotnet
ms.assetid: 4bf0aef4-148a-41c6-bb95-0a9e1af8762e
---

<<<<<<< HEAD
#dotnet-test (NET Core Tools RC4)

> [!WARNING]
> This topic applies to NET Core Tools RC4. For the .NET Core Tools Preview 2 version,
=======
#dotnet-test (.NET Core Tools RC4)

> [!WARNING]
> This topic applies to .NET Core Tools RC4. For the .NET Core Tools Preview 2 version,
>>>>>>> 56f4804c
> see the [dotnet-test](../../tools/dotnet-test.md) topic.

## Name

`dotnet-test` - .NET test driver

## Synopsis

`dotnet test [project] [--help] 
    [--settings] [--list-tests] [--filter] 
    [--test-adapter-path] [--logger] 
    [--configuration] [--framework] [--output] [--diag]
    [--no-build] [--verbosity]`

## Description

The `dotnet test` command is used to execute unit tests in a given project. Unit tests are class library 
projects that have dependencies on the unit test framework (for example, NUnit or xUnit) and the 
dotnet test runner for that unit testing framework. 
These are packaged as NuGet packages and are restored as ordinary dependencies for the project.

Test projects also need to specify the test runner. This is specified using an ordinary `<PackageReference>` element, as 
seen in the following sample project file:

[!code-xml[XUnit Basic Template](../../../../samples/snippets/csharp/xunit-test/xunit-test.csproj)]

## Options

`[project]`
    
Specifies a path to the test project. If omitted, it defaults to current directory.

`-h|--help`

Prints out a short help for the command.

`-s|--settings <SETTINGS_FILE>`

Settings to use when running tests. 

`-t|--list-tests`

List all of the discovered tests in the current project. 

`--filter <EXPRESSION>`

Filters out tests in the current project using the given expression. For more information on filtering support, see [Running selective unit tests in Visual Studio using TestCaseFilter](https://aka.ms/vstest-filtering).

`-a|--test-adapter-path <PATH_TO_ADAPTER>`

Use the custom test adapters from the specified path in the test run. 

`-l|--logger <LoggerUri/FriendlyName>`

Specifies a logger for test results. 

`-c|--configuration <Debug|Release>`

Configuration under which to build. The default value is `Debug` but your project's configuration could override this default SDK setting.

`-f|--framework <FRAMEWORK>`

Looks for test binaries for a specific framework.

`-o|--output <OUTPUT_DIRECTORY>`

Directory in which to find the binaries to run.

`-d|--diag <PATH_TO_DIAGNOSTICS_FILE>`

Enables diagnostic mode for the test platform and write diagnostic messages to the specified file. 

`--no-build` 

Does not build the test project prior to running it.

`-v|--verbosity [Quiet|Minimal|Normal|Diagnostic]`

Set the verbosity level of the command. You can specify the following verbosity levels: q[uiet], m[inimal], n[ormal], d[etailed], and diag[nostic]. 

## Examples

Run the tests in the project in the current directory:

`dotnet test` 

Run the tests in the test1 project:

`dotnet test ~/projects/test1/test1.csproj` 

## See also

[Frameworks](../../../standard/frameworks.md)

[Runtime IDentifier (RID) catalog](../../rid-catalog.md)<|MERGE_RESOLUTION|>--- conflicted
+++ resolved
@@ -12,17 +12,10 @@
 ms.assetid: 4bf0aef4-148a-41c6-bb95-0a9e1af8762e
 ---
 
-<<<<<<< HEAD
-#dotnet-test (NET Core Tools RC4)
-
-> [!WARNING]
-> This topic applies to NET Core Tools RC4. For the .NET Core Tools Preview 2 version,
-=======
 #dotnet-test (.NET Core Tools RC4)
 
 > [!WARNING]
 > This topic applies to .NET Core Tools RC4. For the .NET Core Tools Preview 2 version,
->>>>>>> 56f4804c
 > see the [dotnet-test](../../tools/dotnet-test.md) topic.
 
 ## Name
@@ -99,7 +92,7 @@
 
 Does not build the test project prior to running it.
 
-`-v|--verbosity [Quiet|Minimal|Normal|Diagnostic]`
+`-v|--verbosity [quiet|minimal|normal|diagnostic]`
 
 Set the verbosity level of the command. You can specify the following verbosity levels: q[uiet], m[inimal], n[ormal], d[etailed], and diag[nostic]. 
 
