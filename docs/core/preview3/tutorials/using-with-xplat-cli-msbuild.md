---
<<<<<<< HEAD
title: Getting started with .NET Core using the CLI | Microsoft Docs
description: A step-by-step tutorial showing how to get started with .NET Core on Windows, Linux, or macOS using the .NET Core command-line interface (CLI).
keywords: .NET Core, CLI
=======
title: Getting started with .NET Core on Windows/Linux/macOS using the command line (.NET Core Tools RC4) | Microsoft Docs
description: Getting started with .NET Core on Windows, Linux, or macOS using the .NET Core command line interface (CLI)
keywords: .NET, .NET Core
>>>>>>> fcfd1053
author: cartermp
ms.author: mairaw
ms.date: 02/08/2017
ms.topic: article
ms.prod: .net-core
ms.technology: dotnet-cli
ms.devlang: dotnet
ms.assetid: 41632e63-d5c6-4427-a09e-51dc1116d45f
---

# Getting started with .NET Core on Windows/Linux/macOS using the command line (.NET Core Tools RC4)

> [!WARNING]
> This topic applies to .NET Core Tools RC4. For the .NET Core Tools Preview 2 version,
<<<<<<< HEAD
> see the [Getting started with .NET Core on Windows/Linux/macOS using the CLI](../../tutorials/using-with-xplat-cli.md) topic.
=======
> see the [Getting started with .NET Core on Windows/Linux/macOS using the command line](../../tutorials/using-with-xplat-cli.md) topic.
>>>>>>> fcfd1053

This topic will show you how to start developing cross-platforms apps in your machine using the .NET Core CLI tools.

If you're unfamiliar with the .NET Core CLI toolset, read the [.NET Core SDK overview](../tools/index.md).

## Prerequisites

<<<<<<< HEAD
- [.NET Core CLI tooling RC4](https://github.com/dotnet/core/blob/master/release-notes/rc4-download.md).
- A text editor or code editor of your choice.
=======
Before you begin, ensure you have [.NET Core CLI tooling RC4 or later](https://github.com/dotnet/core/blob/master/release-notes/preview3-download.md).  You'll also need a text editor.
>>>>>>> fcfd1053

## Hello, Console App!

First, navigate to or create a new folder with a name you like. *Hello* is the name chosen for the sample code, which can be found [here](https://github.com/dotnet/docs/tree/master/samples/core/console-apps/HelloMsBuild).

Open up a command prompt and type the following:

```
$ dotnet new console
$ dotnet restore
$ dotnet run
```

Let's do a quick walkthrough:

1. `$ dotnet new console`

[`dotnet new`](../tools/dotnet-new.md) creates an up-to-date `Hello.csproj` project file with the dependencies necessary to build a console app.  It also creates a `Program.cs`, a basic file containing the entry point for the application.
   
`Hello.csproj`:

[!code[Hello.csproj](../../../../samples/core/console-apps/HelloMsBuild/Hello.csproj)]   

   The project file specifies everything that's needed to restore dependencies and build the program.

   * The `OutputType` tag specifies that we're building an executable, in other words a console application.
   * The `TargetFramework` tag specifies what .NET runtime we're targeting. In an advance scenario, you can specify multiple target frameworks and build to all those in a single operation. In this tutorial, we'll stick to building only for .NET Core 1.0.

   `Program.cs`:

[!code-csharp[Program.cs](../../../../samples/core/console-apps/HelloMsBuild/Program.cs)]   

   The program starts by `using System`, which means "bring everything in the `System` namespace into scope for this file". The `System` namespace includes basic constructs such as `string`, or numeric types.

   We then define a namespace called `Hello`. You can change this to anything you want. A class named `Program` is defined within that namespace, with a `Main` method that takes an array of strings as its argument. This array contains the list of arguments passed in when the compiled program is called. As it is, this array is not used: all the program is doing is to write "Hello World!" to the console. Later, we'll make changes to the code that will make use of this argument.

2. `$ dotnet restore`

   [`dotnet restore`](../tools/dotnet-restore.md) calls into [NuGet](http://nuget.org) (.NET package manager) to restore the tree of dependencies. NuGet analyzes the *Hello.csproj* file, downloads the dependencies stated in the file (or grabs them from a cache on your machine), and writes the *obj/project.assets.json* file.  The *project.assets.json* file is necessary to be able to compile and run.
   
   The *project.assets.json* file is a persisted and complete set of the graph of NuGet dependencies and other information describing an app.  This file is read by other tools, such as [`dotnet build`](../tools/dotnet-build.md) and [`dotnet run`](../tools/dotnet-run.md), enabling them to process the source code with a correct set of NuGet dependencies and binding resolutions.
   
3. `$ dotnet run`

   [`dotnet run`](../tools/dotnet-run.md) calls [`dotnet build`](../tools/dotnet-build.md) to ensure that the build targets have been built, and then calls `dotnet <assembly.dll>` to run the target application.
   
    ```
    $ dotnet run
    Hello World!
    ```

    Alternatively, you can also execute [`dotnet build`](../tools/dotnet-build.md) to compile the code without running the build console applications. This results in a compiled application as a DLL file that can be run with `dotnet bin\Debug\netcoreapp1.0\Hello.dll` on Windows (use `/` for non-Windows systems). You may specify also specify arguments to the application as you'll see later on the topic.

    ```
    $ dotnet bin\Debug\netcoreapp1.0\Hello.dll
    Hello World!
    ```

    As an advanced scenario, it's possible to build the application as a self-contained set of platform-specific files that can be deployed and run to a machine that doesn't necessarily have .NET Core installed. See [.NET Core Application Deployment](../deploying/index.md) for details.

### Augmenting the program

Let's change the program a bit. Fibonacci numbers are fun, so let's add that in addition to use the argument to greet the person running the app.

1. Replace the contents of your *Program.cs*  file with the following code:

[!code-csharp[Fibonacci](../../../../samples/core/console-apps/fibonacci-msbuild/Program.cs)]   

2. Execute [`dotnet build`](../tools/dotnet-build.md) to compile the changes.

3. Run the program passing a parameter to the app:

```
$ dotnet run -- John
Hello John!
Fibonacci Numbers 1-15:
1: 0
2: 1
3: 1
4: 2
5: 3
6: 5
7: 8
8: 13
9: 21
10: 34
11: 55
12: 89
13: 144
14: 233
15: 377
```

And that's it!  You can augment `Program.cs` any way you like.

## Working with multiple files

Single files are fine for simple one-off programs, but if you're building a more complex app, you're probably going to have multiple source files on your project
Let's build off of the previous Fibonacci example by caching some Fibonacci values and add some recursive features. 

1. Add a new file inside the *Hello* directory named *FibonacciGenerator.cs* with the following code:

[!code-csharp[Fibonacci Generator](../../../../samples/core/console-apps/FibonacciBetterMsBuild/FibonacciGenerator.cs)]   

2. Change the `Main` method in your *Program.cs* file to instantiate the new class and call its method as in the following example:

[!code-csharp[New Program.cs](../../../../samples/core/console-apps/FibonacciBetterMsBuild/Program.cs)]

3. Execute [`dotnet build`](../tools/dotnet-build.md) to compile the changes.

4. Run your app by executing [`dotnet run`](../tools/dotnet-run.md). The following shows the program output:

```
0
1
1
2
3
5
8
13
21
34
55
89
144
233
377
```

And that's it! Now, you can start using the basic concepts learned here to create your own programs.

Note that the commands and steps shown in this tutorial to run your application are used during development time only. Once you're ready to deploy your app, you'll want to take a look at the different [deployment strategies](../deploying/index.md) for .NET Core apps and the [`dotnet publish`](../tools/dotnet-publish.md) command.

## See also

<<<<<<< HEAD
[Organizing and testing projects with the .NET Core CLI tools](using-with-xplat-cli-msbuild-folders.md)
=======
## Conclusion
 
Hopefully this guide has helped you learn how to create a .NET Core console app, from the basics all the way up to a multi-project system with unit tests.  The next step is to create awesome console apps of your own!
 
If a more advanced example of a console app interests you, check out the next tutorial: [Organizing and testing projects with the .NET Core command line (.NET Core Tools RC4)](using-with-xplat-cli-msbuild-folders.md).
>>>>>>> fcfd1053
<|MERGE_RESOLUTION|>--- conflicted
+++ resolved
@@ -1,13 +1,7 @@
 ---
-<<<<<<< HEAD
 title: Getting started with .NET Core using the CLI | Microsoft Docs
 description: A step-by-step tutorial showing how to get started with .NET Core on Windows, Linux, or macOS using the .NET Core command-line interface (CLI).
 keywords: .NET Core, CLI
-=======
-title: Getting started with .NET Core on Windows/Linux/macOS using the command line (.NET Core Tools RC4) | Microsoft Docs
-description: Getting started with .NET Core on Windows, Linux, or macOS using the .NET Core command line interface (CLI)
-keywords: .NET, .NET Core
->>>>>>> fcfd1053
 author: cartermp
 ms.author: mairaw
 ms.date: 02/08/2017
@@ -22,11 +16,7 @@
 
 > [!WARNING]
 > This topic applies to .NET Core Tools RC4. For the .NET Core Tools Preview 2 version,
-<<<<<<< HEAD
 > see the [Getting started with .NET Core on Windows/Linux/macOS using the CLI](../../tutorials/using-with-xplat-cli.md) topic.
-=======
-> see the [Getting started with .NET Core on Windows/Linux/macOS using the command line](../../tutorials/using-with-xplat-cli.md) topic.
->>>>>>> fcfd1053
 
 This topic will show you how to start developing cross-platforms apps in your machine using the .NET Core CLI tools.
 
@@ -34,12 +24,8 @@
 
 ## Prerequisites
 
-<<<<<<< HEAD
 - [.NET Core CLI tooling RC4](https://github.com/dotnet/core/blob/master/release-notes/rc4-download.md).
 - A text editor or code editor of your choice.
-=======
-Before you begin, ensure you have [.NET Core CLI tooling RC4 or later](https://github.com/dotnet/core/blob/master/release-notes/preview3-download.md).  You'll also need a text editor.
->>>>>>> fcfd1053
 
 ## Hello, Console App!
 
@@ -176,12 +162,4 @@
 
 ## See also
 
-<<<<<<< HEAD
-[Organizing and testing projects with the .NET Core CLI tools](using-with-xplat-cli-msbuild-folders.md)
-=======
-## Conclusion
- 
-Hopefully this guide has helped you learn how to create a .NET Core console app, from the basics all the way up to a multi-project system with unit tests.  The next step is to create awesome console apps of your own!
- 
-If a more advanced example of a console app interests you, check out the next tutorial: [Organizing and testing projects with the .NET Core command line (.NET Core Tools RC4)](using-with-xplat-cli-msbuild-folders.md).
->>>>>>> fcfd1053
+[Organizing and testing projects with the .NET Core CLI tools](using-with-xplat-cli-msbuild-folders.md)