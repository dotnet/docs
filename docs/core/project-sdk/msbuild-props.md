---
title: MSBuild properties for Microsoft.NET.Sdk
description: Reference for the MSBuild properties and items that are understood by the .NET SDK.
ms.date: 09/02/2021
ms.topic: reference
ms.custom: updateeachrelease
---
# MSBuild reference for .NET SDK projects

This page is a reference for the MSBuild properties and items that you can use to configure .NET projects.

> [!NOTE]
> This page is a work in progress and does not list all of the useful MSBuild properties for the .NET SDK. For a list of common MSBuild properties, see [Common MSBuild properties](/visualstudio/msbuild/common-msbuild-project-properties).

## Framework properties

The following MSBuild properties are documented in this section:

- [TargetFramework](#targetframework)
- [TargetFrameworks](#targetframeworks)
- [NetStandardImplicitPackageVersion](#netstandardimplicitpackageversion)

### TargetFramework

The `TargetFramework` property specifies the target framework version for the app. For a list of valid target framework monikers, see [Target frameworks in SDK-style projects](../../standard/frameworks.md#supported-target-frameworks).

```xml
<PropertyGroup>
  <TargetFramework>netcoreapp3.1</TargetFramework>
</PropertyGroup>
```

For more information, see [Target frameworks in SDK-style projects](../../standard/frameworks.md).

### TargetFrameworks

Use the `TargetFrameworks` property when you want your app to target multiple platforms. For a list of valid target framework monikers, see [Target frameworks in SDK-style projects](../../standard/frameworks.md#supported-target-frameworks).

> [!NOTE]
> This property is ignored if `TargetFramework` (singular) is specified.

```xml
<PropertyGroup>
  <TargetFrameworks>netcoreapp3.1;net462</TargetFrameworks>
</PropertyGroup>
```

For more information, see [Target frameworks in SDK-style projects](../../standard/frameworks.md).

### NetStandardImplicitPackageVersion

> [!NOTE]
> This property only applies to projects using `netstandard1.x`. It doesn't apply to projects that use `netstandard2.x`.

Use the `NetStandardImplicitPackageVersion` property when you want to specify a framework version that's lower than the metapackage version. The project file in the following example targets `netstandard1.3` but uses the 1.6.0 version of `NETStandard.Library`.

```xml
<PropertyGroup>
  <TargetFramework>netstandard1.3</TargetFramework>
  <NetStandardImplicitPackageVersion>1.6.0</NetStandardImplicitPackageVersion>
</PropertyGroup>
```

## Assembly attribute properties

- [GenerateAssemblyInfo](#generateassemblyinfo)
- [GeneratedAssemblyInfoFile](#generatedassemblyinfofile)

### GenerateAssemblyInfo

The `GenerateAssemblyInfo` property controls `AssemblyInfo` attribute generation for the project. The default value is `true`. Use `false` to disable generation of the file:

```xml
<PropertyGroup>
  <GenerateAssemblyInfo>false</GenerateAssemblyInfo>
</PropertyGroup>
```

The [GeneratedAssemblyInfoFile](#generatedassemblyinfofile) setting controls the name of the generated file.

When the `GenerateAssemblyInfo` value is `true`, [package-related project properties](#package-properties) are transformed into assembly attributes. The following table lists the project properties that generate the attributes. It also lists the properties that you can use to disable that generation on a per-attribute basis, for example:

```xml
<PropertyGroup>
  <GenerateNeutralResourcesLanguageAttribute>false</GenerateNeutralResourcesLanguageAttribute>
</PropertyGroup>
```

| MSBuild property       | Assembly attribute                                             | Property to disable attribute generation        |
| ---------------------- | -------------------------------------------------------------- | ----------------------------------------------- |
| `Company`              | <xref:System.Reflection.AssemblyCompanyAttribute>              | `GenerateAssemblyCompanyAttribute`              |
| `Configuration`        | <xref:System.Reflection.AssemblyConfigurationAttribute>        | `GenerateAssemblyConfigurationAttribute`        |
| `Copyright`            | <xref:System.Reflection.AssemblyCopyrightAttribute>            | `GenerateAssemblyCopyrightAttribute`            |
| `Description`          | <xref:System.Reflection.AssemblyDescriptionAttribute>          | `GenerateAssemblyDescriptionAttribute`          |
| `FileVersion`          | <xref:System.Reflection.AssemblyFileVersionAttribute>          | `GenerateAssemblyFileVersionAttribute`          |
| `InformationalVersion` | <xref:System.Reflection.AssemblyInformationalVersionAttribute> | `GenerateAssemblyInformationalVersionAttribute` |
| `Product`              | <xref:System.Reflection.AssemblyProductAttribute>              | `GenerateAssemblyProductAttribute`              |
| `AssemblyTitle`        | <xref:System.Reflection.AssemblyTitleAttribute>                | `GenerateAssemblyTitleAttribute`                |
| `AssemblyVersion`      | <xref:System.Reflection.AssemblyVersionAttribute>              | `GenerateAssemblyVersionAttribute`              |
| `NeutralLanguage`      | <xref:System.Resources.NeutralResourcesLanguageAttribute>      | `GenerateNeutralResourcesLanguageAttribute`     |

Notes about these settings:

- `AssemblyVersion` and `FileVersion` default to the value of `$(Version)` without the suffix. For example, if `$(Version)` is `1.2.3-beta.4`, then the value would be `1.2.3`.
- `InformationalVersion` defaults to the value of `$(Version)`.
- If the `$(SourceRevisionId)` property is present, it's appended to `InformationalVersion`. You can disable this behavior using `IncludeSourceRevisionInInformationalVersion`.
- `Copyright` and `Description` properties are also used for NuGet metadata.
- `Configuration`, which defaults to `Debug`, is shared with all MSBuild targets. You can set it via the `--configuration` option of `dotnet` commands, for example, [dotnet pack](../tools/dotnet-pack.md).
- Some of the properties are used when creating a NuGet package. For more information, see [Package properties](#package-properties).

#### Migrating from .NET Framework

.NET Framework project templates create a code file with these assembly info attributes set. The file is typically located at *.\Properties\AssemblyInfo.cs* or *.\Properties\AssemblyInfo.vb*. SDK-style projects generate this file for you based on the project settings. **You can't have both.** When porting your code to .NET 5 (or .NET Core 3.1) or later, do one of the following:

- Disable the generation of the temporary code file that contains the assembly info attributes by setting `GenerateAssemblyInfo` to `false` in your project file. This enables you to keep your *AssemblyInfo* file.
- Migrate the settings in the `AssemblyInfo` file to the project file, and then delete the `AssemblyInfo` file.

### GeneratedAssemblyInfoFile

The `GeneratedAssemblyInfoFile` property defines the relative or absolute path of the generated assembly info file. Defaults to a file named *[project-name].AssemblyInfo.[cs|vb]* in the `$(IntermediateOutputPath)` (usually the *obj*) directory.

```xml
<PropertyGroup>
  <GeneratedAssemblyInfoFile>assemblyinfo.cs</GeneratedAssemblyInfoFile>
</PropertyGroup>
```

## Package properties

You can specify properties such as `PackageId`, `PackageVersion`, `PackageIcon`, `Title`, and `Description` to describe the package that gets created from your project. For information about these and other properties, see [pack target](/nuget/reference/msbuild-targets#pack-target).

```xml
<PropertyGroup>
  ...
  <PackageId>ClassLibDotNetStandard</PackageId>
  <Version>1.0.0</Version>
  <Authors>John Doe</Authors>
  <Company>Contoso</Company>
</PropertyGroup>
```

## Publish-related properties

The following MSBuild properties are documented in this section:

- [AppendRuntimeIdentifierToOutputPath](#appendruntimeidentifiertooutputpath)
- [AppendTargetFrameworkToOutputPath](#appendtargetframeworktooutputpath)
- [CopyLocalLockFileAssemblies](#copylocallockfileassemblies)
- [ErrorOnDuplicatePublishOutputFiles](#erroronduplicatepublishoutputfiles)
- [GenerateRuntimeConfigurationFiles](#generateruntimeconfigurationfiles)
- [IsPublishable](#ispublishable)
- [PreserveCompilationContext](#preservecompilationcontext)
- [PreserveCompilationReferences](#preservecompilationreferences)
- [RollForward](#rollforward)
- [RuntimeFrameworkVersion](#runtimeframeworkversion)
- [RuntimeIdentifier](#runtimeidentifier)
- [RuntimeIdentifiers](#runtimeidentifiers)
- [SatelliteResourceLanguages](#satelliteresourcelanguages)
- [UseAppHost](#useapphost)

### AppendTargetFrameworkToOutputPath

The `AppendTargetFrameworkToOutputPath` property controls whether the [target framework moniker (TFM)](../../standard/frameworks.md) is appended to the output path (which is defined by [OutputPath](/visualstudio/msbuild/common-msbuild-project-properties#list-of-common-properties-and-parameters)). The .NET SDK automatically appends the target framework and, if present, the runtime identifier to the output path. Setting `AppendTargetFrameworkToOutputPath` to `false` prevents the TFM from being appended to the output path. However, without the TFM in the output path, multiple build artifacts may overwrite each other.

For example, for a .NET 5.0 app, the output path changes from `bin\Debug\net5.0` to `bin\Debug` with the following setting:

```xml
<PropertyGroup>
  <AppendTargetFrameworkToOutputPath>false</AppendTargetFrameworkToOutputPath>
</PropertyGroup>
```

### AppendRuntimeIdentifierToOutputPath

The `AppendRuntimeIdentifierToOutputPath` property controls whether the [runtime identifier (RID)](../rid-catalog.md) is appended to the output path. The .NET SDK automatically appends the target framework and, if present, the runtime identifier to the output path. Setting `AppendRuntimeIdentifierToOutputPath` to `false` prevents the RID from being appended to the output path.

For example, for a .NET 5.0 app and an RID of `win10-x64`, the output path changes from `bin\Debug\net5.0\win10-x64` to `bin\Debug\net5.0` with the following setting:

```xml
<PropertyGroup>
  <AppendRuntimeIdentifierToOutputPath>false</AppendRuntimeIdentifierToOutputPath>
</PropertyGroup>
```

### CopyLocalLockFileAssemblies

The `CopyLocalLockFileAssemblies` property is useful for plugin projects that have dependencies on other libraries. If you set this property to `true`, any NuGet package dependencies are copied to the output directory. That means you can use the output of `dotnet build` to run your plugin on any machine.

```xml
<PropertyGroup>
  <CopyLocalLockFileAssemblies>true</CopyLocalLockFileAssemblies>
</PropertyGroup>
```

> [!TIP]
> Alternatively, you can use `dotnet publish` to publish the class library. For more information, see [dotnet publish](../tools/dotnet-publish.md).

### ErrorOnDuplicatePublishOutputFiles

The `ErrorOnDuplicatePublishOutputFiles` property relates to whether the SDK generates error NETSDK1148 when MSBuild detects duplicate files in the publish output, but can't determine which files to remove. Set the `ErrorOnDuplicatePublishOutputFiles` property to `false` if you don't want the error to be generated.

```xml
<PropertyGroup>
  <ErrorOnDuplicatePublishOutputFiles>false</ErrorOnDuplicatePublishOutputFiles>
</PropertyGroup>
```

This property was introduced in .NET 6.

### GenerateRuntimeConfigurationFiles

The `GenerateRuntimeConfigurationFiles` property controls whether runtime configuration options are copied from the *runtimeconfig.template.json* file to the *[appname].runtimeconfig.json* file. For apps that require a *runtimeconfig.json* file, that is, those whose `OutputType` is `Exe`, this property defaults to `true`.

```xml
<PropertyGroup>
  <GenerateRuntimeConfigurationFiles>true</GenerateRuntimeConfigurationFiles>
</PropertyGroup>
```

### IsPublishable

The `IsPublishable` property allows the `Publish` target to run. This property only affects processes that use *.\*proj* files and the `Publish` target, such as the [dotnet publish](../tools/dotnet-publish.md) command. It does not affect publishing in Visual Studio, which uses the `PublishOnly` target. The default value is `true`.

This property is useful if you run `dotnet publish` on a solution file, as it allows automatic selection of projects that should be published.

```xml
<PropertyGroup>
  <IsPublishable>false</IsPublishable>
</PropertyGroup>
```

### PreserveCompilationContext

The `PreserveCompilationContext` property allows a built or published application to compile more code at run time using the same settings that were used at build time. The assemblies referenced at build time will be copied into the *ref* subdirectory of the output directory. The names of the reference assemblies are stored in the application's *.deps.json* file along with the options passed to the compiler. You can retrieve this information using the <xref:Microsoft.Extensions.DependencyModel.DependencyContext.CompileLibraries?displayProperty=nameWithType> and <xref:Microsoft.Extensions.DependencyModel.DependencyContext.CompilationOptions?displayProperty=nameWithType> properties.

This functionality is mostly used internally by ASP.NET Core MVC and Razor pages to support run-time compilation of Razor files.

```xml
<PropertyGroup>
  <PreserveCompilationContext>true</PreserveCompilationContext>
</PropertyGroup>
```

### PreserveCompilationReferences

The `PreserveCompilationReferences` property is similar to the [PreserveCompilationContext](#preservecompilationcontext) property, except that it only copies the referenced assemblies to the publish directory, and not the *.deps.json* file.

```xml
<PropertyGroup>
  <PreserveCompilationReferences>true</PreserveCompilationReferences>
</PropertyGroup>
```

For more information, see [Razor SDK properties](/aspnet/core/razor-pages/sdk#properties).

### RollForward

The `RollForward` property controls how the application chooses a runtime when multiple runtime versions are available. This value is output to the *.runtimeconfig.json* as the `rollForward` setting.

```xml
<PropertyGroup>
  <RollForward>LatestMinor</RollForward>
</PropertyGroup>
```

Set `RollForward` to one of the following values:

[!INCLUDE [roll-forward-table](../../../includes/roll-forward-table.md)]

For more information, see [Control roll-forward behavior](../versions/selection.md#control-roll-forward-behavior).

### RuntimeFrameworkVersion

The `RuntimeFrameworkVersion` property specifies the version of the runtime to use when publishing. Specify a runtime version:

``` xml
<PropertyGroup>
  <RuntimeFrameworkVersion>5.0.7</RuntimeFrameworkVersion>
</PropertyGroup>
```

When publishing a framework-dependent application, this value specifies the *minimum* version required. When publishing a self-contained application, this value specifies the *exact* version required.

### RuntimeIdentifier

The `RuntimeIdentifier` property lets you specify a single [runtime identifier (RID)](../rid-catalog.md) for the project. The RID enables publishing a self-contained deployment.

```xml
<PropertyGroup>
  <RuntimeIdentifier>ubuntu.16.04-x64</RuntimeIdentifier>
</PropertyGroup>
```

### RuntimeIdentifiers

The `RuntimeIdentifiers` property lets you specify a semicolon-delimited list of [runtime identifiers (RIDs)](../rid-catalog.md) for the project. Use this property if you need to publish for multiple runtimes. `RuntimeIdentifiers` is used at restore time to ensure the right assets are in the graph.

> [!TIP]
> `RuntimeIdentifier` (singular) can provide faster builds when only a single runtime is required.

```xml
<PropertyGroup>
  <RuntimeIdentifiers>win10-x64;osx.10.11-x64;ubuntu.16.04-x64</RuntimeIdentifiers>
</PropertyGroup>
```

## SatelliteResourceLanguages

The `SatelliteResourceLanguages` property lets you specify which languages you want to preserve satellite resource assemblies for during build and publish. Many NuGet packages include localized resource satellite assemblies in the main package. For projects that reference these NuGet packages that don't require localized resources, the localized assemblies can unnecessarily inflate the build and publish output size. By adding the `SatelliteResourceLanguages` property to your project file, only localized assemblies for the languages you specify will be included in the build and publish output. For example, in the following project file, only English (US) resource satellite assemblies will be retained.

```xml
<PropertyGroup>
  <SatelliteResourceLanguages>en-US</SatelliteResourceLanguages>
</PropertyGroup>
```

> [!NOTE]
> You must specify this property in the project that references the NuGet package with localized resource satellite assemblies.

### UseAppHost

The `UseAppHost` property controls whether or not a native executable is created for a deployment. A native executable is required for self-contained deployments.

In .NET Core 3.0 and later versions, a framework-dependent executable is created by default. Set the `UseAppHost` property to `false` to disable generation of the executable.

```xml
<PropertyGroup>
  <UseAppHost>false</UseAppHost>
</PropertyGroup>
```

For more information about deployment, see [.NET application deployment](../deploying/index.md).

## Compilation-related properties

The following MSBuild properties are documented in this section:

- [EmbeddedResourceUseDependentUponConvention](#embeddedresourceusedependentuponconvention)
- [EnablePreviewFeatures](#enablepreviewfeatures)
- [GenerateRequiresPreviewFeaturesAttribute](#generaterequirespreviewfeaturesattribute)
- [OptimizeImplicitlyTriggeredBuild](#optimizeimplicitlytriggeredbuild)

C# compiler options can also be specified as MSBuild properties in your project file. For more information, see [C# compiler options](../../csharp/language-reference/compiler-options/index.md).

### EmbeddedResourceUseDependentUponConvention

The `EmbeddedResourceUseDependentUponConvention` property defines whether resource manifest file names are generated from type information in source files that are co-located with resource files. For example, if *Form1.resx* is in the same folder as *Form1.cs*, and `EmbeddedResourceUseDependentUponConvention` is set to `true`, the generated *.resources* file takes its name from the first type that's defined in *Form1.cs*. For example, if `MyNamespace.Form1` is the first type defined in *Form1.cs*, the generated file name is *MyNamespace.Form1.resources*.

> [!NOTE]
> If `LogicalName`, `ManifestResourceName`, or `DependentUpon` metadata is specified for an `EmbeddedResource` item, the generated manifest file name for that resource file is based on that metadata instead.

By default, in a new .NET project, this property is set to `true`. If set to `false`, and no `LogicalName`, `ManifestResourceName`, or `DependentUpon` metadata is specified for the `EmbeddedResource` item in the project file, the resource manifest file name is based off the root namespace for the project and the relative file path to the *.resx* file. For more information, see [How resource manifest files are named](../resources/manifest-file-names.md).

```xml
<PropertyGroup>
  <EmbeddedResourceUseDependentUponConvention>true</EmbeddedResourceUseDependentUponConvention>
</PropertyGroup>
```

### EnablePreviewFeatures

The `EnablePreviewFeatures` property defines whether your project depends on any APIs or assemblies that are decorated with the <xref:System.Runtime.Versioning.RequiresPreviewFeaturesAttribute> attribute. This attribute is used to signify that an API or assembly uses features that are considered to be in *preview* for the SDK version you're using. Preview features are not supported and may be removed in a future version. To enable the use of preview features, set the property to `True`.

```xml
<PropertyGroup>
  <EnablePreviewFeatures>True</EnablePreviewFeatures>
</PropertyGroup>
```

When a project contains this property set to `True`, the following assembly-level attribute is added to the *AssemblyInfo.cs* file:

```csharp
[assembly: RequiresPreviewFeatures]
```

An analyzer warns if this attribute is present on dependencies for projects where `EnablePreviewFeatures` is not set to `True`.

Library authors who intend to ship preview assemblies should set this property to `True`. If an assembly needs to ship with a mixture of preview and non-preview APIs, see the [GenerateRequiresPreviewFeaturesAttribute](#generaterequirespreviewfeaturesattribute) section below.

### GenerateRequiresPreviewFeaturesAttribute

The `GenerateRequiresPreviewFeaturesAttribute` property is closely related to the [EnablePreviewFeatures](#enablepreviewfeatures) property. If your library uses preview features but you don't want the entire assembly to be marked with the <xref:System.Runtime.Versioning.RequiresPreviewFeaturesAttribute> attribute, which would require any consumers to [enable preview features](#enablepreviewfeatures), set this property to `False`.

```xml
<PropertyGroup>
    <EnablePreviewFeatures>True</EnablePreviewFeatures>
    <GenerateRequiresPreviewFeaturesAttribute>False</GenerateRequiresPreviewFeaturesAttribute>
</PropertyGroup>
```

> [!IMPORTANT]
> If you set the `GenerateRequiresPreviewFeaturesAttribute` property to `False`, you must be certain to decorate all public APIs that rely on preview features with <xref:System.Runtime.Versioning.RequiresPreviewFeaturesAttribute>.

### OptimizeImplicitlyTriggeredBuild

To speed up the build time, builds that are implicitly triggered by Visual Studio skip code analysis, including nullable analysis. Visual Studio triggers an implicit build when you run tests, for example. However, implicit builds are optimized only when `TreatWarningsAsErrors` is not `true`. If you have `TreatWarningsAsErrors` set to `true` but you still want implicitly triggered builds to be optimized, you can set `OptimizeImplicitlyTriggeredBuild` to `True`. To turn off build optimization for implicitly triggered builds, set `OptimizeImplicitlyTriggeredBuild` to `False`.

```xml
<PropertyGroup>
    <OptimizeImplicitlyTriggeredBuild>True</OptimizeImplicitlyTriggeredBuild>
</PropertyGroup>
```

## Default item inclusion properties

The following MSBuild properties are documented in this section:

- [DefaultExcludesInProjectFolder](#defaultexcludesinprojectfolder)
- [DefaultItemExcludes](#defaultitemexcludes)
- [EnableDefaultCompileItems](#enabledefaultcompileitems)
- [EnableDefaultEmbeddedResourceItems](#enabledefaultembeddedresourceitems)
- [EnableDefaultItems](#enabledefaultitems)
- [EnableDefaultNoneItems](#enabledefaultnoneitems)

For more information, see [Default includes and excludes](overview.md#default-includes-and-excludes).

### DefaultItemExcludes

Use the `DefaultItemExcludes` property to define glob patterns for files and folders that should be excluded from the include, exclude, and remove globs. By default, the *./bin* and *./obj* folders are excluded from the glob patterns.

```xml
<PropertyGroup>
  <DefaultItemExcludes>$(DefaultItemExcludes);**/*.myextension</DefaultItemExcludes>
</PropertyGroup>
```

### DefaultExcludesInProjectFolder

Use the `DefaultExcludesInProjectFolder` property to define glob patterns for files and folders in the project folder that should be excluded from the include, exclude, and remove globs. By default, folders that start with a period (`.`), such as *.git* and *.vs*, are excluded from the glob patterns.

This property is very similar to the `DefaultItemExcludes` property, except that it only considers files and folders in the project folder. When a glob pattern would unintentionally match items outside the project folder with a relative path, use the `DefaultExcludesInProjectFolder` property instead of the `DefaultItemExcludes` property.

```xml
<PropertyGroup>
  <DefaultExcludesInProjectFolder>$(DefaultExcludesInProjectFolder);**/myprefix*/**</DefaultExcludesInProjectFolder>
</PropertyGroup>
```

### EnableDefaultItems

The `EnableDefaultItems` property controls whether compile items, embedded resource items, and `None` items are implicitly included in the project. The default value is `true`. Set the `EnableDefaultItems` property to `false` to disable all implicit file inclusion.

```xml
<PropertyGroup>
  <EnableDefaultItems>false</EnableDefaultItems>
</PropertyGroup>
```

### EnableDefaultCompileItems

The `EnableDefaultCompileItems` property controls whether compile items are implicitly included in the project. The default value is `true`. Set the `EnableDefaultCompileItems` property to `false` to disable implicit inclusion of *.cs and other language-extension files.

```xml
<PropertyGroup>
  <EnableDefaultCompileItems>false</EnableDefaultCompileItems>
</PropertyGroup>
```

### EnableDefaultEmbeddedResourceItems

The `EnableDefaultEmbeddedResourceItems` property controls whether embedded resource items are implicitly included in the project. The default value is `true`. Set the `EnableDefaultEmbeddedResourceItems` property to `false` to disable implicit inclusion of embedded resource files.

```xml
<PropertyGroup>
  <EnableDefaultEmbeddedResourceItems>false</EnableDefaultEmbeddedResourceItems>
</PropertyGroup>
```

### EnableDefaultNoneItems

The `EnableDefaultNoneItems` property controls whether `None` items (files that have no role in the build process) are implicitly included in the project. The default value is `true`. Set the `EnableDefaultNoneItems` property to `false` to disable implicit inclusion of `None` items.

```xml
<PropertyGroup>
  <EnableDefaultNoneItems>false</EnableDefaultNoneItems>
</PropertyGroup>
```

## Code analysis properties

The following MSBuild properties are documented in this section:

- [AnalysisLevel](#analysislevel)
- [AnalysisLevel\<Category>](#analysislevelcategory)
- [AnalysisMode](#analysismode)
- [AnalysisMode\<Category>](#analysismodecategory)
- [CodeAnalysisTreatWarningsAsErrors](#codeanalysistreatwarningsaserrors)
- [EnableNETAnalyzers](#enablenetanalyzers)
- [EnforceCodeStyleInBuild](#enforcecodestyleinbuild)

### AnalysisLevel

The `AnalysisLevel` property lets you specify a set of code analyzers to run according to a .NET release. Each .NET release, starting in .NET 5, has a set of code analysis rules. Of that set, the rules that are enabled by default for that release will analyze your code.

For example, if you upgrade to .NET 6 but don't want the default set of code analysis rules to change, set `AnalysisLevel` to `5`.

```xml
<PropertyGroup>
  <AnalysisLevel>preview</AnalysisLevel>
</PropertyGroup>
```

Optionally, starting in .NET 6, you can specify a compound value for this property that also specifies how aggressively to enable rules. Compound values take the form `<level>-<mode>`, where the `<mode>` value is one of the [AnalysisMode](#analysismode) values. The following example uses the preview version of code analyzers, and enables the recommended set of rules.

```xml
<PropertyGroup>
  <AnalysisLevel>preview-recommended</AnalysisLevel>
</PropertyGroup>
```

Default value:

- If your project targets .NET 5 or later, or if you've added the [AnalysisMode](#analysismode) property, the default value is `latest`.
- Otherwise, this property is omitted unless you explicitly add it to the project file.

The following table shows the values you can specify.

<<<<<<< HEAD
| Value | Meaning |
|-|-|
| `latest` | The latest code analyzers that have been released are used. This is the default. |
| `latest-<mode>` | The latest code analyzers that have been released are used. The `<mode>` value determines which rules are enabled. |
| `preview` | The latest code analyzers are used, even if they are in preview. |
| `preview-<mode>` | The latest code analyzers are used, even if they are in preview. The `<mode>` value determines which rules are enabled. |
| `6.0` | The set of code analyzers that was available for the .NET 6 release is used, even if newer code analyzers are available. |
| `6.0-<mode>` | The set of code analyzers that was available for the .NET 6 release is used, even if newer code analyzers are available. The `<mode>` value determines which rules are enabled. |
| `6` | The set of code analyzers that was available for the .NET 6 release is used, even if newer code analyzers are available. |
| `6-<mode>` | The set of code analyzers that was available for the .NET 6 release is used, even if newer code analyzers are available. The `<mode>` value determines which rules are enabled. |
| `5.0` | The set of code analyzers that was available for the .NET 5 release is used, even if newer code analyzers are available. |
| `5.0-<mode>` | The set of code analyzers that was available for the .NET 5 release is used, even if newer code analyzers are available. The `<mode>` value determines which rules are enabled. |
| `5` | The set of code analyzers that was available for the .NET 5 release is used, even if newer code analyzers are available. |
| `5-<mode>` | The set of code analyzers that was available for the .NET 5 release is used, even if newer code analyzers are available. The `<mode>` value determines which rules are enabled. |
=======
| Value     | Meaning                                                                                                |
| --------- | ------------------------------------------------------------------------------------------------------ |
| `latest`  | The latest code analyzers that have been released are used. This is the default.                       |
| `preview` | The latest code analyzers are used, even if they are in preview.                                       |
| `5.0`     | The set of rules that was enabled for the .NET 5.0 release is used, even if newer rules are available. |
| `5`       | The set of rules that was enabled for the .NET 5.0 release is used, even if newer rules are available. |
>>>>>>> 03698bc9

> [!NOTE]
>
> - In .NET 5 and earlier versions, this property only affects [code-quality (CAXXXX) rules](../../fundamentals/code-analysis/quality-rules/index.md). Starting in .NET 6, if you set [EnforceCodeStyleInBuild](#enforcecodestyleinbuild) to `true`, this property affects [code-style (IDEXXXX) rules](../../fundamentals/code-analysis/style-rules/index.md) too.
> - If you set a compound value for `AnalysisLevel`, you don't need to specify an [AnalysisMode](#analysismode). However, if you do, `AnalysisLevel` takes precedence over `AnalysisMode`.
> - This property has no effect on code analysis in projects that don't reference a [project SDK](overview.md), for example, legacy .NET Framework projects that reference the Microsoft.CodeAnalysis.NetAnalyzers NuGet package.

### AnalysisLevel\<Category>

This property is the same as [AnalysisLevel](#analysislevel), except that it only applies to a specific [category of code-analysis rules](../../fundamentals/code-analysis/categories.md). This property allows you to use a different version of code analyzers for a specific category, or to enable or disable rules at a different level to the other rule categories. If you omit this property for a particular category of rules, it defaults to the [AnalysisLevel](#analysislevel) value. The available values are the same as those for [AnalysisLevel](#analysislevel).

```xml
<PropertyGroup>
  <AnalysisLevelSecurity>preview</AnalysisLevelSecurity>
</PropertyGroup>
```

```xml
<PropertyGroup>
  <AnalysisLevelSecurity>preview-recommended</AnalysisLevelSecurity>
</PropertyGroup>
```

The following table lists the property name for each rule category.

| Property name | Rule category |
| - |
| `<AnalysisLevelDesign>` | Design rules |
| `<AnalysisLevelDocumentation>` | Documentation rules |
| `<AnalysisLevelGlobalization>` | Globalization rules |
| `<AnalysisLevelInteroperability>` | Portability an interoperability rules |
| `<AnalysisLevelMaintainability>` | Maintainability rules |
| `<AnalysisLevelNaming>` | Naming rules |
| `<AnalysisLevelPerformance>` | Performance rules |
| `<AnalysisLevelSingleFile>` | Single-file application rules |
| `<AnalysisLevelReliability>` | Reliability rules |
| `<AnalysisLevelSecurity>` | Security rules |
| `<AnalysisLevelStyle>` | All code-style (IDEXXXX) rules |
| `<AnalysisLevelUsage>` | Usage rules |

### AnalysisMode

Starting with .NET 5.0, the .NET SDK ships with all of the ["CA" code quality rules](../../fundamentals/code-analysis/quality-rules/index.md). By default, only [some rules are enabled](../../fundamentals/code-analysis/overview.md#enabled-rules) as build warnings. The `AnalysisMode` property lets you customize the set of rules that are enabled by default. You can either switch to a more aggressive (opt-out) analysis mode or a more conservative (opt-in) analysis mode. For example, if you want to enable all rules by default as build warnings, set the value to `All` or `AllEnabledByDefault`.

```xml
<PropertyGroup>
  <AnalysisMode>All</AnalysisMode>
</PropertyGroup>
```

The following table shows the available options. They're listed in increasing order of the number of rules they enable.

<<<<<<< HEAD
| Value | Meaning | Corresponding deprecated value |
|-|-|-|
| `None` | All rules are disabled by default. You can selectively [opt in to](../../fundamentals/code-analysis/configuration-options.md) individual rules to enable them. | `AllDisabledByDefault` |
| `Default` | Default mode, where certain rules are enabled as build warnings, certain rules are enabled as Visual Studio IDE suggestions, and the remainder are disabled. | |
| `Minimum` | More aggressive mode than the `Default` mode. Certain suggestions that are highly recommended for build enforcement are enabled as build warnings. | |
| `Recommended` | More aggressive mode than the `Minimum` mode, where more rules are enabled as build warnings. | |
| `All` | All rules are enabled by default as build warnings. You can selectively [opt out](../../fundamentals/code-analysis/configuration-options.md) of individual rules to disable them. | `AllEnabledByDefault` |
=======
| Value                  | Meaning                                                                                                                                                                                                             |
| ---------------------- | ------------------------------------------------------------------------------------------------------------------------------------------------------------------------------------------------------------------- |
| `Default`              | Default mode, where certain rules are enabled as build warnings, certain rules are enabled as Visual Studio IDE suggestions, and the remainder are disabled.                                                        |
| `AllEnabledByDefault`  | Aggressive or opt-out mode, where all rules are enabled by default as build warnings. You can selectively [opt out](../../fundamentals/code-analysis/configuration-options.md) of individual rules to disable them. |
| `AllDisabledByDefault` | Conservative or opt-in mode, where all rules are disabled by default. You can selectively [opt into](../../fundamentals/code-analysis/configuration-options.md) individual rules to enable them.                    |
>>>>>>> 03698bc9

> [!NOTE]
>
> - In .NET 5, this property only affects [code-quality (CAXXXX) rules](../../fundamentals/code-analysis/quality-rules/index.md). Starting in .NET 6, if you set [EnforceCodeStyleInBuild](#enforcecodestyleinbuild) to `true`, this property affects [code-style (IDEXXXX) rules](../../fundamentals/code-analysis/style-rules/index.md) too.
> - If you use a compound value for [AnalysisLevel](#analysislevel), for example, `<AnalysisLevel>5-recommended</AnalysisLevel>`, you can omit this property entirely. However, if you specify both properties, `AnalysisLevel` takes precedence over `AnalysisMode`.
> - This property has no effect on code analysis in projects that don't reference a [project SDK](overview.md), for example, legacy .NET Framework projects that reference the Microsoft.CodeAnalysis.NetAnalyzers NuGet package.

### AnalysisMode\<Category>

This property is the same as [AnalysisMode](#analysismode), except that it only applies to a specific [category of code-analysis rules](../../fundamentals/code-analysis/categories.md). This property allows you to enable or disable rules at a different level to the other rule categories. If you omit this property for a particular category of rules, it defaults to the [AnalysisMode](#analysismode) value. The available values are the same as those for [AnalysisMode](#analysismode).

```xml
<PropertyGroup>
  <AnalysisModeSecurity>All</AnalysisModeSecurity>
</PropertyGroup>
```

The following table lists the property name for each rule category.

| Property name | Rule category |
| - |
| `<AnalysisModeDesign>` | Design rules |
| `<AnalysisModeDocumentation>` | Documentation rules |
| `<AnalysisModeGlobalization>` | Globalization rules |
| `<AnalysisModeInteroperability>` | Portability an interoperability rules |
| `<AnalysisModeMaintainability>` | Maintainability rules |
| `<AnalysisModeNaming>` | Naming rules |
| `<AnalysisModePerformance>` | Performance rules |
| `<AnalysisModeSingleFile>` | Single-file application rules |
| `<AnalysisModeReliability>` | Reliability rules |
| `<AnalysisModeSecurity>` | Security rules |
| `<AnalysisModeStyle>` | All code-style (IDEXXXX) rules |
| `<AnalysisModeUsage>` | Usage rules |

### CodeAnalysisTreatWarningsAsErrors

The `CodeAnalysisTreatWarningsAsErrors` property lets you configure whether code quality analysis warnings (CAxxxx) should be treated as warnings and break the build. If you use the `-warnaserror` flag when you build your projects, [.NET code quality analysis](../../fundamentals/code-analysis/overview.md#code-quality-analysis) warnings are also treated as errors. If you do not want code quality analysis warnings to be treated as errors, you can set the `CodeAnalysisTreatWarningsAsErrors` MSBuild property to `false` in your project file.

```xml
<PropertyGroup>
  <CodeAnalysisTreatWarningsAsErrors>false</CodeAnalysisTreatWarningsAsErrors>
</PropertyGroup>
```

### EnableNETAnalyzers

[.NET code quality analysis](../../fundamentals/code-analysis/overview.md#code-quality-analysis) is enabled, by default, for projects that target .NET 5.0 or later. You can enable .NET code analysis for SDK-style projects that target earlier versions of .NET by setting the `EnableNETAnalyzers` property to `true`. To disable code analysis in any project, set this property to `false`.

```xml
<PropertyGroup>
  <EnableNETAnalyzers>true</EnableNETAnalyzers>
</PropertyGroup>
```

> [!NOTE]
> This property applies specifically to the built-in analyzers in the .NET 5+ SDK. It should not be used when you install a NuGet code analysis package.

### EnforceCodeStyleInBuild

> [!NOTE]
> This feature is currently experimental and may change between the .NET 5 and .NET 6 releases.

[.NET code style analysis](../../fundamentals/code-analysis/overview.md#code-style-analysis) is disabled, by default, on build for all .NET projects. You can enable code style analysis for .NET projects by setting the `EnforceCodeStyleInBuild` property to `true`.

```xml
<PropertyGroup>
  <EnforceCodeStyleInBuild>true</EnforceCodeStyleInBuild>
</PropertyGroup>
```

All code style rules that are [configured](../../fundamentals/code-analysis/overview.md#code-style-analysis) to be warnings or errors will execute on build and report violations.

## Runtime configuration properties

You can configure some run-time behaviors by specifying MSBuild properties in the project file of the app. For information about other ways of configuring run-time behavior, see [Runtime configuration settings](../run-time-config/index.md).

- [ConcurrentGarbageCollection](#concurrentgarbagecollection)
- [InvariantGlobalization](#invariantglobalization)
- [PredefinedCulturesOnly](#predefinedculturesonly)
- [RetainVMGarbageCollection](#retainvmgarbagecollection)
- [ServerGarbageCollection](#servergarbagecollection)
- [ThreadPoolMaxThreads](#threadpoolmaxthreads)
- [ThreadPoolMinThreads](#threadpoolminthreads)
- [TieredCompilation](#tieredcompilation)
- [TieredCompilationQuickJit](#tieredcompilationquickjit)
- [TieredCompilationQuickJitForLoops](#tieredcompilationquickjitforloops)

### ConcurrentGarbageCollection

The `ConcurrentGarbageCollection` property configures whether [background (concurrent) garbage collection](../../standard/garbage-collection/background-gc.md) is enabled. Set the value to `false` to disable background garbage collection. For more information, see [Background GC](../run-time-config/garbage-collector.md#background-gc).

```xml
<PropertyGroup>
  <ConcurrentGarbageCollection>false</ConcurrentGarbageCollection>
</PropertyGroup>
```

### InvariantGlobalization

The `InvariantGlobalization` property configures whether the app runs in *globalization-invariant* mode, which means it doesn't have access to culture-specific data. Set the value to `true` to run in globalization-invariant mode. For more information, see [Invariant mode](../run-time-config/globalization.md#invariant-mode).

```xml
<PropertyGroup>
  <InvariantGlobalization>true</InvariantGlobalization>
</PropertyGroup>
```

### PredefinedCulturesOnly

In .NET 6 and later versions, the `PredefinedCulturesOnly` property configures whether apps can create cultures other than the invariant culture when [globalization-invariant mode](https://github.com/dotnet/runtime/blob/main/docs/design/features/globalization-invariant-mode.md) is enabled. The default is `true`. Set the value to `false` to allow creation of any new culture in globalization-invariant mode.

```xml
<PropertyGroup>
  <PredefinedCulturesOnly>false</PredefinedCulturesOnly>
</PropertyGroup>
```

For more information, see [Culture creation and case mapping in globalization-invariant mode](../compatibility/globalization/6.0/culture-creation-invariant-mode.md).

### RetainVMGarbageCollection

The `RetainVMGarbageCollection` property configures the garbage collector to put deleted memory segments on a standby list for future use or release them. Setting the value to `true` tells the garbage collector to put the segments on a standby list. For more information, see [Retain VM](../run-time-config/garbage-collector.md#retain-vm).

```xml
<PropertyGroup>
  <RetainVMGarbageCollection>true</RetainVMGarbageCollection>
</PropertyGroup>
```

### ServerGarbageCollection

The `ServerGarbageCollection` property configures whether the application uses [workstation garbage collection or server garbage collection](../../standard/garbage-collection/workstation-server-gc.md). Set the value to `true` to use server garbage collection. For more information, see [Workstation vs. server](../run-time-config/garbage-collector.md#workstation-vs-server).

```xml
<PropertyGroup>
  <ServerGarbageCollection>true</ServerGarbageCollection>
</PropertyGroup>
```

### ThreadPoolMaxThreads

The `ThreadPoolMaxThreads` property configures the maximum number of threads for the worker thread pool. For more information, see [Maximum threads](../run-time-config/threading.md#maximum-threads).

```xml
<PropertyGroup>
  <ThreadPoolMaxThreads>20</ThreadPoolMaxThreads>
</PropertyGroup>
```

### ThreadPoolMinThreads

The `ThreadPoolMinThreads` property configures the minimum number of threads for the worker thread pool. For more information, see [Minimum threads](../run-time-config/threading.md#minimum-threads).

```xml
<PropertyGroup>
  <ThreadPoolMinThreads>4</ThreadPoolMinThreads>
</PropertyGroup>
```

### TieredCompilation

The `TieredCompilation` property configures whether the just-in-time (JIT) compiler uses [tiered compilation](../whats-new/dotnet-core-3-0.md#tiered-compilation). Set the value to `false` to disable tiered compilation. For more information, see [Tiered compilation](../run-time-config/compilation.md#tiered-compilation).

```xml
<PropertyGroup>
  <TieredCompilation>false</TieredCompilation>
</PropertyGroup>
```

### TieredCompilationQuickJit

The `TieredCompilationQuickJit` property configures whether the JIT compiler uses quick JIT. Set the value to `false` to disable quick JIT. For more information, see [Quick JIT](../run-time-config/compilation.md#quick-jit).

```xml
<PropertyGroup>
  <TieredCompilationQuickJit>false</TieredCompilationQuickJit>
</PropertyGroup>
```

### TieredCompilationQuickJitForLoops

The `TieredCompilationQuickJitForLoops` property configures whether the JIT compiler uses quick JIT on methods that contain loops. Set the value to `true` to enable quick JIT on methods that contain loops. For more information, see [Quick JIT for loops](../run-time-config/compilation.md#quick-jit-for-loops).

```xml
<PropertyGroup>
  <TieredCompilationQuickJitForLoops>true</TieredCompilationQuickJitForLoops>
</PropertyGroup>
```

## Reference properties

The following MSBuild properties are documented in this section:

- [AssetTargetFallback](#assettargetfallback)
- [DisableImplicitFrameworkReferences](#disableimplicitframeworkreferences)
- [Restore-related properties](#restore-related-properties)
- [ValidateExecutableReferencesMatchSelfContained](#validateexecutablereferencesmatchselfcontained)

### AssetTargetFallback

The `AssetTargetFallback` property lets you specify additional compatible framework versions for project references and NuGet packages. For example, if you specify a package dependency using `PackageReference` but that package doesn't contain assets that are compatible with your projects's `TargetFramework`, the `AssetTargetFallback` property comes into play. The compatibility of the referenced package is rechecked using each target framework that's specified in `AssetTargetFallback`. This property replaces the deprecated property `PackageTargetFallback`.

You can set the `AssetTargetFallback` property to one or more [target framework versions](../../standard/frameworks.md#supported-target-frameworks).

```xml
<PropertyGroup>
  <AssetTargetFallback>net461</AssetTargetFallback>
</PropertyGroup>
```

### DisableImplicitFrameworkReferences

The `DisableImplicitFrameworkReferences` property controls implicit `FrameworkReference` items when targeting .NET Core 3.0 and later versions. When targeting .NET Core 2.1 or .NET Standard 2.0 and earlier versions, it controls implicit [PackageReference](#packagereference) items to packages in a metapackage. (A metapackage is a framework-based package that consist only of dependencies on other packages.) This property also controls implicit references such as `System` and `System.Core` when targeting .NET Framework.

Set this property to `true` to disable implicit `FrameworkReference` or [PackageReference](#packagereference) items. If you set this property to `true`, you can add explicit references to just the frameworks or packages you need.

```xml
<PropertyGroup>
  <DisableImplicitFrameworkReferences>true</DisableImplicitFrameworkReferences>
</PropertyGroup>
```

### Restore-related properties

Restoring a referenced package installs all of its direct dependencies and all the dependencies of those dependencies. You can customize package restoration by specifying properties such as `RestorePackagesPath` and `RestoreIgnoreFailedSources`. For more information about these and other properties, see [restore target](/nuget/reference/msbuild-targets#restore-target).

```xml
<PropertyGroup>
  <RestoreIgnoreFailedSource>true</RestoreIgnoreFailedSource>
</PropertyGroup>
```

### ValidateExecutableReferencesMatchSelfContained

The `ValidateExecutableReferencesMatchSelfContained` property can be used to disable errors related to executable project references. If .NET detects that a self-contained executable project references a framework-dependent executable project, or vice versa, it generates errors NETSDK1150 and NETSDK1151, respectively. To avoid these errors when the reference is intentional, set the `ValidateExecutableReferencesMatchSelfContained` property to `false`.

```xml
<PropertyGroup>
  <ValidateExecutableReferencesMatchSelfContained>false</ValidateExecutableReferencesMatchSelfContained>
</PropertyGroup>
```

### WindowsSdkPackageVersion

The `WindowsSdkPackageVersion` property can be used to override the version of the [Windows SDK targeting package](https://www.nuget.org/packages/Microsoft.Windows.SDK.NET.Ref). This property was introduced in .NET 5, and replaces the use of the `FrameworkReference` item for this purpose.

```xml
<PropertyGroup>
  <WindowsSdkPackageVersion>10.0.19041.18</WindowsSdkPackageVersion>
</PropertyGroup>
```

> [!NOTE]
> We don't recommend overriding the Windows SDK version, because the Windows SDK targeting packages are included with the .NET 5+ SDK. Instead, to reference the latest Windows SDK package, update your version of the .NET SDK. This property should only be used in rare cases such as using preview packages or needing to override the version of C#/WinRT.

## Run-related properties

The following properties are used for launching an app with the [`dotnet run`](../tools/dotnet-run.md) command:

- [RunArguments](#runarguments)
- [RunWorkingDirectory](#runworkingdirectory)

### RunArguments

The `RunArguments` property defines the arguments that are passed to the app when it is run.

```xml
<PropertyGroup>
  <RunArguments>-mode dryrun</RunArguments>
</PropertyGroup>
```

> [!TIP]
> You can specify additional arguments to be passed to the app by using the [`--` option for `dotnet run`](../tools/dotnet-run.md#options).

### RunWorkingDirectory

The `RunWorkingDirectory` property defines the working directory for the application process to be started in. It can be an absolute path or a path that's relative to the project directory. If you don't specify a directory, `OutDir` is used as the working directory.

```xml
<PropertyGroup>
  <RunWorkingDirectory>c:\temp</RunWorkingDirectory>
</PropertyGroup>
```

## Hosting-related properties

The following MSBuild properties are documented in this section:

- [EnableComHosting](#enablecomhosting)
- [EnableDynamicLoading](#enabledynamicloading)

### EnableComHosting

The `EnableComHosting` property indicates that an assembly provides a COM server. Setting the `EnableComHosting` to `true` also implies that [EnableDynamicLoading](#enabledynamicloading) is `true`.

```xml
<PropertyGroup>
  <EnableComHosting>True</EnableComHosting>
</PropertyGroup>
```

For more information, see [Expose .NET components to COM](../native-interop/expose-components-to-com.md).

### EnableDynamicLoading

The `EnableDynamicLoading` property indicates that an assembly is a dynamically loaded component. The component could be a [COM library](/windows/win32/com/the-component-object-model) or a non-COM library that can be [used from a native host](../tutorials/netcore-hosting.md) or [used as a plugin](../tutorials/creating-app-with-plugin-support.md). Setting this property to `true` has the following effects:

- A *.runtimeconfig.json* file is generated.
- [RollForward](#rollforward) is set to `LatestMinor`.
- NuGet references are copied locally.

```xml
<PropertyGroup>
  <EnableDynamicLoading>true</EnableDynamicLoading>
</PropertyGroup>
```

## Generated file properties

The following properties concern code in generated files:

- [DisableImplicitNamespaceImports](#disableimplicitnamespaceimports)
- [ImplicitUsings](#implicitusings)

### DisableImplicitNamespaceImports

The `DisableImplicitNamespaceImports` property can be used to disable [implicit namespace imports](../compatibility/sdk/6.0/implicit-namespaces.md) in Visual Basic projects that target .NET 6 or a later version. Implicit namespaces are the default namespaces that are imported globally in a Visual Basic project. Set this property to `true` to disable implicit namespace imports.

```xml
<PropertyGroup>
  <DisableImplicitNamespaceImports>true</DisableImplicitNamespaceImports>
</PropertyGroup>
```

### ImplicitUsings

The `ImplicitUsings` property can be used to enable and disable implicit `global using` directives in C# projects that target .NET 6 or a later version and C# 10.0 or a later version. When the feature is enabled, the .NET SDK adds `global using` directives for a set of default namespaces based on the type of project SDK. Set this property to `true` or `enable` to enable implicit `global using` directives. To disable implicit `global using` directives, remove the property or set it to `false` or `disable`.

```xml
<PropertyGroup>
  <ImplicitUsings>enable</ImplicitUsings>
</PropertyGroup>
```

> [!NOTE]
> The templates for new C# projects that target .NET 6 or later have `ImplicitUsings` set to `enable` by default.

To define an explicit `global using` directive, add a [Using](#using) item.

## Items

[MSBuild items](/visualstudio/msbuild/msbuild-items) are inputs into the build system. Items are specified according to their type, which is the element name. For example, `Compile` and `Reference` are two [common item types](/visualstudio/msbuild/common-msbuild-project-items). The following additional item types are made available by the .NET SDK:

- [AssemblyMetadata](#assemblymetadata)
- [InternalsVisibleTo](#internalsvisibleto)
- [PackageReference](#packagereference)
- [TrimmerRootAssembly](#trimmerrootassembly)
- [Using](#using)

You can use any of the standard [item attributes](/visualstudio/msbuild/item-element-msbuild#attributes-and-elements), for example, `Include` and `Update`, on these items. Use `Include` to add a new item, and use `Update` to modify an existing item. For example, `Update` is often used to modify an item that has implicitly been added by the .NET SDK.

### AssemblyMetadata

The `AssemblyMetadata` item specifies a key-value pair <xref:System.Reflection.AssemblyMetadataAttribute> assembly attribute. The `Include` metadata becomes the key, and the `Value` metadata becomes the value.

```xml
<ItemGroup>
  <AssemblyMetadata Include="Serviceable" Value="True" />
</ItemGroup>
```

### InternalsVisibleTo

The `InternalsVisibleTo` item generates an <xref:System.Runtime.CompilerServices.InternalsVisibleToAttribute> assembly attribute for the specified friend assembly.

```xml
<ItemGroup>
  <InternalsVisibleTo Include="MyProject.Tests" />
</ItemGroup>
```

If the friend assembly is signed, you can specify an optional `Key` metadata to specify its full public key. If you don't specify `Key` metadata and a `$(PublicKey)` is available, that key is used. Otherwise, no public key is added to the attribute.

### PackageReference

The `PackageReference` item defines a reference to a NuGet package.

The `Include` attribute specifies the package ID. The `Version` attribute specifies the version or version range. For information about how to specify a minimum version, maximum version, range, or exact match, see [Version ranges](/nuget/concepts/package-versioning#version-ranges).

The project file snippet in the following example references the [System.Runtime](https://www.nuget.org/packages/System.Runtime/) package.

```xml
<ItemGroup>
  <PackageReference Include="System.Runtime" Version="4.3.0" />
</ItemGroup>
```

You can also [control dependency assets](/nuget/consume-packages/package-references-in-project-files#controlling-dependency-assets) using metadata such as `PrivateAssets`.

```xml
<ItemGroup>
  <PackageReference Include="Contoso.Utility.UsefulStuff" Version="3.6.0">
    <PrivateAssets>all</PrivateAssets>
  </PackageReference>
</ItemGroup>
```

For more information, see [Package references in project files](/nuget/consume-packages/package-references-in-project-files).

### TrimmerRootAssembly

The `TrimmerRootAssembly` item lets you exclude an assembly from [*trimming*](../deploying/trim-self-contained.md). Trimming is the process of removing unused parts of the runtime from a packaged application. In some cases, trimming might incorrectly remove required references.

The following XML excludes the `System.Security` assembly from trimming.

```xml
<ItemGroup>
  <TrimmerRootAssembly Include="System.Security" />
</ItemGroup>
```

### Using

The `Using` item lets you [globally include a namespace](../../csharp/language-reference/keywords/using-directive.md#global-modifier) across your C# project, such that you don't have to add a `using` directive for the namespace at the top of your source files. This item is similar to the `Import` item that can be used for the same purpose in Visual Basic projects. This property is available starting in .NET 6.

```xml
<ItemGroup>
  <Using Include="My.Awesome.Namespace" />
</ItemGroup>
```

You can also use the `Using` item to define global `using <alias>` and `using static <type>` directives.

```xml
<ItemGroup>
  <Using Include="My.Awesome.Namespace" Alias="Awesome" />
</ItemGroup>
```

For example:

- `<Using Include="Microsoft.AspNetCore.Http.Results" Alias="Results" />` emits `global using Results = global::Microsoft.AspNetCore.Http.Results;`
- `<Using Include="Microsoft.AspNetCore.Http.Results" Static="True" />` emits `global using static global::Microsoft.AspNetCore.Http.Results;`

For more information about aliased `using` directives and `using static <type>` directives, see [using directive](../../csharp/language-reference/keywords/using-directive.md#static-modifier).

## Item metadata

In addition to the standard [MSBuild item attributes](/visualstudio/msbuild/item-element-msbuild#attributes-and-elements), the following item metadata tags are made available by the .NET SDK:

- [CopyToPublishDirectory](#copytopublishdirectory)
- [LinkBase](#linkbase)

### CopyToPublishDirectory

The `CopyToPublishDirectory` metadata on an MSBuild item controls when the item is copied to the publish directory. Allowable values are `PreserveNewest`, which only copies the item if it has changed, `Always`, which always copies the item, and `Never`, which never copies the item. From a performance standpoint, `PreserveNewest` is preferable because it enables an incremental build.

```xml
<ItemGroup>
  <None Update="appsettings.Development.json" CopyToOutputDirectory="PreserveNewest" CopyToPublishDirectory="PreserveNewest" />
</ItemGroup>
```

### LinkBase

For an item that's outside of the project directory and its subdirectories, the publish target uses the item's [Link metadata](/visualstudio/msbuild/common-msbuild-item-metadata) to determine where to copy the item to. `Link` also determines how items outside of the project tree are displayed in the Solution Explorer window of Visual Studio.

If `Link` is not specified for an item that's outside of the project cone, it defaults to `%(LinkBase)\%(RecursiveDir)%(Filename)%(Extension)`. `LinkBase` lets you specify a sensible base folder for items outside of the project cone. The folder hierarchy under the base folder is preserved via `RecursiveDir`. If `LinkBase` is not specified, it's omitted from the `Link` path.

```xml
<ItemGroup>
  <Content Include="..\Extras\**\*.cs" LinkBase="Shared"/>
</ItemGroup>
```

The following image shows how a file that's included via the previous item `Include` glob displays in Solution Explorer.

:::image type="content" source="media/solution-explorer-linkbase.png" alt-text="Solution Explorer showing item with LinkBase metadata.":::

## See also

- [MSBuild schema reference](/visualstudio/msbuild/msbuild-project-file-schema-reference)
- [Common MSBuild properties](/visualstudio/msbuild/common-msbuild-project-properties)
- [MSBuild properties for NuGet pack](/nuget/reference/msbuild-targets#pack-target)
- [MSBuild properties for NuGet restore](/nuget/reference/msbuild-targets#restore-properties)
- [Customize a build](/visualstudio/msbuild/customize-your-build)<|MERGE_RESOLUTION|>--- conflicted
+++ resolved
@@ -515,29 +515,21 @@
 
 The following table shows the values you can specify.
 
-<<<<<<< HEAD
 | Value | Meaning |
 |-|-|
 | `latest` | The latest code analyzers that have been released are used. This is the default. |
 | `latest-<mode>` | The latest code analyzers that have been released are used. The `<mode>` value determines which rules are enabled. |
 | `preview` | The latest code analyzers are used, even if they are in preview. |
 | `preview-<mode>` | The latest code analyzers are used, even if they are in preview. The `<mode>` value determines which rules are enabled. |
-| `6.0` | The set of code analyzers that was available for the .NET 6 release is used, even if newer code analyzers are available. |
-| `6.0-<mode>` | The set of code analyzers that was available for the .NET 6 release is used, even if newer code analyzers are available. The `<mode>` value determines which rules are enabled. |
-| `6` | The set of code analyzers that was available for the .NET 6 release is used, even if newer code analyzers are available. |
-| `6-<mode>` | The set of code analyzers that was available for the .NET 6 release is used, even if newer code analyzers are available. The `<mode>` value determines which rules are enabled. |
-| `5.0` | The set of code analyzers that was available for the .NET 5 release is used, even if newer code analyzers are available. |
-| `5.0-<mode>` | The set of code analyzers that was available for the .NET 5 release is used, even if newer code analyzers are available. The `<mode>` value determines which rules are enabled. |
-| `5` | The set of code analyzers that was available for the .NET 5 release is used, even if newer code analyzers are available. |
-| `5-<mode>` | The set of code analyzers that was available for the .NET 5 release is used, even if newer code analyzers are available. The `<mode>` value determines which rules are enabled. |
-=======
-| Value     | Meaning                                                                                                |
-| --------- | ------------------------------------------------------------------------------------------------------ |
-| `latest`  | The latest code analyzers that have been released are used. This is the default.                       |
-| `preview` | The latest code analyzers are used, even if they are in preview.                                       |
-| `5.0`     | The set of rules that was enabled for the .NET 5.0 release is used, even if newer rules are available. |
-| `5`       | The set of rules that was enabled for the .NET 5.0 release is used, even if newer rules are available. |
->>>>>>> 03698bc9
+| `6.0` | The set of rules that was available for the .NET 6 release is used, even if newer rules are available. |
+| `6.0-<mode>` | The set of rules that was available for the .NET 6 release is used, even if newer rules are available. The `<mode>` value determines which rules are enabled. |
+| `6` | The set of rules that was available for the .NET 6 release is used, even if newer rules are available. |
+| `6-<mode>` | The set of rules that was available for the .NET 6 release is used, even if newer rules are available. The `<mode>` value determines which rules are enabled. |
+| `5.0` | The set of rules that was available for the .NET 5 release is used, even if newer rules are available. |
+| `5.0-<mode>` | The set of rules that was available for the .NET 5 release is used, even if newer rules are available. The `<mode>` value determines which rules are enabled. |
+| `5` | The set of rules that was available for the .NET 5 release is used, even if newer rules are available. |
+| `5-<mode>` | The set of rules that was available for the .NET 5 release is used, even if newer rules are available. The `<mode>` value determines which rules are enabled. |
+
 
 > [!NOTE]
 >
@@ -590,7 +582,6 @@
 
 The following table shows the available options. They're listed in increasing order of the number of rules they enable.
 
-<<<<<<< HEAD
 | Value | Meaning | Corresponding deprecated value |
 |-|-|-|
 | `None` | All rules are disabled by default. You can selectively [opt in to](../../fundamentals/code-analysis/configuration-options.md) individual rules to enable them. | `AllDisabledByDefault` |
@@ -598,13 +589,6 @@
 | `Minimum` | More aggressive mode than the `Default` mode. Certain suggestions that are highly recommended for build enforcement are enabled as build warnings. | |
 | `Recommended` | More aggressive mode than the `Minimum` mode, where more rules are enabled as build warnings. | |
 | `All` | All rules are enabled by default as build warnings. You can selectively [opt out](../../fundamentals/code-analysis/configuration-options.md) of individual rules to disable them. | `AllEnabledByDefault` |
-=======
-| Value                  | Meaning                                                                                                                                                                                                             |
-| ---------------------- | ------------------------------------------------------------------------------------------------------------------------------------------------------------------------------------------------------------------- |
-| `Default`              | Default mode, where certain rules are enabled as build warnings, certain rules are enabled as Visual Studio IDE suggestions, and the remainder are disabled.                                                        |
-| `AllEnabledByDefault`  | Aggressive or opt-out mode, where all rules are enabled by default as build warnings. You can selectively [opt out](../../fundamentals/code-analysis/configuration-options.md) of individual rules to disable them. |
-| `AllDisabledByDefault` | Conservative or opt-in mode, where all rules are disabled by default. You can selectively [opt into](../../fundamentals/code-analysis/configuration-options.md) individual rules to enable them.                    |
->>>>>>> 03698bc9
 
 > [!NOTE]
 >
