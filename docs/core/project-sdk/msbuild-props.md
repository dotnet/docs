--- conflicted
+++ resolved
@@ -522,9 +522,6 @@
 </PropertyGroup>
 ```
 
-<<<<<<< HEAD
-## Hosting properties
-=======
 ## Run properties
 
 The following properties are used for launching an app with the [`dotnet run`](../tools/dotnet-run.md) command:
@@ -555,8 +552,7 @@
 </PropertyGroup>
 ```
 
-## Hosting properties and items
->>>>>>> d2f5809a
+## Hosting properties
 
 - [EnableComHosting](#enablecomhosting)
 - [EnableDynamicLoading](#enabledynamicloading)
