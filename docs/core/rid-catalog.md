---
title: .NET Core Runtime IDentifier (RID) catalog
description: Learn about the Runtime IDentifier (RID) and how RIDs are used in .NET Core.
<<<<<<< HEAD
author: mairaw
ms.author: mairaw
ms.date: 10/28/2018
=======
ms.date: 07/19/2018
>>>>>>> 18e2ae23
---
# .NET Core RID Catalog

RID is short for *Runtime IDentifier*. RID values are used to identify target platforms where the application runs.
They're used by .NET packages to represent platform-specific assets in NuGet packages. The following values are examples of RIDs: `linux-x64`, `ubuntu.14.04-x64`, `win7-x64`, or `osx.10.12-x64`.
For the packages with native dependencies, the RID designates on which platforms the package can be restored.

A single RID can be set in the `<RuntimeIdentifier>` element of your project file. Multiple RIDs can be defined as a semicolon-delimited list in the project file's `<RuntimeIdentifiers>` element. They're also used via the `--runtime` option with the following [.NET Core CLI commands](./tools/index.md):

- [dotnet build](./tools/dotnet-build.md)
- [dotnet clean](./tools/dotnet-clean.md)
- [dotnet pack](./tools/dotnet-pack.md)
- [dotnet publish](./tools/dotnet-publish.md)
- [dotnet restore](./tools/dotnet-restore.md)
- [dotnet run](./tools/dotnet-run.md)
- [dotnet store](./tools/dotnet-store.md)

RIDs that represent concrete operating systems usually follow this pattern: `[os].[version]-[architecture]-[additional qualifiers]` where:

- `[os]` is the operating/platform system moniker. For example, `ubuntu`.

- `[version]` is the operating system version in the form of a dot-separated (`.`) version number. For example, `15.10`.

  - The version **shouldn't** be marketing versions, as they often represent multiple discrete versions of the operating system with varying platform API surface area.

- `[architecture]` is the processor architecture. For example: `x86`, `x64`, `arm`, or `arm64`.

- `[additional qualifiers]` further differentiate different platforms. For example: `aot`.

## RID graph

The RID graph or runtime fallback graph is a list of RIDs that are compatible with each other. The RIDs are defined in the [Microsoft.NETCore.Platforms](https://www.nuget.org/packages/Microsoft.NETCore.Platforms/) package. You can see the list of supported RIDs and the RID graph in the [*runtime.json*](https://github.com/dotnet/corefx/blob/master/pkg/Microsoft.NETCore.Platforms/runtime.json) file, which is located at the CoreFX repo. In this file, you can see that all RIDs, except for the base one, contain an `"#import"` statement. These statements indicate compatible RIDs.

When NuGet restores packages, it tries to find an exact match for the specified runtime.
If an exact match is not found, NuGet walks back the graph until it finds the closest compatible system according to the RID graph.

The following example is the actual entry for the `osx.10.12-x64` RID:

```json
"osx.10.12-x64": {
    "#import": [ "osx.10.12", "osx.10.11-x64" ]
}
```

The above RID specifies that `osx.10.12-x64` imports `osx.10.11-x64`. So, when NuGet restores packages, it tries to find an exact match for  `osx.10.12-x64` in the package. If NuGet cannot find the specific runtime, it can restore packages that specify `osx.10.11-x64` runtimes, for example.

The following example shows a slightly bigger RID graph also defined in the *runtime.json*  file:

```
    win7-x64    win7-x86
       |   \   /    |
       |   win7     |
       |     |      |
    win-x64  |  win-x86
          \  |  /
            win
             |
            any
```

All RIDs eventually map back to the root `any` RID.

There are some considerations about RIDs that you have to keep in mind when working with them:

- RIDs are **opaque strings** and should be treated as black boxes.
- Don't build RIDs programmatically.
- Use RIDs that are already defined for the platform.
- The RIDs need to be specific, so don't assume anything from the actual RID value.

## Using RIDs

To be able to use RIDs, you have to know which RIDs exist. New values are added regularly to the platform.
For the latest and complete version, see the [runtime.json](https://github.com/dotnet/corefx/blob/master/pkg/Microsoft.NETCore.Platforms/runtime.json) file on CoreFX repo.

.NET Core 2.0 SDK introduces the concept of portable RIDs. They are new values added to the RID graph that aren't tied to a specific version or OS distribution. They're particularly useful when dealing with multiple Linux distros.

The following list shows a small subset of the most common RIDs used for each OS.

## Windows RIDs

Only common values are listed. For the latest and complete version, see the [runtime.json](https://github.com/dotnet/corefx/blob/master/pkg/Microsoft.NETCore.Platforms/runtime.json) file on CoreFX repo.

- Portable (.NET Core 2.0 or later versions)
  - `win-x64`
  - `win-x86`
  - `win-arm`
  - `win-arm64`
- Windows 7 / Windows Server 2008 R2
  - `win7-x64`
  - `win7-x86`
- Windows 8.1 / Windows Server 2012 R2
  - `win81-x64`
  - `win81-x86`
  - `win81-arm`
- Windows 10 / Windows Server 2016
  - `win10-x64`
  - `win10-x86`
  - `win10-arm`
  - `win10-arm64`

See [Prerequisites for .NET Core on Windows](windows-prerequisites.md) for more information.

## Linux RIDs

Only common values are listed. For the latest and complete version, see the [runtime.json](https://github.com/dotnet/corefx/blob/master/pkg/Microsoft.NETCore.Platforms/runtime.json) file on CoreFX repo. Devices running a distribution not listed below may work with one of the Portable RIDs. For example, Raspberry Pi devices running a Linux distribution not listed can be targeted with `linux-arm`.

- Portable (.NET Core 2.0 or later versions)
  - `linux-arm`
  - `linux-musl-x64`
  - `linux-x64`
- Alpine Linux (.NET Core 2.1 or later versions)
  - `alpine-x64`
  - `alpine.3.7-x64`
- CentOS
  - `centos-x64`
  - `centos.7-x64`
- Debian
  - `debian-x64`
  - `debian.8-x64`
  - `debian.9-x64` (.NET Core 1.1 or later versions)
- Fedora
  - `fedora-x64`
  - `fedora.27-x64`
  - `fedora.28-x64` (.NET Core 1.1 or later versions)
- Gentoo (.NET Core 2.0 or later versions)
  - `gentoo-x64`
- openSUSE
  - `opensuse-x64`
  - `opensuse.42.3-x64`
- Oracle Linux
  - `ol-x64`
  - `ol.7-x64`
  - `ol.7.0-x64`
  - `ol.7.1-x64`
  - `ol.7.2-x64`
  - `ol.7.3-x64`
  - `ol.7.4-x64`
- Red Hat Enterprise Linux
  - `rhel-x64`
  - `rhel.6-x64` (.NET Core 2.0 or later versions)
  - `rhel.7-x64`
  - `rhel.7.1-x64`
  - `rhel.7.2-x64`
  - `rhel.7.3-x64` (.NET Core 2.0 or later versions)
  - `rhel.7.4-x64` (.NET Core 2.0 or later versions)
- SUSE Enterprise Linux (SLES) (.NET Core 2.0 or later versions)
  - `sles-x64`
  - `sles.12-x64`
  - `sles.12.1-x64`
  - `sles.12.2-x64`
  - `sles.12.3-x64`
- Tizen (.NET Core 2.0 or later versions)
  - `tizen`
  - `tizen.4.0.0`
  - `tizen.5.0.0`
- Ubuntu
  - `ubuntu-x64`
  - `ubuntu.14.04-x64`
  - `ubuntu.16.04-x64`
  - `ubuntu.18.04-x64`
- Ubuntu derivatives
  - `linuxmint.17-x64`
  - `linuxmint.17.1-x64`
  - `linuxmint.17.2-x64`
  - `linuxmint.17.3-x64`
  - `linuxmint.18-x64` (.NET Core 2.0 or later versions)
  - `linuxmint.18.1-x64` (.NET Core 2.0 or later versions)
  - `linuxmint.18.2-x64` (.NET Core 2.0 or later versions)
  - `linuxmint.18.3-x64` (.NET Core 2.0 or later versions)

See [Prerequisites for .NET Core on Linux](linux-prerequisites.md) for more information.

## macOS RIDs

macOS RIDs use the older "OSX" branding. Only common values are listed. For the latest and complete version, see the [runtime.json](https://github.com/dotnet/corefx/blob/master/pkg/Microsoft.NETCore.Platforms/runtime.json) file on CoreFX repo.

- Portable (.NET Core 2.0 or later versions)
  - `osx-x64` (Minimum OS version is `osx.10.12-x64`)
- macOS 10.10  Yosemite
  - `osx.10.10-x64`
- macOS 10.11 El Capitan
  - `osx.10.11-x64`
- macOS 10.12 Sierra (.NET Core 1.1 or later versions)
  - `osx.10.12-x64`
- macOS 10.13 High Sierra (.NET Core 1.1 or later versions)
  - `osx.10.13-x64`
- macOS 10.14 Mojave (.NET Core 1.1 or later versions)
  - `osx.10.14-x64`

See [Prerequisites for .NET Core on macOS](macos-prerequisites.md) for more information.

## See also

* [Runtime IDs](https://github.com/dotnet/corefx/blob/master/pkg/Microsoft.NETCore.Platforms/readme.md)<|MERGE_RESOLUTION|>--- conflicted
+++ resolved
@@ -1,13 +1,10 @@
 ---
 title: .NET Core Runtime IDentifier (RID) catalog
 description: Learn about the Runtime IDentifier (RID) and how RIDs are used in .NET Core.
-<<<<<<< HEAD
+
 author: mairaw
 ms.author: mairaw
-ms.date: 10/28/2018
-=======
 ms.date: 07/19/2018
->>>>>>> 18e2ae23
 ---
 # .NET Core RID Catalog
 
