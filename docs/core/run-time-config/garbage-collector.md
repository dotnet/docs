--- conflicted
+++ resolved
@@ -125,13 +125,8 @@
 
 ### System.GC.HeapHardLimit/COMPlus_GCHeapHardLimit
 
-<<<<<<< HEAD
 - Specifies the maximum commit size, in bytes, for the GC heap.
-- The value can range from 0 to 18446744073709551615.
-=======
-- Specifies the maximum commit size for the GC heap.
 - The value can range from 0 to 18,446,744,073,709,551,615.
->>>>>>> 850684dc
 
 | | Setting name | Values | Version introduced |
 | - | - | - | - |
