---
title: File-based apps
description: Learn how to create, build, and run C# applications from a single file without a project file.
ms.date: 12/05/2025
ai-usage: ai-assisted
---
# File-based apps

**This article applies to:** ✔️ .NET 10 SDK and later versions

File-based apps let you build, run, and publish .NET applications from a single C# file without creating a traditional project file. They offer a lightweight alternative to traditional .NET projects. This approach simplifies development for scripts, utilities, and small applications. The .NET SDK automatically generates the necessary project configuration based on the directives in your source file.

Key benefits include:

- Reduced boilerplate for simple applications.
- Self-contained source files with embedded configuration.
- Native AOT publishing enabled by default.
- Automatic packaging as .NET tools.

In this article, learn how to create, configure, and work with file-based apps effectively.

## Supported directives

File-based apps use directives prefixed with `#:` to configure the build and run the application. Supported directives include: `#:package`, `#:project`, `#:property`, and `#:sdk`. Place these directives at the top of the C# file.

### `#:package`

Adds a NuGet package reference to your application.

```csharp
#:package Newtonsoft.Json
#:package Serilog version="3.1.1"
```

### `#:project`

References another project file or directory that contains a project file.

```csharp
#:project ../SharedLibrary/SharedLibrary.csproj
```

### `#:property`

Sets an MSBuild property value.

```csharp
#:property TargetFramework=net10.0
#:property PublishAot=false
```

### `#:sdk`

Specifies the SDK to use. Defaults to `Microsoft.NET.Sdk`.

```csharp
#:sdk Microsoft.NET.Sdk.Web
```

## CLI commands

The .NET CLI provides full support for file-based apps through familiar commands.

### Run applications

Run a file-based app directly by using the `dotnet run` command:

```dotnetcli
dotnet run file.cs
```

Or use the shorthand syntax:

```dotnetcli
dotnet file.cs
```

#### Pass arguments

Pass arguments to your application in several ways:

```dotnetcli
dotnet run file.cs -- arg1 arg2
```

Arguments after `--` are passed to your application. Without `--`, arguments go to the `dotnet run` command:

```dotnetcli
dotnet run file.cs arg1 arg2
```

<<<<<<< HEAD
However, with the shorthand syntax, all arguments go to your application:

```dotnetcli
dotnet file.cs arg1 arg2
```

=======
#### Pipe code from stdin

Pipe C# code directly to `dotnet run` by using standard input with the `-` argument. The `-` argument indicates that `dotnet run` reads the code from standard input instead of a file. With the `-` argument, `dotnet run` doesn't search the current working directory for other files, such as launch profiles. The current directory is still the working directory to build and run the program.

**PowerShell:**

```powershell
'Console.WriteLine("hello from stdin!");' | dotnet run -
```

**Bash:**

```bash
echo 'Console.WriteLine("hello from stdin!");' | dotnet run -
```

This approach is useful for quick testing, running one-off commands, or integrating with shell scripts that generate C# code dynamically.

>>>>>>> 25cf86b3
### Build applications

Compile your file-based app by using the `dotnet build` command:

```dotnetcli
dotnet build file.cs
```

The SDK generates a temporary project and builds your application.

### Clean build outputs

Remove build artifacts by using the `dotnet clean` command:

```dotnetcli
dotnet clean file.cs
```

Clean all file-based apps in a directory:

```dotnetcli
dotnet clean file-based-apps
```

### Publish applications

Create a deployment package by using the `dotnet publish` command:

```dotnetcli
dotnet publish file.cs
```

File-based apps enable native AOT publishing by default, producing optimized, self-contained executables.

### Package as tool

Package your file-based app as a .NET tool by using the `dotnet pack` command:

```dotnetcli
dotnet pack file.cs
```

File-based apps set `PackAsTool=true` by default.

### Convert to project

Convert your file-based app to a traditional project by using the `dotnet project convert` command:

```dotnetcli
dotnet project convert file.cs
```

This command creates a `.csproj` file with equivalent SDK and properties. All `#` directives are removed from the `.cs` file and turned into elements in the corresponding `.csproj` file.

### Restore dependencies

Restore NuGet packages referenced in your file by using the `dotnet restore` command:

```dotnetcli
dotnet restore file.cs
```

Restore runs implicitly when you build or run your application.

## Default included items

File-based apps automatically include specific file types for compilation and packaging.

By default, the following items are included:

- The single C# file itself.
- ResX resource files in the same directory.

Different SDKs include other file types:

- `Microsoft.NET.Sdk.Web` includes `*.json` configuration files.
- Other specialized SDKs might include other patterns.

## Native AOT publishing

File-based apps enable native ahead-of-time (AOT) compilation by default. This feature produces optimized, self-contained executables with faster startup and a smaller memory footprint.

If you need to disable native AOT, use the following setting:

```csharp
#:property PublishAot=false
```

For more information about native AOT, see [Native AOT deployment](../deploying/native-aot/index.md).

## User secrets

File-based apps generate a stable user secrets ID based on a hash of the full file path. This ID lets you store sensitive configuration separately from your source code.

Access user secrets the same way as traditional projects:

```dotnetcli
dotnet user-secrets set "ApiKey" "your-secret-value" --project file.cs
```

For more information, see [Safe storage of app secrets in development](/aspnet/core/security/app-secrets).

## Launch profiles

File-based apps support launch profiles for configuring how the application runs during development. Instead of placing launch profiles in `Properties/launchSettings.json`, file-based apps can use a flat launch settings file named `[ApplicationName].run.json` in the same directory as the source file.

### Flat launch settings file

Create a launch settings file named after your application. For example, if your file-based app is `app.cs`, create `app.run.json` in the same directory:

```json
{
  "profiles": {
    "http": {
      "commandName": "Project",
      "dotnetRunMessages": true,
      "launchBrowser": true,
      "applicationUrl": "http://localhost:5000",
      "environmentVariables": {
        "ASPNETCORE_ENVIRONMENT": "Development"
      }
    },
    "https": {
      "commandName": "Project",
      "dotnetRunMessages": true,
      "launchBrowser": true,
      "applicationUrl": "https://localhost:5001;http://localhost:5000",
      "environmentVariables": {
        "ASPNETCORE_ENVIRONMENT": "Development"
      }
    }
  }
}
```

### Multiple file-based apps

When you have multiple file-based apps in the same directory, each app can have its own launch settings file:

```Directory
📁 myapps/
├── foo.cs
├── foo.run.json
├── bar.cs
└── bar.run.json
```

### Profile selection

The .NET CLI selects launch profiles using the following priority:

1. The profile specified by the `--launch-profile` option.
1. The profile specified by the `DOTNET_LAUNCH_PROFILE` environment variable.
1. The first profile defined in the launch settings file.

To run with a specific profile:

```dotnetcli
dotnet run app.cs --launch-profile https
```

### Traditional launch settings

File-based apps also support the traditional `Properties/launchSettings.json` file. If both files exist, the traditional location takes priority. If both files are present, the .NET CLI logs a warning to clarify which file is used.

## Shell execution

Enable direct execution of file-based apps on Unix-like systems by using a shebang line and executable permissions.

Add a shebang at the top of your file:

```csharp
#!/usr/bin/env dotnet
#:package Spectre.Console

using Spectre.Console;

AnsiConsole.MarkupLine("[green]Hello, World![/]");
```

Make the file executable:

```bash
chmod +x file.cs
```

Run directly:

```bash
./file.cs
```

## Implicit build files

File-based apps respect MSBuild and NuGet configuration files in the same directory or parent directories. These files affect how the SDK builds your application. Be mindful of these files when organizing your file-based apps.

### `Directory.Build.props`

Defines MSBuild properties that apply to all projects in a directory tree. File-based apps inherit these properties.

### `Directory.Build.targets`

Defines MSBuild targets and custom build logic. File-based apps execute these targets during build.

### `Directory.Packages.props`

Enables central package management for NuGet dependencies. File-based apps can use centrally managed package versions.

### `nuget.config`

Configures NuGet package sources and settings. File-based apps use these configurations when restoring packages.

### `global.json`

Specifies the .NET SDK version to use. File-based apps respect this version selection.

## Build caching

The .NET SDK caches build outputs to improve performance on subsequent builds. File-based apps participate in this caching system.

### Cache behavior

The SDK caches build outputs based on:

- Source file content.
- Directive configuration.
- SDK version.
- Implicit build files.

Caching improves build performance but can cause confusion when:

- Changes to implicit build files don't trigger rebuilds.
- Moving files to different directories doesn't invalidate cache.

### Workarounds

- Run a full build by using the `--no-cache` flag:

  ```dotnetcli
  dotnet build file.cs --no-cache
  ```

- Force a clean build to bypass cache:

  ```dotnetcli
  dotnet clean file.cs
  dotnet build file.cs
  ```

## Folder layout recommendations

Organize your file-based apps carefully to avoid conflicts with traditional projects and implicit build files.

### Avoid project file cones

Don't place file-based apps within the directory structure of a `.csproj` project. The project file's implicit build files and settings can interfere with your file-based app.

❌ **Not recommended:**

```Directory
📁 MyProject/
├── MyProject.csproj
├── Program.cs
└──📁 scripts/
    └── utility.cs  // File-based app - bad location
```

✅ **Recommended:**

```Directory
📁 MyProject/
├── MyProject.csproj
└── Program.cs
📁 scripts/
└── utility.cs  // File-based app - good location
```

### Be mindful of implicit files

Implicit build files in parent directories affect all file-based apps in subdirectories. Create isolated directories for file-based apps when you need different build configurations.

❌ **Not recommended:**

```Directory
📁 repo/
├── Directory.Build.props  // Affects everything below
├── app1.cs
└── app2.cs
```

✅ **Recommended:**

```Directory
📁 repo/
├── Directory.Build.props
├──📁 projects/
│   └── MyProject.csproj
└──📁 scripts/
    ├── Directory.Build.props  // Isolated configuration
    ├── app1.cs
    └── app2.cs
```

## See also

- [.NET SDK overview](../sdk.md)
- [dotnet run command](../tools/dotnet-run.md)
- [dotnet build command](../tools/dotnet-build.md)
- [Native AOT deployment](../deploying/native-aot/index.md)<|MERGE_RESOLUTION|>--- conflicted
+++ resolved
@@ -89,14 +89,6 @@
 dotnet run file.cs arg1 arg2
 ```
 
-<<<<<<< HEAD
-However, with the shorthand syntax, all arguments go to your application:
-
-```dotnetcli
-dotnet file.cs arg1 arg2
-```
-
-=======
 #### Pipe code from stdin
 
 Pipe C# code directly to `dotnet run` by using standard input with the `-` argument. The `-` argument indicates that `dotnet run` reads the code from standard input instead of a file. With the `-` argument, `dotnet run` doesn't search the current working directory for other files, such as launch profiles. The current directory is still the working directory to build and run the program.
@@ -115,7 +107,6 @@
 
 This approach is useful for quick testing, running one-off commands, or integrating with shell scripts that generate C# code dynamically.
 
->>>>>>> 25cf86b3
 ### Build applications
 
 Compile your file-based app by using the `dotnet build` command:
