---
title: Unit testing F# in .NET Core with dotnet test and xUnit
description: Learn unit test concepts for F# in .NET Core through an interactive experience building a sample solution step-by-step using dotnet test and xUnit.
author: billwagner
ms.author: wiwagn
ms.date: 08/30/2017
ms.custom: "seodec18"
---
# Unit testing F# libraries in .NET Core using dotnet test and xUnit

This tutorial takes you through an interactive experience building a sample solution step-by-step to learn unit testing concepts. If you prefer to follow the tutorial using a pre-built solution, [view or download the sample code](https://github.com/dotnet/samples/tree/master/core/getting-started/unit-testing-with-fsharp/) before you begin. For download instructions, see [Samples and Tutorials](../../samples-and-tutorials/index.md#viewing-and-downloading-samples).

## Creating the source project

Open a shell window. Create a directory called *unit-testing-with-fsharp* to hold the solution.
Inside this new directory, run [`dotnet new sln`](../tools/dotnet-new.md) to create a new solution. This
makes it easier to manage both the class library and the unit test project.
Inside the solution directory, create a *MathService* directory. The directory and file structure thus far is shown below:

```
/unit-testing-with-fsharp
    unit-testing-with-fsharp.sln
    /MathService
```

Make *MathService* the current directory and run [`dotnet new classlib -lang F#`](../tools/dotnet-new.md) to create the source project.  You'll create a failing implementation of the math service:

```fsharp
module MyMath =
    let squaresOfOdds xs = raise (System.NotImplementedException("You haven't written a test yet!"))
```

Change the directory back to the *unit-testing-with-fsharp* directory. Run [`dotnet sln add .\MathService\MathService.fsproj`](../tools/dotnet-sln.md)
to add the class library project to the solution.

## Creating the test project

Next, create the *MathService.Tests* directory. The following outline shows the directory structure:

```
/unit-testing-with-fsharp
    unit-testing-with-fsharp.sln
    /MathService
        Source Files
        MathService.fsproj
    /MathService.Tests
```

Make the *MathService.Tests* directory the current directory and create a new project using [`dotnet new xunit -lang F#`](../tools/dotnet-new.md). This creates a test project that uses xUnit as the test library. The generated template configures the test runner in the *MathServiceTests.fsproj*:

```xml
<ItemGroup>
  <PackageReference Include="Microsoft.NET.Test.Sdk" Version="15.3.0-preview-20170628-02" />
  <PackageReference Include="xunit" Version="2.2.0" />
  <PackageReference Include="xunit.runner.visualstudio" Version="2.2.0" />
</ItemGroup>
```

The test project requires other packages to create and run unit tests. `dotnet new` in the previous step added xUnit and the xUnit runner. Now, add the `MathService` class library as another dependency to the project. Use the [`dotnet add reference`](../tools/dotnet-add-reference.md) command:

<<<<<<< HEAD
```dotnetcli
=======
```console
>>>>>>> 88cb9599
dotnet add reference ../MathService/MathService.fsproj
```

You can see the entire file in the [samples repository](https://github.com/dotnet/samples/blob/master/core/getting-started/unit-testing-with-fsharp/MathService.Tests/MathService.Tests.fsproj) on GitHub.

You have the following final solution layout:

```
/unit-testing-with-fsharp
    unit-testing-with-fsharp.sln
    /MathService
        Source Files
        MathService.fsproj
    /MathService.Tests
        Test Source Files
        MathServiceTests.fsproj
```

Execute [`dotnet sln add .\MathService.Tests\MathService.Tests.fsproj`](../tools/dotnet-sln.md) in the *unit-testing-with-fsharp* directory. 

## Creating the first test

You write one failing test, make it pass, then repeat the process. Open *Tests.fs* and add the following code:

```fsharp
[<Fact>]
let ``My test`` () =
    Assert.True(true)

[<Fact>]
let ``Fail every time`` () = Assert.True(false)
```

The `[<Fact>]` attribute denotes a test method that is run by the test runner. From the *unit-testing-with-fsharp*, execute [`dotnet test`](../tools/dotnet-test.md) to build the tests and the class library and then run the tests. The xUnit test runner contains the program entry point to run your tests. `dotnet test` starts the test runner using the unit test project you've created.

These two tests show the most basic passing and failing tests. `My test` passes, and `Fail every time` fails. Now, create a test for the `squaresOfOdds` method. The `squaresOfOdds` method returns a sequence of the squares of all odd integer values that are part of the input sequence. Rather than trying to write all of those functions at once, you can iteratively create tests that validate the functionality. Making each test pass means creating the necessary functionality for the method.

The simplest test we can write is to call `squaresOfOdds` with all even numbers, where the result should be an empty sequence of integers.  Here's that test:

```fsharp
[<Fact>]
let ``Sequence of Evens returns empty collection`` () =
    let expected = Seq.empty<int>
    let actual = MyMath.squaresOfOdds [2; 4; 6; 8; 10]
    Assert.Equal<Collections.Generic.IEnumerable<int>>(expected, actual)
```

Your test fails. You haven't created the implementation yet. Make this test pass by writing the simplest code in the `MathService` class that works:

```fsharp
let squaresOfOdds xs =
    Seq.empty<int>
```

In the *unit-testing-with-fsharp* directory, run `dotnet test` again. The `dotnet test` command runs a build for the `MathService` project and then for the `MathService.Tests` project. After building both projects, it runs this single test. It passes.

## Completing the requirements

Now that you've made one test pass, it's time to write more. The next simple case works with a sequence whose only odd number is `1`. The number 1 is easier because the square of 1 is 1. Here's that next test:

```fsharp
[<Fact>]
let ``Sequences of Ones and Evens returns Ones`` () =
    let expected = [1; 1; 1; 1]
    let actual = MyMath.squaresOfOdds [2; 1; 4; 1; 6; 1; 8; 1; 10]
    Assert.Equal<Collections.Generic.IEnumerable<int>>(expected, actual)
```

Executing `dotnet test` runs your tests and shows you that the new test fails. Now, update the `squaresOfOdds` method to handle this new test. You filter all the even numbers out of the sequence to make this test pass. You can do that by writing a small filter function and using `Seq.filter`:

```fsharp
let private isOdd x = x % 2 <> 0

let squaresOfOdds xs =
    xs
    |> Seq.filter isOdd
```

There's one more step to go: square each of the odd numbers. Start by writing a new test:

```fsharp
[<Fact>]
let ``SquaresOfOdds works`` () =
    let expected = [1; 9; 25; 49; 81]
    let actual = MyMath.squaresOfOdds [1; 2; 3; 4; 5; 6; 7; 8; 9; 10]
    Assert.Equal(expected, actual)
```

You can fix the test by piping the filtered sequence through a map operation to compute the square of each odd number:

```fsharp
let private square x = x * x
let private isOdd x = x % 2 <> 0

let squaresOfOdds xs = 
    xs 
    |> Seq.filter isOdd 
    |> Seq.map square
```

You've built a small library and a set of unit tests for that library. You've structured the solution so that adding new packages and tests is part of the normal workflow. You've concentrated most of your time and effort on solving the goals of the application.<|MERGE_RESOLUTION|>--- conflicted
+++ resolved
@@ -58,11 +58,7 @@
 
 The test project requires other packages to create and run unit tests. `dotnet new` in the previous step added xUnit and the xUnit runner. Now, add the `MathService` class library as another dependency to the project. Use the [`dotnet add reference`](../tools/dotnet-add-reference.md) command:
 
-<<<<<<< HEAD
-```dotnetcli
-=======
 ```console
->>>>>>> 88cb9599
 dotnet add reference ../MathService/MathService.fsproj
 ```
 
