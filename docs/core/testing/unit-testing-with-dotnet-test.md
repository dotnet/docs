--- conflicted
+++ resolved
@@ -151,13 +151,10 @@
 
 Run `dotnet test`, and two of these tests fail. To make all of the tests pass, change the `if` clause at the beginning of the method:
 
-<<<<<<< HEAD
+
 ```csharp
 if(candidate < 2)
-=======
-```cs
-if (candidate < 2)
->>>>>>> 8ce70637
+
 ```
 
 Continue to iterate by adding more tests, more theories, and more code in the main library. You'll end up with the [finished version of the tests](https://github.com/dotnet/docs/blob/master/samples/core/getting-started/unit-testing-using-dotnet-test/PrimeService.Tests/PrimeService_IsPrimeShould.cs) and the [complete implementation of the library](https://github.com/dotnet/docs/blob/master/samples/core/getting-started/unit-testing-using-dotnet-test/PrimeService/PrimeService.cs).
