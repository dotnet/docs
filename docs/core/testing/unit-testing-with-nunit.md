--- conflicted
+++ resolved
@@ -114,39 +114,7 @@
 
 You write one failing test, make it pass, then repeat the process. In the *PrimeService.Tests* directory, rename the *UnitTest1.cs* file to *PrimeService_IsPrimeShould.cs* and replace its entire contents with the following code:
 
-<<<<<<< HEAD
 [!code-csharp[Sample_FirstTest](~/samples/core/getting-started/unit-testing-using-nunit/PrimeService.Tests/PrimeService_IsPrimeShould.cs?name=Sample_FirstTest)]
-=======
-```csharp
-using NUnit.Framework;
-using Prime.Services;
-
-namespace Prime.UnitTests.Services
-{
-    [TestFixture]
-    public class PrimeService_IsPrimeShould
-    {
-        [Test]
-        public void IsPrime_InputIs1_ReturnFalse()
-        {
-            PrimeService primeService = CreatePrimeService();
-            var result = primeService.IsPrime(1);
-
-            Assert.IsFalse(result, "1 should not be prime");
-        }
-
-        /*
-        More tests
-        */
-
-        private PrimeService CreatePrimeService()
-        {
-             return new PrimeService();
-        }
-    }
-}
-```
->>>>>>> 6e10f4e5
 
 The `[TestFixture]` attribute denotes a class that contains unit tests. The `[Test]` attribute indicates a method is a test method.
 
