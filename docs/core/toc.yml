--- conflicted
+++ resolved
@@ -24,7 +24,6 @@
     href: install/how-to-detect-installed-versions.md
   - name: Linux package managers
     items:
-<<<<<<< HEAD
     - name: Overview
       href: install/linux-package-managers.md
     - name: Ubuntu
@@ -41,44 +40,6 @@
       href: install/linux-package-manager-rhel.md
     - name: SLES
       href: install/linux-package-manager-sles.md
-=======
-    - name: Ubuntu 20.04
-      href: install/linux-package-manager-ubuntu-2004.md
-    - name: Ubuntu 19.10
-      href: install/linux-package-manager-ubuntu-1910.md
-    - name: Ubuntu 19.04
-      href: install/linux-package-manager-ubuntu-1904.md
-    - name: Ubuntu 18.04
-      href: install/linux-package-manager-ubuntu-1804.md
-    - name: Ubuntu 16.04
-      href: install/linux-package-manager-ubuntu-1604.md
-    - name: CentOS 8
-      href: install/linux-package-manager-centos8.md
-    - name: CentOS 7
-      href: install/linux-package-manager-centos7.md
-    - name: Debian 10
-      href: install/linux-package-manager-debian10.md
-    - name: Debian 9
-      href: install/linux-package-manager-debian9.md
-    - name: Fedora 32
-      href: install/linux-package-manager-fedora32.md
-    - name: Fedora 31
-      href: install/linux-package-manager-fedora31.md
-    - name: Fedora 30
-      href: install/linux-package-manager-fedora30.md
-    - name: Fedora 29
-      href: install/linux-package-manager-fedora29.md
-    - name: OpenSUSE 15
-      href: install/linux-package-manager-opensuse15.md
-    - name: RHEL 8
-      href: install/linux-package-manager-rhel8.md
-    - name: RHEL 7
-      href: install/linux-package-manager-rhel7.md
-    - name: SLES 15
-      href: install/linux-package-manager-sles15.md
-    - name: SLES 12
-      href: install/linux-package-manager-sles12.md
->>>>>>> be07af11
   - name: Install localized IntelliSense
     href: install/localized-intellisense.md
 - name: Get started
