- name: .NET Core guide
  href: index.md
- name: About .NET Core
  href: about.md
- name: Install
  items:
  - name: Overview
    href: install/index.md
  - name: Install SDK
    href: install/sdk.md
  - name: Install runtime
    href: install/runtime.md
  - name: Supported OS and dependencies
    href: install/dependencies.md
  - name: macOS Notarization issues
    href: install/macos-notarization-issues.md
  - name: How to check .NET Core versions
    href: install/how-to-detect-installed-versions.md
  - name: Linux package managers
    items:
    - name: Ubuntu 19.10
      href: install/linux-package-manager-ubuntu-1910.md
    - name: Ubuntu 19.04
      href: install/linux-package-manager-ubuntu-1904.md
    - name: Ubuntu 18.04
      href: install/linux-package-manager-ubuntu-1804.md
    - name: Ubuntu 16.04
      href: install/linux-package-manager-ubuntu-1604.md
    - name: CentOS 7
      href: install/linux-package-manager-centos7.md
    - name: Debian 10
      href: install/linux-package-manager-debian10.md
    - name: Debian 9
      href: install/linux-package-manager-debian9.md
    - name: Fedora 31
      href: install/linux-package-manager-fedora31.md
    - name: Fedora 30
      href: install/linux-package-manager-fedora30.md
    - name: Fedora 29
      href: install/linux-package-manager-fedora29.md
    - name: OpenSUSE 15
      href: install/linux-package-manager-opensuse15.md
    - name: RHEL 8.1
      href: install/linux-package-manager-rhel81.md
    - name: RHEL 7
      href: install/linux-package-manager-rhel7.md
    - name: SLES 15
      href: install/linux-package-manager-sles15.md
    - name: SLES 12
      href: install/linux-package-manager-sles12.md
  - name: Install localized IntelliSense
    href: install/localized-intellisense.md
- name: Get started
  href: get-started.md
- name: What's new in .NET Core
  items:
  - name: What's new in .NET Core 3.1
    href: whats-new/dotnet-core-3-1.md
  - name: What's new in .NET Core 3.0
    href: whats-new/dotnet-core-3-0.md
  - name: What's new in .NET Core 2.2
    href: whats-new/dotnet-core-2-2.md
  - name: What's new in .NET Core 2.1
    href: whats-new/dotnet-core-2-1.md
  - name: What's new in .NET Core 2.0
    href: whats-new/dotnet-core-2-0.md
- name: Breaking changes
  displayName: app compatibility
  href: compatibility/
- name: Tutorials
  items:
  - name: Overview
    href: tutorials/index.md
  - name: Get started with .NET Core using Visual Studio
    href: tutorials/with-visual-studio.md
  - name: Get started with .NET Core using Visual Studio Code
    href: tutorials/with-visual-studio-code.md
  - name: Get started with .NET Core using the CLI
    href: tutorials/cli-create-console-app.md
  - name: Get started with .NET Core using Visual Studio Code on macOS
    href: tutorials/using-on-macos.md
  - name: Get started with .NET Core using Visual Studio for Mac
    href: tutorials/using-on-mac-vs.md
  - name: Debug an application using Visual Studio
    href: tutorials/debugging-with-visual-studio.md
  - name: Publish an application with Visual Studio
    href: tutorials/publishing-with-visual-studio.md
  - name: Create a .NET Standard library in Visual Studio
    href: tutorials/library-with-visual-studio.md
  - name: Test a .NET Standard library in Visual Studio
    href: tutorials/testing-library-with-visual-studio.md
  - name: Consume a .NET Standard library in Visual Studio
    href: tutorials/consuming-library-with-visual-studio.md
  - name: Build a complete .NET Core solution on macOS
    href: tutorials/using-on-mac-vs-full-solution.md
  - name: Organize and test projects with the .NET Core CLI
    href: tutorials/testing-with-cli.md
  - name: Develop libraries with cross-platform tools
    href: tutorials/libraries.md
  - name: Create a .NET Core app with plugins
    href: tutorials/creating-app-with-plugin-support.md
  - name: Develop ASP.NET Core apps
    href: tutorials/aspnet-core.md
  - name: Host .NET Core from native code
    href: tutorials/netcore-hosting.md
  - name: Create templates for the CLI
    items:
    - name: 1 - Create an item template
      href: tutorials/cli-templates-create-item-template.md
    - name: 2 - Create a project template
      href: tutorials/cli-templates-create-project-template.md
    - name: 3 - Create a template pack
      href: tutorials/cli-templates-create-template-pack.md
  - name: Create tools for the CLI
    items:
    - name: 1 - Create a tool
      displayName: tools, tutorials
      href: tools/global-tools-how-to-create.md
    - name: 2 - Use a global tool
      displayName: tools, tutorials
      href: tools/global-tools-how-to-use.md
    - name: 3 - Use a local tool
      href: tools/local-tools-how-to-use.md
      displayName: tools, tutorials
- name: Project SDKs
  items:
  - name: Overview
    href: project-sdk/overview.md
  - name: Reference
    items:
    - name: Microsoft.NET.Sdk
      href: project-sdk/msbuild-props.md
    - name: Microsoft.NET.Sdk.Web
      href: /aspnet/core/razor-pages/web-sdk?toc=/dotnet/core/toc.json&bc=/dotnet/breadcrumb/toc.json
    - name: Microsoft.NET.Sdk.Razor
      href: /aspnet/core/razor-pages/sdk?toc=/dotnet/core/toc.json&bc=/dotnet/breadcrumb/toc.json
<<<<<<< HEAD
- name: Run-time configuration
  items:
  - name: Settings
    href: run-time-config/index.md
  - name: Compilation settings
    href: run-time-config/compilation.md
  - name: Debugging and profiling settings
    href: run-time-config/debugging-profiling.md
  - name: Garbage collector settings
    href: run-time-config/garbage-collector.md
  - name: Globalization settings
    href: run-time-config/globalization.md
  - name: Networking settings
    href: run-time-config/networking.md
  - name: Threading settings
    href: run-time-config/threading.md
- name: Native interoperability
  items:
  - name: Expose .NET Core components to COM
    href: native-interop/expose-components-to-com.md
- name: Packages, metapackages, and frameworks
  href: packages.md
- name: Migration
  items:
  - name: .NET Core 2.0 to 2.1
    href: migration/20-21.md
  - name: Migrate from project.json
    href: migration/index.md
  - name: Map between project.json and csproj
    href: tools/project-json-to-csproj.md
  - name: Changes in CLI overview
    href: tools/cli-msbuild-architecture.md
  - name: Additions to the csproj format
    href: tools/csproj.md
  - name: Migrate from DNX
    href: migration/from-dnx.md
- name: Application deployment
  items:
  - name: Overview
    href: deploying/index.md
  - name: Publish apps with the CLI
    href: deploying/deploy-with-cli.md
  - name: Deploy apps with Visual Studio
    href: deploying/deploy-with-vs.md
  - name: Create a NuGet package with the CLI
    href: deploying/creating-nuget-packages.md
  - name: Self-contained deployment runtime roll forward
    href: deploying/runtime-patch-selection.md
  - name: Trim self-contained deployments and executables
    href: deploying/trim-self-contained.md
  - name: Runtime package store
    href: deploying/runtime-store.md
- name: Docker
  items:
  - name: Introduction to .NET and Docker
    href: docker/introduction.md
  - name: Containerize a .NET Core app
    href: docker/build-container.md
  - name: Container tools in Visual Studio
    href: /visualstudio/containers/overview
- name: Diagnostic tools
  items:
  - name: Overview
    href: diagnostics/index.md
  - name: Managed debuggers
    href: diagnostics/managed-debuggers.md
  - name: Logging and tracing
    href: diagnostics/logging-tracing.md
  - name: .NET Core CLI global tools
    items:
    - name: dotnet-counters
      href: diagnostics/dotnet-counters.md
    - name: dotnet-dump
      href: diagnostics/dotnet-dump.md
    - name: dotnet-trace
      href: diagnostics/dotnet-trace.md
  - name: .NET Core diagnostics tutorials
    items:
    - name: Debug a memory leak
      href: diagnostics/debug-memory-leak.md
- name: Unit testing
  href: testing/index.md
  items:
  - name: Overview
    href: testing/index.md
  - name: Unit testing best practices
    href: testing/unit-testing-best-practices.md
  - name: C# unit testing with xUnit
    href: testing/unit-testing-with-dotnet-test.md
  - name: C# unit testing with NUnit
    href: testing/unit-testing-with-nunit.md
  - name: C# unit testing with MSTest
    href: testing/unit-testing-with-mstest.md
  - name: F# unit testing with xUnit
    href: testing/unit-testing-fsharp-with-dotnet-test.md
  - name: F# unit testing with NUnit
    href: testing/unit-testing-fsharp-with-nunit.md
  - name: F# unit testing with MSTest
    href: testing/unit-testing-fsharp-with-mstest.md
  - name: VB unit testing with xUnit
    href: testing/unit-testing-visual-basic-with-dotnet-test.md
  - name: VB unit testing with NUnit
    href: testing/unit-testing-visual-basic-with-nunit.md
  - name: VB unit testing with MSTest
    href: testing/unit-testing-visual-basic-with-mstest.md
  - name: Run selective unit tests
    href: testing/selective-unit-tests.md
  - name: Unit test published output
    href: testing/unit-testing-published-output.md
  - name: Live unit test .NET Core projects with Visual Studio
    href: /visualstudio/test/live-unit-testing-start
- name: Continuous integration
  href: tools/using-ci-with-cli.md
- name: Versioning
  items:
  - name: Overview
    href: versions/index.md
  - name: .NET Core version selection
    href: versions/selection.md
  - name: Remove outdated runtimes and SDKs
    href: versions/remove-runtime-sdk-versions.md
- name: Runtime Identifier (RID) catalog
  href: rid-catalog.md
=======
>>>>>>> 1e103f90
- name: .NET Core SDK overview
  href: sdk.md
- name: .NET Core CLI
  items:
  - name: Overview
    href: tools/index.md
  - name: Reference
    items:
    - name: dotnet
      href: tools/dotnet.md
    - name: dotnet build
      href: tools/dotnet-build.md
    - name: dotnet build-server
      href: tools/dotnet-build-server.md
    - name: dotnet clean
      href: tools/dotnet-clean.md
    - name: dotnet help
      href: tools/dotnet-help.md
    - name: dotnet migrate
      href: tools/dotnet-migrate.md
    - name: dotnet msbuild
      href: tools/dotnet-msbuild.md
    - name: dotnet new
      href: tools/dotnet-new.md
    - name: dotnet nuget
      items:
      - name: dotnet nuget delete
        href: tools/dotnet-nuget-delete.md
      - name: dotnet nuget locals
        href: tools/dotnet-nuget-locals.md
      - name: dotnet nuget push
        href: tools/dotnet-nuget-push.md
    - name: dotnet pack
      href: tools/dotnet-pack.md
    - name: dotnet publish
      href: tools/dotnet-publish.md
    - name: dotnet restore
      href: tools/dotnet-restore.md
    - name: dotnet run
      href: tools/dotnet-run.md
    - name: dotnet sln
      href: tools/dotnet-sln.md
    - name: dotnet store
      href: tools/dotnet-store.md
    - name: dotnet test
      href: tools/dotnet-test.md
    - name: dotnet tool
      items:
      - name: dotnet tool install
        href: tools/dotnet-tool-install.md
      - name: dotnet tool list
        href: tools/dotnet-tool-list.md
      - name: dotnet tool restore
        href: tools/dotnet-tool-restore.md
      - name: dotnet tool run
        href: tools/dotnet-tool-run.md
      - name: dotnet tool uninstall
        href: tools/dotnet-tool-uninstall.md
      - name: dotnet tool update
        href: tools/dotnet-tool-update.md
    - name: dotnet vstest
      href: tools/dotnet-vstest.md
    - name: dotnet-install scripts
      href: tools/dotnet-install-script.md
    - name: Project reference commands
      items:
      - name: dotnet add reference
        href: tools/dotnet-add-reference.md
      - name: dotnet list reference
        href: tools/dotnet-list-reference.md
      - name: dotnet remove reference
        href: tools/dotnet-remove-reference.md
    - name: Project package commands
      items:
      - name: dotnet add package
        href: tools/dotnet-add-package.md
      - name: dotnet list package
        href: tools/dotnet-list-package.md
      - name: dotnet remove package
        href: tools/dotnet-remove-package.md
  - name: Global and local tools
    items:
    - name: Manage tools
      href: tools/global-tools.md
    - name: Troubleshoot tools
      href: tools/troubleshoot-usage-issues.md
  - name: global.json overview
    href: tools/global-json.md
  - name: Custom templates
    href: tools/custom-templates.md
  - name: Telemetry
    href: tools/telemetry.md
  - name: Elevated access
    href: tools/elevated-access.md
  - name: Enable Tab completion
    href: tools/enable-tab-autocomplete.md
  - name: Extensibility model
    href: tools/extensibility.md
- name: Diagnostic tools
  items:
  - name: Overview
    href: diagnostics/index.md
  - name: Managed debuggers
    href: diagnostics/managed-debuggers.md
  - name: Logging and tracing
    href: diagnostics/logging-tracing.md
  - name: .NET Core CLI global tools
    items:
    - name: dotnet-counters
      href: diagnostics/dotnet-counters.md
    - name: dotnet-dump
      href: diagnostics/dotnet-dump.md
    - name: dotnet-trace
      href: diagnostics/dotnet-trace.md
  - name: .NET Core diagnostics tutorials
    items:
    - name: Debug a memory leak
      href: diagnostics/debug-memory-leak.md
- name: .NET Core additional tools
  items:
  - name: Overview
    href: additional-tools/index.md
  - name: .NET Core Uninstall Tool
    href: additional-tools/uninstall-tool.md
  - name: WCF Web Service Reference Provider
    href: additional-tools/wcf-web-service-reference-guide.md
  - name: dotnet-svcutil
    href: additional-tools/dotnet-svcutil-guide.md
  - name: dotnet-svcutil.xmlserializer
    href: additional-tools/dotnet-svcutil.xmlserializer-guide.md
  - name: XML Serializer Generator
    href: additional-tools/xml-serializer-generator.md
- name: Application deployment
  items:
  - name: Overview
    href: deploying/index.md
  - name: Publish apps with the CLI
    href: deploying/deploy-with-cli.md
  - name: Deploy apps with Visual Studio
    href: deploying/deploy-with-vs.md
  - name: Create a NuGet package with the CLI
    href: deploying/creating-nuget-packages.md
  - name: Self-contained deployment runtime roll forward
    href: deploying/runtime-patch-selection.md
  - name: Runtime package store
    href: deploying/runtime-store.md
- name: Docker
  items:
  - name: Introduction to .NET and Docker
    href: docker/introduction.md
  - name: Containerize a .NET Core app
    href: docker/build-container.md
  - name: Container tools in Visual Studio
    href: /visualstudio/containers/overview
- name: Run-time configuration
  items:
  - name: Settings
    href: run-time-config/index.md
  - name: Compilation settings
    href: run-time-config/compilation.md
  - name: Debugging and profiling settings
    href: run-time-config/debugging-profiling.md
  - name: Garbage collector settings
    href: run-time-config/garbage-collector.md
  - name: Globalization settings
    href: run-time-config/globalization.md
  - name: Networking settings
    href: run-time-config/networking.md
  - name: Threading settings
    href: run-time-config/threading.md
- name: Migration
  items:
  - name: .NET Core 2.0 to 2.1
    href: migration/20-21.md
  - name: Migrate from project.json
    href: migration/index.md
  - name: Map between project.json and csproj
    href: tools/project-json-to-csproj.md
  - name: Changes in CLI overview
    href: tools/cli-msbuild-architecture.md
  - name: Additions to the csproj format
    href: tools/csproj.md
  - name: Migrate from DNX
    href: migration/from-dnx.md
- name: Port from .NET Framework
  items:
  - name: Overview
    href: porting/index.md
  - name: Analyze third-party dependencies
    href: porting/third-party-deps.md
  - name: Port libraries
    href: porting/libraries.md
  - name: Organize projects for .NET Core
    href: porting/project-structure.md
  - name: Unavailable technologies
    href: porting/net-framework-tech-unavailable.md
  - name: Tools
    href: porting/tools.md
  - name: Use the Windows Compatibility Pack
    href: porting/windows-compat-pack.md
  - name: Port Windows Forms projects
    href: porting/winforms.md
  - name: Port WPF projects
    href: porting/wpf.md
  - name: Port C++/CLI projects
    href: porting/cpp-cli.md
- name: Unit testing
  href: testing/index.md
  items:
  - name: Overview
    href: testing/index.md
  - name: Unit testing best practices
    href: testing/unit-testing-best-practices.md
  - name: C# unit testing with xUnit
    href: testing/unit-testing-with-dotnet-test.md
  - name: C# unit testing with NUnit
    href: testing/unit-testing-with-nunit.md
  - name: C# unit testing with MSTest
    href: testing/unit-testing-with-mstest.md
  - name: F# unit testing with xUnit
    href: testing/unit-testing-fsharp-with-dotnet-test.md
  - name: F# unit testing with NUnit
    href: testing/unit-testing-fsharp-with-nunit.md
  - name: F# unit testing with MSTest
    href: testing/unit-testing-fsharp-with-mstest.md
  - name: VB unit testing with xUnit
    href: testing/unit-testing-visual-basic-with-dotnet-test.md
  - name: VB unit testing with NUnit
    href: testing/unit-testing-visual-basic-with-nunit.md
  - name: VB unit testing with MSTest
    href: testing/unit-testing-visual-basic-with-mstest.md
  - name: Run selective unit tests
    href: testing/selective-unit-tests.md
  - name: Unit test published output
    href: testing/unit-testing-published-output.md
  - name: Live unit test .NET Core projects with Visual Studio
    href: /visualstudio/test/live-unit-testing-start
- name: Versioning
  items:
  - name: Overview
    href: versions/index.md
  - name: .NET Core version selection
    href: versions/selection.md
  - name: Remove outdated runtimes and SDKs
    href: versions/remove-runtime-sdk-versions.md
- name: Runtime Identifier (RID) catalog
  href: rid-catalog.md
- name: Dependency management and loading
  items:
  - name: Dependency management
    href: tools/dependencies.md
  - name: Dependency loading
    href: dependency-loading/overview.md
  - name: Understand AssemblyLoadContext
    href: dependency-loading/understanding-assemblyloadcontext.md
  - name: Dependency loading details
    items:
    - name: Default dependency probing
      href: dependency-loading/default-probing.md
    - name: Load managed assemblies
      href: dependency-loading/loading-managed.md
    - name: Load satellite assemblies
      href: dependency-loading/loading-resources.md
    - name: Load unmanaged libraries
      href: dependency-loading/loading-unmanaged.md
  - name: Tutorials
    items:
    - name: Create a .NET Core application with plugins
      href: tutorials/creating-app-with-plugin-support.md
    - name: How to use and debug assembly unloadability in .NET Core
      href: ../standard/assembly/unloadability-howto.md
- name: .NET Core distribution packaging
  href: distribution-packaging.md
- name: Expose .NET Core components to COM
  href: native-interop/expose-components-to-com.md
- name: Packages, metapackages, and frameworks
  href: packages.md
- name: Continuous integration
  href: tools/using-ci-with-cli.md<|MERGE_RESOLUTION|>--- conflicted
+++ resolved
@@ -134,132 +134,6 @@
       href: /aspnet/core/razor-pages/web-sdk?toc=/dotnet/core/toc.json&bc=/dotnet/breadcrumb/toc.json
     - name: Microsoft.NET.Sdk.Razor
       href: /aspnet/core/razor-pages/sdk?toc=/dotnet/core/toc.json&bc=/dotnet/breadcrumb/toc.json
-<<<<<<< HEAD
-- name: Run-time configuration
-  items:
-  - name: Settings
-    href: run-time-config/index.md
-  - name: Compilation settings
-    href: run-time-config/compilation.md
-  - name: Debugging and profiling settings
-    href: run-time-config/debugging-profiling.md
-  - name: Garbage collector settings
-    href: run-time-config/garbage-collector.md
-  - name: Globalization settings
-    href: run-time-config/globalization.md
-  - name: Networking settings
-    href: run-time-config/networking.md
-  - name: Threading settings
-    href: run-time-config/threading.md
-- name: Native interoperability
-  items:
-  - name: Expose .NET Core components to COM
-    href: native-interop/expose-components-to-com.md
-- name: Packages, metapackages, and frameworks
-  href: packages.md
-- name: Migration
-  items:
-  - name: .NET Core 2.0 to 2.1
-    href: migration/20-21.md
-  - name: Migrate from project.json
-    href: migration/index.md
-  - name: Map between project.json and csproj
-    href: tools/project-json-to-csproj.md
-  - name: Changes in CLI overview
-    href: tools/cli-msbuild-architecture.md
-  - name: Additions to the csproj format
-    href: tools/csproj.md
-  - name: Migrate from DNX
-    href: migration/from-dnx.md
-- name: Application deployment
-  items:
-  - name: Overview
-    href: deploying/index.md
-  - name: Publish apps with the CLI
-    href: deploying/deploy-with-cli.md
-  - name: Deploy apps with Visual Studio
-    href: deploying/deploy-with-vs.md
-  - name: Create a NuGet package with the CLI
-    href: deploying/creating-nuget-packages.md
-  - name: Self-contained deployment runtime roll forward
-    href: deploying/runtime-patch-selection.md
-  - name: Trim self-contained deployments and executables
-    href: deploying/trim-self-contained.md
-  - name: Runtime package store
-    href: deploying/runtime-store.md
-- name: Docker
-  items:
-  - name: Introduction to .NET and Docker
-    href: docker/introduction.md
-  - name: Containerize a .NET Core app
-    href: docker/build-container.md
-  - name: Container tools in Visual Studio
-    href: /visualstudio/containers/overview
-- name: Diagnostic tools
-  items:
-  - name: Overview
-    href: diagnostics/index.md
-  - name: Managed debuggers
-    href: diagnostics/managed-debuggers.md
-  - name: Logging and tracing
-    href: diagnostics/logging-tracing.md
-  - name: .NET Core CLI global tools
-    items:
-    - name: dotnet-counters
-      href: diagnostics/dotnet-counters.md
-    - name: dotnet-dump
-      href: diagnostics/dotnet-dump.md
-    - name: dotnet-trace
-      href: diagnostics/dotnet-trace.md
-  - name: .NET Core diagnostics tutorials
-    items:
-    - name: Debug a memory leak
-      href: diagnostics/debug-memory-leak.md
-- name: Unit testing
-  href: testing/index.md
-  items:
-  - name: Overview
-    href: testing/index.md
-  - name: Unit testing best practices
-    href: testing/unit-testing-best-practices.md
-  - name: C# unit testing with xUnit
-    href: testing/unit-testing-with-dotnet-test.md
-  - name: C# unit testing with NUnit
-    href: testing/unit-testing-with-nunit.md
-  - name: C# unit testing with MSTest
-    href: testing/unit-testing-with-mstest.md
-  - name: F# unit testing with xUnit
-    href: testing/unit-testing-fsharp-with-dotnet-test.md
-  - name: F# unit testing with NUnit
-    href: testing/unit-testing-fsharp-with-nunit.md
-  - name: F# unit testing with MSTest
-    href: testing/unit-testing-fsharp-with-mstest.md
-  - name: VB unit testing with xUnit
-    href: testing/unit-testing-visual-basic-with-dotnet-test.md
-  - name: VB unit testing with NUnit
-    href: testing/unit-testing-visual-basic-with-nunit.md
-  - name: VB unit testing with MSTest
-    href: testing/unit-testing-visual-basic-with-mstest.md
-  - name: Run selective unit tests
-    href: testing/selective-unit-tests.md
-  - name: Unit test published output
-    href: testing/unit-testing-published-output.md
-  - name: Live unit test .NET Core projects with Visual Studio
-    href: /visualstudio/test/live-unit-testing-start
-- name: Continuous integration
-  href: tools/using-ci-with-cli.md
-- name: Versioning
-  items:
-  - name: Overview
-    href: versions/index.md
-  - name: .NET Core version selection
-    href: versions/selection.md
-  - name: Remove outdated runtimes and SDKs
-    href: versions/remove-runtime-sdk-versions.md
-- name: Runtime Identifier (RID) catalog
-  href: rid-catalog.md
-=======
->>>>>>> 1e103f90
 - name: .NET Core SDK overview
   href: sdk.md
 - name: .NET Core CLI
@@ -404,6 +278,8 @@
     href: deploying/creating-nuget-packages.md
   - name: Self-contained deployment runtime roll forward
     href: deploying/runtime-patch-selection.md
+  - name: Trim self-contained deployments and executables
+    href: deploying/trim-self-contained.md
   - name: Runtime package store
     href: deploying/runtime-store.md
 - name: Docker
