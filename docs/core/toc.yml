- name: .NET Core guide
  href: index.md
- name: About .NET Core
  href: about.md
- name: Install
  items:
  - name: Overview
    href: install/index.md
  - name: Install SDK
    href: install/sdk.md
  - name: Install runtime
    href: install/runtime.md
  - name: Supported OS and dependencies
    href: install/dependencies.md
  - name: How to check .NET Core versions
    href: install/how-to-detect-installed-versions.md
  - name: Linux package managers
    items:
    - name: RHEL 7
      href: install/linux-package-manager-rhel7.md
    - name: RHEL 8.1
      href: install/linux-package-manager-rhel81.md
    - name: Ubuntu 16.04
      href: install/linux-package-manager-ubuntu-1604.md
    - name: Ubuntu 18.04
      href: install/linux-package-manager-ubuntu-1804.md
    - name: Ubuntu 19.04
      href: install/linux-package-manager-ubuntu-1904.md
    - name: Debian 9
      href: install/linux-package-manager-debian9.md
    - name: Debian 10
      href: install/linux-package-manager-debian10.md
    - name: Fedora 29
      href: install/linux-package-manager-fedora29.md
    - name: Fedora 30
      href: install/linux-package-manager-fedora30.md
    - name: CentOS 7
      href: install/linux-package-manager-centos7.md
    - name: OpenSUSE 15
      href: install/linux-package-manager-opensuse15.md
    - name: SLES 12
      href: install/linux-package-manager-sles12.md
    - name: SLES 15
      href: install/linux-package-manager-sles15.md
- name: Get started
  href: get-started.md
  items:
  - name: Get started with C# and Visual Studio Code
    href: tutorials/with-visual-studio-code.md
  - name: Build a C# Hello World app in Visual Studio
    href: tutorials/with-visual-studio.md
  - name: Build a Visual Basic Hello World app in Visual Studio
    href: tutorials/vb-with-visual-studio.md
  - name: Debug an application using Visual Studio
    href: tutorials/debugging-with-visual-studio.md
  - name: Publish an application with Visual Studio
    href: tutorials/publishing-with-visual-studio.md
  - name: Build a .NET Standard library with C# in Visual Studio
    href: tutorials/library-with-visual-studio.md
  - name: Build a .NET Standard library with Visual Basic in Visual Studio
    href: tutorials/vb-library-with-visual-studio.md
  - name: Test a .NET Standard library in Visual Studio
    href: tutorials/testing-library-with-visual-studio.md
  - name: Consume a .NET Standard library in Visual Studio
    href: tutorials/consuming-library-with-visual-studio.md
- name: What's new in .NET Core
  items:
  - name: What's new in .NET Core 3.0
    href: whats-new/dotnet-core-3-0.md
  - name: What's new in .NET Core 2.2
    href: whats-new/dotnet-core-2-2.md
  - name: What's new in .NET Core 2.1
    href: whats-new/dotnet-core-2-1.md
  - name: What's new in .NET Core 2.0
    href: whats-new/dotnet-core-2-0.md
- name: Breaking changes
<<<<<<< HEAD
  displayName: application compatibility
=======
  displayName: app compatibility
>>>>>>> 50ba5494
  href: compatibility/
- name: Tutorials
  href: tutorials/index.md
  items:
  - name: Templates for the CLI
    items:
    - name: 1 - Create an item template
      href: tutorials/cli-templates-create-item-template.md
    - name: 2 - Create a project template
      href: tutorials/cli-templates-create-project-template.md
    - name: 3 - Create a template pack
      href: tutorials/cli-templates-create-template-pack.md
  - name: Get started with .NET Core on macOS
    href: tutorials/using-on-macos.md
  - name: Get started with .NET Core using Visual Studio for Mac
    href: tutorials/using-on-mac-vs.md
  - name: Build a complete .NET Core solution on macOS
    href: tutorials/using-on-mac-vs-full-solution.md
  - name: Get started with .NET Core using the CLI tools
    href: tutorials/using-with-xplat-cli.md
  - name: Organize and test projects with the .NET Core CLI
    href: tutorials/testing-with-cli.md
  - name: Develop libraries with cross-platform tools
    href: tutorials/libraries.md
  - name: Create a .NET Core app with plugins
    href: tutorials/creating-app-with-plugin-support.md
  - name: Develop ASP.NET Core apps
    href: tutorials/aspnet-core.md
  - name: Host .NET Core from native code
    href: tutorials/netcore-hosting.md
- name: Run-time configuration
  items:
  - name: Settings
    href: run-time-config/index.md
  - name: Garbage collector settings
    href: run-time-config/garbage-collector.md
- name: Native interoperability
  items:
  - name: Expose .NET Core components to COM
    href: native-interop/expose-components-to-com.md
- name: Packages, metapackages, and frameworks
  href: packages.md
- name: Changes in CLI overview
  href: tools/cli-msbuild-architecture.md
  items:
  - name: Dependency management
    href: tools/dependencies.md
  - name: Additions to the csproj format
    href: tools/csproj.md
- name: Migration
  items:
  - name: .NET Core 2.0 to 2.1
    href: migration/20-21.md
  - name: Migrate from project.json
    href: migration/index.md
  - name: Map between project.json and csproj
    href: tools/project-json-to-csproj.md
  - name: Migrate from DNX
    href: migration/from-dnx.md
- name: Application deployment
  href: deploying/index.md
  items:
  - name: Deploy apps with CLI tools
    href: deploying/deploy-with-cli.md
  - name: Deploy apps with Visual Studio
    href: deploying/deploy-with-vs.md
  - name: Create a NuGet package with cross-platform tools
    href: deploying/creating-nuget-packages.md
  - name: Self-contained deployment runtime roll forward
    href: deploying/runtime-patch-selection.md
  - name: Runtime package store
    href: deploying/runtime-store.md
- name: Docker
  items:
  - name: Introduction to .NET and Docker
    href: docker/introduction.md
  - name: Containerize a .NET Core app
    href: docker/build-container.md
  - name: Container tools in Visual Studio
    href: /visualstudio/containers/overview
- name: Diagnostic tools
  items:
  - name: Overview
    href: diagnostics/index.md
  - name: Managed debuggers
    href: diagnostics/managed-debuggers.md
  - name: Logging and tracing
    href: diagnostics/logging-tracing.md
  - name: .NET Core CLI global tools
    items:
    - name: dotnet-counters
      href: diagnostics/dotnet-counters.md
    - name: dotnet-dump
      href: diagnostics/dotnet-dump.md
    - name: dotnet-trace
      href: diagnostics/dotnet-trace.md
- name: Unit testing
  href: testing/index.md
  items:
  - name: Unit testing best practices
    href: testing/unit-testing-best-practices.md
  - name: C# unit testing with xUnit
    href: testing/unit-testing-with-dotnet-test.md
  - name: C# unit testing with NUnit
    href: testing/unit-testing-with-nunit.md
  - name: C# unit testing with MSTest
    href: testing/unit-testing-with-mstest.md
  - name: F# unit testing with xUnit
    href: testing/unit-testing-fsharp-with-dotnet-test.md
  - name: F# unit testing with NUnit
    href: testing/unit-testing-fsharp-with-nunit.md
  - name: F# unit testing with MSTest
    href: testing/unit-testing-fsharp-with-mstest.md
  - name: VB unit testing with xUnit
    href: testing/unit-testing-visual-basic-with-dotnet-test.md
  - name: VB unit testing with NUnit
    href: testing/unit-testing-visual-basic-with-nunit.md
  - name: VB unit testing with MSTest
    href: testing/unit-testing-visual-basic-with-mstest.md
  - name: Run selective unit tests
    href: testing/selective-unit-tests.md
  - name: Unit test published output
    href: testing/unit-testing-published-output.md
  - name: Live unit test .NET Core projects with Visual Studio
    href: /visualstudio/test/live-unit-testing-start
- name: Continuous integration
  href: tools/using-ci-with-cli.md
- name: Versioning
  href: versions/index.md
  items:
  - name: .NET Core version selection
    href: versions/selection.md
  - name: Remove outdated runtimes and SDKs
    href: versions/remove-runtime-sdk-versions.md
- name: Runtime Identifier (RID) catalog
  href: rid-catalog.md
- name: .NET Core SDK overview
  href: sdk.md
- name: .NET Core CLI
  items:
  - name: Overview
    href: tools/index.md
  - name: Tools
    expanded: true
    items:
    - name: Global tools
      expanded: true
      items:
      - name: Overview
        href: tools/global-tools.md
      - name: Create a global tool
        href: tools/global-tools-how-to-create.md
    - name: Troubleshoot tool usage issues
      href: tools/troubleshoot-usage-issues.md
  - name: Elevated access
    href: tools/elevated-access.md
  - name: Extensibility model
    href: tools/extensibility.md
  - name: Custom templates
    href: tools/custom-templates.md
  - name: Enable Tab completion
    href: tools/enable-tab-autocomplete.md
  - name: Telemetry
    href: tools/telemetry.md
  - name: global.json overview
    href: tools/global-json.md
  - name: Reference
    items:
    - name: dotnet
      href: tools/dotnet.md
    - name: dotnet build
      href: tools/dotnet-build.md
    - name: dotnet build-server
      href: tools/dotnet-build-server.md
    - name: dotnet clean
      href: tools/dotnet-clean.md
    - name: dotnet help
      href: tools/dotnet-help.md
    - name: dotnet migrate
      href: tools/dotnet-migrate.md
    - name: dotnet msbuild
      href: tools/dotnet-msbuild.md
    - name: dotnet new
      href: tools/dotnet-new.md
    - name: dotnet nuget
      items:
      - name: dotnet nuget delete
        href: tools/dotnet-nuget-delete.md
      - name: dotnet nuget locals
        href: tools/dotnet-nuget-locals.md
      - name: dotnet nuget push
        href: tools/dotnet-nuget-push.md
    - name: dotnet pack
      href: tools/dotnet-pack.md
    - name: dotnet publish
      href: tools/dotnet-publish.md
    - name: dotnet restore
      href: tools/dotnet-restore.md
    - name: dotnet run
      href: tools/dotnet-run.md
    - name: dotnet sln
      href: tools/dotnet-sln.md
    - name: dotnet store
      href: tools/dotnet-store.md
    - name: dotnet test
      href: tools/dotnet-test.md
    - name: dotnet tool
      items:
      - name: dotnet tool install
        href: tools/dotnet-tool-install.md
      - name: dotnet tool list
        href: tools/dotnet-tool-list.md
      - name: dotnet tool uninstall
        href: tools/dotnet-tool-uninstall.md
      - name: dotnet tool update
        href: tools/dotnet-tool-update.md
    - name: dotnet vstest
      href: tools/dotnet-vstest.md
    - name: dotnet-install scripts
      href: tools/dotnet-install-script.md
    - name: Project reference commands
      items:
      - name: dotnet add reference
        href: tools/dotnet-add-reference.md
      - name: dotnet list reference
        href: tools/dotnet-list-reference.md
      - name: dotnet remove reference
        href: tools/dotnet-remove-reference.md
    - name: Project package commands
      items:
      - name: dotnet add package
        href: tools/dotnet-add-package.md
      - name: dotnet list package
        href: tools/dotnet-list-package.md
      - name: dotnet remove package
        href: tools/dotnet-remove-package.md
- name: .NET Core additional tools
  href: additional-tools/index.md
  items:
  - name: WCF Web Service Reference Provider
    href: additional-tools/wcf-web-service-reference-guide.md
  - name: dotnet-svcutil
    href: additional-tools/dotnet-svcutil-guide.md
  - name: dotnet-svcutil.xmlserializer
    href: additional-tools/dotnet-svcutil.xmlserializer-guide.md
  - name: XML Serializer Generator
    href: additional-tools/xml-serializer-generator.md
- name: Port from .NET Framework
  href: porting/index.md
  items:
  - name: .NET Framework technologies unavailable for .NET Core
    href: porting/net-framework-tech-unavailable.md
  - name: Analyze third-party dependencies
    href: porting/third-party-deps.md
  - name: Port libraries
    href: porting/libraries.md
  - name: Organize projects for .NET Core
    href: porting/project-structure.md
  - name: Tools
    href: porting/tools.md
  - name: Use the Windows Compatibility Pack
    href: porting/windows-compat-pack.md
  - name: Port Windows Forms projects
    items:
    - name: How to port a project
      href: porting/winforms.md
    - name: Breaking changes
      href: porting/winforms-breaking-changes.md
  - name: Port WPF projects
    href: porting/wpf.md
- name: Dependency loading
  items:
  - name: Overview
    href: dependency-loading/overview.md
  - name: Understand AssemblyLoadContext
    href: dependency-loading/understanding-assemblyloadcontext.md
  - name: Loading details
    items:
    - name: Default dependency probing
      href: dependency-loading/default-probing.md
    - name: Load managed assemblies
      href: dependency-loading/loading-managed.md
    - name: Load satellite assemblies
      href: dependency-loading/loading-resources.md
    - name: Load unmanaged libraries
      href: dependency-loading/loading-unmanaged.md
  - name: Tutorials
    items:
    - name: Create a .NET Core application with plugins
      href: tutorials/creating-app-with-plugin-support.md
    - name: How to use and debug assembly unloadability in .NET Core
      href: ../standard/assembly/unloadability-howto.md
- name: Build .NET Core from source
  href: build/index.md
  items:
  - name: .NET Core distribution packaging
    href: build/distribution-packaging.md
- name: VS 2015/project.json docs
  href: ../project-json.md<|MERGE_RESOLUTION|>--- conflicted
+++ resolved
@@ -74,11 +74,7 @@
   - name: What's new in .NET Core 2.0
     href: whats-new/dotnet-core-2-0.md
 - name: Breaking changes
-<<<<<<< HEAD
-  displayName: application compatibility
-=======
   displayName: app compatibility
->>>>>>> 50ba5494
   href: compatibility/
 - name: Tutorials
   href: tutorials/index.md
