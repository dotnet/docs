- name: .NET Core guide
  href: index.md
- name: About .NET Core
  href: about.md
- name: Install
  items:
  - name: Overview
    href: install/index.md
  - name: Install SDK
    href: install/sdk.md
  - name: Install runtime
    href: install/runtime.md
  - name: Supported OS and dependencies
    href: install/dependencies.md
  - name: How to check .NET Core versions
    href: install/how-to-detect-installed-versions.md
  - name: Linux package managers
    items:
    - name: RHEL 7
      href: install/linux-package-manager-rhel7.md
    - name: RHEL 8.1
      href: install/linux-package-manager-rhel81.md
    - name: Ubuntu 16.04
      href: install/linux-package-manager-ubuntu-1604.md
    - name: Ubuntu 18.04
      href: install/linux-package-manager-ubuntu-1804.md
    - name: Ubuntu 19.04
      href: install/linux-package-manager-ubuntu-1904.md
    - name: Debian 9
      href: install/linux-package-manager-debian9.md
    - name: Debian 10
      href: install/linux-package-manager-debian10.md
    - name: Fedora 29
      href: install/linux-package-manager-fedora29.md
    - name: Fedora 30
      href: install/linux-package-manager-fedora30.md
    - name: CentOS 7
      href: install/linux-package-manager-centos7.md
    - name: OpenSUSE 15
      href: install/linux-package-manager-opensuse15.md
    - name: SLES 12
      href: install/linux-package-manager-sles12.md
    - name: SLES 15
      href: install/linux-package-manager-sles15.md
- name: Get started
  href: get-started.md
  items:
  - name: Get started with C# and Visual Studio Code
    href: tutorials/with-visual-studio-code.md
  - name: Build a C# Hello World app in Visual Studio
    href: tutorials/with-visual-studio.md
  - name: Build a Visual Basic Hello World app in Visual Studio
    href: tutorials/vb-with-visual-studio.md
  - name: Debug an application using Visual Studio
    href: tutorials/debugging-with-visual-studio.md
  - name: Publish an application with Visual Studio
    href: tutorials/publishing-with-visual-studio.md
  - name: Build a .NET Standard library with C# in Visual Studio
    href: tutorials/library-with-visual-studio.md
  - name: Build a .NET Standard library with Visual Basic in Visual Studio
    href: tutorials/vb-library-with-visual-studio.md
  - name: Test a .NET Standard library in Visual Studio
    href: tutorials/testing-library-with-visual-studio.md
  - name: Consume a .NET Standard library in Visual Studio
    href: tutorials/consuming-library-with-visual-studio.md
- name: What's new in .NET Core
  items:
  - name: What's new in .NET Core 3.1
    href: whats-new/dotnet-core-3-1.md
  - name: What's new in .NET Core 3.0
    href: whats-new/dotnet-core-3-0.md
  - name: What's new in .NET Core 2.2
    href: whats-new/dotnet-core-2-2.md
  - name: What's new in .NET Core 2.1
    href: whats-new/dotnet-core-2-1.md
  - name: What's new in .NET Core 2.0
    href: whats-new/dotnet-core-2-0.md
- name: Breaking changes
  displayName: app compatibility
  href: compatibility/
- name: Tutorials
  href: tutorials/index.md
  items:
  - name: Templates for the CLI
    items:
    - name: 1 - Create an item template
      href: tutorials/cli-templates-create-item-template.md
    - name: 2 - Create a project template
      href: tutorials/cli-templates-create-project-template.md
    - name: 3 - Create a template pack
      href: tutorials/cli-templates-create-template-pack.md
  - name: Get started with .NET Core on macOS
    href: tutorials/using-on-macos.md
  - name: Get started with .NET Core using Visual Studio for Mac
    href: tutorials/using-on-mac-vs.md
  - name: Build a complete .NET Core solution on macOS
    href: tutorials/using-on-mac-vs-full-solution.md
  - name: Get started with .NET Core using the CLI tools
    href: tutorials/cli-create-console-app.md
  - name: Organize and test projects with the .NET Core CLI
    href: tutorials/testing-with-cli.md
  - name: Develop libraries with cross-platform tools
    href: tutorials/libraries.md
  - name: Create a .NET Core app with plugins
    href: tutorials/creating-app-with-plugin-support.md
  - name: Develop ASP.NET Core apps
    href: tutorials/aspnet-core.md
  - name: Host .NET Core from native code
    href: tutorials/netcore-hosting.md
- name: Run-time configuration
  items:
  - name: Settings
    href: run-time-config/index.md
  - name: Compilation settings
    href: run-time-config/compilation.md
  - name: Debugging and profiling settings
    href: run-time-config/debugging-profiling.md
  - name: Garbage collector settings
    href: run-time-config/garbage-collector.md
  - name: Globalization settings
    href: run-time-config/globalization.md
  - name: Networking settings
    href: run-time-config/networking.md
  - name: Threading settings
    href: run-time-config/threading.md
- name: Native interoperability
  items:
  - name: Expose .NET Core components to COM
    href: native-interop/expose-components-to-com.md
- name: Packages, metapackages, and frameworks
  href: packages.md
- name: Changes in CLI overview
  href: tools/cli-msbuild-architecture.md
  items:
  - name: Dependency management
    href: tools/dependencies.md
  - name: Additions to the csproj format
    href: tools/csproj.md
- name: Migration
  items:
  - name: .NET Core 2.0 to 2.1
    href: migration/20-21.md
  - name: Migrate from project.json
    href: migration/index.md
  - name: Map between project.json and csproj
    href: tools/project-json-to-csproj.md
  - name: Migrate from DNX
    href: migration/from-dnx.md
- name: Application deployment
  href: deploying/index.md
  items:
  - name: Deploy apps with CLI tools
    href: deploying/deploy-with-cli.md
  - name: Deploy apps with Visual Studio
    href: deploying/deploy-with-vs.md
  - name: Create a NuGet package with cross-platform tools
    href: deploying/creating-nuget-packages.md
  - name: Self-contained deployment runtime roll forward
    href: deploying/runtime-patch-selection.md
  - name: Runtime package store
    href: deploying/runtime-store.md
- name: Docker
  items:
  - name: Introduction to .NET and Docker
    href: docker/introduction.md
  - name: Containerize a .NET Core app
    href: docker/build-container.md
  - name: Container tools in Visual Studio
    href: /visualstudio/containers/overview
- name: Diagnostic tools
  items:
  - name: Overview
    href: diagnostics/index.md
  - name: Managed debuggers
    href: diagnostics/managed-debuggers.md
  - name: Logging and tracing
    href: diagnostics/logging-tracing.md
  - name: .NET Core CLI global tools
    items:
    - name: dotnet-counters
      href: diagnostics/dotnet-counters.md
    - name: dotnet-dump
      href: diagnostics/dotnet-dump.md
    - name: dotnet-trace
      href: diagnostics/dotnet-trace.md
<<<<<<< HEAD
  - name: .NET Core diagnostics tutorials
    items:
    - name: DiagnosticScenarios sample debug target
      href: diagnostics/sample-debug-target.md
    - name: Debugging a memory leak
      href: diagnostics/tutorial_memory_leak.md
- name: Unit Testing
=======
- name: Unit testing
>>>>>>> 323c3433
  href: testing/index.md
  items:
  - name: Unit testing best practices
    href: testing/unit-testing-best-practices.md
  - name: C# unit testing with xUnit
    href: testing/unit-testing-with-dotnet-test.md
  - name: C# unit testing with NUnit
    href: testing/unit-testing-with-nunit.md
  - name: C# unit testing with MSTest
    href: testing/unit-testing-with-mstest.md
  - name: F# unit testing with xUnit
    href: testing/unit-testing-fsharp-with-dotnet-test.md
  - name: F# unit testing with NUnit
    href: testing/unit-testing-fsharp-with-nunit.md
  - name: F# unit testing with MSTest
    href: testing/unit-testing-fsharp-with-mstest.md
  - name: VB unit testing with xUnit
    href: testing/unit-testing-visual-basic-with-dotnet-test.md
  - name: VB unit testing with NUnit
    href: testing/unit-testing-visual-basic-with-nunit.md
  - name: VB unit testing with MSTest
    href: testing/unit-testing-visual-basic-with-mstest.md
  - name: Run selective unit tests
    href: testing/selective-unit-tests.md
  - name: Unit test published output
    href: testing/unit-testing-published-output.md
  - name: Live unit test .NET Core projects with Visual Studio
    href: /visualstudio/test/live-unit-testing-start
- name: Continuous integration
  href: tools/using-ci-with-cli.md
- name: Versioning
  href: versions/index.md
  items:
  - name: .NET Core version selection
    href: versions/selection.md
  - name: Remove outdated runtimes and SDKs
    href: versions/remove-runtime-sdk-versions.md
- name: Runtime Identifier (RID) catalog
  href: rid-catalog.md
- name: .NET Core SDK overview
  href: sdk.md
- name: .NET Core CLI
  items:
  - name: Overview
    href: tools/index.md
  - name: Tools
    expanded: true
    items:
    - name: Global tools
      expanded: true
      items:
      - name: Overview
        href: tools/global-tools.md
      - name: Create a global tool
        href: tools/global-tools-how-to-create.md
    - name: Troubleshoot tool usage issues
      href: tools/troubleshoot-usage-issues.md
  - name: Elevated access
    href: tools/elevated-access.md
  - name: Extensibility model
    href: tools/extensibility.md
  - name: Custom templates
    href: tools/custom-templates.md
  - name: Enable Tab completion
    href: tools/enable-tab-autocomplete.md
  - name: Telemetry
    href: tools/telemetry.md
  - name: global.json overview
    href: tools/global-json.md
  - name: Reference
    items:
    - name: dotnet
      href: tools/dotnet.md
    - name: dotnet build
      href: tools/dotnet-build.md
    - name: dotnet build-server
      href: tools/dotnet-build-server.md
    - name: dotnet clean
      href: tools/dotnet-clean.md
    - name: dotnet help
      href: tools/dotnet-help.md
    - name: dotnet migrate
      href: tools/dotnet-migrate.md
    - name: dotnet msbuild
      href: tools/dotnet-msbuild.md
    - name: dotnet new
      href: tools/dotnet-new.md
    - name: dotnet nuget
      items:
      - name: dotnet nuget delete
        href: tools/dotnet-nuget-delete.md
      - name: dotnet nuget locals
        href: tools/dotnet-nuget-locals.md
      - name: dotnet nuget push
        href: tools/dotnet-nuget-push.md
    - name: dotnet pack
      href: tools/dotnet-pack.md
    - name: dotnet publish
      href: tools/dotnet-publish.md
    - name: dotnet restore
      href: tools/dotnet-restore.md
    - name: dotnet run
      href: tools/dotnet-run.md
    - name: dotnet sln
      href: tools/dotnet-sln.md
    - name: dotnet store
      href: tools/dotnet-store.md
    - name: dotnet test
      href: tools/dotnet-test.md
    - name: dotnet tool
      items:
      - name: dotnet tool install
        href: tools/dotnet-tool-install.md
      - name: dotnet tool list
        href: tools/dotnet-tool-list.md
      - name: dotnet tool uninstall
        href: tools/dotnet-tool-uninstall.md
      - name: dotnet tool update
        href: tools/dotnet-tool-update.md
    - name: dotnet vstest
      href: tools/dotnet-vstest.md
    - name: dotnet-install scripts
      href: tools/dotnet-install-script.md
    - name: Project reference commands
      items:
      - name: dotnet add reference
        href: tools/dotnet-add-reference.md
      - name: dotnet list reference
        href: tools/dotnet-list-reference.md
      - name: dotnet remove reference
        href: tools/dotnet-remove-reference.md
    - name: Project package commands
      items:
      - name: dotnet add package
        href: tools/dotnet-add-package.md
      - name: dotnet list package
        href: tools/dotnet-list-package.md
      - name: dotnet remove package
        href: tools/dotnet-remove-package.md
- name: .NET Core additional tools
  href: additional-tools/index.md
  items:
  - name: WCF Web Service Reference Provider
    href: additional-tools/wcf-web-service-reference-guide.md
  - name: dotnet-svcutil
    href: additional-tools/dotnet-svcutil-guide.md
  - name: dotnet-svcutil.xmlserializer
    href: additional-tools/dotnet-svcutil.xmlserializer-guide.md
  - name: XML Serializer Generator
    href: additional-tools/xml-serializer-generator.md
- name: Port from .NET Framework
  href: porting/index.md
  items:
  - name: .NET Framework technologies unavailable for .NET Core
    href: porting/net-framework-tech-unavailable.md
  - name: Analyze third-party dependencies
    href: porting/third-party-deps.md
  - name: Port libraries
    href: porting/libraries.md
  - name: Organize projects for .NET Core
    href: porting/project-structure.md
  - name: Tools
    href: porting/tools.md
  - name: Use the Windows Compatibility Pack
    href: porting/windows-compat-pack.md
  - name: Port Windows Forms projects
    items:
    - name: How to port a project
      href: porting/winforms.md
    - name: Breaking changes
      href: porting/winforms-breaking-changes.md
  - name: Port WPF projects
    href: porting/wpf.md
- name: Dependency loading
  items:
  - name: Overview
    href: dependency-loading/overview.md
  - name: Understand AssemblyLoadContext
    href: dependency-loading/understanding-assemblyloadcontext.md
  - name: Loading details
    items:
    - name: Default dependency probing
      href: dependency-loading/default-probing.md
    - name: Load managed assemblies
      href: dependency-loading/loading-managed.md
    - name: Load satellite assemblies
      href: dependency-loading/loading-resources.md
    - name: Load unmanaged libraries
      href: dependency-loading/loading-unmanaged.md
  - name: Tutorials
    items:
    - name: Create a .NET Core application with plugins
      href: tutorials/creating-app-with-plugin-support.md
    - name: How to use and debug assembly unloadability in .NET Core
      href: ../standard/assembly/unloadability-howto.md
- name: Build .NET Core from source
  href: build/index.md
  items:
  - name: .NET Core distribution packaging
    href: build/distribution-packaging.md
- name: VS 2015/project.json docs
  href: ../project-json.md<|MERGE_RESOLUTION|>--- conflicted
+++ resolved
@@ -183,7 +183,6 @@
       href: diagnostics/dotnet-dump.md
     - name: dotnet-trace
       href: diagnostics/dotnet-trace.md
-<<<<<<< HEAD
   - name: .NET Core diagnostics tutorials
     items:
     - name: DiagnosticScenarios sample debug target
@@ -191,9 +190,6 @@
     - name: Debugging a memory leak
       href: diagnostics/tutorial_memory_leak.md
 - name: Unit Testing
-=======
-- name: Unit testing
->>>>>>> 323c3433
   href: testing/index.md
   items:
   - name: Unit testing best practices
