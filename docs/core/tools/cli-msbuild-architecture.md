--- conflicted
+++ resolved
@@ -22,11 +22,7 @@
 As part of this move, the custom build engine that was developed to build *project.json* projects was replaced with a mature and fully capable build engine called [MSBuild](https://github.com/Microsoft/msbuild). MSBuild is a well-known engine in the .NET community, since it has been a key technology since the platform's first release. Of course because it needs to build .NET Core applications, MSBuild has been ported to .NET Core and can be used on any platform where .NET Core runs. .NET Core holds the promise of a cross-platform development stack, and we've made sure that this move doesn't break that promise.
 
 > [!NOTE]
-<<<<<<< HEAD
-> If you're new to MSBuild and would like to learn more about it, you can start by reading the [MSBuild Concepts](https://docs.microsoft.com/visualstudio/msbuild/msbuild-concepts) topic. 
-=======
-> If you are new to MSBuild and would like to learn more about it, you can start by reading the [MSBuild Concepts](/visualstudio/msbuild/msbuild-concepts) article. 
->>>>>>> de4c1379
+> If you're new to MSBuild and would like to learn more about it, you can start by reading the [MSBuild Concepts](/visualstudio/msbuild/msbuild-concepts) topic. 
 
 ## The tooling layers
 
@@ -43,11 +39,7 @@
 The main difference is that the CLI is not the foundational layer anymore; this role is now filled by the *shared SDK component*. This shared SDK component is a set of targets and associated tasks that are responsible for compiling your code, publishing it, packing NuGet packages, and other processing. The SDK itself is open-source and is available on GitHub on the [SDK repo](https://github.com/dotnet/sdk). 
 
 > [!NOTE]
-<<<<<<< HEAD
-> A *target* is a MSBuild term that indicates a named operation that MSBuild can invoke. It's usually coupled with one or more tasks that execute some logic that the target is supposed to perform. MSBuild supports many ready-made targets, such as `Copy` or `Execute`. It also allows users to write their own tasks using managed code and define targets to execute those tasks. For more information, see [MSBuild tasks](https://docs.microsoft.com/visualstudio/msbuild/msbuild-tasks). 
-=======
-> A "target" is a MSBuild term that indicates a named operation that MSBuild can invoke. It is usually coupled with one or more tasks that execute some logic that the target is supposed to do. MSBuild supports many ready-made targets such as `Copy` or `Execute`; it also allows users to write their own tasks using managed code and define targets to execute those tasks. For more information, see [MSBuild tasks](/visualstudio/msbuild/msbuild-tasks). 
->>>>>>> de4c1379
+> A *target* is a MSBuild term that indicates a named operation that MSBuild can invoke. It's usually coupled with one or more tasks that execute some logic that the target is supposed to perform. MSBuild supports many ready-made targets, such as `Copy` or `Execute`. It also allows users to write their own tasks using managed code and define targets to execute those tasks. For more information, see [MSBuild tasks](/visualstudio/msbuild/msbuild-tasks). 
 
 All the toolsets now consume the shared SDK component and its targets, the CLI included. For example, Visual Studio doesn't call into the `dotnet restore` command to restore dependencies for .NET Core projects, it uses the `Restore` target directly. Since these are MSBuild targets, you can also use raw MSBuild to execute them using the [dotnet msbuild](dotnet-msbuild.md) command. 
 
