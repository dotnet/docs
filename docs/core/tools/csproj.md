--- conflicted
+++ resolved
@@ -91,11 +91,7 @@
 You need to have the `Sdk` attribute set to one of those IDs on the `<Project>` element in order to use the .NET Core tools and build your code. 
 
 ### PackageReference
-<<<<<<< HEAD
-Item that specifies a [NuGet dependency in the project](/nuget/consume-packages/package-references-in-project-files). The `Include` attribute specifies the package ID. 
-=======
-A `<PackageReference>` item element specifies a NuGet dependency in the project. The `Include` attribute specifies the package ID. 
->>>>>>> f1cd0ce8
+A `<PackageReference>` item element specifies a [NuGet dependency in the project](/nuget/consume-packages/package-references-in-project-files). The `Include` attribute specifies the package ID. 
 
 ```xml
 <PackageReference Include="<package-id>" Version="" PrivateAssets="" IncludeAssets="" ExcludeAssets="" />
