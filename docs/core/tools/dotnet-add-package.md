--- conflicted
+++ resolved
@@ -1,15 +1,8 @@
 ---
-<<<<<<< HEAD
-title: dotnet add package command (.NET Core SDK 2.0 Preview 2) | Microsoft Docs
+title: dotnet add package command
 description: The 'dotnet add package' command provides a convenient option to add a NuGet package reference to a project.
 keywords: dotnet add, dotnet add package, CLI, CLI command, .NET Core
 author: guardrex
-=======
-title: dotnet-add package command - .NET Core CLI
-description: The dotnet-add package command provides a convenient option to add NuGet package reference to a project.
-keywords: dotnet-add, CLI, CLI command, .NET Core
-author: spboyer
->>>>>>> 4609c30a
 ms.author: mairaw
 ms.date: 06/11/2017
 ms.topic: article
@@ -19,9 +12,7 @@
 ms.assetid: 88e0da69-a5ea-46cc-8b46-5493242b7af9
 ---
 
-# dotnet add package (.NET Core SDK 2.0 Preview 2)
-
-[!INCLUDE [core-preview-warning](~/includes/core-preview-warning.md)]
+# dotnet add package
 
 ## Name
 
