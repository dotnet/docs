--- conflicted
+++ resolved
@@ -4,11 +4,7 @@
 keywords: dotnet-add, CLI, CLI command, .NET Core
 author: spboyer
 ms.author: mairaw
-<<<<<<< HEAD
 ms.date: 03/15/2017
-=======
-ms.date: 03/13/2017
->>>>>>> 405bac1f
 ms.topic: article
 ms.prod: .net-core
 ms.technology: dotnet-cli
@@ -46,11 +42,7 @@
 
 `PROJECT_REFERENCES`
 
-<<<<<<< HEAD
-Project-to-project (P2P) references to add. Specify one or more projects. Globbing patterns are supported on Unix/Linux-based systems.
-=======
-Project to project references to add. You can specify one or multiple projects. [Glob patterns](https://en.wikipedia.org/wiki/Glob_(programming)) are supported on Unix/Linux-based terminals.
->>>>>>> 405bac1f
+Project-to-project (P2P) references to add. Specify one or more projects. [Glob patterns](https://en.wikipedia.org/wiki/Glob_(programming)) are supported on Unix/Linux-based systems.
 
 ## Options
 
@@ -72,10 +64,6 @@
 
 `dotnet add reference lib1/lib1.csproj lib2/lib2.csproj`
 
-<<<<<<< HEAD
 Add multiple project references using a globbing pattern on Linux/Unix:
-=======
-Add multiple project references using a glob pattern on Unix/Linux:
->>>>>>> 405bac1f
 
 `dotnet add app/app.csproj reference **/*.csproj`