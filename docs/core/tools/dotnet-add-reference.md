--- conflicted
+++ resolved
@@ -1,15 +1,8 @@
 ---
-<<<<<<< HEAD
-title: dotnet add reference command (.NET Core SDK 2.0 Preview 2) | Microsoft Docs
+title: dotnet add reference command
 description: The 'dotnet add reference' command provides a convenient option to add project to project references.
 keywords: dotnet add, dotnet add reference, CLI, CLI command, .NET Core
 author: guardrex
-=======
-title: dotnet-add reference command - .NET Core CLI
-description: The dotnet-add reference command provides a convenient option to add project to project references.
-keywords: dotnet-add, CLI, CLI command, .NET Core
-author: spboyer
->>>>>>> 4609c30a
 ms.author: mairaw
 ms.date: 06/11/2017
 ms.topic: article
@@ -19,9 +12,7 @@
 ms.assetid: 5e2a3efd-443c-4f23-a1b1-a662a5387879
 ---
 
-# dotnet add reference (.NET Core SDK 2.0 Preview 2)
-
-[!INCLUDE [core-preview-warning](~/includes/core-preview-warning.md)]
+# dotnet add reference
 
 ## Name
 
