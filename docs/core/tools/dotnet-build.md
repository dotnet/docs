---
title: dotnet build command
description: The dotnet build command builds a project and all of its dependencies.
<<<<<<< HEAD
ms.date: 10/07/2019
=======
ms.date: 10/14/2019
>>>>>>> f8041286
---
# dotnet build

**This article applies to: ✓** .NET Core 1.x SDK and later versions

<!-- todo: uncomment when all CLI commands are reviewed
[!INCLUDE [topic-appliesto-net-core-all](../../../includes/topic-appliesto-net-core-all.md)]
-->

## Name

`dotnet build` - Builds a project and all of its dependencies.

## Synopsis

```dotnetcli
dotnet build [<PROJECT>|<SOLUTION>] [-c|--configuration] [-f|--framework] [--force] [--interactive] [--no-dependencies]
    [--no-incremental] [--no-restore] [--nologo] [-o|--output] [-r|--runtime] [-v|--verbosity] [--version-suffix]

dotnet build [-h|--help]
```

## Description

The `dotnet build` command builds the project and its dependencies into a set of binaries. The binaries include the project's code in Intermediate Language (IL) files with a *.dll* extension.  Depending on the project type and settings, other files may be included, such as:

- An executable that can be used to run the application, if the project type is an executable targeting .NET Core 3.0 or later.
- Symbol files used for debugging with a *.pdb* extension.
- A *.deps.json* file, which lists the dependencies of the application or library.
- A *.runtimeconfig.json* file, which specifies the shared runtime and its version for an application.
- Other libraries that the project depends on (via project references or NuGet package references).

<<<<<<< HEAD
=======
For executable projects targeting versions earlier than .NET Core 3.0, library dependencies from NuGet are typically NOT copied to the output folder.  They're resolved from the NuGet global packages folder at run time. With that in mind, the product of `dotnet build` isn't ready to be transferred to another machine to run. To create a version of the application that can be deployed, you need to publish it (for example, with the [dotnet publish](dotnet-publish.md) command). For more information, see [.NET Core Application Deployment](../deploying/index.md).

For executable projects targeting .NET Core 3.0 and later, library dependencies are copied to the output folder. This means that if there isn't any other publish-specific logic (such as Web projects have), the build output should be deployable.

>>>>>>> f8041286
Building requires the *project.assets.json* file, which lists the dependencies of your application. The file is created when [`dotnet restore`](dotnet-restore.md) is executed. Without the assets file in place, the tooling can't resolve reference assemblies, which results in errors. With .NET Core 1.x SDK, you needed to explicitly run `dotnet restore` before running `dotnet build`. Starting with .NET Core 2.0 SDK, `dotnet restore` runs implicitly when you run `dotnet build`. If you want to disable implicit restore when running the build command, you can pass the `--no-restore` option.

[!INCLUDE[dotnet restore note + options](~/includes/dotnet-restore-note-options.md)]

Whether the project is executable or not is determined by the `<OutputType>` property in the project file. The following example shows a project that produces executable code:

```xml
<PropertyGroup>
  <OutputType>Exe</OutputType>
</PropertyGroup>
```

To produce a library, omit the `<OutputType>` property or change its value to `Library`. The IL DLL for a library doesn't contain entry points and can't be executed.

### MSBuild

`dotnet build` uses MSBuild to build the project, so it supports both parallel and incremental builds. For more information, see [Incremental Builds](/visualstudio/msbuild/incremental-builds).

In addition to its options, the `dotnet build` command accepts MSBuild options, such as `-p` for setting properties or `-l` to define a logger. For more information about these options, see the [MSBuild Command-Line Reference](/visualstudio/msbuild/msbuild-command-line-reference). Or you can also use the [dotnet msbuild](dotnet-msbuild.md) command.

Running `dotnet build` is equivalent to running `dotnet msbuild -restore`; however, the default verbosity of the output is different.

## Arguments

`PROJECT | SOLUTION`

The project or solution file to build. If a project or solution file isn't specified, MSBuild searches the current working directory for a file that has a file extension that ends in either *proj* or *sln* and uses that file.

## Options

- **`-c|--configuration {Debug|Release}`**

  Defines the build configuration. The default for most projects is `Debug`, but you can override the build configuration settings in your project.

- **`-f|--framework <FRAMEWORK>`**

  Compiles for a specific [framework](../../standard/frameworks.md). The framework must be defined in the [project file](csproj.md).

- **`--force`**

  Forces all dependencies to be resolved even if the last restore was successful. Specifying this flag is the same as deleting the *project.assets.json* file. Available since .NET Core 2.0 SDK.

- **`-h|--help`**

  Prints out a short help for the command.

- **`--interactive`**

  Allows the command to stop and wait for user input or action. For example, to complete authentication. Available since .NET Core 3.0 SDK.

- **`--no-dependencies`**

  Ignores project-to-project (P2P) references and only builds the specified root project.

- **`--no-incremental`**

  Marks the build as unsafe for incremental build. This flag turns off incremental compilation and forces a clean rebuild of the project's dependency graph.

- **`--no-restore`**

  Doesn't execute an implicit restore during build. Available since .NET Core 2.0 SDK.

- **`--nologo`**

  Doesn't display the startup banner or the copyright message. Available since .NET Core 3.0 SDK.

- **`-o|--output <OUTPUT_DIRECTORY>`**

  Directory in which to place the built binaries. If not specified, the default path is `./bin/<configuration>/<framework>/`.  For projects with multiple target frameworks (via the `TargetFrameworks` property), you also need to define `--framework` when you specify this option.

- **`-r|--runtime <RUNTIME_IDENTIFIER>`**

  Specifies the target runtime. For a list of Runtime Identifiers (RIDs), see the [RID catalog](../rid-catalog.md).

- **`-v|--verbosity <LEVEL>`**

  Sets the MSBuild verbosity level. Allowed values are `q[uiet]`, `m[inimal]`, `n[ormal]`, `d[etailed]`, and `diag[nostic]`. The default is `minimal`.

- **`--version-suffix <VERSION_SUFFIX>`**

  Sets the value of the `$(VersionSuffix)` property to use when building the project. This only works if the `$(Version)` property isn't set. Then, `$(Version)` is set to the `$(VersionPrefix)` combined with the `$(VersionSuffix)`, separated by a dash.

## Examples

- Build a project and its dependencies:

  ```dotnetcli
  dotnet build
  ```

- Build a project and its dependencies using Release configuration:

  ```dotnetcli
  dotnet build --configuration Release
  ```

- Build a project and its dependencies for a specific runtime (in this example, Ubuntu 18.04):

  ```dotnetcli
  dotnet build --runtime ubuntu.18.04-x64
  ```

- Build the project and use the specified NuGet package source during the restore operation (.NET Core 2.0 SDK and later versions):

  ```dotnetcli
  dotnet build --source c:\packages\mypackages
  ```

- Build the project and set version 1.2.3.4 as a build parameter using the `-p` [MSBuild option](#msbuild):

  ```dotnetcli
  dotnet build -p:Version=1.2.3.4
  ```<|MERGE_RESOLUTION|>--- conflicted
+++ resolved
@@ -1,11 +1,7 @@
 ---
 title: dotnet build command
 description: The dotnet build command builds a project and all of its dependencies.
-<<<<<<< HEAD
-ms.date: 10/07/2019
-=======
 ms.date: 10/14/2019
->>>>>>> f8041286
 ---
 # dotnet build
 
@@ -38,13 +34,10 @@
 - A *.runtimeconfig.json* file, which specifies the shared runtime and its version for an application.
 - Other libraries that the project depends on (via project references or NuGet package references).
 
-<<<<<<< HEAD
-=======
 For executable projects targeting versions earlier than .NET Core 3.0, library dependencies from NuGet are typically NOT copied to the output folder.  They're resolved from the NuGet global packages folder at run time. With that in mind, the product of `dotnet build` isn't ready to be transferred to another machine to run. To create a version of the application that can be deployed, you need to publish it (for example, with the [dotnet publish](dotnet-publish.md) command). For more information, see [.NET Core Application Deployment](../deploying/index.md).
 
 For executable projects targeting .NET Core 3.0 and later, library dependencies are copied to the output folder. This means that if there isn't any other publish-specific logic (such as Web projects have), the build output should be deployable.
 
->>>>>>> f8041286
 Building requires the *project.assets.json* file, which lists the dependencies of your application. The file is created when [`dotnet restore`](dotnet-restore.md) is executed. Without the assets file in place, the tooling can't resolve reference assemblies, which results in errors. With .NET Core 1.x SDK, you needed to explicitly run `dotnet restore` before running `dotnet build`. Starting with .NET Core 2.0 SDK, `dotnet restore` runs implicitly when you run `dotnet build`. If you want to disable implicit restore when running the build command, you can pass the `--no-restore` option.
 
 [!INCLUDE[dotnet restore note + options](~/includes/dotnet-restore-note-options.md)]
