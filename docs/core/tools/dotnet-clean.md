--- conflicted
+++ resolved
@@ -26,14 +26,10 @@
 
 ## Description
 
-<<<<<<< HEAD
-The `dotnet clean` command cleans the output of the previous build. It's implemented as an [MSBuild target](https://docs.microsoft.com/visualstudio/msbuild/msbuild-targets), so the project is evaluated when the command is run. Only the outputs created from a build are cleaned. Both intermediate (*obj*) and final output (*bin*) folders are cleaned.
+The `dotnet clean` command cleans the output of the previous build. It's implemented as an [MSBuild target](/visualstudio/msbuild/msbuild-targets), so the project is evaluated when the command is run. Only the outputs created from a build are cleaned. Both intermediate (*obj*) and final output (*bin*) folders are cleaned.
 
 > [!NOTE]
 > Deployments created with the `dotnet publish` command (*publish* folder contents) aren't cleaned by the `dotnet clean` command.
-=======
-The `dotnet clean` command cleans the output of the previous build. It's implemented as an [MSBuild target](/visualstudio/msbuild/msbuild-targets), so the project is evaluated when the command is run. Only the outputs created during the build are cleaned. Both intermediate (*obj*) and final output (*bin*) folders are cleaned.
->>>>>>> de4c1379
 
 ## Arguments
 
