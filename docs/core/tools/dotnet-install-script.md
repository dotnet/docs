--- conflicted
+++ resolved
@@ -1,9 +1,5 @@
 ---
-<<<<<<< HEAD
-title: dotnet-install scripts (.NET Core SDK 2.0 Preview 2) | Microsoft Docs
-=======
 title: dotnet-install scripts
->>>>>>> 4609c30a
 description: Learn about the dotnet-install scripts to install the .NET Core CLI tools and the shared runtime. 
 keywords: dotnet-install, dotnet install script, dotnet-install scripts, .NET Core
 author: guardrex
@@ -16,9 +12,7 @@
 ms.assetid: b64e7e6f-ffb4-4fc8-b43b-5731c89479c2
 ---
 
-# dotnet-install scripts (.NET Core SDK 2.0 Preview 2)
-
-[!INCLUDE [core-preview-warning](~/includes/core-preview-warning.md)]
+# dotnet-install scripts
 
 ## Name
 
