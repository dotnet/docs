---
title: dotnet-install scripts (.NET Core SDK 2.0 Preview 2) | Microsoft Docs
description: Learn about the dotnet-install scripts to install the .NET Core CLI tools and the shared runtime. 
keywords: dotnet-install, dotnet install script, dotnet-install scripts, .NET Core
author: guardrex
ms.author: mairaw
<<<<<<< HEAD
ms.date: 06/11/2017
=======
ms.date: 07/10/2017
>>>>>>> de4c1379
ms.topic: article
ms.prod: .net-core
ms.technology: dotnet-cli
ms.devlang: dotnet
ms.assetid: b64e7e6f-ffb4-4fc8-b43b-5731c89479c2
---

# dotnet-install scripts (.NET Core SDK 2.0 Preview 2)

[!INCLUDE [core-preview-warning](~/includes/core-preview-warning.md)]

## Name

`dotnet-install.ps1` | `dotnet-install.sh` - Script used to install the .NET Core Command-line Interface (CLI) tools and the shared runtime.

## Synopsis

Windows:

`dotnet-install.ps1 [-Architecture] [-AzureFeed] [-Channel] [-DryRun] [-InstallDir] [-NoPath] [-ProxyAddress] [-ProxyUseDefaultCredentials] [-SharedRuntime] [-UncachedFeed] [-Version]`

macOS/Linux:

`dotnet-install.sh [-arch|--architecture] [--azure-feed] [-c|--channel] [--debug-symbols] [--dry-run] [-h|--help] [-i|--install-dir] [--no-path] [--runtime-id] [--shared-runtime] [--uncached-feed] [--verbose] [-v|--version]`

## Description

The `dotnet-install` script is used to perform a non-admin install of the CLI toolchain and the shared runtime. Two scripts are available: One is a PowerShell script that works on Windows. The other script is a bash script that works on macOS/Linux. The bash script also reads PowerShell switches, so you can use PowerShell switches on macOS/Linux systems. Download the script for your platform from the [dotnet/cli GitHub repo](https://github.com/dotnet/cli/tree/release/2.0.0/scripts/obtain) (See NOTE). 

> [!NOTE>
> Install the required [dependencies](https://github.com/dotnet/core/blob/master/Documentation/prereqs.md) before running the script.

The installation script downloads the SDK ZIP/tarball file from the CLI build outputs and installs the SDK in either the default location or in a location specified by `-InstallDir` (Windows) or `--install-dir` (macOS/Linux). If you wish to only install the shared runtime, specify the `--shared-runtime` option.

The script adds the install location to the PATH for the current session. Override the default behavior by specifying the `--no-path` option. 

Install a specific version using the `--version` option. Specify the version as a three-part version (for example, 1.0.0-13232). If omitted, it defaults to the first [global.json](global-json.md) file found in the hierarchy above the folder where the script is invoked that contains the `version` property. If that isn't present, it uses the latest version.

On macOS/Linux, obtain the SDK or shared runtime debug binaries with debug symbols by using the `--debug-symbols` option. If you fail to do this on first install and realize later that you need the debug symbols, re-run the script with the `--debug-symbols` option and the installed SDK version to obtain the debug symbols.

> [!NOTE]
> For the PowerShell (Windows) version of the script, obtaining the debug symbols using a `-DebugSymbols` switch isn't currently available but planned for a future release.

## Options

Options are different between script implementations. macOS/Linux users should refer to the [Bash (macOS/Linux) section](#bash-macoslinux), while Windows users should refer to the [PowerShell (Windows) section](#powershell-windows).

### Bash (macOS/Linux)

`dotnet-install.sh [-arch|--architecture] [--azure-feed] [-c|--channel] [--debug-symbols] [--dry-run] [-h|--help] [-i|--install-dir] [--no-path] [--runtime-id] [--shared-runtime] [--uncached-feed] [--verbose] [-v|--version]`

<<<<<<< HEAD
`-arch|--architecture <ARCHITECTURE>`
=======
Specifies the source channel for the installation. The possible values are:

- `Current` - Current release
- `LTS` - Long-Term Support channel (current supported release)
- Two-part version in X.Y format representing a specific release (for example, `2.0` or `1.0`)
- Branch name [for example, `release/2.0.0`, `release/2.0.0-preview2`, or `master` for the latest from the `master` branch ("bleeding edge" nightly releases)]

The default value is `LTS`. For more information on .NET support channels, see the [.NET Core Support Lifecycle](https://www.microsoft.com/net/core/support) topic.
>>>>>>> de4c1379

Specifies the architecture of the .NET Core binaries to install. Possible values are `auto`, `x64` and `amd64`. The default value is `auto`, which represents the currently running OS architecture.

<<<<<<< HEAD
`--azure-feed`
=======
Represents a build version on the source channel (see the `-Channel` option). The possible values are:

- `latest` - Latest build on the channel
- `coherent` - Latest coherent build on the channel; uses the latest stable package combination
- Three-part version in X.Y.Z format representing a specific build version (for example, `1.0.x` with `x` representing the patch version; or a specific build, such as `2.0.0-preview2-006120`)

If omitted, `-Version` defaults to the first [global.json](global-json.md) that contains the `version` member. If that isn't present, `-Version` defaults to `latest`.
>>>>>>> de4c1379

Indicates the URL for the Azure feed to the installer. We don't recommended that you change this value. The default is `https://dotnetcli.azureedge.net/dotnet`.

<<<<<<< HEAD
`-c|--channel <CHANNEL>`
=======
Specifies the installation path. The directory is created if it doesn't exist. The default value is *%LocalAppData%\.dotnet*. Note that binaries are placed directly in the directory.
>>>>>>> de4c1379

Specifies the source channel for the installation. The values are: `future`, `dev`, and `production`. The default value is `production`.

`--debug-symbols`

If set, the installer includes debugging symbols in the installation.

`--dry-run`

If set, the script won't perform the installation. Instead, it displays the command-line command to use to consistently install the requested version of the CLI. For example if you specify version `latest`, it displays a link with the specific version, so you have a stable command to use in a build script. It also displays the binary's location if you prefer to install or download the binary yourself.

`-h|--help`

Shows help information.

`-i|--install-dir <DIRECTORY>`

<<<<<<< HEAD
Specifies the installation path. The directory is created if it doesn't exist. The default value is `$HOME/.dotnet`.
=======
If set, the script won't perform the installation; but instead, it displays what command line to use to consistently install the currently requested version of the .NET Core CLI. For example if you specify version `latest`, it displays a link with the specific version so that this command can be used deterministically in a build script. It also displays the binary's location if you prefer to install or download it yourself.
>>>>>>> de4c1379

`--no-path`

If set, the prefix/installdir are not exported to the PATH for the current session. By default, the script modifies the PATH, which makes the CLI tools available immediately after install.

`--runtime-id <RUNTIME_IDENTIFIER>`

Installs the .NET tools for the given runtime.

> [!NOTE]
> For 64-bit portable Linux systems, use `linux-x64`.

`--shared-runtime`

If set, this option limits installation to the shared runtime. The entire SDK isn't installed.

`--uncached-feed <FEED>`

<<<<<<< HEAD
Allows you to change the URL for the uncached feed used by the installer. This parameter typically isn't changed by the user. It defaults to `https://dotnetcli.blob.core.windows.net/dotnet`.

`--verbose`

Display diagnostics information.

`-v|--version <VERSION>`
=======
`-Channel <CHANNEL>`

Specifies the source channel for the installation. The possible values are:

- `Current` - Current release
- `LTS` - Long-Term Support channel (current supported release)
- Two-part version in X.Y format representing a specific release (for example, `2.0` or `1.0`)
- Branch name [for example, `release/2.0.0`, `release/2.0.0-preview2`, or `master` for the latest from the `master` branch ("bleeding edge" nightly releases)]

The default value is `LTS`. For more information on .NET support channels, see the [.NET Core Support Lifecycle](https://www.microsoft.com/net/core/support) topic.

`-Version <VERSION>`

Represents a build version on the source channel (see the `-Channel` option). The possible values are:

- `latest` - Latest build on the channel
- `coherent` - Latest coherent build on the channel; uses the latest stable package combination
- Three-part version in X.Y.Z format representing a specific build version (for example, `1.0.x` with `x` representing the patch version; or a specific build, such as `2.0.0-preview2-006120`)

If omitted, `-Version` defaults to the first [global.json](global-json.md) that contains the `version` member. If that isn't present, `-Version` defaults to `latest`.
>>>>>>> de4c1379

Specifies the version of CLI to install. You must specify the version as a three-part version (for example, 1.0.0-13232). If omitted, it defaults to the first [global.json](global-json.md) that contains the `version` property. If a *global.json* file isn't found with a `version` property, it uses the latest version.

### PowerShell (Windows)

`dotnet-install.ps1 [-Architecture] [-AzureFeed] [-Channel] [-DryRun] [-InstallDir] [-NoPath] [-ProxyAddress] [-ProxyUseDefaultCredentials] [-SharedRuntime] [-UncachedFeed] [-Version]`

`-Architecture <ARCHITECTURE>`

Specifies the architecture of the .NET Core binaries to install. Possible values are `auto`, `x64`, and `x86`. The default value is `auto`, which represents the currently running OS architecture.

`-AzureFeed`

Indicates the URL for the Azure feed to the installer. It isn't recommended that you change this value. The default is `https://dotnetcli.azureedge.net/dotnet`.

`-Channel <CHANNEL>`

Specifies the source channel for the installation. The values are: `future`, `preview`, and `production`. The default value is `production`.

`-DryRun`

<<<<<<< HEAD
If set, the script won't perform the installation; but instead, it displays what command line to use to consistently install the currently requested version of the .NET CLI. For example if you specify version `latest`, it displays a link with the specific version, so you can use the command deterministically in a build script. It also displays the binary's location if you prefer to install or download it yourself.
=======
If set, the script won't perform the installation; but instead, it displays what command line to use to consistently install the currently requested version of the .NET Core CLI. For example if you specify version `latest`, it displays a link with the specific version so that this command can be used deterministically in a build script. It also displays the binary's location if you prefer to install or download it yourself.
>>>>>>> de4c1379

`-InstallDir <DIRECTORY>`

Specifies the installation path. The directory is created if it doesn't exist. The default value is *%LocalAppData%\.dotnet*.

`-NoPath`

If set, the prefix/installdir are not exported to the path for the current session. By default, the script modifies the PATH, which makes the CLI tools available immediately after install.

`-ProxyAddress`

If set, the installer uses the proxy when making web requests.

`-ProxyUseDefaultCredentials`

Indicates that when using a proxy address to use default credentials. Defaults to `false`.

`-SharedRuntime`

If set, this option limits installation to the shared runtime. The entire SDK isn't installed.

`-UncachedFeed <FEED>`

Allows you to change URL for the uncached feed used by the installer. It defaults to `https://dotnetcli.blob.core.windows.net/dotnet`. This parameter typically isn't changed by the user.

`-Version <VERSION>`

Specifies the version of CLI to install. You must specify the version as a three-part version (for example, 1.0.0-13232). If omitted, it defaults to the first [global.json](global-json.md) that contains the `version` property. If a *global.json* file isn't found with a `version` property, it uses the latest version.

## Examples

**Install the latest development version to the default location:**

Windows:

`./dotnet-install.ps1 -Channel Future`

macOS/Linux:

`./dotnet-install.sh --channel Future`

**Install the latest preview to the specified location:**

Windows:

`./dotnet-install.ps1 -Channel preview -InstallDir C:\cli`

macOS/Linux:

`./dotnet-install.sh --channel preview --install-dir ~/cli`

## See also

[.NET Core releases](https://github.com/dotnet/core/releases)   
[.NET Core Runtime and SDK download archive](https://github.com/dotnet/core/blob/master/release-notes/download-archive.md)<|MERGE_RESOLUTION|>--- conflicted
+++ resolved
@@ -4,11 +4,7 @@
 keywords: dotnet-install, dotnet install script, dotnet-install scripts, .NET Core
 author: guardrex
 ms.author: mairaw
-<<<<<<< HEAD
-ms.date: 06/11/2017
-=======
 ms.date: 07/10/2017
->>>>>>> de4c1379
 ms.topic: article
 ms.prod: .net-core
 ms.technology: dotnet-cli
@@ -60,9 +56,16 @@
 
 `dotnet-install.sh [-arch|--architecture] [--azure-feed] [-c|--channel] [--debug-symbols] [--dry-run] [-h|--help] [-i|--install-dir] [--no-path] [--runtime-id] [--shared-runtime] [--uncached-feed] [--verbose] [-v|--version]`
 
-<<<<<<< HEAD
 `-arch|--architecture <ARCHITECTURE>`
-=======
+
+Specifies the architecture of the .NET Core binaries to install. Possible values are `auto`, `x64` and `amd64`. The default value is `auto`, which represents the currently running OS architecture.
+
+`--azure-feed`
+
+Indicates the URL for the Azure feed to the installer. We don't recommended that you change this value. The default is `https://dotnetcli.azureedge.net/dotnet`.
+
+`-Channel <CHANNEL>`
+
 Specifies the source channel for the installation. The possible values are:
 
 - `Current` - Current release
@@ -71,13 +74,44 @@
 - Branch name [for example, `release/2.0.0`, `release/2.0.0-preview2`, or `master` for the latest from the `master` branch ("bleeding edge" nightly releases)]
 
 The default value is `LTS`. For more information on .NET support channels, see the [.NET Core Support Lifecycle](https://www.microsoft.com/net/core/support) topic.
->>>>>>> de4c1379
-
-Specifies the architecture of the .NET Core binaries to install. Possible values are `auto`, `x64` and `amd64`. The default value is `auto`, which represents the currently running OS architecture.
-
-<<<<<<< HEAD
-`--azure-feed`
-=======
+
+`--debug-symbols`
+
+If set, the installer includes debugging symbols in the installation.
+
+`--dry-run`
+
+If set, the script won't perform the installation. Instead, it displays the command-line command to use to consistently install the requested version of the CLI. For example if you specify version `latest`, it displays a link with the specific version, so you have a stable command to use in a build script. It also displays the binary's location if you prefer to install or download the binary yourself.
+
+`-h|--help`
+
+Shows help information.
+
+`-i|--install-dir <DIRECTORY>`
+
+Specifies the installation path. The directory is created if it doesn't exist. The default value is *%LocalAppData%\.dotnet*. Note that binaries are placed directly in the directory.
+
+`--no-path`
+
+If set, the prefix/installdir are not exported to the PATH for the current session. By default, the script modifies the PATH, which makes the CLI tools available immediately after install.
+
+`--runtime-id <RUNTIME_IDENTIFIER>`
+
+Installs the .NET tools for the given runtime.
+
+> [!NOTE]
+> For 64-bit portable Linux systems, use `linux-x64`.
+
+`--shared-runtime`
+
+If set, this option limits installation to the shared runtime. The entire SDK isn't installed.
+
+`--uncached-feed <FEED>`
+
+Allows you to change URL for the uncached feed used by the installer. It defaults to `https://dotnetcli.blob.core.windows.net/dotnet`. This parameter typically isn't changed by the user.
+
+`-Version <VERSION>`
+
 Represents a build version on the source channel (see the `-Channel` option). The possible values are:
 
 - `latest` - Latest build on the channel
@@ -85,64 +119,19 @@
 - Three-part version in X.Y.Z format representing a specific build version (for example, `1.0.x` with `x` representing the patch version; or a specific build, such as `2.0.0-preview2-006120`)
 
 If omitted, `-Version` defaults to the first [global.json](global-json.md) that contains the `version` member. If that isn't present, `-Version` defaults to `latest`.
->>>>>>> de4c1379
-
-Indicates the URL for the Azure feed to the installer. We don't recommended that you change this value. The default is `https://dotnetcli.azureedge.net/dotnet`.
-
-<<<<<<< HEAD
-`-c|--channel <CHANNEL>`
-=======
-Specifies the installation path. The directory is created if it doesn't exist. The default value is *%LocalAppData%\.dotnet*. Note that binaries are placed directly in the directory.
->>>>>>> de4c1379
-
-Specifies the source channel for the installation. The values are: `future`, `dev`, and `production`. The default value is `production`.
-
-`--debug-symbols`
-
-If set, the installer includes debugging symbols in the installation.
-
-`--dry-run`
-
-If set, the script won't perform the installation. Instead, it displays the command-line command to use to consistently install the requested version of the CLI. For example if you specify version `latest`, it displays a link with the specific version, so you have a stable command to use in a build script. It also displays the binary's location if you prefer to install or download the binary yourself.
-
-`-h|--help`
-
-Shows help information.
-
-`-i|--install-dir <DIRECTORY>`
-
-<<<<<<< HEAD
-Specifies the installation path. The directory is created if it doesn't exist. The default value is `$HOME/.dotnet`.
-=======
-If set, the script won't perform the installation; but instead, it displays what command line to use to consistently install the currently requested version of the .NET Core CLI. For example if you specify version `latest`, it displays a link with the specific version so that this command can be used deterministically in a build script. It also displays the binary's location if you prefer to install or download it yourself.
->>>>>>> de4c1379
-
-`--no-path`
-
-If set, the prefix/installdir are not exported to the PATH for the current session. By default, the script modifies the PATH, which makes the CLI tools available immediately after install.
-
-`--runtime-id <RUNTIME_IDENTIFIER>`
-
-Installs the .NET tools for the given runtime.
-
-> [!NOTE]
-> For 64-bit portable Linux systems, use `linux-x64`.
-
-`--shared-runtime`
-
-If set, this option limits installation to the shared runtime. The entire SDK isn't installed.
-
-`--uncached-feed <FEED>`
-
-<<<<<<< HEAD
-Allows you to change the URL for the uncached feed used by the installer. This parameter typically isn't changed by the user. It defaults to `https://dotnetcli.blob.core.windows.net/dotnet`.
-
-`--verbose`
-
-Display diagnostics information.
-
-`-v|--version <VERSION>`
-=======
+
+### PowerShell (Windows)
+
+`dotnet-install.ps1 [-Architecture] [-AzureFeed] [-Channel] [-DryRun] [-InstallDir] [-NoPath] [-ProxyAddress] [-ProxyUseDefaultCredentials] [-SharedRuntime] [-UncachedFeed] [-Version]`
+
+`-Architecture <ARCHITECTURE>`
+
+Specifies the architecture of the .NET Core binaries to install. Possible values are `auto`, `x64`, and `x86`. The default value is `auto`, which represents the currently running OS architecture.
+
+`-AzureFeed`
+
+Indicates the URL for the Azure feed to the installer. It isn't recommended that you change this value. The default is `https://dotnetcli.azureedge.net/dotnet`.
+
 `-Channel <CHANNEL>`
 
 Specifies the source channel for the installation. The possible values are:
@@ -154,6 +143,34 @@
 
 The default value is `LTS`. For more information on .NET support channels, see the [.NET Core Support Lifecycle](https://www.microsoft.com/net/core/support) topic.
 
+`-DryRun`
+
+If set, the script won't perform the installation; but instead, it displays what command line to use to consistently install the currently requested version of the .NET CLI. For example if you specify version `latest`, it displays a link with the specific version, so you can use the command deterministically in a build script. It also displays the binary's location if you prefer to install or download it yourself.
+
+`-InstallDir <DIRECTORY>`
+
+Specifies the installation path. The directory is created if it doesn't exist. The default value is *%LocalAppData%\.dotnet*. Note that binaries are placed directly in the directory.
+
+`-NoPath`
+
+If set, the prefix/installdir are not exported to the path for the current session. By default, the script modifies the PATH, which makes the CLI tools available immediately after install.
+
+`-ProxyAddress`
+
+If set, the installer uses the proxy when making web requests.
+
+`-ProxyUseDefaultCredentials`
+
+Indicates that when using a proxy address to use default credentials. Defaults to `false`.
+
+`-SharedRuntime`
+
+If set, this option limits installation to the shared runtime. The entire SDK isn't installed.
+
+`-UncachedFeed <FEED>`
+
+Allows you to change URL for the uncached feed used by the installer. It defaults to `https://dotnetcli.blob.core.windows.net/dotnet`. This parameter typically isn't changed by the user.
+
 `-Version <VERSION>`
 
 Represents a build version on the source channel (see the `-Channel` option). The possible values are:
@@ -163,61 +180,6 @@
 - Three-part version in X.Y.Z format representing a specific build version (for example, `1.0.x` with `x` representing the patch version; or a specific build, such as `2.0.0-preview2-006120`)
 
 If omitted, `-Version` defaults to the first [global.json](global-json.md) that contains the `version` member. If that isn't present, `-Version` defaults to `latest`.
->>>>>>> de4c1379
-
-Specifies the version of CLI to install. You must specify the version as a three-part version (for example, 1.0.0-13232). If omitted, it defaults to the first [global.json](global-json.md) that contains the `version` property. If a *global.json* file isn't found with a `version` property, it uses the latest version.
-
-### PowerShell (Windows)
-
-`dotnet-install.ps1 [-Architecture] [-AzureFeed] [-Channel] [-DryRun] [-InstallDir] [-NoPath] [-ProxyAddress] [-ProxyUseDefaultCredentials] [-SharedRuntime] [-UncachedFeed] [-Version]`
-
-`-Architecture <ARCHITECTURE>`
-
-Specifies the architecture of the .NET Core binaries to install. Possible values are `auto`, `x64`, and `x86`. The default value is `auto`, which represents the currently running OS architecture.
-
-`-AzureFeed`
-
-Indicates the URL for the Azure feed to the installer. It isn't recommended that you change this value. The default is `https://dotnetcli.azureedge.net/dotnet`.
-
-`-Channel <CHANNEL>`
-
-Specifies the source channel for the installation. The values are: `future`, `preview`, and `production`. The default value is `production`.
-
-`-DryRun`
-
-<<<<<<< HEAD
-If set, the script won't perform the installation; but instead, it displays what command line to use to consistently install the currently requested version of the .NET CLI. For example if you specify version `latest`, it displays a link with the specific version, so you can use the command deterministically in a build script. It also displays the binary's location if you prefer to install or download it yourself.
-=======
-If set, the script won't perform the installation; but instead, it displays what command line to use to consistently install the currently requested version of the .NET Core CLI. For example if you specify version `latest`, it displays a link with the specific version so that this command can be used deterministically in a build script. It also displays the binary's location if you prefer to install or download it yourself.
->>>>>>> de4c1379
-
-`-InstallDir <DIRECTORY>`
-
-Specifies the installation path. The directory is created if it doesn't exist. The default value is *%LocalAppData%\.dotnet*.
-
-`-NoPath`
-
-If set, the prefix/installdir are not exported to the path for the current session. By default, the script modifies the PATH, which makes the CLI tools available immediately after install.
-
-`-ProxyAddress`
-
-If set, the installer uses the proxy when making web requests.
-
-`-ProxyUseDefaultCredentials`
-
-Indicates that when using a proxy address to use default credentials. Defaults to `false`.
-
-`-SharedRuntime`
-
-If set, this option limits installation to the shared runtime. The entire SDK isn't installed.
-
-`-UncachedFeed <FEED>`
-
-Allows you to change URL for the uncached feed used by the installer. It defaults to `https://dotnetcli.blob.core.windows.net/dotnet`. This parameter typically isn't changed by the user.
-
-`-Version <VERSION>`
-
-Specifies the version of CLI to install. You must specify the version as a three-part version (for example, 1.0.0-13232). If omitted, it defaults to the first [global.json](global-json.md) that contains the `version` property. If a *global.json* file isn't found with a `version` property, it uses the latest version.
 
 ## Examples
 
