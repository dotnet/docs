---
<<<<<<< HEAD
title: dotnet new command - .NET Core CLI
description: The dotnet new command creates new .NET Core projects based on the specified template.
=======
title: dotnet-new command - .NET Core CLI
description: The dotnet-new command creates new .NET Core projects in the current directory.
>>>>>>> 3a25c1c3
keywords: dotnet-new, CLI, CLI command, .NET Core
author: blackdwarf
ms.author: mairaw
ms.date: 08/11/2017
ms.topic: article
ms.prod: .net-core
ms.technology: dotnet-cli
ms.devlang: dotnet
ms.assetid: fcc3ed2e-9265-4d50-b59e-dc2e5c190b34
---
# dotnet new

## Name

`dotnet new` - Creates a new project, configuration file, or solution based on the specified template.

## Synopsis

# [.NET Core 2.x](#tab/netcore2x)
```
dotnet new <TEMPLATE> [--force] [-i|--install] [-lang|--language] [-n|--name] [-o|--output] [-u|--uninstall] [Template options]
dotnet new <TEMPLATE> [-l|--list]
dotnet new [-h|--help]
```
# [.NET Core 1.x](#tab/netcore1x)
```
dotnet new <TEMPLATE> [-lang|--language] [-n|--name] [-o|--output] [-all|--show-all] [-h|--help] [Template options]
dotnet new <TEMPLATE> [-l|--list]
dotnet new [-all|-show-all]
dotnet new [-h|--help]
```
---

## Description

The `dotnet new` command provides a convenient way to initialize a valid .NET Core project. 

The command calls the [template engine](https://github.com/dotnet/templating) to create the artifacts on disk based on the specified template and options.

## Arguments

`TEMPLATE`

The template to instantiate when the command is invoked. Each template might have specific options you can pass. For more information, see [Template options](#template-options).

The command contains a default list of templates. Use `dotnet new -all` to obtain a list of the available templates. The following table shows the templates that come pre-installed with the SDK. The default language for the template is shown inside the brackets.

|Template description  | Template name  | Languages |
|----------------------|----------------|-----------|
| Console application  | console        | [C#], F#  |
| Class library        | classlib       | [C#], F#  |
| Unit test project    | mstest         | [C#], F#  |
| xUnit test project   | xunit          | [C#], F#  |
| ASP.NET Core empty   | web            | [C#]      |
| ASP.NET Core web app | mvc            | [C#], F#  |
| ASP.NET Core web api | webapi         | [C#]      |
| Nuget config         | nugetconfig    |           |
| Web config           | webconfig      |           |
| Solution file        | sln            |           |

## Options

`-all|--show-all`

Shows all templates for a specific type of project when running in the context of the `dotnet new` command alone. When running in the context of a specific template, such as `dotnet new web -all`, `-all` is interpreted as a force creation flag. This is required when the output directory already contains a project. This option is only available in .NET Core 1.x SDK.

`--force`

Forces content to be generated even if it would change existing files. This is required when the output directory already contains a project. This option is available starting with .NET Core SDK 2.0.

`-h|--help`

Prints out help for the command. It can be invoked for the `dotnet new` command itself or for any template, such as `dotnet new mvc --help`.

`-i|--install <PATH|NUGET_ID>`

Installs a source or template pack from the `PATH` or `NUGET_ID` provided. For information on creating custom templates, see [Custom templates for dotnet new](custom-templates.md). This option is available starting with .NET Core SDK 2.0.

`-l|--list`

Lists templates containing the specified name. If invoked for the `dotnet new` command, it lists the possible templates available for the given directory. For example if the directory already contains a project, it doesn't list all project templates.

`-lang|--language {C#|F#}`

The language of the template to create. The language accepted varies by the template (see defaults in the [arguments](#arguments) section). Not valid for some templates.

`-n|--name <OUTPUT_NAME>`

The name for the created output. If no name is specified, the name of the current directory is used.

`-o|--output <OUTPUT_DIRECTORY>`

Location to place the generated output. The default is the current directory.

`-u|--uninstall <PATH|NUGET_ID>`

Uninstalls a source or template pack at the `PATH` or `NUGET_ID` provided. This option is available starting with .NET Core SDK 2.0.

## Template options

Each project template may have additional options available. The core templates have the following options:

**console, xunit, mstest, web, webapi**

`-f|--framework` - Specifies the [framework](../../standard/frameworks.md) to target. Values: `netcoreapp1.0` or `netcoreapp1.1` (Default: `netcoreapp1.0`)

**mvc**

`-f|--framework` - Specifies the [framework](../../standard/frameworks.md) to target. Values: `netcoreapp1.0` or `netcoreapp1.1` (`Default: netcoreapp1.0`)

`-au|--auth` - The type of authentication to use. Values: `None` or `Individual` (Default: `None`)

`-uld|--use-local-db` - Specifies whether or not to use LocalDB instead of SQLite. Values: `true` or `false` (Default: `false`)

**classlib**

`-f|--framework` - Specifies the [framework](../../standard/frameworks.md) to target. Values: `netcoreapp1.0`, `netcoreapp1.1`, or `netstandard1.0` to `netstandard1.6` (Default: `netstandard1.4`)

## Examples

Create an F# console application project in the current directory:

`dotnet new console -lang f#` 
   
Create a new ASP.NET Core C# MVC application project in the current directory with no authentication targeting .NET Core 1.0:  

`dotnet new mvc -au None -f netcoreapp1.0`
 
Create a new xUnit application targeting .NET Core 2.0:

<<<<<<< HEAD
`dotnet new xunit --Framework netcoreapp2.0`
=======
`dotnet new xunit --framework netcoreapp1.1`
>>>>>>> 3a25c1c3

List all templates available for MVC:

`dotnet new mvc -l`

## See also

[Custom templates for dotnet new](custom-templates.md)  
[Create a custom template for dotnet new](~/docs/core/tutorials/create-custom-template.md)  
[dotnet/dotnet-template-samples GitHub repo](https://github.com/dotnet/dotnet-template-samples)  
[Available templates for dotnet new](https://github.com/dotnet/templating/wiki/Available-templates-for-dotnet-new)<|MERGE_RESOLUTION|>--- conflicted
+++ resolved
@@ -1,11 +1,6 @@
 ---
-<<<<<<< HEAD
 title: dotnet new command - .NET Core CLI
 description: The dotnet new command creates new .NET Core projects based on the specified template.
-=======
-title: dotnet-new command - .NET Core CLI
-description: The dotnet-new command creates new .NET Core projects in the current directory.
->>>>>>> 3a25c1c3
 keywords: dotnet-new, CLI, CLI command, .NET Core
 author: blackdwarf
 ms.author: mairaw
@@ -136,11 +131,7 @@
  
 Create a new xUnit application targeting .NET Core 2.0:
 
-<<<<<<< HEAD
-`dotnet new xunit --Framework netcoreapp2.0`
-=======
-`dotnet new xunit --framework netcoreapp1.1`
->>>>>>> 3a25c1c3
+`dotnet new xunit --framework netcoreapp2.0`
 
 List all templates available for MVC:
 
