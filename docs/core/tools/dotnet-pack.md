--- conflicted
+++ resolved
@@ -17,32 +17,16 @@
 
 ## Synopsis
 
-<<<<<<< HEAD
-```
+```console
 dotnet pack [<PROJECT>|<SOLUTION>] [-c|--configuration] [--force] [--include-source] [--include-symbols] [--interactive] 
     [--no-build] [--no-dependencies] [--no-restore] [--nologo] [-o|--output] [--runtime] [-s|--serviceable] 
     [-v|--verbosity] [--version-suffix]
-=======
-# [.NET Core 2.x](#tab/netcore2x)
-
-```console
-dotnet pack [<PROJECT>] [-c|--configuration] [--force] [--include-source] [--include-symbols] [--no-build] [--no-dependencies]
-    [--no-restore] [-o|--output] [--runtime] [-s|--serviceable] [-v|--verbosity] [--version-suffix]
->>>>>>> 15d5ceb2
 dotnet pack [-h|--help]
 ```
 
 ## Description
 
-<<<<<<< HEAD
 The `dotnet pack` command builds the project and creates NuGet packages. The result of this command is a NuGet package (that is, a *.nupkg* file). 
-=======
-```console
-dotnet pack [<PROJECT>] [-c|--configuration] [--include-source] [--include-symbols] [--no-build] [-o|--output]
-    [-s|--serviceable] [-v|--verbosity] [--version-suffix]
-dotnet pack [-h|--help]
-```
->>>>>>> 15d5ceb2
 
 If you want to generate a package that contains the debug symbols, you have two options available:
 
