--- conflicted
+++ resolved
@@ -1,15 +1,8 @@
 ---
-<<<<<<< HEAD
-title: dotnet publish command (.NET Core SDK 2.0 Preview 2) | Microsoft Docs
+title: dotnet publish command
 description: The 'dotnet publish' command publishes your .NET Core project into a directory. 
 keywords: dotnet publish, CLI, CLI command, .NET Core
 author: guardrex
-=======
-title: dotnet-publish command - .NET Core CLI
-description: The dotnet-publish command publishes your .NET Core project into a directory. 
-keywords: dotnet-publish, CLI, CLI command, .NET Core
-author: blackdwarf
->>>>>>> 4609c30a
 ms.author: mairaw
 ms.date: 06/11/2017
 ms.topic: article
@@ -19,9 +12,7 @@
 ms.assetid: ff2471cd-07ed-49cf-bc1c-2a6f20acbd3f
 ---
 
-# dotnet publish (.NET Core SDK 2.0 Preview 2)
-
-[!INCLUDE [core-preview-warning](~/includes/core-preview-warning.md)]
+# dotnet publish
 
 ## Name
 
