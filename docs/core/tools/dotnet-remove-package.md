--- conflicted
+++ resolved
@@ -1,15 +1,8 @@
 ---
-<<<<<<< HEAD
-title: dotnet remove package command (.NET Core SDK 2.0 Preview 2) | Microsoft Docs
+title: dotnet remove package command
 description: The 'dotnet remove package' command provides a convenient option to remove NuGet package reference to a project.
 keywords: dotnet remove package, CLI, CLI command, .NET Core
 author: guardrex
-=======
-title: dotnet-remove package command - .NET Core CLI
-description: The dotnet-remove package command provides a convenient option to remove NuGet package reference to a project.
-keywords: dotnet-remove, CLI, CLI command, .NET Core
-author: spboyer
->>>>>>> 4609c30a
 ms.author: mairaw
 ms.date: 06/11/2017
 ms.topic: article
@@ -19,9 +12,7 @@
 ms.assetid: 2fcc8d37-16b3-4581-8038-832160e72d36
 ---
 
-# dotnet remove package (.NET Core SDK 2.0 Preview 2)
-
-[!INCLUDE [core-preview-warning](~/includes/core-preview-warning.md)]
+# dotnet remove package
 
 ## Name
 
