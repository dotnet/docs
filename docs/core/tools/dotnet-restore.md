---
title: dotnet-restore command | Microsoft Docs
description: Learn how to restore dependencies and project-specific tools with the dotnet restore command.
keywords: dotnet-restore, CLI, CLI command, .NET Core
author: blackdwarf
ms.author: mairaw
ms.date: 03/15/2017
ms.topic: article
ms.prod: .net-core
ms.technology: dotnet-cli
ms.devlang: dotnet
ms.assetid: fd7a5769-afbe-4838-bbaf-3ae0cfcbb914
---

# dotnet-restore

## Name

`dotnet-restore` - Restores the dependencies and tools of a project.

## Synopsis

`dotnet restore [<ROOT>] [-s|--source] [-r|--runtime] [--packages] [--disable-parallel] [--configfile] [--no-cache] [--ignore-failed-sources] [--no-dependencies] [-v|--verbosity] [-h|--help]`

## Description

The `dotnet restore` command uses NuGet to restore dependencies as well as project-specific tools that are specified in the project file. By default, the restoration of dependencies and tools are performed in parallel.

In order to restore the dependencies, NuGet needs the feeds where the packages are located. Feeds are usually provided via the *NuGet.config* configuration file. A default configuration file is provided when the CLI tools are installed. You specify additional feeds by creating your own *NuGet.config* file in the project directory. You also specify additional feeds per invocation at a command prompt. 

For dependencies, you specify where the restored packages are placed during the restore operation using the `--packages` argument. If not specified, the default NuGet package cache is used, which is found in the `.nuget/packages` directory in the user's home directory on all operating systems (for example, */home/user1* on Linux or *C:\Users\user1* on Windows).

For project-specific tooling, `dotnet restore` first restores the package in which the tool is packed, and then proceeds to restore the tool's dependencies as specified in its project file.

## Options

`ROOT` 
    
Optional path to the project file to restore. 

`-h|--help`

Prints out a short help for the command.

`-s|--source <SOURCE>`

Specifies a NuGet package source to use during the restore operation. This overrides all of the sources specified in the *NuGet.config* file(s). Multiple sources can be provided by specifying this option multiple times.

<<<<<<< HEAD
`--packages <PACKAGES_DIRECTORY>`
=======
`-r|--runtime <RUNTIME_IDENTIFIER>`

Specifies a runtime for the package restore. This is used to restore packages for runtimes not explicitly listed in the `<RuntimeIdentifiers>` tag in the *.csproj* file. For a list of Runtime Identifiers (RIDs), see the [RID catalog](../rid-catalog.md). Provide multiple RIDs by specifying this option multiple times.

`--packages <PACKAGES_DIRECTORY]`
>>>>>>> 405bac1f

Specifies the directory for restored packages. 

`--disable-parallel`

Disables restoring multiple projects in parallel. 

`--configfile <FILE>`

The NuGet configuration file (*NuGet.config*) to use for the restore operation.

`--no-cache`

Specifies to not cache packages and HTTP requests.

`--ignore-failed-sources`

Only warn about failed sources if there are packages meeting the version requirement.

`--no-dependencies`

When restoring a project with project-to-project (P2P) references, restore the root project and not the references.

`--verbosity <LEVEL>`

Sets the verbosity level of the command. Allowed values are `q[uiet]`, `m[inimal]`, `n[ormal]`, `d[etailed]`, and `diag[nostic]`.

## Examples

Restore dependencies and tools for the project in the current directory:

`dotnet restore` 

Restore dependencies and tools for the `app1` project found in the given path:

`dotnet restore ~/projects/app1/app1.csproj`
	
Restore the dependencies and tools for the project in the current directory using the file path provided as the source:

`dotnet restore -s c:\packages\mypackages` 

Restore the dependencies and tools for the project in the current directory using the two file paths provided as sources:

`dotnet restore -s c:\packages\mypackages -s c:\packages\myotherpackages` 

Restore dependencies and tools for the project in the current directory and shows only errors in the output:

`dotnet restore --verbosity Error`<|MERGE_RESOLUTION|>--- conflicted
+++ resolved
@@ -46,15 +46,11 @@
 
 Specifies a NuGet package source to use during the restore operation. This overrides all of the sources specified in the *NuGet.config* file(s). Multiple sources can be provided by specifying this option multiple times.
 
-<<<<<<< HEAD
-`--packages <PACKAGES_DIRECTORY>`
-=======
 `-r|--runtime <RUNTIME_IDENTIFIER>`
 
 Specifies a runtime for the package restore. This is used to restore packages for runtimes not explicitly listed in the `<RuntimeIdentifiers>` tag in the *.csproj* file. For a list of Runtime Identifiers (RIDs), see the [RID catalog](../rid-catalog.md). Provide multiple RIDs by specifying this option multiple times.
 
 `--packages <PACKAGES_DIRECTORY]`
->>>>>>> 405bac1f
 
 Specifies the directory for restored packages. 
 
