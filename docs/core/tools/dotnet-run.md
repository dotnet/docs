---
title: dotnet run command
description: The dotnet run command provides a convenient option to run your application from the source code.
ms.date: 02/19/2020
---
# dotnet run

<<<<<<< HEAD
**This article applies to: ✓** .NET Core 2.x SDK and later versions
=======
**This article applies to:** ✔️ .NET Core 1.x SDK and later versions

<!-- todo: uncomment when all CLI commands are reviewed
[!INCLUDE [topic-appliesto-net-core-all](../../../includes/topic-appliesto-net-core-all.md)]
-->
>>>>>>> 07095bd9

## Name

`dotnet run` - Runs source code without any explicit compile or launch commands.

## Synopsis

```dotnetcli
dotnet run [-c|--configuration] [-f|--framework] [--force] [--interactive] [--launch-profile] 
    [--no-build] [--no-dependencies] [--no-launch-profile] [--no-restore] [-p|--project] 
    [-r|--runtime] [-v|--verbosity] [[--] [application arguments]]
dotnet run [-h|--help]
```

## Description

The `dotnet run` command provides a convenient option to run your application from the source code with one command. It's useful for fast iterative development from the command line. The command depends on the [`dotnet build`](dotnet-build.md) command to build the code. Any requirements for the build, such as that the project must be restored first, apply to `dotnet run` as well.

Output files are written into the default location, which is `bin/<configuration>/<target>`. For example if you have a `netcoreapp2.1` application and you run `dotnet run`, the output is placed in `bin/Debug/netcoreapp2.1`. Files are overwritten as needed. Temporary files are placed in the `obj` directory.

If the project specifies multiple frameworks, executing `dotnet run` results in an error unless the `-f|--framework <FRAMEWORK>` option is used to specify the framework.

The `dotnet run` command is used in the context of projects, not built assemblies. If you're trying to run a framework-dependent application DLL instead, you must use [dotnet](dotnet.md) without a command. For example, to run `myapp.dll`, use:

```dotnetcli
dotnet myapp.dll
```

For more information on the `dotnet` driver, see the [.NET Core Command Line Tools (CLI)](index.md) topic.

To run the application, the `dotnet run` command resolves the dependencies of the application that are outside of the shared runtime from the NuGet cache. Because it uses cached dependencies, it's not recommended to use `dotnet run` to run applications in production. Instead, [create a deployment](../deploying/index.md) using the [`dotnet publish`](dotnet-publish.md) command and deploy the published output.

[!INCLUDE[dotnet restore note + options](~/includes/dotnet-restore-note-options.md)]

## Options

- **`--`**

  Delimits arguments to `dotnet run` from arguments for the application being run. All arguments after this delimiter are passed to the application run.

- **`-c|--configuration <CONFIGURATION>`**

  Defines the build configuration. The default for most projects is `Debug`, but you can override the build configuration settings in your project.

- **`-f|--framework <FRAMEWORK>`**

  Builds and runs the app using the specified [framework](../../standard/frameworks.md). The framework must be specified in the project file.

- **`--force`**

  Forces all dependencies to be resolved even if the last restore was successful. Specifying this flag is the same as deleting the *project.assets.json* file.

- **`-h|--help`**

  Prints out a short help for the command.

- **`--interactive`**

  Allows the command to stop and wait for user input or action (for example, to complete authentication). Available since .NET Core 3.0 SDK.

- **`--launch-profile <NAME>`**

  The name of the launch profile (if any) to use when launching the application. Launch profiles are defined in the *launchSettings.json* file and are typically called `Development`, `Staging`, and `Production`. For more information, see [Working with multiple environments](/aspnet/core/fundamentals/environments).

- **`--no-build`**

  Doesn't build the project before running. It also implicit sets the `--no-restore` flag.

- **`--no-dependencies`**

  When restoring a project with project-to-project (P2P) references, restores the root project and not the references.

- **`--no-launch-profile`**

  Doesn't try to use *launchSettings.json* to configure the application.

- **`--no-restore`**

  Doesn't execute an implicit restore when running the command.

- **`-p|--project <PATH>`**

  Specifies the path of the project file to run (folder name or full path). If not specified, it defaults to the current directory.

- **`-r|--runtime <RUNTIME_IDENTIFIER>`**

  Specifies the target runtime to restore packages for. For a list of Runtime Identifiers (RIDs), see the [RID catalog](../rid-catalog.md). `-r` short option available since .NET Core 3.0 SDK.

- **`-v|--verbosity <LEVEL>`**

  Sets the verbosity level of the command. Allowed values are `q[uiet]`, `m[inimal]`, `n[ormal]`, `d[etailed]`, and `diag[nostic]`. The default value is `m`. Available since .NET Core 2.1 SDK. 

## Examples

- Run the project in the current directory:

  ```dotnetcli
  dotnet run
  ```

- Run the specified project:

  ```dotnetcli
  dotnet run --project ./projects/proj1/proj1.csproj
  ```

- Run the project in the current directory (the `--help` argument in this example is passed to the application, since the blank `--` option is used):

  ```dotnetcli
  dotnet run --configuration Release -- --help
  ```

- Restore dependencies and tools for the project in the current directory only showing minimal output and then run the project:
 (.NET Core SDK 2.0 and later versions):

  ```dotnetcli
  dotnet run --verbosity m
  ```<|MERGE_RESOLUTION|>--- conflicted
+++ resolved
@@ -5,15 +5,7 @@
 ---
 # dotnet run
 
-<<<<<<< HEAD
-**This article applies to: ✓** .NET Core 2.x SDK and later versions
-=======
-**This article applies to:** ✔️ .NET Core 1.x SDK and later versions
-
-<!-- todo: uncomment when all CLI commands are reviewed
-[!INCLUDE [topic-appliesto-net-core-all](../../../includes/topic-appliesto-net-core-all.md)]
--->
->>>>>>> 07095bd9
+**This article applies to:** ✔️ .NET Core 2.x SDK and later versions
 
 ## Name
 
