--- conflicted
+++ resolved
@@ -11,12 +11,7 @@
 ms.devlang: dotnet
 ms.assetid: 40d4e60f-9900-4a48-b03c-0bae06792d91
 ---
-<<<<<<< HEAD
-
 # dotnet run
-=======
-# dotnet-run
->>>>>>> 03025eba
 
 ## Name 
 
