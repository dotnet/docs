--- conflicted
+++ resolved
@@ -1,15 +1,8 @@
 ---
-<<<<<<< HEAD
-title: dotnet run command (.NET Core SDK 2.0 Preview 2) | Microsoft Docs
+title: dotnet run command
 description: The 'dotnet run' command provides a convenient option to run your app from its source code.
 keywords: dotnet run, CLI, CLI command, .NET Core
 author: guardrex
-=======
-title: dotnet-run command - .NET Core CLI
-description: The dotnet-run command provides a convenient option to run your application from the source code.
-keywords: dotnet-run, CLI, CLI command, .NET Core
-author: blackdwarf
->>>>>>> 4609c30a
 ms.author: mairaw
 ms.date: 06/11/2017
 ms.topic: article
@@ -19,9 +12,7 @@
 ms.assetid: 40d4e60f-9900-4a48-b03c-0bae06792d91
 ---
 
-# dotnet run (.NET Core SDK 2.0 Preview 2)
-
-[!INCLUDE [core-preview-warning](~/includes/core-preview-warning.md)]
+# dotnet run
 
 ## Name 
 
