--- conflicted
+++ resolved
@@ -4,11 +4,7 @@
 keywords: dotnet-sln, CLI, CLI command, .NET Core
 author: spboyer
 ms.author: mairaw
-<<<<<<< HEAD
 ms.date: 03/15/2017
-=======
-ms.date: 03/13/2017
->>>>>>> 405bac1f
 ms.topic: article
 ms.prod: .net-core
 ms.technology: dotnet-cli
@@ -43,21 +39,13 @@
 
 `add **/*`
 
-<<<<<<< HEAD
-Adds a project or multiple projects to the solution file. Globbing patterns are supported on Unix/Linux based terminals.
-=======
-Adds a project or multiple projects to the solution file. [Glob patterns](https://en.wikipedia.org/wiki/Glob_(programming)) are supported on Unix/Linux based terminals.
->>>>>>> 405bac1f
+Adds a project or multiple projects to the solution file. [Globbing patterns](https://en.wikipedia.org/wiki/Glob_(programming)) are supported on Unix/Linux based terminals.
 
 `remove <PROJECT> ...`
 
 `remove **/*`
 
-<<<<<<< HEAD
-Remove a project or multiple projects from the solution file. Globbing patterns are supported on Unix/Linux based terminals.
-=======
-Remove a project or multiple projects from the solution file. [Glob patterns](https://en.wikipedia.org/wiki/Glob_(programming)) are supported on Unix/Linux based terminals.
->>>>>>> 405bac1f
+Remove a project or multiple projects from the solution file. [Globbing patterns](https://en.wikipedia.org/wiki/Glob_(programming)) are supported on Unix/Linux based terminals.
 
 `list`
 
@@ -89,10 +77,6 @@
 
 `dotnet sln todo.sln remove todo-app/todo-app.csproj`
 
-<<<<<<< HEAD
 Add multiple projects to a solution using a globbing pattern:
-=======
-Add multiple projects to a solution using a glob pattern:
->>>>>>> 405bac1f
 
 `dotnet sln add **/**/*.fsproj`