--- conflicted
+++ resolved
@@ -1,15 +1,8 @@
 ---
-<<<<<<< HEAD
-title: dotnet test command (.NET Core SDK 2.0 Preview 2) | Microsoft Docs
+title: dotnet test command
 description: The 'dotnet test' command is used to execute unit tests in a given project.
 keywords: dotnet test, dotnet test, CLI, CLI command, .NET Core
 author: guardrex
-=======
-title: dotnet-test command - .NET Core CLI
-description: The `dotnet test` command is used to execute unit tests in a given project.
-keywords: dotnet-test, CLI, CLI command, .NET Core
-author: blackdwarf
->>>>>>> 4609c30a
 ms.author: mairaw
 ms.date: 06/11/2017
 ms.topic: article
@@ -19,9 +12,7 @@
 ms.assetid: 4bf0aef4-148a-41c6-bb95-0a9e1af8762e
 ---
 
-#dotnet test (.NET Core SDK 2.0 Preview 2)
-
-[!INCLUDE [core-preview-warning](~/includes/core-preview-warning.md)]
+#dotnet test
 
 ## Name
 
