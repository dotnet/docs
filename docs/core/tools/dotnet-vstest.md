---
title: dotnet vstest command
description: The dotnet vstest command builds a project and all of its dependencies.
ms.date: 02/27/2020
---
# dotnet vstest

**This article applies to:** ✔️ .NET Core 2.1 SDK and later versions

## Name

`dotnet-vstest` - Runs tests from the specified files.

## Synopsis

```dotnetcli
dotnet vstest [<TEST_FILE_NAMES>] [--Blame] [--Diag]
    [--Framework] [--InIsolation] [-lt|--ListTests] [--logger]
    [--Parallel] [--ParentProcessId] [--Platform] [--Port]
    [--ResultsDirectory] [--Settings] [--TestAdapterPath]
    [--TestCaseFilter] [--Tests] [[--] <args>...]] [-?|--Help]
```

## Description

The `dotnet-vstest` command runs the `VSTest.Console` command-line application to run automated unit tests.

## Arguments

- **`TEST_FILE_NAMES`**

  Run tests from the specified assemblies. Separate multiple test assembly names with spaces. Wildcards are supported.

## Options

- **`--Blame`**

  Runs the tests in blame mode. This option is helpful in isolating the problematic tests causing test host to crash. It creates an output file in the current directory as *Sequence.xml* that captures the order of tests execution before the crash.

- **`--Diag <Path to log file>`**

  Enables verbose logs for the test platform. Logs are written to the provided file.

- **`--Framework <Framework Version>`**

  Target .NET Framework version used for test execution. Examples of valid values are `.NETFramework,Version=v4.6` or `.NETCoreApp,Version=v1.0`. Other supported values are `Framework40`, `Framework45`, `FrameworkCore10`, and `FrameworkUap10`.

- **`--InIsolation`**

<<<<<<< HEAD
  Run tests that match the given expression. `<Expression>` is of the format `<property>Operator<value>[|&<Expression>]`, where Operator is one of `=`, `!=`, or `~`. Operator `~` has 'contains' semantics and is applicable for string properties like `DisplayName`. Parentheses `()` are used to group subexpressions. For more information, see [TestCase filter](https://github.com/Microsoft/vstest-docs/blob/master/docs/filter.md).
=======
  Runs the tests in an isolated process. This makes *vstest.console.exe* process less likely to be stopped on an error in the tests, but tests may run slower.
>>>>>>> f40ea8ef

- **`-lt|--ListTests <File Name>`**

  Lists all discovered tests from the given test container.

- **`--logger <Logger Uri/FriendlyName>`**

  Specify a logger for test results.

  - To publish test results to Team Foundation Server, use the `TfsPublisher` logger provider:

    ```console
    /logger:TfsPublisher;
        Collection=<team project collection url>;
        BuildName=<build name>;
        TeamProject=<team project name>
        [;Platform=<Defaults to "Any CPU">]
        [;Flavor=<Defaults to "Debug">]
        [;RunTitle=<title>]
    ```

  - To log results to a Visual Studio Test Results File (TRX), use the `trx` logger provider. This switch creates a file in the test results directory with given log file name. If `LogFileName` isn't provided, a unique file name is created to hold the test results.

    ```console
    /logger:trx [;LogFileName=<Defaults to unique file name>]
    ```

- **`--Parallel`**

  Run tests in parallel. By default, all available cores on the machine are available for use. Specify an explicit number of cores by setting the `MaxCpuCount` property under the `RunConfiguration` node in the *runsettings* file.

- **`--ParentProcessId <ParentProcessId>`**

  Process ID of the parent process responsible for launching the current process.

- **`--Platform <Platform type>`**

  Target platform architecture used for test execution. Valid values are `x86`, `x64`, and `ARM`.

- **`--Port <Port>`**

  Specifies the port for the socket connection and receiving the event messages.

- **`--ResultsDirectory:<PathToResulsDirectory>`**

  Test results directory will be created in specified path if not exists.

- **`--Settings <Settings File>`**

  Settings to use when running tests.

- **`--TestAdapterPath`**

  Use custom test adapters from a given path (if any) in the test run.

- **`--TestCaseFilter <Expression>`**

  Run tests that match the given expression. `<Expression>` is of the format `<property>Operator<value>[|&<Expression>]`, where Operator is one of `=`, `!=`, or `~`. Operator `~` has 'contains' semantics and is applicable for string properties like `DisplayName`. Parenthesis `()` are used to group subexpressions.

- **`--Tests <Test Names>`**

  Run tests with names that match the provided values. Separate multiple values with commas.

- **`-?|--Help`**

  Prints out a short help for the command.

- **`@<file>`**

  Reads response file for more options.

- **`args`**

  Specifies extra arguments to pass to the adapter. Arguments are specified as name-value pairs of the form `<n>=<v>`, where `<n>` is the argument name and `<v>` is the argument value. Use a space to separate multiple arguments.

## Examples

Run tests in *mytestproject.dll*:

```dotnetcli
dotnet vstest mytestproject.dll
```

Run tests in *mytestproject.dll*, exporting to custom folder with custom name:

```dotnetcli
dotnet vstest mytestproject.dll --logger:"trx;LogFileName=custom_file_name.trx" --ResultsDirectory:custom/file/path
```

Run tests in *mytestproject.dll* and *myothertestproject.exe*:

```dotnetcli
dotnet vstest mytestproject.dll myothertestproject.exe
```

Run `TestMethod1` tests:

```dotnetcli
dotnet vstest /Tests:TestMethod1
```

Run `TestMethod1` and `TestMethod2` tests:

```dotnetcli
dotnet vstest /Tests:TestMethod1,TestMethod2
```

## See also

- [VSTest.Console.exe command-line options](/visualstudio/test/vstest-console-options)<|MERGE_RESOLUTION|>--- conflicted
+++ resolved
@@ -47,11 +47,7 @@
 
 - **`--InIsolation`**
 
-<<<<<<< HEAD
-  Run tests that match the given expression. `<Expression>` is of the format `<property>Operator<value>[|&<Expression>]`, where Operator is one of `=`, `!=`, or `~`. Operator `~` has 'contains' semantics and is applicable for string properties like `DisplayName`. Parentheses `()` are used to group subexpressions. For more information, see [TestCase filter](https://github.com/Microsoft/vstest-docs/blob/master/docs/filter.md).
-=======
   Runs the tests in an isolated process. This makes *vstest.console.exe* process less likely to be stopped on an error in the tests, but tests may run slower.
->>>>>>> f40ea8ef
 
 - **`-lt|--ListTests <File Name>`**
 
@@ -109,7 +105,7 @@
 
 - **`--TestCaseFilter <Expression>`**
 
-  Run tests that match the given expression. `<Expression>` is of the format `<property>Operator<value>[|&<Expression>]`, where Operator is one of `=`, `!=`, or `~`. Operator `~` has 'contains' semantics and is applicable for string properties like `DisplayName`. Parenthesis `()` are used to group subexpressions.
+  Run tests that match the given expression. `<Expression>` is of the format `<property>Operator<value>[|&<Expression>]`, where Operator is one of `=`, `!=`, or `~`. Operator `~` has 'contains' semantics and is applicable for string properties like `DisplayName`. Parentheses `()` are used to group subexpressions. For more information, see [TestCase filter](https://github.com/Microsoft/vstest-docs/blob/master/docs/filter.md).
 
 - **`--Tests <Test Names>`**
 
