---
title: dotnet command
description: Learn about the dotnet command (the generic driver for the .NET Core CLI tools) and its usage.
ms.date: 06/04/2018
---
# dotnet command

[!INCLUDE [topic-appliesto-net-core-all](../../../includes/topic-appliesto-net-core-all.md)]

## Name

`dotnet` - A tool for managing .NET source code and binaries.

## Synopsis

# [.NET Core 2.1](#tab/netcore21)

<<<<<<< HEAD
```
dotnet [command] [arguments] [--additional-deps] [--additionalprobingpath] [--depsfile]
    [-d|--diagnostics] [--fx-version] [-h|--help] [--info] [--list-runtimes] [--list-sdks] [--roll-forward-on-no-candidate-fx] [--runtimeconfig] [-v|--verbosity] [--version]
=======
```console
dotnet [command] [arguments] [--additional-deps] [--additionalprobingpath] [-d|--diagnostics] [--fx-version]
    [-h|--help] [--info] [--list-runtimes] [--list-sdks] [--roll-forward-on-no-candidate-fx] [-v|--verbosity] [--version]
>>>>>>> 40629b56
```

# [.NET Core 2.0](#tab/netcore20)

<<<<<<< HEAD
```
dotnet [command] [arguments] [--additional-deps] [--additionalprobingpath] [--depsfile]
    [-d|--diagnostics] [--fx-version] [-h|--help] [--info] [--roll-forward-on-no-candidate-fx]
    [--runtimeconfig] [-v|--verbosity] [--version]
=======
```console
dotnet [command] [arguments] [--additional-deps] [--additionalprobingpath] [-d|--diagnostics]
    [--fx-version] [-h|--help] [--info] [--roll-forward-on-no-candidate-fx] [-v|--verbosity] [--version]
>>>>>>> 40629b56
```

# [.NET Core 1.x](#tab/netcore1x)

<<<<<<< HEAD
```
dotnet [command] [arguments] [--additionalprobingpath] [--depsfile] [-d|--diagnostics]
    [--fx-version] [-h|--help] [--info] [--runtimeconfig] [-v|--verbosity] [--version]
=======
```console
dotnet [command] [arguments] [--additionalprobingpath] [-d|--diagnostics] [--fx-version]
    [-h|--help] [--info] [-v|--verbosity] [--version]
>>>>>>> 40629b56
```

---

## Description

`dotnet` is a tool for managing .NET source code and binaries. It exposes commands that perform specific tasks, such as [`dotnet build`](dotnet-build.md) and [`dotnet run`](dotnet-run.md). Each command defines its own arguments. Type `--help` after each command to access brief help documentation.

`dotnet` can be used to run applications, by specifying an application DLL, such as `dotnet myapp.dll`. See [.NET Core application deployment](../deploying/index.md) for to learn about deployment options.

## Options

# [.NET Core 2.1](#tab/netcore21)

`--additional-deps <PATH>`

Path to an additional *.deps.json* file.

`--additionalprobingpath <PATH>`

Path containing probing policy and assemblies to probe.

`--depsfile`

Path to a *deps.json* file.

A *deps.json* file contains a list of dependencies, compilation dependencies and version information used to address assembly conflicts. For more details on this file, see [Runtime Configuration Files on GitHub](https://github.com/dotnet/cli/blob/master/Documentation/specs/runtime-configuration-file.md).

`-d|--diagnostics`

Enables diagnostic output.

`--fx-version <VERSION>`

Version of the .NET Core runtime to use to run the application.

`-h|--help`

Prints out documentation for a given command, such as `dotnet build --help`. `dotnet --help` prints a list of available commands.

`--info`

Prints out detailed information about a .NET Core installation and the machine environment, such as the current operating system, and commit SHA of the .NET Core version.

`--list-runtimes`

Displays the installed .NET Core runtimes.

`--list-sdks`

Displays the installed .NET Core SDKs.

`--roll-forward-on-no-candidate-fx <N>`

Defines behavior when the required shared framework is not available. `N` can be:
* `0` - Disable even minor version roll forward.
* `1` - Roll forward on minor version, but not on major version. This is the default behavior.
* `2` - Roll forward on minor and major versions.

 For more information, see [Roll forward](../whats-new/dotnet-core-2-1.md#roll-forward).

`--runtimeconfig`

Path to a *runtimeconfig.json* file.

A *runtimeconfig.json* file is a configuration file containing runtime configuration settings. For more details, see [Runtime Configuration Files on GitHub](https://github.com/dotnet/cli/blob/master/Documentation/specs/runtime-configuration-file.md).

`-v|--verbosity <LEVEL>`

Sets the verbosity level of the command. Allowed values are `q[uiet]`, `m[inimal]`, `n[ormal]`, `d[etailed]`, and `diag[nostic]`. Not supported in every command; see specific command page to determine if this option is available.

`--version`

Prints out the version of the .NET Core SDK in use.

# [.NET Core 2.0](#tab/netcore20)

`--additional-deps <PATH>`

Path to an additional *.deps.json* file.

`--additionalprobingpath <PATH>`

Path containing probing policy and assemblies to probe.

`--depsfile`

Path to a *deps.json* file.

A *deps.json* file contains a list of dependencies, compilation dependencies and version information used to address assembly conflicts. For more details on this file, see [Runtime Configuration Files on GitHub](https://github.com/dotnet/cli/blob/master/Documentation/specs/runtime-configuration-file.md).

`-d|--diagnostics`

Enables diagnostic output.

`--fx-version <VERSION>`

Version of the .NET Core runtime to use to run the application.

`-h|--help`

Prints out documentation for a given command, such as `dotnet build --help`. `dotnet --help` prints a list of available commands.

`--info`

Prints out detailed information about a .NET Core installation and the machine environment, such as the current operating system, and commit SHA of the .NET Core version.

`--roll-forward-on-no-candidate-fx`

 Disables minor version roll forward, if set to `0`. For more information, see [Roll forward](../whats-new/dotnet-core-2-1.md#roll-forward).

`--runtimeconfig`

Path to a *runtimeconfig.json* file.

A *runtimeconfig.json* file is a configuration file containing runtime configuration settings. For more details, see [Runtime Configuration Files on GitHub](https://github.com/dotnet/cli/blob/master/Documentation/specs/runtime-configuration-file.md).

`-v|--verbosity <LEVEL>`

Sets the verbosity level of the command. Allowed values are `q[uiet]`, `m[inimal]`, `n[ormal]`, `d[etailed]`, and `diag[nostic]`. Not supported in every command; see specific command page to determine if this option is available.

`--version`

Prints out the version of the .NET Core SDK in use.

# [.NET Core 1.x](#tab/netcore1x)

`--additionalprobingpath <PATH>`

Path containing probing policy and assemblies to probe.

`--depsfile`

Path to a *deps.json* file.

A *deps.json* file contains a list of dependencies, compilation dependencies and version information used to address assembly conflicts. For more details on this file, see [Runtime Configuration Files on GitHub](https://github.com/dotnet/cli/blob/master/Documentation/specs/runtime-configuration-file.md).

`-d|--diagnostics`

Enables diagnostic output.

`--fx-version <VERSION>`

Version of the .NET Core runtime to use to run the application.

`-h|--help`

Prints out documentation for a given command, such as `dotnet build --help`. `dotnet --help` prints a list of available commands.

`--info`

Prints out detailed information about a .NET Core installation and the machine environment, such as the current operating system, and commit SHA of the .NET Core version.

`--runtimeconfig`

Path to a *runtimeconfig.json* file.

A *runtimeconfig.json* file is a configuration file containing runtime configuration settings. For more details, see [Runtime Configuration Files on GitHub](https://github.com/dotnet/cli/blob/master/Documentation/specs/runtime-configuration-file.md).

`-v|--verbosity <LEVEL>`

Sets the verbosity level of the command. Allowed values are `q[uiet]`, `m[inimal]`, `n[ormal]`, `d[etailed]`, and `diag[nostic]`. Not supported in every command; see specific command page to determine if this option is available.

`--version`

Prints out the version of the .NET Core SDK in use.

---

## dotnet commands

### General

# [.NET Core 2.1](#tab/netcore21)

| Command                                       | Function                                                            |
| --------------------------------------------- | ------------------------------------------------------------------- |
| [dotnet build](dotnet-build.md)               | Builds a .NET Core application.                                     |
| [dotnet build-server](dotnet-build-server.md) | Interacts with servers started by a build.                          |
| [dotnet clean](dotnet-clean.md)               | Clean build outputs.                                                |
| [dotnet help](dotnet-help.md)                 | Shows more detailed documentation online for the command.           |
| [dotnet migrate](dotnet-migrate.md)           | Migrates a valid Preview 2 project to a .NET Core SDK 1.0 project.  |
| [dotnet msbuild](dotnet-msbuild.md)           | Provides access to the MSBuild command line.                        |
| [dotnet new](dotnet-new.md)                   | Initializes a C# or F# project for a given template.                |
| [dotnet pack](dotnet-pack.md)                 | Creates a NuGet package of your code.                               |
| [dotnet publish](dotnet-publish.md)           | Publishes a .NET framework-dependent or self-contained application. |
| [dotnet restore](dotnet-restore.md)           | Restores the dependencies for a given application.                  |
| [dotnet run](dotnet-run.md)                   | Runs the application from source.                                   |
| [dotnet sln](dotnet-sln.md)                   | Options to add, remove, and list projects in a solution file.       |
| [dotnet store](dotnet-store.md)               | Stores assemblies in the runtime package store.                     |
| [dotnet test](dotnet-test.md)                 | Runs tests using a test runner.                                     |

# [.NET Core 2.0](#tab/netcore20)

| Command                             | Function                                                            |
| ----------------------------------- | ------------------------------------------------------------------- |
| [dotnet build](dotnet-build.md)     | Builds a .NET Core application.                                     |
| [dotnet clean](dotnet-clean.md)     | Clean build outputs.                                              |
| [dotnet help](dotnet-help.md)       | Shows more detailed documentation online for the command.           |
| [dotnet migrate](dotnet-migrate.md) | Migrates a valid Preview 2 project to a .NET Core SDK 1.0 project.  |
| [dotnet msbuild](dotnet-msbuild.md) | Provides access to the MSBuild command line.                        |
| [dotnet new](dotnet-new.md)         | Initializes a C# or F# project for a given template.                |
| [dotnet pack](dotnet-pack.md)       | Creates a NuGet package of your code.                               |
| [dotnet publish](dotnet-publish.md) | Publishes a .NET framework-dependent or self-contained application. |
| [dotnet restore](dotnet-restore.md) | Restores the dependencies for a given application.                  |
| [dotnet run](dotnet-run.md)         | Runs the application from source.                                   |
| [dotnet sln](dotnet-sln.md)         | Options to add, remove, and list projects in a solution file.       |
| [dotnet store](dotnet-store.md)     | Stores assemblies in the runtime package store.                     |
| [dotnet test](dotnet-test.md)       | Runs tests using a test runner.                                     |

# [.NET Core 1.x](#tab/netcore1x)

| Command                             | Function                                                            |
| ----------------------------------- | ------------------------------------------------------------------- |
| [dotnet build](dotnet-build.md)     | Builds a .NET Core application.                                     |
| [dotnet clean](dotnet-clean.md)     | Clean build outputs.                                              |
| [dotnet migrate](dotnet-migrate.md) | Migrates a valid Preview 2 project to a .NET Core SDK 1.0 project.  |
| [dotnet msbuild](dotnet-msbuild.md) | Provides access to the MSBuild command line.                        |
| [dotnet new](dotnet-new.md)         | Initializes a C# or F# project for a given template.                |
| [dotnet pack](dotnet-pack.md)       | Creates a NuGet package of your code.                               |
| [dotnet publish](dotnet-publish.md) | Publishes a .NET framework-dependent or self-contained application. |
| [dotnet restore](dotnet-restore.md) | Restores the dependencies for a given application.                  |
| [dotnet run](dotnet-run.md)         | Runs the application from source.                                   |
| [dotnet sln](dotnet-sln.md)         | Options to add, remove, and list projects in a solution file.       |
| [dotnet test](dotnet-test.md)       | Runs tests using a test runner.                                     |

---

### Project references

Command | Function
--- | ---
[dotnet add reference](dotnet-add-reference.md) | Adds a project reference.
[dotnet list reference](dotnet-list-reference.md) | Lists project references.
[dotnet remove reference](dotnet-remove-reference.md) | Removes a project reference.

### NuGet packages

Command | Function
--- | ---
[dotnet add package](dotnet-add-package.md) | Adds a NuGet package.
[dotnet remove package](dotnet-remove-package.md) | Removes a NuGet package.

### NuGet commands

Command | Function
--- | ---
[dotnet nuget delete](dotnet-nuget-delete.md) | Deletes or unlists a package from the server.
[dotnet nuget locals](dotnet-nuget-locals.md) | Clears or lists local NuGet resources such as http-request cache, temporary cache, or machine-wide global packages folder.
[dotnet nuget push](dotnet-nuget-push.md) | Pushes a package to the server and publishes it.

### Global Tools commands

[.NET Core Global Tools](global-tools.md) are available starting with .NET Core SDK 2.1.300:

Command | Function
--- | ---
[dotnet tool install](dotnet-tool-install.md) | Installs a Global Tool on your machine.
[dotnet tool list](dotnet-tool-list.md) | Lists all Global Tools currently installed in the default directory on your machine or in the specified path.
[dotnet tool uninstall](dotnet-tool-uninstall.md) | Uninstalls a Global Tool from your machine.
[dotnet tool update](dotnet-tool-update.md) | Updates a Global Tool on your machine.

### Additional tools

Starting with .NET Core SDK 2.1.300, a number of tools that were available only on a per project basis using `DotnetCliToolReference` are now available as part of the .NET Core SDK. These tools are listed in the following table:

| Tool                                              | Function                                                     |
| ------------------------------------------------- | ------------------------------------------------------------ |
| dev-certs                                         | Creates and manages development certificates.                |
| [ef](/ef/core/miscellaneous/cli/dotnet)           | Entity Framework Core command-line tools.                    |
| sql-cache                                         | SQL Server cache command-line tools.                         |
| [user-secrets](/aspnet/core/security/app-secrets) | Manages development user secrets.                            |
| [watch](/aspnet/core/tutorials/dotnet-watch)      | Starts a file watcher that runs a command when files change. |

For more information about each tool, type `dotnet <tool-name> --help`.

## Examples

Creates a new .NET Core console application:

`dotnet new console`

Restore dependencies for a given application:

`dotnet restore`

[!INCLUDE[DotNet Restore Note](~/includes/dotnet-restore-note.md)]

Build a project and its dependencies in a given directory:

`dotnet build`

Run an application DLL, such as `myapp.dll`:

`dotnet myapp.dll`

## Environment variables

# [.NET Core 2.1](#tab/netcore21)

`DOTNET_PACKAGES`

The global packages folder. If not set, it defaults to `~/.nuget/packages` on Unix or `%userprofile%\.nuget\packages` on Windows.

`DOTNET_SERVICING`

Specifies the location of the servicing index to use by the shared host when loading the runtime.

`DOTNET_CLI_TELEMETRY_OPTOUT`

Specifies whether data about the .NET Core tools usage is collected and sent to Microsoft. Set to `true` to opt-out of the telemetry feature (values `true`, `1`, or `yes` accepted). Otherwise, set to `false` to opt into the telemetry features (values `false`, `0`, or `no` accepted). If not set, the default is `false` and the telemetry feature is active.

`DOTNET_MULTILEVEL_LOOKUP`

Specifies whether .NET Core runtime, shared framework, or SDK are resolved from the global location. If not set, it defaults to `true`. Set to `false` to not resolve from the global location and have isolated .NET Core installations (values `0` or `false` are accepted). For more information about multi-level lookup, see [Multi-level SharedFX Lookup](https://github.com/dotnet/core-setup/blob/master/Documentation/design-docs/multilevel-sharedfx-lookup.md).

`DOTNET_ROLL_FORWARD_ON_NO_CANDIDATE_FX`

Disables minor version roll forward, if set to `0`. For more information, see [Roll forward](../whats-new/dotnet-core-2-1.md#roll-forward).

# [.NET Core 2.0](#tab/netcore20)

`DOTNET_PACKAGES`

The primary package cache. If not set, it defaults to `$HOME/.nuget/packages` on Unix or `%userprofile%\.nuget\packages` on Windows.

`DOTNET_SERVICING`

Specifies the location of the servicing index to use by the shared host when loading the runtime.

`DOTNET_CLI_TELEMETRY_OPTOUT`

Specifies whether data about the .NET Core tools usage is collected and sent to Microsoft. Set to `true` to opt-out of the telemetry feature (values `true`, `1`, or `yes` accepted). Otherwise, set to `false` to opt into the telemetry features (values `false`, `0`, or `no` accepted). If not set, the default is `false` and the telemetry feature is active.

`DOTNET_MULTILEVEL_LOOKUP`

Specifies whether .NET Core runtime, shared framework, or SDK are resolved from the global location. If not set, it defaults to `true`. Set to `false` to not resolve from the global location and have isolated .NET Core installations (values `0` or `false` are accepted). For more information about multi-level lookup, see [Multi-level SharedFX Lookup](https://github.com/dotnet/core-setup/blob/master/Documentation/design-docs/multilevel-sharedfx-lookup.md).

# [.NET Core 1.x](#tab/netcore1x)

`DOTNET_PACKAGES`

The primary package cache. If not set, it defaults to `$HOME/.nuget/packages` on Unix or `%userprofile%\.nuget\packages` on Windows.

`DOTNET_SERVICING`

Specifies the location of the servicing index to use by the shared host when loading the runtime.

`DOTNET_CLI_TELEMETRY_OPTOUT`

Specifies whether data about the .NET Core tools usage is collected and sent to Microsoft. Set to `true` to opt-out of the telemetry feature (values `true`, `1`, or `yes` accepted). Otherwise, set to `false` to opt into the telemetry features (values `false`, `0`, or `no` accepted). If not set, the default is `false` and the telemetry feature is active.

---<|MERGE_RESOLUTION|>--- conflicted
+++ resolved
@@ -15,42 +15,24 @@
 
 # [.NET Core 2.1](#tab/netcore21)
 
-<<<<<<< HEAD
-```
+```console
 dotnet [command] [arguments] [--additional-deps] [--additionalprobingpath] [--depsfile]
     [-d|--diagnostics] [--fx-version] [-h|--help] [--info] [--list-runtimes] [--list-sdks] [--roll-forward-on-no-candidate-fx] [--runtimeconfig] [-v|--verbosity] [--version]
-=======
+```
+
+# [.NET Core 2.0](#tab/netcore20)
+
 ```console
-dotnet [command] [arguments] [--additional-deps] [--additionalprobingpath] [-d|--diagnostics] [--fx-version]
-    [-h|--help] [--info] [--list-runtimes] [--list-sdks] [--roll-forward-on-no-candidate-fx] [-v|--verbosity] [--version]
->>>>>>> 40629b56
-```
-
-# [.NET Core 2.0](#tab/netcore20)
-
-<<<<<<< HEAD
-```
 dotnet [command] [arguments] [--additional-deps] [--additionalprobingpath] [--depsfile]
     [-d|--diagnostics] [--fx-version] [-h|--help] [--info] [--roll-forward-on-no-candidate-fx]
     [--runtimeconfig] [-v|--verbosity] [--version]
-=======
+```
+
+# [.NET Core 1.x](#tab/netcore1x)
+
 ```console
-dotnet [command] [arguments] [--additional-deps] [--additionalprobingpath] [-d|--diagnostics]
-    [--fx-version] [-h|--help] [--info] [--roll-forward-on-no-candidate-fx] [-v|--verbosity] [--version]
->>>>>>> 40629b56
-```
-
-# [.NET Core 1.x](#tab/netcore1x)
-
-<<<<<<< HEAD
-```
 dotnet [command] [arguments] [--additionalprobingpath] [--depsfile] [-d|--diagnostics]
     [--fx-version] [-h|--help] [--info] [--runtimeconfig] [-v|--verbosity] [--version]
-=======
-```console
-dotnet [command] [arguments] [--additionalprobingpath] [-d|--diagnostics] [--fx-version]
-    [-h|--help] [--info] [-v|--verbosity] [--version]
->>>>>>> 40629b56
 ```
 
 ---
