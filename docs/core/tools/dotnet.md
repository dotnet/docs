---
title: dotnet command | Microsoft Docs
description: Learn about the dotnet command (the generic driver for the .NET Core CLI tools) and its usage.  
keywords: dotnet, CLI, CLI commands, .NET Core
author: blackdwarf
ms.author: mairaw
<<<<<<< HEAD
ms.date: 03/20/2017
=======
ms.date: 03/15/2017
>>>>>>> ff832af6
ms.topic: article
ms.prod: .net-core
ms.technology: dotnet-cli
ms.devlang: dotnet
ms.assetid: 256e468e-eaaa-4715-b5fb-8cbddcf80e69
---

<<<<<<< HEAD
# dotnet command
=======
# dotnet
>>>>>>> ff832af6

## Name

`dotnet` - General driver for running the command-line commands.

## Synopsis

`dotnet [command] [arguments] [--version] [--info] [-d|--diagnostics] [-v|--verbose] [--fx-version] [--additionalprobingpath] [-h|--help]`

## Description

`dotnet` is a generic driver for the Command Line Interface (CLI) toolchain. Invoked on its own, it provides brief usage instructions.

Each specific feature is implemented as a command. In order to use the feature, the command is specified after `dotnet`, such as [`dotnet build`](dotnet-build.md). All of the arguments following the command are its own arguments.

The only time `dotnet` is used as a command on its own is to run [framework-dependent apps](../app-types.md). Specify an application DLL after the `dotnet` verb to execute the application (for example, `dotnet myapp.dll`).

## Options

`-v|--verbose`

Enables verbose output.

`-d|--diagnostics`

Enables diagnostic output.

`--fx-version <VERSION>`

Version of the installed Shared Framework to use to run the application.

`--additionalprobingpath <PATH>`

Path containing probing policy and assemblies to probe.

`--version`

Prints out the version of the CLI tooling.

`--info`

Prints out detailed information about the CLI tooling and the environment, such as the current operating system, commit SHA for the version, and other information.

`-h|--help`

Prints out a short help for the command. If using with `dotnet`, it also prints a list of the available commands.

## dotnet commands

### General

Command | Function
--- | ---
[dotnet-build](dotnet-build.md) | Builds a .NET Core application.
[dotnet-clean](dotnet-clean.md) | Clean build output(s).
[dotnet-migrate](dotnet-migrate.md) | Migrates a valid Preview 2 project to a .NET Core SDK 1.0 project.
[dotnet-msbuild](dotnet-msbuild.md) | Provides access to the MSBuild command line.
[dotnet-new](dotnet-new.md) | Initializes a C# or F# project for a given template.
[dotnet-pack](dotnet-pack.md) | Creates a NuGet package of your code.
[dotnet-publish](dotnet-publish.md) | Publishes a .NET framework-dependent or self-contained application.
[dotnet-restore](dotnet-restore.md) | Restores the dependencies for a given application.
[dotnet-run](dotnet-run.md) | Runs the application from source.
[dotnet-sln](dotnet-sln.md) | Options to add, remove, and list projects in a solution file.
[dotnet-test](dotnet-test.md) | Runs tests using a test runner.

### Project references

Command | Function
--- | ---
[dotnet-add reference](dotnet-add-reference.md) | Add a project reference.
[dotnet-list reference](dotnet-list-reference.md) | List project references.
[dotnet-remove reference](dotnet-remove-reference.md) | Remove a project reference.

### NuGet packages

Command | Function
--- | ---
[dotnet-add package](dotnet-add-package.md) | Add a NuGet package.
[dotnet-remove package](dotnet-remove-package.md) | Remove a NuGet package.

### NuGet commands

Command | Function
--- | ---
[dotnet-nuget delete](dotnet-nuget-delete.md) | Deletes or unlists a package from the server.
[dotnet-nuget locals](dotnet-nuget-locals.md) | Clears or lists local NuGet resources such as http-request cache, temporary cache, or machine-wide global packages folder.
[dotnet-nuget push](dotnet-nuget-push.md) | Pushes a package to the server and publishes it.

## Examples

Initialize a sample .NET Core console application that can be compiled and run:

`dotnet new console`

Restore dependencies for a given application:

`dotnet restore`

Build a project and its dependencies in a given directory:

`dotnet build`

Run a framework-dependent app named `myapp.dll`:

`dotnet myapp.dll`

## Environment variables

`DOTNET_PACKAGES`

The primary package cache. If not set, it defaults to `$HOME/.nuget/packages` on Unix or `%HOME%\NuGet\Packages` on Windows.

`DOTNET_SERVICING`

Specifies the location of the servicing index to use by the shared host when loading the runtime.

`DOTNET_CLI_TELEMETRY_OPTOUT`

Specifies whether data about the .NET Core tools usage is collected and sent to Microsoft. Set to `true` to opt-out of the telemetry feature (values `true`, `1`, or `yes` accepted); otherwise, set to `false` to opt-in to the telemetry features (values `false`, `0`, or `no` accepted). If not set, the defaults is `false`, and the telemetry feature is active.<|MERGE_RESOLUTION|>--- conflicted
+++ resolved
@@ -4,11 +4,7 @@
 keywords: dotnet, CLI, CLI commands, .NET Core
 author: blackdwarf
 ms.author: mairaw
-<<<<<<< HEAD
 ms.date: 03/20/2017
-=======
-ms.date: 03/15/2017
->>>>>>> ff832af6
 ms.topic: article
 ms.prod: .net-core
 ms.technology: dotnet-cli
@@ -16,11 +12,7 @@
 ms.assetid: 256e468e-eaaa-4715-b5fb-8cbddcf80e69
 ---
 
-<<<<<<< HEAD
 # dotnet command
-=======
-# dotnet
->>>>>>> ff832af6
 
 ## Name
 
