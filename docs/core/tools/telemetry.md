---
title: .NET SDK and .NET CLI telemetry
description: The .NET SDK and the .NET CLI collect usage information and send it to Microsoft. Learn what data is collected and how to opt out.
author: KathleenDollard
ms.date: 10/07/2025
---
# .NET SDK and .NET CLI telemetry

The [.NET SDK](index.md) includes a telemetry feature that collects usage data and sends it to Microsoft when you use [.NET CLI](index.md) commands. The usage data includes exception information when the .NET CLI crashes. The .NET CLI comes with the .NET SDK and is the set of verbs that enable you to build, test, and publish your .NET apps. Telemetry data helps the .NET team understand how the tools are used so they can be improved. Information on failures helps the team resolve problems and fix bugs.

The collected data is published in aggregate under the [Creative Commons Attribution License](https://creativecommons.org/licenses/by/4.0/). Some of the collected data is published at [.NET CLI Telemetry Data](https://dotnet.microsoft.com/platform/telemetry).

## Scope

`dotnet` has two functions: to run apps and to execute CLI commands. Telemetry *isn't collected* when using `dotnet` to start an application in the following format:

- `dotnet [path-to-app].dll`

Telemetry *is collected* when using any of the [.NET CLI commands](index.md), such as:

- `dotnet build`
- `dotnet pack`
- `dotnet run`

## How to opt out

The .NET SDK telemetry feature is enabled by default for Microsoft distributions of the SDK. To opt out of the telemetry feature, set the `DOTNET_CLI_TELEMETRY_OPTOUT` environment variable to `1` or `true`.

A single telemetry entry is also sent by the .NET SDK installer when a successful installation happens. To opt out, set the `DOTNET_CLI_TELEMETRY_OPTOUT` environment variable before you install the .NET SDK.

> [!IMPORTANT]
> To opt out after you started the installer: close the installer, set the environment variable, and then run the installer again with that value set.

## Disclosure

The .NET SDK displays text similar to the following when you first run one of the [.NET CLI commands](index.md) (for example, `dotnet build`). Text may vary slightly depending on the version of the SDK you're running. This "first run" experience is how Microsoft notifies you about data collection.

```console
Telemetry
---------
The .NET tools collect usage data in order to help us improve your experience. The data is collected by Microsoft and shared with the community. You can opt-out of telemetry by setting the DOTNET_CLI_TELEMETRY_OPTOUT environment variable to '1' or 'true' using your favorite shell.

Read more about .NET CLI Tools telemetry: https://aka.ms/dotnet-cli-telemetry
```

To disable this message and the .NET welcome message, set the `DOTNET_NOLOGO` environment variable to `true`. Note that this variable has no effect on telemetry opt out.

## Data points

The telemetry feature doesn't collect personal data, such as usernames or email addresses. It doesn't scan your code and doesn't extract project-level data, such as name, repository, or author. It doesn't extract the contents of any data files accessed or created by your apps, dumps of any memory occupied by your apps' objects, or the contents of the clipboard. The data is sent securely to Microsoft servers using [Azure Monitor](https://azure.microsoft.com/services/monitor/) technology, held under restricted access, and published under strict security controls from secure [Azure Storage](https://azure.microsoft.com/services/storage/) systems.

Protecting your privacy is important to us. If you suspect the telemetry is collecting sensitive data or the data is being insecurely or inappropriately handled, file an issue in the [dotnet/sdk](https://github.com/dotnet/sdk/issues) repository or send an email to [dotnet@microsoft.com](mailto:dotnet@microsoft.com) for investigation.

The telemetry feature collects the following data:

| SDK versions | Data |
|--------------|------|
| All          | Timestamp of invocation. |
| All          | Command invoked (for example, "build"), hashed starting in 2.1. |
| All          | Three octet IP address used to determine the geographical location. |
| All          | Operating system and version. |
| All          | Runtime ID (RID) the SDK is running on. |
| All          | .NET SDK version. |
| All          | Telemetry profile: an optional value only used with explicit user opt-in and used internally at Microsoft. |
| >=2.0        | Command arguments and options: several arguments and options are collected (not arbitrary strings). See [collected options](#collected-options). Hashed after 2.1.300. |
| >=2.0         | Whether the SDK is running in a container. |
| >=2.0         | Target frameworks (from the `TargetFramework` event), hashed starting in 2.1. |
| >=2.0         | Hashed Media Access Control (MAC) address (SHA256). |
| >=2.0         | Hashed current working directory. |
| >=2.0         | Install success report, with hashed installer exe filename. |
| >=2.1.300     | Kernel version. |
| >=2.1.300     | Libc release/version. |
| >=3.0.100     | Whether the output was redirected (true or false). |
| >=3.0.100     | On a CLI/SDK crash, the exception type and its stack trace (only CLI/SDK code is included in the stack trace sent). For more information, see [Crash exception telemetry](#crash-exception-telemetry). |
| >=5.0.100     | Hashed TargetFrameworkVersion used for build (MSBuild property) |
| >=5.0.100     | Hashed RuntimeIdentifier used for build (MSBuild property) |
| >=5.0.100     | Hashed SelfContained used for build (MSBuild property) |
| >=5.0.100     | Hashed UseApphost used for build (MSBuild property) |
| >=5.0.100     | Hashed OutputType used for build (MSBuild property) |
| >=5.0.201     | Hashed PublishReadyToRun used for build (MSBuild property) |
| >=5.0.201     | Hashed PublishTrimmed used for build (MSBuild property) |
| >=5.0.201     | Hashed PublishSingleFile used for build (MSBuild property) |
| >=5.0.202     | Elapsed time from process start until entering the CLI program's main method, measuring host and runtime startup. |
| >=5.0.202     | Elapsed time for the step that adds .NET Tools to the path on first run. |
| >=5.0.202     | Elapsed time to display first time use notice on first run. |
| >=5.0.202     | Elapsed time for generating ASP.NET Certificate on first run. |
| >=5.0.202     | Elapsed time to parse the CLI input. |
| >=6.0.100     | OS architecture |
| >=6.0.104     | Hashed PublishReadyToRunUseCrossgen2 used for build (MSBuild property) |
| >=6.0.104     | Hashed Crossgen2PackVersion used for build (MSBuild property) |
| >=6.0.104     | Hashed CompileListCount used for build (MSBuild property) |
| >=6.0.104     | Hashed _ReadyToRunCompilationFailures used for build (MSBuild property) |
| >=6.0.300     | If the CLI was invoked from a Continuous Integration environment. For more information, see [Continuous Integration Detection](#continuous-integration-detection).|
| >=7.0.100     | Hashed PublishAot used for build (MSBuild property) |
| >=7.0.100     | Hashed PublishProtocol used for build (MSBuild property) |
| >=8.0.100     | Hashed TargetPlatformIdentifier used for build (MSBuild property) |
| >=8.0.100     | Hashed HybridGlobalization used for build (MSBuild property) |
| >=8.0.100     | Whether .NET Blazor WebAssembly SDK is used. |
| >=8.0.100     | Whether .NET WebAssembly SDK is used. |
| >=8.0.100     | Whether .NET MAUI is used. |
| >=8.0.100     | Whether .NET mobile SDK is used. |
| >=8.0.100     | Whether other mobile SDKs are used (like: Avalonia, Uno). |
| >=8.0.100     | Whether Mono AOT is used. |
| >=8.0.100     | Whether Mono AOT strip IL feature is used. |
| >=8.0.100     | Whether Mono interpreter is used. |
| >=8.0.100     | Whether library mode for mobile is used.  |
| >=8.0.100     | Whether NativeAOT is used. |
<<<<<<< HEAD
| >=8.0.100     | Used Mono runtime pack version. |
| >=10.0.100    | Hashed project identifier for `dotnet run`. |
| >=10.0.100    | Application type of either file-based app or project-based for `dotnet run`. |
| >=10.0.100    | The launch profile name if specified for `dotnet run`. |
| >=10.0.100    | Whether a launch profile was specified for `dotnet run`.|
| >=10.0.100    | The launch settings configuration model used (if any) for `dotnet run`. |
| >=10.0.100    | Number of SDKs used for `dotnet run`. |
| >=10.0.100    | Number of PackageReferences for `dotnet run`. |
| >=10.0.100    | Number of ProjectReferences for `dotnet run`. |
| >=10.0.100    | Number of additional properties for file-based apps with `dotnet run`. |
| >=10.0.100    | Whether MSBuild was used for file-based apps with `dotnet run`. |
| >=10.0.100    | Whether Roslyn compiler was used for file-based apps with `dotnet run`. |
=======
| >=8.0.100     | The Mono runtime pack version that was used. |
| >=10.0.100    | The detected LLM agent name if the CLI was invoked from an LLM agent. For more information, see [LLM detection](#llm-detection).|
>>>>>>> 58c4e27f

### Collected options

Certain commands send additional data. A subset of commands sends the first argument:

| Command               | First argument data sent                |
|-----------------------|-----------------------------------------|
| `dotnet help <arg>`   | The command help is being queried for.  |
| `dotnet new <arg>`    | The template name (hashed).             |
| `dotnet add <arg>`    | The word `package` or `reference`.      |
| `dotnet remove <arg>` | The word `package` or `reference`.      |
| `dotnet list <arg>`   | The word `package` or `reference`.      |
| `dotnet sln <arg>`    | The word `add`, `list`, or `remove`.    |
| `dotnet nuget <arg>`  | The word `delete`, `locals`, or `push`. |
| `dotnet workload <subcommand> <arg>`  | The word `install`, `update`, `list`, `search`, `uninstall`, `repair`, `restore` and the workload name (hashed). |
| `dotnet tool <subcommand> <arg>`  | The word `install`, `update`, `list`, `search`, `uninstall`, `run` and the dotnet tool name (hashed). |

A subset of commands sends selected options if they're used, along with their values:

| Option                  | Commands                                                                                       |
|-------------------------|------------------------------------------------------------------------------------------------|
| `--verbosity`           | All commands                                                                                   |
| `--language`            | `dotnet new`                                                                                   |
| `--configuration`       | `dotnet build`, `dotnet clean`, `dotnet publish`, `dotnet run`, `dotnet test`                  |
| `--framework`           | `dotnet build`, `dotnet clean`, `dotnet publish`, `dotnet run`, `dotnet test`, `dotnet vstest` |
| `--runtime`             | `dotnet build`,  `dotnet publish`                                                              |
| `--platform`            | `dotnet vstest`                                                                                |
| `--logger`              | `dotnet vstest`                                                                                |
| `--sdk-package-version` | `dotnet migrate`                                                                               |

When the SDK fails to resolve a built-in command, any command resolver that successfully resolves the command sends a hash of the command name along with the name of the command resolver type.

Except for `--verbosity` and `--sdk-package-version`, all the other values are hashed starting with .NET Core 2.1.100 SDK.

### Template engine telemetry

The `dotnet new` template instantiation command collects additional data for Microsoft-authored templates, starting with .NET Core 2.1.100 SDK:

* `--framework`
* `--auth`

### dotnet run telemetry

The `dotnet run` command collects feature-based telemetry to help drive development and usage of file-based apps, starting with .NET SDK 10.0.100:

**Telemetry for all `dotnet run` executions:**

- Application type (file-based or project-based)
- Hashed project or file identifier
- Number of SDKs used
- Number of PackageReferences
- Number of ProjectReferences
- Launch profile usage (whether `--launch-profile` or `--no-launch-profile` was used)
- Whether the launch profile is a default profile
- Launch settings model applied, if any

**Telemetry for file-based apps only:**

- Number of additional properties (for example, `#:property` directives)
- Whether MSBuild was used for building
- Whether the Roslyn compiler was used directly

## Crash exception telemetry

If the .NET CLI/SDK crashes, it collects the name of the exception and stack trace of the CLI/SDK code. This information is collected to assess problems and improve the quality of the .NET SDK and CLI. This article provides information about the data we collect. It also provides tips on how users building their own version of the .NET SDK can avoid inadvertent disclosure of personal or sensitive information.

The .NET CLI collects information for CLI/SDK exceptions only, not exceptions in your application. The collected data contains the name of the exception and the stack trace. This stack trace is of CLI/SDK code.

The following example shows the kind of data that is collected:

```console
System.IO.IOException
at System.ConsolePal.WindowsConsoleStream.Write(Byte[] buffer, Int32 offset, Int32 count)
at System.IO.StreamWriter.Flush(Boolean flushStream, Boolean flushEncoder)
at System.IO.StreamWriter.Write(Char[] buffer)
at System.IO.TextWriter.WriteLine()
at System.IO.TextWriter.SyncTextWriter.WriteLine()
at Microsoft.DotNet.Cli.Utils.Reporter.WriteLine()
at Microsoft.DotNet.Tools.Run.RunCommand.EnsureProjectIsBuilt()
at Microsoft.DotNet.Tools.Run.RunCommand.Execute()
at Microsoft.DotNet.Tools.Run.RunCommand.Run(String[] args)
at Microsoft.DotNet.Cli.Program.ProcessArgs(String[] args, ITelemetry telemetryClient)
at Microsoft.DotNet.Cli.Program.Main(String[] args)
```

## Continuous Integration Detection

In order to detect if the .NET CLI is running in a Continuous Integration environment, the .NET CLI probes for the presence and values of several well-known environment variables that common CI providers set.

The full list of environment variables, and what is done with their values, is shown below.  Note that in every case, the value of the environment variable is never collected, only used to set a boolean flag.

| Variable(s) | Provider | Action |
| ----------- | -------- | ------ |
| TF_BUILD    | Azure Pipelines | Parse boolean value |
| GITHUB_ACTIONS | GitHub Actions | Parse boolean value |
| APPVEYOR | Appveyor | Parse boolean value |
| CI | Many/Most | Parse boolean value |
| TRAVIS | Travis CI | Parse boolean value |
| CIRCLECI | Circle CI | Parse boolean value |
| CODEBUILD_BUILD_ID, AWS_REGION | Amazon Web Services CodeBuild | Check if all are present and non-null |
| BUILD_ID, BUILD_URL | Jenkins | Check if all are present and non-null |
| BUILD_ID, PROJECT_ID | Google Cloud Build | Check if all are present and non-null |
| TEAMCITY_VERSION | TeamCity | Check if present and non-null |
| JB_SPACE_API_URL | JetBrains Space | Check if present and non-null |

## LLM detection

To detect if the .NET CLI is running in the context of an LLM agent, the .NET CLI probes for the presence and values of several environment variables that LLM agents and AI coding assistants set.

The following table shows the agent name, environment variable used for detection, and value of the agent type that's reported. The actual values of these environment variables are never collected—only used to identify the agent type.

| LLM agent | Variable | Value |
| --------- | ----------- | ----- |
| GitHub Copilot | GITHUB_COPILOT_CLI_MODE | "copilot" |
| Claude Code | CLAUDECODE | "claude" |
| Cursor | CURSOR_EDITOR| "cursor" |
| Google Gemini | GEMINI_CLI | "gemini" |

If multiple agents are detected, the different agent values are concatenated with a comma to produce the final value.

## Avoid inadvertent disclosure of information

.NET contributors and anyone else running a version of the .NET SDK that they built themselves should consider the path to their SDK source code. If a crash occurs while using a .NET SDK that is a custom debug build or configured with custom build symbol files, the SDK source file path from the build machine is collected as part of the stack trace and isn't hashed.

Because of this, custom builds of the .NET SDK shouldn't be located in directories whose path names expose personal or sensitive information.

## See also

- [.NET CLI telemetry data](https://dotnet.microsoft.com/platform/telemetry)
- [Telemetry reference source (dotnet/sdk repository)](https://github.com/dotnet/sdk/tree/main/src/Cli/dotnet/Telemetry)<|MERGE_RESOLUTION|>--- conflicted
+++ resolved
@@ -105,8 +105,7 @@
 | >=8.0.100     | Whether Mono interpreter is used. |
 | >=8.0.100     | Whether library mode for mobile is used.  |
 | >=8.0.100     | Whether NativeAOT is used. |
-<<<<<<< HEAD
-| >=8.0.100     | Used Mono runtime pack version. |
+| >=8.0.100     | The Mono runtime pack version that was used. |
 | >=10.0.100    | Hashed project identifier for `dotnet run`. |
 | >=10.0.100    | Application type of either file-based app or project-based for `dotnet run`. |
 | >=10.0.100    | The launch profile name if specified for `dotnet run`. |
@@ -118,10 +117,7 @@
 | >=10.0.100    | Number of additional properties for file-based apps with `dotnet run`. |
 | >=10.0.100    | Whether MSBuild was used for file-based apps with `dotnet run`. |
 | >=10.0.100    | Whether Roslyn compiler was used for file-based apps with `dotnet run`. |
-=======
-| >=8.0.100     | The Mono runtime pack version that was used. |
 | >=10.0.100    | The detected LLM agent name if the CLI was invoked from an LLM agent. For more information, see [LLM detection](#llm-detection).|
->>>>>>> 58c4e27f
 
 ### Collected options
 
