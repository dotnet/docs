---
title: .NET SDK and .NET CLI telemetry
description: The .NET SDK and the .NET CLI collect usage information and send it to Microsoft. Learn what data is collected and how to opt out.
author: KathleenDollard
ms.date: 10/07/2025
---
# .NET SDK and .NET CLI telemetry

The [.NET SDK](index.md) includes a telemetry feature that collects usage data and sends it to Microsoft when you use [.NET CLI](index.md) commands. The usage data includes exception information when the .NET CLI crashes. The .NET CLI comes with the .NET SDK and is the set of verbs that enable you to build, test, and publish your .NET apps. Telemetry data helps the .NET team understand how the tools are used so they can be improved. Information on failures helps the team resolve problems and fix bugs.

The collected data is published in aggregate under the [Creative Commons Attribution License](https://creativecommons.org/licenses/by/4.0/). Some of the collected data is published at [.NET CLI Telemetry Data](https://dotnet.microsoft.com/platform/telemetry).

## Scope

`dotnet` has two functions: to run apps and to execute CLI commands. Telemetry *isn't collected* when using `dotnet` to start an application in the following format:

- `dotnet [path-to-app].dll`

Telemetry *is collected* when using any of the [.NET CLI commands](index.md), such as:

- `dotnet build`
- `dotnet pack`
- `dotnet run`

## How to opt out

The .NET SDK telemetry feature is enabled by default for Microsoft distributions of the SDK. To opt out of the telemetry feature, set the `DOTNET_CLI_TELEMETRY_OPTOUT` environment variable to `1` or `true`.

A single telemetry entry is also sent by the .NET SDK installer when a successful installation happens. To opt out, set the `DOTNET_CLI_TELEMETRY_OPTOUT` environment variable before you install the .NET SDK.

> [!IMPORTANT]
> To opt out after you started the installer: close the installer, set the environment variable, and then run the installer again with that value set.

## Disclosure

The .NET SDK displays text similar to the following when you first run one of the [.NET CLI commands](index.md) (for example, `dotnet build`). Text might vary slightly depending on the version of the SDK you're running. This "first run" experience is how Microsoft notifies you about data collection.

> [!NOTE]
> **Breaking change:** The behavior of telemetry messages written to `stderr` has changed in recent versions of the .NET SDK. For more information, see the [breaking change documentation](/dotnet/core/compatibility/sdk/8.0/telemetry-stderr-behavior).

```console
Telemetry
---------
The .NET tools collect usage data in order to help us improve your experience. The data is collected by Microsoft and shared with the community. You can opt-out of telemetry by setting the DOTNET_CLI_TELEMETRY_OPTOUT environment variable to '1' or 'true' using your favorite shell.

Read more about .NET CLI Tools telemetry: https://aka.ms/dotnet-cli-telemetry
```

To disable this message and the .NET welcome message, set the `DOTNET_NOLOGO` environment variable to `true`. Note that this variable has no effect on telemetry opt out.

## Data points

The telemetry feature doesn't collect personal data, such as usernames or email addresses. It doesn't scan your code and doesn't extract project-level data, such as name, repository, or author. It doesn't extract the contents of any data files accessed or created by your apps, dumps of any memory occupied by your apps' objects, or the contents of the clipboard. The data is sent securely to Microsoft servers using [Azure Monitor](https://azure.microsoft.com/services/monitor/) technology, held under restricted access, and published under strict security controls from secure [Azure Storage](https://azure.microsoft.com/services/storage/) systems.

Protecting your privacy is important to us. If you suspect the telemetry is collecting sensitive data or the data is being insecurely or inappropriately handled, file an issue in the [dotnet/sdk](https://github.com/dotnet/sdk/issues) repository or send an email to [dotnet@microsoft.com](mailto:dotnet@microsoft.com) for investigation.

The telemetry feature collects the following data:

| SDK versions | Data |
|--------------|------|
| All          | Timestamp of invocation. |
| All          | Command invoked (for example, "build"), hashed starting in 2.1. |
| All          | Three octet IP address used to determine the geographical location. |
| All          | Operating system and version. |
| All          | Runtime ID (RID) the SDK is running on. |
| All          | .NET SDK version. |
| All          | Telemetry profile: an optional value only used with explicit user opt-in and used internally at Microsoft. |
| >=2.0        | Command arguments and options: several arguments and options are collected (not arbitrary strings). See [collected options](#collected-options). Hashed after 2.1.300. |
| >=2.0         | Whether the SDK is running in a container. |
| >=2.0         | Target frameworks (from the `TargetFramework` event), hashed starting in 2.1. |
| >=2.0         | Hashed Media Access Control (MAC) address (SHA256). |
| >=2.0         | Hashed current working directory. |
| >=2.0         | Install success report, with hashed installer exe filename. |
| >=2.1.300     | Kernel version. |
| >=2.1.300     | Libc release/version. |
| >=3.0.100     | Whether the output was redirected (true or false). |
| >=3.0.100     | On a CLI/SDK crash, the exception type and its stack trace (only CLI/SDK code is included in the stack trace sent). For more information, see [Crash exception telemetry](#crash-exception-telemetry). |
| >=5.0.100     | Hashed TargetFrameworkVersion used for build (MSBuild property) |
| >=5.0.100     | Hashed RuntimeIdentifier used for build (MSBuild property) |
| >=5.0.100     | Hashed SelfContained used for build (MSBuild property) |
| >=5.0.100     | Hashed UseApphost used for build (MSBuild property) |
| >=5.0.100     | Hashed OutputType used for build (MSBuild property) |
| >=5.0.201     | Hashed PublishReadyToRun used for build (MSBuild property) |
| >=5.0.201     | Hashed PublishTrimmed used for build (MSBuild property) |
| >=5.0.201     | Hashed PublishSingleFile used for build (MSBuild property) |
| >=5.0.202     | Elapsed time from process start until entering the CLI program's main method, measuring host and runtime startup. |
| >=5.0.202     | Elapsed time for the step that adds .NET Tools to the path on first run. |
| >=5.0.202     | Elapsed time to display first time use notice on first run. |
| >=5.0.202     | Elapsed time for generating ASP.NET Certificate on first run. |
| >=5.0.202     | Elapsed time to parse the CLI input. |
| >=6.0.100     | OS architecture |
| >=6.0.104     | Hashed PublishReadyToRunUseCrossgen2 used for build (MSBuild property) |
| >=6.0.104     | Hashed Crossgen2PackVersion used for build (MSBuild property) |
| >=6.0.104     | Hashed CompileListCount used for build (MSBuild property) |
| >=6.0.104     | Hashed _ReadyToRunCompilationFailures used for build (MSBuild property) |
| >=6.0.300     | If the CLI was invoked from a Continuous Integration environment. For more information, see [Continuous Integration Detection](#continuous-integration-detection).|
| >=7.0.100     | Hashed PublishAot used for build (MSBuild property) |
| >=7.0.100     | Hashed PublishProtocol used for build (MSBuild property) |
| >=8.0.100     | Hashed TargetPlatformIdentifier used for build (MSBuild property) |
| >=8.0.100     | Hashed HybridGlobalization used for build (MSBuild property) |
| >=8.0.100     | Whether .NET Blazor WebAssembly SDK is used. |
| >=8.0.100     | Whether .NET WebAssembly SDK is used. |
| >=8.0.100     | Whether .NET MAUI is used. |
| >=8.0.100     | Whether .NET mobile SDK is used. |
| >=8.0.100     | Whether other mobile SDKs are used (like: Avalonia, Uno). |
| >=8.0.100     | Whether Mono AOT is used. |
| >=8.0.100     | Whether Mono AOT strip IL feature is used. |
| >=8.0.100     | Whether Mono interpreter is used. |
| >=8.0.100     | Whether library mode for mobile is used.  |
| >=8.0.100     | Whether NativeAOT is used. |
| >=8.0.100     | The Mono runtime pack version that was used. |
| >=10.0.100    | Hashed project identifier for `dotnet run`. |
| >=10.0.100    | Application type of either file-based app or project-based for `dotnet run`. |
| >=10.0.100    | The launch profile name if specified for `dotnet run`. |
| >=10.0.100    | Whether a launch profile was specified for `dotnet run`.|
| >=10.0.100    | The launch settings configuration model used (if any) for `dotnet run`. |
| >=10.0.100    | Number of SDKs used for `dotnet run`. |
| >=10.0.100    | Number of PackageReferences for `dotnet run`. |
| >=10.0.100    | Number of ProjectReferences for `dotnet run`. |
| >=10.0.100    | Number of additional properties for file-based apps with `dotnet run`. |
| >=10.0.100    | Whether MSBuild was used for file-based apps with `dotnet run`. |
| >=10.0.100    | Whether Roslyn compiler was used for file-based apps with `dotnet run`. |
| >=10.0.100    | The detected LLM agent name if the CLI was invoked from an LLM agent. For more information, see [LLM detection](#llm-detection).|
<<<<<<< HEAD
| >=10.0.100    | Captures the `global.json` state at the time a command is invoked. The state is one of the following values: **not_found**, **valid**, **invalid_json**, or **invalid_data**. |
=======
| >=10.0.100    | Which MSBuild task factories are used to load and run tasks (including inline C# tasks, multithreaded-aware tasks, and out-of-process tasks), and how many tasks they execute. |
| >=10.0.100    | Number of MSBuild tasks executed in TaskHosts versus tasks not executed in TaskHosts. |
>>>>>>> 00dc8514

### Collected options

Certain commands send additional data. A subset of commands sends the first argument:

| Command               | First argument data sent                |
|-----------------------|-----------------------------------------|
| `dotnet help <arg>`   | The command help is being queried for.  |
| `dotnet new <arg>`    | The template name (hashed).             |
| `dotnet add <arg>`    | The word `package` or `reference`.      |
| `dotnet remove <arg>` | The word `package` or `reference`.      |
| `dotnet list <arg>`   | The word `package` or `reference`.      |
| `dotnet sln <arg>`    | The word `add`, `list`, or `remove`.    |
| `dotnet nuget <arg>`  | The word `delete`, `locals`, or `push`. |
| `dotnet workload <subcommand> <arg>`  | The word `install`, `update`, `list`, `search`, `uninstall`, `repair`, `restore` and the workload name (hashed). |
| `dotnet tool <subcommand> <arg>`  | The word `install`, `update`, `list`, `search`, `uninstall`, `run` and the dotnet tool name (hashed). |

A subset of commands sends selected options if they're used, along with their values:

| Option                  | Commands                                                                                       |
|-------------------------|------------------------------------------------------------------------------------------------|
| `--verbosity`           | All commands                                                                                   |
| `--language`            | `dotnet new`                                                                                   |
| `--configuration`       | `dotnet build`, `dotnet clean`, `dotnet publish`, `dotnet run`, `dotnet test`                  |
| `--framework`           | `dotnet build`, `dotnet clean`, `dotnet publish`, `dotnet run`, `dotnet test`, `dotnet vstest` |
| `--runtime`             | `dotnet build`,  `dotnet publish`                                                              |
| `--platform`            | `dotnet vstest`                                                                                |
| `--logger`              | `dotnet vstest`                                                                                |
| `--sdk-package-version` | `dotnet migrate`                                                                               |

When the SDK fails to resolve a built-in command, any command resolver that successfully resolves the command sends a hash of the command name along with the name of the command resolver type.

Except for `--verbosity` and `--sdk-package-version`, all the other values are hashed starting with .NET Core 2.1.100 SDK.

### Template engine telemetry

The `dotnet new` template instantiation command collects additional data for Microsoft-authored templates, starting with .NET Core 2.1.100 SDK:

* `--framework`
* `--auth`

### dotnet run telemetry

The `dotnet run` command collects feature-based telemetry to help drive development and usage of file-based apps, starting with .NET SDK 10.0.100:

**Telemetry for all `dotnet run` executions:**

- Application type (file-based or project-based)
- Hashed project or file identifier
- Number of SDKs used
- Number of PackageReferences
- Number of ProjectReferences
- Launch profile usage (whether `--launch-profile` or `--no-launch-profile` was used)
- Whether the launch profile is a default profile
- Launch settings model applied, if any

**Telemetry for file-based apps only:**

- Number of additional properties (for example, `#:property` directives)
- Whether MSBuild was used for building
- Whether the Roslyn compiler was used directly

## Crash exception telemetry

If the .NET CLI/SDK crashes, it collects the name of the exception and stack trace of the CLI/SDK code. This information is collected to assess problems and improve the quality of the .NET SDK and CLI. This article provides information about the data we collect. It also provides tips on how users building their own version of the .NET SDK can avoid inadvertent disclosure of personal or sensitive information.

The .NET CLI collects information for CLI/SDK exceptions only, not exceptions in your application. The collected data contains the name of the exception and the stack trace. This stack trace is of CLI/SDK code.

The following example shows the kind of data that is collected:

```console
System.IO.IOException
at System.ConsolePal.WindowsConsoleStream.Write(Byte[] buffer, Int32 offset, Int32 count)
at System.IO.StreamWriter.Flush(Boolean flushStream, Boolean flushEncoder)
at System.IO.StreamWriter.Write(Char[] buffer)
at System.IO.TextWriter.WriteLine()
at System.IO.TextWriter.SyncTextWriter.WriteLine()
at Microsoft.DotNet.Cli.Utils.Reporter.WriteLine()
at Microsoft.DotNet.Tools.Run.RunCommand.EnsureProjectIsBuilt()
at Microsoft.DotNet.Tools.Run.RunCommand.Execute()
at Microsoft.DotNet.Tools.Run.RunCommand.Run(String[] args)
at Microsoft.DotNet.Cli.Program.ProcessArgs(String[] args, ITelemetry telemetryClient)
at Microsoft.DotNet.Cli.Program.Main(String[] args)
```

## Continuous Integration Detection

In order to detect if the .NET CLI is running in a Continuous Integration environment, the .NET CLI probes for the presence and values of several well-known environment variables that common CI providers set.

The full list of environment variables, and what is done with their values, is shown below.  Note that in every case, the value of the environment variable is never collected, only used to set a boolean flag.

| Variable(s) | Provider | Action |
| ----------- | -------- | ------ |
| TF_BUILD    | Azure Pipelines | Parse boolean value |
| GITHUB_ACTIONS | GitHub Actions | Parse boolean value |
| APPVEYOR | Appveyor | Parse boolean value |
| CI | Many/Most | Parse boolean value |
| TRAVIS | Travis CI | Parse boolean value |
| CIRCLECI | Circle CI | Parse boolean value |
| CODEBUILD_BUILD_ID, AWS_REGION | Amazon Web Services CodeBuild | Check if all are present and non-null |
| BUILD_ID, BUILD_URL | Jenkins | Check if all are present and non-null |
| BUILD_ID, PROJECT_ID | Google Cloud Build | Check if all are present and non-null |
| TEAMCITY_VERSION | TeamCity | Check if present and non-null |
| JB_SPACE_API_URL | JetBrains Space | Check if present and non-null |

## LLM detection

To detect if the .NET CLI is running in the context of an LLM agent, the .NET CLI probes for the presence and values of several environment variables that LLM agents and AI coding assistants set.

The following table shows the agent name, environment variable used for detection, and value of the agent type that's reported. The actual values of these environment variables are never collected—only used to identify the agent type.

| LLM agent | Variable | Value |
| --------- | ----------- | ----- |
| GitHub Copilot | GITHUB_COPILOT_CLI_MODE | "copilot" |
| Claude Code | CLAUDECODE | "claude" |
| Cursor | CURSOR_EDITOR| "cursor" |
| Google Gemini | GEMINI_CLI | "gemini" |

If multiple agents are detected, the different agent values are concatenated with a comma to produce the final value.

## Avoid inadvertent disclosure of information

.NET contributors and anyone else running a version of the .NET SDK that they built themselves should consider the path to their SDK source code. If a crash occurs while using a .NET SDK that is a custom debug build or configured with custom build symbol files, the SDK source file path from the build machine is collected as part of the stack trace and isn't hashed.

Because of this, custom builds of the .NET SDK shouldn't be located in directories whose path names expose personal or sensitive information.

## See also

- [.NET CLI telemetry data](https://dotnet.microsoft.com/platform/telemetry)
- [Telemetry reference source (dotnet/sdk repository)](https://github.com/dotnet/sdk/tree/main/src/Cli/dotnet/Telemetry)<|MERGE_RESOLUTION|>--- conflicted
+++ resolved
@@ -121,12 +121,9 @@
 | >=10.0.100    | Whether MSBuild was used for file-based apps with `dotnet run`. |
 | >=10.0.100    | Whether Roslyn compiler was used for file-based apps with `dotnet run`. |
 | >=10.0.100    | The detected LLM agent name if the CLI was invoked from an LLM agent. For more information, see [LLM detection](#llm-detection).|
-<<<<<<< HEAD
 | >=10.0.100    | Captures the `global.json` state at the time a command is invoked. The state is one of the following values: **not_found**, **valid**, **invalid_json**, or **invalid_data**. |
-=======
 | >=10.0.100    | Which MSBuild task factories are used to load and run tasks (including inline C# tasks, multithreaded-aware tasks, and out-of-process tasks), and how many tasks they execute. |
 | >=10.0.100    | Number of MSBuild tasks executed in TaskHosts versus tasks not executed in TaskHosts. |
->>>>>>> 00dc8514
 
 ### Collected options
 
