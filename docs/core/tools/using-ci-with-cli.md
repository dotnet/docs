---
title: Using .NET Core SDK and tools in Continuous Integration (CI)
description: Information on the usage of the .NET Core SDK and its tools on the build server.
author: guardrex
ms.date: 05/18/2017
ms.custom: seodec18
---
# Using .NET Core SDK and tools in Continuous Integration (CI)

This document outlines using the .NET Core SDK and its tools on a build server. The .NET Core toolset works both interactively, where a developer types commands at a command prompt, and automatically, where a Continuous Integration (CI) server runs a build script. The commands, options, inputs, and outputs are the same, and the only things you supply are a way to acquire the tooling and a system to build your app. This document focuses on scenarios of tool acquisition for CI with recommendations on how to design and structure your build scripts.

## Installation options for CI build servers

### Using the native installers

Native installers are available for macOS, Linux, and Windows. The installers require admin (sudo) access to the build server. The advantage of using a native installer is that it installs all of the native dependencies required for the tooling to run. Native installers also provide a system-wide installation of the SDK.

macOS users should use the PKG installers. On Linux, there's a choice of using a feed-based package manager, such as apt-get for Ubuntu or yum for CentOS, or using the packages themselves, DEB or RPM. On Windows, use the MSI installer.

The latest stable binaries are found at [.NET downloads](https://dotnet.microsoft.com/download). If you wish to use the latest (and potentially unstable) pre-release tooling, use the links provided at the [dotnet/core-sdk GitHub repository](https://github.com/dotnet/core-sdk#installers-and-binaries). For Linux distributions, `tar.gz` archives (also known as `tarballs`) are available; use the installation scripts within the archives to install .NET Core.

### Using the installer script

Using the installer script allows for non-administrative installation on your build server and easy automation for obtaining the tooling. The script takes care of downloading the tooling and extracting it into a default or specified location for use. You can also specify a version of the tooling that you wish to install and whether you want to install the entire SDK or only the shared runtime.

The installer script is automated to run at the start of the build to fetch and install the desired version of the SDK. The *desired version* is whatever version of the SDK your projects require to build. The script allows you to install the SDK in a local directory on the server, run the tools from the installed location, and then clean up (or let the CI service clean up) after the build. This provides encapsulation and isolation to your entire build process. The installation script reference is found in the [dotnet-install](dotnet-install-script.md) article.

> [!NOTE]
> **Azure DevOps Services**
>
> When using the installer script, native dependencies aren't installed automatically. You must install the native dependencies if the operating system doesn't have them. For more information, see [Prerequisites for .NET Core on Linux](../linux-prerequisites.md).

## CI setup examples

This section describes a manual setup using a PowerShell or bash script, along with a description of several software as a service (SaaS) CI solutions. The SaaS CI solutions covered are [Travis CI](https://travis-ci.org/), [AppVeyor](https://www.appveyor.com/), and [Azure Pipelines](https://docs.microsoft.com/azure/devops/pipelines/index).

### Manual setup

Each SaaS service has its own methods for creating and configuring a build process. If you use different SaaS solution than those listed or require customization beyond the pre-packaged support, you must perform at least some manual configuration.

In general, a manual setup requires you to acquire a version of the tools (or the latest nightly builds of the tools) and run your build script. You can use a PowerShell or bash script to orchestrate the .NET Core commands or use a project file that outlines the build process. The [orchestration section](#orchestrating-the-build) provides more detail on these options.

After you create a script that performs a manual CI build server setup, use it on your dev machine to build your code locally for testing purposes. Once you confirm that the script is running well locally, deploy it to your CI build server. A relatively simple PowerShell script demonstrates how to obtain the .NET Core SDK and install it on a Windows build server:

```powershell
$ErrorActionPreference="Stop"
$ProgressPreference="SilentlyContinue"

# $LocalDotnet is the path to the locally-installed SDK to ensure the
#   correct version of the tools are executed.
$LocalDotnet=""
# $InstallDir and $CliVersion variables can come from options to the
#   script.
$InstallDir = "./cli-tools"
$CliVersion = "1.0.1"

# Test the path provided by $InstallDir to confirm it exists. If it
#   does, it's removed. This is not strictly required, but it's a
#   good way to reset the environment.
if (Test-Path $InstallDir)
{
    rm -Recurse $InstallDir
}
New-Item -Type "directory" -Path $InstallDir

Write-Host "Downloading the CLI installer..."

# Use the Invoke-WebRequest PowerShell cmdlet to obtain the
#   installation script and save it into the installation directory.
Invoke-WebRequest `
    -Uri "https://dot.net/v1/dotnet-install.ps1" `
    -OutFile "$InstallDir/dotnet-install.ps1"

Write-Host "Installing the CLI requested version ($CliVersion) ..."

# Install the SDK of the version specified in $CliVersion into the
#   specified location ($InstallDir).
& $InstallDir/dotnet-install.ps1 -Version $CliVersion `
    -InstallDir $InstallDir

Write-Host "Downloading and installation of the SDK is complete."

# $LocalDotnet holds the path to dotnet.exe for future use by the
#   script.
$LocalDotnet = "$InstallDir/dotnet"

# Run the build process now. Implement your build script here.
```

You provide the implementation for your build process at the end of the script. The script acquires the tools and then executes your build process. For UNIX machines, the following bash script performs the actions described in the PowerShell script in a similar manner:

```bash
#!/bin/bash
INSTALLDIR="cli-tools"
CLI_VERSION=1.0.1
DOWNLOADER=$(which curl)
if [ -d "$INSTALLDIR" ]
then
    rm -rf "$INSTALLDIR"
fi
mkdir -p "$INSTALLDIR"
echo Downloading the CLI installer.
$DOWNLOADER https://dot.net/v1/dotnet-install.sh > "$INSTALLDIR/dotnet-install.sh"
chmod +x "$INSTALLDIR/dotnet-install.sh"
echo Installing the CLI requested version $CLI_VERSION. Please wait, installation may take a few minutes.
"$INSTALLDIR/dotnet-install.sh" --install-dir "$INSTALLDIR" --version $CLI_VERSION
if [ $? -ne 0 ]
then
    echo Download of $CLI_VERSION version of the CLI failed. Exiting now.
    exit 0
fi
echo The CLI has been installed.
LOCALDOTNET="$INSTALLDIR/dotnet"
# Run the build process now. Implement your build script here.
```

### Travis CI

You can configure [Travis CI](https://travis-ci.org/) to install the .NET Core SDK using the `csharp` language and the `dotnet` key. For more information, see the official Travis CI docs on [Building a C#, F#, or Visual Basic Project](https://docs.travis-ci.com/user/languages/csharp/). Note as you access the Travis CI information that the community-maintained `language: csharp` language identifier works for all .NET languages, including F#, and Mono.

<<<<<<< HEAD
Travis CI runs both macOS (OS X 10.11, OS X 10.12) and Linux (Ubuntu 14.04) jobs in a *build matrix*, where you specify a combination of runtime, environment, and exclusions/inclusions to cover your build combinations for your app. See the [Customizing the Build](https://docs.travis-ci.com/user/customizing-the-build) in the Travis CI docs for more information. The MSBuild-based tools include the LTS (1.0.x) and Current (1.1.x) runtimes in the package; so by installing the SDK, you receive everything you need to build.
=======
Travis CI runs both macOS and Linux jobs in a *build matrix*, where you specify a combination of runtime, environment, and exclusions/inclusions to cover your build combinations for your app. For more information, see the [.travis.yml example](https://github.com/dotnet/docs/blob/master/.travis.yml) file and [Customizing the Build](https://docs.travis-ci.com/user/customizing-the-build) in the Travis CI documentation. The MSBuild-based tools include the LTS (1.0.x) and Current (1.1.x) runtimes in the package; so by installing the SDK, you receive everything you need to build.
>>>>>>> 1328d349

### AppVeyor

[AppVeyor](https://www.appveyor.com/) installs the .NET Core 1.0.1 SDK with the `Visual Studio 2017` build worker image. Other build images with different versions of the .NET Core SDK are available. For more information, see the [appveyor.yml example](https://github.com/dotnet/docs/blob/master/appveyor.yml) and the [Build worker images](https://www.appveyor.com/docs/build-environment/#build-worker-images) article in the AppVeyor docs.

The .NET Core SDK binaries are downloaded and unzipped in a subdirectory using the install script, and then they're added to the `PATH` environment variable. Add a build matrix to run integration tests with multiple versions of the .NET Core SDK:

```yaml
environment:
  matrix:
    - CLI_VERSION: 1.0.1
    - CLI_VERSION: Latest

install:
  # See appveyor.yml example for install script
```

### Azure DevOps Services

Configure Azure DevOps Services to build .NET Core projects using one of these approaches:

1. Run the script from the [manual setup step](#manual-setup) using your commands.
1. Create a build composed of several Azure DevOps Services built-in build tasks that are configured to use .NET Core tools.

Both solutions are valid. Using a manual setup script, you control the version of the tools that you receive, since you download them as part of the build. The build is run from a script that you must create. This article only covers the manual option. For more information on composing a build with Azure DevOps Services build tasks, see the [Azure Pipelines](https://docs.microsoft.com/azure/devops/pipelines/index) documentation.

To use a manual setup script in Azure DevOps Services, create a new build definition and specify the script to run for the build step. This is accomplished using the Azure DevOps Services user interface:

1. Start by creating a new build definition. Once you reach the screen that provides you an option to define what kind of a build you wish to create, select the **Empty** option.

   ![Selecting an empty build definition](./media/using-ci-with-cli/select-empty-build-definition.png)

1. After configuring the repository to build, you're directed to the build definitions. Select **Add build step**:

   ![Adding a build step](./media/using-ci-with-cli/add-build-step.png)

1. You're presented with the **Task catalog**. The catalog contains tasks that you use in the build. Since you have a script, select the **Add** button for **PowerShell: Run a PowerShell script**.

   ![Adding a PowerShell script step](./media/using-ci-with-cli/add-powershell-script.png)

1. Configure the build step. Add the script from the repository that you're building:

   ![Specifying the PowerShell script to run](./media/using-ci-with-cli/powershell-script-path.png)

## Orchestrating the build

Most of this document describes how to acquire the .NET Core tools and configure various CI services without providing information on how to orchestrate, or *actually build*, your code with .NET Core. The choices on how to structure the build process depend on many factors that can't be covered in a general way here. For more information on orchestrating your builds with each technology, explore the resources and samples provided in the documentation sets of [Travis CI](https://travis-ci.org/), [AppVeyor](https://www.appveyor.com/), and [Azure Pipelines](https://docs.microsoft.com/azure/devops/pipelines/index).

Two general approaches that you take in structuring the build process for .NET Core code using the .NET Core tools are using MSBuild directly or using the .NET Core command-line commands. Which approach you should take is determined by your comfort level with the approaches and trade-offs in complexity. MSBuild provides you the ability to express your build process as tasks and targets, but it comes with the added complexity of learning MSBuild project file syntax. Using the .NET Core command-line tools is perhaps simpler, but it requires you to write orchestration logic in a scripting language like `bash` or PowerShell.

## See also

* [.NET downloads - Linux](https://dotnet.microsoft.com/download?initial-os=linux)<|MERGE_RESOLUTION|>--- conflicted
+++ resolved
@@ -118,11 +118,7 @@
 
 You can configure [Travis CI](https://travis-ci.org/) to install the .NET Core SDK using the `csharp` language and the `dotnet` key. For more information, see the official Travis CI docs on [Building a C#, F#, or Visual Basic Project](https://docs.travis-ci.com/user/languages/csharp/). Note as you access the Travis CI information that the community-maintained `language: csharp` language identifier works for all .NET languages, including F#, and Mono.
 
-<<<<<<< HEAD
-Travis CI runs both macOS (OS X 10.11, OS X 10.12) and Linux (Ubuntu 14.04) jobs in a *build matrix*, where you specify a combination of runtime, environment, and exclusions/inclusions to cover your build combinations for your app. See the [Customizing the Build](https://docs.travis-ci.com/user/customizing-the-build) in the Travis CI docs for more information. The MSBuild-based tools include the LTS (1.0.x) and Current (1.1.x) runtimes in the package; so by installing the SDK, you receive everything you need to build.
-=======
-Travis CI runs both macOS and Linux jobs in a *build matrix*, where you specify a combination of runtime, environment, and exclusions/inclusions to cover your build combinations for your app. For more information, see the [.travis.yml example](https://github.com/dotnet/docs/blob/master/.travis.yml) file and [Customizing the Build](https://docs.travis-ci.com/user/customizing-the-build) in the Travis CI documentation. The MSBuild-based tools include the LTS (1.0.x) and Current (1.1.x) runtimes in the package; so by installing the SDK, you receive everything you need to build.
->>>>>>> 1328d349
+Travis CI runs both macOS and Linux jobs in a *build matrix*, where you specify a combination of runtime, environment, and exclusions/inclusions to cover your build combinations for your app. For more information, see the [Customizing the Build](https://docs.travis-ci.com/user/customizing-the-build) in the Travis CI documentation. The MSBuild-based tools include the LTS (1.0.x) and Current (1.1.x) runtimes in the package; so by installing the SDK, you receive everything you need to build.
 
 ### AppVeyor
 
