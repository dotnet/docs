--- conflicted
+++ resolved
@@ -3,7 +3,7 @@
 titleSuffix: ""
 description: Learn how to create an item template for the dotnet new command. Item templates can contain any number of files.
 author: adegeo
-ms.date: 02/03/2021
+ms.date: 09/08/2023
 ms.topic: tutorial
 ms.author: adegeo
 recommendations: false
@@ -126,13 +126,28 @@
 
 This config file contains all the settings for your template. You can see the basic settings, such as `name` and `shortName`, but there's also a `tags/type` value that's set to `item`. This categorizes your template as an "item" template. There's no restriction on the type of template you create. The `item` and `project` values are common names that .NET recommends so that users can easily filter the type of template they're searching for.
 
-<<<<<<< HEAD
 The `classifications` item represents the **tags** column you see when you run `dotnet new` and get a list of templates. Users can also search based on classification tags. Don't confuse the `tags` property in the \*.json file with the `classifications` tags list. They're two different things unfortunately named similarly. The full schema for the *template.json* file is found at the [JSON Schema Store](http://json.schemastore.org/template) and is described at [Reference for template.json](https://github.com/dotnet/templating/wiki/Reference-for-template.json). For more information about the *template.json* file, see the [dotnet templating wiki](https://github.com/dotnet/templating/wiki).
-=======
-The `symbols` part of this JSON object is used to define the parameters that can be used in the template. In this case, there is one parameter defined, `ClassName`, which has several properties. The `type` property specifies that this is a parameter, the `description` property provides a description of the parameter, the `datatype` property specifies that the value of this parameter should be text, the `replaces` property specifies the text that should be replaced by the value of this parameter, the `fileRename` property specifies that the file should be renamed using the value of this parameter, and the `defaultValue` property specifies the default value for this parameter. This means that when this template is used, the user can provide a value for the `ClassName` parameter, and this value will be used to replace all occurrences of `StringExtensions` in the template and to rename the file. If no value is provided, then `StringExtensions` will be used as the default value. To see what parameters are avalible for the item template the user can run `dotnet new stringext -?` to see the avalible parameters.
-
-```console
+
+The `symbols` part of this JSON object is used to define the parameters that can be used in the template. In this case, there's one parameter defined, `ClassName`. The defined parameter contains the following settings:
+
+- `type` - This is a mandatory setting and must be set to `parameter`.
+- `description` - The description of the parameter, which is printed in the template help.
+- `datatype` - The type of data of the supplied value when the parameter is used.
+- `replaces` - Specifies a text value that should be replaced in all template content files by the value of the parameter.
+- `fileRename` - Similar to `replaces`, this specifies a text value that is replaced in the names of all of the template files.
+- `defaultValue` - The default value of this parameter.
+
+When the template is used, the user can provide a value for the `ClassName` parameter, and this value replaces all occurrences of `StringExtensions`. If a value isn't provided, the `defaultValue` is used. For this template, there are two occurrences of `StringExtensions`, the file _StringExtensions.cs_ and the class _StringExtensions_. Because the `defaultValue` of the parameter is `StringExtensions`, the file name and class name remain the same if the parameter isn't specified when using the template. When a value is specified, for example `MyExts`, the file name is renamed _MyExts.cs_ and the class is renamed to _MyExts_.
+
+To see what parameters are available for a template, use the `-?` parameter with the template name:
+
+```dotnetcli
 dotnet new stringext -?
+```
+
+Which produces the following output:
+
+```console
 Example templates: string extensions (C#)
 Author: Me
 
@@ -153,11 +168,7 @@
   -C, --ClassName <ClassName>  The name of the code file and class.
                                Type: text
                                Default: StringExtensions
-
-```
-
-The `classifications` item represents the **tags** column you see when you run `dotnet new` and get a list of templates. Users can also search based on classification tags. Don't confuse the `tags` property in the \*.json file with the `classifications` tags list. They're two different things unfortunately named similarly. The full schema for the *template.json* file is found at the [JSON Schema Store](http://json.schemastore.org/template). For more information about the *template.json* file, see the [dotnet templating wiki](https://github.com/dotnet/templating/wiki).
->>>>>>> 054611e2
+```
 
 Now that you have a valid _.template.config/template.json_ file, your template is ready to be installed. In your terminal, navigate to the  _extensions_ folder and run the following command to install the template located at the current folder:
 
@@ -229,7 +240,7 @@
     Console.WriteLine("Hello, World!".Reverse());
     ```
 
-    Run the program again and you'll see that the result is reversed.
+    Run the program again and see that the result is reversed.
 
     ```dotnetcli
     dotnet run
