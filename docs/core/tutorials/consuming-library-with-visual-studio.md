---
title: Consume a .NET Standard library in Visual Studio 2017
description: Build a .NET Core application that calls members of another class library with Visual Studio 2017.
author: BillWagner
ms.author: wiwagn
ms.date: 06/05/2018
ms.custom: "vs-dotnet, seodec18"
---
# Consume a .NET Standard library in Visual Studio 2017

<<<<<<< HEAD
Once you've created a .NET Standard class library by following the steps in [Create a class library with .NET Standard in Visual Studio](./library-with-visual-studio.md), tested it in [Test a class library with .NET Core in Visual Studio](testing-library-with-visual-studio.md), and built a Release version of the library, the next step is to make it available to callers. You can do this in two ways:
=======
Once you've created a .NET Standard class library by following the steps in [Building a C# class library with .NET Standard in Visual Studio](./library-with-visual-studio.md) or [Building a Visual Basic class library with .NET Core in Visual Studio](vb-library-with-visual-studio.md), tested it in [Testing a class library with .NET Core in Visual Studio](testing-library-with-visual-studio.md), and built a Release version of the library, the next step is to make it available to callers. You can do this in two ways:
>>>>>>> 4053a40a

* If the library will be used by a single solution (for example, if it's a component in a single large application), you can include it as a project in your solution.

* If the library will be generally accessible, you can distribute it as a NuGet package.

## Include a library as a project in a solution

Just as you included unit tests in the same solution as your class library, you can include your application as part of that solution. For example, you can use your class library in a console application that prompts the user to enter a string and reports whether its first character is uppercase:

<!-- markdownlint-disable MD025 -->

# [C#](#tab/csharp)

<<<<<<< HEAD
1. Open the `ClassLibraryProjects` solution you created in the [Building a Class Library with .NET Standard in Visual Studio](library-with-visual-studio.md) topic. In **Solution Explorer**, right-click the **ClassLibraryProjects** solution and select **Add** > **New Project** from the context menu.
=======
1. Open the `ClassLibraryProjects` solution you created in the [Building a C# Class Library with .NET Standard in Visual Studio](./library-with-visual-studio.md) topic. In **Solution Explorer**, right-click the **ClassLibraryProjects** solution and select **Add** > **New Project** from the context menu.
>>>>>>> 4053a40a

1. In the **Add New Project** dialog, expand the **Visual C#** node and select the **.NET Core** node followed by the **Console App (.NET Core)** project template. In the **Name** text box, type "ShowCase", and select the **OK** button.

   ![Visual Studio Add New Project dialog - C#](./media/consuming-library-with-visual-studio/add-new-project-dialog.png)

1. In **Solution Explorer**, right-click the **ShowCase** project and select **Set as StartUp Project** in the context menu.

   ![Visual Studio project context menu to set startup project- C#](./media/consuming-library-with-visual-studio/set-startup-project-context-menu.png)

1. Initially, your project doesn't have access to your class library. To allow it to call methods in your class library, you create a reference to the class library. In **Solution Explorer**, right-click the `ShowCase` project's **Dependencies** node and select **Add Reference**.

   ![Visual Studio project add reference context menu - C#](./media/consuming-library-with-visual-studio/add-reference-context-menu.png)

1. In the **Reference Manager** dialog, select **StringLibrary**, your class library project, and select the **OK** button.

   ![Visual Studio Manage references dialog - C#](./media/consuming-library-with-visual-studio/manage-project-references.png)

1. In the code window for the *Program.cs* file, replace all of the code with the following code:

   [!CODE-csharp[UsingClassLib#1](../../../samples/snippets/csharp/getting_started/with_visual_studio_2017/showcase.cs)]

   The code uses the `row` variable to maintain a count of the number of rows of data written to the console window. Whenever it is greater than or equal to 25, the code clears the console window and displays a message to the user.

   The program prompts the user to enter a string. It indicates whether the string starts with an uppercase character. If the user presses the Enter key without entering a string, the application terminates, and the console window closes.

1. If necessary, change the toolbar to compile the **Debug** release of the `ShowCase` project. Compile and run the program by selecting the green arrow on the **ShowCase** button.

   ![Visual Studio project toolbar showing Debug button - C#](./media/consuming-library-with-visual-studio/visual-studio-project-toolbar.png)

# [Visual Basic](#tab/vb)

1. Open the `ClassLibraryProjects` solution you created in the [Building a class Library with .NET Standard in Visual Studio](library-with-visual-studio.md) topic. In **Solution Explorer**, right-click the **ClassLibraryProjects** solution and select **Add** > **New Project** from the context menu.

1. In the **Add New Project** dialog, expand the **Visual Basic** node and select the **.NET Core** node followed by the **Console App (.NET Core)** project template. In the **Name** text box, type "ShowCase", and select the **OK** button.

   ![Visual Studio Add New Project dialog - Visual Basic](./media/consuming-library-with-visual-studio/add-new-vb-project-dialog.png)

1. In **Solution Explorer**, right-click the **ShowCase** project and select **Set as StartUp Project** in the context menu.

   ![Visual Studio project context menu to set startup project - Visual Basic](./media/consuming-library-with-visual-studio/set-startup-project-context-menu.png)

1. Initially, your project doesn't have access to your class library. To allow it to call methods in your class library, you create a reference to the class library. In **Solution Explorer**, right-click the `ShowCase` project's **Dependencies** node and select **Add Reference**.

   ![Visual Studio project add reference context menu - Visual Basic](./media/consuming-library-with-visual-studio/add-reference-context-menu.png)

1. In the **Reference Manager** dialog, select **StringLibrary**, your class library project, and select the **OK** button.

   ![Visual Studio Manage references dialog - Visual Basic](./media/consuming-library-with-visual-studio/manage-project-references.png)

1. In the code window for the *Program.vb* file, replace all of the code with the following code:

    [!CODE-vb[UsingClassLib#1](../../../samples/snippets/core/tutorials/vb-library-with-visual-studio/showcase.vb)]

   The code uses the `row` variable to maintain a count of the number of rows of data written to the console window. Whenever it is greater than or equal to 25, the code clears the console window and displays a message to the user.

   The program prompts the user to enter a string. It indicates whether the string starts with an uppercase character. If the user presses the Enter key without entering a string, the application terminates, and the console window closes.

1. If necessary, change the toolbar to compile the **Debug** release of the `ShowCase` project. Compile and run the program by selecting the green arrow on the **ShowCase** button.

   ![Debug on toolbar - Visual Basic](./media/consuming-library-with-visual-studio/visual-studio-project-toolbar.png)

---

You can debug and publish the application that uses this library by following the steps in [Debugging your Hello World application with Visual Studio 2017](debugging-with-visual-studio.md) and [Publishing your Hello World Application with Visual Studio 2017](publishing-with-visual-studio.md).

## Distribute the library in a NuGet package

You can make your class library widely available by publishing it as a NuGet package. Visual Studio does not support the creation of NuGet packages. To create one, you use the [`dotnet` command line utility](../tools/dotnet.md):

1. Open a console window.

   For example, enter **Command Prompt** in the search box on the Windows task bar. Select the **Command Prompt** desktop app or press **Enter** if it's already selected in the search results.

1. Navigate to your library's project directory. Unless you've reconfigured the typical file location, it's in the *Documents\Visual Studio 2017\Projects\ClassLibraryProjects\StringLibrary* directory. The directory contains your source code and a project file, *StringLibrary.csproj*.

1. Issue the command `dotnet pack --no-build`. The `dotnet` utility generates a package with a *.nupkg* extension.

   > [!TIP]
   > If the directory that contains *dotnet.exe* is not in your PATH, you can find its location by entering `where dotnet.exe` in the console window.

For more information on creating NuGet packages, see [How to Create a NuGet Package with Cross Platform Tools](../deploying/creating-nuget-packages.md).<|MERGE_RESOLUTION|>--- conflicted
+++ resolved
@@ -8,11 +8,7 @@
 ---
 # Consume a .NET Standard library in Visual Studio 2017
 
-<<<<<<< HEAD
 Once you've created a .NET Standard class library by following the steps in [Create a class library with .NET Standard in Visual Studio](./library-with-visual-studio.md), tested it in [Test a class library with .NET Core in Visual Studio](testing-library-with-visual-studio.md), and built a Release version of the library, the next step is to make it available to callers. You can do this in two ways:
-=======
-Once you've created a .NET Standard class library by following the steps in [Building a C# class library with .NET Standard in Visual Studio](./library-with-visual-studio.md) or [Building a Visual Basic class library with .NET Core in Visual Studio](vb-library-with-visual-studio.md), tested it in [Testing a class library with .NET Core in Visual Studio](testing-library-with-visual-studio.md), and built a Release version of the library, the next step is to make it available to callers. You can do this in two ways:
->>>>>>> 4053a40a
 
 * If the library will be used by a single solution (for example, if it's a component in a single large application), you can include it as a project in your solution.
 
@@ -26,11 +22,7 @@
 
 # [C#](#tab/csharp)
 
-<<<<<<< HEAD
 1. Open the `ClassLibraryProjects` solution you created in the [Building a Class Library with .NET Standard in Visual Studio](library-with-visual-studio.md) topic. In **Solution Explorer**, right-click the **ClassLibraryProjects** solution and select **Add** > **New Project** from the context menu.
-=======
-1. Open the `ClassLibraryProjects` solution you created in the [Building a C# Class Library with .NET Standard in Visual Studio](./library-with-visual-studio.md) topic. In **Solution Explorer**, right-click the **ClassLibraryProjects** solution and select **Add** > **New Project** from the context menu.
->>>>>>> 4053a40a
 
 1. In the **Add New Project** dialog, expand the **Visual C#** node and select the **.NET Core** node followed by the **Console App (.NET Core)** project template. In the **Name** text box, type "ShowCase", and select the **OK** button.
 
