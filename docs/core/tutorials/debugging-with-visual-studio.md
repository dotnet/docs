---
title: Debug your Hello World .NET Core application with Visual Studio
description: Learn how to debug a Hello World app written in C# or Visual Basic with Visual Studio.
ms.date: 12/05/2019
ms.custom: "vs-dotnet, seodec18"
---
# Debug your C# or Visual Basic .NET Core Hello World application using Visual Studio

<<<<<<< HEAD
So far, you've followed the steps in [Create your first .NET Core console application in Visual Studio](with-visual-studio.md) to create and run a simple console application. Once you've written and compiled your application, you can begin testing it. Visual Studio includes a comprehensive set of debugging tools that you can use when testing and troubleshooting your application.
=======
So far, you've followed the steps in [Create your first .NET Core console application in Visual Studio 2019](with-visual-studio.md) to create and run a simple console application. Once you've written and compiled your application, you can begin testing it. Visual Studio includes a comprehensive set of debugging tools that you can use to troubleshoot your application.
>>>>>>> 6c2d08c7

## Debug build configuration

*Debug* and *Release* are two of Visual Studio's default build configurations. The current build configuration is shown on the toolbar. The following toolbar image shows that Visual Studio is configured to compile the Debug version of the app:

<<<<<<< HEAD
![Visual Studio toolbar with debug highlighted](./media/debugging-with-visual-studio/visual-studio-toolbar-debug.png)

Begin by running the Debug version of your app. The Debug build configuration turns off most compiler optimizations and provides richer information during the build process.
=======
![default Visual Studio toolbar with debug highlighted](./media/debugging-with-visual-studio/visual-studio-toolbar-debug.png)

Begin by testing your program in Debug mode. Debug mode turns off most compiler optimizations and provides richer information during the build process.
>>>>>>> 6c2d08c7

## Set a breakpoint

Run your program and try a few debugging features:

<!-- markdownlint-disable MD025 -->

# [C#](#tab/csharp)

1. A *breakpoint* temporarily interrupts the execution of the application *before* the line with the breakpoint is executed.

   Set a breakpoint on the line that reads `Console.WriteLine($"\nHello, {name}, on {date:d} at {date:t}!");` by clicking in the left margin of the code window on that line. You can also set a breakpoint by placing the caret in the line of code and then pressing **F9** or choosing **Debug** > **Toggle Breakpoint** from the menu bar. As the following image shows, Visual Studio indicates the line on which the breakpoint is set by highlighting it and displaying a red circle in its left margin.

   ![Visual Studio Program window with breakpoint set](./media/debugging-with-visual-studio/set-breakpoint-in-editor.png)

1. Run the program in Debug mode by selecting the **HelloWorld** button with the green arrow on the toolbar, pressing **F5**, or choosing **Debug** > **Start Debugging**.

1. Enter a string in the console window when the program prompts for a name, and then press **Enter**.

1. Program execution stops when it reaches the breakpoint and before the `Console.WriteLine` method executes. The **Locals** window displays the values of variables that are defined in the currently executing method.

   ![Screenshot of a breakpoint in Visual Studio](./media/debugging-with-visual-studio/breakpoint-hit.png)

1. The **Immediate** window lets you interact with the application you're debugging. You can interactively change the value of variables to see how it affects your program.

   1. If the **Immediate** window is not visible, display it by choosing **Debug** > **Windows** > **Immediate**.

   1. Enter `name = "Gracie"` in the **Immediate** window and press the **Enter** key.

   1. Enter `date = DateTime.Parse("11/16/2019 5:25 PM")` in the **Immediate** window and press the **Enter** key.

   The **Immediate** window displays the value of the string variable and the properties of the <xref:System.DateTime> value. In addition, the values of the variables are updated in the **Locals** window.

   ![Locals and Immediate Windows in Visual Studio 2019](./media/debugging-with-visual-studio/locals-immediate-window.png)

1. Continue program execution by selecting the **Continue** button in the toolbar or by selecting **Debug** > **Continue**. The values displayed in the console window correspond to the changes you made in the **Immediate** window.

   ![Console window showing the entered values](./media/debugging-with-visual-studio/console-window.png)

1. Press any key to exit the application and stop debugging.

# [Visual Basic](#tab/vb)

1. A *breakpoint* temporarily interrupts the execution of the application *before* the line with the breakpoint is executed.
<<<<<<< HEAD

   Set a breakpoint on the line that reads `Console.WriteLine($"{vbCrLf}Hello, {name}, on {currentDate:d} at {currentDate:t}!")` by clicking in the left margin of the code window on that line. You can also set a breakpoint by placing the caret on the desired line and then choosing **Debug** > **Toggle Breakpoint** from the menu bar. As the following figure shows, Visual Studio indicates the line on which the breakpoint is set by highlighting it and displaying a red circle in its left margin.
=======
>>>>>>> 6c2d08c7

   ![Visual Studio Program window with breakpoint set](./media/debugging-with-visual-studio/vb/set-breakpoint-in-editor.png)

1. Run the program in Debug mode by selecting the **HelloWorld** button with the green arrow on the toolbar, pressing **F5**, or choosing **Debug** > **Start Debugging**.

1. Enter a string in the console window when the program prompts for a name and press **Enter**.

1. Program execution stops when it reaches the breakpoint and before the `Console.WriteLine` method executes. The **Locals** window displays the values of variables that are defined in the currently executing method.

1. The **Immediate** window lets you interact with the application you're debugging. You can interactively change the value of variables to see how it affects your program.

   1. If the **Immediate** window is not visible, display it by choosing **Debug** > **Windows** > **Immediate**.

   1. Enter `name = "Gracie"` in the **Immediate** window and press the **Enter** key.

   1. Enter `date = DateTime.Parse("11/16/2019 5:25 PM")` in the **Immediate** window and press the **Enter** key.

   The values of the variables are updated in the **Locals** window.

1. Continue program execution by selecting the **Continue** button in the toolbar or by selecting the **Debug** > **Continue** menu item. The values displayed in the console window correspond to the changes you made in the **Immediate** window.

   ![Console window showing the entered values](./media/debugging-with-visual-studio/console-window.png)

1. Press any key to exit the application and stop debugging.

---

## Set a conditional breakpoint

Your program displays the string that the user enters. What happens if the user doesn't enter anything? You can test this with a useful debugging feature called a *conditional breakpoint*, which breaks program execution when one or more conditions are met.

To set a conditional breakpoint and test what happens when the user fails to enter a string, do the following:

# [C#](#tab/csharp)

1. Right-click on the red dot that represents the breakpoint. On the context menu, select **Conditions** to open the **Breakpoint Settings** dialog. Check the box for **Conditions** if it's not already selected.

   ![Editor showing breakpoint settings panel - C#](./media/debugging-with-visual-studio/breakpoint-settings.png)

1. For the **Conditional Expression**, replace "e.g. x == 5" with the following:

   ```csharp
   String.IsNullOrEmpty(name)
   ```

   You're testing for a code condition, that the `String.IsNullOrEmpty(name)` method call is `true` either because `name` has not been assigned a value or because its value is an empty string (""). Instead of a conditional expression, you can also specify a *hit count*, which interrupts program execution before a statement is executed a specified number of times, or a *filter condition*, which interrupts program execution based on such attributes as a thread identifier, process name, or thread name.

1. Select **Close** to close the dialog.

1. Start the programming with debugging by pressing **F5**.

1. In the console window, press the **Enter** key when prompted to enter your name.

1. Because the condition you specified, `name` is either `null` or <xref:System.String.Empty?displayProperty=nameWithType>, has been satisfied, program execution stops when it reaches the breakpoint and before the `Console.WriteLine` method executes.

1. Select the **Locals** window, which shows the values of variables that are local to the currently executing method. In this case, `Main` is the currently executing method. Observe that the value of the `name` variable is `""`, or <xref:System.String.Empty?displayProperty=nameWithType>.

1. Confirm the value is an empty string by entering the following statement in the **Immediate** window and pressing **Enter**. The result is `true`.

   ```csharp
   ? name == String.Empty
   ```

   ![Immediate Window returning a value of true after the statement is executed - C#](./media/debugging-with-visual-studio/immediate-window-output.png)

1. Select the **Continue** button on the toolbar to continue program execution.

1. Press any key to close the console window and stop debugging.

1. Clear the breakpoint by clicking on the dot in the left margin of the code window or by choosing **Debug > Toggle Breakpoint** while the line of code is selected.

# [Visual Basic](#tab/vb)

1. Right-click on the red dot that represents the breakpoint. On the context menu, select **Conditions** to open the **Breakpoint Settings** dialog. Check the box for **Conditions**.

   ![Editor showing breakpoint settings panel - Visual Basic](./media/debugging-with-visual-studio/vb-breakpointsettings.png)

1. For the **Conditional Expression** replace "e.g. x = 5" with the following:

   ```vb
   String.IsNullOrEmpty(name)
   ```

   You're testing for a code condition, that the `String.IsNullOrEmpty(name)` method call is `true` either because `name` has not been assigned a value or because its value is an empty string (""). Instead of a conditional expression, you can also specify a *hit count*, which interrupts program execution before a statement is executed a specified number of times, or a *filter condition*, which interrupts program execution based on such attributes as a thread identifier, process name, or thread name.

1. Select **Close** to close the dialog.

1. Start the programming with debugging by pressing **F5**.

1. In the console window, press the **Enter** key when prompted to enter your name.

1. Because the condition you specified, `name` is either `null` or <xref:System.String.Empty?displayProperty=nameWithType>, has been satisfied, program execution stops when it reaches the breakpoint and before the `Console.WriteLine` method executes.

1. Select the **Locals** window, which shows the values of variables that are local to the currently executing method. In this case, `Main` is the currently executing method. Observe that the value of the `name` variable is `""`, or <xref:System.String.Empty?displayProperty=nameWithType>.

1. Confirm the value is an empty string by entering the following statement in the **Immediate** window and pressing **Enter**. The result is `true`.

   ```vb
   ? String.IsNullOrEmpty(name)
   ```

   ![Immediate Window returning a value of true after the statement is executed - Visual Basic](./media/debugging-with-visual-studio/vb/immediate-window-output.png)

1. Select the **Continue** button on the toolbar to continue program execution.

1. Press any key to close the console window and stop debugging.

1. Clear the breakpoint by clicking on the dot in the left margin of the code window or by choosing the **Debug > Toggle Breakpoint** menu item with the row selected.

---
## Step through a program

Visual Studio also allows you to step line by line through a program and monitor its execution. Ordinarily, you'd set a breakpoint and use this feature to follow program flow through a small part of your program code. Since your program is small, you can step through the entire program:

# [C#](#tab/csharp)

1. On the menu bar, choose **Debug** > **Step Into** or press **F11**. Visual Studio highlights and displays an arrow beside the next line of execution.

   ![Visual Studio step into method - C#](./media/debugging-with-visual-studio/step-into-method.png)

   At this point, the **Locals** window shows that your program has defined only one variable, `args`. Because you haven't passed any command-line arguments to the program, its value is an empty string array. In addition, Visual Studio has opened a blank console window.

1. Select **Debug** > **Step Into** or press **F11**. Visual Studio now highlights the next line of execution. As the image shows, it has taken less than one millisecond to execute the code between the last statement and this one. `args` remains the only declared variable, and the console window remains blank.

   ![Visual Studio step in method source - C#](./media/debugging-with-visual-studio/step-into-source-method.png)

1. Select **Debug** > **Step Into** or press **F11**. Visual Studio highlights the statement that includes the `name` variable assignment. The **Locals** window shows that `name` is `null`, and the console window displays the string "What is your name?".

1. Respond to the prompt by entering a string in the console window and pressing **Enter**. The console is unresponsive, and the string you entered isn't displayed in the console window, but the <xref:System.Console.ReadLine%2A?displayProperty=nameWithType> method will nevertheless capture your input.

1. Select **Debug** > **Step Into** or press **F11**. Visual Studio highlights the statement that includes the `date` variable assignment. The **Locals** window shows the value returned by the call to the <xref:System.Console.ReadLine%2A?displayProperty=nameWithType> method. The console window also displays the string you entered at the prompt.

1. Select **Debug** > **Step Into** or press **F11**. The **Locals** window shows the value of the `date` variable after the assignment from the <xref:System.DateTime.Now?displayProperty=nameWithType> property. The console window is unchanged.

1. Select **Debug** > **Step Into** or press **F11**. Visual Studio calls the <xref:System.Console.WriteLine(System.String,System.Object,System.Object)?displayProperty=nameWithType> method. The console window displays the formatted string.

1. Select **Debug** > **Step Out** or press **Shift**+**F11**. This stops step-by-step execution. The console window displays a message and waits for you to press a key.

1. Press any key to close the console window and stop debugging.

# [Visual Basic](#tab/vb)

1. On the menu bar, choose **Debug** > **Step Into** or press **F11**. Visual Studio highlights and displays an arrow beside the next line of execution.

   ![Visual Studio step into method - Visual Basic](./media/debugging-with-visual-studio/vb-step-into-method.png)

   At this point, the **Locals** window shows that your program has defined only one variable, `args`. Because you haven't passed any command-line arguments to the program, its value is an empty string array. In addition, Visual Studio has opened a blank console window.

1. Select **Debug** > **Step Into** or press **F11**. Visual Studio now highlights the next line of execution. As the figure shows, it has taken less than one millisecond to execute the code between the last statement and this one. `args` remains the only declared variable, and the console window remains blank.

   ![Visual Studio step into method source - Visual Basic](./media/debugging-with-visual-studio/vb-step-into-source-method.png)

1. Select **Debug** > **Step Into** or press **F11**. Visual Studio highlights the statement that includes the `name` variable assignment. The **Locals** window shows that `name` is `Nothing`, and the console window displays the string "What is your name?".

1. Respond to the prompt by entering a string in the console window and pressing **Enter**. The console is unresponsive, and the string you enter isn't displayed in the console window, but the <xref:System.Console.ReadLine%2A?displayProperty=nameWithType> method will nevertheless capture your input.

1. Select **Debug** > **Step Into** or press **F11**. Visual Studio highlights the statement that includes the `currentDate` variable assignment. The **Locals** window shows the value returned by the call to the <xref:System.Console.ReadLine%2A?displayProperty=nameWithType> method. The console window also displays the string entered when the console prompted for input.

1. Select **Debug** > **Step Into** or press **F11**. The console window is unchanged.

1. Select **Debug** > **Step Into** or press **F11**. Visual Studio calls the <xref:System.Console.WriteLine(System.String,System.Object,System.Object)?displayProperty=nameWithType> method. The console window displays the formatted string.

1. Select **Debug** > **Step Out** or press **Shift**+**F11**. This stops step-by-step execution. The console window displays a message and waits for you to press a key.

1. Press any key to close the console window and stop debugging.

---

## Build a Release version

Once you've tested the Debug version of your application, you should also compile and test the Release version. The Release version incorporates compiler optimizations that can sometimes negatively affect the behavior of an application. For example, compiler optimizations that are designed to improve performance can create race conditions in asynchronous or multithreaded applications.

To build and test the Release version of your console application, change the build configuration on the toolbar from **Debug** to **Release**.

![default Visual Studio toolbar with debug highlighted](./media/debugging-with-visual-studio/visual-studio-toolbar-release.png)

When you press **F5** or choose **Build Solution** from the **Build** menu, Visual Studio compiles the Release version of the application. You can test it as you did the Debug version.

## Next steps

Once you've debugged your application, the next step is to publish a deployable version of the app. For information on how to do this, see [Publish the Hello World application with Visual Studio](publishing-with-visual-studio.md).<|MERGE_RESOLUTION|>--- conflicted
+++ resolved
@@ -6,25 +6,15 @@
 ---
 # Debug your C# or Visual Basic .NET Core Hello World application using Visual Studio
 
-<<<<<<< HEAD
-So far, you've followed the steps in [Create your first .NET Core console application in Visual Studio](with-visual-studio.md) to create and run a simple console application. Once you've written and compiled your application, you can begin testing it. Visual Studio includes a comprehensive set of debugging tools that you can use when testing and troubleshooting your application.
-=======
 So far, you've followed the steps in [Create your first .NET Core console application in Visual Studio 2019](with-visual-studio.md) to create and run a simple console application. Once you've written and compiled your application, you can begin testing it. Visual Studio includes a comprehensive set of debugging tools that you can use to troubleshoot your application.
->>>>>>> 6c2d08c7
 
 ## Debug build configuration
 
 *Debug* and *Release* are two of Visual Studio's default build configurations. The current build configuration is shown on the toolbar. The following toolbar image shows that Visual Studio is configured to compile the Debug version of the app:
 
-<<<<<<< HEAD
 ![Visual Studio toolbar with debug highlighted](./media/debugging-with-visual-studio/visual-studio-toolbar-debug.png)
 
 Begin by running the Debug version of your app. The Debug build configuration turns off most compiler optimizations and provides richer information during the build process.
-=======
-![default Visual Studio toolbar with debug highlighted](./media/debugging-with-visual-studio/visual-studio-toolbar-debug.png)
-
-Begin by testing your program in Debug mode. Debug mode turns off most compiler optimizations and provides richer information during the build process.
->>>>>>> 6c2d08c7
 
 ## Set a breakpoint
 
@@ -34,9 +24,11 @@
 
 # [C#](#tab/csharp)
 
-1. A *breakpoint* temporarily interrupts the execution of the application *before* the line with the breakpoint is executed.
-
-   Set a breakpoint on the line that reads `Console.WriteLine($"\nHello, {name}, on {date:d} at {date:t}!");` by clicking in the left margin of the code window on that line. You can also set a breakpoint by placing the caret in the line of code and then pressing **F9** or choosing **Debug** > **Toggle Breakpoint** from the menu bar. As the following image shows, Visual Studio indicates the line on which the breakpoint is set by highlighting it and displaying a red circle in its left margin.
+1. Set a *breakpoint* on the line that reads `Console.WriteLine($"\nHello, {name}, on {date:d} at {date:t}!");` by clicking in the left margin of the code window on that line. You can also set a breakpoint by placing the caret in the line of code and then pressing **F9** or choosing **Debug** > **Toggle Breakpoint** from the menu bar.
+
+   A breakpoint temporarily interrupts the execution of the application *before* the line with the breakpoint is executed.
+
+   As the following image shows, Visual Studio indicates the line on which the breakpoint is set by highlighting it and displaying a red circle in its left margin.
 
    ![Visual Studio Program window with breakpoint set](./media/debugging-with-visual-studio/set-breakpoint-in-editor.png)
 
@@ -68,12 +60,11 @@
 
 # [Visual Basic](#tab/vb)
 
-1. A *breakpoint* temporarily interrupts the execution of the application *before* the line with the breakpoint is executed.
-<<<<<<< HEAD
-
-   Set a breakpoint on the line that reads `Console.WriteLine($"{vbCrLf}Hello, {name}, on {currentDate:d} at {currentDate:t}!")` by clicking in the left margin of the code window on that line. You can also set a breakpoint by placing the caret on the desired line and then choosing **Debug** > **Toggle Breakpoint** from the menu bar. As the following figure shows, Visual Studio indicates the line on which the breakpoint is set by highlighting it and displaying a red circle in its left margin.
-=======
->>>>>>> 6c2d08c7
+1. Set a *breakpoint* on the line that reads `Console.WriteLine($"{vbCrLf}Hello, {name}, on {currentDate:d} at {currentDate:t}!")` by clicking in the left margin of the code window on that line. You can also set a breakpoint by placing the caret on the desired line and then choosing **Debug** > **Toggle Breakpoint** from the menu bar.
+
+   A breakpoint temporarily interrupts the execution of the application *before* the line with the breakpoint is executed.
+   
+   As the following figure shows, Visual Studio indicates the line on which the breakpoint is set by highlighting it and displaying a red circle in its left margin.
 
    ![Visual Studio Program window with breakpoint set](./media/debugging-with-visual-studio/vb/set-breakpoint-in-editor.png)
 
