---
title: Create a .NET class library using Visual Studio Code
description: Learn how to create a .NET class library using Visual Studio Code.
ms.date: 09/12/2024
---
# Tutorial: Create a .NET class library using Visual Studio Code

In this tutorial, you create a simple utility library that contains a single string-handling method.

A *class library* defines types and methods that are called by an application. If the library targets .NET Standard 2.0, it can be called by any .NET implementation (including .NET Framework) that supports .NET Standard 2.0. If the library targets .NET 9, it can be called by any application that targets .NET 9. This tutorial shows how to target .NET 9.

When you create a class library, you can distribute it as a third-party component or as a bundled component with one or more applications.

## Prerequisites

* [Visual Studio Code](https://code.visualstudio.com/) with [C# Dev Kit extension](https://marketplace.visualstudio.com/items?itemName=ms-dotnettools.csdevkit) installed.

  For information about how to install extensions on Visual Studio Code, see [VS Code Extension Marketplace](https://code.visualstudio.com/docs/editor/extension-gallery).

* The [.NET 9 SDK](https://dotnet.microsoft.com/download/dotnet/9.0).

## Create a class library project

Start by creating a .NET class library project named "StringLibrary" and an associated solution. A solution serves as a container for one or more projects. You'll add additional, related projects to the same solution.

1. Start Visual Studio Code.

1. Go to the Explorer view and select **Create .NET Project**. Alternatively, you can bring up the Command Palette using Ctrl+Shift+P (Command+Shift+P on MacOS) and then type ".NET" and find and select the .NET: New Project command.

1. After selecting the command, you'll need to choose the project template. Choose Class Library.

1. Then select the location where you would like the new project to be created.

1. Then select the location where you would like the new project to be created: Create a folder named `ClassLibraryProjects` and select it.

1. Name the project **StringLibrary**, select **Show all template options**, select **.NET 9** and select **Create Project**.

1. Name the project **StringLibrary** and select **Create Project**.

1. Press Enter at the prompt **Project will be created in \<path>**.

1. Check to make sure that the library targets .NET 9. In **Explorer**, open *StringLibrary/StringLibrary.csproj*.

   The `TargetFramework` element shows that the project targets .NET 9.0.

   ```xml
   <Project Sdk="Microsoft.NET.Sdk">

     <PropertyGroup>
       <TargetFramework>net9.0</TargetFramework>
     </PropertyGroup>

   </Project>
   ```

1. Open *Class1.cs* and replace the code with the following code.

   :::code language="csharp" source="./snippets/library-with-visual-studio/csharp/StringLibrary/Class1.cs":::

   The class library, `UtilityLibraries.StringLibrary`, contains a method named `StartsWithUpper`. This method returns a <xref:System.Boolean> value that indicates whether the current string instance begins with an uppercase character. The Unicode standard distinguishes uppercase characters from lowercase characters. The <xref:System.Char.IsUpper(System.Char)?displayProperty=nameWithType> method returns `true` if a character is uppercase.

   `StartsWithUpper` is implemented as an [extension method](../../csharp/programming-guide/classes-and-structs/extension-methods.md) so that you can call it as if it were a member of the <xref:System.String> class.

1. Save the file.

1. Expand **Solution Explorer** at the bottom of the **Explorer** view.

1. Right click the solution in **Solution Explorer** and select **Build**, or open the Command Palette and select **.NET: Build** to build the solution and verify that the project compiles without error.

   The terminal output looks like the following example:

   ```output
   Microsoft (R) Build Engine version 17.8.0+b89cb5fde for .NET
   Copyright (C) Microsoft Corporation. All rights reserved.
     Determining projects to restore...
     All projects are up-to-date for restore.
     StringLibrary -> C:\Projects\ClassLibraryProjects\StringLibrary\bin\Debug\net9.0\StringLibrary.dll
   Build succeeded.
       0 Warning(s)
       0 Error(s)
   Time Elapsed 00:00:02.78
   ```

## Add a console app to the solution

Add a console application that uses the class library. The app will prompt the user to enter a string and report whether the string begins with an uppercase character.

1. Right-click the solution in **Solution Explorer** and select **New Project**, or in the Command Palette select **.NET: New Project**.

1. Select Console app.

1. Give it the name **ShowCase**, select the default location and select **Create Project**.

1. Open *ShowCase/Program.cs* and replace all of the code with the following code.

   :::code language="csharp" source="./snippets/library-with-visual-studio/csharp/ShowCase/Program.cs":::

   The code uses the `row` variable to maintain a count of the number of rows of data written to the console window. Whenever it's greater than or equal to 25, the code clears the console window and displays a message to the user.

   The program prompts the user to enter a string. It indicates whether the string starts with an uppercase character. If the user presses the <kbd>Enter</kbd> key without entering a string, the application ends, and the console window closes.

1. Save your changes.

## Add a project reference

Initially, the new console app project doesn't have access to the class library. To allow it to call methods in the class library, create a project reference to the class library project.

1. In **Solution Explorer** right click on the **ShowCase** project and select **Add Project Reference**.

1. Select StringLibrary.

## Run the app

1. Select **Run** > **Run without debugging**.

1. Select **C#**.

1. Select **ShowCase**.

   If you get an error that says no C# program is loaded, close the folder that you have open, and open the `ShowCase` folder. Then try running the app again.

1. Try out the program by entering strings and pressing <kbd>Enter</kbd>, then press <kbd>Enter</kbd> to exit.

   The terminal output looks like the following example:

   ```output
   Press <Enter> only to exit; otherwise, enter a string and press <Enter>:

   A string that starts with an uppercase letter
   Input: A string that starts with an uppercase letter
   Begins with uppercase? : Yes

   a string that starts with a lowercase letter
   Input: a string that starts with a lowercase letter
   Begins with uppercase? : No
   ```

## Additional resources

* [Develop libraries with the .NET CLI](libraries.md)
* [.NET Standard versions and the platforms they support](../../standard/net-standard.md).

## Next steps

In this tutorial, you created a library project and added a console app project that uses the library. In the next tutorial, you add a unit test project to the solution.

> [!div class="nextstepaction"]
<<<<<<< HEAD
> [Test a .NET class library with .NET using Visual Studio Code](testing-library-with-visual-studio-code.md)
=======
> [Test a .NET class library with .NET using Visual Studio Code](testing-library-with-visual-studio-code.md)

::: zone-end

::: zone pivot="dotnet-7-0"

In this tutorial, you create a simple utility library that contains a single string-handling method.

A *class library* defines types and methods that are called by an application. If the library targets .NET Standard 2.0, it can be called by any .NET implementation (including .NET Framework) that supports .NET Standard 2.0. If the library targets .NET 7, it can be called by any application that targets .NET 7. This tutorial shows how to target .NET 7.

When you create a class library, you can distribute it as a third-party component or as a bundled component with one or more applications.

## Prerequisites

* [Visual Studio Code](https://code.visualstudio.com/) with [C# Dev Kit extension](https://marketplace.visualstudio.com/items?itemName=ms-dotnettools.csdevkit) installed. For information about how to install extensions on Visual Studio Code, see [VS Code Extension Marketplace](https://code.visualstudio.com/docs/editor/extension-gallery).
* The [.NET 7 SDK](https://dotnet.microsoft.com/download/dotnet/7.0).

## Create a class library project and solution

Start by creating a .NET class library project named "StringLibrary" and an associated solution. A solution serves as a container for one or more projects. You'll add additional, related projects to the same solution.

1. Start Visual Studio Code.

1. Go to the Explorer view and select **Create .NET Project**. Alternatively, you can bring up the Command Palette using Ctrl+Shift+P (Command+Shift+P on MacOS) and then type ".NET" and find and select the .NET: New Project command.

1. After selecting the command, you'll need to choose the project template. Choose Class Library.

1. Then select the location where you would like the new project to be created.

1. Give it the name **StringLibrary**, select **Show all template options**, select **.NET 7** and select **Create Project**.

1. Check to make sure that the library targets .NET 7. In **Explorer**, open *StringLibrary/StringLibrary.csproj*.

   The `TargetFramework` element shows that the project targets .NET 7.0.

   ```xml
   <Project Sdk="Microsoft.NET.Sdk">

     <PropertyGroup>
       <TargetFramework>net7.0</TargetFramework>
     </PropertyGroup>

   </Project>
   ```

1. Open *Class1.cs* and replace the code with the following code.

   :::code language="csharp" source="./snippets/library-with-visual-studio/csharp/StringLibrary/Class1.cs":::

   The class library, `UtilityLibraries.StringLibrary`, contains a method named `StartsWithUpper`. This method returns a <xref:System.Boolean> value that indicates whether the current string instance begins with an uppercase character. The Unicode standard distinguishes uppercase characters from lowercase characters. The <xref:System.Char.IsUpper(System.Char)?displayProperty=nameWithType> method returns `true` if a character is uppercase.

   `StartsWithUpper` is implemented as an [extension method](../../csharp/programming-guide/classes-and-structs/extension-methods.md) so that you can call it as if it were a member of the <xref:System.String> class.

1. Save the file.

1. Right click on the project in **Solution Explorer** and right-click **Build** or open the Command Palette and select **.NET: Build** to build the solution and verify that the project compiles without error.

   The terminal output looks like the following example:

   ```output
   Microsoft (R) Build Engine version 16.7.4+b89cb5fde for .NET
   Copyright (C) Microsoft Corporation. All rights reserved.
     Determining projects to restore...
     All projects are up-to-date for restore.
     StringLibrary -> C:\Projects\ClassLibraryProjects\StringLibrary\bin\Debug\net7.0\StringLibrary.dll
   Build succeeded.
       0 Warning(s)
       0 Error(s)
   Time Elapsed 00:00:02.78
   ```

## Add a console app to the solution

Add a console application that uses the class library. The app will prompt the user to enter a string and report whether the string begins with an uppercase character.

1. In the **Solution Explorer** select **New Project** or in the Command Palette select **.NET: New Project**.

1. Select Console app.

1. Give it the name **ShowCase**, select the default location and select **Create Project**.

1. Open *ShowCase/Program.cs* and replace all of the code with the following code.

   :::code language="csharp" source="./snippets/library-with-visual-studio/csharp/ShowCase/Program.cs":::

   The code uses the `row` variable to maintain a count of the number of rows of data written to the console window. Whenever it's greater than or equal to 25, the code clears the console window and displays a message to the user.

   The program prompts the user to enter a string. It indicates whether the string starts with an uppercase character. If the user presses the <kbd>Enter</kbd> key without entering a string, the application ends, and the console window closes.

1. Save your changes.

## Add a project reference

Initially, the new console app project doesn't have access to the class library. To allow it to call methods in the class library, create a project reference to the class library project.

1. In **Solution Explorer** right click on the **ShowCase** project and select **Add Project Reference**.

1. Select StringLibrary.

## Run the app

1. Select Run>Run without debugging.

1. Select C#.

1. Select ShowCase.

1. Try out the program by entering strings and pressing <kbd>Enter</kbd>, then press <kbd>Enter</kbd> to exit.

   The terminal output looks like the following example:

   ```output
   Press <Enter> only to exit; otherwise, enter a string and press <Enter>:

   A string that starts with an uppercase letter
   Input: A string that starts with an uppercase letter
   Begins with uppercase? : Yes

   a string that starts with a lowercase letter
   Input: a string that starts with a lowercase letter
   Begins with uppercase? : No
   ```

## Additional resources

* [Develop libraries with the .NET CLI](libraries.md)
* [.NET Standard versions and the platforms they support](../../standard/net-standard.md).

## Next steps

In this tutorial, you created a solution, added a library project, and added a console app project that uses the library. In the next tutorial, you add a unit test project to the solution.

> [!div class="nextstepaction"]
> [Test a .NET class library with .NET using Visual Studio Code](testing-library-with-visual-studio-code.md)

::: zone-end

::: zone pivot="dotnet-6-0"

In this tutorial, you create a simple utility library that contains a single string-handling method.

A *class library* defines types and methods that are called by an application. If the library targets .NET Standard 2.0, it can be called by any .NET implementation (including .NET Framework) that supports .NET Standard 2.0. If the library targets .NET 6, it can be called by any application that targets .NET 6. This tutorial shows how to target .NET 6.

When you create a class library, you can distribute it as a third-party component or as a bundled component with one or more applications.

## Prerequisites

* [Visual Studio Code](https://code.visualstudio.com/) with [C# Dev Kit extension](https://marketplace.visualstudio.com/items?itemName=ms-dotnettools.csdevkit) installed. For information about how to install extensions on Visual Studio Code, see [VS Code Extension Marketplace](https://code.visualstudio.com/docs/editor/extension-gallery).
* The [.NET 6 SDK](https://dotnet.microsoft.com/download/dotnet/6.0).

## Create a class library project and solution

Start by creating a .NET class library project named "StringLibrary" and an associated solution. A solution serves as a container for one or more projects. You'll add additional, related projects to the same solution.

1. Start Visual Studio Code.

1. Go to the Explorer view and select **Create .NET Project**. Alternatively, you can bring up the Command Palette using Ctrl+Shift+P (Command+Shift+P on MacOS) and then type ".NET" and find and select the .NET: New Project command.

1. After selecting the command, you'll need to choose the project template. Choose Class Library.

1. Then select the location where you would like the new project to be created.

1. Give it the name **StringLibrary**, select **Show all template options**, select **.NET 7** and select **Create Project**.

1. Check to make sure that the library targets .NET 6. In **Explorer**, open *StringLibrary/StringLibrary.csproj*.

   The `TargetFramework` element shows that the project targets .NET 6.0.

   ```xml
   <Project Sdk="Microsoft.NET.Sdk">

     <PropertyGroup>
       <TargetFramework>net6.0</TargetFramework>
     </PropertyGroup>

   </Project>
   ```

1. Open *Class1.cs* and replace the code with the following code.

   :::code language="csharp" source="./snippets/library-with-visual-studio/csharp/StringLibrary/Class1.cs":::

   The class library, `UtilityLibraries.StringLibrary`, contains a method named `StartsWithUpper`. This method returns a <xref:System.Boolean> value that indicates whether the current string instance begins with an uppercase character. The Unicode standard distinguishes uppercase characters from lowercase characters. The <xref:System.Char.IsUpper(System.Char)?displayProperty=nameWithType> method returns `true` if a character is uppercase.

   `StartsWithUpper` is implemented as an [extension method](../../csharp/programming-guide/classes-and-structs/extension-methods.md) so that you can call it as if it were a member of the <xref:System.String> class.

1. Save the file.

1. Right click on the project in **Solution Explorer** and right-click **Build** or open the Command Palette and select **.NET: Build** to build the solution and verify that the project compiles without error.

   The terminal output looks like the following example:

   ```output
   Microsoft (R) Build Engine version 16.7.0+b89cb5fde for .NET
   Copyright (C) Microsoft Corporation. All rights reserved.
     Determining projects to restore...
     All projects are up-to-date for restore.
     StringLibrary -> C:\Projects\ClassLibraryProjects\StringLibrary\bin\Debug\net6.0\StringLibrary.dll
   Build succeeded.
       0 Warning(s)
       0 Error(s)
   Time Elapsed 00:00:02.78
   ```

## Add a console app to the solution

Add a console application that uses the class library. The app will prompt the user to enter a string and report whether the string begins with an uppercase character.

1. In the **Solution Explorer** select **New Project** or in the Command Palette select **.NET: New Project**.

1. Select Console app.

1. Give it the name **ShowCase**, select the default location and select **Create Project**.

1. Open *ShowCase/Program.cs* and replace all of the code with the following code.

   :::code language="csharp" source="./snippets/library-with-visual-studio/csharp/ShowCase/Program.cs":::

   The code uses the `row` variable to maintain a count of the number of rows of data written to the console window. Whenever it's greater than or equal to 25, the code clears the console window and displays a message to the user.

   The program prompts the user to enter a string. It indicates whether the string starts with an uppercase character. If the user presses the <kbd>Enter</kbd> key without entering a string, the application ends, and the console window closes.

1. Save your changes.

## Add a project reference

Initially, the new console app project doesn't have access to the class library. To allow it to call methods in the class library, create a project reference to the class library project.

1. In **Solution Explorer** right click on the **ShowCase** project and select **Add Project Reference**.

1. Select StringLibrary.

## Run the app

1. Select Run>Run without debugging.

1. Select C#.

1. Select ShowCase.

1. Try out the program by entering strings and pressing <kbd>Enter</kbd>, then press <kbd>Enter</kbd> to exit.

   The terminal output looks like the following example:

   ```output
   Press <Enter> only to exit; otherwise, enter a string and press <Enter>:

   A string that starts with an uppercase letter
   Input: A string that starts with an uppercase letter
   Begins with uppercase? : Yes

   a string that starts with a lowercase letter
   Input: a string that starts with a lowercase letter
   Begins with uppercase? : No
   ```

## Additional resources

* [Develop libraries with the .NET CLI](libraries.md)
* [.NET Standard versions and the platforms they support](../../standard/net-standard.md).

## Next steps

In this tutorial, you created a solution, added a library project, and added a console app project that uses the library. In the next tutorial, you add a unit test project to the solution.

> [!div class="nextstepaction"]
> [Test a .NET class library with .NET using Visual Studio Code](testing-library-with-visual-studio-code.md)

::: zone-end
>>>>>>> 10be9d5b
<|MERGE_RESOLUTION|>--- conflicted
+++ resolved
@@ -145,276 +145,4 @@
 In this tutorial, you created a library project and added a console app project that uses the library. In the next tutorial, you add a unit test project to the solution.
 
 > [!div class="nextstepaction"]
-<<<<<<< HEAD
-> [Test a .NET class library with .NET using Visual Studio Code](testing-library-with-visual-studio-code.md)
-=======
-> [Test a .NET class library with .NET using Visual Studio Code](testing-library-with-visual-studio-code.md)
-
-::: zone-end
-
-::: zone pivot="dotnet-7-0"
-
-In this tutorial, you create a simple utility library that contains a single string-handling method.
-
-A *class library* defines types and methods that are called by an application. If the library targets .NET Standard 2.0, it can be called by any .NET implementation (including .NET Framework) that supports .NET Standard 2.0. If the library targets .NET 7, it can be called by any application that targets .NET 7. This tutorial shows how to target .NET 7.
-
-When you create a class library, you can distribute it as a third-party component or as a bundled component with one or more applications.
-
-## Prerequisites
-
-* [Visual Studio Code](https://code.visualstudio.com/) with [C# Dev Kit extension](https://marketplace.visualstudio.com/items?itemName=ms-dotnettools.csdevkit) installed. For information about how to install extensions on Visual Studio Code, see [VS Code Extension Marketplace](https://code.visualstudio.com/docs/editor/extension-gallery).
-* The [.NET 7 SDK](https://dotnet.microsoft.com/download/dotnet/7.0).
-
-## Create a class library project and solution
-
-Start by creating a .NET class library project named "StringLibrary" and an associated solution. A solution serves as a container for one or more projects. You'll add additional, related projects to the same solution.
-
-1. Start Visual Studio Code.
-
-1. Go to the Explorer view and select **Create .NET Project**. Alternatively, you can bring up the Command Palette using Ctrl+Shift+P (Command+Shift+P on MacOS) and then type ".NET" and find and select the .NET: New Project command.
-
-1. After selecting the command, you'll need to choose the project template. Choose Class Library.
-
-1. Then select the location where you would like the new project to be created.
-
-1. Give it the name **StringLibrary**, select **Show all template options**, select **.NET 7** and select **Create Project**.
-
-1. Check to make sure that the library targets .NET 7. In **Explorer**, open *StringLibrary/StringLibrary.csproj*.
-
-   The `TargetFramework` element shows that the project targets .NET 7.0.
-
-   ```xml
-   <Project Sdk="Microsoft.NET.Sdk">
-
-     <PropertyGroup>
-       <TargetFramework>net7.0</TargetFramework>
-     </PropertyGroup>
-
-   </Project>
-   ```
-
-1. Open *Class1.cs* and replace the code with the following code.
-
-   :::code language="csharp" source="./snippets/library-with-visual-studio/csharp/StringLibrary/Class1.cs":::
-
-   The class library, `UtilityLibraries.StringLibrary`, contains a method named `StartsWithUpper`. This method returns a <xref:System.Boolean> value that indicates whether the current string instance begins with an uppercase character. The Unicode standard distinguishes uppercase characters from lowercase characters. The <xref:System.Char.IsUpper(System.Char)?displayProperty=nameWithType> method returns `true` if a character is uppercase.
-
-   `StartsWithUpper` is implemented as an [extension method](../../csharp/programming-guide/classes-and-structs/extension-methods.md) so that you can call it as if it were a member of the <xref:System.String> class.
-
-1. Save the file.
-
-1. Right click on the project in **Solution Explorer** and right-click **Build** or open the Command Palette and select **.NET: Build** to build the solution and verify that the project compiles without error.
-
-   The terminal output looks like the following example:
-
-   ```output
-   Microsoft (R) Build Engine version 16.7.4+b89cb5fde for .NET
-   Copyright (C) Microsoft Corporation. All rights reserved.
-     Determining projects to restore...
-     All projects are up-to-date for restore.
-     StringLibrary -> C:\Projects\ClassLibraryProjects\StringLibrary\bin\Debug\net7.0\StringLibrary.dll
-   Build succeeded.
-       0 Warning(s)
-       0 Error(s)
-   Time Elapsed 00:00:02.78
-   ```
-
-## Add a console app to the solution
-
-Add a console application that uses the class library. The app will prompt the user to enter a string and report whether the string begins with an uppercase character.
-
-1. In the **Solution Explorer** select **New Project** or in the Command Palette select **.NET: New Project**.
-
-1. Select Console app.
-
-1. Give it the name **ShowCase**, select the default location and select **Create Project**.
-
-1. Open *ShowCase/Program.cs* and replace all of the code with the following code.
-
-   :::code language="csharp" source="./snippets/library-with-visual-studio/csharp/ShowCase/Program.cs":::
-
-   The code uses the `row` variable to maintain a count of the number of rows of data written to the console window. Whenever it's greater than or equal to 25, the code clears the console window and displays a message to the user.
-
-   The program prompts the user to enter a string. It indicates whether the string starts with an uppercase character. If the user presses the <kbd>Enter</kbd> key without entering a string, the application ends, and the console window closes.
-
-1. Save your changes.
-
-## Add a project reference
-
-Initially, the new console app project doesn't have access to the class library. To allow it to call methods in the class library, create a project reference to the class library project.
-
-1. In **Solution Explorer** right click on the **ShowCase** project and select **Add Project Reference**.
-
-1. Select StringLibrary.
-
-## Run the app
-
-1. Select Run>Run without debugging.
-
-1. Select C#.
-
-1. Select ShowCase.
-
-1. Try out the program by entering strings and pressing <kbd>Enter</kbd>, then press <kbd>Enter</kbd> to exit.
-
-   The terminal output looks like the following example:
-
-   ```output
-   Press <Enter> only to exit; otherwise, enter a string and press <Enter>:
-
-   A string that starts with an uppercase letter
-   Input: A string that starts with an uppercase letter
-   Begins with uppercase? : Yes
-
-   a string that starts with a lowercase letter
-   Input: a string that starts with a lowercase letter
-   Begins with uppercase? : No
-   ```
-
-## Additional resources
-
-* [Develop libraries with the .NET CLI](libraries.md)
-* [.NET Standard versions and the platforms they support](../../standard/net-standard.md).
-
-## Next steps
-
-In this tutorial, you created a solution, added a library project, and added a console app project that uses the library. In the next tutorial, you add a unit test project to the solution.
-
-> [!div class="nextstepaction"]
-> [Test a .NET class library with .NET using Visual Studio Code](testing-library-with-visual-studio-code.md)
-
-::: zone-end
-
-::: zone pivot="dotnet-6-0"
-
-In this tutorial, you create a simple utility library that contains a single string-handling method.
-
-A *class library* defines types and methods that are called by an application. If the library targets .NET Standard 2.0, it can be called by any .NET implementation (including .NET Framework) that supports .NET Standard 2.0. If the library targets .NET 6, it can be called by any application that targets .NET 6. This tutorial shows how to target .NET 6.
-
-When you create a class library, you can distribute it as a third-party component or as a bundled component with one or more applications.
-
-## Prerequisites
-
-* [Visual Studio Code](https://code.visualstudio.com/) with [C# Dev Kit extension](https://marketplace.visualstudio.com/items?itemName=ms-dotnettools.csdevkit) installed. For information about how to install extensions on Visual Studio Code, see [VS Code Extension Marketplace](https://code.visualstudio.com/docs/editor/extension-gallery).
-* The [.NET 6 SDK](https://dotnet.microsoft.com/download/dotnet/6.0).
-
-## Create a class library project and solution
-
-Start by creating a .NET class library project named "StringLibrary" and an associated solution. A solution serves as a container for one or more projects. You'll add additional, related projects to the same solution.
-
-1. Start Visual Studio Code.
-
-1. Go to the Explorer view and select **Create .NET Project**. Alternatively, you can bring up the Command Palette using Ctrl+Shift+P (Command+Shift+P on MacOS) and then type ".NET" and find and select the .NET: New Project command.
-
-1. After selecting the command, you'll need to choose the project template. Choose Class Library.
-
-1. Then select the location where you would like the new project to be created.
-
-1. Give it the name **StringLibrary**, select **Show all template options**, select **.NET 7** and select **Create Project**.
-
-1. Check to make sure that the library targets .NET 6. In **Explorer**, open *StringLibrary/StringLibrary.csproj*.
-
-   The `TargetFramework` element shows that the project targets .NET 6.0.
-
-   ```xml
-   <Project Sdk="Microsoft.NET.Sdk">
-
-     <PropertyGroup>
-       <TargetFramework>net6.0</TargetFramework>
-     </PropertyGroup>
-
-   </Project>
-   ```
-
-1. Open *Class1.cs* and replace the code with the following code.
-
-   :::code language="csharp" source="./snippets/library-with-visual-studio/csharp/StringLibrary/Class1.cs":::
-
-   The class library, `UtilityLibraries.StringLibrary`, contains a method named `StartsWithUpper`. This method returns a <xref:System.Boolean> value that indicates whether the current string instance begins with an uppercase character. The Unicode standard distinguishes uppercase characters from lowercase characters. The <xref:System.Char.IsUpper(System.Char)?displayProperty=nameWithType> method returns `true` if a character is uppercase.
-
-   `StartsWithUpper` is implemented as an [extension method](../../csharp/programming-guide/classes-and-structs/extension-methods.md) so that you can call it as if it were a member of the <xref:System.String> class.
-
-1. Save the file.
-
-1. Right click on the project in **Solution Explorer** and right-click **Build** or open the Command Palette and select **.NET: Build** to build the solution and verify that the project compiles without error.
-
-   The terminal output looks like the following example:
-
-   ```output
-   Microsoft (R) Build Engine version 16.7.0+b89cb5fde for .NET
-   Copyright (C) Microsoft Corporation. All rights reserved.
-     Determining projects to restore...
-     All projects are up-to-date for restore.
-     StringLibrary -> C:\Projects\ClassLibraryProjects\StringLibrary\bin\Debug\net6.0\StringLibrary.dll
-   Build succeeded.
-       0 Warning(s)
-       0 Error(s)
-   Time Elapsed 00:00:02.78
-   ```
-
-## Add a console app to the solution
-
-Add a console application that uses the class library. The app will prompt the user to enter a string and report whether the string begins with an uppercase character.
-
-1. In the **Solution Explorer** select **New Project** or in the Command Palette select **.NET: New Project**.
-
-1. Select Console app.
-
-1. Give it the name **ShowCase**, select the default location and select **Create Project**.
-
-1. Open *ShowCase/Program.cs* and replace all of the code with the following code.
-
-   :::code language="csharp" source="./snippets/library-with-visual-studio/csharp/ShowCase/Program.cs":::
-
-   The code uses the `row` variable to maintain a count of the number of rows of data written to the console window. Whenever it's greater than or equal to 25, the code clears the console window and displays a message to the user.
-
-   The program prompts the user to enter a string. It indicates whether the string starts with an uppercase character. If the user presses the <kbd>Enter</kbd> key without entering a string, the application ends, and the console window closes.
-
-1. Save your changes.
-
-## Add a project reference
-
-Initially, the new console app project doesn't have access to the class library. To allow it to call methods in the class library, create a project reference to the class library project.
-
-1. In **Solution Explorer** right click on the **ShowCase** project and select **Add Project Reference**.
-
-1. Select StringLibrary.
-
-## Run the app
-
-1. Select Run>Run without debugging.
-
-1. Select C#.
-
-1. Select ShowCase.
-
-1. Try out the program by entering strings and pressing <kbd>Enter</kbd>, then press <kbd>Enter</kbd> to exit.
-
-   The terminal output looks like the following example:
-
-   ```output
-   Press <Enter> only to exit; otherwise, enter a string and press <Enter>:
-
-   A string that starts with an uppercase letter
-   Input: A string that starts with an uppercase letter
-   Begins with uppercase? : Yes
-
-   a string that starts with a lowercase letter
-   Input: a string that starts with a lowercase letter
-   Begins with uppercase? : No
-   ```
-
-## Additional resources
-
-* [Develop libraries with the .NET CLI](libraries.md)
-* [.NET Standard versions and the platforms they support](../../standard/net-standard.md).
-
-## Next steps
-
-In this tutorial, you created a solution, added a library project, and added a console app project that uses the library. In the next tutorial, you add a unit test project to the solution.
-
-> [!div class="nextstepaction"]
-> [Test a .NET class library with .NET using Visual Studio Code](testing-library-with-visual-studio-code.md)
-
-::: zone-end
->>>>>>> 10be9d5b
+> [Test a .NET class library with .NET using Visual Studio Code](testing-library-with-visual-studio-code.md)