---
title: Write a custom .NET Core runtime host
description: Learn to host the .NET Core runtime from native code to support advanced scenarios that require controlling how the .NET Core runtime works.
author: mjrousos
ms.topic: how-to
ms.date: 12/21/2018
---
# Write a custom .NET Core host to control the .NET runtime from your native code

Like all managed code, .NET Core applications are executed by a host. The host is responsible for starting the runtime (including components like the JIT and garbage collector) and invoking managed entry points.

Hosting the .NET Core runtime is an advanced scenario and, in most cases, .NET Core developers don't need to worry about hosting because .NET Core build processes provide a default host to run .NET Core applications. In some specialized circumstances, though, it can be useful to explicitly host the .NET Core runtime, either as a means of invoking managed code in a native process or in order to gain more control over how the runtime works.

This article gives an overview of the steps necessary to start the .NET Core runtime from native code and execute managed code in it.

## Prerequisites

Because hosts are native applications, this tutorial covers constructing a C++ application to host .NET Core. You will need a C++ development environment (such as that provided by [Visual Studio](https://aka.ms/vsdownload?utm_source=mscom&utm_campaign=msdocs)).

You will also want a simple .NET Core application to test the host with, so you should install the [.NET Core SDK](https://dotnet.microsoft.com/download) and [build a small .NET Core test app](with-visual-studio.md) (such as a 'Hello World' app). The 'Hello World' app created by the new .NET Core console project template is sufficient.

## Hosting APIs

There are three different APIs that can be used to host .NET Core. This article (and its associated [samples](https://github.com/dotnet/samples/tree/master/core/hosting)) covers all options.

* The preferred method of hosting the .NET Core runtime in .NET Core 3.0 and above is with the `nethost` and `hostfxr` libraries' APIs. These entry points handle the complexity of finding and setting up the runtime for initialization and allow both launching a managed application and calling into a static managed method.
* The preferred method of hosting the .NET Core runtime prior to .NET Core 3.0 is with the [`coreclrhost.h`](https://github.com/dotnet/runtime/blob/master/src/coreclr/src/hosts/inc/coreclrhost.h) API. This API exposes functions for easily starting and stopping the runtime and invoking managed code (either by launching a managed exe or by calling static managed methods).

## Sample Hosts

[Sample hosts](https://github.com/dotnet/samples/tree/master/core/hosting) demonstrating the steps outlined in the tutorials below are available in the dotnet/samples GitHub repository. Comments in the samples clearly associate the numbered steps from these tutorials with where they're performed in the sample. For download instructions, see [Samples and Tutorials](../../samples-and-tutorials/index.md#view-and-download-samples).

Keep in mind that the sample hosts are meant to be used for learning purposes, so they are light on error checking and are designed to emphasize readability over efficiency.

## Create a host using `nethost.h` and `hostfxr.h`

The following steps detail how to use the `nethost` and `hostfxr` libraries to start the .NET Core runtime in a native application and call into a managed static method. The [sample](https://github.com/dotnet/samples/tree/master/core/hosting/HostWithHostFxr) uses the `nethost` header and library installed with the .NET SDK and copies of the [`coreclr_delegates.h`](https://github.com/dotnet/core-setup/blob/master/src/corehost/cli/coreclr_delegates.h) and [`hostfxr.h`](https://github.com/dotnet/core-setup/blob/master/src/corehost/cli/hostfxr.h) files from the [dotnet/core-setup](https://github.com/dotnet/core-setup) repository.

### Step 1 - Load `hostfxr` and get exported hosting functions

The `nethost` library provides the `get_hostfxr_path` function for locating the `hostfxr` library. The `hostfxr` library exposes functions for hosting the .NET Core runtime. The full list of functions can be found in [`hostfxr.h`](https://github.com/dotnet/core-setup/blob/master/src/corehost/cli/hostfxr.h) and the [native hosting design document](https://github.com/dotnet/core-setup/blob/master/Documentation/design-docs/native-hosting.md). The sample and this tutorial use the following:

* `hostfxr_initialize_for_runtime_config`: Initializes a host context and prepares for initialization of the .NET Core runtime using the specified runtime configuration.
* `hostfxr_get_runtime_delegate`: Gets a delegate for runtime functionality.
* `hostfxr_close`: Closes a host context.

The `hostfxr` library is found using `get_hostfxr_path`. It is then loaded and its exports are retrieved.

[!code-cpp[HostFxrHost#LoadHostFxr](~/samples/snippets/core/tutorials/netcore-hosting/csharp/HostWithHostFxr/src/NativeHost/nativehost.cpp#LoadHostFxr)]

### Step 2 - Initialize and start the .NET Core runtime

The `hostfxr_initialize_for_runtime_config` and `hostfxr_get_runtime_delegate` functions initialize and start the .NET Core runtime using the runtime configuration for the managed component that will be loaded. The `hostfxr_get_runtime_delegate` function is used to get a runtime delegate that allows loading a managed assembly and getting a function pointer to a static method in that assembly.

[!code-cpp[HostFxrHost#Initialize](~/samples/snippets/core/tutorials/netcore-hosting/csharp/HostWithHostFxr/src/NativeHost/nativehost.cpp#Initialize)]

### Step 3 - Load managed assembly and get function pointer to a managed method

The runtime delegate is called to load the managed assembly and get a function pointer to a managed method. The delegate requires the assembly path, type name, and method name as inputs and returns a function pointer that can be used to invoke the managed method.

[!code-cpp[HostFxrHost#LoadAndGet](~/samples/snippets/core/tutorials/netcore-hosting/csharp/HostWithHostFxr/src/NativeHost/nativehost.cpp#LoadAndGet)]

By passing `nullptr` as the delegate type name when calling the runtime delegate, the sample uses a default signature for the managed method:

```csharp
public delegate int ComponentEntryPoint(IntPtr args, int sizeBytes);
```

A different signature can be used by specifying the delegate type name when calling the runtime delegate.

### Step 4 - Run managed code!

The native host can now call the managed method and pass it the desired parameters.

[!code-cpp[HostFxrHost#CallManaged](~/samples/snippets/core/tutorials/netcore-hosting/csharp/HostWithHostFxr/src/NativeHost/nativehost.cpp#CallManaged)]

## Create a host using `coreclrhost.h`

The following steps detail how to use the `coreclrhost.h` API to start the .NET Core runtime in a native application and call into a managed static method. The code snippets in this document use some Windows-specific APIs, but the [full sample host](https://github.com/dotnet/samples/tree/master/core/hosting/HostWithCoreClrHost) shows both Windows and Linux code paths.

The [Unix CoreRun host](https://github.com/dotnet/runtime/tree/master/src/coreclr/src/hosts/unixcorerun) shows a more complex, real-world example of hosting using `coreclrhost.h`.

### Step 1 - Find and load CoreCLR

The .NET Core runtime APIs are in *coreclr.dll* (on Windows), in *libcoreclr.so* (on Linux), or in *libcoreclr.dylib* (on macOS). The first step to hosting .NET Core is to load the CoreCLR library. Some hosts probe different paths or use input parameters to find the library while others know to load it from a certain path (next to the host, for example, or from a machine-wide location).

Once found, the library is loaded with `LoadLibraryEx` (on Windows) or `dlopen` (on Linux/macOS).

[!code-cpp[CoreClrHost#1](~/samples/snippets/core/tutorials/netcore-hosting/csharp/HostWithCoreClrHost/src/SampleHost.cpp#1)]

### Step 2 - Get .NET Core hosting functions

CoreClrHost has several important methods useful for hosting .NET Core:

* `coreclr_initialize`: Starts the .NET Core runtime and sets up the default (and only) AppDomain.
* `coreclr_execute_assembly`: Executes a managed assembly.
* `coreclr_create_delegate`: Creates a function pointer to a managed method.
* `coreclr_shutdown`: Shuts down the .NET Core runtime.
* `coreclr_shutdown_2`: Like `coreclr_shutdown`, but also retrieves the managed code's exit code.

After loading the CoreCLR library, the next step is to get references to these functions using `GetProcAddress` (on Windows) or `dlsym` (on Linux/macOS).

[!code-cpp[CoreClrHost#2](~/samples/snippets/core/tutorials/netcore-hosting/csharp/HostWithCoreClrHost/src/SampleHost.cpp#2)]

### Step 3 - Prepare runtime properties

Before starting the runtime, it is necessary to prepare some properties to specify behavior (especially concerning the assembly loader).

Common properties include:

* `TRUSTED_PLATFORM_ASSEMBLIES`
   This is a list of assembly paths (delimited by ';' on Windows and ':' on Linux) which the runtime will be able to resolve by default. Some hosts have hard-coded manifests listing assemblies they can load. Others will put any library in certain locations (next to *coreclr.dll*, for example) on this list.
* `APP_PATHS`
   This is a list of paths to probe in for an assembly if it can't be found in the trusted platform assemblies (TPA) list. Because the host has more control over which assemblies are loaded using the TPA list, it is a best practice for hosts to determine which assemblies they expect to load and list them explicitly. If probing at run time is needed, however, this property can enable that scenario.
* `APP_NI_PATHS`
   This list is similar to APP_PATHS except that it's meant to be paths that will be probed for native images.
* `NATIVE_DLL_SEARCH_DIRECTORIES`
   This property is a list of paths the loader should probe when looking for native libraries called via p/invoke.
* `PLATFORM_RESOURCE_ROOTS`
   This list includes paths to probe in for resource satellite assemblies (in culture-specific subdirectories).

In this sample host, the TPA list is constructed by simply listing all libraries in the current directory:

[!code-cpp[CoreClrHost#7](~/samples/snippets/core/tutorials/netcore-hosting/csharp/HostWithCoreClrHost/src/SampleHost.cpp#7)]

Because the sample is simple, it only needs the `TRUSTED_PLATFORM_ASSEMBLIES` property:

[!code-cpp[CoreClrHost#3](~/samples/snippets/core/tutorials/netcore-hosting/csharp/HostWithCoreClrHost/src/SampleHost.cpp#3)]

### Step 4 - Start the runtime

`coreclrhost.h` APIs start the runtime and create the default AppDomain all with a single call. The `coreclr_initialize` function takes a base path, name, and the properties described earlier and returns back a handle to the host via the `hostHandle` parameter.

[!code-cpp[CoreClrHost#4](~/samples/snippets/core/tutorials/netcore-hosting/csharp/HostWithCoreClrHost/src/SampleHost.cpp#4)]

### Step 5 - Run managed code!

With the runtime started, the host can call managed code. This can be done in a couple of different ways. The sample code linked to this tutorial uses the `coreclr_create_delegate` function to create a delegate to a static managed method. This API takes the [assembly name](../../standard/assembly/names.md), namespace-qualified type name, and method name as inputs and returns a delegate that can be used to invoke the method.

[!code-cpp[CoreClrHost#5](~/samples/snippets/core/tutorials/netcore-hosting/csharp/HostWithCoreClrHost/src/SampleHost.cpp#5)]

In this sample, the host can now call `managedDelegate` to run the `ManagedWorker.DoWork` method.

Alternatively, the `coreclr_execute_assembly` function can be used to launch a managed executable. This API takes an assembly path and array of arguments as input parameters. It loads the assembly at that path and invokes its main method.

```c++
int hr = executeAssembly(
        hostHandle,
        domainId,
        argumentCount,
        arguments,
        "HelloWorld.exe",
        (unsigned int*)&exitCode);
```

### Step 6 - Shutdown and clean up

Finally, when the host is done running managed code, the .NET Core runtime is shut down with `coreclr_shutdown` or `coreclr_shutdown_2`.

[!code-cpp[CoreClrHost#6](~/samples/snippets/core/tutorials/netcore-hosting/csharp/HostWithCoreClrHost/src/SampleHost.cpp#6)]

CoreCLR does not support reinitialization or unloading. Do not call `coreclr_initialize` again or unload the CoreCLR library.

<<<<<<< HEAD
## Conclusion
Once your host is built, it can be tested by running it from the command line and passing any arguments the host expects. When specifying the .NET Core app for the host to run, be sure to use the .dll that is produced by `dotnet build`. Executables (.exe files) produced by `dotnet publish` for self-contained applications are actually the default .NET Core host (so that the app can be launched directly from the command line in mainline scenarios); user code is compiled into a dll of the same name.
=======
## Create a host using Mscoree.h

As mentioned previously, CoreClrHost.h is now the preferred method of hosting the .NET Core runtime. The `ICLRRuntimeHost4` interface can still be used, though, if the CoreClrHost.h interfaces aren't sufficient (if non-standard startup flags are needed, for example, or if an AppDomainManager is needed on the default domain). These instructions will guide you through hosting .NET Core using mscoree.h.

The [CoreRun host](https://github.com/dotnet/runtime/tree/master/src/coreclr/src/hosts/corerun) shows a more complex, real-world example of hosting using mscoree.h.

### A note about mscoree.h

The `ICLRRuntimeHost4` .NET Core hosting interface is defined in [MSCOREE.IDL](https://github.com/dotnet/runtime/blob/master/src/coreclr/src/inc/MSCOREE.IDL). A header version of this file (mscoree.h), which your host will need to reference, is produced via MIDL when the [.NET Core runtime](https://github.com/dotnet/runtime/) is built. If you do not want to build the .NET Core runtime, mscoree.h is also available as a [pre-built header](https://github.com/dotnet/runtime/blob/master/src/coreclr/src/pal/prebuilt/inc/) in the dotnet/runtime repository.

### Step 1 - Identify the managed entry point

After referencing necessary headers ([mscoree.h](https://github.com/dotnet/runtime/blob/master/src/coreclr/src/pal/prebuilt/inc/mscoree.h) and stdio.h, for example), one of the first things a .NET Core host must do is locate the managed entry point it will be using. In our sample host, this is done by just taking the first command-line argument to our host as the path to a managed binary whose `main` method will be executed.

[!code-cpp[NetCoreHost#1](~/samples/snippets/core/tutorials/netcore-hosting/csharp/HostWithMscoree/host.cpp#1)]

### Step 2 - Find and load CoreCLR

The .NET Core runtime APIs are in *CoreCLR.dll* (on Windows). To get our hosting interface (`ICLRRuntimeHost4`), it's necessary to find and load *CoreCLR.dll*. It is up to the host to define a convention for how it will locate *CoreCLR.dll*. Some hosts expect the file to be present in a well-known machine-wide location (such as *%programfiles%\dotnet\shared\Microsoft.NETCore.App\2.1.6*). Others expect that *CoreCLR.dll* will be loaded from a location next to either the host itself or the app to be hosted. Still others might consult an environment variable to find the library.

On Linux or macOS, the core runtime library is *libcoreclr.so* or *libcoreclr.dylib*, respectively.

Our sample host probes a few common locations for *CoreCLR.dll*. Once found, it must be loaded via `LoadLibrary` (or `dlopen` on Linux/macOS).

[!code-cpp[NetCoreHost#2](~/samples/snippets/core/tutorials/netcore-hosting/csharp/HostWithMscoree/host.cpp#2)]

### Step 3 - Get an ICLRRuntimeHost4 Instance

The `ICLRRuntimeHost4` hosting interface is retrieved by calling `GetProcAddress` (or `dlsym` on Linux/macOS) on `GetCLRRuntimeHost`, and then invoking that function.

[!code-cpp[NetCoreHost#3](~/samples/snippets/core/tutorials/netcore-hosting/csharp/HostWithMscoree/host.cpp#3)]

### Step 4 - Set startup flags and start the runtime

With an `ICLRRuntimeHost4` in-hand, we can now specify runtime-wide startup flags and start the runtime. Startup flags determine which garbage collector (GC) to use (concurrent or server), whether we will use a single AppDomain or multiple AppDomains, and what loader optimization policy to use (for domain-neutral loading of assemblies).

[!code-cpp[NetCoreHost#4](~/samples/snippets/core/tutorials/netcore-hosting/csharp/HostWithMscoree/host.cpp#4)]

The runtime is started with a call to the `Start` function.

```c++
hr = runtimeHost->Start();
```

### Step 5 - Preparing AppDomain settings

Once the runtime is started, we will want to set up an AppDomain. There are a number of options that must be specified when creating a .NET AppDomain, however, so it's necessary to prepare those first.

AppDomain flags specify AppDomain behaviors related to security and interop. Older Silverlight hosts used these settings to sandbox user code, but most modern .NET Core hosts run user code as full trust and enable interop.

[!code-cpp[NetCoreHost#5](~/samples/snippets/core/tutorials/netcore-hosting/csharp/HostWithMscoree/host.cpp#5)]

After deciding which AppDomain flags to use, AppDomain properties must be defined. The properties are key/value pairs of strings. Many of the properties relate to how the AppDomain will load assemblies.

Common AppDomain properties include:

* `TRUSTED_PLATFORM_ASSEMBLIES`
   This is a list of assembly paths (delimited by `;` on Windows and `:` on Linux/macOS) which the AppDomain should prioritize loading and give full trust to (even in partially trusted domains). This list is meant to contain 'Framework' assemblies and other trusted modules, similar to the GAC in .NET Framework scenarios. Some hosts will put any library next to *coreclr.dll* on this list, others have hard-coded manifests listing trusted assemblies for their purposes.
* `APP_PATHS`
   This is a list of paths to probe in for an assembly if it can't be found in the trusted platform assemblies (TPA) list. Because the host has more control over which assemblies are loaded using the TPA list, it is a best practice for hosts to determine which assemblies they expect to load and list them explicitly. If probing at run time is needed, however, this property can enable that scenario.
* `APP_NI_PATHS`
   This list is very similar to APP_PATHS except that it's meant to be paths that will be probed for native images.
* `NATIVE_DLL_SEARCH_DIRECTORIES`
   This property is a list of paths the loader should probe when looking for native DLLs called via p/invoke.
* `PLATFORM_RESOURCE_ROOTS`
   This list includes paths to probe in for resource satellite assemblies (in culture-specific subdirectories).

In our [simple sample host](https://github.com/dotnet/samples/tree/master/core/hosting/HostWithMscoree), these properties are set up as follows:

[!code-cpp[NetCoreHost#6](~/samples/snippets/core/tutorials/netcore-hosting/csharp/HostWithMscoree/host.cpp#6)]

### Step 6 - Create the AppDomain

Once all AppDomain flags and properties are prepared, `ICLRRuntimeHost4::CreateAppDomainWithManager` can be used to set up the AppDomain. This function optionally takes a fully qualified assembly name and type name to use as the domain's AppDomain manager. An AppDomain manager can allow a host to control some aspects of AppDomain behavior and may provide entry points for launching managed code if the host doesn't intend to invoke user code directly.

[!code-cpp[NetCoreHost#7](~/samples/snippets/core/tutorials/netcore-hosting/csharp/HostWithMscoree/host.cpp#7)]

### Step 7 - Run managed code!

With an AppDomain up and running, the host can now start executing managed code. The easiest way to do this is to use `ICLRRuntimeHost4::ExecuteAssembly` to invoke a managed assembly's entry point method. Note that this function only works in single-domain scenarios.

[!code-cpp[NetCoreHost#8](~/samples/snippets/core/tutorials/netcore-hosting/csharp/HostWithMscoree/host.cpp#8)]

Another option, if `ExecuteAssembly` doesn't meet your host's needs, is to use `CreateDelegate` to create a function pointer to a static managed method. This requires the host to know the signature of the method it is calling into (in order to create the function pointer type) but allows hosts the flexibility to invoke code other than an assembly's entry point. The assembly name provided in the second parameter is the [full managed assembly name](../../standard/assembly/names.md) of the library to load.

```c++
void *pfnDelegate = NULL;
hr = runtimeHost->CreateDelegate(
    domainId,
    L"HW, Version=1.0.0.0, Culture=neutral", // Target managed assembly
    L"ConsoleApplication.Program",           // Target managed type
    L"Main",                                 // Target entry point (static method)
    (INT_PTR*)&pfnDelegate);

((MainMethodFp*)pfnDelegate)(NULL);
```

### Step 8 - Clean up

Finally, the host should clean up after itself by unloading AppDomains, stopping the runtime, and releasing the `ICLRRuntimeHost4` reference.

[!code-cpp[NetCoreHost#9](~/samples/snippets/core/tutorials/netcore-hosting/csharp/HostWithMscoree/host.cpp#9)]

CoreCLR does not support unloading. Do not unload the CoreCLR library.

## Conclusion

Once your host is built, it can be tested by running it from the command line and passing any arguments the host expects (like the managed app to run for the mscoree example host). When specifying the .NET Core app for the host to run, be sure to use the .dll that is produced by `dotnet build`. Executables (.exe files) produced by `dotnet publish` for self-contained applications are actually the default .NET Core host (so that the app can be launched directly from the command line in mainline scenarios); user code is compiled into a dll of the same name.
>>>>>>> c10f08a3

If things don't work initially, double-check that *coreclr.dll* is available in the location expected by the host, that all necessary Framework libraries are in the TPA list, and that CoreCLR's bitness (32-bit or 64-bit) matches how the host was built.

Hosting the .NET Core runtime is an advanced scenario that many developers won't require, but for those who need to launch managed code from a native process, or who need more control over the .NET Core runtime's behavior, it can be very useful.<|MERGE_RESOLUTION|>--- conflicted
+++ resolved
@@ -161,119 +161,8 @@
 
 CoreCLR does not support reinitialization or unloading. Do not call `coreclr_initialize` again or unload the CoreCLR library.
 
-<<<<<<< HEAD
 ## Conclusion
 Once your host is built, it can be tested by running it from the command line and passing any arguments the host expects. When specifying the .NET Core app for the host to run, be sure to use the .dll that is produced by `dotnet build`. Executables (.exe files) produced by `dotnet publish` for self-contained applications are actually the default .NET Core host (so that the app can be launched directly from the command line in mainline scenarios); user code is compiled into a dll of the same name.
-=======
-## Create a host using Mscoree.h
-
-As mentioned previously, CoreClrHost.h is now the preferred method of hosting the .NET Core runtime. The `ICLRRuntimeHost4` interface can still be used, though, if the CoreClrHost.h interfaces aren't sufficient (if non-standard startup flags are needed, for example, or if an AppDomainManager is needed on the default domain). These instructions will guide you through hosting .NET Core using mscoree.h.
-
-The [CoreRun host](https://github.com/dotnet/runtime/tree/master/src/coreclr/src/hosts/corerun) shows a more complex, real-world example of hosting using mscoree.h.
-
-### A note about mscoree.h
-
-The `ICLRRuntimeHost4` .NET Core hosting interface is defined in [MSCOREE.IDL](https://github.com/dotnet/runtime/blob/master/src/coreclr/src/inc/MSCOREE.IDL). A header version of this file (mscoree.h), which your host will need to reference, is produced via MIDL when the [.NET Core runtime](https://github.com/dotnet/runtime/) is built. If you do not want to build the .NET Core runtime, mscoree.h is also available as a [pre-built header](https://github.com/dotnet/runtime/blob/master/src/coreclr/src/pal/prebuilt/inc/) in the dotnet/runtime repository.
-
-### Step 1 - Identify the managed entry point
-
-After referencing necessary headers ([mscoree.h](https://github.com/dotnet/runtime/blob/master/src/coreclr/src/pal/prebuilt/inc/mscoree.h) and stdio.h, for example), one of the first things a .NET Core host must do is locate the managed entry point it will be using. In our sample host, this is done by just taking the first command-line argument to our host as the path to a managed binary whose `main` method will be executed.
-
-[!code-cpp[NetCoreHost#1](~/samples/snippets/core/tutorials/netcore-hosting/csharp/HostWithMscoree/host.cpp#1)]
-
-### Step 2 - Find and load CoreCLR
-
-The .NET Core runtime APIs are in *CoreCLR.dll* (on Windows). To get our hosting interface (`ICLRRuntimeHost4`), it's necessary to find and load *CoreCLR.dll*. It is up to the host to define a convention for how it will locate *CoreCLR.dll*. Some hosts expect the file to be present in a well-known machine-wide location (such as *%programfiles%\dotnet\shared\Microsoft.NETCore.App\2.1.6*). Others expect that *CoreCLR.dll* will be loaded from a location next to either the host itself or the app to be hosted. Still others might consult an environment variable to find the library.
-
-On Linux or macOS, the core runtime library is *libcoreclr.so* or *libcoreclr.dylib*, respectively.
-
-Our sample host probes a few common locations for *CoreCLR.dll*. Once found, it must be loaded via `LoadLibrary` (or `dlopen` on Linux/macOS).
-
-[!code-cpp[NetCoreHost#2](~/samples/snippets/core/tutorials/netcore-hosting/csharp/HostWithMscoree/host.cpp#2)]
-
-### Step 3 - Get an ICLRRuntimeHost4 Instance
-
-The `ICLRRuntimeHost4` hosting interface is retrieved by calling `GetProcAddress` (or `dlsym` on Linux/macOS) on `GetCLRRuntimeHost`, and then invoking that function.
-
-[!code-cpp[NetCoreHost#3](~/samples/snippets/core/tutorials/netcore-hosting/csharp/HostWithMscoree/host.cpp#3)]
-
-### Step 4 - Set startup flags and start the runtime
-
-With an `ICLRRuntimeHost4` in-hand, we can now specify runtime-wide startup flags and start the runtime. Startup flags determine which garbage collector (GC) to use (concurrent or server), whether we will use a single AppDomain or multiple AppDomains, and what loader optimization policy to use (for domain-neutral loading of assemblies).
-
-[!code-cpp[NetCoreHost#4](~/samples/snippets/core/tutorials/netcore-hosting/csharp/HostWithMscoree/host.cpp#4)]
-
-The runtime is started with a call to the `Start` function.
-
-```c++
-hr = runtimeHost->Start();
-```
-
-### Step 5 - Preparing AppDomain settings
-
-Once the runtime is started, we will want to set up an AppDomain. There are a number of options that must be specified when creating a .NET AppDomain, however, so it's necessary to prepare those first.
-
-AppDomain flags specify AppDomain behaviors related to security and interop. Older Silverlight hosts used these settings to sandbox user code, but most modern .NET Core hosts run user code as full trust and enable interop.
-
-[!code-cpp[NetCoreHost#5](~/samples/snippets/core/tutorials/netcore-hosting/csharp/HostWithMscoree/host.cpp#5)]
-
-After deciding which AppDomain flags to use, AppDomain properties must be defined. The properties are key/value pairs of strings. Many of the properties relate to how the AppDomain will load assemblies.
-
-Common AppDomain properties include:
-
-* `TRUSTED_PLATFORM_ASSEMBLIES`
-   This is a list of assembly paths (delimited by `;` on Windows and `:` on Linux/macOS) which the AppDomain should prioritize loading and give full trust to (even in partially trusted domains). This list is meant to contain 'Framework' assemblies and other trusted modules, similar to the GAC in .NET Framework scenarios. Some hosts will put any library next to *coreclr.dll* on this list, others have hard-coded manifests listing trusted assemblies for their purposes.
-* `APP_PATHS`
-   This is a list of paths to probe in for an assembly if it can't be found in the trusted platform assemblies (TPA) list. Because the host has more control over which assemblies are loaded using the TPA list, it is a best practice for hosts to determine which assemblies they expect to load and list them explicitly. If probing at run time is needed, however, this property can enable that scenario.
-* `APP_NI_PATHS`
-   This list is very similar to APP_PATHS except that it's meant to be paths that will be probed for native images.
-* `NATIVE_DLL_SEARCH_DIRECTORIES`
-   This property is a list of paths the loader should probe when looking for native DLLs called via p/invoke.
-* `PLATFORM_RESOURCE_ROOTS`
-   This list includes paths to probe in for resource satellite assemblies (in culture-specific subdirectories).
-
-In our [simple sample host](https://github.com/dotnet/samples/tree/master/core/hosting/HostWithMscoree), these properties are set up as follows:
-
-[!code-cpp[NetCoreHost#6](~/samples/snippets/core/tutorials/netcore-hosting/csharp/HostWithMscoree/host.cpp#6)]
-
-### Step 6 - Create the AppDomain
-
-Once all AppDomain flags and properties are prepared, `ICLRRuntimeHost4::CreateAppDomainWithManager` can be used to set up the AppDomain. This function optionally takes a fully qualified assembly name and type name to use as the domain's AppDomain manager. An AppDomain manager can allow a host to control some aspects of AppDomain behavior and may provide entry points for launching managed code if the host doesn't intend to invoke user code directly.
-
-[!code-cpp[NetCoreHost#7](~/samples/snippets/core/tutorials/netcore-hosting/csharp/HostWithMscoree/host.cpp#7)]
-
-### Step 7 - Run managed code!
-
-With an AppDomain up and running, the host can now start executing managed code. The easiest way to do this is to use `ICLRRuntimeHost4::ExecuteAssembly` to invoke a managed assembly's entry point method. Note that this function only works in single-domain scenarios.
-
-[!code-cpp[NetCoreHost#8](~/samples/snippets/core/tutorials/netcore-hosting/csharp/HostWithMscoree/host.cpp#8)]
-
-Another option, if `ExecuteAssembly` doesn't meet your host's needs, is to use `CreateDelegate` to create a function pointer to a static managed method. This requires the host to know the signature of the method it is calling into (in order to create the function pointer type) but allows hosts the flexibility to invoke code other than an assembly's entry point. The assembly name provided in the second parameter is the [full managed assembly name](../../standard/assembly/names.md) of the library to load.
-
-```c++
-void *pfnDelegate = NULL;
-hr = runtimeHost->CreateDelegate(
-    domainId,
-    L"HW, Version=1.0.0.0, Culture=neutral", // Target managed assembly
-    L"ConsoleApplication.Program",           // Target managed type
-    L"Main",                                 // Target entry point (static method)
-    (INT_PTR*)&pfnDelegate);
-
-((MainMethodFp*)pfnDelegate)(NULL);
-```
-
-### Step 8 - Clean up
-
-Finally, the host should clean up after itself by unloading AppDomains, stopping the runtime, and releasing the `ICLRRuntimeHost4` reference.
-
-[!code-cpp[NetCoreHost#9](~/samples/snippets/core/tutorials/netcore-hosting/csharp/HostWithMscoree/host.cpp#9)]
-
-CoreCLR does not support unloading. Do not unload the CoreCLR library.
-
-## Conclusion
-
-Once your host is built, it can be tested by running it from the command line and passing any arguments the host expects (like the managed app to run for the mscoree example host). When specifying the .NET Core app for the host to run, be sure to use the .dll that is produced by `dotnet build`. Executables (.exe files) produced by `dotnet publish` for self-contained applications are actually the default .NET Core host (so that the app can be launched directly from the command line in mainline scenarios); user code is compiled into a dll of the same name.
->>>>>>> c10f08a3
 
 If things don't work initially, double-check that *coreclr.dll* is available in the location expected by the host, that all necessary Framework libraries are in the TPA list, and that CoreCLR's bitness (32-bit or 64-bit) matches how the host was built.
 
