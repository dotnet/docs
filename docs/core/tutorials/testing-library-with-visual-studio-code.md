--- conflicted
+++ resolved
@@ -156,316 +156,4 @@
 The Visual Studio Code extension C# Dev Kit provides more tools for developing C# apps and libraries:
 
 > [!div class="nextstepaction"]
-<<<<<<< HEAD
-> [C# Dev Kit](https://marketplace.visualstudio.com/items?itemName=ms-dotnettools.csharp-dev-kit)
-=======
-> [C# Dev Kit](https://marketplace.visualstudio.com/items?itemName=ms-dotnettools.csharp-dev-kit)
-
-::: zone-end
-
-::: zone pivot="dotnet-7-0"
-
-This tutorial shows how to automate unit testing by adding a test project to a solution.
-
-## Prerequisites
-
-- This tutorial works with the solution that you create in [Create a .NET class library using Visual Studio Code](library-with-visual-studio-code.md).
-
-## Create a unit test project
-
-Unit tests provide automated software testing during your development and publishing. The testing framework that you use in this tutorial is MSTest. [MSTest](https://github.com/Microsoft/testfx-docs) is one of three test frameworks you can choose from. The others are [xUnit](https://xunit.net/) and [nUnit](https://nunit.org/).
-
-1. Start Visual Studio Code.
-
-1. Open the `ClassLibraryProjects` solution you created in [Create a .NET class library using Visual Studio Code](library-with-visual-studio-code.md).
-
-1. From **Solution Explorer**, select **Add Project**, or from the Command Palette select **.NET: New Project**.
-
-1. Select **MSTest Test Project**, name it "StringLibraryTest", select the default directory, and select **Create Project**.
-
-   The project template creates a UnitTest1.cs file with the following code:
-
-   ```csharp
-   using Microsoft.VisualStudio.TestTools.UnitTesting;
-
-   namespace StringLibraryTest
-   {
-       [TestClass]
-       public class UnitTest1
-       {
-           [TestMethod]
-           public void TestMethod1()
-           {
-           }
-       }
-   }
-   ```
-
-   The source code created by the unit test template does the following:
-
-   - It imports the <xref:Microsoft.VisualStudio.TestTools.UnitTesting?displayProperty=nameWithType> namespace, which contains the types used for unit testing.
-   - It applies the <xref:Microsoft.VisualStudio.TestTools.UnitTesting.TestClassAttribute> attribute to the `UnitTest1` class.
-   - It applies the <xref:Microsoft.VisualStudio.TestTools.UnitTesting.TestMethodAttribute> attribute to define `TestMethod1`.
-
-   Each method tagged with [[TestMethod]](xref:Microsoft.VisualStudio.TestTools.UnitTesting.TestMethodAttribute) in a test class tagged with [[TestClass]](xref:Microsoft.VisualStudio.TestTools.UnitTesting.TestClassAttribute) is run automatically when the unit test is invoked.
-
-## Add a project reference
-
-For the test project to work with the `StringLibrary` class, add a reference in the `StringLibraryTest` project to the `StringLibrary` project.
-
-1. From **Solution Explorer** right click on the 'StringLibraryTest' Project and select **Add Project Reference**.
-
-1. Select "StringLibrary".
-
-## Add and run unit test methods
-
-When Visual Studio invokes a unit test, it runs each method that is marked with the <xref:Microsoft.VisualStudio.TestTools.UnitTesting.TestMethodAttribute> attribute in a class that is marked with the  <xref:Microsoft.VisualStudio.TestTools.UnitTesting.TestClassAttribute> attribute. A test method ends when the first failure is found or when all tests contained in the method have succeeded.
-
-The most common tests call members of the <xref:Microsoft.VisualStudio.TestTools.UnitTesting.Assert> class. Many assert methods include at least two parameters, one of which is the expected test result and the other of which is the actual test result. Some of the `Assert` class's most frequently called methods are shown in the following table:
-
-| Assert methods     | Function |
-| ------------------ | -------- |
-| `Assert.AreEqual`  | Verifies that two values or objects are equal. The assert fails if the values or objects aren't equal. |
-| `Assert.AreSame`   | Verifies that two object variables refer to the same object. The assert fails if the variables refer to different objects. |
-| `Assert.IsFalse`   | Verifies that a condition is `false`. The assert fails if the condition is `true`. |
-| `Assert.IsNotNull` | Verifies that an object isn't `null`. The assert fails if the object is `null`. |
-
-You can also use the <xref:Microsoft.VisualStudio.TestTools.UnitTesting.Assert.ThrowsException%2A?displayProperty=nameWithType> method in a test method to indicate the type of exception it's expected to throw. The test fails if the specified exception isn't thrown.
-
-In testing the `StringLibrary.StartsWithUpper` method, you want to provide a number of strings that begin with an uppercase character. You expect the method to return `true` in these cases, so you can call the <xref:Microsoft.VisualStudio.TestTools.UnitTesting.Assert.IsTrue%2A?displayProperty=nameWithType> method. Similarly, you want to provide a number of strings that begin with something other than an uppercase character. You expect the method to return `false` in these cases, so you can call the <xref:Microsoft.VisualStudio.TestTools.UnitTesting.Assert.IsFalse%2A?displayProperty=nameWithType> method.
-
-Since your library method handles strings, you also want to make sure that it successfully handles an [empty string (`String.Empty`)](xref:System.String.Empty) and a `null` string. An empty string is one that has no characters and whose <xref:System.String.Length> is 0. A `null` string is one that hasn't been initialized. You can call `StartsWithUpper` directly as a static method and pass a single <xref:System.String> argument. Or you can call `StartsWithUpper` as an extension method on a `string` variable assigned to `null`.
-
-You'll define three methods, each of which calls an <xref:Microsoft.VisualStudio.TestTools.UnitTesting.Assert> method for each element in a string array. You'll call a method overload that lets you specify an error message to be displayed in case of test failure. The message identifies the string that caused the failure.
-
-To create the test methods:
-
-1. Open *StringLibraryTest/UnitTest1.cs* and replace all of the code with the following code.
-
-   :::code language="csharp" source="./snippets/library-with-visual-studio/csharp/StringLibraryTest/UnitTest1.cs":::
-
-   The test of uppercase characters in the `TestStartsWithUpper` method includes the Greek capital letter alpha (U+0391) and the Cyrillic capital letter EM (U+041C). The test of lowercase characters in the `TestDoesNotStartWithUpper` method includes the Greek small letter alpha (U+03B1) and the Cyrillic small letter Ghe (U+0433).
-
-1. Save your changes.
-
-## Build and Run your Tests
-
-1. In **Solution Explorer**, right-click and select **Build** or from the Command Palette, select **.NET: Build**.
-
-1. Select the **Testing** window, select **Run Tests** or from the Command Palette, select **Test: Run all Tests**.
-
-   :::image type="content" source="media/testing-library-with-visual-studio-code/testingScreenshot.png" alt-text="Visual Studio Code Test Explorer":::
-
-## Handle test failures
-
-If you're doing test-driven development (TDD), you write tests first and they fail the first time you run them. Then you add code to the app that makes the test succeed. For this tutorial, you created the test after writing the app code that it validates, so you haven't seen the test fail. To validate that a test fails when you expect it to fail, add an invalid value to the test input.
-
-1. Modify the `words` array in the `TestDoesNotStartWithUpper` method to include the string "Error".
-
-   ```csharp
-   string[] words = { "alphabet", "Error", "zebra", "abc", "αυτοκινητοβιομηχανία", "государство",
-                      "1234", ".", ";", " " };
-   ```
-
-1. Run the tests by clicking on the green error next to the test in the editor.
-
-   The output shows that the test fails, and it provides an error message for the failed test: "Assert.IsFalse failed. Expected for 'Error': false; actual: True". Because of the failure, no strings in the array after "Error" were tested.
-
-      :::image type="content" source="media/testing-library-with-visual-studio-code/failedTest.png" alt-text="Visual Studio Code Failed Test":::
-
-1. Remove the string "Error" that you added in step 1. Rerun the test and the tests pass.
-
-## Test the Release version of the library
-
-Now that the tests have all passed when running the Debug build of the library, run the tests an additional time against the Release build of the library. A number of factors, including compiler optimizations, can sometimes produce different behavior between Debug and Release builds.
-
-1. Run the tests with the Release build configuration:
-
-   ```dotnetcli
-   dotnet test StringLibraryTest/StringLibraryTest.csproj --configuration Release
-   ```
-
-   The tests pass.
-
-## Debug tests
-
-If you're using Visual Studio Code as your IDE, you can use the same process shown in [Debug a .NET console application using Visual Studio Code](debugging-with-visual-studio-code.md) to debug code using your unit test project. Instead of starting the *ShowCase* app project, open *StringLibraryTest/UnitTest1.cs*, and select **Debug Tests in current file** between lines 7 and 8. If you're unable to find it, press <kbd>Ctrl</kbd>+<kbd>Shift</kbd>+<kbd>P</kbd> to open the command palette and enter **Reload Window**.
-
-Visual Studio Code starts the test project with the debugger attached. Execution will stop at any breakpoint you've added to the test project or the underlying library code.
-
-## Additional resources
-
-- [Unit testing in .NET](../testing/index.md)
-
-## Next steps
-
-In this tutorial, you unit tested a class library. You can make the library available to others by publishing it to [NuGet](https://nuget.org) as a package. To learn how, follow a NuGet tutorial:
-
-> [!div class="nextstepaction"]
-> [Create and publish a package using the dotnet CLI](/nuget/quickstart/create-and-publish-a-package-using-the-dotnet-cli)
-
-If you publish a library as a NuGet package, others can install and use it. To learn how, follow a NuGet tutorial:
-
-> [!div class="nextstepaction"]
-> [Install and use a package using the dotnet CLI](/nuget/quickstart/install-and-use-a-package-using-the-dotnet-cli)
-
-A library doesn't have to be distributed as a package. It can be bundled with a console app that uses it. To learn how to publish a console app, see the earlier tutorial in this series:
-
-> [!div class="nextstepaction"]
-> [Publish a .NET console application using Visual Studio Code](publishing-with-visual-studio-code.md)
-
-::: zone-end
-
-::: zone pivot="dotnet-6-0"
-
-This tutorial shows how to automate unit testing by adding a test project to a solution.
-
-## Prerequisites
-
-- This tutorial works with the solution that you create in [Create a .NET class library using Visual Studio Code](library-with-visual-studio-code.md).
-
-## Create a unit test project
-
-Unit tests provide automated software testing during your development and publishing. The testing framework that you use in this tutorial is MSTest. [MSTest](https://github.com/Microsoft/testfx-docs) is one of three test frameworks you can choose from. The others are [xUnit](https://xunit.net/) and [nUnit](https://nunit.org/).
-
-1. Start Visual Studio Code.
-
-1. Open the `ClassLibraryProjects` solution you created in [Create a .NET class library using Visual Studio Code](library-with-visual-studio-code.md).
-
-1. From **Solution Explorer**, select **Add Project**, or from the Command Palette select **.NET: New Project**.
-
-1. Select **MSTest Test Project**, name it "StringLibraryTest", select the default directory, and select **Create Project**.
-
-   The project template creates a UnitTest1.cs file with the following code:
-
-   ```csharp
-   using Microsoft.VisualStudio.TestTools.UnitTesting;
-
-   namespace StringLibraryTest
-   {
-       [TestClass]
-       public class UnitTest1
-       {
-           [TestMethod]
-           public void TestMethod1()
-           {
-           }
-       }
-   }
-   ```
-
-   The source code created by the unit test template does the following:
-
-   - It imports the <xref:Microsoft.VisualStudio.TestTools.UnitTesting?displayProperty=nameWithType> namespace, which contains the types used for unit testing.
-   - It applies the <xref:Microsoft.VisualStudio.TestTools.UnitTesting.TestClassAttribute> attribute to the `UnitTest1` class.
-   - It applies the <xref:Microsoft.VisualStudio.TestTools.UnitTesting.TestMethodAttribute> attribute to define `TestMethod1`.
-
-   Each method tagged with [[TestMethod]](xref:Microsoft.VisualStudio.TestTools.UnitTesting.TestMethodAttribute) in a test class tagged with [[TestClass]](xref:Microsoft.VisualStudio.TestTools.UnitTesting.TestClassAttribute) is run automatically when the unit test is invoked.
-
-## Add a project reference
-
-For the test project to work with the `StringLibrary` class, add a reference in the `StringLibraryTest` project to the `StringLibrary` project.
-
-1. From **Solution Explorer** right click on the 'StringLibraryTest' Project and select **Add Project Reference**.
-
-1. Select "StringLibrary".
-
-## Add and run unit test methods
-
-When Visual Studio invokes a unit test, it runs each method that is marked with the <xref:Microsoft.VisualStudio.TestTools.UnitTesting.TestMethodAttribute> attribute in a class that is marked with the  <xref:Microsoft.VisualStudio.TestTools.UnitTesting.TestClassAttribute> attribute. A test method ends when the first failure is found or when all tests contained in the method have succeeded.
-
-The most common tests call members of the <xref:Microsoft.VisualStudio.TestTools.UnitTesting.Assert> class. Many assert methods include at least two parameters, one of which is the expected test result and the other of which is the actual test result. Some of the `Assert` class's most frequently called methods are shown in the following table:
-
-| Assert methods     | Function |
-| ------------------ | -------- |
-| `Assert.AreEqual`  | Verifies that two values or objects are equal. The assert fails if the values or objects aren't equal. |
-| `Assert.AreSame`   | Verifies that two object variables refer to the same object. The assert fails if the variables refer to different objects. |
-| `Assert.IsFalse`   | Verifies that a condition is `false`. The assert fails if the condition is `true`. |
-| `Assert.IsNotNull` | Verifies that an object isn't `null`. The assert fails if the object is `null`. |
-
-You can also use the <xref:Microsoft.VisualStudio.TestTools.UnitTesting.Assert.ThrowsException%2A?displayProperty=nameWithType> method in a test method to indicate the type of exception it's expected to throw. The test fails if the specified exception isn't thrown.
-
-In testing the `StringLibrary.StartsWithUpper` method, you want to provide a number of strings that begin with an uppercase character. You expect the method to return `true` in these cases, so you can call the <xref:Microsoft.VisualStudio.TestTools.UnitTesting.Assert.IsTrue%2A?displayProperty=nameWithType> method. Similarly, you want to provide a number of strings that begin with something other than an uppercase character. You expect the method to return `false` in these cases, so you can call the <xref:Microsoft.VisualStudio.TestTools.UnitTesting.Assert.IsFalse%2A?displayProperty=nameWithType> method.
-
-Since your library method handles strings, you also want to make sure that it successfully handles an [empty string (`String.Empty`)](xref:System.String.Empty) and a `null` string. An empty string is one that has no characters and whose <xref:System.String.Length> is 0. A `null` string is one that hasn't been initialized. You can call `StartsWithUpper` directly as a static method and pass a single <xref:System.String> argument. Or you can call `StartsWithUpper` as an extension method on a `string` variable assigned to `null`.
-
-You'll define three methods, each of which calls an <xref:Microsoft.VisualStudio.TestTools.UnitTesting.Assert> method for each element in a string array. You'll call a method overload that lets you specify an error message to be displayed in case of test failure. The message identifies the string that caused the failure.
-
-To create the test methods:
-
-1. Open *StringLibraryTest/UnitTest1.cs* and replace all of the code with the following code.
-
-   :::code language="csharp" source="./snippets/library-with-visual-studio/csharp/StringLibraryTest/UnitTest1.cs":::
-
-   The test of uppercase characters in the `TestStartsWithUpper` method includes the Greek capital letter alpha (U+0391) and the Cyrillic capital letter EM (U+041C). The test of lowercase characters in the `TestDoesNotStartWithUpper` method includes the Greek small letter alpha (U+03B1) and the Cyrillic small letter Ghe (U+0433).
-
-1. Save your changes.
-
-## Build and Run your Tests
-
-1. In **Solution Explorer**, right-click and select **Build** or from the Command Palette, select **.NET: Build**.
-
-1. Select the **Testing** window, select **Run Tests** or from the Command Palette, select **Test: Run all Tests**.
-
-   :::image type="content" source="media/testing-library-with-visual-studio-code/testingScreenshot.png" alt-text="Visual Studio Code Test Explorer":::
-
-## Handle test failures
-
-If you're doing test-driven development (TDD), you write tests first and they fail the first time you run them. Then you add code to the app that makes the test succeed. For this tutorial, you created the test after writing the app code that it validates, so you haven't seen the test fail. To validate that a test fails when you expect it to fail, add an invalid value to the test input.
-
-1. Modify the `words` array in the `TestDoesNotStartWithUpper` method to include the string "Error".
-
-   ```csharp
-   string[] words = { "alphabet", "Error", "zebra", "abc", "αυτοκινητοβιομηχανία", "государство",
-                      "1234", ".", ";", " " };
-   ```
-
-1. Run the tests by clicking on the green error next to the test in the editor.
-
-   The output shows that the test fails, and it provides an error message for the failed test: "Assert.IsFalse failed. Expected for 'Error': false; actual: True". Because of the failure, no strings in the array after "Error" were tested.
-
-      :::image type="content" source="media/testing-library-with-visual-studio-code/failedTest.png" alt-text="Visual Studio Code Failed Test":::
-
-1. Remove the string "Error" that you added in step 1. Rerun the test and the tests pass.
-
-## Test the Release version of the library
-
-Now that the tests have all passed when running the Debug build of the library, run the tests an additional time against the Release build of the library. A number of factors, including compiler optimizations, can sometimes produce different behavior between Debug and Release builds.
-
-1. Run the tests with the Release build configuration:
-
-   ```dotnetcli
-   dotnet test StringLibraryTest/StringLibraryTest.csproj --configuration Release
-   ```
-
-   The tests pass.
-
-## Debug tests
-
-If you're using Visual Studio Code as your IDE, you can use the same process shown in [Debug a .NET console application using Visual Studio Code](debugging-with-visual-studio-code.md) to debug code using your unit test project. Instead of starting the *ShowCase* app project, open *StringLibraryTest/UnitTest1.cs*, and select **Debug Tests in current file** between lines 7 and 8. If you're unable to find it, press <kbd>Ctrl</kbd>+<kbd>Shift</kbd>+<kbd>P</kbd> to open the command palette and enter **Reload Window**.
-
-Visual Studio Code starts the test project with the debugger attached. Execution will stop at any breakpoint you've added to the test project or the underlying library code.
-
-## Additional resources
-
-- [Unit testing in .NET](../testing/index.md)
-
-## Next steps
-
-In this tutorial, you unit tested a class library. You can make the library available to others by publishing it to [NuGet](https://nuget.org) as a package. To learn how, follow a NuGet tutorial:
-
-> [!div class="nextstepaction"]
-> [Create and publish a package using the dotnet CLI](/nuget/quickstart/create-and-publish-a-package-using-the-dotnet-cli)
-
-If you publish a library as a NuGet package, others can install and use it. To learn how, follow a NuGet tutorial:
-
-> [!div class="nextstepaction"]
-> [Install and use a package using the dotnet CLI](/nuget/quickstart/install-and-use-a-package-using-the-dotnet-cli)
-
-A library doesn't have to be distributed as a package. It can be bundled with a console app that uses it. To learn how to publish a console app, see the earlier tutorial in this series:
-
-> [!div class="nextstepaction"]
-> [Publish a .NET console application using Visual Studio Code](publishing-with-visual-studio-code.md)
-
-::: zone-end
->>>>>>> 10be9d5b
+> [C# Dev Kit](https://marketplace.visualstudio.com/items?itemName=ms-dotnettools.csharp-dev-kit)