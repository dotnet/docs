--- conflicted
+++ resolved
@@ -7,13 +7,7 @@
 dev_langs: 
   - "csharp"
   - "vb"
-<<<<<<< HEAD
-ms.custom:
-  - vs-dotnet
-  - seodoc18
-=======
 ms.custom: "vs-dotnet, seodoc18"
->>>>>>> b254afc4
 ---
 # Testing a class library with .NET Core in Visual Studio 2017
 
