---
title: Building a complete .NET Core solution on macOS using Visual Studio for Mac
description: This topic walks you through building a .NET Core solution that includes a reusable library and unit testing.
author: guardrex
ms.date: 06/12/2017
<<<<<<< HEAD
ms.custom: "seodec18"
=======
ms.custom: seodec18
>>>>>>> b254afc4
---
# Building a complete .NET Core solution on macOS using Visual Studio for Mac

Visual Studio for Mac provides a full-featured Integrated Development Environment (IDE) for developing .NET Core applications. This topic walks you through building a .NET Core solution that includes a reusable library and unit testing.

This tutorial shows you how to create an application that accepts a search word and a string of text from the user, counts the number of times the search word appears in the string using a method in a class library, and returns the result to the user. The solution also includes unit testing for the class library as an introduction to unit testing concepts. If you prefer to proceed through the tutorial with a complete sample, download the [sample solution](https://github.com/dotnet/samples/blob/master/core/tutorials/using-on-mac-vs-full-solution/WordCounter). For download instructions, see [Samples and Tutorials](../../samples-and-tutorials/index.md#viewing-and-downloading-samples).

> [!NOTE]
> Your feedback is highly valued. There are two ways you can provide feedback to the development team on Visual Studio for Mac:
> * In Visual Studio for Mac, select **Help** > **Report a Problem** from the menu or **Report a Problem** from the Welcome screen, which opens a window for filing a bug report. You can track your feedback in the [Developer Community](https://developercommunity.visualstudio.com/spaces/41/index.html) portal.
> * To make a suggestion, select **Help** > **Provide a Suggestion** from the menu or **Provide a Suggestion** from the Welcome screen, which takes you to the [Visual Studio for Mac Developer Community webpage](https://developercommunity.visualstudio.com/content/idea/post.html?space=41).

## Prerequisites

- OpenSSL (if running .NET Core 1.1): See the [Prerequisites for .NET Core on Mac](../macos-prerequisites.md) topic.
- [.NET Core SDK 1.1 or later](https://www.microsoft.com/net/core#macos)
- [Visual Studio 2017 for Mac](https://visualstudio.microsoft.com/vs/visual-studio-mac/)

For more information on prerequisites, see the [Prerequisites for .NET Core on Mac](../../core/macos-prerequisites.md). For the full system requirements of Visual Studio 2017 for Mac, see [Visual Studio 2017 for Mac Product Family System Requirements](/visualstudio/productinfo/vs2017-system-requirements-mac).

## Building a library

1. On the Welcome screen, select **New Project**. In the **New Project** dialog under the **.NET Core** node, select the **.NET Standard Library** template. This creates a .NET Standard library that targets .NET Core as well as any other .NET implementation that supports version 2.0 of the [.NET Standard](../../standard/net-standard.md). Select **Next**.

   ![Visual Studio for Mac New project dialog](./media/using-on-mac-vs-full-solution/visual-studio-mac-new-project.png)

1. Name the project "TextUtils" (a short name for "Text Utilities") and the solution "WordCounter". Leave **Create a project directory within the solution directory** checked. Select **Create**.

   ![Visual Studio for Mac New project dialog options](./media/using-on-mac-vs-full-solution/visual-studio-mac-new-project-options.png)

1. In the **Solution** sidebar, expand the `TextUtils` node to reveal the class file provided by the template, *Class1.cs*. Right-click the file, select **Rename** from the context menu, and rename the file to *WordCount.cs*. Open the file and replace the contents with the following code:

   [!code-csharp[Main](../../../samples/core/tutorials/using-on-mac-vs-full-solution/WordCounter/TextUtils/WordCount.cs)]

1. Save the file by using any of three different methods: use the keyboard shortcut <kbd>&#8984;</kbd>+<kbd>s</kbd>, select **File** > **Save** from the menu, or right-click on the file's tab and select **Save** from the contextual menu. The following image shows the IDE window:

   ![Visual Studio for Mac IDE window with class library file and method](./media/using-on-mac-vs-full-solution/visual-studio-mac-editor.png)

1. Select **Errors** in the margin at the bottom of the IDE window to open the **Errors** panel. Select the **Build Output** button.

   ![Bottom margin of the Visual Studio Mac IDE showing the Errors button](./media/using-on-mac-vs-full-solution/visual-studio-mac-error-button.png)

1. Select **Build** > **Build All** from the menu.

   The solution builds. The build output panel shows that the build is successful.

   ![Visual Studio Mac Build output pane of the Errors panel with Build successful message](./media/using-on-mac-vs-full-solution/visual-studio-mac-build-panel.png)

## Creating a test project

Unit tests provide automated software testing during your development and publishing. The testing framework that you use in this tutorial is [xUnit (version 2.2.0 or later)](https://xunit.github.io/), which is installed automatically when the xUnit test project is added to the solution in the following steps:

1. In the **Solution** sidebar, right-click the `WordCounter` solution and select **Add** > **Add New Project**.

1. In the **New Project** dialog, select **Tests** from the **.NET Core** node. Select the **xUnit Test Project** followed by **Next**.

   ![Visual Studio Mac New Project dialog creating xUnit test project](./media/using-on-mac-vs-full-solution/visual-studio-mac-unit-test-project.png)

1. Name the new project "TestLibrary" and select **Create**.

   ![Visual Studio Mac New Project dialog providing project name](./media/using-on-mac-vs-full-solution/visual-studio-mac-new-project-name.png)

1. In order for the test library to work with the `WordCount` class, add a reference to the `TextUtils` project. In the **Solution** sidebar, right-click **Dependencies** under **TestLibrary**. Select **Edit References** from the context menu.

1. In the **Edit References** dialog, select the **TextUtils** project on the **Projects** tab. Select **OK**.

   ![Visual Studio Mac Edit References dialog](./media/using-on-mac-vs-full-solution/visual-studio-mac-edit-references.png)

1. In the **TestLibrary** project, rename the *UnitTest1.cs* file to *TextUtilsTests.cs*.

1. Open the file and replace the code with the following:

   ```csharp
   using Xunit;
   using TextUtils;
   using System.Diagnostics;

   namespace TestLibrary
   {
       public class TextUtils_GetWordCountShould
       {
           [Fact]
           public void IgnoreCasing()
           {
               var wordCount = WordCount.GetWordCount("Jack", "Jack jack");

               Assert.NotEqual(2, wordCount);
           }
       }
   }
   ```

   The following image shows the IDE with the unit test code in place. Pay attention to the `Assert.NotEqual` statement.

   ![Visual Studio for Mac Initial unit test in the IDE main window](./media/using-on-mac-vs-full-solution/visual-studio-mac-assert-test.png)

   It's important to make a new test fail once to confirm its testing logic is correct. The method passes in the name "Jack" (uppercase) and a string with "Jack" and "jack" (uppercase and lowercase). If the `GetWordCount` method is working properly, it returns a count of two instances of the search word. In order to fail this test on purpose, you first implement the test asserting that two instances of the search word "Jack" aren't returned by the `GetWordCount` method. Continue to the next step to fail the test on purpose.

1. Open the **Unit Tests** panel on the right side of the screen.

   ![Visual Studio for Mac Unit Tests panel](./media/using-on-mac-vs-full-solution/visual-studio-mac-unit-test-panel.png)

1. Click the **Dock** icon to keep the panel open.

   ![Visual Studio for Mac Unit Tests panel dock icon](./media/using-on-mac-vs-full-solution/visual-studio-mac-unit-test-dock-icon.png)

1. Click the **Run All** button.

   The test fails, which is the correct result. The test method asserts that two instances of the `inputString`, "Jack," aren't returned from the string "Jack jack" provided to the `GetWordCount` method. Since word casing was factored out in the `GetWordCount` method, two instances are returned. The assertion that 2 *is not equal to* 2 fails. This is the correct outcome, and the logic of our test is good.

   ![Visual Studio for Mac test failure display](./media/using-on-mac-vs-full-solution/visual-studio-for-mac-unit-test-failure.png)

1. Modify the `IgnoreCasing` test method by changing `Assert.NotEqual` to `Assert.Equal`. Save the file by using the keyboard shortcut <kbd>&#8984;</kbd>+<kbd>s</kbd>, **File** > **Save** from the menu, or right-clicking on the file's tab and selecting **Save** from the context menu.

   You expect that the `searchWord` "Jack" returns two instances with `inputString` "Jack jack" passed into `GetWordCount`. Run the test again by clicking the **Run Tests** button in the **Unit Tests** panel or the **Rerun Tests** button in the **Test Results** panel at the bottom of the screen. The test passes. There are two instances of "Jack" in the string "Jack jack" (ignoring casing), and the test assertion is `true`.

   ![isual Studio for Mac test pass display](./media/using-on-mac-vs-full-solution/visual-studio-mac-unit-test-pass.png)

1. Testing individual return values with a `Fact` is only the beginning of what you can do with unit testing. Another powerful technique allows you to test several values at once using a `Theory`. Add the following method to your `TextUtils_GetWordCountShould` class. You have two methods in the class after you add this method:

   ```csharp
   [Theory]
   [InlineData(0, "Ting", "Does not appear in the string.")]
   [InlineData(1, "Ting", "Ting appears once.")]
   [InlineData(2, "Ting", "Ting appears twice with Ting.")]
   public void CountInstancesCorrectly(int count,
                                       string searchWord,
                                       string inputString)
   {
       Assert.NotEqual(count, WordCount.GetWordCount(searchWord,
                                                  inputString));
   }
   ```

   The `CountInstancesCorrectly` checks that the `GetWordCount` method counts correctly. The `InlineData` provides a count, a search word, and an input string to check. The test method runs once for each line of data. Note once again that you're asserting a failure first by using `Assert.NotEqual`, even when you know that the counts in the data are correct and that the values match the counts returned by the `GetWordCount` method. Performing the step of failing the test on purpose might seem like a waste of time at first, but checking the logic of the test by failing it first is an important check on the logic of your tests. When you come across a test method that passes when you expect it to fail, you've found a bug in the logic of the test. It's worth the effort to take this step every time you create a test method.

1. Save the file and run the tests again. The casing test passes but the three count tests fail. This is exactly what you expect to happen.

   ![Visual Studio for Mac expected test failure](./media/using-on-mac-vs-full-solution/visual-studio-mac-unit-test-failure.png)

1. Modify the `CountInstancesCorrectly` test method by changing `Assert.NotEqual` to `Assert.Equal`. Save the file. Run the tests again. All tests pass.

   ![Visual Studio for Mac expected test pass](./media/using-on-mac-vs-full-solution/visual-studio-mac-unit-test-pass.png)

## Adding a console app

1. In the **Solution** sidebar, right-click the `WordCounter` solution. Add a new **Console Application** project by selecting the template from the **.NET Core** > **App** templates. Select **Next**. Name the project **WordCounterApp**. Select **Create** to create the project in the solution.

1. In the **Solutions** sidebar, right-click the **Dependencies** node of the new **WordCounterApp** project. In the **Edit References** dialog, check **TextUtils** and select **OK**.

1. Open the *Program.cs* file. Replace the code with the following:

   [!code-csharp[Main](../../../samples/core/tutorials/using-on-mac-vs-full-solution/WordCounter/WordCounterApp/Program.cs)]

1. To run the app in a console window instead of the IDE, right-click the `WordCounterApp` project, select **Options**, and open the **Default** node under **Configurations**. Check the box for **Run on external console**. Leave the **Pause console output** option checked. This setting causes the app to spawn in a console window so that you can type input for the `Console.ReadLine` statements. If you leave the app to run in the IDE, you can only see the output of `Console.WriteLine` statements. `Console.ReadLine` statements do not work in the IDE's **Application Output** panel.

   ![Visual Studio for Mac project options window](./media/using-on-mac-vs-full-solution/visual-studio-mac-project-options.png)

1. Because the current version of Visual Studio for Mac cannot run the tests when the solution is run, you run the console app directly. Right-click on the `WordCounterApp` project and select **Run item** from the context menu. If you attempt to run the app with the Play button, the test runner and app fail to run. For more information on the status of the work on this issue, see [xunit/xamarinstudio.xunit (#60)](https://github.com/xunit/xamarinstudio.xunit/issues/60). When you run the app, provide values for the search word and input string at the prompts in the console window. The app indicates the number of times the search word appears in the string.

   ![Visual Studio for Mac console window showing your app running](./media/using-on-mac-vs-full-solution/visual-studio-mac-console-window.png)

1. The last feature to explore is debugging with Visual Studio for Mac. Set a breakpoint on the `Console.WriteLine` statement: Select in the left margin of line 23, and you see a red circle appear next to the line of code. Alternatively, select anywhere on the line of code and select **Run** > **Toggle Breakpoint** from the menu.

   ![Visual Studio for Mac breakpoint set](./media/using-on-mac-vs-full-solution/visual-studio-mac-breakpoint.png)

1. Right-click the `WordCounterApp` project. Select **Start Debugging item** from the context menu. When the app runs, enter the search word "cat" and "The dog chased the cat, but the cat escaped." for the string to search. When the `Console.WriteLine` statement is reached, program execution halts before the statement is executed. In the **Locals** tab, you can see the `searchWord`, `inputString`, `wordCount`, and `pluralChar` values.

   ![Visual Studio for Mac debugger program execution stopped](./media/using-on-mac-vs-full-solution/visual-studio-mac-debugger.png)

1. In the **Immediate** pane, type "wordCount = 999;" and press Enter. This assigns a nonsense value of 999 to the `wordCount` variable showing that you can replace variable values while debugging.

   ![Visual Studio for Mac changing values in the immediate window](./media/using-on-mac-vs-full-solution/visual-studio-mac-immediate-window.png)

1. In the toolbar, click the *continue* arrow. Look at the output in the console window. It reports the incorrect value of 999 that you set when you were debugging the app.

   ![Visual Studio for Mac continue button in the toolbar](./media/using-on-mac-vs-full-solution/visual-studio-mac-toolbar.png)

   ![Visual Studio for Mac console window output](./media/using-on-mac-vs-full-solution/visual-studio-mac-output.png)

## See also

* [Visual Studio 2017 for Mac Release Notes](/visualstudio/releasenotes/vs2017-mac-relnotes)<|MERGE_RESOLUTION|>--- conflicted
+++ resolved
@@ -3,11 +3,7 @@
 description: This topic walks you through building a .NET Core solution that includes a reusable library and unit testing.
 author: guardrex
 ms.date: 06/12/2017
-<<<<<<< HEAD
-ms.custom: "seodec18"
-=======
 ms.custom: seodec18
->>>>>>> b254afc4
 ---
 # Building a complete .NET Core solution on macOS using Visual Studio for Mac
 
