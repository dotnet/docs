---
title: Building a complete .NET Core solution on macOS using Visual Studio for Mac | Microsoft Docs
description: This topic walks you through building a .NET Core solution that includes a reusable library and unit testing.
keywords: .NET, .NET Core, macOS, Mac
author: guardrex
ms.author: mairaw
ms.date: 06/12/2017
ms.topic: article
ms.prod: .net-core
ms.devlang: dotnet
ms.assetid: 6945bedf-5bf3-4955-8588-83fb87511b79
---

# Building a complete .NET Core solution on macOS using Visual Studio for Mac

Visual Studio for Mac provides a full-featured Integrated Development Environment (IDE) for developing .NET Core applications. This topic walks you through building a .NET Core solution that includes a reusable library and unit testing.

This tutorial shows you how to create an application that accepts a search word and a string of text from the user, counts the number of times the search word appears in the string using a method in a class library, and returns the result to the user. The solution also includes unit testing for the class library as an introduction to test-driven development (TDD) concepts. If you prefer to proceed through the tutorial with a complete sample, download the [sample solution](https://github.com/dotnet/docs/blob/master/samples/core/tutorials/using-on-mac-vs-full-solution/WordCounter). For download instructions, see [Samples and Tutorials](../../samples-and-tutorials/index.md#viewing-and-downloading-samples).

> [!NOTE]
<<<<<<< HEAD
> Visual Studio for Mac is preview software. As with all preview versions of Microsoft products, your feedback is highly valued. There are a two ways you can provide feedback to the development team on Visual Studio for Mac:
> * In Visual Studio for Mac, select **Help** > **Report a Problem** from the menu or **Report a Problem** from the Welcome screen, which opens a window for filing a bug report.
=======
> Your feedback is highly valued. There are two ways you can provide feedback to the development team on Visual Studio for Mac:
> * In Visual Studio for Mac, select **Help** > **Report a Problem** from the menu or **Report a Problem** from the Welcome screen, which opens a window for filing a bug report. You can track your feedback in the [Developer Community](https://developercommunity.visualstudio.com/spaces/41/index.html) portal.
>>>>>>> f334412a
> * To make a suggestion, select **Help** > **Provide a Suggestion** from the menu or **Provide a Suggestion** from the Welcome screen, which takes you to the [Visual Studio for Mac UserVoice webpage](https://visualstudio.uservoice.com/forums/563332-visual-studio-for-mac).

## Prerequisites

- OpenSSL (if running .NET Core 1.1): See the [Prerequisites for .NET Core on Mac](../macos-prerequisites.md) topic.
- [.NET Core SDK 1.1 or later](https://www.microsoft.com/net/core#macos)
- [Visual Studio 2017 for Mac](https://www.visualstudio.com/vs/visual-studio-mac/)

For more information on prerequisites, see the [Prerequisites for .NET Core on Mac](../../core/macos-prerequisites.md). For the full system requirements of Visual Studio 2017 for Mac, see [Visual Studio 2017 for Mac Product Family System Requirements](https://www.visualstudio.com/productinfo/vs2017-system-requirements-mac).

## Building a library

1. On the Welcome screen, select **New Project**. In the **New Project** dialog under the **Multiplatform** node, select the **.NET Standard Library** template. Select **Next**.

   ![New project dialog](./media/using-on-mac-vs-full-solution/vsmacfull01.png)

1. Name the project "TextUtils" (a short name for "Text Utilities") and the solution "WordCounter". Leave **Create a project directory within the solution directory** checked. Select **Create**.

   ![New project dialog](./media/using-on-mac-vs-full-solution/vsmacfull02.png)

1. In the **Solution** sidebar, expand the `TextUtils` node to reveal the class file provided by the template, *Class1.cs*. Right-click the file, select **Rename** from the context menu, and rename the file to *WordCount.cs*. Open the file and replace the contents with the following code:

   [!code-csharp[Main](../../../samples/core/tutorials/using-on-mac-vs-full-solution/WordCounter/TextUtils/WordCount.cs)]

1. Save the file by using any of three different methods: use the keyboard shortcut <kbd>&#8984;</kbd>+<kbd>s</kbd>, select **File** > **Save** from the menu, or right-click on the file's tab and select **Save** from the contextual menu. The following image shows the IDE window:

   ![IDE window showing the TextUtils class library, the WordCount class file, the static class WordCount, and the GetWordCount method](./media/using-on-mac-vs-full-solution/vsmacfull03.png)

1. Select **Errors** in the margin at the bottom of the IDE window to open the **Errors** panel. Select the **Build Output** button.

   ![Bottom margin of the IDE showing the Errors button](./media/using-on-mac-vs-full-solution/vsmacfull03b.png)

1. Select **Build** > **Build All** from the menu.

   The solution builds. The build output panel shows that the build is successful.

   ![Build output pane of the Errors panel displaying the Build successful message](./media/using-on-mac-vs-full-solution/vsmacfull04.png)

## Creating a test project

Unit tests provide automated software testing during your development and publishing. The testing framework that you use in this tutorial is [xUnit (version 2.2.0 or later)](https://xunit.github.io/), which is installed automatically when the xUnit test project is added to the solution in the following steps:

1. In the **Solution** sidebar, right-click the `WordCounter` solution and select **Add** > **Add New Project**.

1. In the **New Project** dialog, select **Tests** from the **.NET Core** node. Select the **xUnit Test Project** followed by **Next**.

   ![New Project dialog creating xUnit test project](./media/using-on-mac-vs-full-solution/vsmacfull05.png)

1. Name the new project "TestLibrary" and select **Create**.

   ![New Project dialog providing project name](./media/using-on-mac-vs-full-solution/vsmacfull06.png)

1. In order for the test library to work with the `WordCount` class, add a reference to the `TextUtils` project. In the **Solution** sidebar, right-click **Dependencies** under **TestLibrary**. Select **Edit References** from the context menu.

1. In the **Edit References** dialog, select the **TextUtils** project on the **Projects** tab. Select **OK**.

   ![Edit References dialog](./media/using-on-mac-vs-full-solution/vsmacfull07.png)

1. In the **TestLibrary** project, rename the *UnitTest1.cs* file to *TextUtilsTests.cs*.

1. Open the file and replace the code with the following:

   ```csharp
   using Xunit;
   using TextUtils;
   using System.Diagnostics;

   namespace TestLibrary
   {
       public class TextUtils_GetWordCountShould
       {
           [Fact]
           public void IgnoreCasing()
           {
               var wordCount = WordCount.GetWordCount("Jack", "Jack jack");
   
               Assert.NotEqual(2, wordCount);
           }
       }
   }
   ```

   The following image shows the IDE with the unit test code in place. Pay attention to the `Assert.NotEqual` statement.

   ![Initial unit test to check GetWordCount in the IDE main window](./media/using-on-mac-vs-full-solution/vsmacfull08.png)

   Using TDD, it's important to make a new test fail once to confirm its testing logic is correct. The method passes in the name "Jack" (uppercase) and a string with "Jack" and "jack" (uppercase and lowercase). If the `GetWordCount` method is working properly, it returns a count of two instances of the search word. In order to fail this test on purpose, you first implement the test asserting that two instances of the search word "Jack" aren't returned by the `GetWordCount` method. Continue to the next step to fail the test on purpose.

<<<<<<< HEAD
1. Open the **Unit Tests** panel on the right side of the screen.

![Unit Tests panel](./media/using-on-mac-vs-full-solution/vsmacfull_UnitTestPanel.png)

1. Click the **Dock** icon to keep the panel open.

![Unit Tests panel dock icon](./media/using-on-mac-vs-full-solution/vsmacfull_UnitTestPanelDockIcon.png)

1. Click the **Run All** button.
=======
1. Currently, Visual Studio for Mac doesn't integrate xUnit tests into its built-in test runner, so run xUnit tests in the console. Right-click the `TestLibrary` project, and choose **Tools** > **Open in Terminal** from the context menu. At the command prompt, execute `dotnet test`.
>>>>>>> f334412a
   
   The test fails, which is the correct result. The test method asserts that two instances of the `inputString`, "Jack," aren't returned from the string "Jack jack" provided to the `GetWordCount` method. Since word casing was factored out in the `GetWordCount` method, two instances are returned. The assertion that 2 *is not equal to* 2 fails. This is the correct outcome, and the logic of our test is good.

   ![Test failure](./media/using-on-mac-vs-full-solution/vsmacfull09.png)

1. Modify the `IgnoreCasing` test method by changing `Assert.NotEqual` to `Assert.Equal`. Save the file by using the keyboard shortcut <kbd>&#8984;</kbd>+<kbd>s</kbd>, **File** > **Save** from the menu, or right-clicking on the file's tab and selecting **Save** from the context menu.

   You expect that the `searchWord` "Jack" returns two instances with `inputString` "Jack jack" passed into `GetWordCount`. Run the test again by clicking the **Run Tests** button in the **Unit Tests** panel or the **Rerun Tests** button in the **Test Results** panel at the bottom of the screen. The test passes. There are two instances of "Jack" in the string "Jack jack" (ignoring casing), and the test assertion is `true`.

   ![Test pass](./media/using-on-mac-vs-full-solution/vsmacfull10.png)

1. Testing individual return values with a `Fact` is only the beginning of what you can do with unit testing. Another powerful technique allows you to test several values at once using a `Theory`. Add the following method to your `TextUtils_GetWordCountShould` class. You have two methods in the class after you add this method:

   ```csharp
   [Theory]
   [InlineData(0, "Ting", "Does not appear in the string.")]
   [InlineData(1, "Ting", "Ting appears once.")]
   [InlineData(2, "Ting", "Ting appears twice with Ting.")]
   public void CountInstancesCorrectly(int count, 
                                       string searchWord, 
                                       string inputString)
   {
       Assert.NotEqual(count, WordCount.GetWordCount(searchWord,
                                                  inputString));
   }
   ```

   The `CountInstancesCorrectly` checks that the `GetWordCount` method counts correctly. The `InlineData` provides a count, a search word, and an input string to check. The test method runs once for each line of data. Note once again that you're asserting a failure first by using `Assert.NotEqual`, even when you know that the counts in the data are correct and that the values match the counts returned by the `GetWordCount` method. Performing the step of failing the test on purpose might seem like a waste of time at first, but checking the logic of the test by failing it first is an important check on the logic of your tests. When you come across a test method that passes when you expect it to fail, you've found a bug in the logic of the test. It's worth the effort to take this step every time you create a test method.
   
1. Save the file and run the tests again. The casing test passes but the three count tests fail. This is exactly what you expect to happen.

   ![Test failure](./media/using-on-mac-vs-full-solution/vsmacfull11.png)

1. Modify the `CountInstancesCorrectly` test method by changing `Assert.NotEqual` to `Assert.Equal`. Save the file. Run the tests again. All tests pass.

   ![Test pass](./media/using-on-mac-vs-full-solution/vsmacfull12.png)

## Adding a console app

1. In the **Solution** sidebar, right-click the `WordCounter` solution. Add a new **Console Application** project by selecting the template from the **.NET Core** > **App** templates. Select **Next**. Name the project **WordCounterApp**. Select **Create** to create the project in the solution.

1. In the **Solutions** sidebar, right-click the **Dependencies** node of the new **WordCounterApp** project. In the **Edit References** dialog, check **TextUtils** and select **OK**.

1. Open the *Program.cs* file. Replace the code with the following:

   [!code-csharp[Main](../../../samples/core/tutorials/using-on-mac-vs-full-solution/WordCounter/WordCounterApp/Program.cs)]

1. To run the app in a console window instead of the IDE, right-click the `WordCounterApp` project, select **Options**, and open the **Default** node under **Configurations**. Check the box for **Run on external console**. Leave the **Pause console output** option checked. This setting causes the app to spawn in a console window so that you can type input for the `Console.ReadLine` statements. If you leave the app to run in the IDE, you can only see the output of `Console.WriteLine` statements. `Console.ReadLine` statements do not work in the IDE's **Application Output** panel.

   ![Project Options window](./media/using-on-mac-vs-full-solution/vsmacfull13.png)

1. Because the current version of Visual Studio for Mac cannot run the tests when the solution is run, you run the console app directly. Right-click on the `WordCounterApp` project and select **Run item** from the context menu. If you attempt to run the app with the Play button, the test runner and app fail to run. For more information on the status of the work on this issue, see [xunit/xamarinstudio.xunit (#60)](https://github.com/xunit/xamarinstudio.xunit/issues/60). When you run the app, provide values for the search word and input string at the prompts in the console window. The app indicates the number of times the search word appears in the string.

   ![Console window showing the word olives searched in the string, 'Iro ate olives by the lake, and the olives were wonderful.' The app responds, 'The search word olives appears 2 times.'](./media/using-on-mac-vs-full-solution/vsmacfull14.png)

1. The last feature to explore is debugging with Visual Studio for Mac. Set a breakpoint on the `Console.WriteLine` statement: Select in the left margin of line 23, and you see a red circle appear next to the line of code. Alternatively, select anywhere on the line of code and select **Run** > **Toggle Breakpoint** from the menu.

   ![Breakpoint is set on line 23, the Console.WriteLine statement](./media/using-on-mac-vs-full-solution/vsmacfull15.png)

1. Right-click the `WordCounterApp` project. Select **Start Debugging item** from the context menu. When the app runs, enter the search word "cat" and "The dog chased the cat, but the cat escaped." for the string to search. When the `Console.WriteLine` statement is reached, program execution halts before the statement is executed. In the **Locals** tab, you can see the `searchWord`, `inputString`, `wordCount`, and `pluralChar` values.

   ![Program execution stopped at the Console.WriteLine statement with the Local window showing the values immediately before the Console.WriteLine statement is executed.](./media/using-on-mac-vs-full-solution/vsmacfull16.png)

1. In the **Immediate** pane, type "wordCount = 999;" and press Enter. This assigns a nonsense value of 999 to the `wordCount` variable showing that you can replace variable values while debugging.

   ![Our breakpoint is hit. The wordCount is changed to a value of 999 in the Immediate window](./media/using-on-mac-vs-full-solution/vsmacfull17.png)

1. In the toolbar, click the *continue* arrow. Look at the output in the console window. It reports the incorrect value of 999 that you set when you were debugging the app.

   ![Continue button in the toolbar](./media/using-on-mac-vs-full-solution/vsmacfull18.png)

   ![The search word count is changed to a value of 999 in the app's output](./media/using-on-mac-vs-full-solution/vsmacfull19.png)

## See also

[Visual Studio 2017 for Mac Release Notes](https://www.visualstudio.com/news/releasenotes/vs2017-mac-relnotes)<|MERGE_RESOLUTION|>--- conflicted
+++ resolved
@@ -18,13 +18,8 @@
 This tutorial shows you how to create an application that accepts a search word and a string of text from the user, counts the number of times the search word appears in the string using a method in a class library, and returns the result to the user. The solution also includes unit testing for the class library as an introduction to test-driven development (TDD) concepts. If you prefer to proceed through the tutorial with a complete sample, download the [sample solution](https://github.com/dotnet/docs/blob/master/samples/core/tutorials/using-on-mac-vs-full-solution/WordCounter). For download instructions, see [Samples and Tutorials](../../samples-and-tutorials/index.md#viewing-and-downloading-samples).
 
 > [!NOTE]
-<<<<<<< HEAD
-> Visual Studio for Mac is preview software. As with all preview versions of Microsoft products, your feedback is highly valued. There are a two ways you can provide feedback to the development team on Visual Studio for Mac:
-> * In Visual Studio for Mac, select **Help** > **Report a Problem** from the menu or **Report a Problem** from the Welcome screen, which opens a window for filing a bug report.
-=======
 > Your feedback is highly valued. There are two ways you can provide feedback to the development team on Visual Studio for Mac:
 > * In Visual Studio for Mac, select **Help** > **Report a Problem** from the menu or **Report a Problem** from the Welcome screen, which opens a window for filing a bug report. You can track your feedback in the [Developer Community](https://developercommunity.visualstudio.com/spaces/41/index.html) portal.
->>>>>>> f334412a
 > * To make a suggestion, select **Help** > **Provide a Suggestion** from the menu or **Provide a Suggestion** from the Welcome screen, which takes you to the [Visual Studio for Mac UserVoice webpage](https://visualstudio.uservoice.com/forums/563332-visual-studio-for-mac).
 
 ## Prerequisites
@@ -113,7 +108,6 @@
 
    Using TDD, it's important to make a new test fail once to confirm its testing logic is correct. The method passes in the name "Jack" (uppercase) and a string with "Jack" and "jack" (uppercase and lowercase). If the `GetWordCount` method is working properly, it returns a count of two instances of the search word. In order to fail this test on purpose, you first implement the test asserting that two instances of the search word "Jack" aren't returned by the `GetWordCount` method. Continue to the next step to fail the test on purpose.
 
-<<<<<<< HEAD
 1. Open the **Unit Tests** panel on the right side of the screen.
 
 ![Unit Tests panel](./media/using-on-mac-vs-full-solution/vsmacfull_UnitTestPanel.png)
@@ -123,9 +117,6 @@
 ![Unit Tests panel dock icon](./media/using-on-mac-vs-full-solution/vsmacfull_UnitTestPanelDockIcon.png)
 
 1. Click the **Run All** button.
-=======
-1. Currently, Visual Studio for Mac doesn't integrate xUnit tests into its built-in test runner, so run xUnit tests in the console. Right-click the `TestLibrary` project, and choose **Tools** > **Open in Terminal** from the context menu. At the command prompt, execute `dotnet test`.
->>>>>>> f334412a
    
    The test fails, which is the correct result. The test method asserts that two instances of the `inputString`, "Jack," aren't returned from the string "Jack jack" provided to the `GetWordCount` method. Since word casing was factored out in the `GetWordCount` method, two instances are returned. The assertion that 2 *is not equal to* 2 fails. This is the correct outcome, and the logic of our test is good.
 
