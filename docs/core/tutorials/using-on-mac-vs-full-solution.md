---
title: Building a complete .NET Core solution on macOS using Visual Studio for Mac | Microsoft Docs
description: This topic walks you through building a .NET Core solution that includes a reusable library and unit testing.
keywords: .NET, .NET Core, macOS, Mac
author: guardrex
ms.author: mairaw
ms.date: 06/12/2017
ms.topic: article
ms.prod: .net-core
ms.devlang: dotnet
ms.assetid: 6945bedf-5bf3-4955-8588-83fb87511b79
---

# Building a complete .NET Core solution on macOS using Visual Studio for Mac

Visual Studio for Mac provides a full-featured Integrated Development Environment (IDE) for developing .NET Core applications. This topic walks you through building a .NET Core solution that includes a reusable library and unit testing.

This tutorial shows you how to create an application that accepts a search word and a string of text from the user, counts the number of times the search word appears in the string using a method in a class library, and returns the result to the user. The solution also includes unit testing for the class library as an introduction to test-driven development (TDD) concepts. If you prefer to proceed through the tutorial with a complete sample, download the [sample solution](https://github.com/dotnet/docs/blob/master/samples/core/tutorials/using-on-mac-vs-full-solution/WordCounter). For download instructions, see [Samples and Tutorials](../../samples-and-tutorials/index.md#viewing-and-downloading-samples).

> [!NOTE]
> Visual Studio for Mac is preview software. As with all preview versions of Microsoft products, your feedback is highly valued. There are a two ways you can provide feedback to the development team on Visual Studio for Mac:
> * In Visual Studio for Mac, select **Help** > **Report a Problem** from the menu or **Report a Problem** from the Welcome screen, which opens a window for filing a bug report.
> * To make a suggestion, select **Help** > **Provide a Suggestion** from the menu or **Provide a Suggestion** from the Welcome screen, which takes you to the [Visual Studio for Mac UserVoice webpage](https://visualstudio.uservoice.com/forums/563332-visual-studio-for-mac).

## Prerequisites

<<<<<<< HEAD
- OpenSSL (if running .NET Core 1.1): See the [Prerequisites for .NET Core on Mac](../macos-prerequisites.md) topic.
- [.NET Core (SDK 1.1 or later)](https://www.microsoft.com/net/core#macos)
- [Visual Studio 2017 for Mac](https://www.visualstudio.com/vs/visual-studio-mac/)

For more information on prerequisites, see the [Prerequisites for .NET Core on Mac](../../core/macos-prerequisites.md). For the full system requirements of Visual Studio 2017 for Mac, see [Visual Studio 2017 for Mac Product Family System Requirements](https://www.visualstudio.com/productinfo/vs2017-system-requirements-mac).
=======
For more information on prerequisites, see the [Prerequisites for .NET Core on Mac](../../core/macos-prerequisites.md).

## Getting started

If you've already installed the prerequisites and Visual Studio for Mac, skip this section and proceed to [Building a library](#building-a-library). Follow these steps to install the prerequisites and Visual Studio for Mac:

Download the [Visual Studio for Mac installer](https://www.visualstudio.com/vs/visual-studio-mac/). Run the installer. Read and accept the license agreement. During the install, you're provided the opportunity to install Xamarin, a cross-platform mobile app development technology. Installing Xamarin and its related components is optional for .NET Core development. For a walk-through of the Visual Studio for Mac install process, see [Introducing Visual Studio for Mac](https://developer.xamarin.com/guides/cross-platform/visual-studio-mac/). When the install is complete, start the Visual Studio for Mac IDE.
>>>>>>> 749bb46b

## Building a library

1. On the Welcome screen, select **New Project**. In the **New Project** dialog under the **Multiplatform** node, select the **.NET Standard Library** template. Select **Next**.

   ![New project dialog](./media/using-on-mac-vs-full-solution/vsmacfull01.png)

1. Name the project "TextUtils" (a short name for "Text Utilities") and the solution "WordCounter". Leave **Create a project directory within the solution directory** checked. Select **Create**.

   ![New project dialog](./media/using-on-mac-vs-full-solution/vsmacfull02.png)

1. In the **Solution** sidebar, expand the `TextUtils` node to reveal the class file provided by the template, *Class1.cs*. Right-click the file, select **Rename** from the context menu, and rename the file to *WordCount.cs*. Open the file and replace the contents with the following code:

   [!code-csharp[Main](../../../samples/core/tutorials/using-on-mac-vs-full-solution/WordCounter/TextUtils/WordCount.cs)]

1. Save the file by using any of three different methods: use the keyboard shortcut <kbd>&#8984;</kbd>+<kbd>s</kbd>, select **File** > **Save** from the menu, or right-click on the file's tab and select **Save** from the contextual menu. The following image shows the IDE window:

   ![IDE window showing the TextUtils class library, the WordCount class file, the static class WordCount, and the GetWordCount method](./media/using-on-mac-vs-full-solution/vsmacfull03.png)

1. Select **Errors** in the margin at the bottom of the IDE window to open the **Errors** panel. Select the **Build Output** button.

   ![Bottom margin of the IDE showing the Errors button](./media/using-on-mac-vs-full-solution/vsmacfull03b.png)

1. Select **Build** > **Build All** from the menu.

   The solution builds. The build output panel shows that the build is successful.

   ![Build output pane of the Errors panel displaying the Build successful message](./media/using-on-mac-vs-full-solution/vsmacfull04.png)

## Creating a test project

Unit tests provide automated software testing during your development and publishing. The testing framework that you use in this tutorial is [xUnit (version 2.2.0 or later)](https://xunit.github.io/), which is installed automatically when the xUnit test project is added to the solution in the following steps.

1. In the **Solution** sidebar, right-click the `WordCounter` solution and select **Add** > **Add New Project**.

1. In the **New Project** dialog, select **Tests** from the **.NET Core** node. Select the **xUnit Test Project** followed by **Next**.

   ![New Project dialog creating xUnit test project](./media/using-on-mac-vs-full-solution/vsmacfull05.png)

1. Name the new project "TestLibrary" and select **Create**.

   ![New Project dialog providing project name](./media/using-on-mac-vs-full-solution/vsmacfull06.png)

1. In order for the test library to work with the `WordCount` class, add a reference to the `TextUtils` project. In the **Solution** sidebar, right-click **Dependencies** under **TestLibrary**. Select **Edit References** from the context menu.

1. In the **Edit References** dialog, select the **TextUtils** project on the **Projects** tab. Select **OK**.

   ![Edit References dialog](./media/using-on-mac-vs-full-solution/vsmacfull07.png)

1. In the **TestLibrary** project, rename the *UnitTest1.cs* file to *TextUtilsTests.cs*.

1. Open the file and replace the code with the following:

   ```csharp
   using Xunit;
   using TextUtils;
   using System.Diagnostics;

   namespace TestLibrary
   {
       public class TextUtils_GetWordCountShould
       {
           [Fact]
           public void IgnoreCasing()
           {
               var wordCount = WordCount.GetWordCount("Jack", "Jack jack");
   
               Assert.NotEqual(2, wordCount);
           }
       }
   }
   ```

   The following image shows the IDE with the unit test code in place. Pay attention to the `Assert.NotEqual` statement.

   ![Initial unit test to check GetWordCount in the IDE main window](./media/using-on-mac-vs-full-solution/vsmacfull08.png)

   Using TDD, it's important to make a new test fail once to confirm its testing logic is correct. The method passes in the name "Jack" (uppercase) and a string with "Jack" and "jack" (uppercase and lowercase). If the `GetWordCount` method is working properly, it returns a count of two instances of the search word. In order to fail this test on purpose, you first implement the test asserting that two instances of the search word "Jack" aren't returned by the `GetWordCount` method. Continue to the next step to fail the test on purpose.

1. Open the **Unit Tests** panel on the right side of the screen.

![Unit Tests panel](./media/using-on-mac-vs-full-solution/vsmacfull_UnitTestPanel.png)

1. Click the **Dock** icon to keep the panel open.

![Unit Tests panel dock icon](./media/using-on-mac-vs-full-solution/vsmacfull_UnitTestPanelDockIcon.png)

1. Click the **Run All** button.
   
   The test fails, which is the correct result. The test method asserts that two instances of the `inputString`, "Jack," aren't returned from the string "Jack jack" provided to the `GetWordCount` method. Since word casing was factored out in the `GetWordCount` method, two instances are returned. The assertion that 2 *is not equal to* 2 fails. This is the correct outcome, and the logic of our test is good.

   ![Test failure](./media/using-on-mac-vs-full-solution/vsmacfull09.png)

1. Modify the `IgnoreCasing` test method by changing `Assert.NotEqual` to `Assert.Equal`. Save the file by using the keyboard shortcut <kbd>&#8984;</kbd>+<kbd>s</kbd>, **File** > **Save** from the menu, or right-clicking on the file's tab and selecting **Save** from the context menu.

   You expect that the `searchWord` "Jack" returns two instances with `inputString` "Jack jack" passed into `GetWordCount`. Run the test again by clicking the **Run Tests** button in the **Unit Tests** panel or the **Rerun Tests** button in the **Test Results** panel at the bottom of the screen. The test passes. There are two instances of "Jack" in the string "Jack jack" (ignoring casing), and the test assertion is `true`.

   ![Test pass](./media/using-on-mac-vs-full-solution/vsmacfull10.png)

1. Testing individual return values with a `Fact` is only the beginning of what you can do with unit testing. Another powerful technique allows you to test several values at once using a `Theory`. Add the following method to your `TextUtils_GetWordCountShould` class. You have two methods in the class after you add this method:

   ```csharp
   [Theory]
   [InlineData(0, "Ting", "Does not appear in the string.")]
   [InlineData(1, "Ting", "Ting appears once.")]
   [InlineData(2, "Ting", "Ting appears twice with Ting.")]
   public void CountInstancesCorrectly(int count, 
                                       string searchWord, 
                                       string inputString)
   {
       Assert.NotEqual(count, WordCount.GetWordCount(searchWord,
                                                  inputString));
   }
   ```

   The `CountInstancesCorrectly` checks that the `GetWordCount` method counts correctly. The `InlineData` provides a count, a search word, and an input string to check. The test method runs once for each line of data. Note once again that you're asserting a failure first by using `Assert.NotEqual`, even when you know that the counts in the data are correct and that the values will match the counts returned by the `GetWordCount` method. Performing the step of failing the test on purpose might seem like a waste of time at first, but checking the logic of the test by failing it first is an important check on the logic of your tests. Eventually, you'll probably come across a test method that passes when you expect it to fail and find a bug in the logic of the test. It's worth the effort to take this step every time you create a test method.
   
1. Save the file and run the tests again. The casing test passes but the three count tests fail. This is exactly what you expect to happen.

   ![Test failure](./media/using-on-mac-vs-full-solution/vsmacfull11.png)

1. Modify the `CountInstancesCorrectly` test method by changing `Assert.NotEqual` to `Assert.Equal`. Save the file. Run the tests again. All tests pass.

   ![Test pass](./media/using-on-mac-vs-full-solution/vsmacfull12.png)

## Adding a console app

1. In the **Solution** sidebar, right-click the `WordCounter` solution. Add a new **Console Application** project by selecting the template from the **.NET Core** > **App** templates. Select **Next**. Name the project **WordCounterApp**. Select **Create** to create the project in the solution.

1. In the **Solutions** sidebar, right-click the **Dependencies** node of the new **WordCounterApp** project. In the **Edit References** dialog, check **TextUtils** and select **OK**.

1. Open the *Program.cs* file. Replace the code with the following:

   [!code-csharp[Main](../../../samples/core/tutorials/using-on-mac-vs-full-solution/WordCounter/WordCounterApp/Program.cs)]

1. To run the app in a console window instead of the IDE, right-click the `WordCounterApp` project, select **Options**, and open the **Default** node under **Configurations**. Check the box for **Run on external console**. Leave the **Pause console output** option checked. This setting causes the app to spawn in a console window so that you can type input for the `Console.ReadLine` statements. If you leave the app to run in the IDE, you can only see output of `Console.WriteLine` statements. `Console.ReadLine` statements do not work in the IDE's **Application Output** panel.

   ![Project Options window](./media/using-on-mac-vs-full-solution/vsmacfull13.png)

1. Because the preview of Visual Studio for Mac cannot currently run the tests when the solution is run, you run the console app directly. Right-click on the `WordCounterApp` project and select **Run item** from the context menu. If you attempt to run the app with the Play button, the test runner and app fail to run. For more information on the status of the work on this issue, see [xunit/xamarinstudio.xunit (#60)](https://github.com/xunit/xamarinstudio.xunit/issues/60). When you run the app, provide values for the search word and input string at the prompts in the console window. The app indicates the number of times the search word appears in the string.

   ![Console window showing the word olives searched in the string, 'Iro ate olives by the lake, and the olives were wonderful.' The app responds, 'The search word olives appears 2 times.'](./media/using-on-mac-vs-full-solution/vsmacfull14.png)

1. The last feature to explore is debugging with Visual Studio for Mac. Set a breakpoint on the `Console.WriteLine` statement: Select in the left margin of line 23, and you see a red circle appear next to the line of code. Alternatively, select anywhere on the line of code and select **Run** > **Toggle Breakpoint** from the menu.

   ![Breakpoint is set on line 23, the Console.WriteLine statement](./media/using-on-mac-vs-full-solution/vsmacfull15.png)

1. Right-click the `WordCounterApp` project. Select **Start Debugging item** from the context menu. When the app runs, enter the search word "cat" and "The dog chased the cat, but the cat escaped." for the string to search. When the `Console.WriteLine` statement is reached, program execution halts before the statement is executed. In the **Locals** tab, you can see the `searchWord`, `inputString`, `wordCount`, and `pluralChar` values.

   ![Program execution stopped at the Console.WriteLine statement with the Local window showing the values immediately before the Console.WriteLine statement is executed.](./media/using-on-mac-vs-full-solution/vsmacfull16.png)

1. In the **Immediate** pane, type "wordCount = 999;" and press Enter. This assigns a nonsense value of 999 to the `wordCount` variable showing that you can replace variable values while debugging.

   ![Our breakpoint is hit. The wordCount is changed to a value of 999 in the Immediate window](./media/using-on-mac-vs-full-solution/vsmacfull17.png)

1. In the toolbar, click the *continue* arrow. Look at the output in the console window. It reports the incorrect value of 999 that you set when you were debugging the app.

   ![Continue button in the toolbar](./media/using-on-mac-vs-full-solution/vsmacfull18.png)

   ![The search word count is changed to a value of 999 in the app's output](./media/using-on-mac-vs-full-solution/vsmacfull19.png)

## See also

[Visual Studio 2017 for Mac Release Notes](https://www.visualstudio.com/news/releasenotes/vs2017-mac-relnotes) at the Xamarin Developer's website.<|MERGE_RESOLUTION|>--- conflicted
+++ resolved
@@ -24,21 +24,11 @@
 
 ## Prerequisites
 
-<<<<<<< HEAD
 - OpenSSL (if running .NET Core 1.1): See the [Prerequisites for .NET Core on Mac](../macos-prerequisites.md) topic.
 - [.NET Core (SDK 1.1 or later)](https://www.microsoft.com/net/core#macos)
 - [Visual Studio 2017 for Mac](https://www.visualstudio.com/vs/visual-studio-mac/)
 
 For more information on prerequisites, see the [Prerequisites for .NET Core on Mac](../../core/macos-prerequisites.md). For the full system requirements of Visual Studio 2017 for Mac, see [Visual Studio 2017 for Mac Product Family System Requirements](https://www.visualstudio.com/productinfo/vs2017-system-requirements-mac).
-=======
-For more information on prerequisites, see the [Prerequisites for .NET Core on Mac](../../core/macos-prerequisites.md).
-
-## Getting started
-
-If you've already installed the prerequisites and Visual Studio for Mac, skip this section and proceed to [Building a library](#building-a-library). Follow these steps to install the prerequisites and Visual Studio for Mac:
-
-Download the [Visual Studio for Mac installer](https://www.visualstudio.com/vs/visual-studio-mac/). Run the installer. Read and accept the license agreement. During the install, you're provided the opportunity to install Xamarin, a cross-platform mobile app development technology. Installing Xamarin and its related components is optional for .NET Core development. For a walk-through of the Visual Studio for Mac install process, see [Introducing Visual Studio for Mac](https://developer.xamarin.com/guides/cross-platform/visual-studio-mac/). When the install is complete, start the Visual Studio for Mac IDE.
->>>>>>> 749bb46b
 
 ## Building a library
 
