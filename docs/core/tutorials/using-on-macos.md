--- conflicted
+++ resolved
@@ -27,13 +27,8 @@
 
 Begin by creating a solution file, which serves as a container for one or more .NET Core projects. In the terminal, run the [`dotnet new`](../tools/dotnet-new.md) command to create a new solution *golden.sln* inside a new folder named *golden*:
 
-<<<<<<< HEAD
-```dotnetcli
-dotnet new sln
-=======
-```console
+```dotnetcli
 dotnet new sln -o golden
->>>>>>> 5ddab297
 ```
 
 Navigate to the new *golden* folder and execute the following command to create a library project, which produces two files,*library.csproj* and *Class1.cs*, in the *library* folder:
