---
title: "Tutorial: Create a .NET Core solution in macOS using Visual Studio Code"
description: This document provides the steps and workflow to create a .NET Core Solution using Visual Studio Code.
ms.date: 12/19/2019
---
# Tutorial: Create a .NET Core solution in macOS using Visual Studio Code

This document provides the steps and workflow to create a .NET Core solution for macOS. Learn how to create projects, unit tests, use the debugging tools, and incorporate third-party libraries via [NuGet](https://www.nuget.org/).

> [!NOTE]
> This article uses [Visual Studio Code](https://code.visualstudio.com) on macOS.

## Prerequisites

Install the [.NET Core SDK](https://dotnet.microsoft.com/download). The .NET Core SDK includes the latest release of the .NET Core framework and runtime.

Install [Visual Studio Code](https://code.visualstudio.com). During the course of this article, you also install Visual Studio Code extensions that improve the .NET Core development experience.

Install the Visual Studio Code C# extension by opening Visual Studio Code and pressing <kbd>Fn</kbd>+<kbd>F1</kbd> to open the Visual Studio Code palette. Type **ext install** to see the list of extensions. Select the C# extension. Restart Visual Studio Code to activate the extension. For more information, see the [Visual Studio Code C# Extension documentation](https://github.com/OmniSharp/omnisharp-vscode/blob/master/debugger.md).

## Get started

In this tutorial, you create three projects: a library project, tests for that library project, and a console application that makes use of the library. You can [view or download the source](https://github.com/dotnet/samples/tree/master/core/getting-started/golden) for this article at the dotnet/samples repository on GitHub. For download instructions, see [Samples and Tutorials](../../samples-and-tutorials/index.md#viewing-and-downloading-samples).

<<<<<<< HEAD
Start Visual Studio Code. Press <kbd>^</kbd><kbd>\`</kbd> (the backquote or backtick character) or select **View > Integrated Terminal** from the menu to open an embedded terminal in Visual Studio Code. You can still open an external shell with the Explorer **Open in Command Prompt** command (**Open in Terminal** on Mac or Linux) if you prefer to work outside of Visual Studio Code.
=======
Start Visual Studio Code. Press <kbd>Ctrl</kbd>+<kbd>\`</kbd> (the backquote or backtick character) or select **View > Terminal** from the menu to open an embedded terminal in Visual Studio Code. You can still open an external shell with the Explorer **Open in Command Prompt** command (**Open in Terminal** on Mac or Linux) if you prefer to work outside of Visual Studio Code.
>>>>>>> c044adb8

Begin by creating a solution file, which serves as a container for one or more .NET Core projects. In the terminal, run the [`dotnet new`](../tools/dotnet-new.md) command to create a new solution *golden.sln* inside a new folder named *golden*:

```dotnetcli
dotnet new sln -o golden
```

Navigate to the new *golden* folder and execute the following command to create a library project, which produces two files,*library.csproj* and *Class1.cs*, in the *library* folder:

```dotnetcli
dotnet new classlib -o library
```

Execute the [`dotnet sln`](../tools/dotnet-sln.md) command to add the newly created *library.csproj* project to the solution:

```dotnetcli
dotnet sln add library/library.csproj
```

The *library.csproj* file contains the following information:

```xml
<Project Sdk="Microsoft.NET.Sdk">

  <PropertyGroup>
    <TargetFramework>netstandard2.0</TargetFramework>
  </PropertyGroup>

</Project>
```

Our library methods serialize and deserialize objects in JSON format. To support JSON serialization and deserialization, add a reference to the `Newtonsoft.Json` NuGet package. The `dotnet add` command adds new items to a project. To add a reference to a NuGet package, use the [`dotnet add package`](../tools/dotnet-add-package.md) command and specify the name of the package:

```dotnetcli
dotnet add library package Newtonsoft.Json
```

This adds `Newtonsoft.Json` and its dependencies to the library project. Alternatively, manually edit the *library.csproj* file and add the following node:

```xml
<ItemGroup>
  <PackageReference Include="Newtonsoft.Json" Version="12.0.2" />
</ItemGroup>
```

Execute [`dotnet restore`](../tools/dotnet-restore.md), ([see note](#dotnet-restore-note)) which restores dependencies and creates an *obj* folder inside *library* with three files in it, including a *project.assets.json* file:

```dotnetcli
dotnet restore
```

In the *library* folder, rename the file *Class1.cs* to *Thing.cs*. Replace the code with the following:

```csharp
using static Newtonsoft.Json.JsonConvert;

namespace Library
{
    public class Thing
    {
        public int Get(int left, int right) =>
            DeserializeObject<int>($"{left + right}");
    }
}
```

The `Thing` class contains one public method, `Get`, which returns the sum of two numbers but does so by converting the sum into a string and then deserializing it into an integer. This makes use of a number of modern C# features, such as [`using static` directives](../../csharp/language-reference/keywords/using-static.md), [expression-bodied members](../../csharp/whats-new/csharp-7.md#more-expression-bodied-members), and [string interpolation](../../csharp/language-reference/tokens/interpolated.md).

Build the library with the [`dotnet build`](../tools/dotnet-build.md) command. This produces a *library.dll* file under *golden/library/bin/Debug/netstandard1.4*:

```dotnetcli
dotnet build
```

## Create the test project

Build a test project for the library. From the *golden* folder, create a new test project:

```dotnetcli
dotnet new xunit -o test-library
```

Add the test project to the solution:

```dotnetcli
dotnet sln add test-library/test-library.csproj
```

Add a project reference the library you created in the previous section so that the compiler can find and use the library project. Use the [`dotnet add reference`](../tools/dotnet-add-reference.md) command:

```dotnetcli
dotnet add test-library/test-library.csproj reference library/library.csproj
```

Alternatively, manually edit the *test-library.csproj* file and add the following node:

```xml
<ItemGroup>
  <ProjectReference Include="..\library\library.csproj" />
</ItemGroup>
```

Now that the dependencies have been properly configured, create the tests for your library. Open *UnitTest1.cs* and replace its contents with the following code:

```csharp
using Library;
using Xunit;

namespace TestApp
{
    public class LibraryTests
    {
        [Fact]
        public void TestThing()
        {
            Assert.NotEqual(42, new Thing().Get(19, 23));
        }
    }
}
```

Note that you assert the value 42 is not equal to 19+23 (or 42) when you first create the unit test (`Assert.NotEqual`), which will fail. An important step in building unit tests is to create the test to fail once first to confirm its logic.

From the *golden* folder, execute the following commands:

```dotnetcli
dotnet restore 
dotnet test test-library/test-library.csproj
```

These commands will recursively find all projects to restore dependencies, build them, and activate the xUnit test runner to run the tests. The single test fails, as you expect.

Edit the *UnitTest1.cs* file and change the assertion from `Assert.NotEqual` to `Assert.Equal`. Execute the following command from the *golden* folder to re-run the test, which passes this time:

```dotnetcli
dotnet test test-library/test-library.csproj
```

## Create the console app

The console app you create over the following steps takes a dependency on the library project you created earlier and calls its library method when it runs. Using this pattern of development, you see how to create reusable libraries for multiple projects.

Create a new console application from the *golden* folder:

```dotnetcli
dotnet new console -o app
```

Add the console app project to the solution:

```dotnetcli
dotnet sln add app/app.csproj
```

Create the dependency on the library by running the `dotnet add reference` command:

```dotnetcli
dotnet add app/app.csproj reference library/library.csproj
```

Run `dotnet restore` ([see note](#dotnet-restore-note)) to restore the dependencies of the three projects in the solution. Open *Program.cs* and replace the contents of the `Main` method with the following line:

```csharp
WriteLine($"The answer is {new Thing().Get(19, 23)}");
```

Add two `using` directives to the top of the *Program.cs* file:

```csharp
using static System.Console;
using Library;
```

Execute the following `dotnet run` command to run the executable, where the `-p` option to `dotnet run` specifies the project for the main application. The app produces the string "The answer is 42".

```dotnetcli
dotnet run -p app/app.csproj
```

## Debug the application

Set a breakpoint at the `WriteLine` statement in the `Main` method. Do this by either pressing the <kbd>Fn</kbd>+<kbd>F9</kbd> key when the cursor is over the `WriteLine` line or by clicking the mouse in the left margin on the line where you want to set the breakpoint. A red circle will appear in the margin next to the line of code. When the breakpoint is reached, code execution will stop *before* the breakpoint line is executed.

<<<<<<< HEAD
Open the debugger tab by selecting the Debug icon in the Visual Studio Code toolbar, selecting **View > Debug** from the menu bar, or using the keyboard shortcut <kbd>&#8679;</kbd><kbd>&#8984;</kbd><kbd>D</kbd>:
=======
Open the debugger tab by selecting the Debug icon in the Visual Studio Code toolbar, selecting **View > Debug** from the menu bar, or using the keyboard shortcut <kbd>Command</kbd>+<kbd>SHIFT</kbd>+<kbd>D</kbd>:
>>>>>>> c044adb8

![Visual Studio Code Debugger](./media/using-on-macos/visual-studio-code-debugger.png)

Press the Play button to start the application under the debugger. You've created both a test project and an application in this project. The debugger asks which project you want to start. Select the "app" project. The app begins execution and runs to the breakpoint, where it stops. Step into the `Get` method and make sure that you have passed in the correct arguments. Confirm that the answer is 42.

<a name="dotnet-restore-note"></a>
[!INCLUDE[DotNet Restore Note](~/includes/dotnet-restore-note.md)]<|MERGE_RESOLUTION|>--- conflicted
+++ resolved
@@ -22,11 +22,7 @@
 
 In this tutorial, you create three projects: a library project, tests for that library project, and a console application that makes use of the library. You can [view or download the source](https://github.com/dotnet/samples/tree/master/core/getting-started/golden) for this article at the dotnet/samples repository on GitHub. For download instructions, see [Samples and Tutorials](../../samples-and-tutorials/index.md#viewing-and-downloading-samples).
 
-<<<<<<< HEAD
-Start Visual Studio Code. Press <kbd>^</kbd><kbd>\`</kbd> (the backquote or backtick character) or select **View > Integrated Terminal** from the menu to open an embedded terminal in Visual Studio Code. You can still open an external shell with the Explorer **Open in Command Prompt** command (**Open in Terminal** on Mac or Linux) if you prefer to work outside of Visual Studio Code.
-=======
-Start Visual Studio Code. Press <kbd>Ctrl</kbd>+<kbd>\`</kbd> (the backquote or backtick character) or select **View > Terminal** from the menu to open an embedded terminal in Visual Studio Code. You can still open an external shell with the Explorer **Open in Command Prompt** command (**Open in Terminal** on Mac or Linux) if you prefer to work outside of Visual Studio Code.
->>>>>>> c044adb8
+Start Visual Studio Code. Press <kbd>Ctrl</kbd><kbd>\`</kbd> (the backquote or backtick character) or select **View** > **Terminal** from the menu to open an embedded terminal in Visual Studio Code. You can still open an external shell with the Explorer **Open in Command Prompt** command (**Open in Terminal** on macOS or Linux) if you prefer to work outside of Visual Studio Code.
 
 Begin by creating a solution file, which serves as a container for one or more .NET Core projects. In the terminal, run the [`dotnet new`](../tools/dotnet-new.md) command to create a new solution *golden.sln* inside a new folder named *golden*:
 
@@ -210,11 +206,7 @@
 
 Set a breakpoint at the `WriteLine` statement in the `Main` method. Do this by either pressing the <kbd>Fn</kbd>+<kbd>F9</kbd> key when the cursor is over the `WriteLine` line or by clicking the mouse in the left margin on the line where you want to set the breakpoint. A red circle will appear in the margin next to the line of code. When the breakpoint is reached, code execution will stop *before* the breakpoint line is executed.
 
-<<<<<<< HEAD
-Open the debugger tab by selecting the Debug icon in the Visual Studio Code toolbar, selecting **View > Debug** from the menu bar, or using the keyboard shortcut <kbd>&#8679;</kbd><kbd>&#8984;</kbd><kbd>D</kbd>:
-=======
-Open the debugger tab by selecting the Debug icon in the Visual Studio Code toolbar, selecting **View > Debug** from the menu bar, or using the keyboard shortcut <kbd>Command</kbd>+<kbd>SHIFT</kbd>+<kbd>D</kbd>:
->>>>>>> c044adb8
+Open the debugger tab by selecting the Debug icon in the Visual Studio Code toolbar, selecting **View** > **Debug** from the menu bar, or using the keyboard shortcut <kbd>&#8679;</kbd><kbd>&#8984;</kbd><kbd>D</kbd>:
 
 ![Visual Studio Code Debugger](./media/using-on-macos/visual-studio-code-debugger.png)
 
