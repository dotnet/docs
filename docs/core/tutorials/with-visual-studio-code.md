--- conflicted
+++ resolved
@@ -82,43 +82,10 @@
 > [!TIP] 
 > For more information and troubleshooting tips on .NET Core debugging with OmniSharp in Visual Studio Code, see [Instructions for setting up the .NET Core debugger](https://github.com/OmniSharp/omnisharp-vscode/blob/master/debugger.md).
 
-<<<<<<< HEAD
 ## FAQ
 
-### I'm missing required assets to build and debug C# in VSCode. My debugger says "No Configuration."
+### I'm missing required assets to build and debug C# in Visual Studio Code. My debugger says "No Configuration."
 The Visual Studio Code C# extension can generate assets to build and debug for you. If you missed the prompt when you first opened a new C# project, you can still run this command by opening the Command Palette (**View > Command Palette**) and typing ">.NET: Generate Assets for Build and Debug". Selecting this will generate the .vscode, launch.json, and tasks.json configuration files that you need.
-=======
-8. If debugging doesn't work in Visual Studio Code, you might need to change some configurations. Open `.vscode/launcher.json` file; you'll see 3 configuration sections:
-
-* `"name": ".NET Core Launch (console)"`
-* `"name": ".NET Core Launch (web)"`
-* `"name": ".NET Core Attach"`
-
-In the first section, `"name": ".NET Core Launch (console)"`, find the `"program"` field. Change its value to 
-
-```json
-"program": "${workspaceFolder}/app/bin/Debug/netcoreapp2.1/app.dll",
-```
-
-That section of your `.vscode/launch.json` should then look like this after the change:
-
-```json
-{
-    "name": ".NET Core Launch (console)",
-    "type": "coreclr",
-    "request": "launch",
-    "preLaunchTask": "build",
-    "program": "${workspaceFolder}/app/bin/Debug/netcoreapp2.1/app.dll",
-    "args": [],
-    "cwd": "${workspaceFolder}",
-    "console": "internalConsole",
-    "stopAtEntry": false,
-    "internalConsoleOptions": "openOnSessionStart"
-},
-```
-
-Debugging in Visual Studio Code should work after that change.
->>>>>>> b10df8b4
 
 ## See also
 [Setting up Visual Studio Code](https://code.visualstudio.com/docs/setup/setup-overview)   
