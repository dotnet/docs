---
title: Create a .NET Core console application using Visual Studio
description: Learn how to create a .NET Core console application with C# or Visual Basic using Visual Studio.
ms.date: 06/08/2020
dev_langs:
  - "csharp"
  - "vb"
ms.custom: "vs-dotnet"
---
# Tutorial: Create a .NET Core console application using Visual Studio

This tutorial shows how to create and run a .NET Core console application in Visual Studio 2019.

## Prerequisites

- [Visual Studio 2019 version 16.6 or a later version](https://visualstudio.microsoft.com/downloads/?utm_medium=microsoft&utm_source=docs.microsoft.com&utm_campaign=inline+link&utm_content=download+vs2019) with the **.NET Core cross-platform development** workload installed. The .NET Core 3.1 SDK is automatically installed when you select this workload.

  For more information, see [Install the .NET Core SDK with Visual Studio](../install/sdk.md?pivots=os-windows#install-with-visual-studio).

## Create the app

<<<<<<< HEAD
1. Open Visual Studio 2019.
=======
Create a .NET Core console app project named "HelloWorld".

1. Start Visual Studio 2019.
>>>>>>> 40d05f7d

1. On the start page, choose **Create a new project**.

   ![Create a new project button selected on the Visual Studio start page](./media/with-visual-studio/start-window.png)

1. On the **Create a new project** page, enter **console** in the search box. Next, choose **C#** or **Visual Basic** from the language list, and then choose **All platforms** from the platform list. Choose the **Console App (.NET Core)** template, and then choose **Next**.

   ![Create a new project window with filters selected](./media/with-visual-studio/create-new-project.png)

   > [!TIP]
   > If you don't see the .NET Core templates, you're probably missing the required workload. Under the **Not finding what you're looking for?** message, choose the **Install more tools and features** link. The Visual Studio Installer opens. Make sure you have the **.NET Core cross-platform development** workload installed.

1. In the **Configure your new project** dialog,  enter **HelloWorld** in the **Project name** box. Then choose **Create**.

   ![Configure your new project window with Project name, location, and solution name fields](./media/with-visual-studio/configure-new-project.png)

The template creates a simple "Hello World" application. It calls the <xref:System.Console.WriteLine(System.String)?displayProperty=nameWithType> method to display "Hello World!" in the console window.

The template code defines a class, `Program`, with a single method, `Main`, that takes a <xref:System.String> array as an argument:

```csharp
using System;

namespace HelloWorld
{
    class Program
    {
        static void Main(string[] args)
        {
            Console.WriteLine("Hello World!");
        }
    }
}
```

```vb
Imports System

Module Program
    Sub Main(args As String())
        Console.WriteLine("Hello World!")
    End Sub
End Module
```

`Main` is the application entry point, the method that's called automatically by the runtime when it launches the application. Any command-line arguments supplied when the application is launched are available in the *args* array.

If the language you want to use is not shown, change the language selector at the top of the page.

## Run the app

1. Press <kbd>Shift</kbd>+<kbd>F5</kbd> to run the program without debugging.

   A console window opens with the text "Hello World!" printed on the screen and some Visual Studio debug information.

   ![Console window showing Hello World Press any key to continue](./media/with-visual-studio/hello-world-console.png)

1. Press any key to close the console window.

## Enhance the app

Enhance the application to prompt the user for their name and display it along with the date and time.

1. In *Program.cs* or *Program.vb*, replace the contents of the `Main` method, which is the line that calls `Console.WriteLine`, with the following code:

   [!code-csharp[GettingStarted#1](./snippets/with-visual-studio/csharp/Program.cs#1)]
   [!code-vb[GettingStarted#1](./snippets/with-visual-studio/vb/Program.vb#1)]

   This code displays "What is your name?" in the console window and waits until the user enters a string followed by the <kbd>Enter</kbd> key. It stores this string in a variable named `name`. It also retrieves the value of the <xref:System.DateTime.Now?displayProperty=nameWithType> property, which contains the current local time, and assigns it to a variable named `date` (`currentDate` in Visual Basic). Finally, it displays these values in the console window.

   The `\n` (`vbCrLf` in Visual Basic) represents a newline character.

   The dollar sign (`$`) in front of a string lets you put expressions such as variable names in curly braces in the string. The expression value is inserted into the string in place of the expression. This syntax is referred to as [interpolated strings](../../csharp/language-reference/tokens/interpolated.md).

1. Press <kbd>Shift</kbd>+<kbd>F5</kbd> to run the program without debugging.

1. Respond to the prompt by entering a name and pressing the <kbd>Enter</kbd> key.

   ![Console window with modified program output](./media/with-visual-studio/hello-world-update.png)

1. Press any key to close the console window.

## Next steps

In this tutorial, you created a .NET Core console application. In the next tutorial, you debug the app.

> [!div class="nextstepaction"]
> [Debug a .NET Core console application in Visual Studio](debugging-with-visual-studio.md)<|MERGE_RESOLUTION|>--- conflicted
+++ resolved
@@ -19,13 +19,9 @@
 
 ## Create the app
 
-<<<<<<< HEAD
-1. Open Visual Studio 2019.
-=======
 Create a .NET Core console app project named "HelloWorld".
 
 1. Start Visual Studio 2019.
->>>>>>> 40d05f7d
 
 1. On the start page, choose **Create a new project**.
 
