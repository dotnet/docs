--- conflicted
+++ resolved
@@ -30,25 +30,14 @@
 
    1. On the start window, choose **Create a new project**.
 
-<<<<<<< HEAD
-   - **C#** in the **All Languages** dropdown.
-   - **Console** in the **All Project Types** dropdown.
-=======
       ![Create a new project button selected on the Visual Studio start window](media/with-visual-studio/start-window.png)
->>>>>>> 6c2d08c7
 
    1. On the **Create a new project** page, enter **console** in the search box. Next, choose **C#** from the Language list, and then choose **All platforms** from the Platform list. Choose the **Console App (.NET Core)** template, and then choose **Next**.
 
       ![Create a new project window with filters selected](media/with-visual-studio/create-new-project.png)
 
-<<<<<<< HEAD
-   > [!TIP]
-   > If you don't see the .NET Core templates, you're probably missing the required workload installed. Under the **Not finding what you're looking for?** message, choose the **Install more tools and features** link. The Visual Studio Installer opens.
-   > Make sure you have the ".NET Core cross-platform development" workload installed.
-=======
       > [!TIP]
       > If you don't see the .NET Core templates, you're probably missing the required workload installed. Under the **Not finding what you're looking for?** message, choose the **Install more tools and features** link. The Visual Studio Installer opens. Make sure you have the **.NET Core cross-platform development** workload installed.
->>>>>>> 6c2d08c7
 
    1. On the **Configure your new project** page,  enter **HelloWorld** in the **Project name** box. Then, choose **Create**.
 
@@ -129,11 +118,7 @@
 
 1. Compile the program by choosing **Build** > **Build Solution**.
 
-<<<<<<< HEAD
-1. Choose **HelloWorld** on the toolbar to run your program, or press **F5**.
-=======
 1. To run the program, choose **HelloWorld** on the toolbar, or press **F5**.
->>>>>>> 6c2d08c7
 
 1. Respond to the prompt by entering a name and pressing the **Enter** key.
 
