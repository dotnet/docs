---
title: Create a .NET console application using Visual Studio
description: Learn how to create a .NET console application with C# or Visual Basic using Visual Studio.
<<<<<<< HEAD
ms.date: 03/21/2024
=======
ms.date: 11/22/2024
zone_pivot_groups: dotnet-version
>>>>>>> 10be9d5b
dev_langs:
  - "csharp"
  - "vb"
ms.custom: vs-dotnet
---
# Tutorial: Create a .NET console application using Visual Studio

This tutorial shows how to create and run a .NET console application in Visual Studio 2022.

## Prerequisites

- [Visual Studio 2022](https://visualstudio.microsoft.com/downloads/?utm_medium=microsoft&utm_source=learn.microsoft.com&utm_campaign=inline+link&utm_content=download+vs2022) with the **.NET desktop development** workload installed. The .NET 8 SDK is automatically installed when you select this workload.

  For more information, see [Install the .NET SDK with Visual Studio](../install/windows.md#install-with-visual-studio).

## Create the app

Create a .NET console app project named "HelloWorld".

1. Start Visual Studio 2022.

1. On the start page, choose **Create a new project**.

   :::image type="content" source="./media/with-visual-studio/start-window-2022.png" alt-text="Create a new project button selected on the Visual Studio start page":::

1. On the **Create a new project** page, enter **console** in the search box. Next, choose **C#** or **Visual Basic** from the language list, and then choose **All platforms** from the platform list. Choose the **Console App** template, and then choose **Next**.

   :::image type="content" source="./media/with-visual-studio/create-new-project.png" alt-text="Create a new project window with filters selected":::

   > [!TIP]
   > If you don't see the .NET templates, you're probably missing the required workload. Under the **Not finding what you're looking for?** message, choose the **Install more tools and features** link. The Visual Studio Installer opens. Make sure you have the **.NET desktop development** workload installed.

1. In the **Configure your new project** dialog,  enter **HelloWorld** in the **Project name** box. Then choose **Next**.

   :::image type="content" source="./media/with-visual-studio/configure-new-project.png" alt-text="Configure your new project window with Project name, location, and solution name fields":::

1. In the **Additional information** dialog:
   - Select **.NET 8**.
   - Select **Do not use top-level statements**.
   - Select **Create**.

   The template creates a simple application that displays "Hello, World!" in the console window. The code is in the *Program.cs* or *Program.vb* file:

   ```csharp
   namespace HelloWorld;

    internal class Program
    {
        static void Main(string[] args)
        {
            Console.WriteLine("Hello, World!");
        }
    }
   ```

   ```vb
   Imports System

   Module Program
       Sub Main(args As String())
           Console.WriteLine("Hello World!")
       End Sub
   End Module
   ```

   If the language you want to use is not shown, change the language selector at the top of the page.

   The code defines a class, `Program`, with a single method, `Main`, that takes a <xref:System.String> array as an argument. `Main` is the application entry point, the method that's called automatically by the runtime when it launches the application. Any command-line arguments supplied when the application is launched are available in the *args* array.

   C# has a feature named [top-level statements](../../csharp/fundamentals/program-structure/top-level-statements.md) that lets you omit the `Program` class and the `Main` method. This tutorial doesn't use this feature. Whether you use it in your programs is a matter of style preference.

## Run the app

1. Press <kbd>Ctrl</kbd>+<kbd>F5</kbd> to run the program without debugging.

   A console window opens with the text "Hello, World!" printed on the screen. (Or "Hello World!" without a comma in the Visual Basic project template.)

   :::image type="content" source="./media/with-visual-studio/hello-world-console-net6.png" alt-text="Console window showing Hello World Press any key to continue":::

1. Press any key to close the console window.

## Enhance the app

Enhance the application to prompt the user for their name and display it along with the date and time.

1. In *Program.cs* or *Program.vb*, replace the contents of the `Main` method, which is the line that calls `Console.WriteLine`, with the following code:

   :::code language="csharp" source="./snippets/with-visual-studio/csharp/Program.cs" id="MainMethod":::
   :::code language="vb" source="./snippets/with-visual-studio/vb/Program.vb" id="MainMethod":::

   This code displays a prompt in the console window and waits until the user enters a string followed by the <kbd>Enter</kbd> key. It stores this string in a variable named `name`. It also retrieves the value of the <xref:System.DateTime.Now?displayProperty=nameWithType> property, which contains the current local time, and assigns it to a variable named `currentDate`. And it displays these values in the console window. Finally, it displays a prompt in the console window and calls the <xref:System.Console.ReadKey(System.Boolean)?displayProperty=nameWithType> method to wait for user input.

   <xref:System.Environment.NewLine?displayProperty=nameWithType> is a platform-independent and language-independent way to represent a line break. Alternatives are `\n` in C# and `vbCrLf` in Visual Basic.

   The dollar sign (`$`) in front of a string lets you put expressions such as variable names in curly braces in the string. The expression value is inserted into the string in place of the expression. This syntax is referred to as [interpolated strings](../../csharp/language-reference/tokens/interpolated.md).

1. Press <kbd>Ctrl</kbd>+<kbd>F5</kbd> to run the program without debugging.

1. Respond to the prompt by entering a name and pressing the <kbd>Enter</kbd> key.

   :::image type="content" source="./media/with-visual-studio/hello-world-update-net6.png" alt-text="Console window with modified program output":::

1. Press any key to close the console window.

## Additional resources

- [Standard-term support (STS) releases and long-term support (LTS) releases](../releases-and-support.md#release-tracks).

## Next steps

In this tutorial, you created a .NET console application. In the next tutorial, you debug the app.

> [!div class="nextstepaction"]
<<<<<<< HEAD
> [Debug a .NET console application using Visual Studio](debugging-with-visual-studio.md)
=======
> [Debug a .NET console application using Visual Studio](debugging-with-visual-studio.md)

::: zone-end

::: zone pivot="dotnet-7-0"

This tutorial shows how to create and run a .NET console application in Visual Studio 2022.

## Prerequisites

- [Visual Studio 2022 version 17.4 or later](https://visualstudio.microsoft.com/downloads/?utm_medium=microsoft&utm_source=learn.microsoft.com&utm_campaign=inline+link&utm_content=download+vs2022) with the **.NET desktop development** workload installed. The .NET 7 SDK is automatically installed when you select this workload.

  For more information, see [Install the .NET SDK with Visual Studio](../install/windows.md#install-with-visual-studio).

## Create the app

Create a .NET console app project named "HelloWorld".

1. Start Visual Studio 2022.

1. On the start page, choose **Create a new project**.

   :::image type="content" source="./media/with-visual-studio/start-window-2022.png" alt-text="Create a new project button selected on the Visual Studio start page":::

1. On the **Create a new project** page, enter **console** in the search box. Next, choose **C#** or **Visual Basic** from the language list, and then choose **All platforms** from the platform list. Choose the **Console App** template, and then choose **Next**.

   :::image type="content" source="./media/with-visual-studio/create-new-project.png" alt-text="Create a new project window with filters selected":::

   > [!TIP]
   > If you don't see the .NET templates, you're probably missing the required workload. Under the **Not finding what you're looking for?** message, choose the **Install more tools and features** link. The Visual Studio Installer opens. Make sure you have the **.NET desktop development** workload installed.

1. In the **Configure your new project** dialog,  enter **HelloWorld** in the **Project name** box. Then choose **Next**.

   :::image type="content" source="./media/with-visual-studio/configure-new-project.png" alt-text="Configure your new project window with Project name, location, and solution name fields":::

1. In the **Additional information** dialog:
   - Select **.NET 7 (Standard-term support)**.
   - Select **Do not use top-level statements**.
   - Select **Create**.

   The template creates a simple application that displays "Hello, World!" in the console window. The code is in the *Program.cs* or *Program.vb* file:

   ```csharp
   namespace HelloWorld;

    internal class Program
    {
        static void Main(string[] args)
        {
            Console.WriteLine("Hello, World!");
        }
    }
   ```

   ```vb
   Imports System

   Module Program
       Sub Main(args As String())
           Console.WriteLine("Hello World!")
       End Sub
   End Module
   ```

   If the language you want to use is not shown, change the language selector at the top of the page.

   The code defines a class, `Program`, with a single method, `Main`, that takes a <xref:System.String> array as an argument. `Main` is the application entry point, the method that's called automatically by the runtime when it launches the application. Any command-line arguments supplied when the application is launched are available in the *args* array.

   In the latest version of C#, a new feature named [top-level statements](../../csharp/fundamentals/program-structure/top-level-statements.md) lets you omit the `Program` class and the `Main` method. Most existing C# programs don't use top-level statements, so this tutorial doesn't use this new feature. But it's the current default for new C# programs. Whether you use it in your programs is a matter of style preference.

## Run the app

1. Press <kbd>Ctrl</kbd>+<kbd>F5</kbd> to run the program without debugging.

   A console window opens with the text "Hello, World!" printed on the screen. (Or "Hello World!" without a comma in the Visual Basic project template.)

   :::image type="content" source="./media/with-visual-studio/hello-world-console-net6.png" alt-text="Console window showing Hello World Press any key to continue":::

1. Press any key to close the console window.

## Enhance the app

Enhance the application to prompt the user for their name and display it along with the date and time.

1. In *Program.cs* or *Program.vb*, replace the contents of the `Main` method, which is the line that calls `Console.WriteLine`, with the following code:

   :::code language="csharp" source="./snippets/with-visual-studio/csharp/Program.cs" id="MainMethod":::
   :::code language="vb" source="./snippets/with-visual-studio/vb/Program.vb" id="MainMethod":::

   This code displays a prompt in the console window and waits until the user enters a string followed by the <kbd>Enter</kbd> key. It stores this string in a variable named `name`. It also retrieves the value of the <xref:System.DateTime.Now?displayProperty=nameWithType> property, which contains the current local time, and assigns it to a variable named `currentDate`. And it displays these values in the console window. Finally, it displays a prompt in the console window and calls the <xref:System.Console.ReadKey(System.Boolean)?displayProperty=nameWithType> method to wait for user input.

   <xref:System.Environment.NewLine?displayProperty=nameWithType> is a platform-independent and language-independent way to represent a line break. Alternatives are `\n` in C# and `vbCrLf` in Visual Basic.

   The dollar sign (`$`) in front of a string lets you put expressions such as variable names in curly braces in the string. The expression value is inserted into the string in place of the expression. This syntax is referred to as [interpolated strings](../../csharp/language-reference/tokens/interpolated.md).

1. Press <kbd>Ctrl</kbd>+<kbd>F5</kbd> to run the program without debugging.

1. Respond to the prompt by entering a name and pressing the <kbd>Enter</kbd> key.

   :::image type="content" source="./media/with-visual-studio/hello-world-update-net6.png" alt-text="Console window with modified program output":::

1. Press any key to close the console window.

## Additional resources

- [Standard-term support (STS) releases and long-term support (LTS) releases](../releases-and-support.md)

## Next steps

In this tutorial, you created a .NET console application. In the next tutorial, you debug the app.

> [!div class="nextstepaction"]
> [Debug a .NET console application using Visual Studio](debugging-with-visual-studio.md)

::: zone-end

::: zone pivot="dotnet-6-0"

This tutorial shows how to create and run a .NET console application in Visual Studio 2022.

## Prerequisites

- [Visual Studio 2022 version 17.1 or later](https://visualstudio.microsoft.com/downloads/?utm_medium=microsoft&utm_source=learn.microsoft.com&utm_campaign=inline+link&utm_content=download+vs2022) with the **.NET desktop development** workload installed. The .NET 6 SDK is automatically installed when you select this workload.

  For more information, see [Install the .NET SDK with Visual Studio](../install/windows.md#install-with-visual-studio).

## Create the app

Create a .NET console app project named "HelloWorld".

1. Start Visual Studio 2022.

1. On the start page, choose **Create a new project**.

   :::image type="content" source="./media/with-visual-studio/start-window-2022.png" alt-text="Create a new project button selected on the Visual Studio start page":::

1. On the **Create a new project** page, enter **console** in the search box. Next, choose **C#** or **Visual Basic** from the language list, and then choose **All platforms** from the platform list. Choose the **Console Application** template, and then choose **Next**.

   :::image type="content" source="./media/with-visual-studio/create-new-project.png" alt-text="Create a new project window with filters selected":::

   > [!TIP]
   > If you don't see the .NET templates, you're probably missing the required workload. Under the **Not finding what you're looking for?** message, choose the **Install more tools and features** link. The Visual Studio Installer opens. Make sure you have the **.NET desktop development** workload installed.

1. In the **Configure your new project** dialog,  enter **HelloWorld** in the **Project name** box. Then choose **Next**.

   :::image type="content" source="./media/with-visual-studio/configure-new-project.png" alt-text="Configure your new project window with Project name, location, and solution name fields":::

1. In the **Additional information** dialog, select **.NET 6 (Long-term support)**, and then select **Create**.

   The template creates a simple application that displays "Hello World" in the console window. The code is in the *Program.cs* or *Program.vb* file:

   ```csharp
   Console.WriteLine("Hello, World!");
   ```

   ```vb
   Imports System

   Module Program
       Sub Main(args As String())
           Console.WriteLine("Hello World!")
       End Sub
   End Module
   ```

   If the language you want to use is not shown, change the language selector at the top of the page.

1. For C#, the code is just a line that calls the <xref:System.Console.WriteLine(System.String)?displayProperty=nameWithType> method to display "Hello World!" in the console window. Replace the contents of *Program.cs* with the following code:

   ```csharp
   namespace HelloWorld
   {
       class Program
       {
           static void Main(string[] args)
           {
               Console.WriteLine("Hello World!");
           }
       }
   }
   ```

   ```vb
   ' This step of the tutorial applies only to C#.
   ```

   The code defines a class, `Program`, with a single method, `Main`, that takes a <xref:System.String> array as an argument. `Main` is the application entry point, the method that's called automatically by the runtime when it launches the application. Any command-line arguments supplied when the application is launched are available in the *args* array.

   In the latest version of C#, a new feature named [top-level statements](../../csharp/fundamentals/program-structure/top-level-statements.md) lets you omit the `Program` class and the `Main` method. Most existing C# programs don't use top-level statements, so this tutorial doesn't use this new feature. But it's the current default for new C# programs. Whether you use it in your programs is a matter of style preference.

## Run the app

1. Press <kbd>Ctrl</kbd>+<kbd>F5</kbd> to run the program without debugging.

   A console window opens with the text "Hello World!" printed on the screen.

   :::image type="content" source="./media/with-visual-studio/hello-world-console-net6.png" alt-text="Console window showing Hello World Press any key to continue":::

1. Press any key to close the console window.

## Enhance the app

Enhance the application to prompt the user for their name and display it along with the date and time.

1. In *Program.cs* or *Program.vb*, replace the contents of the `Main` method, which is the line that calls `Console.WriteLine`, with the following code:

   :::code language="csharp" source="./snippets/with-visual-studio/csharp/Program.cs" id="MainMethod":::
   :::code language="vb" source="./snippets/with-visual-studio/vb/Program.vb" id="MainMethod":::

   This code displays a prompt in the console window and waits until the user enters a string followed by the <kbd>Enter</kbd> key. It stores this string in a variable named `name`. It also retrieves the value of the <xref:System.DateTime.Now?displayProperty=nameWithType> property, which contains the current local time, and assigns it to a variable named `currentDate`. And it displays these values in the console window. Finally, it displays a prompt in the console window and calls the <xref:System.Console.ReadKey(System.Boolean)?displayProperty=nameWithType> method to wait for user input.

   <xref:System.Environment.NewLine?displayProperty=nameWithType> is a platform-independent and language-independent way to represent a line break. Alternatives are `\n` in C# and `vbCrLf` in Visual Basic.

   The dollar sign (`$`) in front of a string lets you put expressions such as variable names in curly braces in the string. The expression value is inserted into the string in place of the expression. This syntax is referred to as [interpolated strings](../../csharp/language-reference/tokens/interpolated.md).

1. Press <kbd>Ctrl</kbd>+<kbd>F5</kbd> to run the program without debugging.

1. Respond to the prompt by entering a name and pressing the <kbd>Enter</kbd> key.

   :::image type="content" source="./media/with-visual-studio/hello-world-update-net6.png" alt-text="Console window with modified program output":::

1. Press any key to close the console window.

## Additional resources

- [Releases and support for .NET](../releases-and-support.md)

## Next steps

In this tutorial, you created a .NET console application. In the next tutorial, you debug the app.

> [!div class="nextstepaction"]
> [Debug a .NET console application using Visual Studio](debugging-with-visual-studio.md)

::: zone-end
>>>>>>> 10be9d5b
<|MERGE_RESOLUTION|>--- conflicted
+++ resolved
@@ -1,12 +1,7 @@
 ---
 title: Create a .NET console application using Visual Studio
 description: Learn how to create a .NET console application with C# or Visual Basic using Visual Studio.
-<<<<<<< HEAD
-ms.date: 03/21/2024
-=======
 ms.date: 11/22/2024
-zone_pivot_groups: dotnet-version
->>>>>>> 10be9d5b
 dev_langs:
   - "csharp"
   - "vb"
@@ -120,242 +115,4 @@
 In this tutorial, you created a .NET console application. In the next tutorial, you debug the app.
 
 > [!div class="nextstepaction"]
-<<<<<<< HEAD
-> [Debug a .NET console application using Visual Studio](debugging-with-visual-studio.md)
-=======
-> [Debug a .NET console application using Visual Studio](debugging-with-visual-studio.md)
-
-::: zone-end
-
-::: zone pivot="dotnet-7-0"
-
-This tutorial shows how to create and run a .NET console application in Visual Studio 2022.
-
-## Prerequisites
-
-- [Visual Studio 2022 version 17.4 or later](https://visualstudio.microsoft.com/downloads/?utm_medium=microsoft&utm_source=learn.microsoft.com&utm_campaign=inline+link&utm_content=download+vs2022) with the **.NET desktop development** workload installed. The .NET 7 SDK is automatically installed when you select this workload.
-
-  For more information, see [Install the .NET SDK with Visual Studio](../install/windows.md#install-with-visual-studio).
-
-## Create the app
-
-Create a .NET console app project named "HelloWorld".
-
-1. Start Visual Studio 2022.
-
-1. On the start page, choose **Create a new project**.
-
-   :::image type="content" source="./media/with-visual-studio/start-window-2022.png" alt-text="Create a new project button selected on the Visual Studio start page":::
-
-1. On the **Create a new project** page, enter **console** in the search box. Next, choose **C#** or **Visual Basic** from the language list, and then choose **All platforms** from the platform list. Choose the **Console App** template, and then choose **Next**.
-
-   :::image type="content" source="./media/with-visual-studio/create-new-project.png" alt-text="Create a new project window with filters selected":::
-
-   > [!TIP]
-   > If you don't see the .NET templates, you're probably missing the required workload. Under the **Not finding what you're looking for?** message, choose the **Install more tools and features** link. The Visual Studio Installer opens. Make sure you have the **.NET desktop development** workload installed.
-
-1. In the **Configure your new project** dialog,  enter **HelloWorld** in the **Project name** box. Then choose **Next**.
-
-   :::image type="content" source="./media/with-visual-studio/configure-new-project.png" alt-text="Configure your new project window with Project name, location, and solution name fields":::
-
-1. In the **Additional information** dialog:
-   - Select **.NET 7 (Standard-term support)**.
-   - Select **Do not use top-level statements**.
-   - Select **Create**.
-
-   The template creates a simple application that displays "Hello, World!" in the console window. The code is in the *Program.cs* or *Program.vb* file:
-
-   ```csharp
-   namespace HelloWorld;
-
-    internal class Program
-    {
-        static void Main(string[] args)
-        {
-            Console.WriteLine("Hello, World!");
-        }
-    }
-   ```
-
-   ```vb
-   Imports System
-
-   Module Program
-       Sub Main(args As String())
-           Console.WriteLine("Hello World!")
-       End Sub
-   End Module
-   ```
-
-   If the language you want to use is not shown, change the language selector at the top of the page.
-
-   The code defines a class, `Program`, with a single method, `Main`, that takes a <xref:System.String> array as an argument. `Main` is the application entry point, the method that's called automatically by the runtime when it launches the application. Any command-line arguments supplied when the application is launched are available in the *args* array.
-
-   In the latest version of C#, a new feature named [top-level statements](../../csharp/fundamentals/program-structure/top-level-statements.md) lets you omit the `Program` class and the `Main` method. Most existing C# programs don't use top-level statements, so this tutorial doesn't use this new feature. But it's the current default for new C# programs. Whether you use it in your programs is a matter of style preference.
-
-## Run the app
-
-1. Press <kbd>Ctrl</kbd>+<kbd>F5</kbd> to run the program without debugging.
-
-   A console window opens with the text "Hello, World!" printed on the screen. (Or "Hello World!" without a comma in the Visual Basic project template.)
-
-   :::image type="content" source="./media/with-visual-studio/hello-world-console-net6.png" alt-text="Console window showing Hello World Press any key to continue":::
-
-1. Press any key to close the console window.
-
-## Enhance the app
-
-Enhance the application to prompt the user for their name and display it along with the date and time.
-
-1. In *Program.cs* or *Program.vb*, replace the contents of the `Main` method, which is the line that calls `Console.WriteLine`, with the following code:
-
-   :::code language="csharp" source="./snippets/with-visual-studio/csharp/Program.cs" id="MainMethod":::
-   :::code language="vb" source="./snippets/with-visual-studio/vb/Program.vb" id="MainMethod":::
-
-   This code displays a prompt in the console window and waits until the user enters a string followed by the <kbd>Enter</kbd> key. It stores this string in a variable named `name`. It also retrieves the value of the <xref:System.DateTime.Now?displayProperty=nameWithType> property, which contains the current local time, and assigns it to a variable named `currentDate`. And it displays these values in the console window. Finally, it displays a prompt in the console window and calls the <xref:System.Console.ReadKey(System.Boolean)?displayProperty=nameWithType> method to wait for user input.
-
-   <xref:System.Environment.NewLine?displayProperty=nameWithType> is a platform-independent and language-independent way to represent a line break. Alternatives are `\n` in C# and `vbCrLf` in Visual Basic.
-
-   The dollar sign (`$`) in front of a string lets you put expressions such as variable names in curly braces in the string. The expression value is inserted into the string in place of the expression. This syntax is referred to as [interpolated strings](../../csharp/language-reference/tokens/interpolated.md).
-
-1. Press <kbd>Ctrl</kbd>+<kbd>F5</kbd> to run the program without debugging.
-
-1. Respond to the prompt by entering a name and pressing the <kbd>Enter</kbd> key.
-
-   :::image type="content" source="./media/with-visual-studio/hello-world-update-net6.png" alt-text="Console window with modified program output":::
-
-1. Press any key to close the console window.
-
-## Additional resources
-
-- [Standard-term support (STS) releases and long-term support (LTS) releases](../releases-and-support.md)
-
-## Next steps
-
-In this tutorial, you created a .NET console application. In the next tutorial, you debug the app.
-
-> [!div class="nextstepaction"]
-> [Debug a .NET console application using Visual Studio](debugging-with-visual-studio.md)
-
-::: zone-end
-
-::: zone pivot="dotnet-6-0"
-
-This tutorial shows how to create and run a .NET console application in Visual Studio 2022.
-
-## Prerequisites
-
-- [Visual Studio 2022 version 17.1 or later](https://visualstudio.microsoft.com/downloads/?utm_medium=microsoft&utm_source=learn.microsoft.com&utm_campaign=inline+link&utm_content=download+vs2022) with the **.NET desktop development** workload installed. The .NET 6 SDK is automatically installed when you select this workload.
-
-  For more information, see [Install the .NET SDK with Visual Studio](../install/windows.md#install-with-visual-studio).
-
-## Create the app
-
-Create a .NET console app project named "HelloWorld".
-
-1. Start Visual Studio 2022.
-
-1. On the start page, choose **Create a new project**.
-
-   :::image type="content" source="./media/with-visual-studio/start-window-2022.png" alt-text="Create a new project button selected on the Visual Studio start page":::
-
-1. On the **Create a new project** page, enter **console** in the search box. Next, choose **C#** or **Visual Basic** from the language list, and then choose **All platforms** from the platform list. Choose the **Console Application** template, and then choose **Next**.
-
-   :::image type="content" source="./media/with-visual-studio/create-new-project.png" alt-text="Create a new project window with filters selected":::
-
-   > [!TIP]
-   > If you don't see the .NET templates, you're probably missing the required workload. Under the **Not finding what you're looking for?** message, choose the **Install more tools and features** link. The Visual Studio Installer opens. Make sure you have the **.NET desktop development** workload installed.
-
-1. In the **Configure your new project** dialog,  enter **HelloWorld** in the **Project name** box. Then choose **Next**.
-
-   :::image type="content" source="./media/with-visual-studio/configure-new-project.png" alt-text="Configure your new project window with Project name, location, and solution name fields":::
-
-1. In the **Additional information** dialog, select **.NET 6 (Long-term support)**, and then select **Create**.
-
-   The template creates a simple application that displays "Hello World" in the console window. The code is in the *Program.cs* or *Program.vb* file:
-
-   ```csharp
-   Console.WriteLine("Hello, World!");
-   ```
-
-   ```vb
-   Imports System
-
-   Module Program
-       Sub Main(args As String())
-           Console.WriteLine("Hello World!")
-       End Sub
-   End Module
-   ```
-
-   If the language you want to use is not shown, change the language selector at the top of the page.
-
-1. For C#, the code is just a line that calls the <xref:System.Console.WriteLine(System.String)?displayProperty=nameWithType> method to display "Hello World!" in the console window. Replace the contents of *Program.cs* with the following code:
-
-   ```csharp
-   namespace HelloWorld
-   {
-       class Program
-       {
-           static void Main(string[] args)
-           {
-               Console.WriteLine("Hello World!");
-           }
-       }
-   }
-   ```
-
-   ```vb
-   ' This step of the tutorial applies only to C#.
-   ```
-
-   The code defines a class, `Program`, with a single method, `Main`, that takes a <xref:System.String> array as an argument. `Main` is the application entry point, the method that's called automatically by the runtime when it launches the application. Any command-line arguments supplied when the application is launched are available in the *args* array.
-
-   In the latest version of C#, a new feature named [top-level statements](../../csharp/fundamentals/program-structure/top-level-statements.md) lets you omit the `Program` class and the `Main` method. Most existing C# programs don't use top-level statements, so this tutorial doesn't use this new feature. But it's the current default for new C# programs. Whether you use it in your programs is a matter of style preference.
-
-## Run the app
-
-1. Press <kbd>Ctrl</kbd>+<kbd>F5</kbd> to run the program without debugging.
-
-   A console window opens with the text "Hello World!" printed on the screen.
-
-   :::image type="content" source="./media/with-visual-studio/hello-world-console-net6.png" alt-text="Console window showing Hello World Press any key to continue":::
-
-1. Press any key to close the console window.
-
-## Enhance the app
-
-Enhance the application to prompt the user for their name and display it along with the date and time.
-
-1. In *Program.cs* or *Program.vb*, replace the contents of the `Main` method, which is the line that calls `Console.WriteLine`, with the following code:
-
-   :::code language="csharp" source="./snippets/with-visual-studio/csharp/Program.cs" id="MainMethod":::
-   :::code language="vb" source="./snippets/with-visual-studio/vb/Program.vb" id="MainMethod":::
-
-   This code displays a prompt in the console window and waits until the user enters a string followed by the <kbd>Enter</kbd> key. It stores this string in a variable named `name`. It also retrieves the value of the <xref:System.DateTime.Now?displayProperty=nameWithType> property, which contains the current local time, and assigns it to a variable named `currentDate`. And it displays these values in the console window. Finally, it displays a prompt in the console window and calls the <xref:System.Console.ReadKey(System.Boolean)?displayProperty=nameWithType> method to wait for user input.
-
-   <xref:System.Environment.NewLine?displayProperty=nameWithType> is a platform-independent and language-independent way to represent a line break. Alternatives are `\n` in C# and `vbCrLf` in Visual Basic.
-
-   The dollar sign (`$`) in front of a string lets you put expressions such as variable names in curly braces in the string. The expression value is inserted into the string in place of the expression. This syntax is referred to as [interpolated strings](../../csharp/language-reference/tokens/interpolated.md).
-
-1. Press <kbd>Ctrl</kbd>+<kbd>F5</kbd> to run the program without debugging.
-
-1. Respond to the prompt by entering a name and pressing the <kbd>Enter</kbd> key.
-
-   :::image type="content" source="./media/with-visual-studio/hello-world-update-net6.png" alt-text="Console window with modified program output":::
-
-1. Press any key to close the console window.
-
-## Additional resources
-
-- [Releases and support for .NET](../releases-and-support.md)
-
-## Next steps
-
-In this tutorial, you created a .NET console application. In the next tutorial, you debug the app.
-
-> [!div class="nextstepaction"]
-> [Debug a .NET console application using Visual Studio](debugging-with-visual-studio.md)
-
-::: zone-end
->>>>>>> 10be9d5b
+> [Debug a .NET console application using Visual Studio](debugging-with-visual-studio.md)