--- conflicted
+++ resolved
@@ -14,11 +14,7 @@
 
 [Visual Studio 2017 or later](https://visualstudio.microsoft.com/downloads/?utm_medium=microsoft&utm_source=docs.microsoft.com&utm_campaign=inline+link&utm_content=download+vs2019) with the ".NET Core cross-platform development" workload installed. You can develop your app with .NET Core 2.1 or later versions.
 
-<<<<<<< HEAD
-For more information, see the [Prerequisites for .NET Core on Windows](../setup/index.md) topic.
-=======
-For more information, see the [Prerequisites for .NET Core on Windows](../windows-prerequisites.md) article.
->>>>>>> e0d400ae
+For more information, see the [Install .NET Core](../setup/index.md) article.
 
 ## A simple Hello World application
 
