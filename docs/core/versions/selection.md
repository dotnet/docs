---
title: Select which .NET version to use
description: Learn how .NET automatically finds and chooses runtime versions for your program. Additionally, this article teaches you how to force a specific version.
author: adegeo
ms.author: adegeo
ms.date: 07/08/2021
---

# Select the .NET version to use

This article explains the policies used by the .NET tools, SDK, and runtime for selecting versions. These policies provide a balance between running applications using the specified versions and enabling ease of upgrading both developer and end-user machines. These policies enable:

- Easy and efficient deployment of .NET, including security and reliability updates.
- Use the latest tools and commands independent of target runtime.

Version selection occurs:

- When you run an SDK command, [the SDK uses the latest installed version](#the-sdk-uses-the-latest-installed-version).
- When you build an assembly, [target framework monikers define build time APIs](#target-framework-monikers-define-build-time-apis).
- When you run a .NET application, [target framework dependent apps roll-forward](#framework-dependent-apps-roll-forward).
- When you publish a self-contained application, [self-contained deployments include the selected runtime](#self-contained-deployments-include-the-selected-runtime).

The rest of this document examines those four scenarios.

## The SDK uses the latest installed version

SDK commands include `dotnet new` and `dotnet run`. The .NET CLI must choose an SDK version for every `dotnet` command. It uses the latest SDK installed on the machine by default, even if:

- The project targets an earlier version of the .NET runtime.
- The latest version of the .NET SDK is a preview version.

You can take advantage of the latest SDK features and improvements while targeting earlier .NET runtime versions. You can target different runtime versions of .NET using the same SDK tools.

On rare occasions, you may need to use an earlier version of the SDK. You specify that version in a [*global.json* file](../tools/global-json.md). The "use latest" policy means you only use *global.json* to specify a .NET SDK version earlier than the latest installed version.

*global.json* can be placed anywhere in the file hierarchy. The CLI searches upward from the project directory for the first *global.json* it finds. You control which projects a given *global.json* applies to by its place in the file system. The .NET CLI searches for a *global.json* file iteratively navigating the path upward from the current working directory. The first *global.json* file found specifies the version used. If that SDK version is installed, that version is used. If the SDK specified in the *global.json* isn't found, the .NET CLI uses [matching rules](../tools/global-json.md#matching-rules) to select a compatible SDK, or fails if none is found.

The following example shows the *global.json* syntax:

``` json
{
  "sdk": {
    "version": "5.0.0"
  }
}
```

The process for selecting an SDK version is:

01. `dotnet` searches for a *global.json* file iteratively reverse-navigating the path upward from the current working directory.
01. `dotnet` uses the SDK specified in the first *global.json* found.
01. `dotnet` uses the latest installed SDK if no *global.json* is found.

For more information about SDK version selection, see the [Matching rules](../tools/global-json.md#matching-rules) and [rollForward](../tools/global-json.md#rollforward) sections of the [global.json overview](../tools/global-json.md) article.

## Target Framework Monikers define build time APIs

You build your project against APIs defined in a **Target Framework Moniker** (TFM). You specify the [target framework](../../standard/frameworks.md) in the project file. Set the `TargetFramework` element in your project file as shown in the following example:

``` xml
<TargetFramework>net5.0</TargetFramework>
```

You may build your project against multiple TFMs. Setting multiple target frameworks is more common for libraries but can be done with applications as well. You specify a `TargetFrameworks` property (plural of `TargetFramework`). The target frameworks are semicolon-delimited as shown in the following example:

``` xml
<TargetFrameworks>net5.0;netcoreapp3.1;net47</TargetFrameworks>
```

<<<<<<< HEAD
A given SDK supports a fixed set of frameworks, capped to the target framework of the runtime it ships with. For example, the .NET 5 SDK includes the .NET 5 runtime, which is an implementation of the `net5.0` target framework. The .NET 5 SDK supports `netcoreapp2.0`, `netcoreapp2.1`, `netcoreapp3.0`, and so on, but not `net6.0` (or higher). You install the .NET 6.0 SDK to build for `net6.0`.
=======
A given SDK supports a fixed set of frameworks, capped to the target framework of the runtime it ships with. For example, the .NET 5.0 SDK includes the .NET 5.0 runtime, which is an implementation of the `net5.0` target framework. The .NET 5.0 SDK supports `netcoreapp2.0`, `netcoreapp2.1`, `netcoreapp3.0`, and so on, but not `net6.0` (or higher). You install the .NET 6 SDK to build for `net6.0`.
>>>>>>> 90717555

### .NET Standard

.NET Standard was a way to target an API surface shared by different implementations of .NET. Starting with the release of .NET 5, which is an API standard itself, .NET Standard has little relevance, except for one scenario: .NET Standard is useful when you want to target both .NET and .NET Framework. .NET 5 implements all .NET Standard versions.

For more information, see [.NET 5 and .NET Standard](../../standard/net-standard.md#net-5-and-net-standard).

## Framework-dependent apps roll-forward

When you run an application from source with [`dotnet run`](../tools/dotnet-run.md), from a [**framework-dependent deployment**](../deploying/index.md#publish-framework-dependent) with [`dotnet myapp.dll`](../tools/dotnet.md#description), or from a [**framework-dependent executable**](../deploying/index.md#publish-framework-dependent) with `myapp.exe`, the `dotnet` executable is the **host** for the application.

The host chooses the latest patch version installed on the machine. For example, if you specified `net5.0` in your project file, and `5.0.2` is the latest .NET runtime installed, the `5.0.2` runtime is used.

If no acceptable `5.0.*` version is found, a new `5.*` version is used. For example, if you specified `net5.0` and only `5.1.0` is installed, the application runs using the `5.1.0` runtime. This behavior is referred to as "minor version roll-forward." Lower versions also won't be considered. When no acceptable runtime is installed, the application won't run.

A few usage examples demonstrate the behavior, if you target 5.0:

- ✔️ 5.0 is specified. 5.0.3 is the highest patch version installed. 5.0.3 is used.
- ❌ 5.0 is specified. No 5.0.* versions are installed. 3.1.1 is the highest runtime installed. An error message is displayed.
- ✔️ 5.0 is specified. No 5.0.* versions are installed. 5.1.0 is the highest runtime version installed. 5.1.0 is used.
- ❌ 3.0 is specified. No 3.x versions are installed. 5.0.0 is the highest runtime installed. An error message is displayed.

Minor version roll-forward has one side-effect that may affect end users. Consider the following scenario:

01. The application specifies that 5.0 is required.
02. When run, version 5.0.* isn't installed, however, 5.1.0 is. Version 5.1.0 will be used.
03. Later, the user installs 5.0.3 and runs the application again, 5.0.3 will now be used.

It's possible that 5.0.3 and 5.1.0 behave differently, particularly for scenarios like serializing binary data.

### Control roll-forward behavior

The roll-forward behavior for an application can be configured in four different ways:

01. Project-level setting by setting the `<RollForward>` property:

    ```xml
    <PropertyGroup>
      <RollForward>LatestMinor</RollForward>
    </PropertyGroup>
    ```

02. The `*.runtimeconfig.json` file.

    This file is produced when you compile your application. If the `<RollForward>` property was set in the project, it's reproduced in the `*.runtimeconfig.json` file as the `rollForward` setting. Users can edit this file to change the behavior of your application.

    ```json
    {
      "runtimeOptions": {
        "tfm": "net5.0",
        "rollForward": "LatestMinor",
        "framework": {
          "name": "Microsoft.NETCore.App",
          "version": "5.0.0"
        }
      }
    }
    ```

03. The `dotnet` command's `--roll-forward <value>` property.

    When you run an application, you can control the roll-forward behavior through the command line:

    ```dotnet
    dotnet run --roll-forward LatestMinor
    dotnet myapp.dll --roll-forward LatestMinor
    myapp.exe --roll-forward LatestMinor
    ```

04. The `DOTNET_ROLL_FORWARD` environment variable.

### Precedence

Roll forward behavior is set by the following order when your app is run, higher numbered items taking precedence over lower numbered items:

01. First the `*.runtimeconfig.json` config file is evaluated.
01. Next, the `DOTNET_ROLL_FORWARD` environment variable is considered, overriding the previous check.
01. Finally, any `--roll-forward` parameter passed to the running application overrides everything else.

### Values

However you set the roll-forward setting, use one of the following values to set the behavior:

[!INCLUDE [roll-forward-table](../../../includes/roll-forward-table.md)]

## Self-contained deployments include the selected runtime

You can publish an application as a [**self-contained distribution**](../deploying/index.md#publish-self-contained). This approach bundles the .NET runtime and libraries with your application. Self-contained deployments don't have a dependency on runtime environments. Runtime version selection occurs at publishing time, not run time.

The *restore* event that occurs when publishing selects the latest patch version of the given runtime family. For example, `dotnet publish` will select .NET 5.0.3 if it's the latest patch version in the .NET 5 runtime family. The target framework (including the latest installed security patches) is packaged with the application.

An error occurs if the minimum version specified for an application isn't satisfied. `dotnet publish` binds to the latest runtime patch version (within a given major.minor version family). `dotnet publish` doesn't support the roll-forward semantics of `dotnet run`. For more information about patches and self-contained deployments, see the article on [runtime patch selection](../deploying/runtime-patch-selection.md) in deploying .NET applications.

Self-contained deployments may require a specific patch version. You can override the minimum runtime patch version (to higher or lower versions) in the project file, as shown in the following example:

``` xml
<PropertyGroup>
  <RuntimeFrameworkVersion>5.0.7</RuntimeFrameworkVersion>
</PropertyGroup>
```

The `RuntimeFrameworkVersion` element  overrides the default version policy. For self-contained deployments, the `RuntimeFrameworkVersion` specifies the *exact* runtime framework version. For framework-dependent applications, the `RuntimeFrameworkVersion` specifies the *minimum* required runtime framework version.

## See also

- [Download and install .NET](../install/index.yml).
- [How to remove the .NET Runtime and SDK](../install/remove-runtime-sdk-versions.md).<|MERGE_RESOLUTION|>--- conflicted
+++ resolved
@@ -67,11 +67,7 @@
 <TargetFrameworks>net5.0;netcoreapp3.1;net47</TargetFrameworks>
 ```
 
-<<<<<<< HEAD
-A given SDK supports a fixed set of frameworks, capped to the target framework of the runtime it ships with. For example, the .NET 5 SDK includes the .NET 5 runtime, which is an implementation of the `net5.0` target framework. The .NET 5 SDK supports `netcoreapp2.0`, `netcoreapp2.1`, `netcoreapp3.0`, and so on, but not `net6.0` (or higher). You install the .NET 6.0 SDK to build for `net6.0`.
-=======
-A given SDK supports a fixed set of frameworks, capped to the target framework of the runtime it ships with. For example, the .NET 5.0 SDK includes the .NET 5.0 runtime, which is an implementation of the `net5.0` target framework. The .NET 5.0 SDK supports `netcoreapp2.0`, `netcoreapp2.1`, `netcoreapp3.0`, and so on, but not `net6.0` (or higher). You install the .NET 6 SDK to build for `net6.0`.
->>>>>>> 90717555
+A given SDK supports a fixed set of frameworks, capped to the target framework of the runtime it ships with. For example, the .NET 5 SDK includes the .NET 5 runtime, which is an implementation of the `net5.0` target framework. The .NET 5 SDK supports `netcoreapp2.0`, `netcoreapp2.1`, `netcoreapp3.0`, and so on, but not `net6.0` (or higher). You install the .NET 6 SDK to build for `net6.0`.
 
 ### .NET Standard
 
