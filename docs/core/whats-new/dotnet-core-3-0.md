--- conflicted
+++ resolved
@@ -374,11 +374,7 @@
 }
 ```
 
-<<<<<<< HEAD
-The `Utf8JsonWriter` accepts `IBufferWriter<byte>` as the output location to synchronously write the json data into, and you as the caller need to provide a concrete implementation. The platform does not currently include an implementation of this interface. For an example of `IBufferWriter<byte>`, see [https://gist.github.com/ahsonkhan/c76a1cc4dc7107537c3fdc0079a68b35](https://gist.github.com/ahsonkhan/c76a1cc4dc7107537c3fdc0079a68b35).
-=======
 The `Utf8JsonWriter` accepts `IBufferWriter<byte>` as the output location to synchronously write the json data into, and you as the caller need to provide a concrete implementation. The platform does not currently include an implementation of this interface. For an example of `IBufferWriter<byte>`, see <https://gist.github.com/ahsonkhan/c76a1cc4dc7107537c3fdc0079a68b35>.
->>>>>>> 5a34f8a1
 
 ### JsonDocument
 
