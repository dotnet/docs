---
title: What's new in .NET Core 2.0
description: Learn about the new features found in .NET Core.
keywords: .NET, .NET Core
author: rpetrusha
ms.author: ronpet
ms.date: 08/13/2017
ms.topic: article
ms.prod: .net-core
---
# What's new in .NET Core

.NET Core 2.0 includes enhancements and new features in the following areas:

- [Tooling](#tooling)
- [Language support](#language-support)
- [Platform improvements](#platform-improvements)
- [API changes](#api-changes-and-library-support)
- [Visual Studio integration](#visual-studio-integration)
- [Documentation improvements](#documentation-improvements)

## Tooling

### dotnet restore runs implicitly

In previous versions of .NET Core, you had to run the [dotnet restore](../tools/dotnet-restore.md) command to download dependencies immediately after you created a new project with the [dotnet new](../tools/dotnet-new.md) command, as well as whenever you added a new dependency to your project.

<<<<<<< HEAD
=======
You can also disable the automatic invocation of `dotnet restore` by passing the `--no-restore` switch to the `new`, `run`, `build`, `publish`, `pack`, and `test` commands.

>>>>>>> 35584186
[!INCLUDE[DotNet Restore Note](~/includes/dotnet-restore-note.md)]

You can also disable the automatic invocation of `dotnet restore` by passing the `--no-restore` switch to the `new`, `run`, `build`, `publish`, `pack`, and `test` commands. 

### Retargeting to .NET Core 2.0

If the .NET Core 2.0 SDK is installed, projects that target .NET Core 1.x can be retargeted to .NET Core 2.0.

To retarget to .NET Core 2.0, edit your project file by changing the value of the `<TargetFramework>` element (or the `<TargetFrameworks>` element if you have more than one target in your project file) from 1.x to 2.0:

```xml
<PropertyGroup>
    <TargetFramework>netcoreapp2.0</TargetFramework>
 </PropertyGroup>
```

You can also retarget .NET Standard libraries to .NET Standard 2.0 the same way:

```xml
<PropertyGroup>
    <TargetFramework>netstandard2.0</TargetFramework>
 </PropertyGroup>
```

For more information about migrating your project to .NET Core 2.0, see [Migrating from ASP.NET Core 1.x to ASP.NET Core 2.0](/aspnet/core/migration/1x-to-2x/index).

## Language support

In addition to supporting C# and F#, .NET Core 2.0 also supports Visual Basic.

### Visual Basic

With version 2.0, .NET Core now supports Visual Basic 2017. You can use Visual Basic to create the following project types:

- .NET Core console apps
- .NET Core class libraries
- .NET Standard class libraries
- .NET Core unit test projects
- .NET Core xUnit test projects

For example, to create a Visual Basic "Hello World" application, do the following steps from the command line:

1. Open a console window, create a directory for your project, and make it the current directory.

1. Enter the command `dotnet new console -lang vb`.

   The command creates a project file with a `.vbproj` file extension, along with a Visual Basic source code file named *Program.vb*. This file contains the source code to write the string "Hello World!" to the console window.

1.  Enter the command `dotnet run`. The [.NET Core CLI tools](../tools/index.md) automatically compile and execute the application, which displays the message "Hello World!" in the console window.

### Support for C# 7.1

.NET Core 2.0 supports C# 7.1, which adds a number of new features, including:

- The `Main` method, the application entry point, can be marked with the [async](../../csharp/language-reference/keywords/async.md) keyword.
- Inferred tuple names.
- Default expressions.

<!-- For more information see [link to C# what's new](url). -->

## Platform improvements

.NET Core 2.0 includes a number of features that make it easier to install .NET Core and to use it on supported operating systems.

### .NET Core for Linux is a single implementation

.NET Core 2.0 offers a single Linux implementation that works on multiple Linux distributions. .NET Core 1.x required that you download a distribution-specific Linux implementation.

You can also develop apps that target Linux as a single operating system. .NET Core 1.x required that you target each Linux distribution separately.

### Support for the Apple cryptographic libraries

.NET Core 1.x on macOS required the OpenSSL toolkit's cryptographic library. .NET Core 2.0 uses the Apple cryptographic libraries and doesn't require OpenSSL, so you no longer need to install it.

## API changes and library support

### Support for .NET Standard 2.0

The .NET Standard defines a versioned set of APIs that must be available on .NET implementations that comply with that version of the standard. The .NET Standard is targeted at library developers. It aims to guarantee the functionality that is available to a library that targets a version of the .NET Standard on each .NET implementation. .NET Core 1.x supports the .NET Standard version 1.6; .NET Core 2.0 supports the latest version, .NET Standard 2.0. For more information, see [.NET Standard](../../standard/net-standard.md).

.NET Standard 2.0 includes over 20,000 more APIs than were available in the .NET Standard 1.6. Much of this expanded surface area results from incorporating APIs that are common to the .NET Framework and Xamarin into .NET Standard.

.NET Standard 2.0 class libraries can also reference .NET Framework class libraries, provided that they call APIs that are present in the .NET Standard 2.0. No recompilation of the .NET Framework libraries is required.

For a list of the APIs that have been added to the .NET Standard since its last version, the .NET Standard 1.6, see [.NET Standard 2.0 vs. 1.6](https://raw.githubusercontent.com/dotnet/standard/master/docs/versions/netstandard2.0_diff.md).

### Expanded surface area

The total number of APIs available on .NET Core 2.0 has more than doubled in comparison with .NET Core 1.1.

And with the [Windows Compatibility Pack](../porting/windows-compat-pack.md) porting from .NET Framework has also become much simpler.

### Support for .NET Framework libraries

.NET Core code can reference existing .NET Framework libraries, including existing NuGet packages. Note that the libraries must use APIs that are found in .NET Standard.

## Visual Studio integration

Visual Studio 2017 version 15.3 and in some cases Visual Studio for Mac offer a number of significant enhancements for .NET Core developers.

### Retargeting .NET Core apps and .NET Standard libraries

If the .NET Core 2.0 SDK is installed, you can retarget .NET Core 1.x projects to .NET Core 2.0 and .NET Standard 1.x libraries to .NET Standard 2.0.

To retarget your project in Visual Studio, you open the **Application** tab of the project's properties dialog and change the **Target framework** value to **.NET Core 2.0** or **.NET Standard 2.0**. You can also change it by right-clicking on the project and selecting the **Edit \*.csproj file** option. For more information, see the [Tooling](#tooling) section earlier in this topic.

### Live Unit Testing support for .NET Core

Whenever you modify your code, Live Unit Testing automatically runs any affected unit tests in the background and displays the results and code coverage live in the Visual Studio environment. .NET Core 2.0 now supports Live Unit Testing. Previously, Live Unit Testing was available only for .NET Framework applications.

For more information, see [Live Unit Testing with Visual Studio 2017](/visualstudio/test/live-unit-testing) and the [Live Unit Testing FAQ](/visualstudio/test/live-unit-testing-faq).

### Better support for multiple target frameworks

If you're building a project for multiple target frameworks, you can now select the target platform from the top-level menu. In the following figure, a project named SCD1 targets 64-bit Mac OS X 10.11 (`osx.10.11-x64`) and 64-bit Windows 10/Windows Server 2016 (`win10-x64`). You can select the target framework before selecting the project button, in this case to run a debug build.

![Selecting the target framework when building a project](media/multitarget.png)

### Side-by-side support for .NET Core SDKs

You can now install the .NET Core SDK independently of Visual Studio. This makes it possible for a single version of Visual Studio to build projects that target different versions of .NET Core. Previously, Visual Studio and the .NET Core SDK were tightly coupled; a particular version of the SDK accompanied a particular version of Visual Studio.

## Documentation improvements

### .NET Application Architecture

[.NET Application Architecture](https://www.microsoft.com/net/learn/architecture) gives you access to a set of eBooks that provide guidance, best practices, and sample applications when using .NET to build:

- Microservices and Docker containers.
- Web applications with ASP.NET.
- Mobile applications with Xamarin.
- Applications that are deployed to the Cloud with Azure.

## See also
 [What's new in ASP.NET Core 2.0](/aspnet/core/aspnetcore-2.0)<|MERGE_RESOLUTION|>--- conflicted
+++ resolved
@@ -25,11 +25,6 @@
 
 In previous versions of .NET Core, you had to run the [dotnet restore](../tools/dotnet-restore.md) command to download dependencies immediately after you created a new project with the [dotnet new](../tools/dotnet-new.md) command, as well as whenever you added a new dependency to your project.
 
-<<<<<<< HEAD
-=======
-You can also disable the automatic invocation of `dotnet restore` by passing the `--no-restore` switch to the `new`, `run`, `build`, `publish`, `pack`, and `test` commands.
-
->>>>>>> 35584186
 [!INCLUDE[DotNet Restore Note](~/includes/dotnet-restore-note.md)]
 
 You can also disable the automatic invocation of `dotnet restore` by passing the `--no-restore` switch to the `new`, `run`, `build`, `publish`, `pack`, and `test` commands. 
