---
title: Prerequisites for .NET Core on Windows | Microsoft Docs
description: Learn what dependencies you need on your Windows machine to develop and run .NET Core applications.
keywords: .NET Core, Windows, prerequisites, dependencies, Visual Studio
author: mairaw
ms.author: mairaw
ms.date: 03/07/2017
ms.topic: article
ms.prod: .net-core
ms.devlang: dotnet
ms.assetid: c33b1241-ab66-4583-9eba-52cf51146f5a
---

# Prerequisites for .NET Core on Windows

This article shows you what dependencies you need to deploy and run .NET Core applications on Windows machines and develop using Visual Studio.

## Supported Windows versions

.NET Core is supported on the following versions of Windows:

* Windows 7 SP1
* Windows 8.1
* Windows 10
* Windows Server 2008 R2 SP1 (Full Server or Server Core)
* Windows Server 2012 SP1 (Full Server or Server Core)
* Windows Server 2012 R2 SP1 (Full Server or Server Core)
* Windows Server 2016 (Full Server, Server Core or Nano Server)

See the [.NET Core Release Notes](https://github.com/dotnet/core/blob/master/release-notes/1.1/1.1.md) for the full set of supported operating systems.

## .NET Core dependencies

.NET Core requires the Visual C++ Redistributable when running on Windows versions earlier than Windows 10 and Windows Server 2016. This dependency is automatically installed for you if you use the .NET Core installer. However, you need to manually install the [Visual C++ Redistributable for Visual Studio 2015](https://www.microsoft.com/download/details.aspx?id=48145) if you are installing .NET Core via the [installer script](./tools/dotnet-install-script.md) or deploying a self-contained .NET Core application.

> [!NOTE]
> <em>For Windows 7 and Windows Server 2008 machines only:</em><br>
> Make sure that your Windows installation is up-to-date and includes hotfix [KB2533623](https://support.microsoft.com/help/2533623) installed through Windows Update.

## Prerequisites with Visual Studio 2017

You can use any editor of your choice to develop .NET Core applications using the .NET Core SDK. However, if you want to develop .NET Core applications on Windows in an integrated development environment, you can use [Visual Studio 2017](#visual-studio-2017).

> [!IMPORTANT]
> Even though, it's possible to use Visual Studio 2015 with a preview version of the .NET Core tooling, these projects will be *project.json*-based, which is now deprecated. Visual Studio 2017 uses project files based on MSBuild. For more information about the format changes, see [High-level overview of changes](./tools/cli-msbuild-architecture.md).

To use Visual Studio 2017 to develop .NET Core apps, you'll need to have the latest version of Visual Studio installed with the **.NET Core cross-platform development** toolset (in the **Other Toolsets** section) selected.
![Screenshot of Visual Studio 2017 installation with the ".NET Core cross-platform development" workload selected](./media/windows-prerequisites/vs_workloads.jpg)

There are different editions of Visual Studio 2017. You can download [Visual Studio Community 2017](https://www.visualstudio.com/downloads/) for free to get started.  To learn more about the Visual Studio installation process, see [Install Visual Studio 2017](https://docs.microsoft.com/visualstudio/install/install-visual-studio).

To verify that you're running the latest version of Visual Studio 2017, do the following:

<<<<<<< HEAD
You can read more about the changes in Visual Studio 2017 in the [release notes](https://www.visualstudio.com/news/releasenotes/vs2017-relnotes).
=======
 * On the **Help** menu, choose **About Microsoft Visual Studio**.
 * In the **About Microsoft Visual Studio** dialog, the version number should be 15.0.26228.4 or higher.
>>>>>>> d427c730

You can read more about the changes in Visual Studio 2017 in the [release notes](https://www.visualstudio.com/news/releasenotes/vs2017-relnotes).<|MERGE_RESOLUTION|>--- conflicted
+++ resolved
@@ -51,11 +51,7 @@
 
 To verify that you're running the latest version of Visual Studio 2017, do the following:
 
-<<<<<<< HEAD
-You can read more about the changes in Visual Studio 2017 in the [release notes](https://www.visualstudio.com/news/releasenotes/vs2017-relnotes).
-=======
  * On the **Help** menu, choose **About Microsoft Visual Studio**.
  * In the **About Microsoft Visual Studio** dialog, the version number should be 15.0.26228.4 or higher.
->>>>>>> d427c730
 
 You can read more about the changes in Visual Studio 2017 in the [release notes](https://www.visualstudio.com/news/releasenotes/vs2017-relnotes).