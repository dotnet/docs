---
title: .NET Runtime support for expression trees
description: Learn about .NET runtime types supporting expression trees, creating expression trees, and techniques for working with expression tree APIs.
ms.date: 03/06/2023
---

# .NET Runtime support for expression trees

There's a large list of classes in the .NET runtime that work with Expression Trees. You can see the full list at <xref:System.Linq.Expressions>. Rather than enumerate the full list, let's understand how the runtime classes have been designed.

In language design, an expression is a body of code that evaluates and returns a value. Expressions may be simple: the constant expression `1` returns the constant value of 1. They may be more complicated: The expression `(-B + Math.Sqrt(B*B - 4 * A * C)) / (2 * A)` returns one root for a quadratic equation (in the case where the equation has a solution).

## System.Linq.Expression and derived types

One of the complexities of working with expression trees is that many different kinds of expressions are valid in many places in programs. Consider an assignment expression. The right hand side of an assignment could be a constant value, a variable, a method call expression, or others. That language flexibility means that you may encounter many different expression types anywhere in the nodes of a tree when you traverse an expression tree. Therefore, when you work with the base expression type, that's the simplest way to work. However, sometimes you need to know more. The base Expression class contains a `NodeType` property for this purpose. It returns an `ExpressionType`, which is an enumeration of possible expression types. Once you know the type of the node, you cast it to that type, and perform specific actions knowing the type of the expression node. You can search for certain node types, and then work with the specific properties of that kind of expression.

For example, this code prints the name of a variable for a variable access expression. The following code shows the practice of checking the node type, then casting to a variable access expression and then checking the properties of the specific expression type:

```csharp
Expression<Func<int, int>> addFive = (num) => num + 5;

if (addFive is LambdaExpression lambdaExp)
{
<<<<<<< HEAD
    var lambdaExp = (LambdaExpression)addFive;

    var parameter = lambdaExp.Parameters[0];  -- first
=======
    var parameter = lambdaExp.Parameters.First();
>>>>>>> 43c23f44

    Console.WriteLine(parameter.Name);
    Console.WriteLine(parameter.Type);
}
```

## Create expression trees

The `System.Linq.Expression` class also contains many static methods to create expressions. These methods create an expression node using the arguments supplied for its children. In this way, you build up an expression from its leaf nodes. For example, this code builds an Add expression:

```csharp
// Addition is an add expression for "1 + 2"
var one = Expression.Constant(1, typeof(int));
var two = Expression.Constant(2, typeof(int));
var addition = Expression.Add(one, two);
```

You can see from this simple example that many types are involved in creating and working with expression trees. That complexity is necessary to provide the capabilities of the rich vocabulary provided by the C# language.

## Navigate the APIs

There are Expression node types that map to almost all of the syntax elements of the C# language. Each type has specific methods for that type of language element. It's a lot to keep in your head at one time. Rather than try to memorize everything, here are the techniques you use to work with Expression trees:

1. Look at the members of the `ExpressionType` enum to determine possible nodes you should be examining. This list helps when you want to traverse and understand an expression tree.
1. Look at the static members of the `Expression` class to build an expression. Those methods can build any expression type from a set of its child nodes.
1. Look at the `ExpressionVisitor` class to build a modified expression tree.

You find more as you look at each of those three areas. Invariably, you find what you need when you start with one of those three steps.<|MERGE_RESOLUTION|>--- conflicted
+++ resolved
@@ -21,13 +21,7 @@
 
 if (addFive is LambdaExpression lambdaExp)
 {
-<<<<<<< HEAD
-    var lambdaExp = (LambdaExpression)addFive;
-
     var parameter = lambdaExp.Parameters[0];  -- first
-=======
-    var parameter = lambdaExp.Parameters.First();
->>>>>>> 43c23f44
 
     Console.WriteLine(parameter.Name);
     Console.WriteLine(parameter.Type);
