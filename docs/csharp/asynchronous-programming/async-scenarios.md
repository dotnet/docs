--- conflicted
+++ resolved
@@ -130,8 +130,9 @@
 
 :::code language="csharp" source="snippets/async-scenarios/Program.cs" ID="GetUsersForDatasetByLINQ":::
 
-<<<<<<< HEAD
-Here's an example that demonstrates using `ToList()` with `Task.WhenAny` to process tasks as they complete:
+Although you write less code by using LINQ, exercise caution when mixing LINQ with asynchronous code. LINQ uses deferred (or lazy) execution, which means that without immediate evaluation, async calls don't happen until the sequence is enumerated.
+
+The previous example is correct and safe, because it uses the <xref:System.Linq.Enumerable.ToArray%2A?displayProperty=nameWithType> method to immediately evaluate the LINQ query and store the tasks in an array. This approach ensures the `id => GetUserAsync(id)` calls execute immediately and all tasks start concurrently, just like the `foreach` loop approach. Always use <xref:System.Linq.Enumerable.ToArray%2A?displayProperty=nameWithType> or <xref:System.Linq.Enumerable.ToList%2A?displayProperty=nameWithType> when creating tasks with LINQ to ensure immediate execution and concurrent task execution. Here's an example that demonstrates using `ToList()` with `Task.WhenAny` to process tasks as they complete:
 
 :::code language="csharp" source="snippets/async-scenarios/Program.cs" ID="ProcessTasksAsTheyComplete":::
 
@@ -143,31 +144,6 @@
 
 - Use `ToArray()` when you plan to process all tasks together, such as with `Task.WhenAll`. Arrays are efficient for scenarios where the collection size is fixed.
 - Use `ToList()` when you need to dynamically manage tasks, such as with `Task.WhenAny` where you might remove completed tasks from the collection as they finish.
-
-The preceding example uses the `ToArray()` method to perform the query eagerly and store the results in an array. This approach forces the `id => GetUserAsync(id)` statement to run and initiate the task.
-=======
-Although you write less code by using LINQ, exercise caution when mixing LINQ with asynchronous code. LINQ uses deferred (or lazy) execution, which means that without immediate evaluation, async calls don't happen until the sequence is enumerated.
-
-The previous example is correct and safe, because it uses the <xref:System.Linq.Enumerable.ToArray%2A?displayProperty=nameWithType> method to immediately evaluate the LINQ query and store the tasks in an array. This approach ensures the `id => GetUserAsync(id)` calls execute immediately and all tasks start concurrently, just like the `foreach` loop approach.
-
-**Problematic approach** (without immediate evaluation):
-
-```csharp
-// DON'T do this - tasks won't start until enumerated.
-var getUserTasks = userIds.Select(id => GetUserAsync(id)); // No .ToArray()!
-return await Task.WhenAll(getUserTasks); // Tasks start here.
-```
-
-**Recommended approach**:
-
-```csharp
-// DO this - tasks start immediately.
-var getUserTasks = userIds.Select(id => GetUserAsync(id)).ToArray();
-return await Task.WhenAll(getUserTasks);
-```
-
-Always use <xref:System.Linq.Enumerable.ToArray%2A?displayProperty=nameWithType> or <xref:System.Linq.Enumerable.ToList%2A?displayProperty=nameWithType> when creating tasks with LINQ to ensure immediate execution and concurrent task execution.
->>>>>>> 2f9eb937
 
 ## Review considerations for asynchronous programming
 
