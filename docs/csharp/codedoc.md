---
title: Documenting your code with XML comments
description: Learn how to document your code with XML documentation comments and generate an XML documentation file at compile time.
keywords: .NET, .NET Core
author: BillWagner
ms.author: wiwagn
ms.date: 02/14/2017
ms.topic: article
ms.prod: .net
ms.technology: devlang-csharp
ms.devlang: csharp
ms.assetid: 8e75e317-4a55-45f2-a866-e76124171838
---
# Documenting your code with XML comments

XML documentation comments are a special kind of comment, added above the definition of any user-defined type or member. 
They are special because they can be processed by the compiler to generate an XML documentation file at compile time.
The compiler generated XML file can be distributed alongside your .NET assembly so that Visual Studio and other IDEs can use IntelliSense to show quick information about types or members. Additionally, the XML file can be run through tools like [DocFX](https://dotnet.github.io/docfx/) and [Sandcastle](https://github.com/EWSoftware/SHFB) to generate API reference websites.

XML documentation comments, like all other comments, are ignored by the compiler.

You can generate the XML file at compile time by doing one of the following:

<<<<<<< HEAD
- If you are developing an application with .NET Core from the command line, you can add a [DocumentationFile element](http://docs.microsoft.com/visualstudio/msbuild/common-msbuild-project-properties) to the `<PropertyGroup>` section of your .csproj project file. The following example generates an XML file in the project directory with the same root filename as the assembly:
=======
- If you are developing an application with .NET Core from the command line, you can add a [DocumentationFile element](/visualstudio/msbuild/common-msbuild-project-properties) to the `<PropertyGroup>` section of your .csproj project file. The following example generates an XML file in the project directory with the same root filename as the project:
>>>>>>> b9007190

   ```xml
   <DocumentationFile>bin\$(Configuration)\$(TargetFramework)\$(AssemblyName).xml</DocumentationFile>
   ```

   You can also specify the exact absolute or relative path and name of the XML file. The following example generates the XML file in the same directory as the debug version of an application:

    ```xml
   <DocumentationFile>bin\Debug\netcoreapp1.0\App.xml</DocumentationFile>
   ```

- If you are developing an application using Visual Studio, right-click on the project and select **Properties**. In the properties dialog, select the **Build** tab, and check **XML documentation file**. You can also change the location to which the compiler writes the file. 

- If you are compiling a .NET Framework application from the command line, add the [/doc compiler option](language-reference/compiler-options/doc-compiler-option.md) when compiling.  

XML documentation comments use triple forward slashes (`///`) and an XML formatted comment body. For example:

[!code-csharp[XML Documentation Comment](../../samples/snippets/csharp/concepts/codedoc/xml-comment.cs)]

## Walkthrough

Let's walk through documenting a very basic math library to make it easy for new developers to understand/contribute and for third party developers to use.

Here's code for the simple math library:

[!code-csharp[Sample Library](../../samples/snippets/csharp/concepts/codedoc/sample-library.cs)]

The sample library supports four major arithmetic operations `add`, `subtract`, `multiply` and `divide` on `int` and `double` data types.

Now you want to be able to create an API reference document from your code for third party developers who use your library but don't have access to the source code.
As mentioned earlier XML documentation tags can be used to achieve this, You will now be introduced to the standard XML tags the C# compiler supports.

### &lt;summary&gt;

The `<summary>` tag adds brief information about a type or member.
I'll demonstrate its use by adding it to the `Math` class definition and the first `Add` method. Feel free to apply it to the rest of your code.

[!code-csharp[Summary Tag](../../samples/snippets/csharp/concepts/codedoc/summary-tag.cs)]

The `<summary>` tag is very important, and we recommend that you include it because its content is the primary source of type or member information in IntelliSense or an API reference document.

### &lt;remarks&gt;

The `<remarks>` tag supplements the information about types or members that the `<summary>` tag provides. In this example, you'll just add it to the class.

[!code-csharp[Remarks Tag](../../samples/snippets/csharp/concepts/codedoc/remarks-tag.cs)]

### &lt;returns&gt;

The `<returns>` tag describes the return value of a method declaration.
As before, the following example illustrates the `<returns>` tag on the first `Add` method. You can do the same on other methods.

[!code-csharp[Returns Tag](../../samples/snippets/csharp/concepts/codedoc/returns-tag.cs)]

### &lt;value&gt;

The `<value>` tag is similar to the `<returns>` tag, except that you use it for properties.
Assuming your `Math` library had a static property called `PI`, here's how you'd use this tag:

[!code-csharp[Value Tag](../../samples/snippets/csharp/concepts/codedoc/value-tag.cs)]

### &lt;example&gt;

You use the `<example>` tag to include an example in your XML documentation.
This involves using the child `<code>` tag.

[!code-csharp[Example Tag](../../samples/snippets/csharp/concepts/codedoc/example-tag.cs)]

The `code` tag preserves line breaks and indentation for longer examples.

### &lt;para&gt;

You use the `<para>` tag to format the content within its parent tag. `<para>` is usually used inside a tag, such as `<remarks>` or `<returns>`, to divide text into paragraphs.
You can format the contents of the `<remarks>` tag for your class definition.

[!code-csharp[Para Tag](../../samples/snippets/csharp/concepts/codedoc/para-tag.cs)]

### &lt;c&gt;

Still on the topic of formatting, you use the `<c>` tag for marking part of text as code.
It's like the `<code>` tag but inline. It's useful when you want to show a quick code example as part of a tag's content.
Let's update the documentation for the `Math` class.

[!code-csharp[C Tag](../../samples/snippets/csharp/concepts/codedoc/c-tag.cs)]

### &lt;exception&gt;

By using the `<exception>` tag, you let your developers know that a method can throw specific exceptions.
Looking at your `Math` library, you can see that both `Add` methods throw an exception if a certain condition is met. Not so obvious, though,
is that integer `Divide` method throws as well if the `b` parameter is zero. Now add exception documentation to this method.

[!code-csharp[Exception Tag](../../samples/snippets/csharp/concepts/codedoc/exception-tag.cs)]

The `cref` attribute represents a reference to an exception that is available from the current compilation environment.
This can be any type defined in the project or a referenced assembly. The compiler will issue a warning if its value cannot be resolved.

### &lt;see&gt;

The `<see>` tag lets you create a clickable link to a documentation page for another code element. In our next example, we'll create a clickable link between the two `Add` methods.

[!code-csharp[See Tag](../../samples/snippets/csharp/concepts/codedoc/see-tag.cs)]

The `cref` is a **required** attribute that represents a reference to a type or its member that is available from the current compilation environment. 
This can be any type defined in the project or a referenced assembly.

### &lt;seealso&gt;

You use the `<seealso>` tag in the same way you do the `<see>` tag. The only difference is that its content is typically placed in a "See Also" section. Here we'll add a `seealso` tag on the integer `Add` method to reference other methods in the class that accept integer parameters:

[!code-csharp[Seealso Tag](../../samples/snippets/csharp/concepts/codedoc/seealso-tag.cs)]

The `cref` attribute represents a reference to a type or its member that is available from the current compilation environment.
This can be any type defined in the project or a referenced assembly.

### &lt;param&gt;

You use the `<param>` tag to describe a method's parameters. Here's an example on the double `Add` method:
The parameter the tag describes is specified in the **required** `name` attribute.

[!code-csharp[Param Tag](../../samples/snippets/csharp/concepts/codedoc/param-tag.cs)]

### &lt;typeparam&gt;

You use `<typeparam>` tag just like the `<param>` tag but for generic type or method declarations to describe a generic parameter.
Add a quick generic method to your `Math` class to check if one quantity is greater than another.

[!code-csharp[Typeparam Tag](../../samples/snippets/csharp/concepts/codedoc/typeparam-tag.cs)]

### &lt;paramref&gt;

Sometimes you might be in the middle of describing what a method does in what could be a `<summary>` tag, and you might want to make a reference
to a parameter. The `<paramref>` tag is great for just this. Let's update the summary of our double based `Add` method. Like the `<param>` tag
the parameter name is specified in the **required** `name` attribute.

[!code-csharp[Paramref Tag](../../samples/snippets/csharp/concepts/codedoc/paramref-tag.cs)]

### &lt;typeparamref&gt;

You use `<typeparamref>` tag just like the `<paramref>` tag but for generic type or method declarations to describe a generic parameter.
You can use the same generic method you previously created.

[!code-csharp[Typeparamref Tag](../../samples/snippets/csharp/concepts/codedoc/typeparamref-tag.cs)]

### &lt;list&gt;

You use the `<list>` tag to format documentation information as an ordered list, unordered list or table.
Make an unordered list of every math operation your `Math` library supports.

[!code-csharp[List Tag](../../samples/snippets/csharp/concepts/codedoc/list-tag.cs)]

You can make an ordered list or table by changing the `type` attribute to `number` or `table`, respectively.

### Putting it all together

If you've followed this tutorial and applied the tags to your code where necessary, your code should now look similar to the following:

[!code-csharp[Tagged Library](../../samples/snippets/csharp/concepts/codedoc/tagged-library.cs)]

From your code, you can generate a detailed documentation website complete with clickable cross-references. But you're faced with another problem: your code has become hard to read.
There's so much information to sift through that this is going to be a nightmare for any developer who wants to contribute to this code. 
Thankfully there's an XML tag that can help you deal with this:

### &lt;include&gt;

The `<include>` tag lets you refer to comments in a separate XML file that describe the types and members in your source code, as opposed to placing documentation comments directly in your source code file.

Now you're going to move all your XML tags into a separate XML file named `docs.xml`. Feel free to name the file whatever you want.

[!code-xml[Sample XML](../../samples/snippets/csharp/concepts/codedoc/include.xml)]

In the above XML, each member's documentation comments appear directly inside a tag named after what they do. You can choose your own strategy. 
Now that you have your XML comments in a separate file, let's see how your code can be made more readable by using the `<include>` tag:

[!code-csharp[Include Tag](../../samples/snippets/csharp/concepts/codedoc/include-tag.cs)]

And there you have it: our code is back to being readable, and no documentation information has been lost. 

The `filename` attribute represents the name of the XML file containing the documentation.

The `path` attribute represents an [XPath](https://msdn.microsoft.com/library/ms256115.aspx) query to the `tag name` present in the specified `filename`.

The `name` attribute represents the name specifier in the tag that precedes the comments.

The `id` attribute which can be used in place of `name` represents the ID for the tag that precedes the comments.

### User Defined Tags

All the tags outlined above represent those that are recognized by the C# compiler. However, a user is free to define their own tags.
Tools like Sandcastle bring support for extra tags like [`<event>`](http://ewsoftware.github.io/XMLCommentsGuide/html/81bf7ad3-45dc-452f-90d5-87ce2494a182.htm), [`<note>`](http://ewsoftware.github.io/XMLCommentsGuide/html/4302a60f-e4f4-4b8d-a451-5f453c4ebd46.htm)
and even support [documenting namespaces](http://ewsoftware.github.io/XMLCommentsGuide/html/BD91FAD4-188D-4697-A654-7C07FD47EF31.htm).
Custom or in-house documentation generation tools can also be used with the standard tags and multiple output formats from HTML to PDF can be supported.

## Recommendations

Documenting code is recommended for many reasons. What follows are some best practices, general use case scenarios, and things that you should know when using XML documentation tags in your C# code.

* For the sake of consistency, all publicly visible types and their members should be documented. If you must do it, do it all.
* Private members can also be documented using XML comments. However, this exposes the inner (potentially confidential) workings of your library.
* At a bare minimum, types and their members should have a `<summary>` tag because its content is needed for IntelliSense.
* Documentation text should be written using complete sentences ending with full stops.
* Partial classes are fully supported, and documentation information will be concatenated into a single entry for that type.
* The compiler verifies the syntax of the `<exception>`, `<include>`, `<param>`, `<see>`, `<seealso>` and `<typeparam>` tags.
- The compiler validates the parameters that contain file paths and references to other parts of the code.

## See also
[XML Documentation Comments (C# Programming Guide)](programming-guide/xmldoc/xml-documentation-comments.md)

[Recommended Tags for Documentation Comments (C# Programming Guide)](programming-guide/xmldoc/recommended-tags-for-documentation-comments.md)<|MERGE_RESOLUTION|>--- conflicted
+++ resolved
@@ -21,11 +21,7 @@
 
 You can generate the XML file at compile time by doing one of the following:
 
-<<<<<<< HEAD
 - If you are developing an application with .NET Core from the command line, you can add a [DocumentationFile element](http://docs.microsoft.com/visualstudio/msbuild/common-msbuild-project-properties) to the `<PropertyGroup>` section of your .csproj project file. The following example generates an XML file in the project directory with the same root filename as the assembly:
-=======
-- If you are developing an application with .NET Core from the command line, you can add a [DocumentationFile element](/visualstudio/msbuild/common-msbuild-project-properties) to the `<PropertyGroup>` section of your .csproj project file. The following example generates an XML file in the project directory with the same root filename as the project:
->>>>>>> b9007190
 
    ```xml
    <DocumentationFile>bin\$(Configuration)\$(TargetFramework)\$(AssemblyName).xml</DocumentationFile>
