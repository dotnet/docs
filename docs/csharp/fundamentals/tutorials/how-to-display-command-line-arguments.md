--- conflicted
+++ resolved
@@ -1,11 +1,7 @@
 ---
 title: "How to display command-line arguments"
 description: Learn how to display command-line arguments. See a code example and view additional available resources.
-<<<<<<< HEAD
-ms.date: 02/24/2022
-=======
 ms.date: 02/25/2022
->>>>>>> 6ad0d90c
 ms.topic: how-to
 helpviewer_keywords: 
   - "command-line arguments [C#], displaying"
