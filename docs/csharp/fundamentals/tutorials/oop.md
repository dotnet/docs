--- conflicted
+++ resolved
@@ -71,11 +71,7 @@
 
 :::code language="csharp" source="./snippets/object-oriented-programming/BankAccount.cs" ID="DeclareMonthEndTransactions":::
 
-<<<<<<< HEAD
-The preceding code shows how you use the `virtual` keyword to declare a method in the base class that a derived class might provide a different implementation for. A `virtual` method is a method where any derived class might choose to reimplement. The derived classes use the `override` keyword to define the new implementation. Typically you refer to this as "overriding the base class implementation". The `virtual` keyword specifies that derived classes might override the behavior. You can also declare `abstract` methods where derived classes must override the behavior. The base class doesn't provide an implementation for an `abstract` method. Next, you need to define the implementation for two of the new classes you created. Start with the `InterestEarningAccount`:
-=======
 The preceding code shows how you use the `virtual` keyword to declare a method in the base class that a derived class can provide a different implementation for. A `virtual` method is a method where any derived class can choose to reimplement. When a derived class defines a new implementation, it's called *overriding the base class implementation*. The derived classes use the `override` keyword to define the new implementation. The `virtual` keyword specifies that derived classes can override the behavior. You can also declare `abstract` methods where derived classes must override the behavior. The base class doesn't provide an implementation for an `abstract` method. Next, you need to define the implementation for two of the new classes you created. Start with the `InterestEarningAccount`:
->>>>>>> f89ea8fd
 
 :::code language="csharp" source="./snippets/object-oriented-programming/InterestEarningAccount.cs" ID="ApplyMonthendInterest":::
 
@@ -108,11 +104,7 @@
 Console.WriteLine(lineOfCredit.GetAccountHistory());
  ```
 
-<<<<<<< HEAD
-When you add the preceding code and run the program, you see something like the following error:
-=======
 Add the preceding code and run the program. The output should be something like the following error:
->>>>>>> f89ea8fd
 
 ```console
 Unhandled exception. System.ArgumentOutOfRangeException: Amount of deposit must be positive (Parameter 'amount')
@@ -127,11 +119,7 @@
 
 This code fails because the `BankAccount` assumes that the initial balance must be greater than 0. Another assumption baked into the `BankAccount` class is that the balance can't go negative. Instead, any withdrawal that overdraws the account is rejected. Both of those assumptions need to change. The line of credit account starts at 0, and generally has a negative balance. Also, if a customer borrows too much money, they incur a fee. The transaction is accepted, it just costs more. The first rule can be implemented by adding an optional argument to the `BankAccount` constructor that specifies the minimum balance. The default is `0`. The second rule requires a mechanism that enables derived classes to modify the default algorithm. In a sense, the base class "asks" the derived type what should happen when there's an overdraft. The default behavior is to reject the transaction by throwing an exception.
 
-<<<<<<< HEAD
-Let's start by adding a second constructor that includes an optional `minimumBalance` parameter. This new constructor does all the actions done by the existing constructor. Also, it sets the minimum balance property. You could copy the body of the existing constructor, but that means two locations to change in the future. Instead, you can use *constructor chaining* to have one constructor call another. The following code shows the two constructors and the new extra field:
-=======
 Let's start by adding a second constructor that includes an optional `minimumBalance` parameter. This new constructor does all the actions done by the existing constructor. Also, it sets the minimum balance property. You could copy the body of the existing constructor, but that means two locations to change in the future. Instead, you can use *constructor chaining* to have one constructor call another. The following code shows the two constructors and the new field:
->>>>>>> f89ea8fd
 
  :::code language="csharp" source="./snippets/object-oriented-programming/BankAccount.cs" ID="ConstructorModifications":::
 
@@ -177,11 +165,7 @@
 
 :::code language="csharp" source="./snippets/object-oriented-programming/BankAccount.cs" ID="RefactoredMakeWithdrawal":::
 
-<<<<<<< HEAD
-The added method is `protected`, which means that it can be called only from derived classes. That declaration prevents other clients from calling the method. It's also `virtual` so that derived classes can change the behavior. The return type is a `Transaction?`. The `?` annotation indicates that the method might return `null`. To charge a fee when the withdrawal limit is exceeded, add the following implementation in the `LineOfCreditAccount`:
-=======
 The added method is `protected`, which means that it can be called only from derived classes. That declaration prevents other clients from calling the method. It's also `virtual` so that derived classes can change the behavior. The return type is a `Transaction?`. The `?` annotation indicates that the method can return `null`. Add the following implementation in the `LineOfCreditAccount`. This code charges a fee when the withdrawal limit is exceeded:
->>>>>>> f89ea8fd
 
 :::code language="csharp" source="./snippets/object-oriented-programming/LineOfCreditAccount.cs" ID="AddOverdraftFee":::
 
