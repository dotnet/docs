---
title: "Introduction to the C# Language and .NET"
description: Learn the basics of C# and .NET. Get an overview of the C# language and .NET ecosystem.
ms.date: 07/20/2015
helpviewer_keywords:
 - "C# language, about C# language"
 - "Visual C#, about"
ms.assetid: 0a2dff4e-cd84-42ff-8141-e89889b24081
---
<<<<<<< HEAD
# Introduction to the C# language and .NET
=======
# Introduction to the C# language and .NET Framework
>>>>>>> 85d6345e

C# is an elegant and type-safe object-oriented language that enables developers to build a variety of secure and robust applications that run in the .NET ecosystem. The .NET ecosystem is composed of all the implementations of .NET, including both but not limited to [.NET Core](../../core/introduction.md), and [.NET Framework](../../framework/index.yml). This article focuses on .NET Framework. You can use C# to create Windows client applications, XML Web services, distributed components, client-server applications, database applications, and much, much more.

> [!NOTE]
> The Visual C# documentation assumes that you have an understanding of basic programming concepts. If you are a complete beginner, you might want to explore Visual C# Express, which is available on the Web. You can also take advantage of books and Web resources about C# to learn practical programming skills.

## C# language

C# syntax is highly expressive, yet it is also simple and easy to learn. The curly brace syntax of C# will be instantly recognizable to anyone familiar with C, C++, or Java. Developers who know any of these languages are typically able to begin to work productively in C# within a short time. C# syntax simplifies many of the complexities of C++ and provides powerful features such as nullable types, enumerations, delegates, lambda expressions, and direct memory access. C# supports generic methods and types, which provide increased type safety and performance, and iterators, which enable implementers of collection classes to define custom iteration behaviors that are simple to use by client code. Language-Integrated Query (LINQ) expressions make the strongly typed query a first-class language construct.

As an object-oriented language, C# supports the concepts of encapsulation, inheritance, and polymorphism. All variables and methods, including the `Main` method, the application's entry point, are encapsulated within class definitions. A class may inherit directly from one parent class, but it may implement any number of interfaces. Methods that override virtual methods in a parent class require the `override` keyword as a way to avoid accidental redefinition. In C#, a struct is like a lightweight class; it is a stack-allocated type that can implement interfaces but does not support inheritance.

In addition to these basic object-oriented principles, C# makes it easy to develop software components through several innovative language constructs, including the following:

- Encapsulated method signatures called *delegates*, which enable type-safe event notifications.
- Properties, which serve as accessors for private member variables.
- Attributes, which provide declarative metadata about types at run time.
- Inline XML documentation comments.
- Language-Integrated Query (LINQ), which provides built-in query capabilities across a variety of data sources.

If you have to interact with other Windows software such as COM objects or native Win32 DLLs, you can do this in C# through a process called "Interop". Interop enables C# programs to do almost anything that a native C++ application can do. C# even supports pointers and the concept of "unsafe" code for those cases in which direct memory access is critical.

The C# build process is simple compared to C and C++ and more flexible than in Java. There are no separate header files, and no requirement that methods and types be declared in a particular order. A C# source file may define any number of classes, structs, interfaces, and events.

The following are additional C# resources:

- For a good general introduction to the language, see Chapter 1 of the [C# Language Specification](/dotnet/csharp/language-reference/language-specification/introduction).
- For detailed information about specific aspects of the C# language, see the [C# Reference](../language-reference/index.md).
- For more information about LINQ, see [LINQ (Language-Integrated Query)](../programming-guide/concepts/linq/index.md).

## .NET Platform Architecture

C# programs run on .NET, an integral component of Windows that includes a virtual execution system called the common language runtime (CLR) and a unified set of class libraries. The CLR is the commercial implementation by Microsoft of the common language infrastructure (CLI), an international standard that is the basis for creating execution and development environments in which languages and libraries work together seamlessly.

Source code written in C# is compiled into an [intermediate language (IL)](../../standard/managed-code.md) that conforms to the CLI specification. The IL code and resources, such as bitmaps and strings, are stored on disk in an executable file called an assembly, typically with an extension of .exe or .dll. An assembly contains a manifest that provides information about the assembly's types, version, culture, and security requirements.

When the C# program is executed, the assembly is loaded into the CLR, which might take various actions based on the information in the manifest. Then, if the security requirements are met, the CLR performs Just-In-Time (JIT) compilation to convert the IL code to native machine instructions. The CLR also provides other services related to automatic garbage collection, exception handling, and resource management. Code that's executed by the CLR is sometimes referred to as "managed code", in contrast to "unmanaged code", which is compiled into native machine language that targets a specific system. The following diagram illustrates the compile-time and run-time relationships of C# source code files, the .NET class library, assemblies, and the CLR.

![From C# source code to machine execution](./media/introduction-to-the-csharp-language-and-the-net-framework/net-architecture-relationships.png)

Language interoperability is a key feature of .NET. Because the IL code produced by the C# compiler conforms to the Common Type Specification (CTS), IL code generated from C# can interact with code that was generated from the .NET versions of Visual Basic, Visual C++, or any of more than 20 other CTS-compliant languages. A single assembly may contain multiple modules written in different .NET languages, and the types can reference each other as if they were written in the same language.

In addition to the run time services, .NET also includes an extensive library of over 4000 classes organized into namespaces that provide a wide variety of useful functionality for everything from file input and output to string manipulation to XML parsing, to Windows Forms controls. The typical C# application uses the .NET class library extensively to handle common "plumbing" chores.

For more information about the .NET Framework, see [Overview of the Microsoft .NET Framework](../../framework/get-started/overview.md).

## See also

- [Getting Started with Visual C#](/visualstudio/ide/quickstart-csharp-console)<|MERGE_RESOLUTION|>--- conflicted
+++ resolved
@@ -7,11 +7,7 @@
  - "Visual C#, about"
 ms.assetid: 0a2dff4e-cd84-42ff-8141-e89889b24081
 ---
-<<<<<<< HEAD
 # Introduction to the C# language and .NET
-=======
-# Introduction to the C# language and .NET Framework
->>>>>>> 85d6345e
 
 C# is an elegant and type-safe object-oriented language that enables developers to build a variety of secure and robust applications that run in the .NET ecosystem. The .NET ecosystem is composed of all the implementations of .NET, including both but not limited to [.NET Core](../../core/introduction.md), and [.NET Framework](../../framework/index.yml). This article focuses on .NET Framework. You can use C# to create Windows client applications, XML Web services, distributed components, client-server applications, database applications, and much, much more.
 
