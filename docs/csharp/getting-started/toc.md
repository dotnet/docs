--- conflicted
+++ resolved
@@ -1,19 +1,10 @@
 # [Getting Started](index.md)
-<<<<<<< HEAD
 ## [Building a C# Hello World application with .NET Core in Visual Studio 2017](../../core/tutorials/with-visual-studio.md)
 ### [Debugging your C# Hello World application with Visual Studio 2017](../../core/tutorials/debugging-with-visual-studio.md)
 ### [Publishing your Hello World application with Visual Studio 2017](../../core/tutorials/publishing-with-visual-studio.md)
-## [Building a class library with C# and .NET Core in Visual Studio 2017](library-with-visual-studio.md)
-### [Testing a class library with .NET Core in Visual Studio 2017](testing-library-with-visual-studio.md)
-### [Consuming a class library with .NET Core in Visual Studio 2017](consuming-library-with-visual-studio.md)
-=======
-## [Building a C# Hello World application with .NET Core in Visual Studio 2017](with-visual-studio.md)
-### [Debugging your C# Hello World application with Visual Studio 2017](debugging-with-visual-studio.md)
-### [Publishing your Hello World application with Visual Studio 2017](publishing-with-visual-studio.md)
 ## [Building a class library with C# and .NET Core in Visual Studio 2017](../../core/tutorials/library-with-visual-studio.md)
 ### [Testing a class library with .NET Core in Visual Studio 2017](../../core/tutorials/testing-library-with-visual-studio.md)
 ### [Consuming a class library with .NET Core in Visual Studio 2017](../../core/tutorials/consuming-library-with-visual-studio.md)
->>>>>>> f8cf1231
 ## [Getting started with C# and Visual Studio Code](../../core/tutorials/with-visual-studio-code.md)
 <!--## [🔧 Getting started with cross-platform tools](with-cross-platform-tools.md)-->
 <!--## [🔧 Getting started with C# Interactive](with-csharp-interactive.md)-->