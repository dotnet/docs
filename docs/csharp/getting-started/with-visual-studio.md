--- conflicted
+++ resolved
@@ -74,15 +74,9 @@
 
 You've created and run your application. To develop a professional application, take some additional steps to make your application ready for release:
 
-<<<<<<< HEAD
-* For information on debugging your application, see [Debugging the Hello World Application](debugging-with-visual-studio-2017.md)
-
-* For information on publishing a distributable version of your application, see [Publishing the Hello World application](publishing-with-visual-studio-2017.md).
-=======
 - For information on debugging your application, see [Debugging the Hello World Application](debugging-with-visual-studio.md)
 
 - For information on developing a publishing a distributable version of your application, see [Publishing the Hello World application](publishing-with-visual-studio.md).
->>>>>>> 22aab46d
 
 ## Related topics
 
