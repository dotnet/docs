--- conflicted
+++ resolved
@@ -73,8 +73,6 @@
             url: ./fundamentals/exceptions/index.md
           - text: Use LINQ to query data
             url: tutorials/working-with-linq.md
-<<<<<<< HEAD
-
   - title: "Key Concepts"
     linkLists:
       - linkListType: overview
@@ -123,14 +121,6 @@
           - text: "C# on Discord"
             url: https://aka.ms/csharp-discord
   - title: "What's New'"
-=======
-          - text: Format text using string interpolation
-            url: tutorials/string-interpolation.md
-          - text: Browse all tutorials
-            url: ./fundamentals/tutorials/classes.md
-  
-  - title: "New features in C# 10"
->>>>>>> 9137a69a
     linkLists:
       - linkListType: whats-new
         links:
