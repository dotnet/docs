--- conflicted
+++ resolved
@@ -45,11 +45,7 @@
 
 In C# 10, you can use constant string interpolation and the `nameof` operator to ensure the names match:
 
-<<<<<<< HEAD
 :::code language="csharp" source="snippets/ObsoleteExample.cs" id="Snippet2" :::
-=======
-:::code language="csharp" source="snippets/ObsoleteExample.cs" ID="Snippet2" :::
->>>>>>> 36e7991d
 
 ## `AttributeUsage` attribute
 
