---
title: "C# Compiler Errors"
ms.date: "2015-07-20"
ms.prod: .net
ms.technology: 
  - "devlang-csharp"
ms.topic: "error-reference"
dev_langs: 
  - "CSharp"
  - "CSharp"
helpviewer_keywords: 
  - "C# language, compiler errors"
  - "Visual C# compiler, errors"
  - "errors [C#]"
ms.assetid: 57262ab1-6c50-4f9c-81ad-9fba48477416
caps.latest.revision: 23
author: "BillWagner"
ms.author: "wiwagn"
translation.priority.ht: 
  - "cs-cz"
  - "de-de"
  - "es-es"
  - "fr-fr"
  - "it-it"
  - "ja-jp"
  - "ko-kr"
  - "pl-pl"
  - "pt-br"
  - "ru-ru"
  - "tr-tr"
  - "zh-cn"
  - "zh-tw"
---
# C# Compiler Errors
Some C# compiler errors have corresponding topics that explain why the error is generated, and, in some cases, how to fix the error. Use one of the following steps to see whether help is available for a particular error message.  
  
<<<<<<< HEAD
-   Find the error number (for example, CS0029) in the [Output Window](/visualstudio/ide/reference/output-window), and then search for it online.  
=======
-   Find the error number (for example, CS0029) in the [Output Window](/visualstudio/ide/reference/output-window), and then search for it on Microsoft Docs.  
>>>>>>> 994e9416
  
-   Choose the error number (for example, CS0029) in the [Output Window](/visualstudio/ide/reference/output-window), and then choose the F1 key.  
  
-   In the Index, enter the error number in the **Look for** box.  
  
 If none of these steps leads to information about your error, go to the end of this page, and send feedback that includes the number or text of the error.  
  
 For information about how to configure error and warning options in C#, see [Build Page, Project Designer (C#)](/visualstudio/ide/reference/build-page-project-designer-csharp).  
  
[!INCLUDE[note_settings_general](~/includes/note-settings-general-md.md)]  
  
## See Also  
 [C# Compiler Options](../../../csharp/language-reference/compiler-options/index.md)   
 [Sorry, we don't have specifics on this C# error](../../../csharp/misc/sorry-we-don-t-have-specifics-on-this-csharp-error.md)   
 [Build Page, Project Designer (C#)](/visualstudio/ide/reference/build-page-project-designer-csharp)   
 [/warn (C# Compiler Options)](../../../csharp/language-reference/compiler-options/warn-compiler-option.md)   
 [/nowarn (C# Compiler Options)](../../../csharp/language-reference/compiler-options/nowarn-compiler-option.md)<|MERGE_RESOLUTION|>--- conflicted
+++ resolved
@@ -34,11 +34,7 @@
 # C# Compiler Errors
 Some C# compiler errors have corresponding topics that explain why the error is generated, and, in some cases, how to fix the error. Use one of the following steps to see whether help is available for a particular error message.  
   
-<<<<<<< HEAD
--   Find the error number (for example, CS0029) in the [Output Window](/visualstudio/ide/reference/output-window), and then search for it online.  
-=======
 -   Find the error number (for example, CS0029) in the [Output Window](/visualstudio/ide/reference/output-window), and then search for it on Microsoft Docs.  
->>>>>>> 994e9416
   
 -   Choose the error number (for example, CS0029) in the [Output Window](/visualstudio/ide/reference/output-window), and then choose the F1 key.  
   
