--- conflicted
+++ resolved
@@ -1575,15 +1575,12 @@
     href: cs4032.md
   - name: cs4033
     href: cs4033.md
-<<<<<<< HEAD
   - name: cs8812
     href: cs8812.md
-=======
   - name: cs1736
     href: cs1736.md
   - name: cs8803
     href: cs8803.md
->>>>>>> 865b8239
 - name: Level 1 warning messages
   items:
   - name: CS0183
