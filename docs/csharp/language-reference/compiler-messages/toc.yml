--- conflicted
+++ resolved
@@ -1617,13 +1617,10 @@
     href: cs0767.md
   - name: cs1737
     href: cs1737.md
-<<<<<<< HEAD
   - name: cs8159
     href: cs8159.md
-=======
   - name: cs8172
     href: cs8172.md
->>>>>>> 107cb722
   - name: cs8169
     href: cs8169.md
   - name: cs8178
