items:
- name: C# compiler messages
  href: index.md
- name: Error messages
  items:
  - name: CS0001
    href: cs0001.md
  - name: CS0003
    href: ../../misc/cs0003.md
  - name: CS0004
    href: ../../misc/cs0004.md
  - name: CS0005
    href: ../../misc/cs0005.md
  - name: CS0006
    href: cs0006.md
  - name: CS0007
    href: cs0007.md
  - name: CS0008
    href: ../../misc/cs0008.md
  - name: CS0009
    href: ../../misc/cs0009.md
  - name: CS0010
    href: ../../misc/cs0010.md
  - name: CS0011
    href: ../../misc/cs0011.md
  - name: CS0012
    href: ../../misc/cs0012.md
  - name: CS0013
    href: ../../misc/cs0013.md
  - name: CS0014
    href: ../../misc/cs0014.md
  - name: CS0015
    href: cs0015.md
  - name: CS0016
    href: cs0016.md
  - name: CS0017
    href: ../../misc/cs0017.md
  - name: CS0019
    href: cs0019.md
  - name: CS0020
    href: ../../misc/cs0020.md
  - name: CS0021
    href: ../../misc/cs0021.md
  - name: CS0022
    href: ../../misc/cs0022.md
  - name: CS0023
    href: ../../misc/cs0023.md
  - name: CS0025
    href: ../../misc/cs0025.md
  - name: CS0026
    href: ../../misc/cs0026.md
  - name: CS0027
    href: ../../misc/cs0027.md
  - name: CS0029
    href: cs0029.md
  - name: CS0030
    href: ../../misc/cs0030.md
  - name: CS0031
    href: ../../misc/cs0031.md
  - name: CS0034
    href: cs0034.md
  - name: CS0035
    href: ../../misc/cs0035.md
  - name: CS0036
    href: ../../misc/cs0036.md
  - name: CS0037
    href: ../../misc/cs0037.md
  - name: CS0038
    href: cs0038.md
  - name: CS0039
    href: cs0039.md
  - name: CS0040
    href: ../../misc/cs0040.md
  - name: CS0041
    href: ../../misc/cs0041.md
  - name: CS0042
    href: ../../misc/cs0042.md
  - name: CS0043
    href: ../../misc/cs0043.md
  - name: CS0050
    href: cs0050.md
  - name: CS0051
    href: cs0051.md
  - name: CS0052
    href: cs0052.md
  - name: CS0053
    href: ../../misc/cs0053.md
  - name: CS0054
    href: ../../misc/cs0054.md
  - name: CS0055
    href: ../../misc/cs0055.md
  - name: CS0056
    href: ../../misc/cs0056.md
  - name: CS0057
    href: ../../misc/cs0057.md
  - name: CS0058
    href: ../../misc/cs0058.md
  - name: CS0059
    href: ../../misc/cs0059.md
  - name: CS0060
    href: ../../misc/cs0060.md
  - name: CS0061
    href: ../../misc/cs0061.md
  - name: CS0065
    href: ../../misc/cs0065.md
  - name: CS0066
    href: ../../misc/cs0066.md
  - name: CS0068
    href: ../../misc/cs0068.md
  - name: CS0069
    href: ../../misc/cs0069.md
  - name: CS0070
    href: ../../misc/cs0070.md
  - name: CS0071
    href: cs0071.md
  - name: CS0072
    href: ../../misc/cs0072.md
  - name: CS0073
    href: ../../misc/cs0073.md
  - name: CS0074
    href: ../../misc/cs0074.md
  - name: CS0075
    href: ../../misc/cs0075.md
  - name: CS0076
    href: ../../misc/cs0076.md
  - name: CS0077
    href: ../../misc/cs0077.md
  - name: CS0079
    href: ../../misc/cs0079.md
  - name: CS0080
    href: ../../misc/cs0080.md
  - name: CS0081
    href: ../../misc/cs0081.md
  - name: CS0082
    href: ../../misc/cs0082.md
  - name: CS0100
    href: ../../misc/cs0100.md
  - name: CS0101
    href: ../../misc/cs0101.md
  - name: CS0102
    href: ../../misc/cs0102.md
  - name: CS0103
    href: cs0103.md
  - name: CS0104
    href: ../../misc/cs0104.md
  - name: CS0106
    href: cs0106.md
  - name: CS0107
    href: ../../misc/cs0107.md
  - name: CS0110
    href: ../../misc/cs0110.md
  - name: CS0111
    href: ../../misc/cs0111.md
  - name: CS0112
    href: ../../misc/cs0112.md
  - name: CS0113
    href: ../../misc/cs0113.md
  - name: CS0115
    href: cs0115.md
  - name: CS0116
    href: cs0116.md
  - name: CS0117
    href: ../../misc/cs0117.md
  - name: CS0118
    href: ../../misc/cs0118.md
  - name: CS0119
    href: ../../misc/cs0119.md
  - name: CS0120
    href: cs0120.md
  - name: CS0121
    href: ../../misc/cs0121.md
  - name: CS0122
    href: cs0122.md
  - name: CS0123
    href: ../../misc/cs0123.md
  - name: CS0126
    href: ../../misc/cs0126.md
  - name: CS0127
    href: ../../misc/cs0127.md
  - name: CS0128
    href: ../../misc/cs0128.md
  - name: CS0131
    href: ../../misc/cs0131.md
  - name: CS0132
    href: ../../misc/cs0132.md
  - name: CS0133
    href: ../../misc/cs0133.md
  - name: CS0134
    href: cs0134.md
  - name: CS0135
    href: ../../misc/cs0135.md
  - name: CS0136
    href: ../../misc/cs0136.md
  - name: CS0138
    href: ../../misc/cs0138.md
  - name: CS0139
    href: ../../misc/cs0139.md
  - name: CS0140
    href: ../../misc/cs0140.md
  - name: CS0143
    href: ../../misc/cs0143.md
  - name: CS0144
    href: ../../misc/cs0144.md
  - name: CS0145
    href: ../../misc/cs0145.md
  - name: CS0146
    href: ../../misc/cs0146.md
  - name: CS0148
    href: ../../misc/cs0148.md
  - name: CS0149
    href: ../../misc/cs0149.md
  - name: CS0150
    href: ../../misc/cs0150.md
  - name: CS0151
    href: cs0151.md
  - name: CS0152
    href: ../../misc/cs0152.md
  - name: CS0153
    href: ../../misc/cs0153.md
  - name: CS0154
    href: ../../misc/cs0154.md
  - name: CS0155
    href: ../../misc/cs0155.md
  - name: CS0156
    href: ../../misc/cs0156.md
  - name: CS0157
    href: ../../misc/cs0157.md
  - name: CS0158
    href: ../../misc/cs0158.md
  - name: CS0159
    href: ../../misc/cs0159.md
  - name: CS0160
    href: ../../misc/cs0160.md
  - name: CS0161
    href: ../../misc/cs0161.md
  - name: CS0163
    href: cs0163.md
  - name: CS0165
    href: cs0165.md
  - name: CS0167
    href: ../../misc/cs0167.md
  - name: CS0170
    href: ../../misc/cs0170.md
  - name: CS0171
    href: ../../misc/cs0171.md
  - name: CS0172
    href: ../../misc/cs0172.md
  - name: CS0173
    href: cs0173.md
  - name: CS0174
    href: ../../misc/cs0174.md
  - name: CS0175
    href: ../../misc/cs0175.md
  - name: CS0176
    href: ../../misc/cs0176.md
  - name: CS0177
    href: ../../misc/cs0177.md
  - name: CS0178
    href: cs0178.md
  - name: CS0179
    href: ../../misc/cs0179.md
  - name: CS0180
    href: ../../misc/cs0180.md
  - name: CS0182
    href: ../../misc/cs0182.md
  - name: CS0185
    href: ../../misc/cs0185.md
  - name: CS0186
    href: ../../misc/cs0186.md
  - name: CS0188
    href: cs0188.md
  - name: CS0191
    href: ../../misc/cs0191.md
  - name: CS0192
    href: ../../misc/cs0192.md
  - name: CS0193
    href: ../../misc/cs0193.md
  - name: CS0196
    href: ../../misc/cs0196.md
  - name: CS0198
    href: ../../misc/cs0198.md
  - name: CS0199
    href: ../../misc/cs0199.md
  - name: CS0200
    href: ../../misc/cs0200.md
  - name: CS0201
    href: cs0201.md
  - name: CS0202
    href: ../../misc/cs0202.md
  - name: CS0204
    href: ../../misc/cs0204.md
  - name: CS0205
    href: ../../misc/cs0205.md
  - name: CS0206
    href: ../../misc/cs0206.md
  - name: CS0208
    href: ../../misc/cs0208.md
  - name: CS0209
    href: ../../misc/cs0209.md
  - name: CS0210
    href: ../../misc/cs0210.md
  - name: CS0211
    href: ../../misc/cs0211.md
  - name: CS0212
    href: ../../misc/cs0212.md
  - name: CS0213
    href: ../../misc/cs0213.md
  - name: CS0214
    href: ../../misc/cs0214.md
  - name: CS0215
    href: ../../misc/cs0215.md
  - name: CS0216
    href: ../../misc/cs0216.md
  - name: CS0217
    href: ../../misc/cs0217.md
  - name: CS0218
    href: ../../misc/cs0218.md
  - name: CS0220
    href: ../../misc/cs0220.md
  - name: CS0221
    href: ../../misc/cs0221.md
  - name: CS0225
    href: ../../misc/cs0225.md
  - name: CS0226
    href: ../../misc/cs0226.md
  - name: CS0227
    href: ../../misc/cs0227.md
  - name: CS0228
    href: ../../misc/cs0228.md
  - name: CS0229
    href: cs0229.md
  - name: CS0230
    href: ../../misc/cs0230.md
  - name: CS0231
    href: ../../misc/cs0231.md
  - name: CS0233
    href: cs0233.md
  - name: CS0234
    href: cs0234.md
  - name: CS0236
    href: ../../misc/cs0236.md
  - name: CS0238
    href: ../../misc/cs0238.md
  - name: CS0239
    href: ../../misc/cs0239.md
  - name: CS0241
    href: ../../misc/cs0241.md
  - name: CS0242
    href: ../../misc/cs0242.md
  - name: CS0243
    href: ../../misc/cs0243.md
  - name: CS0244
    href: ../../misc/cs0244.md
  - name: CS0245
    href: ../../misc/cs0245.md
  - name: CS0246
    href: cs0246.md
  - name: CS0247
    href: ../../misc/cs0247.md
  - name: CS0248
    href: ../../misc/cs0248.md
  - name: CS0249
    href: ../../misc/cs0249.md
  - name: CS0250
    href: ../../misc/cs0250.md
  - name: CS0254
    href: ../../misc/cs0254.md
  - name: CS0255
    href: ../../misc/cs0255.md
  - name: CS0260
    href: cs0260.md
  - name: CS0261
    href: ../../misc/cs0261.md
  - name: CS0262
    href: ../../misc/cs0262.md
  - name: CS0263
    href: ../../misc/cs0263.md
  - name: CS0264
    href: ../../misc/cs0264.md
  - name: CS0265
    href: ../../misc/cs0265.md
  - name: CS0266
    href: cs0266.md
  - name: CS0267
    href: ../../misc/cs0267.md
  - name: CS0268
    href: ../../misc/cs0268.md
  - name: CS0269
    href: cs0269.md
  - name: CS0270
    href: cs0270.md
  - name: CS0271
    href: ../../misc/cs0271.md
  - name: CS0272
    href: ../../misc/cs0272.md
  - name: CS0273
    href: ../../misc/cs0273.md
  - name: CS0274
    href: ../../misc/cs0274.md
  - name: CS0275
    href: ../../misc/cs0275.md
  - name: CS0276
    href: ../../misc/cs0276.md
  - name: CS0277
    href: ../../misc/cs0277.md
  - name: CS0281
    href: ../../misc/cs0281.md
  - name: CS0283
    href: ../../misc/cs0283.md
  - name: CS0304
    href: cs0304.md
  - name: CS0305
    href: ../../misc/cs0305.md
  - name: CS0306
    href: ../../misc/cs0306.md
  - name: CS0307
    href: ../../misc/cs0307.md
  - name: CS0308
    href: ../../misc/cs0308.md
  - name: CS0310
    href: cs0310.md
  - name: CS0311
    href: cs0311.md
  - name: CS0312
    href: ../../misc/cs0312.md
  - name: CS0313
    href: ../../misc/cs0313.md
  - name: CS0314
    href: ../../misc/cs0314.md
  - name: CS0315
    href: ../../misc/cs0315.md
  - name: CS0316
    href: ../../misc/cs0316.md
  - name: CS0400
    href: ../../misc/cs0400.md
  - name: CS0401
    href: ../../misc/cs0401.md
  - name: CS0403
    href: ../../misc/cs0403.md
  - name: CS0404
    href: ../../misc/cs0404.md
  - name: CS0405
    href: ../../misc/cs0405.md
  - name: CS0406
    href: ../../misc/cs0406.md
  - name: CS0407
    href: ../../misc/cs0407.md
  - name: CS0409
    href: ../../misc/cs0409.md
  - name: CS0410
    href: ../../misc/cs0410.md
  - name: CS0411
    href: ../../misc/cs0411.md
  - name: CS0412
    href: ../../misc/cs0412.md
  - name: CS0413
    href: cs0413.md
  - name: CS0415
    href: ../../misc/cs0415.md
  - name: CS0416
    href: ../../misc/cs0416.md
  - name: CS0417
    href: cs0417.md
  - name: CS0418
    href: ../../misc/cs0418.md
  - name: CS0423
    href: ../../misc/cs0423.md
  - name: CS0424
    href: ../../misc/cs0424.md
  - name: CS0425
    href: ../../misc/cs0425.md
  - name: CS0426
    href: ../../misc/cs0426.md
  - name: CS0428
    href: ../../misc/cs0428.md
  - name: CS0430
    href: ../../misc/cs0430.md
  - name: CS0431
    href: ../../misc/cs0431.md
  - name: CS0432
    href: ../../misc/cs0432.md
  - name: CS0433
    href: cs0433.md
  - name: CS0434
    href: ../../misc/cs0434.md
  - name: CS0438
    href: ../../misc/cs0438.md
  - name: CS0439
    href: ../../misc/cs0439.md
  - name: CS0441
    href: ../../misc/cs0441.md
  - name: CS0442
    href: ../../misc/cs0442.md
  - name: CS0443
    href: ../../misc/cs0443.md
  - name: CS0445
    href: cs0445.md
  - name: CS0446
    href: cs0446.md
  - name: CS0447
    href: ../../misc/cs0447.md
  - name: CS0448
    href: ../../misc/cs0448.md
  - name: CS0449
    href: ../../misc/cs0449.md
  - name: CS0450
    href: ../../misc/cs0450.md
  - name: CS0451
    href: ../../misc/cs0451.md
  - name: CS0452
    href: ../../misc/cs0452.md
  - name: CS0453
    href: ../../misc/cs0453.md
  - name: CS0454
    href: ../../misc/cs0454.md
  - name: CS0455
    href: ../../misc/cs0455.md
  - name: CS0456
    href: ../../misc/cs0456.md
  - name: CS0457
    href: ../../misc/cs0457.md
  - name: CS0459
    href: ../../misc/cs0459.md
  - name: CS0460
    href: ../../misc/cs0460.md
  - name: CS0462
    href: ../../misc/cs0462.md
  - name: CS0463
    href: ../../misc/cs0463.md
  - name: CS0466
    href: ../../misc/cs0466.md
  - name: CS0468
    href: ../../misc/cs0468.md
  - name: CS0470
    href: ../../misc/cs0470.md
  - name: CS0471
    href: ../../misc/cs0471.md
  - name: CS0473
    href: ../../misc/cs0473.md
  - name: CS0500
    href: ../../misc/cs0500.md
  - name: CS0501
    href: ../../misc/cs0501.md
  - name: CS0502
    href: ../../misc/cs0502.md
  - name: CS0503
    href: ../../misc/cs0503.md
  - name: CS0504
    href: cs0504.md
  - name: CS0505
    href: ../../misc/cs0505.md
  - name: CS0506
    href: ../../misc/cs0506.md
  - name: CS0507
    href: cs0507.md
  - name: CS0508
    href: ../../misc/cs0508.md
  - name: CS0509
    href: ../../misc/cs0509.md
  - name: CS0513
    href: ../../misc/cs0513.md
  - name: CS0514
    href: ../../misc/cs0514.md
  - name: CS0515
    href: ../../misc/cs0515.md
  - name: CS0516
    href: ../../misc/cs0516.md
  - name: CS0517
    href: ../../misc/cs0517.md
  - name: CS0518
    href: cs0518.md
  - name: CS0520
    href: ../../misc/cs0520.md
  - name: CS0522
    href: ../../misc/cs0522.md
  - name: CS0523
    href: cs0523.md
  - name: CS0524
    href: ../../misc/cs0524.md
  - name: CS0525
    href: ../../misc/cs0525.md
  - name: CS0526
    href: ../../misc/cs0526.md
  - name: CS0527
    href: ../../misc/cs0527.md
  - name: CS0528
    href: ../../misc/cs0528.md
  - name: CS0529
    href: ../../misc/cs0529.md
  - name: CS0531
    href: ../../misc/cs0531.md
  - name: CS0533
    href: ../../misc/cs0533.md
  - name: CS0534
    href: ../../misc/cs0534.md
  - name: CS0535
    href: ../../misc/cs0535.md
  - name: CS0537
    href: ../../misc/cs0537.md
  - name: CS0538
    href: ../../misc/cs0538.md
  - name: CS0539
    href: ../../misc/cs0539.md
  - name: CS0540
    href: ../../misc/cs0540.md
  - name: CS0541
    href: ../../misc/cs0541.md
  - name: CS0542
    href: ../../misc/cs0542.md
  - name: CS0543
    href: ../../misc/cs0543.md
  - name: CS0544
    href: ../../misc/cs0544.md
  - name: CS0545
    href: cs0545.md
  - name: CS0546
    href: ../../misc/cs0546.md
  - name: CS0547
    href: ../../misc/cs0547.md
  - name: CS0548
    href: ../../misc/cs0548.md
  - name: CS0549
    href: ../../misc/cs0549.md
  - name: CS0550
    href: ../../misc/cs0550.md
  - name: CS0551
    href: ../../misc/cs0551.md
  - name: CS0552
    href: cs0552.md
  - name: CS0553
    href: ../../misc/cs0553.md
  - name: CS0554
    href: ../../misc/cs0554.md
  - name: CS0555
    href: ../../misc/cs0555.md
  - name: CS0556
    href: ../../misc/cs0556.md
  - name: CS0557
    href: ../../misc/cs0557.md
  - name: CS0558
    href: ../../misc/cs0558.md
  - name: CS0559
    href: ../../misc/cs0559.md
  - name: CS0562
    href: ../../misc/cs0562.md
  - name: CS0563
    href: cs0563.md
  - name: CS0564
    href: ../../misc/cs0564.md
  - name: CS0567
    href: ../../misc/cs0567.md
  - name: CS0568
    href: ../../misc/cs0568.md
  - name: CS0569
    href: ../../misc/cs0569.md
  - name: CS0570
    href: cs0570.md
  - name: CS0571
    href: cs0571.md
  - name: CS0572
    href: ../../misc/cs0572.md
  - name: CS0573
    href: ../../misc/cs0573.md
  - name: CS0574
    href: ../../misc/cs0574.md
  - name: CS0575
    href: ../../misc/cs0575.md
  - name: CS0576
    href: ../../misc/cs0576.md
  - name: CS0577
    href: ../../misc/cs0577.md
  - name: CS0578
    href: ../../misc/cs0578.md
  - name: CS0579
    href: cs0579.md
  - name: CS0582
    href: ../../misc/cs0582.md
  - name: CS0583
    href: ../../misc/cs0583.md
  - name: CS0584
    href: ../../misc/cs0584.md
  - name: CS0585
    href: ../../misc/cs0585.md
  - name: CS0586
    href: ../../misc/cs0586.md
  - name: CS0587
    href: ../../misc/cs0587.md
  - name: CS0588
    href: ../../misc/cs0588.md
  - name: CS0589
    href: ../../misc/cs0589.md
  - name: CS0590
    href: ../../misc/cs0590.md
  - name: CS0591
    href: ../../misc/cs0591.md
  - name: CS0592
    href: cs0592.md
  - name: CS0594
    href: ../../misc/cs0594.md
  - name: CS0596
    href: ../../misc/cs0596.md
  - name: CS0599
    href: ../../misc/cs0599.md
  - name: CS0601
    href: ../../misc/cs0601.md
  - name: CS0609
    href: ../../misc/cs0609.md
  - name: CS0610
    href: ../../misc/cs0610.md
  - name: CS0611
    href: ../../misc/cs0611.md
  - name: CS0616
    href: cs0616.md
  - name: CS0617
    href: ../../misc/cs0617.md
  - name: CS0619
    href: ../../misc/cs0619.md
  - name: CS0620
    href: ../../misc/cs0620.md
  - name: CS0621
    href: ../../misc/cs0621.md
  - name: CS0622
    href: ../../misc/cs0622.md
  - name: CS0623
    href: ../../misc/cs0623.md
  - name: CS0625
    href: ../../misc/cs0625.md
  - name: CS0629
    href: ../../misc/cs0629.md
  - name: CS0631
    href: ../../misc/cs0631.md
  - name: CS0633
    href: ../../misc/cs0633.md
  - name: CS0635
    href: ../../misc/cs0635.md
  - name: CS0636
    href: ../../misc/cs0636.md
  - name: CS0637
    href: ../../misc/cs0637.md
  - name: CS0641
    href: ../../misc/cs0641.md
  - name: CS0643
    href: ../../misc/cs0643.md
  - name: CS0644
    href: ../../misc/cs0644.md
  - name: CS0645
    href: ../../misc/cs0645.md
  - name: CS0646
    href: ../../misc/cs0646.md
  - name: CS0647
    href: ../../misc/cs0647.md
  - name: CS0648
    href: ../../misc/cs0648.md
  - name: CS0650
    href: cs0650.md
  - name: CS0653
    href: ../../misc/cs0653.md
  - name: CS0655
    href: ../../misc/cs0655.md
  - name: CS0656
    href: ../../misc/cs0656.md
  - name: CS0662
    href: ../../misc/cs0662.md
  - name: CS0663
    href: ../../misc/cs0663.md
  - name: CS0664
    href: ../../misc/cs0664.md
  - name: CS0666
    href: ../../misc/cs0666.md
  - name: CS0667
    href: ../../misc/cs0667.md
  - name: CS0668
    href: ../../misc/cs0668.md
  - name: CS0669
    href: ../../misc/cs0669.md
  - name: CS0670
    href: ../../misc/cs0670.md
  - name: CS0673
    href: ../../misc/cs0673.md
  - name: CS0674
    href: ../../misc/cs0674.md
  - name: CS0677
    href: ../../misc/cs0677.md
  - name: CS0678
    href: ../../misc/cs0678.md
  - name: CS0681
    href: ../../misc/cs0681.md
  - name: CS0682
    href: ../../misc/cs0682.md
  - name: CS0683
    href: ../../misc/cs0683.md
  - name: CS0685
    href: ../../misc/cs0685.md
  - name: CS0686
    href: cs0686.md
  - name: CS0687
    href: ../../misc/cs0687.md
  - name: CS0689
    href: ../../misc/cs0689.md
  - name: CS0690
    href: ../../misc/cs0690.md
  - name: CS0692
    href: ../../misc/cs0692.md
  - name: CS0694
    href: ../../misc/cs0694.md
  - name: CS0695
    href: ../../misc/cs0695.md
  - name: CS0698
    href: ../../misc/cs0698.md
  - name: CS0699
    href: ../../misc/cs0699.md
  - name: CS0701
    href: ../../misc/cs0701.md
  - name: CS0702
    href: cs0702.md
  - name: CS0703
    href: cs0703.md
  - name: CS0704
    href: ../../misc/cs0704.md
  - name: CS0706
    href: ../../misc/cs0706.md
  - name: CS0708
    href: ../../misc/cs0708.md
  - name: CS0709
    href: ../../misc/cs0709.md
  - name: CS0710
    href: ../../misc/cs0710.md
  - name: CS0711
    href: ../../misc/cs0711.md
  - name: CS0712
    href: ../../misc/cs0712.md
  - name: CS0713
    href: ../../misc/cs0713.md
  - name: CS0714
    href: ../../misc/cs0714.md
  - name: CS0715
    href: ../../misc/cs0715.md
  - name: CS0716
    href: ../../misc/cs0716.md
  - name: CS0717
    href: ../../misc/cs0717.md
  - name: CS0718
    href: ../../misc/cs0718.md
  - name: CS0719
    href: ../../misc/cs0719.md
  - name: CS0720
    href: ../../misc/cs0720.md
  - name: CS0721
    href: ../../misc/cs0721.md
  - name: CS0722
    href: ../../misc/cs0722.md
  - name: CS0723
    href: ../../misc/cs0723.md
  - name: CS0724
    href: ../../misc/cs0724.md
  - name: CS0726
    href: ../../misc/cs0726.md
  - name: CS0727
    href: ../../misc/cs0727.md
  - name: CS0729
    href: ../../misc/cs0729.md
  - name: CS0730
    href: ../../misc/cs0730.md
  - name: CS0731
    href: cs0731.md
  - name: CS0733
    href: ../../misc/cs0733.md
  - name: CS0734
    href: ../../misc/cs0734.md
  - name: CS0735
    href: ../../misc/cs0735.md
  - name: CS0736
    href: ../../misc/cs0736.md
  - name: CS0737
    href: ../../misc/cs0737.md
  - name: CS0738
    href: ../../misc/cs0738.md
  - name: CS0739
    href: ../../misc/cs0739.md
  - name: CS0742
    href: ../../misc/cs0742.md
  - name: CS0743
    href: ../../misc/cs0743.md
  - name: CS0744
    href: ../../misc/cs0744.md
  - name: CS0745
    href: ../../misc/cs0745.md
  - name: CS0746
    href: ../../misc/cs0746.md
  - name: CS0747
    href: ../../misc/cs0747.md
  - name: CS0748
    href: ../../misc/cs0748.md
  - name: CS0750
    href: ../../misc/cs0750.md
  - name: CS0751
    href: ../../misc/cs0751.md
  - name: CS0752
    href: ../../misc/cs0752.md
  - name: CS0753
    href: ../../misc/cs0753.md
  - name: CS0754
    href: ../../misc/cs0754.md
  - name: CS0755
    href: ../../misc/cs0755.md
  - name: CS0756
    href: ../../misc/cs0756.md
  - name: CS0757
    href: ../../misc/cs0757.md
  - name: CS0758
    href: ../../misc/cs0758.md
  - name: CS0759
    href: ../../misc/cs0759.md
  - name: CS0761
    href: ../../misc/cs0761.md
  - name: CS0762
    href: ../../misc/cs0762.md
  - name: CS0763
    href: ../../misc/cs0763.md
  - name: CS0764
    href: ../../misc/cs0764.md
  - name: CS0765
    href: ../../misc/cs0765.md
  - name: CS0766
    href: ../../misc/cs0766.md
  - name: CS0811
    href: ../../misc/cs0811.md
  - name: CS0815
    href: ../../misc/cs0815.md
  - name: CS0818
    href: ../../misc/cs0818.md
  - name: CS0819
    href: ../../misc/cs0819.md
  - name: CS0820
    href: ../../misc/cs0820.md
  - name: CS0821
    href: ../../misc/cs0821.md
  - name: CS0822
    href: ../../misc/cs0822.md
  - name: CS0825
    href: ../../misc/cs0825.md
  - name: CS0826
    href: cs0826.md
  - name: CS0828
    href: ../../misc/cs0828.md
  - name: CS0831
    href: ../../misc/cs0831.md
  - name: CS0832
    href: ../../misc/cs0832.md
  - name: CS0833
    href: ../../misc/cs0833.md
  - name: CS0834
    href: cs0834.md
  - name: CS0835
    href: ../../misc/cs0835.md
  - name: CS0836
    href: ../../misc/cs0836.md
  - name: CS0837
    href: ../../misc/cs0837.md
  - name: CS0838
    href: ../../misc/cs0838.md
  - name: CS0839
    href: ../../misc/cs0839.md
  - name: CS0840
    href: cs0840.md
  - name: CS0841
    href: ../../misc/cs0841.md
  - name: CS0842
    href: ../../misc/cs0842.md
  - name: CS0843
    href: cs0843.md
  - name: CS0844
    href: ../../misc/cs0844.md
  - name: CS0845
    href: cs0845.md
  - name: CS1001
    href: cs1001.md
  - name: CS1002
    href: ../../misc/cs1002.md
  - name: CS1003
    href: ../../misc/cs1003.md
  - name: CS1004
    href: ../../misc/cs1004.md
  - name: CS1007
    href: ../../misc/cs1007.md
  - name: CS1008
    href: ../../misc/cs1008.md
  - name: CS1009
    href: cs1009.md
  - name: CS1010
    href: ../../misc/cs1010.md
  - name: CS1011
    href: ../../misc/cs1011.md
  - name: CS1012
    href: ../../misc/cs1012.md
  - name: CS1013
    href: ../../misc/cs1013.md
  - name: CS1014
    href: ../../misc/cs1014.md
  - name: CS1015
    href: ../../misc/cs1015.md
  - name: CS1016
    href: ../../misc/cs1016.md
  - name: CS1017
    href: ../../misc/cs1017.md
  - name: CS1018
    href: cs1018.md
  - name: CS1019
    href: cs1019.md
  - name: CS1020
    href: ../../misc/cs1020.md
  - name: CS1021
    href: ../../misc/cs1021.md
  - name: CS1022
    href: ../../misc/cs1022.md
  - name: CS1023
    href: ../../misc/cs1023.md
  - name: CS1024
    href: ../../misc/cs1024.md
  - name: CS1025
    href: ../../misc/cs1025.md
  - name: CS1026
    href: cs1026.md
  - name: CS1027
    href: ../../misc/cs1027.md
  - name: CS1028
    href: ../../misc/cs1028.md
  - name: CS1029
    href: cs1029.md
  - name: CS1031
    href: ../../misc/cs1031.md
  - name: CS1032
    href: ../../misc/cs1032.md
  - name: CS1033
    href: ../../misc/cs1033.md
  - name: CS1034
    href: ../../misc/cs1034.md
  - name: CS1035
    href: ../../misc/cs1035.md
  - name: CS1036
    href: ../../misc/cs1036.md
  - name: CS1037
    href: ../../misc/cs1037.md
  - name: CS1038
    href: ../../misc/cs1038.md
  - name: CS1039
    href: ../../misc/cs1039.md
  - name: CS1040
    href: ../../misc/cs1040.md
  - name: CS1041
    href: ../../misc/cs1041.md
  - name: CS1043
    href: ../../misc/cs1043.md
  - name: CS1044
    href: ../../misc/cs1044.md
  - name: CS1055
    href: ../../misc/cs1055.md
  - name: CS1056
    href: ../../misc/cs1056.md
  - name: CS1057
    href: ../../misc/cs1057.md
  - name: CS1059
    href: ../../misc/cs1059.md
  - name: CS1061
    href: cs1061.md
  - name: CS1100
    href: ../../misc/cs1100.md
  - name: CS1101
    href: ../../misc/cs1101.md
  - name: CS1102
    href: ../../misc/cs1102.md
  - name: CS1103
    href: ../../misc/cs1103.md
  - name: CS1104
    href: ../../misc/cs1104.md
  - name: CS1105
    href: ../../misc/cs1105.md
  - name: CS1106
    href: ../../misc/cs1106.md
  - name: CS1107
    href: ../../misc/cs1107.md
  - name: CS1108
    href: ../../misc/cs1108.md
  - name: CS1109
    href: ../../misc/cs1109.md
  - name: CS1110
    href: ../../misc/cs1110.md
  - name: CS1112
    href: cs1112.md
  - name: CS1113
    href: ../../misc/cs1113.md
  - name: CS1501
    href: cs1501.md
  - name: CS1502
    href: cs1502.md
  - name: CS1503
    href: ../../misc/cs1503.md
  - name: CS1504
    href: ../../misc/cs1504.md
  - name: CS1507
    href: ../../misc/cs1507.md
  - name: CS1508
    href: ../../misc/cs1508.md
  - name: CS1509
    href: ../../misc/cs1509.md
  - name: CS1510
    href: ../../misc/cs1510.md
  - name: CS1511
    href: ../../misc/cs1511.md
  - name: CS1512
    href: ../../misc/cs1512.md
  - name: CS1513
    href: ../../misc/cs1513.md
  - name: CS1514
    href: ../../misc/cs1514.md
  - name: CS1515
    href: ../../misc/cs1515.md
  - name: CS1517
    href: ../../misc/cs1517.md
  - name: CS1518
    href: ../../misc/cs1518.md
  - name: CS1519
    href: cs1519.md
  - name: CS1520
    href: ../../misc/cs1520.md
  - name: CS1521
    href: ../../misc/cs1521.md
  - name: CS1524
    href: ../../misc/cs1524.md
  - name: CS1525
    href: ../../misc/cs1525.md
  - name: CS1526
    href: ../../misc/cs1526.md
  - name: CS1527
    href: ../../misc/cs1527.md
  - name: CS1528
    href: ../../misc/cs1528.md
  - name: CS1529
    href: ../../misc/cs1529.md
  - name: CS1530
    href: ../../misc/cs1530.md
  - name: CS1534
    href: ../../misc/cs1534.md
  - name: CS1535
    href: ../../misc/cs1535.md
  - name: CS1536
    href: ../../misc/cs1536.md
  - name: CS1537
    href: ../../misc/cs1537.md
  - name: CS1540
    href: cs1540.md
  - name: CS1541
    href: ../../misc/cs1541.md
  - name: CS1542
    href: ../../misc/cs1542.md
  - name: CS1545
    href: ../../misc/cs1545.md
  - name: CS1546
    href: cs1546.md
  - name: CS1547
    href: ../../misc/cs1547.md
  - name: CS1548
    href: cs1548.md
  - name: CS1551
    href: ../../misc/cs1551.md
  - name: CS1552
    href: ../../misc/cs1552.md
  - name: CS1553
    href: ../../misc/cs1553.md
  - name: CS1554
    href: ../../misc/cs1554.md
  - name: CS1555
    href: ../../misc/cs1555.md
  - name: CS1556
    href: ../../misc/cs1556.md
  - name: CS1557
    href: ../../misc/cs1557.md
  - name: CS1558
    href: ../../misc/cs1558.md
  - name: CS1559
    href: ../../misc/cs1559.md
  - name: CS1560
    href: ../../misc/cs1560.md
  - name: CS1561
    href: ../../misc/cs1561.md
  - name: CS1562
    href: ../../misc/cs1562.md
  - name: CS1563
    href: ../../misc/cs1563.md
  - name: CS1564
    href: cs1564.md
  - name: CS1565
    href: ../../misc/cs1565.md
  - name: CS1566
    href: ../../misc/cs1566.md
  - name: CS1567
    href: cs1567.md
  - name: CS1569
    href: ../../misc/cs1569.md
  - name: CS1575
    href: ../../misc/cs1575.md
  - name: CS1576
    href: ../../misc/cs1576.md
  - name: CS1577
    href: ../../misc/cs1577.md
  - name: CS1578
    href: ../../misc/cs1578.md
  - name: CS1579
    href: cs1579.md
  - name: CS1583
    href: ../../misc/cs1583.md
  - name: CS1585
    href: ../../misc/cs1585.md
  - name: CS1586
    href: ../../misc/cs1586.md
  - name: CS1588
    href: ../../misc/cs1588.md
  - name: CS1593
    href: ../../misc/cs1593.md
  - name: CS1594
    href: ../../misc/cs1594.md
  - name: CS1597
    href: ../../misc/cs1597.md
  - name: CS1599
    href: ../../misc/cs1599.md
  - name: CS1600
    href: ../../misc/cs1600.md
  - name: CS1601
    href: ../../misc/cs1601.md
  - name: CS1604
    href: ../../misc/cs1604.md
  - name: CS1605
    href: ../../misc/cs1605.md
  - name: CS1606
    href: ../../misc/cs1606.md
  - name: CS1608
    href: ../../misc/cs1608.md
  - name: CS1609
    href: ../../misc/cs1609.md
  - name: CS1611
    href: ../../misc/cs1611.md
  - name: CS1612
    href: cs1612.md
  - name: CS1613
    href: ../../misc/cs1613.md
  - name: CS1614
    href: cs1614.md
  - name: CS1615
    href: ../../misc/cs1615.md
  - name: CS1617
    href: ../../misc/cs1617.md
  - name: CS1618
    href: ../../misc/cs1618.md
  - name: CS1619
    href: ../../misc/cs1619.md
  - name: CS1620
    href: ../../misc/cs1620.md
  - name: CS1621
    href: ../../misc/cs1621.md
  - name: CS1622
    href: ../../misc/cs1622.md
  - name: CS1623
    href: ../../misc/cs1623.md
  - name: CS1624
    href: ../../misc/cs1624.md
  - name: CS1625
    href: ../../misc/cs1625.md
  - name: CS1626
    href: ../../misc/cs1626.md
  - name: CS1627
    href: ../../misc/cs1627.md
  - name: CS1628
    href: ../../misc/cs1628.md
  - name: CS1629
    href: ../../misc/cs1629.md
  - name: CS1630
    href: ../../misc/cs1630.md
  - name: CS1631
    href: ../../misc/cs1631.md
  - name: CS1632
    href: ../../misc/cs1632.md
  - name: CS1637
    href: ../../misc/cs1637.md
  - name: CS1638
    href: ../../misc/cs1638.md
  - name: CS1639
    href: ../../misc/cs1639.md
  - name: CS1640
    href: cs1640.md
  - name: CS1641
    href: ../../misc/cs1641.md
  - name: CS1642
    href: ../../misc/cs1642.md
  - name: CS1643
    href: ../../misc/cs1643.md
  - name: CS1644
    href: cs1644.md
  - name: CS1646
    href: ../../misc/cs1646.md
  - name: CS1647
    href: ../../misc/cs1647.md
  - name: CS1648
    href: ../../misc/cs1648.md
  - name: CS1649
    href: ../../misc/cs1649.md
  - name: CS1650
    href: ../../misc/cs1650.md
  - name: CS1651
    href: ../../misc/cs1651.md
  - name: CS1654
    href: ../../misc/cs1654.md
  - name: CS1655
    href: ../../misc/cs1655.md
  - name: CS1656
    href: cs1656.md
  - name: CS1657
    href: ../../misc/cs1657.md
  - name: CS1660
    href: ../../misc/cs1660.md
  - name: CS1661
    href: ../../misc/cs1661.md
  - name: CS1662
    href: ../../misc/cs1662.md
  - name: CS1663
    href: ../../misc/cs1663.md
  - name: CS1664
    href: ../../misc/cs1664.md
  - name: CS1665
    href: ../../misc/cs1665.md
  - name: CS1666
    href: ../../misc/cs1666.md
  - name: CS1667
    href: ../../misc/cs1667.md
  - name: CS1670
    href: ../../misc/cs1670.md
  - name: CS1671
    href: ../../misc/cs1671.md
  - name: CS1672
    href: ../../misc/cs1672.md
  - name: CS1673
    href: ../../misc/cs1673.md
  - name: CS1674
    href: cs1674.md
  - name: CS1675
    href: ../../misc/cs1675.md
  - name: CS1676
    href: ../../misc/cs1676.md
  - name: CS1677
    href: ../../misc/cs1677.md
  - name: CS1678
    href: ../../misc/cs1678.md
  - name: CS1679
    href: ../../misc/cs1679.md
  - name: CS1680
    href: ../../misc/cs1680.md
  - name: CS1681
    href: ../../misc/cs1681.md
  - name: CS1686
    href: ../../misc/cs1686.md
  - name: CS1688
    href: ../../misc/cs1688.md
  - name: CS1689
    href: ../../misc/cs1689.md
  - name: CS1703
    href: cs1703.md
  - name: CS1704
    href: cs1704.md
  - name: CS1705
    href: cs1705.md
  - name: CS1706
    href: ../../misc/cs1706.md
  - name: CS1708
    href: cs1708.md
  - name: CS1713
    href: ../../misc/cs1713.md
  - name: CS1714
    href: ../../misc/cs1714.md
  - name: CS1715
    href: ../../misc/cs1715.md
  - name: CS1716
    href: cs1716.md
  - name: CS1719
    href: ../../misc/cs1719.md
  - name: CS1721
    href: cs1721.md
  - name: CS1722
    href: ../../misc/cs1722.md
  - name: CS1724
    href: ../../misc/cs1724.md
  - name: CS1725
    href: ../../misc/cs1725.md
  - name: CS1726
    href: cs1726.md
  - name: CS1727
    href: ../../misc/cs1727.md
  - name: CS1728
    href: ../../misc/cs1728.md
  - name: CS1729
    href: cs1729.md
  - name: CS1730
    href: ../../misc/cs1730.md
  - name: CS1731
    href: ../../misc/cs1731.md
  - name: CS1732
    href: ../../misc/cs1732.md
  - name: CS1733
    href: ../../misc/cs1733.md
  - name: CS1900
    href: ../../misc/cs1900.md
  - name: CS1902
    href: ../../misc/cs1902.md
  - name: CS1906
    href: ../../misc/cs1906.md
  - name: CS1908
    href: ../../misc/cs1908.md
  - name: CS1909
    href: ../../misc/cs1909.md
  - name: CS1910
    href: ../../misc/cs1910.md
  - name: CS1912
    href: ../../misc/cs1912.md
  - name: CS1913
    href: ../../misc/cs1913.md
  - name: CS1914
    href: ../../misc/cs1914.md
  - name: CS1917
    href: ../../misc/cs1917.md
  - name: CS1918
    href: ../../misc/cs1918.md
  - name: CS1919
    href: cs1919.md
  - name: CS1920
    href: ../../misc/cs1920.md
  - name: CS1921
    href: cs1921.md
  - name: CS1922
    href: ../../misc/cs1922.md
  - name: CS1925
    href: ../../misc/cs1925.md
  - name: CS1926
    href: cs1926.md
  - name: CS1928
    href: ../../misc/cs1928.md
  - name: CS1929
    href: ../../misc/cs1929.md
  - name: CS1930
    href: ../../misc/cs1930.md
  - name: CS1931
    href: ../../misc/cs1931.md
  - name: CS1932
    href: ../../misc/cs1932.md
  - name: CS1933
    href: cs1933.md
  - name: CS1934
    href: ../../misc/cs1934.md
  - name: CS1935
    href: ../../misc/cs1935.md
  - name: CS1936
    href: cs1936.md
  - name: CS1937
    href: ../../misc/cs1937.md
  - name: CS1938
    href: ../../misc/cs1938.md
  - name: CS1939
    href: ../../misc/cs1939.md
  - name: CS1940
    href: ../../misc/cs1940.md
  - name: CS1941
    href: cs1941.md
  - name: CS1942
    href: cs1942.md
  - name: CS1943
    href: cs1943.md
  - name: CS1944
    href: ../../misc/cs1944.md
  - name: CS1945
    href: ../../misc/cs1945.md
  - name: CS1946
    href: cs1946.md
  - name: CS1947
    href: ../../misc/cs1947.md
  - name: CS1948
    href: ../../misc/cs1948.md
  - name: CS1949
    href: ../../misc/cs1949.md
  - name: CS1950
    href: ../../misc/cs1950.md
  - name: CS1951
    href: ../../misc/cs1951.md
  - name: CS1952
    href: ../../misc/cs1952.md
  - name: CS1953
    href: ../../misc/cs1953.md
  - name: CS1954
    href: ../../misc/cs1954.md
  - name: CS1955
    href: ../../misc/cs1955.md
  - name: CS1958
    href: ../../misc/cs1958.md
  - name: CS1959
    href: ../../misc/cs1959.md
  - name: CS2001
    href: ../../misc/cs2001.md
  - name: CS2003
    href: ../../misc/cs2003.md
  - name: CS2005
    href: ../../misc/cs2005.md
  - name: CS2006
    href: ../../misc/cs2006.md
  - name: CS2007
    href: ../../misc/cs2007.md
  - name: CS2008
    href: ../../misc/cs2008.md
  - name: CS2011
    href: ../../misc/cs2011.md
  - name: CS2012
    href: ../../misc/cs2012.md
  - name: CS2013
    href: ../../misc/cs2013.md
  - name: CS2015
    href: ../../misc/cs2015.md
  - name: CS2016
    href: ../../misc/cs2016.md
  - name: CS2017
    href: ../../misc/cs2017.md
  - name: CS2018
    href: ../../misc/cs2018.md
  - name: CS2019
    href: ../../misc/cs2019.md
  - name: CS2020
    href: ../../misc/cs2020.md
  - name: CS2021
    href: ../../misc/cs2021.md
  - name: CS2022
    href: ../../misc/cs2022.md
  - name: CS2024
    href: ../../misc/cs2024.md
  - name: CS2032
    href: cs2032.md
  - name: CS2033
    href: ../../misc/cs2033.md
  - name: CS2034
    href: ../../misc/cs2034.md
  - name: CS2035
    href: ../../misc/cs2035.md
  - name: CS2036
    href: ../../misc/cs2036.md
  - name: CS4009
    href: ../../misc/CS4009.md
  - name: CS5001
    href: ../../misc/cs5001.md
  - name: CS7003
    href: cs7003.md
  - name: CS8400
    href: cs8400.md
  - name: CS8401
    href: cs8401.md
  - name: CS8403
    href: cs8403.md
  - name: CS8410
    href: cs8410.md
  - name: CS8411
    href: cs8411.md
  - name: cs7000
    href: cs7000.md
  - name: cs0181
    href: cs0181.md
  - name: cs0854
    href: cs0854.md
  - name: cs1983
    href: cs1983.md
  - name: cs4008
    href: cs4008.md
  - name: cs4032
    href: cs4032.md
  - name: cs4033
    href: cs4033.md
<<<<<<< HEAD
  - name: cs1996
    href: cs1996.md
=======
  - name: cs1994
    href: cs1994.md
  - name: cs1988
    href: cs1988.md
  - name: cs1986
    href: cs1986.md
  - name: cs1750
    href: cs1750.md
  - name: cs8812
    href: cs8812.md
  - name: cs1736
    href: cs1736.md
  - name: cs8803
    href: cs8803.md
>>>>>>> 3ebdf547
- name: Level 1 warning messages
  items:
  - name: CS0183
    href: ../../misc/cs0183.md
  - name: CS0184
    href: ../../misc/cs0184.md
  - name: CS0197
    href: ../../misc/cs0197.md
  - name: CS0420
    href: cs0420.md
  - name: CS0465
    href: cs0465.md
  - name: CS0602
    href: ../../misc/cs0602.md
  - name: CS0612
    href: ../../misc/cs0612.md
  - name: CS0626
    href: ../../misc/cs0626.md
  - name: CS0657
    href: ../../misc/cs0657.md
  - name: CS0658
    href: ../../misc/cs0658.md
  - name: CS0672
    href: ../../misc/cs0672.md
  - name: CS0684
    href: ../../misc/cs0684.md
  - name: CS0688
    href: ../../misc/cs0688.md
  - name: CS0809
    href: ../../misc/cs0809.md
  - name: CS0824
    href: ../../misc/cs0824.md
  - name: CS1030
    href: ../../misc/cs1030.md
  - name: CS1058
    href: cs1058.md
  - name: CS1060
    href: cs1060.md
  - name: CS1200
    href: ../../misc/cs1200.md
  - name: CS1201
    href: ../../misc/cs1201.md
  - name: CS1202
    href: ../../misc/cs1202.md
  - name: CS1203
    href: ../../misc/cs1203.md
  - name: CS1522
    href: ../../misc/cs1522.md
  - name: CS1570
    href: ../../misc/cs1570.md
  - name: CS1574
    href: ../../misc/cs1574.md
  - name: CS1580
    href: ../../misc/cs1580.md
  - name: CS1581
    href: ../../misc/cs1581.md
  - name: CS1584
    href: ../../misc/cs1584.md
  - name: CS1589
    href: ../../misc/cs1589.md
  - name: CS1590
    href: ../../misc/cs1590.md
  - name: CS1592
    href: ../../misc/cs1592.md
  - name: CS1598
    href: cs1598.md
  - name: CS1607
    href: cs1607.md
  - name: CS1616
    href: cs1616.md
  - name: CS1633
    href: ../../misc/cs1633.md
  - name: CS1634
    href: ../../misc/cs1634.md
  - name: CS1635
    href: ../../misc/cs1635.md
  - name: CS1645
    href: ../../misc/cs1645.md
  - name: CS1658
    href: cs1658.md
  - name: CS1682
    href: ../../misc/cs1682.md
  - name: CS1683
    href: cs1683.md
  - name: CS1684
    href: ../../misc/cs1684.md
  - name: CS1685
    href: cs1685.md
  - name: CS1687
    href: ../../misc/cs1687.md
  - name: CS1690
    href: cs1690.md
  - name: CS1691
    href: cs1691.md
  - name: CS1692
    href: ../../misc/cs1692.md
  - name: CS1694
    href: ../../misc/cs1694.md
  - name: CS1695
    href: ../../misc/cs1695.md
  - name: CS1696
    href: ../../misc/cs1696.md
  - name: CS1697
    href: ../../misc/cs1697.md
  - name: CS1699
    href: cs1699.md
  - name: CS1707
    href: ../../misc/cs1707.md
  - name: CS1709
    href: ../../misc/cs1709.md
  - name: CS1720
    href: ../../misc/cs1720.md
  - name: CS1723
    href: ../../misc/cs1723.md
  - name: CS1762
    href: cs1762.md
  - name: CS1911
    href: ../../misc/cs1911.md
  - name: CS1956
    href: cs1956.md
  - name: CS1957
    href: ../../misc/cs1957.md
  - name: CS2002
    href: ../../misc/cs2002.md
  - name: CS2014
    href: ../../misc/cs2014.md
  - name: CS2023
    href: ../../misc/cs2023.md
  - name: CS2029
    href: ../../misc/cs2029.md
  - name: CS3000
    href: ../../misc/cs3000.md
  - name: CS3001
    href: ../../misc/cs3001.md
  - name: CS3002
    href: ../../misc/cs3002.md
  - name: CS3003
    href: cs3003.md
  - name: CS3004
    href: ../../misc/cs3004.md
  - name: CS3005
    href: ../../misc/cs3005.md
  - name: CS3006
    href: ../../misc/cs3006.md
  - name: CS3007
    href: cs3007.md
  - name: CS3008
    href: ../../misc/cs3008.md
  - name: CS3009
    href: cs3009.md
  - name: CS3010
    href: ../../misc/cs3010.md
  - name: CS3011
    href: ../../misc/cs3011.md
  - name: CS3012
    href: ../../misc/cs3012.md
  - name: CS3013
    href: ../../misc/cs3013.md
  - name: CS3014
    href: ../../misc/cs3014.md
  - name: CS3015
    href: ../../misc/cs3015.md
  - name: CS3016
    href: ../../misc/cs3016.md
  - name: CS3017
    href: ../../misc/cs3017.md
  - name: CS3018
    href: ../../misc/cs3018.md
  - name: CS3022
    href: ../../misc/cs3022.md
  - name: CS3023
    href: ../../misc/cs3023.md
  - name: CS3024
    href: ../../misc/cs3024.md
  - name: CS3026
    href: ../../misc/cs3026.md
  - name: CS3027
    href: ../../misc/cs3027.md
  - name: CS4014
    href: cs4014.md
  - name: CS5000
    href: ../../misc/cs5000.md
- name: Level 2 warning messages
  items:
  - name: CS0108
    href: cs0108.md
  - name: CS0114
    href: ../../misc/cs0114.md
  - name: CS0162
    href: ../../misc/cs0162.md
  - name: CS0164
    href: ../../misc/cs0164.md
  - name: CS0251
    href: ../../misc/cs0251.md
  - name: CS0252
    href: ../../misc/cs0252.md
  - name: CS0253
    href: ../../misc/cs0253.md
  - name: CS0278
    href: ../../misc/cs0278.md
  - name: CS0279
    href: ../../misc/cs0279.md
  - name: CS0280
    href: ../../misc/cs0280.md
  - name: CS0435
    href: ../../misc/cs0435.md
  - name: CS0436
    href: ../../misc/cs0436.md
  - name: CS0437
    href: ../../misc/cs0437.md
  - name: CS0440
    href: ../../misc/cs0440.md
  - name: CS0444
    href: ../../misc/cs0444.md
  - name: CS0458
    href: ../../misc/cs0458.md
  - name: CS0464
    href: ../../misc/cs0464.md
  - name: CS0467
    href: cs0467.md
  - name: CS0469
    href: ../../misc/cs0469.md
  - name: CS0472
    href: ../../misc/cs0472.md
  - name: CS0618
    href: cs0618.md
  - name: CS0652
    href: ../../misc/cs0652.md
  - name: CS0728
    href: ../../misc/cs0728.md
  - name: CS1571
    href: ../../misc/cs1571.md
  - name: CS1572
    href: ../../misc/cs1572.md
  - name: CS1587
    href: ../../misc/cs1587.md
  - name: CS1668
    href: ../../misc/cs1668.md
  - name: CS1698
    href: ../../misc/cs1698.md
  - name: CS1701
    href: cs1701.md
  - name: CS1710
    href: ../../misc/cs1710.md
  - name: CS1711
    href: ../../misc/cs1711.md
  - name: CS1927
    href: ../../misc/cs1927.md
  - name: CS3019
    href: ../../misc/cs3019.md
  - name: CS3021
    href: ../../misc/cs3021.md
- name: Level 3 warning messages
  items:
  - name: CS0067
    href: ../../misc/cs0067.md
  - name: CS0105
    href: ../../misc/cs0105.md
  - name: CS0168
    href: ../../misc/cs0168.md
  - name: CS0169
    href: ../../misc/cs0169.md
  - name: CS0219
    href: ../../misc/cs0219.md
  - name: CS0282
    href: ../../misc/cs0282.md
  - name: CS0414
    href: ../../misc/cs0414.md
  - name: CS0419
    href: ../../misc/cs0419.md
  - name: CS0642
    href: ../../misc/cs0642.md
  - name: CS0659
    href: ../../misc/cs0659.md
  - name: CS0660
    href: ../../misc/cs0660.md
  - name: CS0661
    href: ../../misc/cs0661.md
  - name: CS0665
    href: ../../misc/cs0665.md
  - name: CS0675
    href: cs0675.md
  - name: CS0693
    href: ../../misc/cs0693.md
  - name: CS1700
    href: cs1700.md
  - name: CS1702
    href: ../../misc/cs1702.md
  - name: CS1717
    href: ../../misc/cs1717.md
  - name: CS1718
    href: ../../misc/cs1718.md
- name: Level 4 warning messages
  items:
  - name: CS0028
    href: ../../misc/cs0028.md
  - name: CS0078
    href: ../../misc/cs0078.md
  - name: CS0109
    href: ../../misc/cs0109.md
  - name: CS0402
    href: ../../misc/cs0402.md
  - name: CS0422
    href: ../../misc/cs0422.md
  - name: CS0429
    href: cs0429.md
  - name: CS0628
    href: ../../misc/cs0628.md
  - name: CS0649
    href: ../../misc/cs0649.md
  - name: CS1573
    href: ../../misc/cs1573.md
  - name: CS1591
    href: cs1591.md
  - name: CS1610
    href: cs1610.md
  - name: CS1712
    href: ../../misc/cs1712.md
- name: Nullable warnings
  href: nullable-warnings.md
  displayName: CS8597, CS8600, CS8601, CS8602, CS8604, CS8605, CS8607, CS8608, CS8609, CS8610, CS8611, CS8612, CS8613, CS8614, CS8615, CS8616, CS8617, CS8618, CS8619, CS8620, CS8621, CS8622, CS8624, CS8625, CS8629, CS8631, CS8634, CS8655, CS8633, CS8643, CS8644, CS8645, CS8762, CS8763, CS8764, CS8765, CS8766, CS8667, CS8768, CS8670, CS8714, CS8767, CS8769, CS8770, CS8774, CS8776, CS8775, CS8777, CS8819, CS8824, CS8825, CS8847
- name: Warning waves
  href: warning-waves.md
  displayName: CS7023,CS8073,CS8848,CS8880,CS8881,CS8882,CS8883,CS8884,CS8885,CS8886,CS8887,CS8892,CS8897,CS8898,CS8826,CS8981<|MERGE_RESOLUTION|>--- conflicted
+++ resolved
@@ -1575,10 +1575,8 @@
     href: cs4032.md
   - name: cs4033
     href: cs4033.md
-<<<<<<< HEAD
   - name: cs1996
     href: cs1996.md
-=======
   - name: cs1994
     href: cs1994.md
   - name: cs1988
@@ -1593,7 +1591,6 @@
     href: cs1736.md
   - name: cs8803
     href: cs8803.md
->>>>>>> 3ebdf547
 - name: Level 1 warning messages
   items:
   - name: CS0183
