--- conflicted
+++ resolved
@@ -1597,17 +1597,14 @@
     href: cs8803.md
   - name: cs4013
     href: cs4013.md
-<<<<<<< HEAD
   - name: cs1741
     href: cs1741.md
-=======
   - name: cs0846
     href: cs0846.md
   - name: cs0767
     href: cs0767.md
   - name: cs1737
     href: cs1737.md
->>>>>>> 79601500
 - name: Level 1 warning messages
   items:
   - name: CS0183
