items:
- name: C# compiler messages
  href: index.md
- name: Error messages
  items:
  - name: CS0001
    href: cs0001.md
  - name: CS0003
    href: ../../misc/cs0003.md
  - name: CS0004
    href: ../../misc/cs0004.md
  - name: CS0005
    href: ../../misc/cs0005.md
  - name: CS0006
    href: cs0006.md
  - name: CS0007
    href: cs0007.md
  - name: CS0008
    href: ../../misc/cs0008.md
  - name: CS0009
    href: ../../misc/cs0009.md
  - name: CS0010
    href: ../../misc/cs0010.md
  - name: CS0011
    href: ../../misc/cs0011.md
  - name: CS0012
    href: ../../misc/cs0012.md
  - name: CS0013
    href: ../../misc/cs0013.md
  - name: CS0014
    href: ../../misc/cs0014.md
  - name: CS0015
    href: cs0015.md
  - name: CS0016
    href: cs0016.md
  - name: CS0017
    href: ../../misc/cs0017.md
  - name: CS0019
    href: cs0019.md
  - name: CS0020
    href: ../../misc/cs0020.md
  - name: CS0021
    href: ../../misc/cs0021.md
  - name: CS0022
    href: ../../misc/cs0022.md
  - name: CS0023
    href: ../../misc/cs0023.md
  - name: CS0025
    href: ../../misc/cs0025.md
  - name: CS0026
    href: ../../misc/cs0026.md
  - name: CS0027
    href: ../../misc/cs0027.md
  - name: CS0029
    href: cs0029.md
  - name: CS0030
    href: ../../misc/cs0030.md
  - name: CS0031
    href: ../../misc/cs0031.md
  - name: CS0034
    href: cs0034.md
  - name: CS0035
    href: ../../misc/cs0035.md
  - name: CS0036
    href: ../../misc/cs0036.md
  - name: CS0037
    href: ../../misc/cs0037.md
  - name: CS0038
    href: cs0038.md
  - name: CS0039
    href: cs0039.md
  - name: CS0040
    href: ../../misc/cs0040.md
  - name: CS0041
    href: ../../misc/cs0041.md
  - name: CS0042
    href: ../../misc/cs0042.md
  - name: CS0043
    href: ../../misc/cs0043.md
  - name: CS0050
    href: cs0050.md
  - name: CS0051
    href: cs0051.md
  - name: CS0052
    href: cs0052.md
  - name: CS0053
    href: ../../misc/cs0053.md
  - name: CS0054
    href: ../../misc/cs0054.md
  - name: CS0055
    href: ../../misc/cs0055.md
  - name: CS0056
    href: ../../misc/cs0056.md
  - name: CS0057
    href: ../../misc/cs0057.md
  - name: CS0058
    href: ../../misc/cs0058.md
  - name: CS0059
    href: ../../misc/cs0059.md
  - name: CS0060
    href: ../../misc/cs0060.md
  - name: CS0061
    href: ../../misc/cs0061.md
  - name: CS0065
    href: ../../misc/cs0065.md
  - name: CS0066
    href: ../../misc/cs0066.md
  - name: CS0068
    href: ../../misc/cs0068.md
  - name: CS0069
    href: ../../misc/cs0069.md
  - name: CS0070
    href: ../../misc/cs0070.md
  - name: CS0071
    href: cs0071.md
  - name: CS0072
    href: ../../misc/cs0072.md
  - name: CS0073
    href: ../../misc/cs0073.md
  - name: CS0074
    href: ../../misc/cs0074.md
  - name: CS0075
    href: ../../misc/cs0075.md
  - name: CS0076
    href: ../../misc/cs0076.md
  - name: CS0077
    href: ../../misc/cs0077.md
  - name: CS0079
    href: ../../misc/cs0079.md
  - name: CS0080
    href: ../../misc/cs0080.md
  - name: CS0081
    href: ../../misc/cs0081.md
  - name: CS0082
    href: ../../misc/cs0082.md
  - name: CS0100
    href: ../../misc/cs0100.md
  - name: CS0101
    href: ../../misc/cs0101.md
  - name: CS0102
    href: ../../misc/cs0102.md
  - name: CS0103
    href: cs0103.md
  - name: CS0104
    href: ../../misc/cs0104.md
  - name: CS0106
    href: cs0106.md
  - name: CS0107
    href: ../../misc/cs0107.md
  - name: CS0110
    href: ../../misc/cs0110.md
  - name: CS0111
    href: ../../misc/cs0111.md
  - name: CS0112
    href: ../../misc/cs0112.md
  - name: CS0113
    href: ../../misc/cs0113.md
  - name: CS0115
    href: cs0115.md
  - name: CS0116
    href: cs0116.md
  - name: CS0117
    href: ../../misc/cs0117.md
  - name: CS0118
    href: ../../misc/cs0118.md
  - name: CS0119
    href: ../../misc/cs0119.md
  - name: CS0120
    href: cs0120.md
  - name: CS0121
    href: ../../misc/cs0121.md
  - name: CS0122
    href: cs0122.md
  - name: CS0123
    href: ../../misc/cs0123.md
  - name: CS0126
    href: ../../misc/cs0126.md
  - name: CS0127
    href: ../../misc/cs0127.md
  - name: CS0128
    href: ../../misc/cs0128.md
  - name: CS0131
    href: ../../misc/cs0131.md
  - name: CS0132
    href: ../../misc/cs0132.md
  - name: CS0133
    href: ../../misc/cs0133.md
  - name: CS0134
    href: cs0134.md
  - name: CS0135
    href: ../../misc/cs0135.md
  - name: CS0136
    href: ../../misc/cs0136.md
  - name: CS0138
    href: ../../misc/cs0138.md
  - name: CS0139
    href: ../../misc/cs0139.md
  - name: CS0140
    href: ../../misc/cs0140.md
  - name: CS0143
    href: ../../misc/cs0143.md
  - name: CS0144
    href: ../../misc/cs0144.md
  - name: CS0145
    href: ../../misc/cs0145.md
  - name: CS0146
    href: ../../misc/cs0146.md
  - name: CS0148
    href: ../../misc/cs0148.md
  - name: CS0149
    href: ../../misc/cs0149.md
  - name: CS0150
    href: ../../misc/cs0150.md
  - name: CS0151
    href: cs0151.md
  - name: CS0152
    href: ../../misc/cs0152.md
  - name: CS0153
    href: ../../misc/cs0153.md
  - name: CS0154
    href: ../../misc/cs0154.md
  - name: CS0155
    href: ../../misc/cs0155.md
  - name: CS0156
    href: ../../misc/cs0156.md
  - name: CS0157
    href: ../../misc/cs0157.md
  - name: CS0158
    href: ../../misc/cs0158.md
  - name: CS0159
    href: ../../misc/cs0159.md
  - name: CS0160
    href: ../../misc/cs0160.md
  - name: CS0161
    href: ../../misc/cs0161.md
  - name: CS0163
    href: cs0163.md
  - name: CS0165
    href: cs0165.md
  - name: CS0167
    href: ../../misc/cs0167.md
  - name: CS0170
    href: ../../misc/cs0170.md
  - name: CS0171
    href: ../../misc/cs0171.md
  - name: CS0172
    href: ../../misc/cs0172.md
  - name: CS0173
    href: cs0173.md
  - name: CS0174
    href: ../../misc/cs0174.md
  - name: CS0175
    href: ../../misc/cs0175.md
  - name: CS0176
    href: ../../misc/cs0176.md
  - name: CS0177
    href: ../../misc/cs0177.md
  - name: CS0178
    href: cs0178.md
  - name: CS0179
    href: ../../misc/cs0179.md
  - name: CS0180
    href: ../../misc/cs0180.md
  - name: CS0182
    href: ../../misc/cs0182.md
  - name: CS0185
    href: ../../misc/cs0185.md
  - name: CS0186
    href: ../../misc/cs0186.md
  - name: CS0188
    href: cs0188.md
  - name: CS0191
    href: ../../misc/cs0191.md
  - name: CS0192
    href: ../../misc/cs0192.md
  - name: CS0193
    href: ../../misc/cs0193.md
  - name: CS0196
    href: ../../misc/cs0196.md
  - name: CS0198
    href: ../../misc/cs0198.md
  - name: CS0199
    href: ../../misc/cs0199.md
  - name: CS0200
    href: ../../misc/cs0200.md
  - name: CS0201
    href: cs0201.md
  - name: CS0202
    href: ../../misc/cs0202.md
  - name: CS0204
    href: ../../misc/cs0204.md
  - name: CS0205
    href: ../../misc/cs0205.md
  - name: CS0206
    href: ../../misc/cs0206.md
  - name: CS0208
    href: ../../misc/cs0208.md
  - name: CS0209
    href: ../../misc/cs0209.md
  - name: CS0210
    href: ../../misc/cs0210.md
  - name: CS0211
    href: ../../misc/cs0211.md
  - name: CS0212
    href: ../../misc/cs0212.md
  - name: CS0213
    href: ../../misc/cs0213.md
  - name: CS0214
    href: ../../misc/cs0214.md
  - name: CS0215
    href: ../../misc/cs0215.md
  - name: CS0216
    href: ../../misc/cs0216.md
  - name: CS0217
    href: ../../misc/cs0217.md
  - name: CS0218
    href: ../../misc/cs0218.md
  - name: CS0220
    href: ../../misc/cs0220.md
  - name: CS0221
    href: ../../misc/cs0221.md
  - name: CS0225
    href: ../../misc/cs0225.md
  - name: CS0226
    href: ../../misc/cs0226.md
  - name: CS0227
    href: ../../misc/cs0227.md
  - name: CS0228
    href: ../../misc/cs0228.md
  - name: CS0229
    href: cs0229.md
  - name: CS0230
    href: ../../misc/cs0230.md
  - name: CS0231
    href: ../../misc/cs0231.md
  - name: CS0233
    href: cs0233.md
  - name: CS0234
    href: cs0234.md
  - name: CS0236
    href: ../../misc/cs0236.md
  - name: CS0238
    href: ../../misc/cs0238.md
  - name: CS0239
    href: ../../misc/cs0239.md
  - name: CS0241
    href: ../../misc/cs0241.md
  - name: CS0242
    href: ../../misc/cs0242.md
  - name: CS0243
    href: ../../misc/cs0243.md
  - name: CS0244
    href: ../../misc/cs0244.md
  - name: CS0245
    href: ../../misc/cs0245.md
  - name: CS0246
    href: cs0246.md
  - name: CS0247
    href: ../../misc/cs0247.md
  - name: CS0248
    href: ../../misc/cs0248.md
  - name: CS0249
    href: ../../misc/cs0249.md
  - name: CS0250
    href: ../../misc/cs0250.md
  - name: CS0254
    href: ../../misc/cs0254.md
  - name: CS0255
    href: ../../misc/cs0255.md
  - name: CS0260
    href: cs0260.md
  - name: CS0261
    href: ../../misc/cs0261.md
  - name: CS0262
    href: ../../misc/cs0262.md
  - name: CS0263
    href: ../../misc/cs0263.md
  - name: CS0264
    href: ../../misc/cs0264.md
  - name: CS0265
    href: ../../misc/cs0265.md
  - name: CS0266
    href: cs0266.md
  - name: CS0267
    href: ../../misc/cs0267.md
  - name: CS0268
    href: ../../misc/cs0268.md
  - name: CS0269
    href: cs0269.md
  - name: CS0270
    href: cs0270.md
  - name: CS0271
    href: ../../misc/cs0271.md
  - name: CS0272
    href: ../../misc/cs0272.md
  - name: CS0273
    href: ../../misc/cs0273.md
  - name: CS0274
    href: ../../misc/cs0274.md
  - name: CS0275
    href: ../../misc/cs0275.md
  - name: CS0276
    href: ../../misc/cs0276.md
  - name: CS0277
    href: ../../misc/cs0277.md
  - name: CS0281
    href: ../../misc/cs0281.md
  - name: CS0283
    href: ../../misc/cs0283.md
  - name: CS0304
    href: cs0304.md
  - name: CS0305
    href: ../../misc/cs0305.md
  - name: CS0306
    href: ../../misc/cs0306.md
  - name: CS0307
    href: ../../misc/cs0307.md
  - name: CS0308
    href: ../../misc/cs0308.md
  - name: CS0310
    href: cs0310.md
  - name: CS0311
    href: cs0311.md
  - name: CS0312
    href: ../../misc/cs0312.md
  - name: CS0313
    href: ../../misc/cs0313.md
  - name: CS0314
    href: ../../misc/cs0314.md
  - name: CS0315
    href: ../../misc/cs0315.md
  - name: CS0316
    href: ../../misc/cs0316.md
  - name: CS0400
    href: ../../misc/cs0400.md
  - name: CS0401
    href: ../../misc/cs0401.md
  - name: CS0403
    href: ../../misc/cs0403.md
  - name: CS0404
    href: ../../misc/cs0404.md
  - name: CS0405
    href: ../../misc/cs0405.md
  - name: CS0406
    href: ../../misc/cs0406.md
  - name: CS0407
    href: ../../misc/cs0407.md
  - name: CS0409
    href: ../../misc/cs0409.md
  - name: CS0410
    href: ../../misc/cs0410.md
  - name: CS0411
    href: ../../misc/cs0411.md
  - name: CS0412
    href: ../../misc/cs0412.md
  - name: CS0413
    href: cs0413.md
  - name: CS0415
    href: ../../misc/cs0415.md
  - name: CS0416
    href: ../../misc/cs0416.md
  - name: CS0417
    href: cs0417.md
  - name: CS0418
    href: ../../misc/cs0418.md
  - name: CS0423
    href: ../../misc/cs0423.md
  - name: CS0424
    href: ../../misc/cs0424.md
  - name: CS0425
    href: ../../misc/cs0425.md
  - name: CS0426
    href: ../../misc/cs0426.md
  - name: CS0428
    href: ../../misc/cs0428.md
  - name: CS0430
    href: ../../misc/cs0430.md
  - name: CS0431
    href: ../../misc/cs0431.md
  - name: CS0432
    href: ../../misc/cs0432.md
  - name: CS0433
    href: cs0433.md
  - name: CS0434
    href: ../../misc/cs0434.md
  - name: CS0438
    href: ../../misc/cs0438.md
  - name: CS0439
    href: ../../misc/cs0439.md
  - name: CS0441
    href: ../../misc/cs0441.md
  - name: CS0442
    href: ../../misc/cs0442.md
  - name: CS0443
    href: ../../misc/cs0443.md
  - name: CS0445
    href: cs0445.md
  - name: CS0446
    href: cs0446.md
  - name: CS0447
    href: ../../misc/cs0447.md
  - name: CS0448
    href: ../../misc/cs0448.md
  - name: CS0449
    href: ../../misc/cs0449.md
  - name: CS0450
    href: ../../misc/cs0450.md
  - name: CS0451
    href: ../../misc/cs0451.md
  - name: CS0452
    href: ../../misc/cs0452.md
  - name: CS0453
    href: ../../misc/cs0453.md
  - name: CS0454
    href: ../../misc/cs0454.md
  - name: CS0455
    href: ../../misc/cs0455.md
  - name: CS0456
    href: ../../misc/cs0456.md
  - name: CS0457
    href: ../../misc/cs0457.md
  - name: CS0459
    href: ../../misc/cs0459.md
  - name: CS0460
    href: ../../misc/cs0460.md
  - name: CS0462
    href: ../../misc/cs0462.md
  - name: CS0463
    href: ../../misc/cs0463.md
  - name: CS0466
    href: ../../misc/cs0466.md
  - name: CS0468
    href: ../../misc/cs0468.md
  - name: CS0470
    href: ../../misc/cs0470.md
  - name: CS0471
    href: ../../misc/cs0471.md
  - name: CS0473
    href: ../../misc/cs0473.md
  - name: CS0500
    href: ../../misc/cs0500.md
  - name: CS0501
    href: ../../misc/cs0501.md
  - name: CS0502
    href: ../../misc/cs0502.md
  - name: CS0503
    href: ../../misc/cs0503.md
  - name: CS0504
    href: cs0504.md
  - name: CS0505
    href: ../../misc/cs0505.md
  - name: CS0506
    href: ../../misc/cs0506.md
  - name: CS0507
    href: cs0507.md
  - name: CS0508
    href: ../../misc/cs0508.md
  - name: CS0509
    href: ../../misc/cs0509.md
  - name: CS0513
    href: ../../misc/cs0513.md
  - name: CS0514
    href: ../../misc/cs0514.md
  - name: CS0515
    href: ../../misc/cs0515.md
  - name: CS0516
    href: ../../misc/cs0516.md
  - name: CS0517
    href: ../../misc/cs0517.md
  - name: CS0518
    href: cs0518.md
  - name: CS0520
    href: ../../misc/cs0520.md
  - name: CS0522
    href: ../../misc/cs0522.md
  - name: CS0523
    href: cs0523.md
  - name: CS0524
    href: ../../misc/cs0524.md
  - name: CS0525
    href: ../../misc/cs0525.md
  - name: CS0526
    href: ../../misc/cs0526.md
  - name: CS0527
    href: ../../misc/cs0527.md
  - name: CS0528
    href: ../../misc/cs0528.md
  - name: CS0529
    href: ../../misc/cs0529.md
  - name: CS0531
    href: ../../misc/cs0531.md
  - name: CS0533
    href: ../../misc/cs0533.md
  - name: CS0534
    href: ../../misc/cs0534.md
  - name: CS0535
    href: ../../misc/cs0535.md
  - name: CS0537
    href: ../../misc/cs0537.md
  - name: CS0538
    href: ../../misc/cs0538.md
  - name: CS0539
    href: ../../misc/cs0539.md
  - name: CS0540
    href: ../../misc/cs0540.md
  - name: CS0541
    href: ../../misc/cs0541.md
  - name: CS0542
    href: ../../misc/cs0542.md
  - name: CS0543
    href: ../../misc/cs0543.md
  - name: CS0544
    href: ../../misc/cs0544.md
  - name: CS0545
    href: cs0545.md
  - name: CS0546
    href: ../../misc/cs0546.md
  - name: CS0547
    href: ../../misc/cs0547.md
  - name: CS0548
    href: ../../misc/cs0548.md
  - name: CS0549
    href: ../../misc/cs0549.md
  - name: CS0550
    href: ../../misc/cs0550.md
  - name: CS0551
    href: ../../misc/cs0551.md
  - name: CS0552
    href: cs0552.md
  - name: CS0553
    href: ../../misc/cs0553.md
  - name: CS0554
    href: ../../misc/cs0554.md
  - name: CS0555
    href: ../../misc/cs0555.md
  - name: CS0556
    href: ../../misc/cs0556.md
  - name: CS0557
    href: ../../misc/cs0557.md
  - name: CS0558
    href: ../../misc/cs0558.md
  - name: CS0559
    href: ../../misc/cs0559.md
  - name: CS0562
    href: ../../misc/cs0562.md
  - name: CS0563
    href: cs0563.md
  - name: CS0564
    href: ../../misc/cs0564.md
  - name: CS0567
    href: ../../misc/cs0567.md
  - name: CS0568
    href: ../../misc/cs0568.md
  - name: CS0569
    href: ../../misc/cs0569.md
  - name: CS0570
    href: cs0570.md
  - name: CS0571
    href: cs0571.md
  - name: CS0572
    href: ../../misc/cs0572.md
  - name: CS0573
    href: ../../misc/cs0573.md
  - name: CS0574
    href: ../../misc/cs0574.md
  - name: CS0575
    href: ../../misc/cs0575.md
  - name: CS0576
    href: ../../misc/cs0576.md
  - name: CS0577
    href: ../../misc/cs0577.md
  - name: CS0578
    href: ../../misc/cs0578.md
  - name: CS0579
    href: cs0579.md
  - name: CS0582
    href: ../../misc/cs0582.md
  - name: CS0583
    href: ../../misc/cs0583.md
  - name: CS0584
    href: ../../misc/cs0584.md
  - name: CS0585
    href: ../../misc/cs0585.md
  - name: CS0586
    href: ../../misc/cs0586.md
  - name: CS0587
    href: ../../misc/cs0587.md
  - name: CS0588
    href: ../../misc/cs0588.md
  - name: CS0589
    href: ../../misc/cs0589.md
  - name: CS0590
    href: ../../misc/cs0590.md
  - name: CS0591
    href: ../../misc/cs0591.md
  - name: CS0592
    href: cs0592.md
  - name: CS0594
    href: ../../misc/cs0594.md
  - name: CS0596
    href: ../../misc/cs0596.md
  - name: CS0599
    href: ../../misc/cs0599.md
  - name: CS0601
    href: ../../misc/cs0601.md
  - name: CS0609
    href: ../../misc/cs0609.md
  - name: CS0610
    href: ../../misc/cs0610.md
  - name: CS0611
    href: ../../misc/cs0611.md
  - name: CS0616
    href: cs0616.md
  - name: CS0617
    href: ../../misc/cs0617.md
  - name: CS0619
    href: ../../misc/cs0619.md
  - name: CS0620
    href: ../../misc/cs0620.md
  - name: CS0621
    href: ../../misc/cs0621.md
  - name: CS0622
    href: ../../misc/cs0622.md
  - name: CS0623
    href: ../../misc/cs0623.md
  - name: CS0625
    href: ../../misc/cs0625.md
  - name: CS0629
    href: ../../misc/cs0629.md
  - name: CS0631
    href: ../../misc/cs0631.md
  - name: CS0633
    href: ../../misc/cs0633.md
  - name: CS0635
    href: ../../misc/cs0635.md
  - name: CS0636
    href: ../../misc/cs0636.md
  - name: CS0637
    href: ../../misc/cs0637.md
  - name: CS0641
    href: ../../misc/cs0641.md
  - name: CS0643
    href: ../../misc/cs0643.md
  - name: CS0644
    href: ../../misc/cs0644.md
  - name: CS0645
    href: ../../misc/cs0645.md
  - name: CS0646
    href: ../../misc/cs0646.md
  - name: CS0647
    href: ../../misc/cs0647.md
  - name: CS0648
    href: ../../misc/cs0648.md
  - name: CS0650
    href: cs0650.md
  - name: CS0653
    href: ../../misc/cs0653.md
  - name: CS0655
    href: ../../misc/cs0655.md
  - name: CS0656
    href: ../../misc/cs0656.md
  - name: CS0662
    href: ../../misc/cs0662.md
  - name: CS0663
    href: ../../misc/cs0663.md
  - name: CS0664
    href: ../../misc/cs0664.md
  - name: CS0666
    href: ../../misc/cs0666.md
  - name: CS0667
    href: ../../misc/cs0667.md
  - name: CS0668
    href: ../../misc/cs0668.md
  - name: CS0669
    href: ../../misc/cs0669.md
  - name: CS0670
    href: ../../misc/cs0670.md
  - name: CS0673
    href: ../../misc/cs0673.md
  - name: CS0674
    href: ../../misc/cs0674.md
  - name: CS0677
    href: ../../misc/cs0677.md
  - name: CS0678
    href: ../../misc/cs0678.md
  - name: CS0681
    href: ../../misc/cs0681.md
  - name: CS0682
    href: ../../misc/cs0682.md
  - name: CS0683
    href: ../../misc/cs0683.md
  - name: CS0685
    href: ../../misc/cs0685.md
  - name: CS0686
    href: cs0686.md
  - name: CS0687
    href: ../../misc/cs0687.md
  - name: CS0689
    href: ../../misc/cs0689.md
  - name: CS0690
    href: ../../misc/cs0690.md
  - name: CS0692
    href: ../../misc/cs0692.md
  - name: CS0694
    href: ../../misc/cs0694.md
  - name: CS0695
    href: ../../misc/cs0695.md
  - name: CS0698
    href: ../../misc/cs0698.md
  - name: CS0699
    href: ../../misc/cs0699.md
  - name: CS0701
    href: ../../misc/cs0701.md
  - name: CS0702
    href: cs0702.md
  - name: CS0703
    href: cs0703.md
  - name: CS0704
    href: ../../misc/cs0704.md
  - name: CS0706
    href: ../../misc/cs0706.md
  - name: CS0708
    href: ../../misc/cs0708.md
  - name: CS0709
    href: ../../misc/cs0709.md
  - name: CS0710
    href: ../../misc/cs0710.md
  - name: CS0711
    href: ../../misc/cs0711.md
  - name: CS0712
    href: ../../misc/cs0712.md
  - name: CS0713
    href: ../../misc/cs0713.md
  - name: CS0714
    href: ../../misc/cs0714.md
  - name: CS0715
    href: ../../misc/cs0715.md
  - name: CS0716
    href: ../../misc/cs0716.md
  - name: CS0717
    href: ../../misc/cs0717.md
  - name: CS0718
    href: ../../misc/cs0718.md
  - name: CS0719
    href: ../../misc/cs0719.md
  - name: CS0720
    href: ../../misc/cs0720.md
  - name: CS0721
    href: ../../misc/cs0721.md
  - name: CS0722
    href: ../../misc/cs0722.md
  - name: CS0723
    href: ../../misc/cs0723.md
  - name: CS0724
    href: ../../misc/cs0724.md
  - name: CS0726
    href: ../../misc/cs0726.md
  - name: CS0727
    href: ../../misc/cs0727.md
  - name: CS0729
    href: ../../misc/cs0729.md
  - name: CS0730
    href: ../../misc/cs0730.md
  - name: CS0731
    href: cs0731.md
  - name: CS0733
    href: ../../misc/cs0733.md
  - name: CS0734
    href: ../../misc/cs0734.md
  - name: CS0735
    href: ../../misc/cs0735.md
  - name: CS0736
    href: ../../misc/cs0736.md
  - name: CS0737
    href: ../../misc/cs0737.md
  - name: CS0738
    href: ../../misc/cs0738.md
  - name: CS0739
    href: ../../misc/cs0739.md
  - name: CS0742
    href: ../../misc/cs0742.md
  - name: CS0743
    href: ../../misc/cs0743.md
  - name: CS0744
    href: ../../misc/cs0744.md
  - name: CS0745
    href: ../../misc/cs0745.md
  - name: CS0746
    href: ../../misc/cs0746.md
  - name: CS0747
    href: ../../misc/cs0747.md
  - name: CS0748
    href: ../../misc/cs0748.md
  - name: CS0750
    href: ../../misc/cs0750.md
  - name: CS0751
    href: ../../misc/cs0751.md
  - name: CS0752
    href: ../../misc/cs0752.md
  - name: CS0753
    href: ../../misc/cs0753.md
  - name: CS0754
    href: ../../misc/cs0754.md
  - name: CS0755
    href: ../../misc/cs0755.md
  - name: CS0756
    href: ../../misc/cs0756.md
  - name: CS0757
    href: ../../misc/cs0757.md
  - name: CS0758
    href: ../../misc/cs0758.md
  - name: CS0759
    href: ../../misc/cs0759.md
  - name: CS0761
    href: ../../misc/cs0761.md
  - name: CS0762
    href: ../../misc/cs0762.md
  - name: CS0763
    href: ../../misc/cs0763.md
  - name: CS0764
    href: ../../misc/cs0764.md
  - name: CS0765
    href: ../../misc/cs0765.md
  - name: CS0766
    href: ../../misc/cs0766.md
  - name: CS0811
    href: ../../misc/cs0811.md
  - name: CS0815
    href: ../../misc/cs0815.md
  - name: CS0818
    href: ../../misc/cs0818.md
  - name: CS0819
    href: ../../misc/cs0819.md
  - name: CS0820
    href: ../../misc/cs0820.md
  - name: CS0821
    href: ../../misc/cs0821.md
  - name: CS0822
    href: ../../misc/cs0822.md
  - name: CS0825
    href: ../../misc/cs0825.md
  - name: CS0826
    href: cs0826.md
  - name: CS0828
    href: ../../misc/cs0828.md
  - name: CS0831
    href: ../../misc/cs0831.md
  - name: CS0832
    href: ../../misc/cs0832.md
  - name: CS0833
    href: ../../misc/cs0833.md
  - name: CS0834
    href: cs0834.md
  - name: CS0835
    href: ../../misc/cs0835.md
  - name: CS0836
    href: ../../misc/cs0836.md
  - name: CS0837
    href: ../../misc/cs0837.md
  - name: CS0838
    href: ../../misc/cs0838.md
  - name: CS0839
    href: ../../misc/cs0839.md
  - name: CS0840
    href: cs0840.md
  - name: CS0841
    href: ../../misc/cs0841.md
  - name: CS0842
    href: ../../misc/cs0842.md
  - name: CS0843
    href: cs0843.md
  - name: CS0844
    href: ../../misc/cs0844.md
  - name: CS0845
    href: cs0845.md
  - name: CS1001
    href: cs1001.md
  - name: CS1002
    href: ../../misc/cs1002.md
  - name: CS1003
    href: ../../misc/cs1003.md
  - name: CS1004
    href: ../../misc/cs1004.md
  - name: CS1007
    href: ../../misc/cs1007.md
  - name: CS1008
    href: ../../misc/cs1008.md
  - name: CS1009
    href: cs1009.md
  - name: CS1010
    href: ../../misc/cs1010.md
  - name: CS1011
    href: ../../misc/cs1011.md
  - name: CS1012
    href: ../../misc/cs1012.md
  - name: CS1013
    href: ../../misc/cs1013.md
  - name: CS1014
    href: ../../misc/cs1014.md
  - name: CS1015
    href: ../../misc/cs1015.md
  - name: CS1016
    href: ../../misc/cs1016.md
  - name: CS1017
    href: ../../misc/cs1017.md
  - name: CS1018
    href: cs1018.md
  - name: CS1019
    href: cs1019.md
  - name: CS1020
    href: ../../misc/cs1020.md
  - name: CS1021
    href: ../../misc/cs1021.md
  - name: CS1022
    href: ../../misc/cs1022.md
  - name: CS1023
    href: ../../misc/cs1023.md
  - name: CS1024
    href: ../../misc/cs1024.md
  - name: CS1025
    href: ../../misc/cs1025.md
  - name: CS1026
    href: cs1026.md
  - name: CS1027
    href: ../../misc/cs1027.md
  - name: CS1028
    href: ../../misc/cs1028.md
  - name: CS1029
    href: cs1029.md
  - name: CS1031
    href: ../../misc/cs1031.md
  - name: CS1032
    href: ../../misc/cs1032.md
  - name: CS1033
    href: ../../misc/cs1033.md
  - name: CS1034
    href: ../../misc/cs1034.md
  - name: CS1035
    href: ../../misc/cs1035.md
  - name: CS1036
    href: ../../misc/cs1036.md
  - name: CS1037
    href: ../../misc/cs1037.md
  - name: CS1038
    href: ../../misc/cs1038.md
  - name: CS1039
    href: ../../misc/cs1039.md
  - name: CS1040
    href: ../../misc/cs1040.md
  - name: CS1041
    href: ../../misc/cs1041.md
  - name: CS1043
    href: ../../misc/cs1043.md
  - name: CS1044
    href: ../../misc/cs1044.md
  - name: CS1055
    href: ../../misc/cs1055.md
  - name: CS1056
    href: ../../misc/cs1056.md
  - name: CS1057
    href: ../../misc/cs1057.md
  - name: CS1059
    href: ../../misc/cs1059.md
  - name: CS1061
    href: cs1061.md
  - name: CS1100
    href: ../../misc/cs1100.md
  - name: CS1101
    href: ../../misc/cs1101.md
  - name: CS1102
    href: ../../misc/cs1102.md
  - name: CS1103
    href: ../../misc/cs1103.md
  - name: CS1104
    href: ../../misc/cs1104.md
  - name: CS1105
    href: ../../misc/cs1105.md
  - name: CS1106
    href: ../../misc/cs1106.md
  - name: CS1107
    href: ../../misc/cs1107.md
  - name: CS1108
    href: ../../misc/cs1108.md
  - name: CS1109
    href: ../../misc/cs1109.md
  - name: CS1110
    href: ../../misc/cs1110.md
  - name: CS1112
    href: cs1112.md
  - name: CS1113
    href: ../../misc/cs1113.md
  - name: CS1501
    href: cs1501.md
  - name: CS1502
    href: cs1502.md
  - name: CS1503
    href: ../../misc/cs1503.md
  - name: CS1504
    href: ../../misc/cs1504.md
  - name: CS1507
    href: ../../misc/cs1507.md
  - name: CS1508
    href: ../../misc/cs1508.md
  - name: CS1509
    href: ../../misc/cs1509.md
  - name: CS1510
    href: ../../misc/cs1510.md
  - name: CS1511
    href: ../../misc/cs1511.md
  - name: CS1512
    href: ../../misc/cs1512.md
  - name: CS1513
    href: ../../misc/cs1513.md
  - name: CS1514
    href: ../../misc/cs1514.md
  - name: CS1515
    href: ../../misc/cs1515.md
  - name: CS1517
    href: ../../misc/cs1517.md
  - name: CS1518
    href: ../../misc/cs1518.md
  - name: CS1519
    href: cs1519.md
  - name: CS1520
    href: ../../misc/cs1520.md
  - name: CS1521
    href: ../../misc/cs1521.md
  - name: CS1524
    href: ../../misc/cs1524.md
  - name: CS1525
    href: ../../misc/cs1525.md
  - name: CS1526
    href: ../../misc/cs1526.md
  - name: CS1527
    href: ../../misc/cs1527.md
  - name: CS1528
    href: ../../misc/cs1528.md
  - name: CS1529
    href: ../../misc/cs1529.md
  - name: CS1530
    href: ../../misc/cs1530.md
  - name: CS1534
    href: ../../misc/cs1534.md
  - name: CS1535
    href: ../../misc/cs1535.md
  - name: CS1536
    href: ../../misc/cs1536.md
  - name: CS1537
    href: ../../misc/cs1537.md
  - name: CS1540
    href: cs1540.md
  - name: CS1541
    href: ../../misc/cs1541.md
  - name: CS1542
    href: ../../misc/cs1542.md
  - name: CS1545
    href: ../../misc/cs1545.md
  - name: CS1546
    href: cs1546.md
  - name: CS1547
    href: ../../misc/cs1547.md
  - name: CS1548
    href: cs1548.md
  - name: CS1551
    href: ../../misc/cs1551.md
  - name: CS1552
    href: ../../misc/cs1552.md
  - name: CS1553
    href: ../../misc/cs1553.md
  - name: CS1554
    href: ../../misc/cs1554.md
  - name: CS1555
    href: ../../misc/cs1555.md
  - name: CS1556
    href: ../../misc/cs1556.md
  - name: CS1557
    href: ../../misc/cs1557.md
  - name: CS1558
    href: ../../misc/cs1558.md
  - name: CS1559
    href: ../../misc/cs1559.md
  - name: CS1560
    href: ../../misc/cs1560.md
  - name: CS1561
    href: ../../misc/cs1561.md
  - name: CS1562
    href: ../../misc/cs1562.md
  - name: CS1563
    href: ../../misc/cs1563.md
  - name: CS1564
    href: cs1564.md
  - name: CS1565
    href: ../../misc/cs1565.md
  - name: CS1566
    href: ../../misc/cs1566.md
  - name: CS1567
    href: cs1567.md
  - name: CS1569
    href: ../../misc/cs1569.md
  - name: CS1575
    href: ../../misc/cs1575.md
  - name: CS1576
    href: ../../misc/cs1576.md
  - name: CS1577
    href: ../../misc/cs1577.md
  - name: CS1578
    href: ../../misc/cs1578.md
  - name: CS1579
    href: cs1579.md
  - name: CS1583
    href: ../../misc/cs1583.md
  - name: CS1585
    href: ../../misc/cs1585.md
  - name: CS1586
    href: ../../misc/cs1586.md
  - name: CS1588
    href: ../../misc/cs1588.md
  - name: CS1593
    href: ../../misc/cs1593.md
  - name: CS1594
    href: ../../misc/cs1594.md
  - name: CS1597
    href: ../../misc/cs1597.md
  - name: CS1599
    href: ../../misc/cs1599.md
  - name: CS1600
    href: ../../misc/cs1600.md
  - name: CS1601
    href: ../../misc/cs1601.md
  - name: CS1604
    href: ../../misc/cs1604.md
  - name: CS1605
    href: ../../misc/cs1605.md
  - name: CS1606
    href: ../../misc/cs1606.md
  - name: CS1608
    href: ../../misc/cs1608.md
  - name: CS1609
    href: ../../misc/cs1609.md
  - name: CS1611
    href: ../../misc/cs1611.md
  - name: CS1612
    href: cs1612.md
  - name: CS1613
    href: ../../misc/cs1613.md
  - name: CS1614
    href: cs1614.md
  - name: CS1615
    href: ../../misc/cs1615.md
  - name: CS1617
    href: ../../misc/cs1617.md
  - name: CS1618
    href: ../../misc/cs1618.md
  - name: CS1619
    href: ../../misc/cs1619.md
  - name: CS1620
    href: ../../misc/cs1620.md
  - name: CS1621
    href: ../../misc/cs1621.md
  - name: CS1622
    href: ../../misc/cs1622.md
  - name: CS1623
    href: ../../misc/cs1623.md
  - name: CS1624
    href: ../../misc/cs1624.md
  - name: CS1625
    href: ../../misc/cs1625.md
  - name: CS1626
    href: ../../misc/cs1626.md
  - name: CS1627
    href: ../../misc/cs1627.md
  - name: CS1628
    href: ../../misc/cs1628.md
  - name: CS1629
    href: ../../misc/cs1629.md
  - name: CS1630
    href: ../../misc/cs1630.md
  - name: CS1631
    href: ../../misc/cs1631.md
  - name: CS1632
    href: ../../misc/cs1632.md
  - name: CS1637
    href: ../../misc/cs1637.md
  - name: CS1638
    href: ../../misc/cs1638.md
  - name: CS1639
    href: ../../misc/cs1639.md
  - name: CS1640
    href: cs1640.md
  - name: CS1641
    href: ../../misc/cs1641.md
  - name: CS1642
    href: ../../misc/cs1642.md
  - name: CS1643
    href: ../../misc/cs1643.md
  - name: CS1644
    href: cs1644.md
  - name: CS1646
    href: ../../misc/cs1646.md
  - name: CS1647
    href: ../../misc/cs1647.md
  - name: CS1648
    href: ../../misc/cs1648.md
  - name: CS1649
    href: ../../misc/cs1649.md
  - name: CS1650
    href: ../../misc/cs1650.md
  - name: CS1651
    href: ../../misc/cs1651.md
  - name: CS1654
    href: ../../misc/cs1654.md
  - name: CS1655
    href: ../../misc/cs1655.md
  - name: CS1656
    href: cs1656.md
  - name: CS1657
    href: ../../misc/cs1657.md
  - name: CS1660
    href: ../../misc/cs1660.md
  - name: CS1661
    href: ../../misc/cs1661.md
  - name: CS1662
    href: ../../misc/cs1662.md
  - name: CS1663
    href: ../../misc/cs1663.md
  - name: CS1664
    href: ../../misc/cs1664.md
  - name: CS1665
    href: ../../misc/cs1665.md
  - name: CS1666
    href: ../../misc/cs1666.md
  - name: CS1667
    href: ../../misc/cs1667.md
  - name: CS1670
    href: ../../misc/cs1670.md
  - name: CS1671
    href: ../../misc/cs1671.md
  - name: CS1672
    href: ../../misc/cs1672.md
  - name: CS1673
    href: ../../misc/cs1673.md
  - name: CS1674
    href: cs1674.md
  - name: CS1675
    href: ../../misc/cs1675.md
  - name: CS1676
    href: ../../misc/cs1676.md
  - name: CS1677
    href: ../../misc/cs1677.md
  - name: CS1678
    href: ../../misc/cs1678.md
  - name: CS1679
    href: ../../misc/cs1679.md
  - name: CS1680
    href: ../../misc/cs1680.md
  - name: CS1681
    href: ../../misc/cs1681.md
  - name: CS1686
    href: ../../misc/cs1686.md
  - name: CS1688
    href: ../../misc/cs1688.md
  - name: CS1689
    href: ../../misc/cs1689.md
  - name: CS1703
    href: cs1703.md
  - name: CS1704
    href: cs1704.md
  - name: CS1705
    href: cs1705.md
  - name: CS1706
    href: ../../misc/cs1706.md
  - name: CS1708
    href: cs1708.md
  - name: CS1713
    href: ../../misc/cs1713.md
  - name: CS1714
    href: ../../misc/cs1714.md
  - name: CS1715
    href: ../../misc/cs1715.md
  - name: CS1716
    href: cs1716.md
  - name: CS1719
    href: ../../misc/cs1719.md
  - name: CS1721
    href: cs1721.md
  - name: CS1722
    href: ../../misc/cs1722.md
  - name: CS1724
    href: ../../misc/cs1724.md
  - name: CS1725
    href: ../../misc/cs1725.md
  - name: CS1726
    href: cs1726.md
  - name: CS1727
    href: ../../misc/cs1727.md
  - name: CS1728
    href: ../../misc/cs1728.md
  - name: CS1729
    href: cs1729.md
  - name: CS1730
    href: ../../misc/cs1730.md
  - name: CS1731
    href: ../../misc/cs1731.md
  - name: CS1732
    href: ../../misc/cs1732.md
  - name: CS1733
    href: ../../misc/cs1733.md
  - name: CS1900
    href: ../../misc/cs1900.md
  - name: CS1902
    href: ../../misc/cs1902.md
  - name: CS1906
    href: ../../misc/cs1906.md
  - name: CS1908
    href: ../../misc/cs1908.md
  - name: CS1909
    href: ../../misc/cs1909.md
  - name: CS1910
    href: ../../misc/cs1910.md
  - name: CS1912
    href: ../../misc/cs1912.md
  - name: CS1913
    href: ../../misc/cs1913.md
  - name: CS1914
    href: ../../misc/cs1914.md
  - name: CS1917
    href: ../../misc/cs1917.md
  - name: CS1918
    href: ../../misc/cs1918.md
  - name: CS1919
    href: cs1919.md
  - name: CS1920
    href: ../../misc/cs1920.md
  - name: CS1921
    href: cs1921.md
  - name: CS1922
    href: ../../misc/cs1922.md
  - name: CS1925
    href: ../../misc/cs1925.md
  - name: CS1926
    href: cs1926.md
  - name: CS1928
    href: ../../misc/cs1928.md
  - name: CS1929
    href: ../../misc/cs1929.md
  - name: CS1930
    href: ../../misc/cs1930.md
  - name: CS1931
    href: ../../misc/cs1931.md
  - name: CS1932
    href: ../../misc/cs1932.md
  - name: CS1933
    href: cs1933.md
  - name: CS1934
    href: ../../misc/cs1934.md
  - name: CS1935
    href: ../../misc/cs1935.md
  - name: CS1936
    href: cs1936.md
  - name: CS1937
    href: ../../misc/cs1937.md
  - name: CS1938
    href: ../../misc/cs1938.md
  - name: CS1939
    href: ../../misc/cs1939.md
  - name: CS1940
    href: ../../misc/cs1940.md
  - name: CS1941
    href: cs1941.md
  - name: CS1942
    href: cs1942.md
  - name: CS1943
    href: cs1943.md
  - name: CS1944
    href: ../../misc/cs1944.md
  - name: CS1945
    href: ../../misc/cs1945.md
  - name: CS1946
    href: cs1946.md
  - name: CS1947
    href: ../../misc/cs1947.md
  - name: CS1948
    href: ../../misc/cs1948.md
  - name: CS1949
    href: ../../misc/cs1949.md
  - name: CS1950
    href: ../../misc/cs1950.md
  - name: CS1951
    href: ../../misc/cs1951.md
  - name: CS1952
    href: ../../misc/cs1952.md
  - name: CS1953
    href: ../../misc/cs1953.md
  - name: CS1954
    href: ../../misc/cs1954.md
  - name: CS1955
    href: ../../misc/cs1955.md
  - name: CS1958
    href: ../../misc/cs1958.md
  - name: CS1959
    href: ../../misc/cs1959.md
  - name: CS2001
    href: ../../misc/cs2001.md
  - name: CS2003
    href: ../../misc/cs2003.md
  - name: CS2005
    href: ../../misc/cs2005.md
  - name: CS2006
    href: ../../misc/cs2006.md
  - name: CS2007
    href: ../../misc/cs2007.md
  - name: CS2008
    href: ../../misc/cs2008.md
  - name: CS2011
    href: ../../misc/cs2011.md
  - name: CS2012
    href: ../../misc/cs2012.md
  - name: CS2013
    href: ../../misc/cs2013.md
  - name: CS2015
    href: ../../misc/cs2015.md
  - name: CS2016
    href: ../../misc/cs2016.md
  - name: CS2017
    href: ../../misc/cs2017.md
  - name: CS2018
    href: ../../misc/cs2018.md
  - name: CS2019
    href: ../../misc/cs2019.md
  - name: CS2020
    href: ../../misc/cs2020.md
  - name: CS2021
    href: ../../misc/cs2021.md
  - name: CS2022
    href: ../../misc/cs2022.md
  - name: CS2024
    href: ../../misc/cs2024.md
  - name: CS2032
    href: cs2032.md
  - name: CS2033
    href: ../../misc/cs2033.md
  - name: CS2034
    href: ../../misc/cs2034.md
  - name: CS2035
    href: ../../misc/cs2035.md
  - name: CS2036
    href: ../../misc/cs2036.md
  - name: CS4009
    href: ../../misc/CS4009.md
  - name: CS5001
    href: ../../misc/cs5001.md
  - name: CS7003
    href: cs7003.md
  - name: CS8400
    href: cs8400.md
  - name: CS8401
    href: cs8401.md
  - name: CS8403
    href: cs8403.md
  - name: CS8410
    href: cs8410.md
  - name: CS8411
    href: cs8411.md
  - name: cs7000
    href: cs7000.md
  - name: cs0181
    href: cs0181.md
  - name: cs0854
    href: cs0854.md
  - name: cs1983
    href: cs1983.md
  - name: cs4008
    href: cs4008.md
  - name: cs4032
    href: cs4032.md
  - name: cs4033
    href: cs4033.md
<<<<<<< HEAD
  - name: cs1986
    href: cs1986.md
=======
  - name: cs1750
    href: cs1750.md
  - name: cs8812
    href: cs8812.md
  - name: cs1736
    href: cs1736.md
  - name: cs8803
    href: cs8803.md
>>>>>>> dc588137
- name: Level 1 warning messages
  items:
  - name: CS0183
    href: ../../misc/cs0183.md
  - name: CS0184
    href: ../../misc/cs0184.md
  - name: CS0197
    href: ../../misc/cs0197.md
  - name: CS0420
    href: cs0420.md
  - name: CS0465
    href: cs0465.md
  - name: CS0602
    href: ../../misc/cs0602.md
  - name: CS0612
    href: ../../misc/cs0612.md
  - name: CS0626
    href: ../../misc/cs0626.md
  - name: CS0657
    href: ../../misc/cs0657.md
  - name: CS0658
    href: ../../misc/cs0658.md
  - name: CS0672
    href: ../../misc/cs0672.md
  - name: CS0684
    href: ../../misc/cs0684.md
  - name: CS0688
    href: ../../misc/cs0688.md
  - name: CS0809
    href: ../../misc/cs0809.md
  - name: CS0824
    href: ../../misc/cs0824.md
  - name: CS1030
    href: ../../misc/cs1030.md
  - name: CS1058
    href: cs1058.md
  - name: CS1060
    href: cs1060.md
  - name: CS1200
    href: ../../misc/cs1200.md
  - name: CS1201
    href: ../../misc/cs1201.md
  - name: CS1202
    href: ../../misc/cs1202.md
  - name: CS1203
    href: ../../misc/cs1203.md
  - name: CS1522
    href: ../../misc/cs1522.md
  - name: CS1570
    href: ../../misc/cs1570.md
  - name: CS1574
    href: ../../misc/cs1574.md
  - name: CS1580
    href: ../../misc/cs1580.md
  - name: CS1581
    href: ../../misc/cs1581.md
  - name: CS1584
    href: ../../misc/cs1584.md
  - name: CS1589
    href: ../../misc/cs1589.md
  - name: CS1590
    href: ../../misc/cs1590.md
  - name: CS1592
    href: ../../misc/cs1592.md
  - name: CS1598
    href: cs1598.md
  - name: CS1607
    href: cs1607.md
  - name: CS1616
    href: cs1616.md
  - name: CS1633
    href: ../../misc/cs1633.md
  - name: CS1634
    href: ../../misc/cs1634.md
  - name: CS1635
    href: ../../misc/cs1635.md
  - name: CS1645
    href: ../../misc/cs1645.md
  - name: CS1658
    href: cs1658.md
  - name: CS1682
    href: ../../misc/cs1682.md
  - name: CS1683
    href: cs1683.md
  - name: CS1684
    href: ../../misc/cs1684.md
  - name: CS1685
    href: cs1685.md
  - name: CS1687
    href: ../../misc/cs1687.md
  - name: CS1690
    href: cs1690.md
  - name: CS1691
    href: cs1691.md
  - name: CS1692
    href: ../../misc/cs1692.md
  - name: CS1694
    href: ../../misc/cs1694.md
  - name: CS1695
    href: ../../misc/cs1695.md
  - name: CS1696
    href: ../../misc/cs1696.md
  - name: CS1697
    href: ../../misc/cs1697.md
  - name: CS1699
    href: cs1699.md
  - name: CS1707
    href: ../../misc/cs1707.md
  - name: CS1709
    href: ../../misc/cs1709.md
  - name: CS1720
    href: ../../misc/cs1720.md
  - name: CS1723
    href: ../../misc/cs1723.md
  - name: CS1762
    href: cs1762.md
  - name: CS1911
    href: ../../misc/cs1911.md
  - name: CS1956
    href: cs1956.md
  - name: CS1957
    href: ../../misc/cs1957.md
  - name: CS2002
    href: ../../misc/cs2002.md
  - name: CS2014
    href: ../../misc/cs2014.md
  - name: CS2023
    href: ../../misc/cs2023.md
  - name: CS2029
    href: ../../misc/cs2029.md
  - name: CS3000
    href: ../../misc/cs3000.md
  - name: CS3001
    href: ../../misc/cs3001.md
  - name: CS3002
    href: ../../misc/cs3002.md
  - name: CS3003
    href: cs3003.md
  - name: CS3004
    href: ../../misc/cs3004.md
  - name: CS3005
    href: ../../misc/cs3005.md
  - name: CS3006
    href: ../../misc/cs3006.md
  - name: CS3007
    href: cs3007.md
  - name: CS3008
    href: ../../misc/cs3008.md
  - name: CS3009
    href: cs3009.md
  - name: CS3010
    href: ../../misc/cs3010.md
  - name: CS3011
    href: ../../misc/cs3011.md
  - name: CS3012
    href: ../../misc/cs3012.md
  - name: CS3013
    href: ../../misc/cs3013.md
  - name: CS3014
    href: ../../misc/cs3014.md
  - name: CS3015
    href: ../../misc/cs3015.md
  - name: CS3016
    href: ../../misc/cs3016.md
  - name: CS3017
    href: ../../misc/cs3017.md
  - name: CS3018
    href: ../../misc/cs3018.md
  - name: CS3022
    href: ../../misc/cs3022.md
  - name: CS3023
    href: ../../misc/cs3023.md
  - name: CS3024
    href: ../../misc/cs3024.md
  - name: CS3026
    href: ../../misc/cs3026.md
  - name: CS3027
    href: ../../misc/cs3027.md
  - name: CS4014
    href: cs4014.md
  - name: CS5000
    href: ../../misc/cs5000.md
- name: Level 2 warning messages
  items:
  - name: CS0108
    href: cs0108.md
  - name: CS0114
    href: ../../misc/cs0114.md
  - name: CS0162
    href: ../../misc/cs0162.md
  - name: CS0164
    href: ../../misc/cs0164.md
  - name: CS0251
    href: ../../misc/cs0251.md
  - name: CS0252
    href: ../../misc/cs0252.md
  - name: CS0253
    href: ../../misc/cs0253.md
  - name: CS0278
    href: ../../misc/cs0278.md
  - name: CS0279
    href: ../../misc/cs0279.md
  - name: CS0280
    href: ../../misc/cs0280.md
  - name: CS0435
    href: ../../misc/cs0435.md
  - name: CS0436
    href: ../../misc/cs0436.md
  - name: CS0437
    href: ../../misc/cs0437.md
  - name: CS0440
    href: ../../misc/cs0440.md
  - name: CS0444
    href: ../../misc/cs0444.md
  - name: CS0458
    href: ../../misc/cs0458.md
  - name: CS0464
    href: ../../misc/cs0464.md
  - name: CS0467
    href: cs0467.md
  - name: CS0469
    href: ../../misc/cs0469.md
  - name: CS0472
    href: ../../misc/cs0472.md
  - name: CS0618
    href: cs0618.md
  - name: CS0652
    href: ../../misc/cs0652.md
  - name: CS0728
    href: ../../misc/cs0728.md
  - name: CS1571
    href: ../../misc/cs1571.md
  - name: CS1572
    href: ../../misc/cs1572.md
  - name: CS1587
    href: ../../misc/cs1587.md
  - name: CS1668
    href: ../../misc/cs1668.md
  - name: CS1698
    href: ../../misc/cs1698.md
  - name: CS1701
    href: cs1701.md
  - name: CS1710
    href: ../../misc/cs1710.md
  - name: CS1711
    href: ../../misc/cs1711.md
  - name: CS1927
    href: ../../misc/cs1927.md
  - name: CS3019
    href: ../../misc/cs3019.md
  - name: CS3021
    href: ../../misc/cs3021.md
- name: Level 3 warning messages
  items:
  - name: CS0067
    href: ../../misc/cs0067.md
  - name: CS0105
    href: ../../misc/cs0105.md
  - name: CS0168
    href: ../../misc/cs0168.md
  - name: CS0169
    href: ../../misc/cs0169.md
  - name: CS0219
    href: ../../misc/cs0219.md
  - name: CS0282
    href: ../../misc/cs0282.md
  - name: CS0414
    href: ../../misc/cs0414.md
  - name: CS0419
    href: ../../misc/cs0419.md
  - name: CS0642
    href: ../../misc/cs0642.md
  - name: CS0659
    href: ../../misc/cs0659.md
  - name: CS0660
    href: ../../misc/cs0660.md
  - name: CS0661
    href: ../../misc/cs0661.md
  - name: CS0665
    href: ../../misc/cs0665.md
  - name: CS0675
    href: cs0675.md
  - name: CS0693
    href: ../../misc/cs0693.md
  - name: CS1700
    href: cs1700.md
  - name: CS1702
    href: ../../misc/cs1702.md
  - name: CS1717
    href: ../../misc/cs1717.md
  - name: CS1718
    href: ../../misc/cs1718.md
- name: Level 4 warning messages
  items:
  - name: CS0028
    href: ../../misc/cs0028.md
  - name: CS0078
    href: ../../misc/cs0078.md
  - name: CS0109
    href: ../../misc/cs0109.md
  - name: CS0402
    href: ../../misc/cs0402.md
  - name: CS0422
    href: ../../misc/cs0422.md
  - name: CS0429
    href: cs0429.md
  - name: CS0628
    href: ../../misc/cs0628.md
  - name: CS0649
    href: ../../misc/cs0649.md
  - name: CS1573
    href: ../../misc/cs1573.md
  - name: CS1591
    href: cs1591.md
  - name: CS1610
    href: cs1610.md
  - name: CS1712
    href: ../../misc/cs1712.md
- name: Nullable warnings
  href: nullable-warnings.md
  displayName: CS8597, CS8600, CS8601, CS8602, CS8604, CS8605, CS8607, CS8608, CS8609, CS8610, CS8611, CS8612, CS8613, CS8614, CS8615, CS8616, CS8617, CS8618, CS8619, CS8620, CS8621, CS8622, CS8624, CS8625, CS8629, CS8631, CS8634, CS8655, CS8633, CS8643, CS8644, CS8645, CS8762, CS8763, CS8764, CS8765, CS8766, CS8667, CS8768, CS8670, CS8714, CS8767, CS8769, CS8770, CS8774, CS8776, CS8775, CS8777, CS8819, CS8824, CS8825, CS8847
- name: Warning waves
  href: warning-waves.md
  displayName: CS7023,CS8073,CS8848,CS8880,CS8881,CS8882,CS8883,CS8884,CS8885,CS8886,CS8887,CS8892,CS8897,CS8898,CS8826,CS8981<|MERGE_RESOLUTION|>--- conflicted
+++ resolved
@@ -1575,10 +1575,8 @@
     href: cs4032.md
   - name: cs4033
     href: cs4033.md
-<<<<<<< HEAD
   - name: cs1986
     href: cs1986.md
-=======
   - name: cs1750
     href: cs1750.md
   - name: cs8812
@@ -1587,7 +1585,6 @@
     href: cs1736.md
   - name: cs8803
     href: cs8803.md
->>>>>>> dc588137
 - name: Level 1 warning messages
   items:
   - name: CS0183
