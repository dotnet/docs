--- conflicted
+++ resolved
@@ -1597,13 +1597,10 @@
     href: cs8803.md
   - name: cs4013
     href: cs4013.md
-<<<<<<< HEAD
   - name: cs1063
     href: cs1063.md
-=======
   - name: cs1065
     href: cs1065.md
->>>>>>> 32824c6b
   - name: cs1763
     href: cs1763.md
   - name: cs1740
