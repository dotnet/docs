items:
- name: C# compiler messages
  href: index.md
- name: Error messages
  items:
  - name: CS0001
    href: cs0001.md
  - name: CS0003
    href: ../../misc/cs0003.md
  - name: CS0004
    href: ../../misc/cs0004.md
  - name: CS0005
    href: ../../misc/cs0005.md
  - name: CS0006
    href: cs0006.md
  - name: CS0007
    href: cs0007.md
  - name: CS0008
    href: ../../misc/cs0008.md
  - name: CS0009
    href: ../../misc/cs0009.md
  - name: CS0010
    href: ../../misc/cs0010.md
  - name: CS0011
    href: ../../misc/cs0011.md
  - name: CS0012
    href: ../../misc/cs0012.md
  - name: CS0013
    href: ../../misc/cs0013.md
  - name: CS0014
    href: ../../misc/cs0014.md
  - name: CS0015
    href: cs0015.md
  - name: CS0016
    href: cs0016.md
  - name: CS0017
    href: ../../misc/cs0017.md
  - name: CS0019
    href: cs0019.md
  - name: CS0020
    href: ../../misc/cs0020.md
  - name: CS0021
    href: ../../misc/cs0021.md
  - name: CS0022
    href: ../../misc/cs0022.md
  - name: CS0023
    href: ../../misc/cs0023.md
  - name: CS0025
    href: ../../misc/cs0025.md
  - name: CS0026
    href: ../../misc/cs0026.md
  - name: CS0027
    href: ../../misc/cs0027.md
  - name: CS0029
    href: cs0029.md
  - name: CS0030
    href: ../../misc/cs0030.md
  - name: CS0031
    href: ../../misc/cs0031.md
  - name: CS0034
    href: cs0034.md
  - name: CS0035
    href: ../../misc/cs0035.md
  - name: CS0036
    href: ../../misc/cs0036.md
  - name: CS0037
    href: ../../misc/cs0037.md
  - name: CS0038
    href: cs0038.md
  - name: CS0039
    href: cs0039.md
  - name: CS0040
    href: ../../misc/cs0040.md
  - name: CS0041
    href: ../../misc/cs0041.md
  - name: CS0042
    href: ../../misc/cs0042.md
  - name: CS0043
    href: ../../misc/cs0043.md
  - name: CS0050
    href: cs0050.md
  - name: CS0051
    href: cs0051.md
  - name: CS0052
    href: cs0052.md
  - name: CS0053
    href: ../../misc/cs0053.md
  - name: CS0054
    href: ../../misc/cs0054.md
  - name: CS0055
    href: ../../misc/cs0055.md
  - name: CS0056
    href: ../../misc/cs0056.md
  - name: CS0057
    href: ../../misc/cs0057.md
  - name: CS0058
    href: ../../misc/cs0058.md
  - name: CS0059
    href: ../../misc/cs0059.md
  - name: CS0060
    href: ../../misc/cs0060.md
  - name: CS0061
    href: ../../misc/cs0061.md
  - name: CS0065
    href: ../../misc/cs0065.md
  - name: CS0066
    href: ../../misc/cs0066.md
  - name: CS0068
    href: ../../misc/cs0068.md
  - name: CS0069
    href: ../../misc/cs0069.md
  - name: CS0070
    href: ../../misc/cs0070.md
  - name: CS0071
    href: cs0071.md
  - name: CS0072
    href: ../../misc/cs0072.md
  - name: CS0073
    href: ../../misc/cs0073.md
  - name: CS0074
    href: ../../misc/cs0074.md
  - name: CS0075
    href: ../../misc/cs0075.md
  - name: CS0076
    href: ../../misc/cs0076.md
  - name: CS0077
    href: ../../misc/cs0077.md
  - name: CS0079
    href: ../../misc/cs0079.md
  - name: CS0080
    href: ../../misc/cs0080.md
  - name: CS0081
    href: ../../misc/cs0081.md
  - name: CS0082
    href: ../../misc/cs0082.md
  - name: CS0100
    href: ../../misc/cs0100.md
  - name: CS0101
    href: ../../misc/cs0101.md
  - name: CS0102
    href: ../../misc/cs0102.md
  - name: CS0103
    href: cs0103.md
  - name: CS0104
    href: ../../misc/cs0104.md
  - name: CS0106
    href: cs0106.md
  - name: CS0107
    href: ../../misc/cs0107.md
  - name: CS0110
    href: ../../misc/cs0110.md
  - name: CS0111
    href: ../../misc/cs0111.md
  - name: CS0112
    href: ../../misc/cs0112.md
  - name: CS0113
    href: ../../misc/cs0113.md
  - name: CS0115
    href: cs0115.md
  - name: CS0116
    href: cs0116.md
  - name: CS0117
    href: ../../misc/cs0117.md
  - name: CS0118
    href: ../../misc/cs0118.md
  - name: CS0119
    href: ../../misc/cs0119.md
  - name: CS0120
    href: cs0120.md
  - name: CS0121
    href: ../../misc/cs0121.md
  - name: CS0122
    href: cs0122.md
  - name: CS0123
    href: ../../misc/cs0123.md
  - name: CS0126
    href: ../../misc/cs0126.md
  - name: CS0127
    href: ../../misc/cs0127.md
  - name: CS0128
    href: ../../misc/cs0128.md
  - name: CS0131
    href: ../../misc/cs0131.md
  - name: CS0132
    href: ../../misc/cs0132.md
  - name: CS0133
    href: ../../misc/cs0133.md
  - name: CS0134
    href: cs0134.md
  - name: CS0135
    href: ../../misc/cs0135.md
  - name: CS0136
    href: ../../misc/cs0136.md
  - name: CS0138
    href: ../../misc/cs0138.md
  - name: CS0139
    href: ../../misc/cs0139.md
  - name: CS0140
    href: ../../misc/cs0140.md
  - name: CS0143
    href: ../../misc/cs0143.md
  - name: CS0144
    href: ../../misc/cs0144.md
  - name: CS0145
    href: ../../misc/cs0145.md
  - name: CS0146
    href: ../../misc/cs0146.md
  - name: CS0148
    href: ../../misc/cs0148.md
  - name: CS0149
    href: ../../misc/cs0149.md
  - name: CS0150
    href: ../../misc/cs0150.md
  - name: CS0151
    href: cs0151.md
  - name: CS0152
    href: ../../misc/cs0152.md
  - name: CS0153
    href: ../../misc/cs0153.md
  - name: CS0154
    href: ../../misc/cs0154.md
  - name: CS0155
    href: ../../misc/cs0155.md
  - name: CS0156
    href: ../../misc/cs0156.md
  - name: CS0157
    href: ../../misc/cs0157.md
  - name: CS0158
    href: ../../misc/cs0158.md
  - name: CS0159
    href: ../../misc/cs0159.md
  - name: CS0160
    href: ../../misc/cs0160.md
  - name: CS0161
    href: ../../misc/cs0161.md
  - name: CS0163
    href: cs0163.md
  - name: CS0165
    href: cs0165.md
  - name: CS0167
    href: ../../misc/cs0167.md
  - name: CS0170
    href: ../../misc/cs0170.md
  - name: CS0171
    href: ../../misc/cs0171.md
  - name: CS0172
    href: ../../misc/cs0172.md
  - name: CS0173
    href: cs0173.md
  - name: CS0174
    href: ../../misc/cs0174.md
  - name: CS0175
    href: ../../misc/cs0175.md
  - name: CS0176
    href: ../../misc/cs0176.md
  - name: CS0177
    href: ../../misc/cs0177.md
  - name: CS0178
    href: cs0178.md
  - name: CS0179
    href: ../../misc/cs0179.md
  - name: CS0180
    href: ../../misc/cs0180.md
  - name: CS0182
    href: ../../misc/cs0182.md
  - name: CS0185
    href: ../../misc/cs0185.md
  - name: CS0186
    href: ../../misc/cs0186.md
  - name: CS0188
    href: cs0188.md
  - name: CS0191
    href: ../../misc/cs0191.md
  - name: CS0192
    href: ../../misc/cs0192.md
  - name: CS0193
    href: ../../misc/cs0193.md
  - name: CS0196
    href: ../../misc/cs0196.md
  - name: CS0198
    href: ../../misc/cs0198.md
  - name: CS0199
    href: ../../misc/cs0199.md
  - name: CS0200
    href: ../../misc/cs0200.md
  - name: CS0201
    href: cs0201.md
  - name: CS0202
    href: ../../misc/cs0202.md
  - name: CS0204
    href: ../../misc/cs0204.md
  - name: CS0205
    href: ../../misc/cs0205.md
  - name: CS0206
    href: ../../misc/cs0206.md
  - name: CS0208
    href: ../../misc/cs0208.md
  - name: CS0209
    href: ../../misc/cs0209.md
  - name: CS0210
    href: ../../misc/cs0210.md
  - name: CS0211
    href: ../../misc/cs0211.md
  - name: CS0212
    href: ../../misc/cs0212.md
  - name: CS0213
    href: ../../misc/cs0213.md
  - name: CS0214
    href: ../../misc/cs0214.md
  - name: CS0215
    href: ../../misc/cs0215.md
  - name: CS0216
    href: ../../misc/cs0216.md
  - name: CS0217
    href: ../../misc/cs0217.md
  - name: CS0218
    href: ../../misc/cs0218.md
  - name: CS0220
    href: ../../misc/cs0220.md
  - name: CS0221
    href: ../../misc/cs0221.md
  - name: CS0225
    href: ../../misc/cs0225.md
  - name: CS0226
    href: ../../misc/cs0226.md
  - name: CS0227
    href: ../../misc/cs0227.md
  - name: CS0228
    href: ../../misc/cs0228.md
  - name: CS0229
    href: cs0229.md
  - name: CS0230
    href: ../../misc/cs0230.md
  - name: CS0231
    href: ../../misc/cs0231.md
  - name: CS0233
    href: cs0233.md
  - name: CS0234
    href: cs0234.md
  - name: CS0236
    href: ../../misc/cs0236.md
  - name: CS0238
    href: ../../misc/cs0238.md
  - name: CS0239
    href: ../../misc/cs0239.md
  - name: CS0241
    href: ../../misc/cs0241.md
  - name: CS0242
    href: ../../misc/cs0242.md
  - name: CS0243
    href: ../../misc/cs0243.md
  - name: CS0244
    href: ../../misc/cs0244.md
  - name: CS0245
    href: ../../misc/cs0245.md
  - name: CS0246
    href: cs0246.md
  - name: CS0247
    href: ../../misc/cs0247.md
  - name: CS0248
    href: ../../misc/cs0248.md
  - name: CS0249
    href: ../../misc/cs0249.md
  - name: CS0250
    href: ../../misc/cs0250.md
  - name: CS0254
    href: ../../misc/cs0254.md
  - name: CS0255
    href: ../../misc/cs0255.md
  - name: CS0260
    href: cs0260.md
  - name: CS0261
    href: ../../misc/cs0261.md
  - name: CS0262
    href: ../../misc/cs0262.md
  - name: CS0263
    href: ../../misc/cs0263.md
  - name: CS0264
    href: ../../misc/cs0264.md
  - name: CS0265
    href: ../../misc/cs0265.md
  - name: CS0266
    href: cs0266.md
  - name: CS0267
    href: ../../misc/cs0267.md
  - name: CS0268
    href: ../../misc/cs0268.md
  - name: CS0269
    href: cs0269.md
  - name: CS0270
    href: cs0270.md
  - name: CS0271
    href: ../../misc/cs0271.md
  - name: CS0272
    href: ../../misc/cs0272.md
  - name: CS0273
    href: ../../misc/cs0273.md
  - name: CS0274
    href: ../../misc/cs0274.md
  - name: CS0275
    href: ../../misc/cs0275.md
  - name: CS0276
    href: ../../misc/cs0276.md
  - name: CS0277
    href: ../../misc/cs0277.md
  - name: CS0281
    href: ../../misc/cs0281.md
  - name: CS0283
    href: ../../misc/cs0283.md
  - name: CS0304
    href: cs0304.md
  - name: CS0305
    href: ../../misc/cs0305.md
  - name: CS0306
    href: ../../misc/cs0306.md
  - name: CS0307
    href: ../../misc/cs0307.md
  - name: CS0308
    href: ../../misc/cs0308.md
  - name: CS0310
    href: cs0310.md
  - name: CS0311
    href: cs0311.md
  - name: CS0312
    href: ../../misc/cs0312.md
  - name: CS0313
    href: ../../misc/cs0313.md
  - name: CS0314
    href: ../../misc/cs0314.md
  - name: CS0315
    href: ../../misc/cs0315.md
  - name: CS0316
    href: ../../misc/cs0316.md
  - name: CS0400
    href: ../../misc/cs0400.md
  - name: CS0401
    href: ../../misc/cs0401.md
  - name: CS0403
    href: ../../misc/cs0403.md
  - name: CS0404
    href: ../../misc/cs0404.md
  - name: CS0405
    href: ../../misc/cs0405.md
  - name: CS0406
    href: ../../misc/cs0406.md
  - name: CS0407
    href: ../../misc/cs0407.md
  - name: CS0409
    href: ../../misc/cs0409.md
  - name: CS0410
    href: ../../misc/cs0410.md
  - name: CS0411
    href: ../../misc/cs0411.md
  - name: CS0412
    href: ../../misc/cs0412.md
  - name: CS0413
    href: cs0413.md
  - name: CS0415
    href: ../../misc/cs0415.md
  - name: CS0416
    href: ../../misc/cs0416.md
  - name: CS0417
    href: cs0417.md
  - name: CS0418
    href: ../../misc/cs0418.md
  - name: CS0423
    href: ../../misc/cs0423.md
  - name: CS0424
    href: ../../misc/cs0424.md
  - name: CS0425
    href: ../../misc/cs0425.md
  - name: CS0426
    href: ../../misc/cs0426.md
  - name: CS0428
    href: ../../misc/cs0428.md
  - name: CS0430
    href: ../../misc/cs0430.md
  - name: CS0431
    href: ../../misc/cs0431.md
  - name: CS0432
    href: ../../misc/cs0432.md
  - name: CS0433
    href: cs0433.md
  - name: CS0434
    href: ../../misc/cs0434.md
  - name: CS0438
    href: ../../misc/cs0438.md
  - name: CS0439
    href: ../../misc/cs0439.md
  - name: CS0441
    href: ../../misc/cs0441.md
  - name: CS0442
    href: ../../misc/cs0442.md
  - name: CS0443
    href: ../../misc/cs0443.md
  - name: CS0445
    href: cs0445.md
  - name: CS0446
    href: cs0446.md
  - name: CS0447
    href: ../../misc/cs0447.md
  - name: CS0448
    href: ../../misc/cs0448.md
  - name: CS0449
    href: ../../misc/cs0449.md
  - name: CS0450
    href: ../../misc/cs0450.md
  - name: CS0451
    href: ../../misc/cs0451.md
  - name: CS0452
    href: ../../misc/cs0452.md
  - name: CS0453
    href: ../../misc/cs0453.md
  - name: CS0454
    href: ../../misc/cs0454.md
  - name: CS0455
    href: ../../misc/cs0455.md
  - name: CS0456
    href: ../../misc/cs0456.md
  - name: CS0457
    href: ../../misc/cs0457.md
  - name: CS0459
    href: ../../misc/cs0459.md
  - name: CS0460
    href: ../../misc/cs0460.md
  - name: CS0462
    href: ../../misc/cs0462.md
  - name: CS0463
    href: ../../misc/cs0463.md
  - name: CS0466
    href: ../../misc/cs0466.md
  - name: CS0468
    href: ../../misc/cs0468.md
  - name: CS0470
    href: ../../misc/cs0470.md
  - name: CS0471
    href: ../../misc/cs0471.md
  - name: CS0473
    href: ../../misc/cs0473.md
  - name: CS0500
    href: ../../misc/cs0500.md
  - name: CS0501
    href: ../../misc/cs0501.md
  - name: CS0502
    href: ../../misc/cs0502.md
  - name: CS0503
    href: ../../misc/cs0503.md
  - name: CS0504
    href: cs0504.md
  - name: CS0505
    href: ../../misc/cs0505.md
  - name: CS0506
    href: ../../misc/cs0506.md
  - name: CS0507
    href: cs0507.md
  - name: CS0508
    href: ../../misc/cs0508.md
  - name: CS0509
    href: ../../misc/cs0509.md
  - name: CS0513
    href: ../../misc/cs0513.md
  - name: CS0514
    href: ../../misc/cs0514.md
  - name: CS0515
    href: ../../misc/cs0515.md
  - name: CS0516
    href: ../../misc/cs0516.md
  - name: CS0517
    href: ../../misc/cs0517.md
  - name: CS0518
    href: cs0518.md
  - name: CS0520
    href: ../../misc/cs0520.md
  - name: CS0522
    href: ../../misc/cs0522.md
  - name: CS0523
    href: cs0523.md
  - name: CS0524
    href: ../../misc/cs0524.md
  - name: CS0525
    href: ../../misc/cs0525.md
  - name: CS0526
    href: ../../misc/cs0526.md
  - name: CS0527
    href: ../../misc/cs0527.md
  - name: CS0528
    href: ../../misc/cs0528.md
  - name: CS0529
    href: ../../misc/cs0529.md
  - name: CS0531
    href: ../../misc/cs0531.md
  - name: CS0533
    href: ../../misc/cs0533.md
  - name: CS0534
    href: ../../misc/cs0534.md
  - name: CS0535
    href: ../../misc/cs0535.md
  - name: CS0537
    href: ../../misc/cs0537.md
  - name: CS0538
    href: ../../misc/cs0538.md
  - name: CS0539
    href: ../../misc/cs0539.md
  - name: CS0540
    href: ../../misc/cs0540.md
  - name: CS0541
    href: ../../misc/cs0541.md
  - name: CS0542
    href: ../../misc/cs0542.md
  - name: CS0543
    href: ../../misc/cs0543.md
  - name: CS0544
    href: ../../misc/cs0544.md
  - name: CS0545
    href: cs0545.md
  - name: CS0546
    href: ../../misc/cs0546.md
  - name: CS0547
    href: ../../misc/cs0547.md
  - name: CS0548
    href: ../../misc/cs0548.md
  - name: CS0549
    href: ../../misc/cs0549.md
  - name: CS0550
    href: ../../misc/cs0550.md
  - name: CS0551
    href: ../../misc/cs0551.md
  - name: CS0552
    href: cs0552.md
  - name: CS0553
    href: ../../misc/cs0553.md
  - name: CS0554
    href: ../../misc/cs0554.md
  - name: CS0555
    href: ../../misc/cs0555.md
  - name: CS0556
    href: ../../misc/cs0556.md
  - name: CS0557
    href: ../../misc/cs0557.md
  - name: CS0558
    href: ../../misc/cs0558.md
  - name: CS0559
    href: ../../misc/cs0559.md
  - name: CS0562
    href: ../../misc/cs0562.md
  - name: CS0563
    href: cs0563.md
  - name: CS0564
    href: ../../misc/cs0564.md
  - name: CS0567
    href: ../../misc/cs0567.md
  - name: CS0568
    href: ../../misc/cs0568.md
  - name: CS0569
    href: ../../misc/cs0569.md
  - name: CS0570
    href: cs0570.md
  - name: CS0571
    href: cs0571.md
  - name: CS0572
    href: ../../misc/cs0572.md
  - name: CS0573
    href: ../../misc/cs0573.md
  - name: CS0574
    href: ../../misc/cs0574.md
  - name: CS0575
    href: ../../misc/cs0575.md
  - name: CS0576
    href: ../../misc/cs0576.md
  - name: CS0577
    href: ../../misc/cs0577.md
  - name: CS0578
    href: ../../misc/cs0578.md
  - name: CS0579
    href: cs0579.md
  - name: CS0582
    href: ../../misc/cs0582.md
  - name: CS0583
    href: ../../misc/cs0583.md
  - name: CS0584
    href: ../../misc/cs0584.md
  - name: CS0585
    href: ../../misc/cs0585.md
  - name: CS0586
    href: ../../misc/cs0586.md
  - name: CS0587
    href: ../../misc/cs0587.md
  - name: CS0588
    href: ../../misc/cs0588.md
  - name: CS0589
    href: ../../misc/cs0589.md
  - name: CS0590
    href: ../../misc/cs0590.md
  - name: CS0591
    href: ../../misc/cs0591.md
  - name: CS0592
    href: cs0592.md
  - name: CS0594
    href: ../../misc/cs0594.md
  - name: CS0596
    href: ../../misc/cs0596.md
  - name: CS0599
    href: ../../misc/cs0599.md
  - name: CS0601
    href: ../../misc/cs0601.md
  - name: CS0609
    href: ../../misc/cs0609.md
  - name: CS0610
    href: ../../misc/cs0610.md
  - name: CS0611
    href: ../../misc/cs0611.md
  - name: CS0616
    href: cs0616.md
  - name: CS0617
    href: ../../misc/cs0617.md
  - name: CS0619
    href: ../../misc/cs0619.md
  - name: CS0620
    href: ../../misc/cs0620.md
  - name: CS0621
    href: ../../misc/cs0621.md
  - name: CS0622
    href: ../../misc/cs0622.md
  - name: CS0623
    href: ../../misc/cs0623.md
  - name: CS0625
    href: ../../misc/cs0625.md
  - name: CS0629
    href: ../../misc/cs0629.md
  - name: CS0631
    href: ../../misc/cs0631.md
  - name: CS0633
    href: ../../misc/cs0633.md
  - name: CS0635
    href: ../../misc/cs0635.md
  - name: CS0636
    href: ../../misc/cs0636.md
  - name: CS0637
    href: ../../misc/cs0637.md
  - name: CS0641
    href: ../../misc/cs0641.md
  - name: CS0643
    href: ../../misc/cs0643.md
  - name: CS0644
    href: ../../misc/cs0644.md
  - name: CS0645
    href: ../../misc/cs0645.md
  - name: CS0646
    href: ../../misc/cs0646.md
  - name: CS0647
    href: ../../misc/cs0647.md
  - name: CS0648
    href: ../../misc/cs0648.md
  - name: CS0650
    href: cs0650.md
  - name: CS0653
    href: ../../misc/cs0653.md
  - name: CS0655
    href: ../../misc/cs0655.md
  - name: CS0656
    href: ../../misc/cs0656.md
  - name: CS0662
    href: ../../misc/cs0662.md
  - name: CS0663
    href: ../../misc/cs0663.md
  - name: CS0664
    href: ../../misc/cs0664.md
  - name: CS0666
    href: ../../misc/cs0666.md
  - name: CS0667
    href: ../../misc/cs0667.md
  - name: CS0668
    href: ../../misc/cs0668.md
  - name: CS0669
    href: ../../misc/cs0669.md
  - name: CS0670
    href: ../../misc/cs0670.md
  - name: CS0673
    href: ../../misc/cs0673.md
  - name: CS0674
    href: ../../misc/cs0674.md
  - name: CS0677
    href: ../../misc/cs0677.md
  - name: CS0678
    href: ../../misc/cs0678.md
  - name: CS0681
    href: ../../misc/cs0681.md
  - name: CS0682
    href: ../../misc/cs0682.md
  - name: CS0683
    href: ../../misc/cs0683.md
  - name: CS0685
    href: ../../misc/cs0685.md
  - name: CS0686
    href: cs0686.md
  - name: CS0687
    href: ../../misc/cs0687.md
  - name: CS0689
    href: ../../misc/cs0689.md
  - name: CS0690
    href: ../../misc/cs0690.md
  - name: CS0692
    href: ../../misc/cs0692.md
  - name: CS0694
    href: ../../misc/cs0694.md
  - name: CS0695
    href: ../../misc/cs0695.md
  - name: CS0698
    href: ../../misc/cs0698.md
  - name: CS0699
    href: ../../misc/cs0699.md
  - name: CS0701
    href: ../../misc/cs0701.md
  - name: CS0702
    href: cs0702.md
  - name: CS0703
    href: cs0703.md
  - name: CS0704
    href: ../../misc/cs0704.md
  - name: CS0706
    href: ../../misc/cs0706.md
  - name: CS0708
    href: ../../misc/cs0708.md
  - name: CS0709
    href: ../../misc/cs0709.md
  - name: CS0710
    href: ../../misc/cs0710.md
  - name: CS0711
    href: ../../misc/cs0711.md
  - name: CS0712
    href: ../../misc/cs0712.md
  - name: CS0713
    href: ../../misc/cs0713.md
  - name: CS0714
    href: ../../misc/cs0714.md
  - name: CS0715
    href: ../../misc/cs0715.md
  - name: CS0716
    href: ../../misc/cs0716.md
  - name: CS0717
    href: ../../misc/cs0717.md
  - name: CS0718
    href: ../../misc/cs0718.md
  - name: CS0719
    href: ../../misc/cs0719.md
  - name: CS0720
    href: ../../misc/cs0720.md
  - name: CS0721
    href: ../../misc/cs0721.md
  - name: CS0722
    href: ../../misc/cs0722.md
  - name: CS0723
    href: ../../misc/cs0723.md
  - name: CS0724
    href: ../../misc/cs0724.md
  - name: CS0726
    href: ../../misc/cs0726.md
  - name: CS0727
    href: ../../misc/cs0727.md
  - name: CS0729
    href: ../../misc/cs0729.md
  - name: CS0730
    href: ../../misc/cs0730.md
  - name: CS0731
    href: cs0731.md
  - name: CS0733
    href: ../../misc/cs0733.md
  - name: CS0734
    href: ../../misc/cs0734.md
  - name: CS0735
    href: ../../misc/cs0735.md
  - name: CS0736
    href: ../../misc/cs0736.md
  - name: CS0737
    href: ../../misc/cs0737.md
  - name: CS0738
    href: ../../misc/cs0738.md
  - name: CS0739
    href: ../../misc/cs0739.md
  - name: CS0742
    href: ../../misc/cs0742.md
  - name: CS0743
    href: ../../misc/cs0743.md
  - name: CS0744
    href: ../../misc/cs0744.md
  - name: CS0745
    href: ../../misc/cs0745.md
  - name: CS0746
    href: ../../misc/cs0746.md
  - name: CS0747
    href: ../../misc/cs0747.md
  - name: CS0748
    href: ../../misc/cs0748.md
  - name: CS0750
    href: ../../misc/cs0750.md
  - name: CS0751
    href: ../../misc/cs0751.md
  - name: CS0752
    href: ../../misc/cs0752.md
  - name: CS0753
    href: ../../misc/cs0753.md
  - name: CS0754
    href: ../../misc/cs0754.md
  - name: CS0755
    href: ../../misc/cs0755.md
  - name: CS0756
    href: ../../misc/cs0756.md
  - name: CS0757
    href: ../../misc/cs0757.md
  - name: CS0758
    href: ../../misc/cs0758.md
  - name: CS0759
    href: ../../misc/cs0759.md
  - name: CS0761
    href: ../../misc/cs0761.md
  - name: CS0762
    href: ../../misc/cs0762.md
  - name: CS0763
    href: ../../misc/cs0763.md
  - name: CS0764
    href: ../../misc/cs0764.md
  - name: CS0765
    href: ../../misc/cs0765.md
  - name: CS0766
    href: ../../misc/cs0766.md
  - name: CS0811
    href: ../../misc/cs0811.md
  - name: CS0815
    href: ../../misc/cs0815.md
  - name: CS0818
    href: ../../misc/cs0818.md
  - name: CS0819
    href: ../../misc/cs0819.md
  - name: CS0820
    href: ../../misc/cs0820.md
  - name: CS0821
    href: ../../misc/cs0821.md
  - name: CS0822
    href: ../../misc/cs0822.md
  - name: CS0825
    href: ../../misc/cs0825.md
  - name: CS0826
    href: cs0826.md
  - name: CS0828
    href: ../../misc/cs0828.md
  - name: CS0831
    href: ../../misc/cs0831.md
  - name: CS0832
    href: ../../misc/cs0832.md
  - name: CS0833
    href: ../../misc/cs0833.md
  - name: CS0834
    href: cs0834.md
  - name: CS0835
    href: ../../misc/cs0835.md
  - name: CS0836
    href: ../../misc/cs0836.md
  - name: CS0837
    href: ../../misc/cs0837.md
  - name: CS0838
    href: ../../misc/cs0838.md
  - name: CS0839
    href: ../../misc/cs0839.md
  - name: CS0840
    href: cs0840.md
  - name: CS0841
    href: ../../misc/cs0841.md
  - name: CS0842
    href: ../../misc/cs0842.md
  - name: CS0843
    href: cs0843.md
  - name: CS0844
    href: ../../misc/cs0844.md
  - name: CS0845
    href: cs0845.md
  - name: CS1001
    href: cs1001.md
  - name: CS1002
    href: ../../misc/cs1002.md
  - name: CS1003
    href: ../../misc/cs1003.md
  - name: CS1004
    href: ../../misc/cs1004.md
  - name: CS1007
    href: ../../misc/cs1007.md
  - name: CS1008
    href: ../../misc/cs1008.md
  - name: CS1009
    href: cs1009.md
  - name: CS1010
    href: ../../misc/cs1010.md
  - name: CS1011
    href: ../../misc/cs1011.md
  - name: CS1012
    href: ../../misc/cs1012.md
  - name: CS1013
    href: ../../misc/cs1013.md
  - name: CS1014
    href: ../../misc/cs1014.md
  - name: CS1015
    href: ../../misc/cs1015.md
  - name: CS1016
    href: ../../misc/cs1016.md
  - name: CS1017
    href: ../../misc/cs1017.md
  - name: CS1018
    href: cs1018.md
  - name: CS1019
    href: cs1019.md
  - name: CS1020
    href: ../../misc/cs1020.md
  - name: CS1021
    href: ../../misc/cs1021.md
  - name: CS1022
    href: ../../misc/cs1022.md
  - name: CS1023
    href: ../../misc/cs1023.md
  - name: CS1024
    href: ../../misc/cs1024.md
  - name: CS1025
    href: ../../misc/cs1025.md
  - name: CS1026
    href: cs1026.md
  - name: CS1027
    href: ../../misc/cs1027.md
  - name: CS1028
    href: ../../misc/cs1028.md
  - name: CS1029
    href: cs1029.md
  - name: CS1031
    href: ../../misc/cs1031.md
  - name: CS1032
    href: ../../misc/cs1032.md
  - name: CS1033
    href: ../../misc/cs1033.md
  - name: CS1034
    href: ../../misc/cs1034.md
  - name: CS1035
    href: ../../misc/cs1035.md
  - name: CS1036
    href: ../../misc/cs1036.md
  - name: CS1037
    href: ../../misc/cs1037.md
  - name: CS1038
    href: ../../misc/cs1038.md
  - name: CS1039
    href: ../../misc/cs1039.md
  - name: CS1040
    href: ../../misc/cs1040.md
  - name: CS1041
    href: ../../misc/cs1041.md
  - name: CS1043
    href: ../../misc/cs1043.md
  - name: CS1044
    href: ../../misc/cs1044.md
  - name: CS1055
    href: ../../misc/cs1055.md
  - name: CS1056
    href: ../../misc/cs1056.md
  - name: CS1057
    href: ../../misc/cs1057.md
  - name: CS1059
    href: ../../misc/cs1059.md
  - name: CS1061
    href: cs1061.md
  - name: CS1100
    href: ../../misc/cs1100.md
  - name: CS1101
    href: ../../misc/cs1101.md
  - name: CS1102
    href: ../../misc/cs1102.md
  - name: CS1103
    href: ../../misc/cs1103.md
  - name: CS1104
    href: ../../misc/cs1104.md
  - name: CS1105
    href: ../../misc/cs1105.md
  - name: CS1106
    href: ../../misc/cs1106.md
  - name: CS1107
    href: ../../misc/cs1107.md
  - name: CS1108
    href: ../../misc/cs1108.md
  - name: CS1109
    href: ../../misc/cs1109.md
  - name: CS1110
    href: ../../misc/cs1110.md
  - name: CS1112
    href: cs1112.md
  - name: CS1113
    href: ../../misc/cs1113.md
  - name: CS1501
    href: cs1501.md
  - name: CS1502
    href: cs1502.md
  - name: CS1503
    href: ../../misc/cs1503.md
  - name: CS1504
    href: ../../misc/cs1504.md
  - name: CS1507
    href: ../../misc/cs1507.md
  - name: CS1508
    href: ../../misc/cs1508.md
  - name: CS1509
    href: ../../misc/cs1509.md
  - name: CS1510
    href: ../../misc/cs1510.md
  - name: CS1511
    href: ../../misc/cs1511.md
  - name: CS1512
    href: ../../misc/cs1512.md
  - name: CS1513
    href: ../../misc/cs1513.md
  - name: CS1514
    href: ../../misc/cs1514.md
  - name: CS1515
    href: ../../misc/cs1515.md
  - name: CS1517
    href: ../../misc/cs1517.md
  - name: CS1518
    href: ../../misc/cs1518.md
  - name: CS1519
    href: cs1519.md
  - name: CS1520
    href: ../../misc/cs1520.md
  - name: CS1521
    href: ../../misc/cs1521.md
  - name: CS1524
    href: ../../misc/cs1524.md
  - name: CS1525
    href: ../../misc/cs1525.md
  - name: CS1526
    href: ../../misc/cs1526.md
  - name: CS1527
    href: ../../misc/cs1527.md
  - name: CS1528
    href: ../../misc/cs1528.md
  - name: CS1529
    href: ../../misc/cs1529.md
  - name: CS1530
    href: ../../misc/cs1530.md
  - name: CS1534
    href: ../../misc/cs1534.md
  - name: CS1535
    href: ../../misc/cs1535.md
  - name: CS1536
    href: ../../misc/cs1536.md
  - name: CS1537
    href: ../../misc/cs1537.md
  - name: CS1540
    href: cs1540.md
  - name: CS1541
    href: ../../misc/cs1541.md
  - name: CS1542
    href: ../../misc/cs1542.md
  - name: CS1545
    href: ../../misc/cs1545.md
  - name: CS1546
    href: cs1546.md
  - name: CS1547
    href: ../../misc/cs1547.md
  - name: CS1548
    href: cs1548.md
  - name: CS1551
    href: ../../misc/cs1551.md
  - name: CS1552
    href: ../../misc/cs1552.md
  - name: CS1553
    href: ../../misc/cs1553.md
  - name: CS1554
    href: ../../misc/cs1554.md
  - name: CS1555
    href: ../../misc/cs1555.md
  - name: CS1556
    href: ../../misc/cs1556.md
  - name: CS1557
    href: ../../misc/cs1557.md
  - name: CS1558
    href: ../../misc/cs1558.md
  - name: CS1559
    href: ../../misc/cs1559.md
  - name: CS1560
    href: ../../misc/cs1560.md
  - name: CS1561
    href: ../../misc/cs1561.md
  - name: CS1562
    href: ../../misc/cs1562.md
  - name: CS1563
    href: ../../misc/cs1563.md
  - name: CS1564
    href: cs1564.md
  - name: CS1565
    href: ../../misc/cs1565.md
  - name: CS1566
    href: ../../misc/cs1566.md
  - name: CS1567
    href: cs1567.md
  - name: CS1569
    href: ../../misc/cs1569.md
  - name: CS1575
    href: ../../misc/cs1575.md
  - name: CS1576
    href: ../../misc/cs1576.md
  - name: CS1577
    href: ../../misc/cs1577.md
  - name: CS1578
    href: ../../misc/cs1578.md
  - name: CS1579
    href: cs1579.md
  - name: CS1583
    href: ../../misc/cs1583.md
  - name: CS1585
    href: ../../misc/cs1585.md
  - name: CS1586
    href: ../../misc/cs1586.md
  - name: CS1588
    href: ../../misc/cs1588.md
  - name: CS1593
    href: ../../misc/cs1593.md
  - name: CS1594
    href: ../../misc/cs1594.md
  - name: CS1597
    href: ../../misc/cs1597.md
  - name: CS1599
    href: ../../misc/cs1599.md
  - name: CS1600
    href: ../../misc/cs1600.md
  - name: CS1601
    href: ../../misc/cs1601.md
  - name: CS1604
    href: ../../misc/cs1604.md
  - name: CS1605
    href: ../../misc/cs1605.md
  - name: CS1606
    href: ../../misc/cs1606.md
  - name: CS1608
    href: ../../misc/cs1608.md
  - name: CS1609
    href: ../../misc/cs1609.md
  - name: CS1611
    href: ../../misc/cs1611.md
  - name: CS1612
    href: cs1612.md
  - name: CS1613
    href: ../../misc/cs1613.md
  - name: CS1614
    href: cs1614.md
  - name: CS1615
    href: ../../misc/cs1615.md
  - name: CS1617
    href: ../../misc/cs1617.md
  - name: CS1618
    href: ../../misc/cs1618.md
  - name: CS1619
    href: ../../misc/cs1619.md
  - name: CS1620
    href: ../../misc/cs1620.md
  - name: CS1621
    href: ../../misc/cs1621.md
  - name: CS1622
    href: ../../misc/cs1622.md
  - name: CS1623
    href: ../../misc/cs1623.md
  - name: CS1624
    href: ../../misc/cs1624.md
  - name: CS1625
    href: ../../misc/cs1625.md
  - name: CS1626
    href: ../../misc/cs1626.md
  - name: CS1627
    href: ../../misc/cs1627.md
  - name: CS1628
    href: ../../misc/cs1628.md
  - name: CS1629
    href: ../../misc/cs1629.md
  - name: CS1630
    href: ../../misc/cs1630.md
  - name: CS1631
    href: ../../misc/cs1631.md
  - name: CS1632
    href: ../../misc/cs1632.md
  - name: CS1637
    href: ../../misc/cs1637.md
  - name: CS1638
    href: ../../misc/cs1638.md
  - name: CS1639
    href: ../../misc/cs1639.md
  - name: CS1640
    href: cs1640.md
  - name: CS1641
    href: ../../misc/cs1641.md
  - name: CS1642
    href: ../../misc/cs1642.md
  - name: CS1643
    href: ../../misc/cs1643.md
  - name: CS1644
    href: cs1644.md
  - name: CS1646
    href: ../../misc/cs1646.md
  - name: CS1647
    href: ../../misc/cs1647.md
  - name: CS1648
    href: ../../misc/cs1648.md
  - name: CS1649
    href: ../../misc/cs1649.md
  - name: CS1650
    href: ../../misc/cs1650.md
  - name: CS1651
    href: ../../misc/cs1651.md
  - name: CS1654
    href: ../../misc/cs1654.md
  - name: CS1655
    href: ../../misc/cs1655.md
  - name: CS1656
    href: cs1656.md
  - name: CS1657
    href: ../../misc/cs1657.md
  - name: CS1660
    href: ../../misc/cs1660.md
  - name: CS1661
    href: ../../misc/cs1661.md
  - name: CS1662
    href: ../../misc/cs1662.md
  - name: CS1663
    href: ../../misc/cs1663.md
  - name: CS1664
    href: ../../misc/cs1664.md
  - name: CS1665
    href: ../../misc/cs1665.md
  - name: CS1666
    href: ../../misc/cs1666.md
  - name: CS1667
    href: ../../misc/cs1667.md
  - name: CS1670
    href: ../../misc/cs1670.md
  - name: CS1671
    href: ../../misc/cs1671.md
  - name: CS1672
    href: ../../misc/cs1672.md
  - name: CS1673
    href: ../../misc/cs1673.md
  - name: CS1674
    href: cs1674.md
  - name: CS1675
    href: ../../misc/cs1675.md
  - name: CS1676
    href: ../../misc/cs1676.md
  - name: CS1677
    href: ../../misc/cs1677.md
  - name: CS1678
    href: ../../misc/cs1678.md
  - name: CS1679
    href: ../../misc/cs1679.md
  - name: CS1680
    href: ../../misc/cs1680.md
  - name: CS1681
    href: ../../misc/cs1681.md
  - name: CS1686
    href: ../../misc/cs1686.md
  - name: CS1688
    href: ../../misc/cs1688.md
  - name: CS1689
    href: ../../misc/cs1689.md
  - name: CS1703
    href: cs1703.md
  - name: CS1704
    href: cs1704.md
  - name: CS1705
    href: cs1705.md
  - name: CS1706
    href: ../../misc/cs1706.md
  - name: CS1708
    href: cs1708.md
  - name: CS1713
    href: ../../misc/cs1713.md
  - name: CS1714
    href: ../../misc/cs1714.md
  - name: CS1715
    href: ../../misc/cs1715.md
  - name: CS1716
    href: cs1716.md
  - name: CS1719
    href: ../../misc/cs1719.md
  - name: CS1721
    href: cs1721.md
  - name: CS1722
    href: ../../misc/cs1722.md
  - name: CS1724
    href: ../../misc/cs1724.md
  - name: CS1725
    href: ../../misc/cs1725.md
  - name: CS1726
    href: cs1726.md
  - name: CS1727
    href: ../../misc/cs1727.md
  - name: CS1728
    href: ../../misc/cs1728.md
  - name: CS1729
    href: cs1729.md
  - name: CS1730
    href: ../../misc/cs1730.md
  - name: CS1731
    href: ../../misc/cs1731.md
  - name: CS1732
    href: ../../misc/cs1732.md
  - name: CS1733
    href: ../../misc/cs1733.md
  - name: CS1900
    href: ../../misc/cs1900.md
  - name: CS1902
    href: ../../misc/cs1902.md
  - name: CS1906
    href: ../../misc/cs1906.md
  - name: CS1908
    href: ../../misc/cs1908.md
  - name: CS1909
    href: ../../misc/cs1909.md
  - name: CS1910
    href: ../../misc/cs1910.md
  - name: CS1912
    href: ../../misc/cs1912.md
  - name: CS1913
    href: ../../misc/cs1913.md
  - name: CS1914
    href: ../../misc/cs1914.md
  - name: CS1917
    href: ../../misc/cs1917.md
  - name: CS1918
    href: ../../misc/cs1918.md
  - name: CS1919
    href: cs1919.md
  - name: CS1920
    href: ../../misc/cs1920.md
  - name: CS1921
    href: cs1921.md
  - name: CS1922
    href: ../../misc/cs1922.md
  - name: CS1925
    href: ../../misc/cs1925.md
  - name: CS1926
    href: cs1926.md
  - name: CS1928
    href: ../../misc/cs1928.md
  - name: CS1929
    href: ../../misc/cs1929.md
  - name: CS1930
    href: ../../misc/cs1930.md
  - name: CS1931
    href: ../../misc/cs1931.md
  - name: CS1932
    href: ../../misc/cs1932.md
  - name: CS1933
    href: cs1933.md
  - name: CS1934
    href: ../../misc/cs1934.md
  - name: CS1935
    href: ../../misc/cs1935.md
  - name: CS1936
    href: cs1936.md
  - name: CS1937
    href: ../../misc/cs1937.md
  - name: CS1938
    href: ../../misc/cs1938.md
  - name: CS1939
    href: ../../misc/cs1939.md
  - name: CS1940
    href: ../../misc/cs1940.md
  - name: CS1941
    href: cs1941.md
  - name: CS1942
    href: cs1942.md
  - name: CS1943
    href: cs1943.md
  - name: CS1944
    href: ../../misc/cs1944.md
  - name: CS1945
    href: ../../misc/cs1945.md
  - name: CS1946
    href: cs1946.md
  - name: CS1947
    href: ../../misc/cs1947.md
  - name: CS1948
    href: ../../misc/cs1948.md
  - name: CS1949
    href: ../../misc/cs1949.md
  - name: CS1950
    href: ../../misc/cs1950.md
  - name: CS1951
    href: ../../misc/cs1951.md
  - name: CS1952
    href: ../../misc/cs1952.md
  - name: CS1953
    href: ../../misc/cs1953.md
  - name: CS1954
    href: ../../misc/cs1954.md
  - name: CS1955
    href: ../../misc/cs1955.md
  - name: CS1958
    href: ../../misc/cs1958.md
  - name: CS1959
    href: ../../misc/cs1959.md
  - name: CS2001
    href: ../../misc/cs2001.md
  - name: CS2003
    href: ../../misc/cs2003.md
  - name: CS2005
    href: ../../misc/cs2005.md
  - name: CS2006
    href: ../../misc/cs2006.md
  - name: CS2007
    href: ../../misc/cs2007.md
  - name: CS2008
    href: ../../misc/cs2008.md
  - name: CS2011
    href: ../../misc/cs2011.md
  - name: CS2012
    href: ../../misc/cs2012.md
  - name: CS2013
    href: ../../misc/cs2013.md
  - name: CS2015
    href: ../../misc/cs2015.md
  - name: CS2016
    href: ../../misc/cs2016.md
  - name: CS2017
    href: ../../misc/cs2017.md
  - name: CS2018
    href: ../../misc/cs2018.md
  - name: CS2019
    href: ../../misc/cs2019.md
  - name: CS2020
    href: ../../misc/cs2020.md
  - name: CS2021
    href: ../../misc/cs2021.md
  - name: CS2022
    href: ../../misc/cs2022.md
  - name: CS2024
    href: ../../misc/cs2024.md
  - name: CS2032
    href: cs2032.md
  - name: CS2033
    href: ../../misc/cs2033.md
  - name: CS2034
    href: ../../misc/cs2034.md
  - name: CS2035
    href: ../../misc/cs2035.md
  - name: CS2036
    href: ../../misc/cs2036.md
  - name: CS4009
    href: ../../misc/CS4009.md
  - name: CS5001
    href: ../../misc/cs5001.md
  - name: CS7003
    href: cs7003.md
  - name: CS8400
    href: cs8400.md
  - name: CS8401
    href: cs8401.md
  - name: CS8403
    href: cs8403.md
  - name: CS8410
    href: cs8410.md
  - name: CS8411
    href: cs8411.md
  - name: cs7000
    href: cs7000.md
  - name: cs0181
    href: cs0181.md
  - name: cs0854
    href: cs0854.md
  - name: cs1983
    href: cs1983.md
  - name: cs4008
    href: cs4008.md
  - name: cs4032
    href: cs4032.md
  - name: cs4033
    href: cs4033.md
  - name: cs4004
    href: cs4004.md
  - name: cs1997
    href: cs1997.md
  - name: cs1996
    href: cs1996.md
  - name: cs1994
    href: cs1994.md
  - name: cs1988
    href: cs1988.md
  - name: cs1986
    href: cs1986.md
  - name: cs1750
    href: cs1750.md
  - name: cs8812
    href: cs8812.md
  - name: cs1736
    href: cs1736.md
  - name: cs8803
    href: cs8803.md
  - name: cs4013
    href: cs4013.md
  - name: cs1742
    href: cs1742.md
  - name: cs1739
    href: cs1739.md
  - name: cs1063
    href: cs1063.md
  - name: cs1065
    href: cs1065.md
  - name: cs1763
    href: cs1763.md
  - name: cs1740
    href: cs1740.md
  - name: cs1741
    href: cs1741.md
  - name: cs0846
    href: cs0846.md
  - name: cs0767
    href: cs0767.md
  - name: cs1737
    href: cs1737.md
<<<<<<< HEAD
  - name: cs8178
    href: cs8178.md
=======
  - name: cs8170
    href: cs8170.md
  - name: cs8174
    href: cs8174.md
>>>>>>> c7390fde
  - name: cs8173
    href: cs8173.md
  - name: cs8171
    href: cs8171.md
  - name: cs8177
    href: cs8177.md
  - name: cs8175
    href: cs8175.md
  - name: cs8176
    href: cs8176.md
  - name: cs9050
    href: cs9050.md
- name: Level 1 warning messages
  items:
  - name: CS0183
    href: ../../misc/cs0183.md
  - name: CS0184
    href: ../../misc/cs0184.md
  - name: CS0197
    href: ../../misc/cs0197.md
  - name: CS0420
    href: cs0420.md
  - name: CS0465
    href: cs0465.md
  - name: CS0602
    href: ../../misc/cs0602.md
  - name: CS0612
    href: ../../misc/cs0612.md
  - name: CS0626
    href: ../../misc/cs0626.md
  - name: CS0657
    href: ../../misc/cs0657.md
  - name: CS0658
    href: ../../misc/cs0658.md
  - name: CS0672
    href: ../../misc/cs0672.md
  - name: CS0684
    href: ../../misc/cs0684.md
  - name: CS0688
    href: ../../misc/cs0688.md
  - name: CS0809
    href: ../../misc/cs0809.md
  - name: CS0824
    href: ../../misc/cs0824.md
  - name: CS1030
    href: ../../misc/cs1030.md
  - name: CS1058
    href: cs1058.md
  - name: CS1060
    href: cs1060.md
  - name: CS1200
    href: ../../misc/cs1200.md
  - name: CS1201
    href: ../../misc/cs1201.md
  - name: CS1202
    href: ../../misc/cs1202.md
  - name: CS1203
    href: ../../misc/cs1203.md
  - name: CS1522
    href: ../../misc/cs1522.md
  - name: CS1570
    href: ../../misc/cs1570.md
  - name: CS1574
    href: ../../misc/cs1574.md
  - name: CS1580
    href: ../../misc/cs1580.md
  - name: CS1581
    href: ../../misc/cs1581.md
  - name: CS1584
    href: ../../misc/cs1584.md
  - name: CS1589
    href: ../../misc/cs1589.md
  - name: CS1590
    href: ../../misc/cs1590.md
  - name: CS1592
    href: ../../misc/cs1592.md
  - name: CS1598
    href: cs1598.md
  - name: CS1607
    href: cs1607.md
  - name: CS1616
    href: cs1616.md
  - name: CS1633
    href: ../../misc/cs1633.md
  - name: CS1634
    href: ../../misc/cs1634.md
  - name: CS1635
    href: ../../misc/cs1635.md
  - name: CS1645
    href: ../../misc/cs1645.md
  - name: CS1658
    href: cs1658.md
  - name: CS1682
    href: ../../misc/cs1682.md
  - name: CS1683
    href: cs1683.md
  - name: CS1684
    href: ../../misc/cs1684.md
  - name: CS1685
    href: cs1685.md
  - name: CS1687
    href: ../../misc/cs1687.md
  - name: CS1690
    href: cs1690.md
  - name: CS1691
    href: cs1691.md
  - name: CS1692
    href: ../../misc/cs1692.md
  - name: CS1694
    href: ../../misc/cs1694.md
  - name: CS1695
    href: ../../misc/cs1695.md
  - name: CS1696
    href: ../../misc/cs1696.md
  - name: CS1697
    href: ../../misc/cs1697.md
  - name: CS1699
    href: cs1699.md
  - name: CS1707
    href: ../../misc/cs1707.md
  - name: CS1709
    href: ../../misc/cs1709.md
  - name: CS1720
    href: ../../misc/cs1720.md
  - name: CS1723
    href: ../../misc/cs1723.md
  - name: CS1762
    href: cs1762.md
  - name: CS1911
    href: ../../misc/cs1911.md
  - name: CS1956
    href: cs1956.md
  - name: CS1957
    href: ../../misc/cs1957.md
  - name: CS2002
    href: ../../misc/cs2002.md
  - name: CS2014
    href: ../../misc/cs2014.md
  - name: CS2023
    href: ../../misc/cs2023.md
  - name: CS2029
    href: ../../misc/cs2029.md
  - name: CS3000
    href: ../../misc/cs3000.md
  - name: CS3001
    href: ../../misc/cs3001.md
  - name: CS3002
    href: ../../misc/cs3002.md
  - name: CS3003
    href: cs3003.md
  - name: CS3004
    href: ../../misc/cs3004.md
  - name: CS3005
    href: ../../misc/cs3005.md
  - name: CS3006
    href: ../../misc/cs3006.md
  - name: CS3007
    href: cs3007.md
  - name: CS3008
    href: ../../misc/cs3008.md
  - name: CS3009
    href: cs3009.md
  - name: CS3010
    href: ../../misc/cs3010.md
  - name: CS3011
    href: ../../misc/cs3011.md
  - name: CS3012
    href: ../../misc/cs3012.md
  - name: CS3013
    href: ../../misc/cs3013.md
  - name: CS3014
    href: ../../misc/cs3014.md
  - name: CS3015
    href: ../../misc/cs3015.md
  - name: CS3016
    href: ../../misc/cs3016.md
  - name: CS3017
    href: ../../misc/cs3017.md
  - name: CS3018
    href: ../../misc/cs3018.md
  - name: CS3022
    href: ../../misc/cs3022.md
  - name: CS3023
    href: ../../misc/cs3023.md
  - name: CS3024
    href: ../../misc/cs3024.md
  - name: CS3026
    href: ../../misc/cs3026.md
  - name: CS3027
    href: ../../misc/cs3027.md
  - name: CS4014
    href: cs4014.md
  - name: CS5000
    href: ../../misc/cs5000.md
- name: Level 2 warning messages
  items:
  - name: CS0108
    href: cs0108.md
  - name: CS0114
    href: ../../misc/cs0114.md
  - name: CS0162
    href: ../../misc/cs0162.md
  - name: CS0164
    href: ../../misc/cs0164.md
  - name: CS0251
    href: ../../misc/cs0251.md
  - name: CS0252
    href: ../../misc/cs0252.md
  - name: CS0253
    href: ../../misc/cs0253.md
  - name: CS0278
    href: ../../misc/cs0278.md
  - name: CS0279
    href: ../../misc/cs0279.md
  - name: CS0280
    href: ../../misc/cs0280.md
  - name: CS0435
    href: ../../misc/cs0435.md
  - name: CS0436
    href: ../../misc/cs0436.md
  - name: CS0437
    href: ../../misc/cs0437.md
  - name: CS0440
    href: ../../misc/cs0440.md
  - name: CS0444
    href: ../../misc/cs0444.md
  - name: CS0458
    href: ../../misc/cs0458.md
  - name: CS0464
    href: ../../misc/cs0464.md
  - name: CS0467
    href: cs0467.md
  - name: CS0469
    href: ../../misc/cs0469.md
  - name: CS0472
    href: ../../misc/cs0472.md
  - name: CS0618
    href: cs0618.md
  - name: CS0652
    href: ../../misc/cs0652.md
  - name: CS0728
    href: ../../misc/cs0728.md
  - name: CS1571
    href: ../../misc/cs1571.md
  - name: CS1572
    href: ../../misc/cs1572.md
  - name: CS1587
    href: ../../misc/cs1587.md
  - name: CS1668
    href: ../../misc/cs1668.md
  - name: CS1698
    href: ../../misc/cs1698.md
  - name: CS1701
    href: cs1701.md
  - name: CS1710
    href: ../../misc/cs1710.md
  - name: CS1711
    href: ../../misc/cs1711.md
  - name: CS1927
    href: ../../misc/cs1927.md
  - name: CS3019
    href: ../../misc/cs3019.md
  - name: CS3021
    href: ../../misc/cs3021.md
- name: Level 3 warning messages
  items:
  - name: CS0067
    href: ../../misc/cs0067.md
  - name: CS0105
    href: ../../misc/cs0105.md
  - name: CS0168
    href: ../../misc/cs0168.md
  - name: CS0169
    href: ../../misc/cs0169.md
  - name: CS0219
    href: ../../misc/cs0219.md
  - name: CS0282
    href: ../../misc/cs0282.md
  - name: CS0414
    href: ../../misc/cs0414.md
  - name: CS0419
    href: ../../misc/cs0419.md
  - name: CS0642
    href: ../../misc/cs0642.md
  - name: CS0659
    href: ../../misc/cs0659.md
  - name: CS0660
    href: ../../misc/cs0660.md
  - name: CS0661
    href: ../../misc/cs0661.md
  - name: CS0665
    href: ../../misc/cs0665.md
  - name: CS0675
    href: cs0675.md
  - name: CS0693
    href: ../../misc/cs0693.md
  - name: CS1700
    href: cs1700.md
  - name: CS1702
    href: ../../misc/cs1702.md
  - name: CS1717
    href: ../../misc/cs1717.md
  - name: CS1718
    href: ../../misc/cs1718.md
- name: Level 4 warning messages
  items:
  - name: CS0028
    href: ../../misc/cs0028.md
  - name: CS0078
    href: ../../misc/cs0078.md
  - name: CS0109
    href: ../../misc/cs0109.md
  - name: CS0402
    href: ../../misc/cs0402.md
  - name: CS0422
    href: ../../misc/cs0422.md
  - name: CS0429
    href: cs0429.md
  - name: CS0628
    href: ../../misc/cs0628.md
  - name: CS0649
    href: ../../misc/cs0649.md
  - name: CS1573
    href: ../../misc/cs1573.md
  - name: CS1591
    href: cs1591.md
  - name: CS1610
    href: cs1610.md
  - name: CS1712
    href: ../../misc/cs1712.md
- name: Nullable warnings
  href: nullable-warnings.md
  displayName: CS8597, CS8600, CS8601, CS8602, CS8604, CS8605, CS8607, CS8608, CS8609, CS8610, CS8611, CS8612, CS8613, CS8614, CS8615, CS8616, CS8617, CS8618, CS8619, CS8620, CS8621, CS8622, CS8624, CS8625, CS8629, CS8631, CS8634, CS8655, CS8633, CS8643, CS8644, CS8645, CS8762, CS8763, CS8764, CS8765, CS8766, CS8667, CS8768, CS8670, CS8714, CS8767, CS8769, CS8770, CS8774, CS8776, CS8775, CS8777, CS8819, CS8824, CS8825, CS8847
- name: Warning waves
  href: warning-waves.md
  displayName: CS7023,CS8073,CS8848,CS8880,CS8881,CS8882,CS8883,CS8884,CS8885,CS8886,CS8887,CS8892,CS8897,CS8898,CS8826,CS8981<|MERGE_RESOLUTION|>--- conflicted
+++ resolved
@@ -1617,15 +1617,12 @@
     href: cs0767.md
   - name: cs1737
     href: cs1737.md
-<<<<<<< HEAD
   - name: cs8178
     href: cs8178.md
-=======
   - name: cs8170
     href: cs8170.md
   - name: cs8174
     href: cs8174.md
->>>>>>> c7390fde
   - name: cs8173
     href: cs8173.md
   - name: cs8171
