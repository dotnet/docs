items:
- name: C# compiler messages
  href: index.md
- name: Error messages
  items:
  - name: CS0001
    href: cs0001.md
  - name: CS0003
    href: ../../misc/cs0003.md
  - name: CS0004
    href: ../../misc/cs0004.md
  - name: CS0005
    href: ../../misc/cs0005.md
  - name: CS0006
    href: cs0006.md
  - name: CS0007
    href: cs0007.md
  - name: CS0008
    href: ../../misc/cs0008.md
  - name: CS0009
    href: ../../misc/cs0009.md
  - name: CS0010
    href: ../../misc/cs0010.md
  - name: CS0011
    href: ../../misc/cs0011.md
  - name: CS0012
    href: ../../misc/cs0012.md
  - name: CS0013
    href: ../../misc/cs0013.md
  - name: CS0014
    href: ../../misc/cs0014.md
  - name: CS0015
    href: cs0015.md
  - name: CS0016
    href: cs0016.md
  - name: CS0017
    href: ../../misc/cs0017.md
  - name: CS0019
    href: cs0019.md
  - name: CS0020
    href: ../../misc/cs0020.md
  - name: CS0021
    href: ../../misc/cs0021.md
  - name: CS0022
    href: ../../misc/cs0022.md
  - name: CS0023
    href: ../../misc/cs0023.md
  - name: CS0025
    href: ../../misc/cs0025.md
  - name: CS0026
    href: ../../misc/cs0026.md
  - name: CS0027
    href: ../../misc/cs0027.md
  - name: CS0029
    href: cs0029.md
  - name: CS0030
    href: ../../misc/cs0030.md
  - name: CS0031
    href: ../../misc/cs0031.md
  - name: CS0034
    href: cs0034.md
  - name: CS0035
    href: ../../misc/cs0035.md
  - name: CS0036
    href: ../../misc/cs0036.md
  - name: CS0037
    href: ../../misc/cs0037.md
  - name: CS0038
    href: cs0038.md
  - name: CS0039
    href: cs0039.md
  - name: CS0040
    href: ../../misc/cs0040.md
  - name: CS0041
    href: ../../misc/cs0041.md
  - name: CS0042
    href: ../../misc/cs0042.md
  - name: CS0043
    href: ../../misc/cs0043.md
  - name: CS0050
    href: cs0050.md
  - name: CS0051
    href: cs0051.md
  - name: CS0052
    href: cs0052.md
  - name: CS0053
    href: ../../misc/cs0053.md
  - name: CS0054
    href: ../../misc/cs0054.md
  - name: CS0055
    href: ../../misc/cs0055.md
  - name: CS0056
    href: ../../misc/cs0056.md
  - name: CS0057
    href: ../../misc/cs0057.md
  - name: CS0058
    href: ../../misc/cs0058.md
  - name: CS0059
    href: ../../misc/cs0059.md
  - name: CS0060
    href: ../../misc/cs0060.md
  - name: CS0061
    href: ../../misc/cs0061.md
  - name: CS0065
    href: ../../misc/cs0065.md
  - name: CS0066
    href: ../../misc/cs0066.md
  - name: CS0068
    href: ../../misc/cs0068.md
  - name: CS0069
    href: ../../misc/cs0069.md
  - name: CS0070
    href: ../../misc/cs0070.md
  - name: CS0071
    href: cs0071.md
  - name: CS0072
    href: ../../misc/cs0072.md
  - name: CS0073
    href: ../../misc/cs0073.md
  - name: CS0074
    href: ../../misc/cs0074.md
  - name: CS0075
    href: ../../misc/cs0075.md
  - name: CS0076
    href: ../../misc/cs0076.md
  - name: CS0077
    href: ../../misc/cs0077.md
  - name: CS0079
    href: ../../misc/cs0079.md
  - name: CS0080
    href: ../../misc/cs0080.md
  - name: CS0081
    href: ../../misc/cs0081.md
  - name: CS0082
    href: ../../misc/cs0082.md
  - name: CS0100
    href: ../../misc/cs0100.md
  - name: CS0101
    href: ../../misc/cs0101.md
  - name: CS0102
    href: ../../misc/cs0102.md
  - name: CS0103
    href: cs0103.md
  - name: CS0104
    href: ../../misc/cs0104.md
  - name: CS0106
    href: cs0106.md
  - name: CS0107
    href: ../../misc/cs0107.md
  - name: CS0110
    href: ../../misc/cs0110.md
  - name: CS0111
    href: ../../misc/cs0111.md
  - name: CS0112
    href: ../../misc/cs0112.md
  - name: CS0113
    href: ../../misc/cs0113.md
  - name: CS0115
    href: cs0115.md
  - name: CS0116
    href: cs0116.md
  - name: CS0117
    href: ../../misc/cs0117.md
  - name: CS0118
    href: ../../misc/cs0118.md
  - name: CS0119
    href: ../../misc/cs0119.md
  - name: CS0120
    href: cs0120.md
  - name: CS0121
    href: ../../misc/cs0121.md
  - name: CS0122
    href: cs0122.md
  - name: CS0123
    href: ../../misc/cs0123.md
  - name: CS0126
    href: ../../misc/cs0126.md
  - name: CS0127
    href: ../../misc/cs0127.md
  - name: CS0128
    href: ../../misc/cs0128.md
  - name: CS0131
    href: ../../misc/cs0131.md
  - name: CS0132
    href: ../../misc/cs0132.md
  - name: CS0133
    href: ../../misc/cs0133.md
  - name: CS0134
    href: cs0134.md
  - name: CS0135
    href: ../../misc/cs0135.md
  - name: CS0136
    href: ../../misc/cs0136.md
  - name: CS0138
    href: ../../misc/cs0138.md
  - name: CS0139
    href: ../../misc/cs0139.md
  - name: CS0140
    href: ../../misc/cs0140.md
  - name: CS0143
    href: ../../misc/cs0143.md
  - name: CS0144
    href: ../../misc/cs0144.md
  - name: CS0145
    href: ../../misc/cs0145.md
  - name: CS0146
    href: ../../misc/cs0146.md
  - name: CS0148
    href: ../../misc/cs0148.md
  - name: CS0149
    href: ../../misc/cs0149.md
  - name: CS0150
    href: ../../misc/cs0150.md
  - name: CS0151
    href: cs0151.md
  - name: CS0152
    href: ../../misc/cs0152.md
  - name: CS0153
    href: ../../misc/cs0153.md
  - name: CS0154
    href: ../../misc/cs0154.md
  - name: CS0155
    href: ../../misc/cs0155.md
  - name: CS0156
    href: ../../misc/cs0156.md
  - name: CS0157
    href: ../../misc/cs0157.md
  - name: CS0158
    href: ../../misc/cs0158.md
  - name: CS0159
    href: ../../misc/cs0159.md
  - name: CS0160
    href: ../../misc/cs0160.md
  - name: CS0161
    href: ../../misc/cs0161.md
  - name: CS0163
    href: cs0163.md
  - name: CS0165
    href: cs0165.md
  - name: CS0167
    href: ../../misc/cs0167.md
  - name: CS0170
    href: ../../misc/cs0170.md
  - name: CS0171
    href: ../../misc/cs0171.md
  - name: CS0172
    href: ../../misc/cs0172.md
  - name: CS0173
    href: cs0173.md
  - name: CS0174
    href: ../../misc/cs0174.md
  - name: CS0175
    href: ../../misc/cs0175.md
  - name: CS0176
    href: ../../misc/cs0176.md
  - name: CS0177
    href: ../../misc/cs0177.md
  - name: CS0178
    href: cs0178.md
  - name: CS0179
    href: ../../misc/cs0179.md
  - name: CS0180
    href: ../../misc/cs0180.md
  - name: CS0182
    href: ../../misc/cs0182.md
  - name: CS0185
    href: ../../misc/cs0185.md
  - name: CS0186
    href: ../../misc/cs0186.md
  - name: CS0188
    href: cs0188.md
  - name: CS0191
    href: ../../misc/cs0191.md
  - name: CS0192
    href: ../../misc/cs0192.md
  - name: CS0193
    href: ../../misc/cs0193.md
  - name: CS0196
    href: ../../misc/cs0196.md
  - name: CS0198
    href: ../../misc/cs0198.md
  - name: CS0199
    href: ../../misc/cs0199.md
  - name: CS0200
    href: ../../misc/cs0200.md
  - name: CS0201
    href: cs0201.md
  - name: CS0202
    href: ../../misc/cs0202.md
  - name: CS0204
    href: ../../misc/cs0204.md
  - name: CS0205
    href: ../../misc/cs0205.md
  - name: CS0206
    href: ../../misc/cs0206.md
  - name: CS0208
    href: ../../misc/cs0208.md
  - name: CS0209
    href: ../../misc/cs0209.md
  - name: CS0210
    href: ../../misc/cs0210.md
  - name: CS0211
    href: ../../misc/cs0211.md
  - name: CS0212
    href: ../../misc/cs0212.md
  - name: CS0213
    href: ../../misc/cs0213.md
  - name: CS0214
    href: ../../misc/cs0214.md
  - name: CS0215
    href: ../../misc/cs0215.md
  - name: CS0216
    href: ../../misc/cs0216.md
  - name: CS0217
    href: ../../misc/cs0217.md
  - name: CS0218
    href: ../../misc/cs0218.md
  - name: CS0220
    href: ../../misc/cs0220.md
  - name: CS0221
    href: ../../misc/cs0221.md
  - name: CS0225
    href: ../../misc/cs0225.md
  - name: CS0226
    href: ../../misc/cs0226.md
  - name: CS0227
    href: ../../misc/cs0227.md
  - name: CS0228
    href: ../../misc/cs0228.md
  - name: CS0229
    href: cs0229.md
  - name: CS0230
    href: ../../misc/cs0230.md
  - name: CS0231
    href: ../../misc/cs0231.md
  - name: CS0233
    href: cs0233.md
  - name: CS0234
    href: cs0234.md
  - name: CS0236
    href: ../../misc/cs0236.md
  - name: CS0238
    href: ../../misc/cs0238.md
  - name: CS0239
    href: ../../misc/cs0239.md
  - name: CS0241
    href: ../../misc/cs0241.md
  - name: CS0242
    href: ../../misc/cs0242.md
  - name: CS0243
    href: ../../misc/cs0243.md
  - name: CS0244
    href: ../../misc/cs0244.md
  - name: CS0245
    href: ../../misc/cs0245.md
  - name: CS0246
    href: cs0246.md
  - name: CS0247
    href: ../../misc/cs0247.md
  - name: CS0248
    href: ../../misc/cs0248.md
  - name: CS0249
    href: ../../misc/cs0249.md
  - name: CS0250
    href: ../../misc/cs0250.md
  - name: CS0254
    href: ../../misc/cs0254.md
  - name: CS0255
    href: ../../misc/cs0255.md
  - name: CS0260
    href: cs0260.md
  - name: CS0261
    href: ../../misc/cs0261.md
  - name: CS0262
    href: ../../misc/cs0262.md
  - name: CS0263
    href: ../../misc/cs0263.md
  - name: CS0264
    href: ../../misc/cs0264.md
  - name: CS0265
    href: ../../misc/cs0265.md
  - name: CS0266
    href: cs0266.md
  - name: CS0267
    href: ../../misc/cs0267.md
  - name: CS0268
    href: ../../misc/cs0268.md
  - name: CS0269
    href: cs0269.md
  - name: CS0270
    href: cs0270.md
  - name: CS0271
    href: ../../misc/cs0271.md
  - name: CS0272
    href: ../../misc/cs0272.md
  - name: CS0273
    href: ../../misc/cs0273.md
  - name: CS0274
    href: ../../misc/cs0274.md
  - name: CS0275
    href: ../../misc/cs0275.md
  - name: CS0276
    href: ../../misc/cs0276.md
  - name: CS0277
    href: ../../misc/cs0277.md
  - name: CS0281
    href: ../../misc/cs0281.md
  - name: CS0283
    href: ../../misc/cs0283.md
  - name: CS0304
    href: cs0304.md
  - name: CS0305
    href: ../../misc/cs0305.md
  - name: CS0306
    href: ../../misc/cs0306.md
  - name: CS0307
    href: ../../misc/cs0307.md
  - name: CS0308
    href: ../../misc/cs0308.md
  - name: CS0310
    href: cs0310.md
  - name: CS0311
    href: cs0311.md
  - name: CS0312
    href: ../../misc/cs0312.md
  - name: CS0313
    href: ../../misc/cs0313.md
  - name: CS0314
    href: ../../misc/cs0314.md
  - name: CS0315
    href: ../../misc/cs0315.md
  - name: CS0316
    href: ../../misc/cs0316.md
  - name: CS0400
    href: ../../misc/cs0400.md
  - name: CS0401
    href: ../../misc/cs0401.md
  - name: CS0403
    href: ../../misc/cs0403.md
  - name: CS0404
    href: ../../misc/cs0404.md
  - name: CS0405
    href: ../../misc/cs0405.md
  - name: CS0406
    href: ../../misc/cs0406.md
  - name: CS0407
    href: ../../misc/cs0407.md
  - name: CS0409
    href: ../../misc/cs0409.md
  - name: CS0410
    href: ../../misc/cs0410.md
  - name: CS0411
    href: ../../misc/cs0411.md
  - name: CS0412
    href: ../../misc/cs0412.md
  - name: CS0413
    href: cs0413.md
  - name: CS0415
    href: ../../misc/cs0415.md
  - name: CS0416
    href: ../../misc/cs0416.md
  - name: CS0417
    href: cs0417.md
  - name: CS0418
    href: ../../misc/cs0418.md
  - name: CS0423
    href: ../../misc/cs0423.md
  - name: CS0424
    href: ../../misc/cs0424.md
  - name: CS0425
    href: ../../misc/cs0425.md
  - name: CS0426
    href: ../../misc/cs0426.md
  - name: CS0428
    href: ../../misc/cs0428.md
  - name: CS0430
    href: ../../misc/cs0430.md
  - name: CS0431
    href: ../../misc/cs0431.md
  - name: CS0432
    href: ../../misc/cs0432.md
  - name: CS0433
    href: cs0433.md
  - name: CS0434
    href: ../../misc/cs0434.md
  - name: CS0438
    href: ../../misc/cs0438.md
  - name: CS0439
    href: ../../misc/cs0439.md
  - name: CS0441
    href: ../../misc/cs0441.md
  - name: CS0442
    href: ../../misc/cs0442.md
  - name: CS0443
    href: ../../misc/cs0443.md
  - name: CS0445
    href: cs0445.md
  - name: CS0446
    href: cs0446.md
  - name: CS0447
    href: ../../misc/cs0447.md
  - name: CS0448
    href: ../../misc/cs0448.md
  - name: CS0449
    href: ../../misc/cs0449.md
  - name: CS0450
    href: ../../misc/cs0450.md
  - name: CS0451
    href: ../../misc/cs0451.md
  - name: CS0452
    href: ../../misc/cs0452.md
  - name: CS0453
    href: ../../misc/cs0453.md
  - name: CS0454
    href: ../../misc/cs0454.md
  - name: CS0455
    href: ../../misc/cs0455.md
  - name: CS0456
    href: ../../misc/cs0456.md
  - name: CS0457
    href: ../../misc/cs0457.md
  - name: CS0459
    href: ../../misc/cs0459.md
  - name: CS0460
    href: ../../misc/cs0460.md
  - name: CS0462
    href: ../../misc/cs0462.md
  - name: CS0463
    href: ../../misc/cs0463.md
  - name: CS0466
    href: ../../misc/cs0466.md
  - name: CS0468
    href: ../../misc/cs0468.md
  - name: CS0470
    href: ../../misc/cs0470.md
  - name: CS0471
    href: ../../misc/cs0471.md
  - name: CS0473
    href: ../../misc/cs0473.md
  - name: CS0500
    href: ../../misc/cs0500.md
  - name: CS0501
    href: ../../misc/cs0501.md
  - name: CS0502
    href: ../../misc/cs0502.md
  - name: CS0503
    href: ../../misc/cs0503.md
  - name: CS0504
    href: cs0504.md
  - name: CS0505
    href: ../../misc/cs0505.md
  - name: CS0506
    href: ../../misc/cs0506.md
  - name: CS0507
    href: cs0507.md
  - name: CS0508
    href: ../../misc/cs0508.md
  - name: CS0509
    href: ../../misc/cs0509.md
  - name: CS0513
    href: ../../misc/cs0513.md
  - name: CS0514
    href: ../../misc/cs0514.md
  - name: CS0515
    href: ../../misc/cs0515.md
  - name: CS0516
    href: ../../misc/cs0516.md
  - name: CS0517
    href: ../../misc/cs0517.md
  - name: CS0518
    href: cs0518.md
  - name: CS0520
    href: ../../misc/cs0520.md
  - name: CS0522
    href: ../../misc/cs0522.md
  - name: CS0523
    href: cs0523.md
  - name: CS0524
    href: ../../misc/cs0524.md
  - name: CS0525
    href: ../../misc/cs0525.md
  - name: CS0526
    href: ../../misc/cs0526.md
  - name: CS0527
    href: ../../misc/cs0527.md
  - name: CS0528
    href: ../../misc/cs0528.md
  - name: CS0529
    href: ../../misc/cs0529.md
  - name: CS0531
    href: ../../misc/cs0531.md
  - name: CS0533
    href: ../../misc/cs0533.md
  - name: CS0534
    href: ../../misc/cs0534.md
  - name: CS0535
    href: ../../misc/cs0535.md
  - name: CS0537
    href: ../../misc/cs0537.md
  - name: CS0538
    href: ../../misc/cs0538.md
  - name: CS0539
    href: ../../misc/cs0539.md
  - name: CS0540
    href: ../../misc/cs0540.md
  - name: CS0541
    href: ../../misc/cs0541.md
  - name: CS0542
    href: ../../misc/cs0542.md
  - name: CS0543
    href: ../../misc/cs0543.md
  - name: CS0544
    href: ../../misc/cs0544.md
  - name: CS0545
    href: cs0545.md
  - name: CS0546
    href: ../../misc/cs0546.md
  - name: CS0547
    href: ../../misc/cs0547.md
  - name: CS0548
    href: ../../misc/cs0548.md
  - name: CS0549
    href: ../../misc/cs0549.md
  - name: CS0550
    href: ../../misc/cs0550.md
  - name: CS0551
    href: ../../misc/cs0551.md
  - name: CS0552
    href: cs0552.md
  - name: CS0553
    href: ../../misc/cs0553.md
  - name: CS0554
    href: ../../misc/cs0554.md
  - name: CS0555
    href: ../../misc/cs0555.md
  - name: CS0556
    href: ../../misc/cs0556.md
  - name: CS0557
    href: ../../misc/cs0557.md
  - name: CS0558
    href: ../../misc/cs0558.md
  - name: CS0559
    href: ../../misc/cs0559.md
  - name: CS0562
    href: ../../misc/cs0562.md
  - name: CS0563
    href: cs0563.md
  - name: CS0564
    href: ../../misc/cs0564.md
  - name: CS0567
    href: ../../misc/cs0567.md
  - name: CS0568
    href: ../../misc/cs0568.md
  - name: CS0569
    href: ../../misc/cs0569.md
  - name: CS0570
    href: cs0570.md
  - name: CS0571
    href: cs0571.md
  - name: CS0572
    href: ../../misc/cs0572.md
  - name: CS0573
    href: ../../misc/cs0573.md
  - name: CS0574
    href: ../../misc/cs0574.md
  - name: CS0575
    href: ../../misc/cs0575.md
  - name: CS0576
    href: ../../misc/cs0576.md
  - name: CS0577
    href: ../../misc/cs0577.md
  - name: CS0578
    href: ../../misc/cs0578.md
  - name: CS0579
    href: cs0579.md
  - name: CS0582
    href: ../../misc/cs0582.md
  - name: CS0583
    href: ../../misc/cs0583.md
  - name: CS0584
    href: ../../misc/cs0584.md
  - name: CS0585
    href: ../../misc/cs0585.md
  - name: CS0586
    href: ../../misc/cs0586.md
  - name: CS0587
    href: ../../misc/cs0587.md
  - name: CS0588
    href: ../../misc/cs0588.md
  - name: CS0589
    href: ../../misc/cs0589.md
  - name: CS0590
    href: ../../misc/cs0590.md
  - name: CS0591
    href: ../../misc/cs0591.md
  - name: CS0592
    href: cs0592.md
  - name: CS0594
    href: ../../misc/cs0594.md
  - name: CS0596
    href: ../../misc/cs0596.md
  - name: CS0599
    href: ../../misc/cs0599.md
  - name: CS0601
    href: ../../misc/cs0601.md
  - name: CS0609
    href: ../../misc/cs0609.md
  - name: CS0610
    href: ../../misc/cs0610.md
  - name: CS0611
    href: ../../misc/cs0611.md
  - name: CS0616
    href: cs0616.md
  - name: CS0617
    href: ../../misc/cs0617.md
  - name: CS0619
    href: ../../misc/cs0619.md
  - name: CS0620
    href: ../../misc/cs0620.md
  - name: CS0621
    href: ../../misc/cs0621.md
  - name: CS0622
    href: ../../misc/cs0622.md
  - name: CS0623
    href: ../../misc/cs0623.md
  - name: CS0625
    href: ../../misc/cs0625.md
  - name: CS0629
    href: ../../misc/cs0629.md
  - name: CS0631
    href: ../../misc/cs0631.md
  - name: CS0633
    href: ../../misc/cs0633.md
  - name: CS0635
    href: ../../misc/cs0635.md
  - name: CS0636
    href: ../../misc/cs0636.md
  - name: CS0637
    href: ../../misc/cs0637.md
  - name: CS0641
    href: ../../misc/cs0641.md
  - name: CS0643
    href: ../../misc/cs0643.md
  - name: CS0644
    href: ../../misc/cs0644.md
  - name: CS0645
    href: ../../misc/cs0645.md
  - name: CS0646
    href: ../../misc/cs0646.md
  - name: CS0647
    href: ../../misc/cs0647.md
  - name: CS0648
    href: ../../misc/cs0648.md
  - name: CS0650
    href: cs0650.md
  - name: CS0653
    href: ../../misc/cs0653.md
  - name: CS0655
    href: ../../misc/cs0655.md
  - name: CS0656
    href: ../../misc/cs0656.md
  - name: CS0662
    href: ../../misc/cs0662.md
  - name: CS0663
    href: ../../misc/cs0663.md
  - name: CS0664
    href: ../../misc/cs0664.md
  - name: CS0666
    href: ../../misc/cs0666.md
  - name: CS0667
    href: ../../misc/cs0667.md
  - name: CS0668
    href: ../../misc/cs0668.md
  - name: CS0669
    href: ../../misc/cs0669.md
  - name: CS0670
    href: ../../misc/cs0670.md
  - name: CS0673
    href: ../../misc/cs0673.md
  - name: CS0674
    href: ../../misc/cs0674.md
  - name: CS0677
    href: ../../misc/cs0677.md
  - name: CS0678
    href: ../../misc/cs0678.md
  - name: CS0681
    href: ../../misc/cs0681.md
  - name: CS0682
    href: ../../misc/cs0682.md
  - name: CS0683
    href: ../../misc/cs0683.md
  - name: CS0685
    href: ../../misc/cs0685.md
  - name: CS0686
    href: cs0686.md
  - name: CS0687
    href: ../../misc/cs0687.md
  - name: CS0689
    href: ../../misc/cs0689.md
  - name: CS0690
    href: ../../misc/cs0690.md
  - name: CS0692
    href: ../../misc/cs0692.md
  - name: CS0694
    href: ../../misc/cs0694.md
  - name: CS0695
    href: ../../misc/cs0695.md
  - name: CS0698
    href: ../../misc/cs0698.md
  - name: CS0699
    href: ../../misc/cs0699.md
  - name: CS0701
    href: ../../misc/cs0701.md
  - name: CS0702
    href: cs0702.md
  - name: CS0703
    href: cs0703.md
  - name: CS0704
    href: ../../misc/cs0704.md
  - name: CS0706
    href: ../../misc/cs0706.md
  - name: CS0708
    href: ../../misc/cs0708.md
  - name: CS0709
    href: ../../misc/cs0709.md
  - name: CS0710
    href: ../../misc/cs0710.md
  - name: CS0711
    href: ../../misc/cs0711.md
  - name: CS0712
    href: ../../misc/cs0712.md
  - name: CS0713
    href: ../../misc/cs0713.md
  - name: CS0714
    href: ../../misc/cs0714.md
  - name: CS0715
    href: ../../misc/cs0715.md
  - name: CS0716
    href: ../../misc/cs0716.md
  - name: CS0717
    href: ../../misc/cs0717.md
  - name: CS0718
    href: ../../misc/cs0718.md
  - name: CS0719
    href: ../../misc/cs0719.md
  - name: CS0720
    href: ../../misc/cs0720.md
  - name: CS0721
    href: ../../misc/cs0721.md
  - name: CS0722
    href: ../../misc/cs0722.md
  - name: CS0723
    href: ../../misc/cs0723.md
  - name: CS0724
    href: ../../misc/cs0724.md
  - name: CS0726
    href: ../../misc/cs0726.md
  - name: CS0727
    href: ../../misc/cs0727.md
  - name: CS0729
    href: ../../misc/cs0729.md
  - name: CS0730
    href: ../../misc/cs0730.md
  - name: CS0731
    href: cs0731.md
  - name: CS0733
    href: ../../misc/cs0733.md
  - name: CS0734
    href: ../../misc/cs0734.md
  - name: CS0735
    href: ../../misc/cs0735.md
  - name: CS0736
    href: ../../misc/cs0736.md
  - name: CS0737
    href: ../../misc/cs0737.md
  - name: CS0738
    href: ../../misc/cs0738.md
  - name: CS0739
    href: ../../misc/cs0739.md
  - name: CS0742
    href: ../../misc/cs0742.md
  - name: CS0743
    href: ../../misc/cs0743.md
  - name: CS0744
    href: ../../misc/cs0744.md
  - name: CS0745
    href: ../../misc/cs0745.md
  - name: CS0746
    href: ../../misc/cs0746.md
  - name: CS0747
    href: ../../misc/cs0747.md
  - name: CS0748
    href: ../../misc/cs0748.md
  - name: CS0750
    href: ../../misc/cs0750.md
  - name: CS0751
    href: ../../misc/cs0751.md
  - name: CS0752
    href: ../../misc/cs0752.md
  - name: CS0753
    href: ../../misc/cs0753.md
  - name: CS0754
    href: ../../misc/cs0754.md
  - name: CS0755
    href: ../../misc/cs0755.md
  - name: CS0756
    href: ../../misc/cs0756.md
  - name: CS0757
    href: ../../misc/cs0757.md
  - name: CS0758
    href: ../../misc/cs0758.md
  - name: CS0759
    href: ../../misc/cs0759.md
  - name: CS0761
    href: ../../misc/cs0761.md
  - name: CS0762
    href: ../../misc/cs0762.md
  - name: CS0763
    href: ../../misc/cs0763.md
  - name: CS0764
    href: ../../misc/cs0764.md
  - name: CS0765
    href: ../../misc/cs0765.md
  - name: CS0766
    href: ../../misc/cs0766.md
  - name: CS0811
    href: ../../misc/cs0811.md
  - name: CS0815
    href: ../../misc/cs0815.md
  - name: CS0818
    href: ../../misc/cs0818.md
  - name: CS0819
    href: ../../misc/cs0819.md
  - name: CS0820
    href: ../../misc/cs0820.md
  - name: CS0821
    href: ../../misc/cs0821.md
  - name: CS0822
    href: ../../misc/cs0822.md
  - name: CS0825
    href: ../../misc/cs0825.md
  - name: CS0826
    href: cs0826.md
  - name: CS0828
    href: ../../misc/cs0828.md
  - name: CS0831
    href: ../../misc/cs0831.md
  - name: CS0832
    href: ../../misc/cs0832.md
  - name: CS0833
    href: ../../misc/cs0833.md
  - name: CS0834
    href: cs0834.md
  - name: CS0835
    href: ../../misc/cs0835.md
  - name: CS0836
    href: ../../misc/cs0836.md
  - name: CS0837
    href: ../../misc/cs0837.md
  - name: CS0838
    href: ../../misc/cs0838.md
  - name: CS0839
    href: ../../misc/cs0839.md
  - name: CS0840
    href: cs0840.md
  - name: CS0841
    href: ../../misc/cs0841.md
  - name: CS0842
    href: ../../misc/cs0842.md
  - name: CS0843
    href: cs0843.md
  - name: CS0844
    href: ../../misc/cs0844.md
  - name: CS0845
    href: cs0845.md
  - name: CS1001
    href: cs1001.md
  - name: CS1002
    href: ../../misc/cs1002.md
  - name: CS1003
    href: ../../misc/cs1003.md
  - name: CS1004
    href: ../../misc/cs1004.md
  - name: CS1007
    href: ../../misc/cs1007.md
  - name: CS1008
    href: ../../misc/cs1008.md
  - name: CS1009
    href: cs1009.md
  - name: CS1010
    href: ../../misc/cs1010.md
  - name: CS1011
    href: ../../misc/cs1011.md
  - name: CS1012
    href: ../../misc/cs1012.md
  - name: CS1013
    href: ../../misc/cs1013.md
  - name: CS1014
    href: ../../misc/cs1014.md
  - name: CS1015
    href: ../../misc/cs1015.md
  - name: CS1016
    href: ../../misc/cs1016.md
  - name: CS1017
    href: ../../misc/cs1017.md
  - name: CS1018
    href: cs1018.md
  - name: CS1019
    href: cs1019.md
  - name: CS1020
    href: ../../misc/cs1020.md
  - name: CS1021
    href: ../../misc/cs1021.md
  - name: CS1022
    href: ../../misc/cs1022.md
  - name: CS1023
    href: ../../misc/cs1023.md
  - name: CS1024
    href: ../../misc/cs1024.md
  - name: CS1025
    href: ../../misc/cs1025.md
  - name: CS1026
    href: cs1026.md
  - name: CS1027
    href: ../../misc/cs1027.md
  - name: CS1028
    href: ../../misc/cs1028.md
  - name: CS1029
    href: cs1029.md
  - name: CS1031
    href: ../../misc/cs1031.md
  - name: CS1032
    href: ../../misc/cs1032.md
  - name: CS1033
    href: ../../misc/cs1033.md
  - name: CS1034
    href: ../../misc/cs1034.md
  - name: CS1035
    href: ../../misc/cs1035.md
  - name: CS1036
    href: ../../misc/cs1036.md
  - name: CS1037
    href: ../../misc/cs1037.md
  - name: CS1038
    href: ../../misc/cs1038.md
  - name: CS1039
    href: ../../misc/cs1039.md
  - name: CS1040
    href: ../../misc/cs1040.md
  - name: CS1041
    href: ../../misc/cs1041.md
  - name: CS1043
    href: ../../misc/cs1043.md
  - name: CS1044
    href: ../../misc/cs1044.md
  - name: CS1055
    href: ../../misc/cs1055.md
  - name: CS1056
    href: ../../misc/cs1056.md
  - name: CS1057
    href: ../../misc/cs1057.md
  - name: CS1059
    href: ../../misc/cs1059.md
  - name: CS1061
    href: cs1061.md
  - name: CS1100
    href: ../../misc/cs1100.md
  - name: CS1101
    href: ../../misc/cs1101.md
  - name: CS1102
    href: ../../misc/cs1102.md
  - name: CS1103
    href: ../../misc/cs1103.md
  - name: CS1104
    href: ../../misc/cs1104.md
  - name: CS1105
    href: ../../misc/cs1105.md
  - name: CS1106
    href: ../../misc/cs1106.md
  - name: CS1107
    href: ../../misc/cs1107.md
  - name: CS1108
    href: ../../misc/cs1108.md
  - name: CS1109
    href: ../../misc/cs1109.md
  - name: CS1110
    href: ../../misc/cs1110.md
  - name: CS1112
    href: cs1112.md
  - name: CS1113
    href: ../../misc/cs1113.md
  - name: CS1501
    href: cs1501.md
  - name: CS1502
    href: cs1502.md
  - name: CS1503
    href: ../../misc/cs1503.md
  - name: CS1504
    href: ../../misc/cs1504.md
  - name: CS1507
    href: ../../misc/cs1507.md
  - name: CS1508
    href: ../../misc/cs1508.md
  - name: CS1509
    href: ../../misc/cs1509.md
  - name: CS1510
    href: ../../misc/cs1510.md
  - name: CS1511
    href: ../../misc/cs1511.md
  - name: CS1512
    href: ../../misc/cs1512.md
  - name: CS1513
    href: ../../misc/cs1513.md
  - name: CS1514
    href: ../../misc/cs1514.md
  - name: CS1515
    href: ../../misc/cs1515.md
  - name: CS1517
    href: ../../misc/cs1517.md
  - name: CS1518
    href: ../../misc/cs1518.md
  - name: CS1519
    href: cs1519.md
  - name: CS1520
    href: ../../misc/cs1520.md
  - name: CS1521
    href: ../../misc/cs1521.md
  - name: CS1524
    href: ../../misc/cs1524.md
  - name: CS1525
    href: ../../misc/cs1525.md
  - name: CS1526
    href: ../../misc/cs1526.md
  - name: CS1527
    href: ../../misc/cs1527.md
  - name: CS1528
    href: ../../misc/cs1528.md
  - name: CS1529
    href: ../../misc/cs1529.md
  - name: CS1530
    href: ../../misc/cs1530.md
  - name: CS1534
    href: ../../misc/cs1534.md
  - name: CS1535
    href: ../../misc/cs1535.md
  - name: CS1536
    href: ../../misc/cs1536.md
  - name: CS1537
    href: ../../misc/cs1537.md
  - name: CS1540
    href: cs1540.md
  - name: CS1541
    href: ../../misc/cs1541.md
  - name: CS1542
    href: ../../misc/cs1542.md
  - name: CS1545
    href: ../../misc/cs1545.md
  - name: CS1546
    href: cs1546.md
  - name: CS1547
    href: ../../misc/cs1547.md
  - name: CS1548
    href: cs1548.md
  - name: CS1551
    href: ../../misc/cs1551.md
  - name: CS1552
    href: ../../misc/cs1552.md
  - name: CS1553
    href: ../../misc/cs1553.md
  - name: CS1554
    href: ../../misc/cs1554.md
  - name: CS1555
    href: ../../misc/cs1555.md
  - name: CS1556
    href: ../../misc/cs1556.md
  - name: CS1557
    href: ../../misc/cs1557.md
  - name: CS1558
    href: ../../misc/cs1558.md
  - name: CS1559
    href: ../../misc/cs1559.md
  - name: CS1560
    href: ../../misc/cs1560.md
  - name: CS1561
    href: ../../misc/cs1561.md
  - name: CS1562
    href: ../../misc/cs1562.md
  - name: CS1563
    href: ../../misc/cs1563.md
  - name: CS1564
    href: cs1564.md
  - name: CS1565
    href: ../../misc/cs1565.md
  - name: CS1566
    href: ../../misc/cs1566.md
  - name: CS1567
    href: cs1567.md
  - name: CS1569
    href: ../../misc/cs1569.md
  - name: CS1575
    href: ../../misc/cs1575.md
  - name: CS1576
    href: ../../misc/cs1576.md
  - name: CS1577
    href: ../../misc/cs1577.md
  - name: CS1578
    href: ../../misc/cs1578.md
  - name: CS1579
    href: cs1579.md
  - name: CS1583
    href: ../../misc/cs1583.md
  - name: CS1585
    href: ../../misc/cs1585.md
  - name: CS1586
    href: ../../misc/cs1586.md
  - name: CS1588
    href: ../../misc/cs1588.md
  - name: CS1593
    href: ../../misc/cs1593.md
  - name: CS1594
    href: ../../misc/cs1594.md
  - name: CS1597
    href: ../../misc/cs1597.md
  - name: CS1599
    href: ../../misc/cs1599.md
  - name: CS1600
    href: ../../misc/cs1600.md
  - name: CS1601
    href: ../../misc/cs1601.md
  - name: CS1604
    href: ../../misc/cs1604.md
  - name: CS1605
    href: ../../misc/cs1605.md
  - name: CS1606
    href: ../../misc/cs1606.md
  - name: CS1608
    href: ../../misc/cs1608.md
  - name: CS1609
    href: ../../misc/cs1609.md
  - name: CS1611
    href: ../../misc/cs1611.md
  - name: CS1612
    href: cs1612.md
  - name: CS1613
    href: ../../misc/cs1613.md
  - name: CS1614
    href: cs1614.md
  - name: CS1615
    href: ../../misc/cs1615.md
  - name: CS1617
    href: ../../misc/cs1617.md
  - name: CS1618
    href: ../../misc/cs1618.md
  - name: CS1619
    href: ../../misc/cs1619.md
  - name: CS1620
    href: ../../misc/cs1620.md
  - name: CS1621
    href: ../../misc/cs1621.md
  - name: CS1622
    href: ../../misc/cs1622.md
  - name: CS1623
    href: ../../misc/cs1623.md
  - name: CS1624
    href: ../../misc/cs1624.md
  - name: CS1625
    href: ../../misc/cs1625.md
  - name: CS1626
    href: ../../misc/cs1626.md
  - name: CS1627
    href: ../../misc/cs1627.md
  - name: CS1628
    href: ../../misc/cs1628.md
  - name: CS1629
    href: ../../misc/cs1629.md
  - name: CS1630
    href: ../../misc/cs1630.md
  - name: CS1631
    href: ../../misc/cs1631.md
  - name: CS1632
    href: ../../misc/cs1632.md
  - name: CS1637
    href: ../../misc/cs1637.md
  - name: CS1638
    href: ../../misc/cs1638.md
  - name: CS1639
    href: ../../misc/cs1639.md
  - name: CS1640
    href: cs1640.md
  - name: CS1641
    href: ../../misc/cs1641.md
  - name: CS1642
    href: ../../misc/cs1642.md
  - name: CS1643
    href: ../../misc/cs1643.md
  - name: CS1644
    href: cs1644.md
  - name: CS1646
    href: ../../misc/cs1646.md
  - name: CS1647
    href: ../../misc/cs1647.md
  - name: CS1648
    href: ../../misc/cs1648.md
  - name: CS1649
    href: ../../misc/cs1649.md
  - name: CS1650
    href: ../../misc/cs1650.md
  - name: CS1651
    href: ../../misc/cs1651.md
  - name: CS1654
    href: ../../misc/cs1654.md
  - name: CS1655
    href: ../../misc/cs1655.md
  - name: CS1656
    href: cs1656.md
  - name: CS1657
    href: ../../misc/cs1657.md
  - name: CS1660
    href: ../../misc/cs1660.md
  - name: CS1661
    href: ../../misc/cs1661.md
  - name: CS1662
    href: ../../misc/cs1662.md
  - name: CS1663
    href: ../../misc/cs1663.md
  - name: CS1664
    href: ../../misc/cs1664.md
  - name: CS1665
    href: ../../misc/cs1665.md
  - name: CS1666
    href: ../../misc/cs1666.md
  - name: CS1667
    href: ../../misc/cs1667.md
  - name: CS1670
    href: ../../misc/cs1670.md
  - name: CS1671
    href: ../../misc/cs1671.md
  - name: CS1672
    href: ../../misc/cs1672.md
  - name: CS1673
    href: ../../misc/cs1673.md
  - name: CS1674
    href: cs1674.md
  - name: CS1675
    href: ../../misc/cs1675.md
  - name: CS1676
    href: ../../misc/cs1676.md
  - name: CS1677
    href: ../../misc/cs1677.md
  - name: CS1678
    href: ../../misc/cs1678.md
  - name: CS1679
    href: ../../misc/cs1679.md
  - name: CS1680
    href: ../../misc/cs1680.md
  - name: CS1681
    href: ../../misc/cs1681.md
  - name: CS1686
    href: ../../misc/cs1686.md
  - name: CS1688
    href: ../../misc/cs1688.md
  - name: CS1689
    href: ../../misc/cs1689.md
  - name: CS1703
    href: cs1703.md
  - name: CS1704
    href: cs1704.md
  - name: CS1705
    href: cs1705.md
  - name: CS1706
    href: ../../misc/cs1706.md
  - name: CS1708
    href: cs1708.md
  - name: CS1713
    href: ../../misc/cs1713.md
  - name: CS1714
    href: ../../misc/cs1714.md
  - name: CS1715
    href: ../../misc/cs1715.md
  - name: CS1716
    href: cs1716.md
  - name: CS1719
    href: ../../misc/cs1719.md
  - name: CS1721
    href: cs1721.md
  - name: CS1722
    href: ../../misc/cs1722.md
  - name: CS1724
    href: ../../misc/cs1724.md
  - name: CS1725
    href: ../../misc/cs1725.md
  - name: CS1726
    href: cs1726.md
  - name: CS1727
    href: ../../misc/cs1727.md
  - name: CS1728
    href: ../../misc/cs1728.md
  - name: CS1729
    href: cs1729.md
  - name: CS1730
    href: ../../misc/cs1730.md
  - name: CS1731
    href: ../../misc/cs1731.md
  - name: CS1732
    href: ../../misc/cs1732.md
  - name: CS1733
    href: ../../misc/cs1733.md
  - name: CS1900
    href: ../../misc/cs1900.md
  - name: CS1902
    href: ../../misc/cs1902.md
  - name: CS1906
    href: ../../misc/cs1906.md
  - name: CS1908
    href: ../../misc/cs1908.md
  - name: CS1909
    href: ../../misc/cs1909.md
  - name: CS1910
    href: ../../misc/cs1910.md
  - name: CS1912
    href: ../../misc/cs1912.md
  - name: CS1913
    href: ../../misc/cs1913.md
  - name: CS1914
    href: ../../misc/cs1914.md
  - name: CS1917
    href: ../../misc/cs1917.md
  - name: CS1918
    href: ../../misc/cs1918.md
  - name: CS1919
    href: cs1919.md
  - name: CS1920
    href: ../../misc/cs1920.md
  - name: CS1921
    href: cs1921.md
  - name: CS1922
    href: ../../misc/cs1922.md
  - name: CS1925
    href: ../../misc/cs1925.md
  - name: CS1926
    href: cs1926.md
  - name: CS1928
    href: ../../misc/cs1928.md
  - name: CS1929
    href: ../../misc/cs1929.md
  - name: CS1930
    href: ../../misc/cs1930.md
  - name: CS1931
    href: ../../misc/cs1931.md
  - name: CS1932
    href: ../../misc/cs1932.md
  - name: CS1933
    href: cs1933.md
  - name: CS1934
    href: ../../misc/cs1934.md
  - name: CS1935
    href: ../../misc/cs1935.md
  - name: CS1936
    href: cs1936.md
  - name: CS1937
    href: ../../misc/cs1937.md
  - name: CS1938
    href: ../../misc/cs1938.md
  - name: CS1939
    href: ../../misc/cs1939.md
  - name: CS1940
    href: ../../misc/cs1940.md
  - name: CS1941
    href: cs1941.md
  - name: CS1942
    href: cs1942.md
  - name: CS1943
    href: cs1943.md
  - name: CS1944
    href: ../../misc/cs1944.md
  - name: CS1945
    href: ../../misc/cs1945.md
  - name: CS1946
    href: cs1946.md
  - name: CS1947
    href: ../../misc/cs1947.md
  - name: CS1948
    href: ../../misc/cs1948.md
  - name: CS1949
    href: ../../misc/cs1949.md
  - name: CS1950
    href: ../../misc/cs1950.md
  - name: CS1951
    href: ../../misc/cs1951.md
  - name: CS1952
    href: ../../misc/cs1952.md
  - name: CS1953
    href: ../../misc/cs1953.md
  - name: CS1954
    href: ../../misc/cs1954.md
  - name: CS1955
    href: ../../misc/cs1955.md
  - name: CS1958
    href: ../../misc/cs1958.md
  - name: CS1959
    href: ../../misc/cs1959.md
  - name: CS2001
    href: ../../misc/cs2001.md
  - name: CS2003
    href: ../../misc/cs2003.md
  - name: CS2005
    href: ../../misc/cs2005.md
  - name: CS2006
    href: ../../misc/cs2006.md
  - name: CS2007
    href: ../../misc/cs2007.md
  - name: CS2008
    href: ../../misc/cs2008.md
  - name: CS2011
    href: ../../misc/cs2011.md
  - name: CS2012
    href: ../../misc/cs2012.md
  - name: CS2013
    href: ../../misc/cs2013.md
  - name: CS2015
    href: ../../misc/cs2015.md
  - name: CS2016
    href: ../../misc/cs2016.md
  - name: CS2017
    href: ../../misc/cs2017.md
  - name: CS2018
    href: ../../misc/cs2018.md
  - name: CS2019
    href: ../../misc/cs2019.md
  - name: CS2020
    href: ../../misc/cs2020.md
  - name: CS2021
    href: ../../misc/cs2021.md
  - name: CS2022
    href: ../../misc/cs2022.md
  - name: CS2024
    href: ../../misc/cs2024.md
  - name: CS2032
    href: cs2032.md
  - name: CS2033
    href: ../../misc/cs2033.md
  - name: CS2034
    href: ../../misc/cs2034.md
  - name: CS2035
    href: ../../misc/cs2035.md
  - name: CS2036
    href: ../../misc/cs2036.md
  - name: CS4009
    href: ../../misc/CS4009.md
  - name: CS5001
    href: ../../misc/cs5001.md
  - name: CS7003
    href: cs7003.md
  - name: CS8374
    href: cs8374.md
  - name: CS8400
    href: cs8400.md
  - name: CS8401
    href: cs8401.md
  - name: CS8403
    href: cs8403.md
  - name: CS8410
    href: cs8410.md
  - name: CS8411
    href: cs8411.md
  - name: cs7000
    href: cs7000.md
  - name: cs0181
    href: cs0181.md
  - name: cs0854
    href: cs0854.md
  - name: cs1983
    href: cs1983.md
  - name: cs4008
    href: cs4008.md
  - name: cs4032
    href: cs4032.md
  - name: cs4033
    href: cs4033.md
  - name: cs4004
    href: cs4004.md
  - name: cs1997
    href: cs1997.md
  - name: cs1996
    href: cs1996.md
  - name: cs1994
    href: cs1994.md
  - name: cs1988
    href: cs1988.md
  - name: cs1986
    href: cs1986.md
  - name: cs1750
    href: cs1750.md
  - name: cs8812
    href: cs8812.md
  - name: cs1736
    href: cs1736.md
  - name: cs8803
    href: cs8803.md
  - name: cs4013
    href: cs4013.md
  - name: cs1742
    href: cs1742.md
  - name: cs1739
    href: cs1739.md
  - name: cs1063
    href: cs1063.md
  - name: cs1065
    href: cs1065.md
  - name: cs1763
    href: cs1763.md
  - name: cs1740
    href: cs1740.md
  - name: cs1741
    href: cs1741.md
  - name: cs0846
    href: cs0846.md
  - name: cs0767
    href: cs0767.md
  - name: cs1737
    href: cs1737.md
  - name: cs8145
    href: cs8146.md
  - name: cs8146
    href: cs8145.md
  - name: cs8149
    href: cs8149.md
  - name: cs8148
    href: cs8148.md
  - name: cs8147
    href: cs8147.md
  - name: cs8151
    href: cs8151.md
  - name: cs8155
    href: cs8155.md
  - name: cs8157
    href: cs8157.md
  - name: cs8158
    href: cs8158.md
  - name: cs8156
    href: cs8156.md
  - name: cs8153
    href: cs8153.md
  - name: cs8152
    href: cs8152.md
  - name: cs8150
    href: cs8150.md
  - name: cs8159
    href: cs8159.md
  - name: cs8160
    href: cs8160.md
  - name: cs8163
    href: cs8163.md
  - name: cs8161
    href: cs8161.md
  - name: cs8166
    href: cs8166.md
  - name: cs8168
    href: cs8168.md
  - name: cs8172
    href: cs8172.md
  - name: cs8162
    href: cs8162.md
  - name: cs8167
    href: cs8167.md
  - name: cs8169
    href: cs8169.md
  - name: cs8154
    href: cs8154.md
  - name: cs8178
    href: cs8178.md
  - name: cs8178
    href: cs8178.md
  - name: cs8170
    href: cs8170.md
  - name: cs8174
    href: cs8174.md
  - name: cs8173
    href: cs8173.md
  - name: cs8171
    href: cs8171.md
  - name: cs8177
    href: cs8177.md
  - name: cs8175
    href: cs8175.md
  - name: cs8176
    href: cs8176.md
<<<<<<< HEAD
  - name: cs9043
    href: cs9043.md
=======
  - name: cs8373
    href: cs8373.md
  - name: cs8354
    href: cs8354.md
  - name: cs8334
    href: cs8334.md
  - name: cs8333
    href: cs8333.md
>>>>>>> 70f9ebb2
  - name: cs9050
    href: cs9050.md
- name: Level 1 warning messages
  items:
  - name: CS0183
    href: ../../misc/cs0183.md
  - name: CS0184
    href: ../../misc/cs0184.md
  - name: CS0197
    href: ../../misc/cs0197.md
  - name: CS0420
    href: cs0420.md
  - name: CS0465
    href: cs0465.md
  - name: CS0602
    href: ../../misc/cs0602.md
  - name: CS0612
    href: ../../misc/cs0612.md
  - name: CS0626
    href: ../../misc/cs0626.md
  - name: CS0657
    href: ../../misc/cs0657.md
  - name: CS0658
    href: ../../misc/cs0658.md
  - name: CS0672
    href: ../../misc/cs0672.md
  - name: CS0684
    href: ../../misc/cs0684.md
  - name: CS0688
    href: ../../misc/cs0688.md
  - name: CS0809
    href: ../../misc/cs0809.md
  - name: CS0824
    href: ../../misc/cs0824.md
  - name: CS1030
    href: ../../misc/cs1030.md
  - name: CS1058
    href: cs1058.md
  - name: CS1060
    href: cs1060.md
  - name: CS1200
    href: ../../misc/cs1200.md
  - name: CS1201
    href: ../../misc/cs1201.md
  - name: CS1202
    href: ../../misc/cs1202.md
  - name: CS1203
    href: ../../misc/cs1203.md
  - name: CS1522
    href: ../../misc/cs1522.md
  - name: CS1570
    href: ../../misc/cs1570.md
  - name: CS1574
    href: ../../misc/cs1574.md
  - name: CS1580
    href: ../../misc/cs1580.md
  - name: CS1581
    href: ../../misc/cs1581.md
  - name: CS1584
    href: ../../misc/cs1584.md
  - name: CS1589
    href: ../../misc/cs1589.md
  - name: CS1590
    href: ../../misc/cs1590.md
  - name: CS1592
    href: ../../misc/cs1592.md
  - name: CS1598
    href: cs1598.md
  - name: CS1607
    href: cs1607.md
  - name: CS1616
    href: cs1616.md
  - name: CS1633
    href: ../../misc/cs1633.md
  - name: CS1634
    href: ../../misc/cs1634.md
  - name: CS1635
    href: ../../misc/cs1635.md
  - name: CS1645
    href: ../../misc/cs1645.md
  - name: CS1658
    href: cs1658.md
  - name: CS1682
    href: ../../misc/cs1682.md
  - name: CS1683
    href: cs1683.md
  - name: CS1684
    href: ../../misc/cs1684.md
  - name: CS1685
    href: cs1685.md
  - name: CS1687
    href: ../../misc/cs1687.md
  - name: CS1690
    href: cs1690.md
  - name: CS1691
    href: cs1691.md
  - name: CS1692
    href: ../../misc/cs1692.md
  - name: CS1694
    href: ../../misc/cs1694.md
  - name: CS1695
    href: ../../misc/cs1695.md
  - name: CS1696
    href: ../../misc/cs1696.md
  - name: CS1697
    href: ../../misc/cs1697.md
  - name: CS1699
    href: cs1699.md
  - name: CS1707
    href: ../../misc/cs1707.md
  - name: CS1709
    href: ../../misc/cs1709.md
  - name: CS1720
    href: ../../misc/cs1720.md
  - name: CS1723
    href: ../../misc/cs1723.md
  - name: CS1762
    href: cs1762.md
  - name: CS1911
    href: ../../misc/cs1911.md
  - name: CS1956
    href: cs1956.md
  - name: CS1957
    href: ../../misc/cs1957.md
  - name: CS2002
    href: ../../misc/cs2002.md
  - name: CS2014
    href: ../../misc/cs2014.md
  - name: CS2023
    href: ../../misc/cs2023.md
  - name: CS2029
    href: ../../misc/cs2029.md
  - name: CS3000
    href: ../../misc/cs3000.md
  - name: CS3001
    href: ../../misc/cs3001.md
  - name: CS3002
    href: ../../misc/cs3002.md
  - name: CS3003
    href: cs3003.md
  - name: CS3004
    href: ../../misc/cs3004.md
  - name: CS3005
    href: ../../misc/cs3005.md
  - name: CS3006
    href: ../../misc/cs3006.md
  - name: CS3007
    href: cs3007.md
  - name: CS3008
    href: ../../misc/cs3008.md
  - name: CS3009
    href: cs3009.md
  - name: CS3010
    href: ../../misc/cs3010.md
  - name: CS3011
    href: ../../misc/cs3011.md
  - name: CS3012
    href: ../../misc/cs3012.md
  - name: CS3013
    href: ../../misc/cs3013.md
  - name: CS3014
    href: ../../misc/cs3014.md
  - name: CS3015
    href: ../../misc/cs3015.md
  - name: CS3016
    href: ../../misc/cs3016.md
  - name: CS3017
    href: ../../misc/cs3017.md
  - name: CS3018
    href: ../../misc/cs3018.md
  - name: CS3022
    href: ../../misc/cs3022.md
  - name: CS3023
    href: ../../misc/cs3023.md
  - name: CS3024
    href: ../../misc/cs3024.md
  - name: CS3026
    href: ../../misc/cs3026.md
  - name: CS3027
    href: ../../misc/cs3027.md
  - name: CS4014
    href: cs4014.md
  - name: CS5000
    href: ../../misc/cs5000.md
- name: Level 2 warning messages
  items:
  - name: CS0108
    href: cs0108.md
  - name: CS0114
    href: ../../misc/cs0114.md
  - name: CS0162
    href: ../../misc/cs0162.md
  - name: CS0164
    href: ../../misc/cs0164.md
  - name: CS0251
    href: ../../misc/cs0251.md
  - name: CS0252
    href: ../../misc/cs0252.md
  - name: CS0253
    href: ../../misc/cs0253.md
  - name: CS0278
    href: ../../misc/cs0278.md
  - name: CS0279
    href: ../../misc/cs0279.md
  - name: CS0280
    href: ../../misc/cs0280.md
  - name: CS0435
    href: ../../misc/cs0435.md
  - name: CS0436
    href: ../../misc/cs0436.md
  - name: CS0437
    href: ../../misc/cs0437.md
  - name: CS0440
    href: ../../misc/cs0440.md
  - name: CS0444
    href: ../../misc/cs0444.md
  - name: CS0458
    href: ../../misc/cs0458.md
  - name: CS0464
    href: ../../misc/cs0464.md
  - name: CS0467
    href: cs0467.md
  - name: CS0469
    href: ../../misc/cs0469.md
  - name: CS0472
    href: ../../misc/cs0472.md
  - name: CS0618
    href: cs0618.md
  - name: CS0652
    href: ../../misc/cs0652.md
  - name: CS0728
    href: ../../misc/cs0728.md
  - name: CS1571
    href: ../../misc/cs1571.md
  - name: CS1572
    href: ../../misc/cs1572.md
  - name: CS1587
    href: ../../misc/cs1587.md
  - name: CS1668
    href: ../../misc/cs1668.md
  - name: CS1698
    href: ../../misc/cs1698.md
  - name: CS1701
    href: cs1701.md
  - name: CS1710
    href: ../../misc/cs1710.md
  - name: CS1711
    href: ../../misc/cs1711.md
  - name: CS1927
    href: ../../misc/cs1927.md
  - name: CS3019
    href: ../../misc/cs3019.md
  - name: CS3021
    href: ../../misc/cs3021.md
- name: Level 3 warning messages
  items:
  - name: CS0067
    href: ../../misc/cs0067.md
  - name: CS0105
    href: ../../misc/cs0105.md
  - name: CS0168
    href: ../../misc/cs0168.md
  - name: CS0169
    href: ../../misc/cs0169.md
  - name: CS0219
    href: ../../misc/cs0219.md
  - name: CS0282
    href: ../../misc/cs0282.md
  - name: CS0414
    href: ../../misc/cs0414.md
  - name: CS0419
    href: ../../misc/cs0419.md
  - name: CS0642
    href: ../../misc/cs0642.md
  - name: CS0659
    href: ../../misc/cs0659.md
  - name: CS0660
    href: ../../misc/cs0660.md
  - name: CS0661
    href: ../../misc/cs0661.md
  - name: CS0665
    href: ../../misc/cs0665.md
  - name: CS0675
    href: cs0675.md
  - name: CS0693
    href: ../../misc/cs0693.md
  - name: CS1700
    href: cs1700.md
  - name: CS1702
    href: ../../misc/cs1702.md
  - name: CS1717
    href: ../../misc/cs1717.md
  - name: CS1718
    href: ../../misc/cs1718.md
- name: Level 4 warning messages
  items:
  - name: CS0028
    href: ../../misc/cs0028.md
  - name: CS0078
    href: ../../misc/cs0078.md
  - name: CS0109
    href: ../../misc/cs0109.md
  - name: CS0402
    href: ../../misc/cs0402.md
  - name: CS0422
    href: ../../misc/cs0422.md
  - name: CS0429
    href: cs0429.md
  - name: CS0628
    href: ../../misc/cs0628.md
  - name: CS0649
    href: ../../misc/cs0649.md
  - name: CS1573
    href: ../../misc/cs1573.md
  - name: CS1591
    href: cs1591.md
  - name: CS1610
    href: cs1610.md
  - name: CS1712
    href: ../../misc/cs1712.md
- name: Nullable warnings
  href: nullable-warnings.md
  displayName: CS8597, CS8600, CS8601, CS8602, CS8604, CS8605, CS8607, CS8608, CS8609, CS8610, CS8611, CS8612, CS8613, CS8614, CS8615, CS8616, CS8617, CS8618, CS8619, CS8620, CS8621, CS8622, CS8624, CS8625, CS8629, CS8631, CS8634, CS8655, CS8633, CS8643, CS8644, CS8645, CS8762, CS8763, CS8764, CS8765, CS8766, CS8667, CS8768, CS8670, CS8714, CS8767, CS8769, CS8770, CS8774, CS8776, CS8775, CS8777, CS8819, CS8824, CS8825, CS8847
- name: Warning waves
  href: warning-waves.md
  displayName: CS7023,CS8073,CS8848,CS8880,CS8881,CS8882,CS8883,CS8884,CS8885,CS8886,CS8887,CS8892,CS8897,CS8898,CS8826,CS8981<|MERGE_RESOLUTION|>--- conflicted
+++ resolved
@@ -1685,10 +1685,8 @@
     href: cs8175.md
   - name: cs8176
     href: cs8176.md
-<<<<<<< HEAD
   - name: cs9043
     href: cs9043.md
-=======
   - name: cs8373
     href: cs8373.md
   - name: cs8354
@@ -1697,7 +1695,6 @@
     href: cs8334.md
   - name: cs8333
     href: cs8333.md
->>>>>>> 70f9ebb2
   - name: cs9050
     href: cs9050.md
 - name: Level 1 warning messages
