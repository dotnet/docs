--- conflicted
+++ resolved
@@ -1575,10 +1575,8 @@
     href: cs4032.md
   - name: cs4033
     href: cs4033.md
-<<<<<<< HEAD
   - name: cs1988
     href: cs1988.md
-=======
   - name: cs1986
     href: cs1986.md
   - name: cs1750
@@ -1589,7 +1587,6 @@
     href: cs1736.md
   - name: cs8803
     href: cs8803.md
->>>>>>> 6ae0f405
 - name: Level 1 warning messages
   items:
   - name: CS0183
