items:
- name: C# compiler messages
  href: index.md
- name: Error messages
  items:
  - name: CS0001
    href: cs0001.md
  - name: CS0003
    href: ../../misc/cs0003.md
  - name: CS0004
    href: ../../misc/cs0004.md
  - name: CS0005
    href: ../../misc/cs0005.md
  - name: CS0006
    href: cs0006.md
  - name: CS0007
    href: cs0007.md
  - name: CS0008
    href: ../../misc/cs0008.md
  - name: CS0009
    href: ../../misc/cs0009.md
  - name: CS0010
    href: ../../misc/cs0010.md
  - name: CS0011
    href: ../../misc/cs0011.md
  - name: CS0012
    href: ../../misc/cs0012.md
  - name: CS0013
    href: ../../misc/cs0013.md
  - name: CS0014
    href: ../../misc/cs0014.md
  - name: CS0015
    href: cs0015.md
  - name: CS0016
    href: cs0016.md
  - name: CS0017
    href: ../../misc/cs0017.md
  - name: CS0019
    href: cs0019.md
  - name: CS0020
    href: ../../misc/cs0020.md
  - name: CS0021
    href: ../../misc/cs0021.md
  - name: CS0022
    href: ../../misc/cs0022.md
  - name: CS0023
    href: ../../misc/cs0023.md
  - name: CS0025
    href: ../../misc/cs0025.md
  - name: CS0026
    href: ../../misc/cs0026.md
  - name: CS0027
    href: ../../misc/cs0027.md
  - name: CS0029
    href: cs0029.md
  - name: CS0030
    href: ../../misc/cs0030.md
  - name: CS0031
    href: ../../misc/cs0031.md
  - name: CS0034
    href: cs0034.md
  - name: CS0035
    href: ../../misc/cs0035.md
  - name: CS0036
    href: ../../misc/cs0036.md
  - name: CS0037
    href: ../../misc/cs0037.md
  - name: CS0038
    href: cs0038.md
  - name: CS0039
    href: cs0039.md
  - name: CS0040
    href: ../../misc/cs0040.md
  - name: CS0041
    href: ../../misc/cs0041.md
  - name: CS0042
    href: ../../misc/cs0042.md
  - name: CS0043
    href: ../../misc/cs0043.md
  - name: CS0050
    href: cs0050.md
  - name: CS0051
    href: cs0051.md
  - name: CS0052
    href: cs0052.md
  - name: CS0053
    href: ../../misc/cs0053.md
  - name: CS0054
    href: ../../misc/cs0054.md
  - name: CS0055
    href: ../../misc/cs0055.md
  - name: CS0056
    href: ../../misc/cs0056.md
  - name: CS0057
    href: ../../misc/cs0057.md
  - name: CS0058
    href: ../../misc/cs0058.md
  - name: CS0059
    href: ../../misc/cs0059.md
  - name: CS0060
    href: ../../misc/cs0060.md
  - name: CS0061
    href: ../../misc/cs0061.md
  - name: CS0065
    href: ../../misc/cs0065.md
  - name: CS0066
    href: ../../misc/cs0066.md
  - name: CS0068
    href: ../../misc/cs0068.md
  - name: CS0069
    href: ../../misc/cs0069.md
  - name: CS0070
    href: ../../misc/cs0070.md
  - name: CS0071
    href: cs0071.md
  - name: CS0072
    href: ../../misc/cs0072.md
  - name: CS0073
    href: ../../misc/cs0073.md
  - name: CS0074
    href: ../../misc/cs0074.md
  - name: CS0075
    href: ../../misc/cs0075.md
  - name: CS0076
    href: ../../misc/cs0076.md
  - name: CS0077
    href: ../../misc/cs0077.md
  - name: CS0079
    href: ../../misc/cs0079.md
  - name: CS0080
    href: ../../misc/cs0080.md
  - name: CS0081
    href: ../../misc/cs0081.md
  - name: CS0082
    href: ../../misc/cs0082.md
  - name: CS0100
    href: ../../misc/cs0100.md
  - name: CS0101
    href: ../../misc/cs0101.md
  - name: CS0102
    href: ../../misc/cs0102.md
  - name: CS0103
    href: cs0103.md
  - name: CS0104
    href: ../../misc/cs0104.md
  - name: CS0106
    href: cs0106.md
  - name: CS0107
    href: ../../misc/cs0107.md
  - name: CS0110
    href: ../../misc/cs0110.md
  - name: CS0111
    href: ../../misc/cs0111.md
  - name: CS0112
    href: ../../misc/cs0112.md
  - name: CS0113
    href: ../../misc/cs0113.md
  - name: CS0115
    href: cs0115.md
  - name: CS0116
    href: cs0116.md
  - name: CS0117
    href: ../../misc/cs0117.md
  - name: CS0118
    href: ../../misc/cs0118.md
  - name: CS0119
    href: ../../misc/cs0119.md
  - name: CS0120
    href: cs0120.md
  - name: CS0121
    href: ../../misc/cs0121.md
  - name: CS0122
    href: cs0122.md
  - name: CS0123
    href: ../../misc/cs0123.md
  - name: CS0126
    href: ../../misc/cs0126.md
  - name: CS0127
    href: ../../misc/cs0127.md
  - name: CS0128
    href: ../../misc/cs0128.md
  - name: CS0131
    href: ../../misc/cs0131.md
  - name: CS0132
    href: ../../misc/cs0132.md
  - name: CS0133
    href: ../../misc/cs0133.md
  - name: CS0134
    href: cs0134.md
  - name: CS0135
    href: ../../misc/cs0135.md
  - name: CS0136
    href: ../../misc/cs0136.md
  - name: CS0138
    href: ../../misc/cs0138.md
  - name: CS0139
    href: ../../misc/cs0139.md
  - name: CS0140
    href: ../../misc/cs0140.md
  - name: CS0143
    href: ../../misc/cs0143.md
  - name: CS0144
    href: ../../misc/cs0144.md
  - name: CS0145
    href: ../../misc/cs0145.md
  - name: CS0146
    href: ../../misc/cs0146.md
  - name: CS0148
    href: ../../misc/cs0148.md
  - name: CS0149
    href: ../../misc/cs0149.md
  - name: CS0150
    href: ../../misc/cs0150.md
  - name: CS0151
    href: cs0151.md
  - name: CS0152
    href: ../../misc/cs0152.md
  - name: CS0153
    href: ../../misc/cs0153.md
  - name: CS0154
    href: ../../misc/cs0154.md
  - name: CS0155
    href: ../../misc/cs0155.md
  - name: CS0156
    href: ../../misc/cs0156.md
  - name: CS0157
    href: ../../misc/cs0157.md
  - name: CS0158
    href: ../../misc/cs0158.md
  - name: CS0159
    href: ../../misc/cs0159.md
  - name: CS0160
    href: ../../misc/cs0160.md
  - name: CS0161
    href: ../../misc/cs0161.md
  - name: CS0163
    href: cs0163.md
  - name: CS0165
    href: cs0165.md
  - name: CS0167
    href: ../../misc/cs0167.md
  - name: CS0170
    href: ../../misc/cs0170.md
  - name: CS0171
    href: ../../misc/cs0171.md
  - name: CS0172
    href: ../../misc/cs0172.md
  - name: CS0173
    href: cs0173.md
  - name: CS0174
    href: ../../misc/cs0174.md
  - name: CS0175
    href: ../../misc/cs0175.md
  - name: CS0176
    href: ../../misc/cs0176.md
  - name: CS0177
    href: ../../misc/cs0177.md
  - name: CS0178
    href: cs0178.md
  - name: CS0179
    href: ../../misc/cs0179.md
  - name: CS0180
    href: ../../misc/cs0180.md
  - name: CS0182
    href: ../../misc/cs0182.md
  - name: CS0185
    href: ../../misc/cs0185.md
  - name: CS0186
    href: ../../misc/cs0186.md
  - name: CS0188
    href: cs0188.md
  - name: CS0191
    href: ../../misc/cs0191.md
  - name: CS0192
    href: ../../misc/cs0192.md
  - name: CS0193
    href: ../../misc/cs0193.md
  - name: CS0196
    href: ../../misc/cs0196.md
  - name: CS0198
    href: ../../misc/cs0198.md
  - name: CS0199
    href: ../../misc/cs0199.md
  - name: CS0200
    href: ../../misc/cs0200.md
  - name: CS0201
    href: cs0201.md
  - name: CS0202
    href: ../../misc/cs0202.md
  - name: CS0204
    href: ../../misc/cs0204.md
  - name: CS0205
    href: ../../misc/cs0205.md
  - name: CS0206
    href: ../../misc/cs0206.md
  - name: CS0208
    href: ../../misc/cs0208.md
  - name: CS0209
    href: ../../misc/cs0209.md
  - name: CS0210
    href: ../../misc/cs0210.md
  - name: CS0211
    href: ../../misc/cs0211.md
  - name: CS0212
    href: ../../misc/cs0212.md
  - name: CS0213
    href: ../../misc/cs0213.md
  - name: CS0214
    href: ../../misc/cs0214.md
  - name: CS0215
    href: ../../misc/cs0215.md
  - name: CS0216
    href: ../../misc/cs0216.md
  - name: CS0217
    href: ../../misc/cs0217.md
  - name: CS0218
    href: ../../misc/cs0218.md
  - name: CS0220
    href: ../../misc/cs0220.md
  - name: CS0221
    href: ../../misc/cs0221.md
  - name: CS0225
    href: ../../misc/cs0225.md
  - name: CS0226
    href: ../../misc/cs0226.md
  - name: CS0227
    href: ../../misc/cs0227.md
  - name: CS0228
    href: ../../misc/cs0228.md
  - name: CS0229
    href: cs0229.md
  - name: CS0230
    href: ../../misc/cs0230.md
  - name: CS0231
    href: ../../misc/cs0231.md
  - name: CS0233
    href: cs0233.md
  - name: CS0234
    href: cs0234.md
  - name: CS0236
    href: ../../misc/cs0236.md
  - name: CS0238
    href: ../../misc/cs0238.md
  - name: CS0239
    href: ../../misc/cs0239.md
  - name: CS0241
    href: ../../misc/cs0241.md
  - name: CS0242
    href: ../../misc/cs0242.md
  - name: CS0243
    href: ../../misc/cs0243.md
  - name: CS0244
    href: ../../misc/cs0244.md
  - name: CS0245
    href: ../../misc/cs0245.md
  - name: CS0246
    href: cs0246.md
  - name: CS0247
    href: ../../misc/cs0247.md
  - name: CS0248
    href: ../../misc/cs0248.md
  - name: CS0249
    href: ../../misc/cs0249.md
  - name: CS0250
    href: ../../misc/cs0250.md
  - name: CS0254
    href: ../../misc/cs0254.md
  - name: CS0255
    href: ../../misc/cs0255.md
  - name: CS0260
    href: cs0260.md
  - name: CS0261
    href: ../../misc/cs0261.md
  - name: CS0262
    href: ../../misc/cs0262.md
  - name: CS0263
    href: ../../misc/cs0263.md
  - name: CS0264
    href: ../../misc/cs0264.md
  - name: CS0265
    href: ../../misc/cs0265.md
  - name: CS0266
    href: cs0266.md
  - name: CS0267
    href: ../../misc/cs0267.md
  - name: CS0268
    href: ../../misc/cs0268.md
  - name: CS0269
    href: cs0269.md
  - name: CS0270
    href: cs0270.md
  - name: CS0271
    href: ../../misc/cs0271.md
  - name: CS0272
    href: ../../misc/cs0272.md
  - name: CS0273
    href: ../../misc/cs0273.md
  - name: CS0274
    href: ../../misc/cs0274.md
  - name: CS0275
    href: ../../misc/cs0275.md
  - name: CS0276
    href: ../../misc/cs0276.md
  - name: CS0277
    href: ../../misc/cs0277.md
  - name: CS0281
    href: ../../misc/cs0281.md
  - name: CS0283
    href: ../../misc/cs0283.md
  - name: CS0304
    href: cs0304.md
  - name: CS0305
    href: ../../misc/cs0305.md
  - name: CS0306
    href: ../../misc/cs0306.md
  - name: CS0307
    href: ../../misc/cs0307.md
  - name: CS0308
    href: ../../misc/cs0308.md
  - name: CS0310
    href: cs0310.md
  - name: CS0311
    href: cs0311.md
  - name: CS0312
    href: ../../misc/cs0312.md
  - name: CS0313
    href: ../../misc/cs0313.md
  - name: CS0314
    href: ../../misc/cs0314.md
  - name: CS0315
    href: ../../misc/cs0315.md
  - name: CS0316
    href: ../../misc/cs0316.md
  - name: CS0400
    href: ../../misc/cs0400.md
  - name: CS0401
    href: ../../misc/cs0401.md
  - name: CS0403
    href: ../../misc/cs0403.md
  - name: CS0404
    href: ../../misc/cs0404.md
  - name: CS0405
    href: ../../misc/cs0405.md
  - name: CS0406
    href: ../../misc/cs0406.md
  - name: CS0407
    href: ../../misc/cs0407.md
  - name: CS0409
    href: ../../misc/cs0409.md
  - name: CS0410
    href: ../../misc/cs0410.md
  - name: CS0411
    href: ../../misc/cs0411.md
  - name: CS0412
    href: ../../misc/cs0412.md
  - name: CS0413
    href: cs0413.md
  - name: CS0415
    href: ../../misc/cs0415.md
  - name: CS0416
    href: ../../misc/cs0416.md
  - name: CS0417
    href: cs0417.md
  - name: CS0418
    href: ../../misc/cs0418.md
  - name: CS0423
    href: ../../misc/cs0423.md
  - name: CS0424
    href: ../../misc/cs0424.md
  - name: CS0425
    href: ../../misc/cs0425.md
  - name: CS0426
    href: ../../misc/cs0426.md
  - name: CS0428
    href: ../../misc/cs0428.md
  - name: CS0430
    href: ../../misc/cs0430.md
  - name: CS0431
    href: ../../misc/cs0431.md
  - name: CS0432
    href: ../../misc/cs0432.md
  - name: CS0433
    href: cs0433.md
  - name: CS0434
    href: ../../misc/cs0434.md
  - name: CS0438
    href: ../../misc/cs0438.md
  - name: CS0439
    href: ../../misc/cs0439.md
  - name: CS0441
    href: ../../misc/cs0441.md
  - name: CS0442
    href: ../../misc/cs0442.md
  - name: CS0443
    href: ../../misc/cs0443.md
  - name: CS0445
    href: cs0445.md
  - name: CS0446
    href: cs0446.md
  - name: CS0447
    href: ../../misc/cs0447.md
  - name: CS0448
    href: ../../misc/cs0448.md
  - name: CS0449
    href: ../../misc/cs0449.md
  - name: CS0450
    href: ../../misc/cs0450.md
  - name: CS0451
    href: ../../misc/cs0451.md
  - name: CS0452
    href: ../../misc/cs0452.md
  - name: CS0453
    href: ../../misc/cs0453.md
  - name: CS0454
    href: ../../misc/cs0454.md
  - name: CS0455
    href: ../../misc/cs0455.md
  - name: CS0456
    href: ../../misc/cs0456.md
  - name: CS0457
    href: ../../misc/cs0457.md
  - name: CS0459
    href: ../../misc/cs0459.md
  - name: CS0460
    href: ../../misc/cs0460.md
  - name: CS0462
    href: ../../misc/cs0462.md
  - name: CS0463
    href: ../../misc/cs0463.md
  - name: CS0466
    href: ../../misc/cs0466.md
  - name: CS0468
    href: ../../misc/cs0468.md
  - name: CS0470
    href: ../../misc/cs0470.md
  - name: CS0471
    href: ../../misc/cs0471.md
  - name: CS0473
    href: ../../misc/cs0473.md
  - name: CS0500
    href: ../../misc/cs0500.md
  - name: CS0501
    href: ../../misc/cs0501.md
  - name: CS0502
    href: ../../misc/cs0502.md
  - name: CS0503
    href: ../../misc/cs0503.md
  - name: CS0504
    href: cs0504.md
  - name: CS0505
    href: ../../misc/cs0505.md
  - name: CS0506
    href: ../../misc/cs0506.md
  - name: CS0507
    href: cs0507.md
  - name: CS0508
    href: ../../misc/cs0508.md
  - name: CS0509
    href: ../../misc/cs0509.md
  - name: CS0513
    href: ../../misc/cs0513.md
  - name: CS0514
    href: ../../misc/cs0514.md
  - name: CS0515
    href: ../../misc/cs0515.md
  - name: CS0516
    href: ../../misc/cs0516.md
  - name: CS0517
    href: ../../misc/cs0517.md
  - name: CS0518
    href: cs0518.md
  - name: CS0520
    href: ../../misc/cs0520.md
  - name: CS0522
    href: ../../misc/cs0522.md
  - name: CS0523
    href: cs0523.md
  - name: CS0524
    href: ../../misc/cs0524.md
  - name: CS0525
    href: ../../misc/cs0525.md
  - name: CS0526
    href: ../../misc/cs0526.md
  - name: CS0527
    href: ../../misc/cs0527.md
  - name: CS0528
    href: ../../misc/cs0528.md
  - name: CS0529
    href: ../../misc/cs0529.md
  - name: CS0531
    href: ../../misc/cs0531.md
  - name: CS0533
    href: ../../misc/cs0533.md
  - name: CS0534
    href: ../../misc/cs0534.md
  - name: CS0535
    href: ../../misc/cs0535.md
  - name: CS0537
    href: ../../misc/cs0537.md
  - name: CS0538
    href: ../../misc/cs0538.md
  - name: CS0539
    href: ../../misc/cs0539.md
  - name: CS0540
    href: ../../misc/cs0540.md
  - name: CS0541
    href: ../../misc/cs0541.md
  - name: CS0542
    href: ../../misc/cs0542.md
  - name: CS0543
    href: ../../misc/cs0543.md
  - name: CS0544
    href: ../../misc/cs0544.md
  - name: CS0545
    href: cs0545.md
  - name: CS0546
    href: ../../misc/cs0546.md
  - name: CS0547
    href: ../../misc/cs0547.md
  - name: CS0548
    href: ../../misc/cs0548.md
  - name: CS0549
    href: ../../misc/cs0549.md
  - name: CS0550
    href: ../../misc/cs0550.md
  - name: CS0551
    href: ../../misc/cs0551.md
  - name: CS0552
    href: cs0552.md
  - name: CS0553
    href: ../../misc/cs0553.md
  - name: CS0554
    href: ../../misc/cs0554.md
  - name: CS0555
    href: ../../misc/cs0555.md
  - name: CS0556
    href: ../../misc/cs0556.md
  - name: CS0557
    href: ../../misc/cs0557.md
  - name: CS0558
    href: ../../misc/cs0558.md
  - name: CS0559
    href: ../../misc/cs0559.md
  - name: CS0562
    href: ../../misc/cs0562.md
  - name: CS0563
    href: cs0563.md
  - name: CS0564
    href: ../../misc/cs0564.md
  - name: CS0567
    href: ../../misc/cs0567.md
  - name: CS0568
    href: ../../misc/cs0568.md
  - name: CS0569
    href: ../../misc/cs0569.md
  - name: CS0570
    href: cs0570.md
  - name: CS0571
    href: cs0571.md
  - name: CS0572
    href: ../../misc/cs0572.md
  - name: CS0573
    href: ../../misc/cs0573.md
  - name: CS0574
    href: ../../misc/cs0574.md
  - name: CS0575
    href: ../../misc/cs0575.md
  - name: CS0576
    href: ../../misc/cs0576.md
  - name: CS0577
    href: ../../misc/cs0577.md
  - name: CS0578
    href: ../../misc/cs0578.md
  - name: CS0579
    href: cs0579.md
  - name: CS0582
    href: ../../misc/cs0582.md
  - name: CS0583
    href: ../../misc/cs0583.md
  - name: CS0584
    href: ../../misc/cs0584.md
  - name: CS0585
    href: ../../misc/cs0585.md
  - name: CS0586
    href: ../../misc/cs0586.md
  - name: CS0587
    href: ../../misc/cs0587.md
  - name: CS0588
    href: ../../misc/cs0588.md
  - name: CS0589
    href: ../../misc/cs0589.md
  - name: CS0590
    href: ../../misc/cs0590.md
  - name: CS0591
    href: ../../misc/cs0591.md
  - name: CS0592
    href: cs0592.md
  - name: CS0594
    href: ../../misc/cs0594.md
  - name: CS0596
    href: ../../misc/cs0596.md
  - name: CS0599
    href: ../../misc/cs0599.md
  - name: CS0601
    href: ../../misc/cs0601.md
  - name: CS0609
    href: ../../misc/cs0609.md
  - name: CS0610
    href: ../../misc/cs0610.md
  - name: CS0611
    href: ../../misc/cs0611.md
  - name: CS0616
    href: cs0616.md
  - name: CS0617
    href: ../../misc/cs0617.md
  - name: CS0619
    href: ../../misc/cs0619.md
  - name: CS0620
    href: ../../misc/cs0620.md
  - name: CS0621
    href: ../../misc/cs0621.md
  - name: CS0622
    href: ../../misc/cs0622.md
  - name: CS0623
    href: ../../misc/cs0623.md
  - name: CS0625
    href: ../../misc/cs0625.md
  - name: CS0629
    href: ../../misc/cs0629.md
  - name: CS0631
    href: ../../misc/cs0631.md
  - name: CS0633
    href: ../../misc/cs0633.md
  - name: CS0635
    href: ../../misc/cs0635.md
  - name: CS0636
    href: ../../misc/cs0636.md
  - name: CS0637
    href: ../../misc/cs0637.md
  - name: CS0641
    href: ../../misc/cs0641.md
  - name: CS0643
    href: ../../misc/cs0643.md
  - name: CS0644
    href: ../../misc/cs0644.md
  - name: CS0645
    href: ../../misc/cs0645.md
  - name: CS0646
    href: ../../misc/cs0646.md
  - name: CS0647
    href: ../../misc/cs0647.md
  - name: CS0648
    href: ../../misc/cs0648.md
  - name: CS0650
    href: cs0650.md
  - name: CS0653
    href: ../../misc/cs0653.md
  - name: CS0655
    href: ../../misc/cs0655.md
  - name: CS0656
    href: ../../misc/cs0656.md
  - name: CS0662
    href: ../../misc/cs0662.md
  - name: CS0663
    href: ../../misc/cs0663.md
  - name: CS0664
    href: ../../misc/cs0664.md
  - name: CS0666
    href: ../../misc/cs0666.md
  - name: CS0667
    href: ../../misc/cs0667.md
  - name: CS0668
    href: ../../misc/cs0668.md
  - name: CS0669
    href: ../../misc/cs0669.md
  - name: CS0670
    href: ../../misc/cs0670.md
  - name: CS0673
    href: ../../misc/cs0673.md
  - name: CS0674
    href: ../../misc/cs0674.md
  - name: CS0677
    href: ../../misc/cs0677.md
  - name: CS0678
    href: ../../misc/cs0678.md
  - name: CS0681
    href: ../../misc/cs0681.md
  - name: CS0682
    href: ../../misc/cs0682.md
  - name: CS0683
    href: ../../misc/cs0683.md
  - name: CS0685
    href: ../../misc/cs0685.md
  - name: CS0686
    href: cs0686.md
  - name: CS0687
    href: ../../misc/cs0687.md
  - name: CS0689
    href: ../../misc/cs0689.md
  - name: CS0690
    href: ../../misc/cs0690.md
  - name: CS0692
    href: ../../misc/cs0692.md
  - name: CS0694
    href: ../../misc/cs0694.md
  - name: CS0695
    href: ../../misc/cs0695.md
  - name: CS0698
    href: ../../misc/cs0698.md
  - name: CS0699
    href: ../../misc/cs0699.md
  - name: CS0701
    href: ../../misc/cs0701.md
  - name: CS0702
    href: cs0702.md
  - name: CS0703
    href: cs0703.md
  - name: CS0704
    href: ../../misc/cs0704.md
  - name: CS0706
    href: ../../misc/cs0706.md
  - name: CS0708
    href: ../../misc/cs0708.md
  - name: CS0709
    href: ../../misc/cs0709.md
  - name: CS0710
    href: ../../misc/cs0710.md
  - name: CS0711
    href: ../../misc/cs0711.md
  - name: CS0712
    href: ../../misc/cs0712.md
  - name: CS0713
    href: ../../misc/cs0713.md
  - name: CS0714
    href: ../../misc/cs0714.md
  - name: CS0715
    href: ../../misc/cs0715.md
  - name: CS0716
    href: ../../misc/cs0716.md
  - name: CS0717
    href: ../../misc/cs0717.md
  - name: CS0718
    href: ../../misc/cs0718.md
  - name: CS0719
    href: ../../misc/cs0719.md
  - name: CS0720
    href: ../../misc/cs0720.md
  - name: CS0721
    href: ../../misc/cs0721.md
  - name: CS0722
    href: ../../misc/cs0722.md
  - name: CS0723
    href: ../../misc/cs0723.md
  - name: CS0724
    href: ../../misc/cs0724.md
  - name: CS0726
    href: ../../misc/cs0726.md
  - name: CS0727
    href: ../../misc/cs0727.md
  - name: CS0729
    href: ../../misc/cs0729.md
  - name: CS0730
    href: ../../misc/cs0730.md
  - name: CS0731
    href: cs0731.md
  - name: CS0733
    href: ../../misc/cs0733.md
  - name: CS0734
    href: ../../misc/cs0734.md
  - name: CS0735
    href: ../../misc/cs0735.md
  - name: CS0736
    href: ../../misc/cs0736.md
  - name: CS0737
    href: ../../misc/cs0737.md
  - name: CS0738
    href: ../../misc/cs0738.md
  - name: CS0739
    href: ../../misc/cs0739.md
  - name: CS0742
    href: ../../misc/cs0742.md
  - name: CS0743
    href: ../../misc/cs0743.md
  - name: CS0744
    href: ../../misc/cs0744.md
  - name: CS0745
    href: ../../misc/cs0745.md
  - name: CS0746
    href: ../../misc/cs0746.md
  - name: CS0747
    href: ../../misc/cs0747.md
  - name: CS0748
    href: ../../misc/cs0748.md
  - name: CS0750
    href: ../../misc/cs0750.md
  - name: CS0751
    href: ../../misc/cs0751.md
  - name: CS0752
    href: ../../misc/cs0752.md
  - name: CS0753
    href: ../../misc/cs0753.md
  - name: CS0754
    href: ../../misc/cs0754.md
  - name: CS0755
    href: ../../misc/cs0755.md
  - name: CS0756
    href: ../../misc/cs0756.md
  - name: CS0757
    href: ../../misc/cs0757.md
  - name: CS0758
    href: ../../misc/cs0758.md
  - name: CS0759
    href: ../../misc/cs0759.md
  - name: CS0761
    href: ../../misc/cs0761.md
  - name: CS0762
    href: ../../misc/cs0762.md
  - name: CS0763
    href: ../../misc/cs0763.md
  - name: CS0764
    href: ../../misc/cs0764.md
  - name: CS0765
    href: ../../misc/cs0765.md
  - name: CS0766
    href: ../../misc/cs0766.md
  - name: CS0811
    href: ../../misc/cs0811.md
  - name: CS0815
    href: ../../misc/cs0815.md
  - name: CS0818
    href: ../../misc/cs0818.md
  - name: CS0819
    href: ../../misc/cs0819.md
  - name: CS0820
    href: ../../misc/cs0820.md
  - name: CS0821
    href: ../../misc/cs0821.md
  - name: CS0822
    href: ../../misc/cs0822.md
  - name: CS0825
    href: ../../misc/cs0825.md
  - name: CS0826
    href: cs0826.md
  - name: CS0828
    href: ../../misc/cs0828.md
  - name: CS0831
    href: ../../misc/cs0831.md
  - name: CS0832
    href: ../../misc/cs0832.md
  - name: CS0833
    href: ../../misc/cs0833.md
  - name: CS0834
    href: cs0834.md
  - name: CS0835
    href: ../../misc/cs0835.md
  - name: CS0836
    href: ../../misc/cs0836.md
  - name: CS0837
    href: ../../misc/cs0837.md
  - name: CS0838
    href: ../../misc/cs0838.md
  - name: CS0839
    href: ../../misc/cs0839.md
  - name: CS0840
    href: cs0840.md
  - name: CS0841
    href: ../../misc/cs0841.md
  - name: CS0842
    href: ../../misc/cs0842.md
  - name: CS0843
    href: cs0843.md
  - name: CS0844
    href: ../../misc/cs0844.md
  - name: CS0845
    href: cs0845.md
  - name: CS1001
    href: cs1001.md
  - name: CS1002
    href: ../../misc/cs1002.md
  - name: CS1003
    href: ../../misc/cs1003.md
  - name: CS1004
    href: ../../misc/cs1004.md
  - name: CS1007
    href: ../../misc/cs1007.md
  - name: CS1008
    href: ../../misc/cs1008.md
  - name: CS1009
    href: cs1009.md
  - name: CS1010
    href: ../../misc/cs1010.md
  - name: CS1011
    href: ../../misc/cs1011.md
  - name: CS1012
    href: ../../misc/cs1012.md
  - name: CS1013
    href: ../../misc/cs1013.md
  - name: CS1014
    href: ../../misc/cs1014.md
  - name: CS1015
    href: ../../misc/cs1015.md
  - name: CS1016
    href: ../../misc/cs1016.md
  - name: CS1017
    href: ../../misc/cs1017.md
  - name: CS1018
    href: cs1018.md
  - name: CS1019
    href: cs1019.md
  - name: CS1020
    href: ../../misc/cs1020.md
  - name: CS1021
    href: ../../misc/cs1021.md
  - name: CS1022
    href: ../../misc/cs1022.md
  - name: CS1023
    href: ../../misc/cs1023.md
  - name: CS1024
    href: ../../misc/cs1024.md
  - name: CS1025
    href: ../../misc/cs1025.md
  - name: CS1026
    href: cs1026.md
  - name: CS1027
    href: ../../misc/cs1027.md
  - name: CS1028
    href: ../../misc/cs1028.md
  - name: CS1029
    href: cs1029.md
  - name: CS1031
    href: ../../misc/cs1031.md
  - name: CS1032
    href: ../../misc/cs1032.md
  - name: CS1033
    href: ../../misc/cs1033.md
  - name: CS1034
    href: ../../misc/cs1034.md
  - name: CS1035
    href: ../../misc/cs1035.md
  - name: CS1036
    href: ../../misc/cs1036.md
  - name: CS1037
    href: ../../misc/cs1037.md
  - name: CS1038
    href: ../../misc/cs1038.md
  - name: CS1039
    href: ../../misc/cs1039.md
  - name: CS1040
    href: ../../misc/cs1040.md
  - name: CS1041
    href: ../../misc/cs1041.md
  - name: CS1043
    href: ../../misc/cs1043.md
  - name: CS1044
    href: ../../misc/cs1044.md
  - name: CS1055
    href: ../../misc/cs1055.md
  - name: CS1056
    href: ../../misc/cs1056.md
  - name: CS1057
    href: ../../misc/cs1057.md
  - name: CS1059
    href: ../../misc/cs1059.md
  - name: CS1061
    href: cs1061.md
  - name: CS1100
    href: ../../misc/cs1100.md
  - name: CS1101
    href: ../../misc/cs1101.md
  - name: CS1102
    href: ../../misc/cs1102.md
  - name: CS1103
    href: ../../misc/cs1103.md
  - name: CS1104
    href: ../../misc/cs1104.md
  - name: CS1105
    href: ../../misc/cs1105.md
  - name: CS1106
    href: ../../misc/cs1106.md
  - name: CS1107
    href: ../../misc/cs1107.md
  - name: CS1108
    href: ../../misc/cs1108.md
  - name: CS1109
    href: ../../misc/cs1109.md
  - name: CS1110
    href: ../../misc/cs1110.md
  - name: CS1112
    href: cs1112.md
  - name: CS1113
    href: ../../misc/cs1113.md
  - name: CS1501
    href: cs1501.md
  - name: CS1502
    href: cs1502.md
  - name: CS1503
    href: ../../misc/cs1503.md
  - name: CS1504
    href: ../../misc/cs1504.md
  - name: CS1507
    href: ../../misc/cs1507.md
  - name: CS1508
    href: ../../misc/cs1508.md
  - name: CS1509
    href: ../../misc/cs1509.md
  - name: CS1510
    href: ../../misc/cs1510.md
  - name: CS1511
    href: ../../misc/cs1511.md
  - name: CS1512
    href: ../../misc/cs1512.md
  - name: CS1513
    href: ../../misc/cs1513.md
  - name: CS1514
    href: ../../misc/cs1514.md
  - name: CS1515
    href: ../../misc/cs1515.md
  - name: CS1517
    href: ../../misc/cs1517.md
  - name: CS1518
    href: ../../misc/cs1518.md
  - name: CS1519
    href: cs1519.md
  - name: CS1520
    href: ../../misc/cs1520.md
  - name: CS1521
    href: ../../misc/cs1521.md
  - name: CS1524
    href: ../../misc/cs1524.md
  - name: CS1525
    href: ../../misc/cs1525.md
  - name: CS1526
    href: ../../misc/cs1526.md
  - name: CS1527
    href: ../../misc/cs1527.md
  - name: CS1528
    href: ../../misc/cs1528.md
  - name: CS1529
    href: ../../misc/cs1529.md
  - name: CS1530
    href: ../../misc/cs1530.md
  - name: CS1534
    href: ../../misc/cs1534.md
  - name: CS1535
    href: ../../misc/cs1535.md
  - name: CS1536
    href: ../../misc/cs1536.md
  - name: CS1537
    href: ../../misc/cs1537.md
  - name: CS1540
    href: cs1540.md
  - name: CS1541
    href: ../../misc/cs1541.md
  - name: CS1542
    href: ../../misc/cs1542.md
  - name: CS1545
    href: ../../misc/cs1545.md
  - name: CS1546
    href: cs1546.md
  - name: CS1547
    href: ../../misc/cs1547.md
  - name: CS1548
    href: cs1548.md
  - name: CS1551
    href: ../../misc/cs1551.md
  - name: CS1552
    href: ../../misc/cs1552.md
  - name: CS1553
    href: ../../misc/cs1553.md
  - name: CS1554
    href: ../../misc/cs1554.md
  - name: CS1555
    href: ../../misc/cs1555.md
  - name: CS1556
    href: ../../misc/cs1556.md
  - name: CS1557
    href: ../../misc/cs1557.md
  - name: CS1558
    href: ../../misc/cs1558.md
  - name: CS1559
    href: ../../misc/cs1559.md
  - name: CS1560
    href: ../../misc/cs1560.md
  - name: CS1561
    href: ../../misc/cs1561.md
  - name: CS1562
    href: ../../misc/cs1562.md
  - name: CS1563
    href: ../../misc/cs1563.md
  - name: CS1564
    href: cs1564.md
  - name: CS1565
    href: ../../misc/cs1565.md
  - name: CS1566
    href: ../../misc/cs1566.md
  - name: CS1567
    href: cs1567.md
  - name: CS1569
    href: ../../misc/cs1569.md
  - name: CS1575
    href: ../../misc/cs1575.md
  - name: CS1576
    href: ../../misc/cs1576.md
  - name: CS1577
    href: ../../misc/cs1577.md
  - name: CS1578
    href: ../../misc/cs1578.md
  - name: CS1579
    href: cs1579.md
  - name: CS1583
    href: ../../misc/cs1583.md
  - name: CS1585
    href: ../../misc/cs1585.md
  - name: CS1586
    href: ../../misc/cs1586.md
  - name: CS1588
    href: ../../misc/cs1588.md
  - name: CS1593
    href: ../../misc/cs1593.md
  - name: CS1594
    href: ../../misc/cs1594.md
  - name: CS1597
    href: ../../misc/cs1597.md
  - name: CS1599
    href: ../../misc/cs1599.md
  - name: CS1600
    href: ../../misc/cs1600.md
  - name: CS1601
    href: ../../misc/cs1601.md
  - name: CS1604
    href: ../../misc/cs1604.md
  - name: CS1605
    href: ../../misc/cs1605.md
  - name: CS1606
    href: ../../misc/cs1606.md
  - name: CS1608
    href: ../../misc/cs1608.md
  - name: CS1609
    href: ../../misc/cs1609.md
  - name: CS1611
    href: ../../misc/cs1611.md
  - name: CS1612
    href: cs1612.md
  - name: CS1613
    href: ../../misc/cs1613.md
  - name: CS1614
    href: cs1614.md
  - name: CS1615
    href: ../../misc/cs1615.md
  - name: CS1617
    href: ../../misc/cs1617.md
  - name: CS1618
    href: ../../misc/cs1618.md
  - name: CS1619
    href: ../../misc/cs1619.md
  - name: CS1620
    href: ../../misc/cs1620.md
  - name: CS1621
    href: ../../misc/cs1621.md
  - name: CS1622
    href: ../../misc/cs1622.md
  - name: CS1623
    href: ../../misc/cs1623.md
  - name: CS1624
    href: ../../misc/cs1624.md
  - name: CS1625
    href: ../../misc/cs1625.md
  - name: CS1626
    href: ../../misc/cs1626.md
  - name: CS1627
    href: ../../misc/cs1627.md
  - name: CS1628
    href: ../../misc/cs1628.md
  - name: CS1629
    href: ../../misc/cs1629.md
  - name: CS1630
    href: ../../misc/cs1630.md
  - name: CS1631
    href: ../../misc/cs1631.md
  - name: CS1632
    href: ../../misc/cs1632.md
  - name: CS1637
    href: ../../misc/cs1637.md
  - name: CS1638
    href: ../../misc/cs1638.md
  - name: CS1639
    href: ../../misc/cs1639.md
  - name: CS1640
    href: cs1640.md
  - name: CS1641
    href: ../../misc/cs1641.md
  - name: CS1642
    href: ../../misc/cs1642.md
  - name: CS1643
    href: ../../misc/cs1643.md
  - name: CS1644
    href: cs1644.md
  - name: CS1646
    href: ../../misc/cs1646.md
  - name: CS1647
    href: ../../misc/cs1647.md
  - name: CS1648
    href: ../../misc/cs1648.md
  - name: CS1649
    href: ../../misc/cs1649.md
  - name: CS1650
    href: ../../misc/cs1650.md
  - name: CS1651
    href: ../../misc/cs1651.md
  - name: CS1654
    href: ../../misc/cs1654.md
  - name: CS1655
    href: ../../misc/cs1655.md
  - name: CS1656
    href: cs1656.md
  - name: CS1657
    href: ../../misc/cs1657.md
  - name: CS1660
    href: ../../misc/cs1660.md
  - name: CS1661
    href: ../../misc/cs1661.md
  - name: CS1662
    href: ../../misc/cs1662.md
  - name: CS1663
    href: ../../misc/cs1663.md
  - name: CS1664
    href: ../../misc/cs1664.md
  - name: CS1665
    href: ../../misc/cs1665.md
  - name: CS1666
    href: ../../misc/cs1666.md
  - name: CS1667
    href: ../../misc/cs1667.md
  - name: CS1670
    href: ../../misc/cs1670.md
  - name: CS1671
    href: ../../misc/cs1671.md
  - name: CS1672
    href: ../../misc/cs1672.md
  - name: CS1673
    href: ../../misc/cs1673.md
  - name: CS1674
    href: cs1674.md
  - name: CS1675
    href: ../../misc/cs1675.md
  - name: CS1676
    href: ../../misc/cs1676.md
  - name: CS1677
    href: ../../misc/cs1677.md
  - name: CS1678
    href: ../../misc/cs1678.md
  - name: CS1679
    href: ../../misc/cs1679.md
  - name: CS1680
    href: ../../misc/cs1680.md
  - name: CS1681
    href: ../../misc/cs1681.md
  - name: CS1686
    href: ../../misc/cs1686.md
  - name: CS1688
    href: ../../misc/cs1688.md
  - name: CS1689
    href: ../../misc/cs1689.md
  - name: CS1703
    href: cs1703.md
  - name: CS1704
    href: cs1704.md
  - name: CS1705
    href: cs1705.md
  - name: CS1706
    href: ../../misc/cs1706.md
  - name: CS1708
    href: cs1708.md
  - name: CS1713
    href: ../../misc/cs1713.md
  - name: CS1714
    href: ../../misc/cs1714.md
  - name: CS1715
    href: ../../misc/cs1715.md
  - name: CS1716
    href: cs1716.md
  - name: CS1719
    href: ../../misc/cs1719.md
  - name: CS1721
    href: cs1721.md
  - name: CS1722
    href: ../../misc/cs1722.md
  - name: CS1724
    href: ../../misc/cs1724.md
  - name: CS1725
    href: ../../misc/cs1725.md
  - name: CS1726
    href: cs1726.md
  - name: CS1727
    href: ../../misc/cs1727.md
  - name: CS1728
    href: ../../misc/cs1728.md
  - name: CS1729
    href: cs1729.md
  - name: CS1730
    href: ../../misc/cs1730.md
  - name: CS1731
    href: ../../misc/cs1731.md
  - name: CS1732
    href: ../../misc/cs1732.md
  - name: CS1733
    href: ../../misc/cs1733.md
  - name: CS1900
    href: ../../misc/cs1900.md
  - name: CS1902
    href: ../../misc/cs1902.md
  - name: CS1906
    href: ../../misc/cs1906.md
  - name: CS1908
    href: ../../misc/cs1908.md
  - name: CS1909
    href: ../../misc/cs1909.md
  - name: CS1910
    href: ../../misc/cs1910.md
  - name: CS1912
    href: ../../misc/cs1912.md
  - name: CS1913
    href: ../../misc/cs1913.md
  - name: CS1914
    href: ../../misc/cs1914.md
  - name: CS1917
    href: ../../misc/cs1917.md
  - name: CS1918
    href: ../../misc/cs1918.md
  - name: CS1919
    href: cs1919.md
  - name: CS1920
    href: ../../misc/cs1920.md
  - name: CS1921
    href: cs1921.md
  - name: CS1922
    href: ../../misc/cs1922.md
  - name: CS1925
    href: ../../misc/cs1925.md
  - name: CS1926
    href: cs1926.md
  - name: CS1928
    href: ../../misc/cs1928.md
  - name: CS1929
    href: ../../misc/cs1929.md
  - name: CS1930
    href: ../../misc/cs1930.md
  - name: CS1931
    href: ../../misc/cs1931.md
  - name: CS1932
    href: ../../misc/cs1932.md
  - name: CS1933
    href: cs1933.md
  - name: CS1934
    href: ../../misc/cs1934.md
  - name: CS1935
    href: ../../misc/cs1935.md
  - name: CS1936
    href: cs1936.md
  - name: CS1937
    href: ../../misc/cs1937.md
  - name: CS1938
    href: ../../misc/cs1938.md
  - name: CS1939
    href: ../../misc/cs1939.md
  - name: CS1940
    href: ../../misc/cs1940.md
  - name: CS1941
    href: cs1941.md
  - name: CS1942
    href: cs1942.md
  - name: CS1943
    href: cs1943.md
  - name: CS1944
    href: ../../misc/cs1944.md
  - name: CS1945
    href: ../../misc/cs1945.md
  - name: CS1946
    href: cs1946.md
  - name: CS1947
    href: ../../misc/cs1947.md
  - name: CS1948
    href: ../../misc/cs1948.md
  - name: CS1949
    href: ../../misc/cs1949.md
  - name: CS1950
    href: ../../misc/cs1950.md
  - name: CS1951
    href: ../../misc/cs1951.md
  - name: CS1952
    href: ../../misc/cs1952.md
  - name: CS1953
    href: ../../misc/cs1953.md
  - name: CS1954
    href: ../../misc/cs1954.md
  - name: CS1955
    href: ../../misc/cs1955.md
  - name: CS1958
    href: ../../misc/cs1958.md
  - name: CS1959
    href: ../../misc/cs1959.md
  - name: CS2001
    href: ../../misc/cs2001.md
  - name: CS2003
    href: ../../misc/cs2003.md
  - name: CS2005
    href: ../../misc/cs2005.md
  - name: CS2006
    href: ../../misc/cs2006.md
  - name: CS2007
    href: ../../misc/cs2007.md
  - name: CS2008
    href: ../../misc/cs2008.md
  - name: CS2011
    href: ../../misc/cs2011.md
  - name: CS2012
    href: ../../misc/cs2012.md
  - name: CS2013
    href: ../../misc/cs2013.md
  - name: CS2015
    href: ../../misc/cs2015.md
  - name: CS2016
    href: ../../misc/cs2016.md
  - name: CS2017
    href: ../../misc/cs2017.md
  - name: CS2018
    href: ../../misc/cs2018.md
  - name: CS2019
    href: ../../misc/cs2019.md
  - name: CS2020
    href: ../../misc/cs2020.md
  - name: CS2021
    href: ../../misc/cs2021.md
  - name: CS2022
    href: ../../misc/cs2022.md
  - name: CS2024
    href: ../../misc/cs2024.md
  - name: CS2032
    href: cs2032.md
  - name: CS2033
    href: ../../misc/cs2033.md
  - name: CS2034
    href: ../../misc/cs2034.md
  - name: CS2035
    href: ../../misc/cs2035.md
  - name: CS2036
    href: ../../misc/cs2036.md
  - name: CS4009
    href: ../../misc/CS4009.md
  - name: CS5001
    href: ../../misc/cs5001.md
  - name: CS7003
    href: cs7003.md
  - name: CS8400
    href: cs8400.md
  - name: CS8401
    href: cs8401.md
  - name: CS8403
    href: cs8403.md
  - name: CS8410
    href: cs8410.md
  - name: CS8411
    href: cs8411.md
  - name: cs7000
    href: cs7000.md
  - name: cs0181
    href: cs0181.md
  - name: cs0854
    href: cs0854.md
  - name: cs1983
    href: cs1983.md
  - name: cs4008
    href: cs4008.md
  - name: cs4032
    href: cs4032.md
  - name: cs4033
    href: cs4033.md
  - name: cs4004
    href: cs4004.md
  - name: cs1997
    href: cs1997.md
  - name: cs1996
    href: cs1996.md
  - name: cs1994
    href: cs1994.md
  - name: cs1988
    href: cs1988.md
  - name: cs1986
    href: cs1986.md
  - name: cs1750
    href: cs1750.md
  - name: cs8812
    href: cs8812.md
  - name: cs1736
    href: cs1736.md
  - name: cs8803
    href: cs8803.md
  - name: cs4013
    href: cs4013.md
  - name: cs1742
    href: cs1742.md
  - name: cs1739
    href: cs1739.md
  - name: cs1063
    href: cs1063.md
  - name: cs1065
    href: cs1065.md
  - name: cs1763
    href: cs1763.md
  - name: cs1740
    href: cs1740.md
  - name: cs1741
    href: cs1741.md
  - name: cs0846
    href: cs0846.md
  - name: cs0767
    href: cs0767.md
  - name: cs1737
    href: cs1737.md
<<<<<<< HEAD
  - name: cs8155
    href: cs8155.md
=======
  - name: cs8152
    href: cs8152.md
  - name: cs8150
    href: cs8150.md
  - name: cs8159
    href: cs8159.md
  - name: cs8160
    href: cs8160.md
>>>>>>> 6998fe9c
  - name: cs8172
    href: cs8172.md
  - name: cs8169
    href: cs8169.md
  - name: cs8178
    href: cs8178.md
  - name: cs8170
    href: cs8170.md
  - name: cs8174
    href: cs8174.md
  - name: cs8173
    href: cs8173.md
  - name: cs8171
    href: cs8171.md
  - name: cs8177
    href: cs8177.md
  - name: cs8175
    href: cs8175.md
  - name: cs8176
    href: cs8176.md
  - name: cs9050
    href: cs9050.md
- name: Level 1 warning messages
  items:
  - name: CS0183
    href: ../../misc/cs0183.md
  - name: CS0184
    href: ../../misc/cs0184.md
  - name: CS0197
    href: ../../misc/cs0197.md
  - name: CS0420
    href: cs0420.md
  - name: CS0465
    href: cs0465.md
  - name: CS0602
    href: ../../misc/cs0602.md
  - name: CS0612
    href: ../../misc/cs0612.md
  - name: CS0626
    href: ../../misc/cs0626.md
  - name: CS0657
    href: ../../misc/cs0657.md
  - name: CS0658
    href: ../../misc/cs0658.md
  - name: CS0672
    href: ../../misc/cs0672.md
  - name: CS0684
    href: ../../misc/cs0684.md
  - name: CS0688
    href: ../../misc/cs0688.md
  - name: CS0809
    href: ../../misc/cs0809.md
  - name: CS0824
    href: ../../misc/cs0824.md
  - name: CS1030
    href: ../../misc/cs1030.md
  - name: CS1058
    href: cs1058.md
  - name: CS1060
    href: cs1060.md
  - name: CS1200
    href: ../../misc/cs1200.md
  - name: CS1201
    href: ../../misc/cs1201.md
  - name: CS1202
    href: ../../misc/cs1202.md
  - name: CS1203
    href: ../../misc/cs1203.md
  - name: CS1522
    href: ../../misc/cs1522.md
  - name: CS1570
    href: ../../misc/cs1570.md
  - name: CS1574
    href: ../../misc/cs1574.md
  - name: CS1580
    href: ../../misc/cs1580.md
  - name: CS1581
    href: ../../misc/cs1581.md
  - name: CS1584
    href: ../../misc/cs1584.md
  - name: CS1589
    href: ../../misc/cs1589.md
  - name: CS1590
    href: ../../misc/cs1590.md
  - name: CS1592
    href: ../../misc/cs1592.md
  - name: CS1598
    href: cs1598.md
  - name: CS1607
    href: cs1607.md
  - name: CS1616
    href: cs1616.md
  - name: CS1633
    href: ../../misc/cs1633.md
  - name: CS1634
    href: ../../misc/cs1634.md
  - name: CS1635
    href: ../../misc/cs1635.md
  - name: CS1645
    href: ../../misc/cs1645.md
  - name: CS1658
    href: cs1658.md
  - name: CS1682
    href: ../../misc/cs1682.md
  - name: CS1683
    href: cs1683.md
  - name: CS1684
    href: ../../misc/cs1684.md
  - name: CS1685
    href: cs1685.md
  - name: CS1687
    href: ../../misc/cs1687.md
  - name: CS1690
    href: cs1690.md
  - name: CS1691
    href: cs1691.md
  - name: CS1692
    href: ../../misc/cs1692.md
  - name: CS1694
    href: ../../misc/cs1694.md
  - name: CS1695
    href: ../../misc/cs1695.md
  - name: CS1696
    href: ../../misc/cs1696.md
  - name: CS1697
    href: ../../misc/cs1697.md
  - name: CS1699
    href: cs1699.md
  - name: CS1707
    href: ../../misc/cs1707.md
  - name: CS1709
    href: ../../misc/cs1709.md
  - name: CS1720
    href: ../../misc/cs1720.md
  - name: CS1723
    href: ../../misc/cs1723.md
  - name: CS1762
    href: cs1762.md
  - name: CS1911
    href: ../../misc/cs1911.md
  - name: CS1956
    href: cs1956.md
  - name: CS1957
    href: ../../misc/cs1957.md
  - name: CS2002
    href: ../../misc/cs2002.md
  - name: CS2014
    href: ../../misc/cs2014.md
  - name: CS2023
    href: ../../misc/cs2023.md
  - name: CS2029
    href: ../../misc/cs2029.md
  - name: CS3000
    href: ../../misc/cs3000.md
  - name: CS3001
    href: ../../misc/cs3001.md
  - name: CS3002
    href: ../../misc/cs3002.md
  - name: CS3003
    href: cs3003.md
  - name: CS3004
    href: ../../misc/cs3004.md
  - name: CS3005
    href: ../../misc/cs3005.md
  - name: CS3006
    href: ../../misc/cs3006.md
  - name: CS3007
    href: cs3007.md
  - name: CS3008
    href: ../../misc/cs3008.md
  - name: CS3009
    href: cs3009.md
  - name: CS3010
    href: ../../misc/cs3010.md
  - name: CS3011
    href: ../../misc/cs3011.md
  - name: CS3012
    href: ../../misc/cs3012.md
  - name: CS3013
    href: ../../misc/cs3013.md
  - name: CS3014
    href: ../../misc/cs3014.md
  - name: CS3015
    href: ../../misc/cs3015.md
  - name: CS3016
    href: ../../misc/cs3016.md
  - name: CS3017
    href: ../../misc/cs3017.md
  - name: CS3018
    href: ../../misc/cs3018.md
  - name: CS3022
    href: ../../misc/cs3022.md
  - name: CS3023
    href: ../../misc/cs3023.md
  - name: CS3024
    href: ../../misc/cs3024.md
  - name: CS3026
    href: ../../misc/cs3026.md
  - name: CS3027
    href: ../../misc/cs3027.md
  - name: CS4014
    href: cs4014.md
  - name: CS5000
    href: ../../misc/cs5000.md
- name: Level 2 warning messages
  items:
  - name: CS0108
    href: cs0108.md
  - name: CS0114
    href: ../../misc/cs0114.md
  - name: CS0162
    href: ../../misc/cs0162.md
  - name: CS0164
    href: ../../misc/cs0164.md
  - name: CS0251
    href: ../../misc/cs0251.md
  - name: CS0252
    href: ../../misc/cs0252.md
  - name: CS0253
    href: ../../misc/cs0253.md
  - name: CS0278
    href: ../../misc/cs0278.md
  - name: CS0279
    href: ../../misc/cs0279.md
  - name: CS0280
    href: ../../misc/cs0280.md
  - name: CS0435
    href: ../../misc/cs0435.md
  - name: CS0436
    href: ../../misc/cs0436.md
  - name: CS0437
    href: ../../misc/cs0437.md
  - name: CS0440
    href: ../../misc/cs0440.md
  - name: CS0444
    href: ../../misc/cs0444.md
  - name: CS0458
    href: ../../misc/cs0458.md
  - name: CS0464
    href: ../../misc/cs0464.md
  - name: CS0467
    href: cs0467.md
  - name: CS0469
    href: ../../misc/cs0469.md
  - name: CS0472
    href: ../../misc/cs0472.md
  - name: CS0618
    href: cs0618.md
  - name: CS0652
    href: ../../misc/cs0652.md
  - name: CS0728
    href: ../../misc/cs0728.md
  - name: CS1571
    href: ../../misc/cs1571.md
  - name: CS1572
    href: ../../misc/cs1572.md
  - name: CS1587
    href: ../../misc/cs1587.md
  - name: CS1668
    href: ../../misc/cs1668.md
  - name: CS1698
    href: ../../misc/cs1698.md
  - name: CS1701
    href: cs1701.md
  - name: CS1710
    href: ../../misc/cs1710.md
  - name: CS1711
    href: ../../misc/cs1711.md
  - name: CS1927
    href: ../../misc/cs1927.md
  - name: CS3019
    href: ../../misc/cs3019.md
  - name: CS3021
    href: ../../misc/cs3021.md
- name: Level 3 warning messages
  items:
  - name: CS0067
    href: ../../misc/cs0067.md
  - name: CS0105
    href: ../../misc/cs0105.md
  - name: CS0168
    href: ../../misc/cs0168.md
  - name: CS0169
    href: ../../misc/cs0169.md
  - name: CS0219
    href: ../../misc/cs0219.md
  - name: CS0282
    href: ../../misc/cs0282.md
  - name: CS0414
    href: ../../misc/cs0414.md
  - name: CS0419
    href: ../../misc/cs0419.md
  - name: CS0642
    href: ../../misc/cs0642.md
  - name: CS0659
    href: ../../misc/cs0659.md
  - name: CS0660
    href: ../../misc/cs0660.md
  - name: CS0661
    href: ../../misc/cs0661.md
  - name: CS0665
    href: ../../misc/cs0665.md
  - name: CS0675
    href: cs0675.md
  - name: CS0693
    href: ../../misc/cs0693.md
  - name: CS1700
    href: cs1700.md
  - name: CS1702
    href: ../../misc/cs1702.md
  - name: CS1717
    href: ../../misc/cs1717.md
  - name: CS1718
    href: ../../misc/cs1718.md
- name: Level 4 warning messages
  items:
  - name: CS0028
    href: ../../misc/cs0028.md
  - name: CS0078
    href: ../../misc/cs0078.md
  - name: CS0109
    href: ../../misc/cs0109.md
  - name: CS0402
    href: ../../misc/cs0402.md
  - name: CS0422
    href: ../../misc/cs0422.md
  - name: CS0429
    href: cs0429.md
  - name: CS0628
    href: ../../misc/cs0628.md
  - name: CS0649
    href: ../../misc/cs0649.md
  - name: CS1573
    href: ../../misc/cs1573.md
  - name: CS1591
    href: cs1591.md
  - name: CS1610
    href: cs1610.md
  - name: CS1712
    href: ../../misc/cs1712.md
- name: Nullable warnings
  href: nullable-warnings.md
  displayName: CS8597, CS8600, CS8601, CS8602, CS8604, CS8605, CS8607, CS8608, CS8609, CS8610, CS8611, CS8612, CS8613, CS8614, CS8615, CS8616, CS8617, CS8618, CS8619, CS8620, CS8621, CS8622, CS8624, CS8625, CS8629, CS8631, CS8634, CS8655, CS8633, CS8643, CS8644, CS8645, CS8762, CS8763, CS8764, CS8765, CS8766, CS8667, CS8768, CS8670, CS8714, CS8767, CS8769, CS8770, CS8774, CS8776, CS8775, CS8777, CS8819, CS8824, CS8825, CS8847
- name: Warning waves
  href: warning-waves.md
  displayName: CS7023,CS8073,CS8848,CS8880,CS8881,CS8882,CS8883,CS8884,CS8885,CS8886,CS8887,CS8892,CS8897,CS8898,CS8826,CS8981<|MERGE_RESOLUTION|>--- conflicted
+++ resolved
@@ -1617,10 +1617,8 @@
     href: cs0767.md
   - name: cs1737
     href: cs1737.md
-<<<<<<< HEAD
   - name: cs8155
     href: cs8155.md
-=======
   - name: cs8152
     href: cs8152.md
   - name: cs8150
@@ -1629,7 +1627,6 @@
     href: cs8159.md
   - name: cs8160
     href: cs8160.md
->>>>>>> 6998fe9c
   - name: cs8172
     href: cs8172.md
   - name: cs8169
