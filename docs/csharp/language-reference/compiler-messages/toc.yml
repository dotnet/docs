items:
- name: C# compiler messages
  href: index.md
- name: Error messages
  items:
  - name: CS0001
    href: cs0001.md
  - name: CS0003
    href: ../../misc/cs0003.md
  - name: CS0004
    href: ../../misc/cs0004.md
  - name: CS0005
    href: ../../misc/cs0005.md
  - name: CS0006
    href: cs0006.md
  - name: CS0007
    href: cs0007.md
  - name: CS0008
    href: ../../misc/cs0008.md
  - name: CS0009
    href: ../../misc/cs0009.md
  - name: CS0010
    href: ../../misc/cs0010.md
  - name: CS0011
    href: ../../misc/cs0011.md
  - name: CS0012
    href: ../../misc/cs0012.md
  - name: CS0013
    href: ../../misc/cs0013.md
  - name: CS0014
    href: ../../misc/cs0014.md
  - name: CS0015
    href: cs0015.md
  - name: CS0016
    href: cs0016.md
  - name: CS0017
    href: ../../misc/cs0017.md
  - name: CS0019
    href: cs0019.md
  - name: CS0020
    href: ../../misc/cs0020.md
  - name: CS0021
    href: ../../misc/cs0021.md
  - name: CS0022
    href: ../../misc/cs0022.md
  - name: CS0023
    href: ../../misc/cs0023.md
  - name: CS0025
    href: ../../misc/cs0025.md
  - name: CS0026
    href: ../../misc/cs0026.md
  - name: CS0027
    href: ../../misc/cs0027.md
  - name: CS0029
    href: cs0029.md
  - name: CS0030
    href: ../../misc/cs0030.md
  - name: CS0031
    href: ../../misc/cs0031.md
  - name: CS0034
    href: cs0034.md
  - name: CS0035
    href: ../../misc/cs0035.md
  - name: CS0036
    href: ../../misc/cs0036.md
  - name: CS0037
    href: ../../misc/cs0037.md
  - name: CS0038
    href: cs0038.md
  - name: CS0039
    href: cs0039.md
  - name: CS0040
    href: ../../misc/cs0040.md
  - name: CS0041
    href: ../../misc/cs0041.md
  - name: CS0042
    href: ../../misc/cs0042.md
  - name: CS0043
    href: ../../misc/cs0043.md
  - name: CS0050
    href: cs0050.md
  - name: CS0051
    href: cs0051.md
  - name: CS0052
    href: cs0052.md
  - name: CS0053
    href: ../../misc/cs0053.md
  - name: CS0054
    href: ../../misc/cs0054.md
  - name: CS0055
    href: ../../misc/cs0055.md
  - name: CS0056
    href: ../../misc/cs0056.md
  - name: CS0057
    href: ../../misc/cs0057.md
  - name: CS0058
    href: ../../misc/cs0058.md
  - name: CS0059
    href: ../../misc/cs0059.md
  - name: CS0060
    href: ../../misc/cs0060.md
  - name: CS0061
    href: ../../misc/cs0061.md
  - name: CS0065
    href: ../../misc/cs0065.md
  - name: CS0066
    href: ../../misc/cs0066.md
  - name: CS0068
    href: ../../misc/cs0068.md
  - name: CS0069
    href: ../../misc/cs0069.md
  - name: CS0070
    href: ../../misc/cs0070.md
  - name: CS0071
    href: cs0071.md
  - name: CS0072
    href: ../../misc/cs0072.md
  - name: CS0073
    href: ../../misc/cs0073.md
  - name: CS0074
    href: ../../misc/cs0074.md
  - name: CS0075
    href: ../../misc/cs0075.md
  - name: CS0076
    href: ../../misc/cs0076.md
  - name: CS0077
    href: ../../misc/cs0077.md
  - name: CS0079
    href: ../../misc/cs0079.md
  - name: CS0080
    href: ../../misc/cs0080.md
  - name: CS0081
    href: ../../misc/cs0081.md
  - name: CS0082
    href: ../../misc/cs0082.md
  - name: CS0100
    href: ../../misc/cs0100.md
  - name: CS0101
    href: ../../misc/cs0101.md
  - name: CS0102
    href: ../../misc/cs0102.md
  - name: CS0103
    href: cs0103.md
  - name: CS0104
    href: ../../misc/cs0104.md
  - name: CS0106
    href: cs0106.md
  - name: CS0107
    href: ../../misc/cs0107.md
  - name: CS0110
    href: ../../misc/cs0110.md
  - name: CS0111
    href: ../../misc/cs0111.md
  - name: CS0112
    href: ../../misc/cs0112.md
  - name: CS0113
    href: ../../misc/cs0113.md
  - name: CS0115
    href: cs0115.md
  - name: CS0116
    href: cs0116.md
  - name: CS0117
    href: ../../misc/cs0117.md
  - name: CS0118
    href: ../../misc/cs0118.md
  - name: CS0119
    href: ../../misc/cs0119.md
  - name: CS0120
    href: cs0120.md
  - name: CS0121
    href: ../../misc/cs0121.md
  - name: CS0122
    href: cs0122.md
  - name: CS0123
    href: ../../misc/cs0123.md
  - name: CS0126
    href: ../../misc/cs0126.md
  - name: CS0127
    href: ../../misc/cs0127.md
  - name: CS0128
    href: ../../misc/cs0128.md
  - name: CS0131
    href: ../../misc/cs0131.md
  - name: CS0132
    href: ../../misc/cs0132.md
  - name: CS0133
    href: ../../misc/cs0133.md
  - name: CS0134
    href: cs0134.md
  - name: CS0135
    href: ../../misc/cs0135.md
  - name: CS0136
    href: ../../misc/cs0136.md
  - name: CS0138
    href: ../../misc/cs0138.md
  - name: CS0139
    href: ../../misc/cs0139.md
  - name: CS0140
    href: ../../misc/cs0140.md
  - name: CS0143
    href: ../../misc/cs0143.md
  - name: CS0144
    href: ../../misc/cs0144.md
  - name: CS0145
    href: ../../misc/cs0145.md
  - name: CS0146
    href: ../../misc/cs0146.md
  - name: CS0148
    href: ../../misc/cs0148.md
  - name: CS0149
    href: ../../misc/cs0149.md
  - name: CS0150
    href: ../../misc/cs0150.md
  - name: CS0151
    href: cs0151.md
  - name: CS0152
    href: ../../misc/cs0152.md
  - name: CS0153
    href: ../../misc/cs0153.md
  - name: CS0154
    href: ../../misc/cs0154.md
  - name: CS0155
    href: ../../misc/cs0155.md
  - name: CS0156
    href: ../../misc/cs0156.md
  - name: CS0157
    href: ../../misc/cs0157.md
  - name: CS0158
    href: ../../misc/cs0158.md
  - name: CS0159
    href: ../../misc/cs0159.md
  - name: CS0160
    href: ../../misc/cs0160.md
  - name: CS0161
    href: ../../misc/cs0161.md
  - name: CS0163
    href: cs0163.md
  - name: CS0165
    href: cs0165.md
  - name: CS0167
    href: ../../misc/cs0167.md
  - name: CS0170
    href: ../../misc/cs0170.md
  - name: CS0171
    href: ../../misc/cs0171.md
  - name: CS0172
    href: ../../misc/cs0172.md
  - name: CS0173
    href: cs0173.md
  - name: CS0174
    href: ../../misc/cs0174.md
  - name: CS0175
    href: ../../misc/cs0175.md
  - name: CS0176
    href: ../../misc/cs0176.md
  - name: CS0177
    href: ../../misc/cs0177.md
  - name: CS0178
    href: cs0178.md
  - name: CS0179
    href: ../../misc/cs0179.md
  - name: CS0180
    href: ../../misc/cs0180.md
  - name: CS0182
    href: ../../misc/cs0182.md
  - name: CS0185
    href: ../../misc/cs0185.md
  - name: CS0186
    href: ../../misc/cs0186.md
  - name: CS0188
    href: cs0188.md
  - name: CS0191
    href: ../../misc/cs0191.md
  - name: CS0192
    href: ../../misc/cs0192.md
  - name: CS0193
    href: ../../misc/cs0193.md
  - name: CS0196
    href: ../../misc/cs0196.md
  - name: CS0198
    href: ../../misc/cs0198.md
  - name: CS0199
    href: ../../misc/cs0199.md
  - name: CS0200
    href: ../../misc/cs0200.md
  - name: CS0201
    href: cs0201.md
  - name: CS0202
    href: ../../misc/cs0202.md
  - name: CS0204
    href: ../../misc/cs0204.md
  - name: CS0205
    href: ../../misc/cs0205.md
  - name: CS0206
    href: ../../misc/cs0206.md
  - name: CS0208
    href: ../../misc/cs0208.md
  - name: CS0209
    href: ../../misc/cs0209.md
  - name: CS0210
    href: ../../misc/cs0210.md
  - name: CS0211
    href: ../../misc/cs0211.md
  - name: CS0212
    href: ../../misc/cs0212.md
  - name: CS0213
    href: ../../misc/cs0213.md
  - name: CS0214
    href: ../../misc/cs0214.md
  - name: CS0215
    href: ../../misc/cs0215.md
  - name: CS0216
    href: ../../misc/cs0216.md
  - name: CS0217
    href: ../../misc/cs0217.md
  - name: CS0218
    href: ../../misc/cs0218.md
  - name: CS0220
    href: ../../misc/cs0220.md
  - name: CS0221
    href: ../../misc/cs0221.md
  - name: CS0225
    href: ../../misc/cs0225.md
  - name: CS0226
    href: ../../misc/cs0226.md
  - name: CS0227
    href: ../../misc/cs0227.md
  - name: CS0228
    href: ../../misc/cs0228.md
  - name: CS0229
    href: cs0229.md
  - name: CS0230
    href: ../../misc/cs0230.md
  - name: CS0231
    href: ../../misc/cs0231.md
  - name: CS0233
    href: cs0233.md
  - name: CS0234
    href: cs0234.md
  - name: CS0236
    href: ../../misc/cs0236.md
  - name: CS0238
    href: ../../misc/cs0238.md
  - name: CS0239
    href: ../../misc/cs0239.md
  - name: CS0241
    href: ../../misc/cs0241.md
  - name: CS0242
    href: ../../misc/cs0242.md
  - name: CS0243
    href: ../../misc/cs0243.md
  - name: CS0244
    href: ../../misc/cs0244.md
  - name: CS0245
    href: ../../misc/cs0245.md
  - name: CS0246
    href: cs0246.md
  - name: CS0247
    href: ../../misc/cs0247.md
  - name: CS0248
    href: ../../misc/cs0248.md
  - name: CS0249
    href: ../../misc/cs0249.md
  - name: CS0250
    href: ../../misc/cs0250.md
  - name: CS0254
    href: ../../misc/cs0254.md
  - name: CS0255
    href: ../../misc/cs0255.md
  - name: CS0260
    href: cs0260.md
  - name: CS0261
    href: ../../misc/cs0261.md
  - name: CS0262
    href: ../../misc/cs0262.md
  - name: CS0263
    href: ../../misc/cs0263.md
  - name: CS0264
    href: ../../misc/cs0264.md
  - name: CS0265
    href: ../../misc/cs0265.md
  - name: CS0266
    href: cs0266.md
  - name: CS0267
    href: ../../misc/cs0267.md
  - name: CS0268
    href: ../../misc/cs0268.md
  - name: CS0269
    href: cs0269.md
  - name: CS0270
    href: cs0270.md
  - name: CS0271
    href: ../../misc/cs0271.md
  - name: CS0272
    href: ../../misc/cs0272.md
  - name: CS0273
    href: ../../misc/cs0273.md
  - name: CS0274
    href: ../../misc/cs0274.md
  - name: CS0275
    href: ../../misc/cs0275.md
  - name: CS0276
    href: ../../misc/cs0276.md
  - name: CS0277
    href: ../../misc/cs0277.md
  - name: CS0281
    href: ../../misc/cs0281.md
  - name: CS0283
    href: ../../misc/cs0283.md
  - name: CS0304
    href: cs0304.md
  - name: CS0305
    href: ../../misc/cs0305.md
  - name: CS0306
    href: ../../misc/cs0306.md
  - name: CS0307
    href: ../../misc/cs0307.md
  - name: CS0308
    href: ../../misc/cs0308.md
  - name: CS0310
    href: cs0310.md
  - name: CS0311
    href: cs0311.md
  - name: CS0312
    href: ../../misc/cs0312.md
  - name: CS0313
    href: ../../misc/cs0313.md
  - name: CS0314
    href: ../../misc/cs0314.md
  - name: CS0315
    href: ../../misc/cs0315.md
  - name: CS0316
    href: ../../misc/cs0316.md
  - name: CS0400
    href: ../../misc/cs0400.md
  - name: CS0401
    href: ../../misc/cs0401.md
  - name: CS0403
    href: ../../misc/cs0403.md
  - name: CS0404
    href: ../../misc/cs0404.md
  - name: CS0405
    href: ../../misc/cs0405.md
  - name: CS0406
    href: ../../misc/cs0406.md
  - name: CS0407
    href: ../../misc/cs0407.md
  - name: CS0409
    href: ../../misc/cs0409.md
  - name: CS0410
    href: ../../misc/cs0410.md
  - name: CS0411
    href: ../../misc/cs0411.md
  - name: CS0412
    href: ../../misc/cs0412.md
  - name: CS0413
    href: cs0413.md
  - name: CS0415
    href: ../../misc/cs0415.md
  - name: CS0416
    href: ../../misc/cs0416.md
  - name: CS0417
    href: cs0417.md
  - name: CS0418
    href: ../../misc/cs0418.md
  - name: CS0423
    href: ../../misc/cs0423.md
  - name: CS0424
    href: ../../misc/cs0424.md
  - name: CS0425
    href: ../../misc/cs0425.md
  - name: CS0426
    href: ../../misc/cs0426.md
  - name: CS0428
    href: ../../misc/cs0428.md
  - name: CS0430
    href: ../../misc/cs0430.md
  - name: CS0431
    href: ../../misc/cs0431.md
  - name: CS0432
    href: ../../misc/cs0432.md
  - name: CS0433
    href: cs0433.md
  - name: CS0434
    href: ../../misc/cs0434.md
  - name: CS0438
    href: ../../misc/cs0438.md
  - name: CS0439
    href: ../../misc/cs0439.md
  - name: CS0441
    href: ../../misc/cs0441.md
  - name: CS0442
    href: ../../misc/cs0442.md
  - name: CS0443
    href: ../../misc/cs0443.md
  - name: CS0445
    href: cs0445.md
  - name: CS0446
    href: cs0446.md
  - name: CS0447
    href: ../../misc/cs0447.md
  - name: CS0448
    href: ../../misc/cs0448.md
  - name: CS0449
    href: ../../misc/cs0449.md
  - name: CS0450
    href: ../../misc/cs0450.md
  - name: CS0451
    href: ../../misc/cs0451.md
  - name: CS0452
    href: ../../misc/cs0452.md
  - name: CS0453
    href: ../../misc/cs0453.md
  - name: CS0454
    href: ../../misc/cs0454.md
  - name: CS0455
    href: ../../misc/cs0455.md
  - name: CS0456
    href: ../../misc/cs0456.md
  - name: CS0457
    href: ../../misc/cs0457.md
  - name: CS0459
    href: ../../misc/cs0459.md
  - name: CS0460
    href: ../../misc/cs0460.md
  - name: CS0462
    href: ../../misc/cs0462.md
  - name: CS0463
    href: ../../misc/cs0463.md
  - name: CS0466
    href: ../../misc/cs0466.md
  - name: CS0468
    href: ../../misc/cs0468.md
  - name: CS0470
    href: ../../misc/cs0470.md
  - name: CS0471
    href: ../../misc/cs0471.md
  - name: CS0473
    href: ../../misc/cs0473.md
  - name: CS0500
    href: ../../misc/cs0500.md
  - name: CS0501
    href: ../../misc/cs0501.md
  - name: CS0502
    href: ../../misc/cs0502.md
  - name: CS0503
    href: ../../misc/cs0503.md
  - name: CS0504
    href: cs0504.md
  - name: CS0505
    href: ../../misc/cs0505.md
  - name: CS0506
    href: ../../misc/cs0506.md
  - name: CS0507
    href: cs0507.md
  - name: CS0508
    href: ../../misc/cs0508.md
  - name: CS0509
    href: ../../misc/cs0509.md
  - name: CS0513
    href: ../../misc/cs0513.md
  - name: CS0514
    href: ../../misc/cs0514.md
  - name: CS0515
    href: ../../misc/cs0515.md
  - name: CS0516
    href: ../../misc/cs0516.md
  - name: CS0517
    href: ../../misc/cs0517.md
  - name: CS0518
    href: cs0518.md
  - name: CS0520
    href: ../../misc/cs0520.md
  - name: CS0522
    href: ../../misc/cs0522.md
  - name: CS0523
    href: cs0523.md
  - name: CS0524
    href: ../../misc/cs0524.md
  - name: CS0525
    href: ../../misc/cs0525.md
  - name: CS0526
    href: ../../misc/cs0526.md
  - name: CS0527
    href: ../../misc/cs0527.md
  - name: CS0528
    href: ../../misc/cs0528.md
  - name: CS0529
    href: ../../misc/cs0529.md
  - name: CS0531
    href: ../../misc/cs0531.md
  - name: CS0533
    href: ../../misc/cs0533.md
  - name: CS0534
    href: ../../misc/cs0534.md
  - name: CS0535
    href: ../../misc/cs0535.md
  - name: CS0537
    href: ../../misc/cs0537.md
  - name: CS0538
    href: ../../misc/cs0538.md
  - name: CS0539
    href: ../../misc/cs0539.md
  - name: CS0540
    href: ../../misc/cs0540.md
  - name: CS0541
    href: ../../misc/cs0541.md
  - name: CS0542
    href: ../../misc/cs0542.md
  - name: CS0543
    href: ../../misc/cs0543.md
  - name: CS0544
    href: ../../misc/cs0544.md
  - name: CS0545
    href: cs0545.md
  - name: CS0546
    href: ../../misc/cs0546.md
  - name: CS0547
    href: ../../misc/cs0547.md
  - name: CS0548
    href: ../../misc/cs0548.md
  - name: CS0549
    href: ../../misc/cs0549.md
  - name: CS0550
    href: ../../misc/cs0550.md
  - name: CS0551
    href: ../../misc/cs0551.md
  - name: CS0552
    href: cs0552.md
  - name: CS0553
    href: ../../misc/cs0553.md
  - name: CS0554
    href: ../../misc/cs0554.md
  - name: CS0555
    href: ../../misc/cs0555.md
  - name: CS0556
    href: ../../misc/cs0556.md
  - name: CS0557
    href: ../../misc/cs0557.md
  - name: CS0558
    href: ../../misc/cs0558.md
  - name: CS0559
    href: ../../misc/cs0559.md
  - name: CS0562
    href: ../../misc/cs0562.md
  - name: CS0563
    href: cs0563.md
  - name: CS0564
    href: ../../misc/cs0564.md
  - name: CS0567
    href: ../../misc/cs0567.md
  - name: CS0568
    href: ../../misc/cs0568.md
  - name: CS0569
    href: ../../misc/cs0569.md
  - name: CS0570
    href: cs0570.md
  - name: CS0571
    href: cs0571.md
  - name: CS0572
    href: ../../misc/cs0572.md
  - name: CS0573
    href: ../../misc/cs0573.md
  - name: CS0574
    href: ../../misc/cs0574.md
  - name: CS0575
    href: ../../misc/cs0575.md
  - name: CS0576
    href: ../../misc/cs0576.md
  - name: CS0577
    href: ../../misc/cs0577.md
  - name: CS0578
    href: ../../misc/cs0578.md
  - name: CS0579
    href: cs0579.md
  - name: CS0582
    href: ../../misc/cs0582.md
  - name: CS0583
    href: ../../misc/cs0583.md
  - name: CS0584
    href: ../../misc/cs0584.md
  - name: CS0585
    href: ../../misc/cs0585.md
  - name: CS0586
    href: ../../misc/cs0586.md
  - name: CS0587
    href: ../../misc/cs0587.md
  - name: CS0588
    href: ../../misc/cs0588.md
  - name: CS0589
    href: ../../misc/cs0589.md
  - name: CS0590
    href: ../../misc/cs0590.md
  - name: CS0591
    href: ../../misc/cs0591.md
  - name: CS0592
    href: cs0592.md
  - name: CS0594
    href: ../../misc/cs0594.md
  - name: CS0596
    href: ../../misc/cs0596.md
  - name: CS0599
    href: ../../misc/cs0599.md
  - name: CS0601
    href: ../../misc/cs0601.md
  - name: CS0609
    href: ../../misc/cs0609.md
  - name: CS0610
    href: ../../misc/cs0610.md
  - name: CS0611
    href: ../../misc/cs0611.md
  - name: CS0616
    href: cs0616.md
  - name: CS0617
    href: ../../misc/cs0617.md
  - name: CS0619
    href: ../../misc/cs0619.md
  - name: CS0620
    href: ../../misc/cs0620.md
  - name: CS0621
    href: ../../misc/cs0621.md
  - name: CS0622
    href: ../../misc/cs0622.md
  - name: CS0623
    href: ../../misc/cs0623.md
  - name: CS0625
    href: ../../misc/cs0625.md
  - name: CS0629
    href: ../../misc/cs0629.md
  - name: CS0631
    href: ../../misc/cs0631.md
  - name: CS0633
    href: ../../misc/cs0633.md
  - name: CS0635
    href: ../../misc/cs0635.md
  - name: CS0636
    href: ../../misc/cs0636.md
  - name: CS0637
    href: ../../misc/cs0637.md
  - name: CS0641
    href: ../../misc/cs0641.md
  - name: CS0643
    href: ../../misc/cs0643.md
  - name: CS0644
    href: ../../misc/cs0644.md
  - name: CS0645
    href: ../../misc/cs0645.md
  - name: CS0646
    href: ../../misc/cs0646.md
  - name: CS0647
    href: ../../misc/cs0647.md
  - name: CS0648
    href: ../../misc/cs0648.md
  - name: CS0650
    href: cs0650.md
  - name: CS0653
    href: ../../misc/cs0653.md
  - name: CS0655
    href: ../../misc/cs0655.md
  - name: CS0656
    href: ../../misc/cs0656.md
  - name: CS0662
    href: ../../misc/cs0662.md
  - name: CS0663
    href: ../../misc/cs0663.md
  - name: CS0664
    href: ../../misc/cs0664.md
  - name: CS0666
    href: ../../misc/cs0666.md
  - name: CS0667
    href: ../../misc/cs0667.md
  - name: CS0668
    href: ../../misc/cs0668.md
  - name: CS0669
    href: ../../misc/cs0669.md
  - name: CS0670
    href: ../../misc/cs0670.md
  - name: CS0673
    href: ../../misc/cs0673.md
  - name: CS0674
    href: ../../misc/cs0674.md
  - name: CS0677
    href: ../../misc/cs0677.md
  - name: CS0678
    href: ../../misc/cs0678.md
  - name: CS0681
    href: ../../misc/cs0681.md
  - name: CS0682
    href: ../../misc/cs0682.md
  - name: CS0683
    href: ../../misc/cs0683.md
  - name: CS0685
    href: ../../misc/cs0685.md
  - name: CS0686
    href: cs0686.md
  - name: CS0687
    href: ../../misc/cs0687.md
  - name: CS0689
    href: ../../misc/cs0689.md
  - name: CS0690
    href: ../../misc/cs0690.md
  - name: CS0692
    href: ../../misc/cs0692.md
  - name: CS0694
    href: ../../misc/cs0694.md
  - name: CS0695
    href: ../../misc/cs0695.md
  - name: CS0698
    href: ../../misc/cs0698.md
  - name: CS0699
    href: ../../misc/cs0699.md
  - name: CS0701
    href: ../../misc/cs0701.md
  - name: CS0702
    href: cs0702.md
  - name: CS0703
    href: cs0703.md
  - name: CS0704
    href: ../../misc/cs0704.md
  - name: CS0706
    href: ../../misc/cs0706.md
  - name: CS0708
    href: ../../misc/cs0708.md
  - name: CS0709
    href: ../../misc/cs0709.md
  - name: CS0710
    href: ../../misc/cs0710.md
  - name: CS0711
    href: ../../misc/cs0711.md
  - name: CS0712
    href: ../../misc/cs0712.md
  - name: CS0713
    href: ../../misc/cs0713.md
  - name: CS0714
    href: ../../misc/cs0714.md
  - name: CS0715
    href: ../../misc/cs0715.md
  - name: CS0716
    href: ../../misc/cs0716.md
  - name: CS0717
    href: ../../misc/cs0717.md
  - name: CS0718
    href: ../../misc/cs0718.md
  - name: CS0719
    href: ../../misc/cs0719.md
  - name: CS0720
    href: ../../misc/cs0720.md
  - name: CS0721
    href: ../../misc/cs0721.md
  - name: CS0722
    href: ../../misc/cs0722.md
  - name: CS0723
    href: ../../misc/cs0723.md
  - name: CS0724
    href: ../../misc/cs0724.md
  - name: CS0726
    href: ../../misc/cs0726.md
  - name: CS0727
    href: ../../misc/cs0727.md
  - name: CS0729
    href: ../../misc/cs0729.md
  - name: CS0730
    href: ../../misc/cs0730.md
  - name: CS0731
    href: cs0731.md
  - name: CS0733
    href: ../../misc/cs0733.md
  - name: CS0734
    href: ../../misc/cs0734.md
  - name: CS0735
    href: ../../misc/cs0735.md
  - name: CS0736
    href: ../../misc/cs0736.md
  - name: CS0737
    href: ../../misc/cs0737.md
  - name: CS0738
    href: ../../misc/cs0738.md
  - name: CS0739
    href: ../../misc/cs0739.md
  - name: CS0742
    href: ../../misc/cs0742.md
  - name: CS0743
    href: ../../misc/cs0743.md
  - name: CS0744
    href: ../../misc/cs0744.md
  - name: CS0745
    href: ../../misc/cs0745.md
  - name: CS0746
    href: ../../misc/cs0746.md
  - name: CS0747
    href: ../../misc/cs0747.md
  - name: CS0748
    href: ../../misc/cs0748.md
  - name: CS0750
    href: ../../misc/cs0750.md
  - name: CS0751
    href: ../../misc/cs0751.md
  - name: CS0752
    href: ../../misc/cs0752.md
  - name: CS0753
    href: ../../misc/cs0753.md
  - name: CS0754
    href: ../../misc/cs0754.md
  - name: CS0755
    href: ../../misc/cs0755.md
  - name: CS0756
    href: ../../misc/cs0756.md
  - name: CS0757
    href: ../../misc/cs0757.md
  - name: CS0758
    href: ../../misc/cs0758.md
  - name: CS0759
    href: ../../misc/cs0759.md
  - name: CS0761
    href: ../../misc/cs0761.md
  - name: CS0762
    href: ../../misc/cs0762.md
  - name: CS0763
    href: ../../misc/cs0763.md
  - name: CS0764
    href: ../../misc/cs0764.md
  - name: CS0765
    href: ../../misc/cs0765.md
  - name: CS0766
    href: ../../misc/cs0766.md
  - name: CS0811
    href: ../../misc/cs0811.md
  - name: CS0815
    href: ../../misc/cs0815.md
  - name: CS0818
    href: ../../misc/cs0818.md
  - name: CS0819
    href: ../../misc/cs0819.md
  - name: CS0820
    href: ../../misc/cs0820.md
  - name: CS0821
    href: ../../misc/cs0821.md
  - name: CS0822
    href: ../../misc/cs0822.md
  - name: CS0825
    href: ../../misc/cs0825.md
  - name: CS0826
    href: cs0826.md
  - name: CS0828
    href: ../../misc/cs0828.md
  - name: CS0831
    href: ../../misc/cs0831.md
  - name: CS0832
    href: ../../misc/cs0832.md
  - name: CS0833
    href: ../../misc/cs0833.md
  - name: CS0834
    href: cs0834.md
  - name: CS0835
    href: ../../misc/cs0835.md
  - name: CS0836
    href: ../../misc/cs0836.md
  - name: CS0837
    href: ../../misc/cs0837.md
  - name: CS0838
    href: ../../misc/cs0838.md
  - name: CS0839
    href: ../../misc/cs0839.md
  - name: CS0840
    href: cs0840.md
  - name: CS0841
    href: ../../misc/cs0841.md
  - name: CS0842
    href: ../../misc/cs0842.md
  - name: CS0843
    href: cs0843.md
  - name: CS0844
    href: ../../misc/cs0844.md
  - name: CS0845
    href: cs0845.md
  - name: CS1001
    href: cs1001.md
  - name: CS1002
    href: ../../misc/cs1002.md
  - name: CS1003
    href: ../../misc/cs1003.md
  - name: CS1004
    href: ../../misc/cs1004.md
  - name: CS1007
    href: ../../misc/cs1007.md
  - name: CS1008
    href: ../../misc/cs1008.md
  - name: CS1009
    href: cs1009.md
  - name: CS1010
    href: ../../misc/cs1010.md
  - name: CS1011
    href: ../../misc/cs1011.md
  - name: CS1012
    href: ../../misc/cs1012.md
  - name: CS1013
    href: ../../misc/cs1013.md
  - name: CS1014
    href: ../../misc/cs1014.md
  - name: CS1015
    href: ../../misc/cs1015.md
  - name: CS1016
    href: ../../misc/cs1016.md
  - name: CS1017
    href: ../../misc/cs1017.md
  - name: CS1018
    href: cs1018.md
  - name: CS1019
    href: cs1019.md
  - name: CS1020
    href: ../../misc/cs1020.md
  - name: CS1021
    href: ../../misc/cs1021.md
  - name: CS1022
    href: ../../misc/cs1022.md
  - name: CS1023
    href: ../../misc/cs1023.md
  - name: CS1024
    href: ../../misc/cs1024.md
  - name: CS1025
    href: ../../misc/cs1025.md
  - name: CS1026
    href: cs1026.md
  - name: CS1027
    href: ../../misc/cs1027.md
  - name: CS1028
    href: ../../misc/cs1028.md
  - name: CS1029
    href: cs1029.md
  - name: CS1031
    href: ../../misc/cs1031.md
  - name: CS1032
    href: ../../misc/cs1032.md
  - name: CS1033
    href: ../../misc/cs1033.md
  - name: CS1034
    href: ../../misc/cs1034.md
  - name: CS1035
    href: ../../misc/cs1035.md
  - name: CS1036
    href: ../../misc/cs1036.md
  - name: CS1037
    href: ../../misc/cs1037.md
  - name: CS1038
    href: ../../misc/cs1038.md
  - name: CS1039
    href: ../../misc/cs1039.md
  - name: CS1040
    href: ../../misc/cs1040.md
  - name: CS1041
    href: ../../misc/cs1041.md
  - name: CS1043
    href: ../../misc/cs1043.md
  - name: CS1044
    href: ../../misc/cs1044.md
  - name: CS1055
    href: ../../misc/cs1055.md
  - name: CS1056
    href: ../../misc/cs1056.md
  - name: CS1057
    href: ../../misc/cs1057.md
  - name: CS1059
    href: ../../misc/cs1059.md
  - name: CS1061
    href: cs1061.md
  - name: CS1100
    href: ../../misc/cs1100.md
  - name: CS1101
    href: ../../misc/cs1101.md
  - name: CS1102
    href: ../../misc/cs1102.md
  - name: CS1103
    href: ../../misc/cs1103.md
  - name: CS1104
    href: ../../misc/cs1104.md
  - name: CS1105
    href: ../../misc/cs1105.md
  - name: CS1106
    href: ../../misc/cs1106.md
  - name: CS1107
    href: ../../misc/cs1107.md
  - name: CS1108
    href: ../../misc/cs1108.md
  - name: CS1109
    href: ../../misc/cs1109.md
  - name: CS1110
    href: ../../misc/cs1110.md
  - name: CS1112
    href: cs1112.md
  - name: CS1113
    href: ../../misc/cs1113.md
  - name: CS1501
    href: cs1501.md
  - name: CS1502
    href: cs1502.md
  - name: CS1503
    href: ../../misc/cs1503.md
  - name: CS1504
    href: ../../misc/cs1504.md
  - name: CS1507
    href: ../../misc/cs1507.md
  - name: CS1508
    href: ../../misc/cs1508.md
  - name: CS1509
    href: ../../misc/cs1509.md
  - name: CS1510
    href: ../../misc/cs1510.md
  - name: CS1511
    href: ../../misc/cs1511.md
  - name: CS1512
    href: ../../misc/cs1512.md
  - name: CS1513
    href: ../../misc/cs1513.md
  - name: CS1514
    href: ../../misc/cs1514.md
  - name: CS1515
    href: ../../misc/cs1515.md
  - name: CS1517
    href: ../../misc/cs1517.md
  - name: CS1518
    href: ../../misc/cs1518.md
  - name: CS1519
    href: cs1519.md
  - name: CS1520
    href: ../../misc/cs1520.md
  - name: CS1521
    href: ../../misc/cs1521.md
  - name: CS1524
    href: ../../misc/cs1524.md
  - name: CS1525
    href: ../../misc/cs1525.md
  - name: CS1526
    href: ../../misc/cs1526.md
  - name: CS1527
    href: ../../misc/cs1527.md
  - name: CS1528
    href: ../../misc/cs1528.md
  - name: CS1529
    href: ../../misc/cs1529.md
  - name: CS1530
    href: ../../misc/cs1530.md
  - name: CS1534
    href: ../../misc/cs1534.md
  - name: CS1535
    href: ../../misc/cs1535.md
  - name: CS1536
    href: ../../misc/cs1536.md
  - name: CS1537
    href: ../../misc/cs1537.md
  - name: CS1540
    href: cs1540.md
  - name: CS1541
    href: ../../misc/cs1541.md
  - name: CS1542
    href: ../../misc/cs1542.md
  - name: CS1545
    href: ../../misc/cs1545.md
  - name: CS1546
    href: cs1546.md
  - name: CS1547
    href: ../../misc/cs1547.md
  - name: CS1548
    href: cs1548.md
  - name: CS1551
    href: ../../misc/cs1551.md
  - name: CS1552
    href: ../../misc/cs1552.md
  - name: CS1553
    href: ../../misc/cs1553.md
  - name: CS1554
    href: ../../misc/cs1554.md
  - name: CS1555
    href: ../../misc/cs1555.md
  - name: CS1556
    href: ../../misc/cs1556.md
  - name: CS1557
    href: ../../misc/cs1557.md
  - name: CS1558
    href: ../../misc/cs1558.md
  - name: CS1559
    href: ../../misc/cs1559.md
  - name: CS1560
    href: ../../misc/cs1560.md
  - name: CS1561
    href: ../../misc/cs1561.md
  - name: CS1562
    href: ../../misc/cs1562.md
  - name: CS1563
    href: ../../misc/cs1563.md
  - name: CS1564
    href: cs1564.md
  - name: CS1565
    href: ../../misc/cs1565.md
  - name: CS1566
    href: ../../misc/cs1566.md
  - name: CS1567
    href: cs1567.md
  - name: CS1569
    href: ../../misc/cs1569.md
  - name: CS1575
    href: ../../misc/cs1575.md
  - name: CS1576
    href: ../../misc/cs1576.md
  - name: CS1577
    href: ../../misc/cs1577.md
  - name: CS1578
    href: ../../misc/cs1578.md
  - name: CS1579
    href: cs1579.md
  - name: CS1583
    href: ../../misc/cs1583.md
  - name: CS1585
    href: ../../misc/cs1585.md
  - name: CS1586
    href: ../../misc/cs1586.md
  - name: CS1588
    href: ../../misc/cs1588.md
  - name: CS1593
    href: ../../misc/cs1593.md
  - name: CS1594
    href: ../../misc/cs1594.md
  - name: CS1597
    href: ../../misc/cs1597.md
  - name: CS1599
    href: ../../misc/cs1599.md
  - name: CS1600
    href: ../../misc/cs1600.md
  - name: CS1601
    href: ../../misc/cs1601.md
  - name: CS1604
    href: ../../misc/cs1604.md
  - name: CS1605
    href: ../../misc/cs1605.md
  - name: CS1606
    href: ../../misc/cs1606.md
  - name: CS1608
    href: ../../misc/cs1608.md
  - name: CS1609
    href: ../../misc/cs1609.md
  - name: CS1611
    href: ../../misc/cs1611.md
  - name: CS1612
    href: cs1612.md
  - name: CS1613
    href: ../../misc/cs1613.md
  - name: CS1614
    href: cs1614.md
  - name: CS1615
    href: ../../misc/cs1615.md
  - name: CS1617
    href: ../../misc/cs1617.md
  - name: CS1618
    href: ../../misc/cs1618.md
  - name: CS1619
    href: ../../misc/cs1619.md
  - name: CS1620
    href: ../../misc/cs1620.md
  - name: CS1621
    href: ../../misc/cs1621.md
  - name: CS1622
    href: ../../misc/cs1622.md
  - name: CS1623
    href: ../../misc/cs1623.md
  - name: CS1624
    href: ../../misc/cs1624.md
  - name: CS1625
    href: ../../misc/cs1625.md
  - name: CS1626
    href: ../../misc/cs1626.md
  - name: CS1627
    href: ../../misc/cs1627.md
  - name: CS1628
    href: ../../misc/cs1628.md
  - name: CS1629
    href: ../../misc/cs1629.md
  - name: CS1630
    href: ../../misc/cs1630.md
  - name: CS1631
    href: ../../misc/cs1631.md
  - name: CS1632
    href: ../../misc/cs1632.md
  - name: CS1637
    href: ../../misc/cs1637.md
  - name: CS1638
    href: ../../misc/cs1638.md
  - name: CS1639
    href: ../../misc/cs1639.md
  - name: CS1640
    href: cs1640.md
  - name: CS1641
    href: ../../misc/cs1641.md
  - name: CS1642
    href: ../../misc/cs1642.md
  - name: CS1643
    href: ../../misc/cs1643.md
  - name: CS1644
    href: cs1644.md
  - name: CS1646
    href: ../../misc/cs1646.md
  - name: CS1647
    href: ../../misc/cs1647.md
  - name: CS1648
    href: ../../misc/cs1648.md
  - name: CS1649
    href: ../../misc/cs1649.md
  - name: CS1650
    href: ../../misc/cs1650.md
  - name: CS1651
    href: ../../misc/cs1651.md
  - name: CS1654
    href: ../../misc/cs1654.md
  - name: CS1655
    href: ../../misc/cs1655.md
  - name: CS1656
    href: cs1656.md
  - name: CS1657
    href: ../../misc/cs1657.md
  - name: CS1660
    href: ../../misc/cs1660.md
  - name: CS1661
    href: ../../misc/cs1661.md
  - name: CS1662
    href: ../../misc/cs1662.md
  - name: CS1663
    href: ../../misc/cs1663.md
  - name: CS1664
    href: ../../misc/cs1664.md
  - name: CS1665
    href: ../../misc/cs1665.md
  - name: CS1666
    href: ../../misc/cs1666.md
  - name: CS1667
    href: ../../misc/cs1667.md
  - name: CS1670
    href: ../../misc/cs1670.md
  - name: CS1671
    href: ../../misc/cs1671.md
  - name: CS1672
    href: ../../misc/cs1672.md
  - name: CS1673
    href: ../../misc/cs1673.md
  - name: CS1674
    href: cs1674.md
  - name: CS1675
    href: ../../misc/cs1675.md
  - name: CS1676
    href: ../../misc/cs1676.md
  - name: CS1677
    href: ../../misc/cs1677.md
  - name: CS1678
    href: ../../misc/cs1678.md
  - name: CS1679
    href: ../../misc/cs1679.md
  - name: CS1680
    href: ../../misc/cs1680.md
  - name: CS1681
    href: ../../misc/cs1681.md
  - name: CS1686
    href: ../../misc/cs1686.md
  - name: CS1688
    href: ../../misc/cs1688.md
  - name: CS1689
    href: ../../misc/cs1689.md
  - name: CS1703
    href: cs1703.md
  - name: CS1704
    href: cs1704.md
  - name: CS1705
    href: cs1705.md
  - name: CS1706
    href: ../../misc/cs1706.md
  - name: CS1708
    href: cs1708.md
  - name: CS1713
    href: ../../misc/cs1713.md
  - name: CS1714
    href: ../../misc/cs1714.md
  - name: CS1715
    href: ../../misc/cs1715.md
  - name: CS1716
    href: cs1716.md
  - name: CS1719
    href: ../../misc/cs1719.md
  - name: CS1721
    href: cs1721.md
  - name: CS1722
    href: ../../misc/cs1722.md
  - name: CS1724
    href: ../../misc/cs1724.md
  - name: CS1725
    href: ../../misc/cs1725.md
  - name: CS1726
    href: cs1726.md
  - name: CS1727
    href: ../../misc/cs1727.md
  - name: CS1728
    href: ../../misc/cs1728.md
  - name: CS1729
    href: cs1729.md
  - name: CS1730
    href: ../../misc/cs1730.md
  - name: CS1731
    href: ../../misc/cs1731.md
  - name: CS1732
    href: ../../misc/cs1732.md
  - name: CS1733
    href: ../../misc/cs1733.md
  - name: CS1900
    href: ../../misc/cs1900.md
  - name: CS1902
    href: ../../misc/cs1902.md
  - name: CS1906
    href: ../../misc/cs1906.md
  - name: CS1908
    href: ../../misc/cs1908.md
  - name: CS1909
    href: ../../misc/cs1909.md
  - name: CS1910
    href: ../../misc/cs1910.md
  - name: CS1912
    href: ../../misc/cs1912.md
  - name: CS1913
    href: ../../misc/cs1913.md
  - name: CS1914
    href: ../../misc/cs1914.md
  - name: CS1917
    href: ../../misc/cs1917.md
  - name: CS1918
    href: ../../misc/cs1918.md
  - name: CS1919
    href: cs1919.md
  - name: CS1920
    href: ../../misc/cs1920.md
  - name: CS1921
    href: cs1921.md
  - name: CS1922
    href: ../../misc/cs1922.md
  - name: CS1925
    href: ../../misc/cs1925.md
  - name: CS1926
    href: cs1926.md
  - name: CS1928
    href: ../../misc/cs1928.md
  - name: CS1929
    href: ../../misc/cs1929.md
  - name: CS1930
    href: ../../misc/cs1930.md
  - name: CS1931
    href: ../../misc/cs1931.md
  - name: CS1932
    href: ../../misc/cs1932.md
  - name: CS1933
    href: cs1933.md
  - name: CS1934
    href: ../../misc/cs1934.md
  - name: CS1935
    href: ../../misc/cs1935.md
  - name: CS1936
    href: cs1936.md
  - name: CS1937
    href: ../../misc/cs1937.md
  - name: CS1938
    href: ../../misc/cs1938.md
  - name: CS1939
    href: ../../misc/cs1939.md
  - name: CS1940
    href: ../../misc/cs1940.md
  - name: CS1941
    href: cs1941.md
  - name: CS1942
    href: cs1942.md
  - name: CS1943
    href: cs1943.md
  - name: CS1944
    href: ../../misc/cs1944.md
  - name: CS1945
    href: ../../misc/cs1945.md
  - name: CS1946
    href: cs1946.md
  - name: CS1947
    href: ../../misc/cs1947.md
  - name: CS1948
    href: ../../misc/cs1948.md
  - name: CS1949
    href: ../../misc/cs1949.md
  - name: CS1950
    href: ../../misc/cs1950.md
  - name: CS1951
    href: ../../misc/cs1951.md
  - name: CS1952
    href: ../../misc/cs1952.md
  - name: CS1953
    href: ../../misc/cs1953.md
  - name: CS1954
    href: ../../misc/cs1954.md
  - name: CS1955
    href: ../../misc/cs1955.md
  - name: CS1958
    href: ../../misc/cs1958.md
  - name: CS1959
    href: ../../misc/cs1959.md
  - name: CS2001
    href: ../../misc/cs2001.md
  - name: CS2003
    href: ../../misc/cs2003.md
  - name: CS2005
    href: ../../misc/cs2005.md
  - name: CS2006
    href: ../../misc/cs2006.md
  - name: CS2007
    href: ../../misc/cs2007.md
  - name: CS2008
    href: ../../misc/cs2008.md
  - name: CS2011
    href: ../../misc/cs2011.md
  - name: CS2012
    href: ../../misc/cs2012.md
  - name: CS2013
    href: ../../misc/cs2013.md
  - name: CS2015
    href: ../../misc/cs2015.md
  - name: CS2016
    href: ../../misc/cs2016.md
  - name: CS2017
    href: ../../misc/cs2017.md
  - name: CS2018
    href: ../../misc/cs2018.md
  - name: CS2019
    href: ../../misc/cs2019.md
  - name: CS2020
    href: ../../misc/cs2020.md
  - name: CS2021
    href: ../../misc/cs2021.md
  - name: CS2022
    href: ../../misc/cs2022.md
  - name: CS2024
    href: ../../misc/cs2024.md
  - name: CS2032
    href: cs2032.md
  - name: CS2033
    href: ../../misc/cs2033.md
  - name: CS2034
    href: ../../misc/cs2034.md
  - name: CS2035
    href: ../../misc/cs2035.md
  - name: CS2036
    href: ../../misc/cs2036.md
  - name: CS4009
    href: ../../misc/CS4009.md
  - name: CS5001
    href: ../../misc/cs5001.md
  - name: CS7003
    href: cs7003.md
  - name: CS8400
    href: cs8400.md
  - name: CS8401
    href: cs8401.md
  - name: CS8403
    href: cs8403.md
  - name: CS8410
    href: cs8410.md
  - name: CS8411
    href: cs8411.md
  - name: cs7000
    href: cs7000.md
  - name: cs0181
    href: cs0181.md
  - name: cs0854
    href: cs0854.md
  - name: cs1983
    href: cs1983.md
  - name: cs4008
    href: cs4008.md
  - name: cs4032
    href: cs4032.md
  - name: cs4033
    href: cs4033.md
  - name: cs4004
    href: cs4004.md
  - name: cs1997
    href: cs1997.md
  - name: cs1996
    href: cs1996.md
  - name: cs1994
    href: cs1994.md
  - name: cs1988
    href: cs1988.md
  - name: cs1986
    href: cs1986.md
  - name: cs1750
    href: cs1750.md
  - name: cs8812
    href: cs8812.md
  - name: cs1736
    href: cs1736.md
  - name: cs8803
    href: cs8803.md
  - name: cs4013
    href: cs4013.md
  - name: cs1742
    href: cs1742.md
  - name: cs1739
    href: cs1739.md
  - name: cs1063
    href: cs1063.md
  - name: cs1065
    href: cs1065.md
  - name: cs1763
    href: cs1763.md
  - name: cs1740
    href: cs1740.md
  - name: cs1741
    href: cs1741.md
  - name: cs0846
    href: cs0846.md
  - name: cs0767
    href: cs0767.md
  - name: cs1737
    href: cs1737.md
  - name: cs8145
    href: cs8146.md
  - name: cs8146
    href: cs8145.md
<<<<<<< HEAD
  - name: cs8149
    href: cs8149.md
=======
  - name: cs8148
    href: cs8148.md
  - name: cs8147
    href: cs8147.md
  - name: cs8151
    href: cs8151.md
>>>>>>> c1a2aa5c
  - name: cs8155
    href: cs8155.md
  - name: cs8157
    href: cs8157.md
  - name: cs8158
    href: cs8158.md
  - name: cs8156
    href: cs8156.md
  - name: cs8153
    href: cs8153.md
  - name: cs8152
    href: cs8152.md
  - name: cs8150
    href: cs8150.md
  - name: cs8159
    href: cs8159.md
  - name: cs8160
    href: cs8160.md
  - name: cs8163
    href: cs8163.md
  - name: cs8161
    href: cs8161.md
  - name: cs8166
    href: cs8166.md
  - name: cs8172
    href: cs8172.md
  - name: cs8162
    href: cs8162.md
  - name: cs8167
    href: cs8167.md
  - name: cs8169
    href: cs8169.md
  - name: cs8154
    href: cs8154.md
  - name: cs8178
    href: cs8178.md
  - name: cs8178
    href: cs8178.md
  - name: cs8170
    href: cs8170.md
  - name: cs8174
    href: cs8174.md
  - name: cs8173
    href: cs8173.md
  - name: cs8171
    href: cs8171.md
  - name: cs8177
    href: cs8177.md
  - name: cs8175
    href: cs8175.md
  - name: cs8176
    href: cs8176.md
  - name: cs9050
    href: cs9050.md
- name: Level 1 warning messages
  items:
  - name: CS0183
    href: ../../misc/cs0183.md
  - name: CS0184
    href: ../../misc/cs0184.md
  - name: CS0197
    href: ../../misc/cs0197.md
  - name: CS0420
    href: cs0420.md
  - name: CS0465
    href: cs0465.md
  - name: CS0602
    href: ../../misc/cs0602.md
  - name: CS0612
    href: ../../misc/cs0612.md
  - name: CS0626
    href: ../../misc/cs0626.md
  - name: CS0657
    href: ../../misc/cs0657.md
  - name: CS0658
    href: ../../misc/cs0658.md
  - name: CS0672
    href: ../../misc/cs0672.md
  - name: CS0684
    href: ../../misc/cs0684.md
  - name: CS0688
    href: ../../misc/cs0688.md
  - name: CS0809
    href: ../../misc/cs0809.md
  - name: CS0824
    href: ../../misc/cs0824.md
  - name: CS1030
    href: ../../misc/cs1030.md
  - name: CS1058
    href: cs1058.md
  - name: CS1060
    href: cs1060.md
  - name: CS1200
    href: ../../misc/cs1200.md
  - name: CS1201
    href: ../../misc/cs1201.md
  - name: CS1202
    href: ../../misc/cs1202.md
  - name: CS1203
    href: ../../misc/cs1203.md
  - name: CS1522
    href: ../../misc/cs1522.md
  - name: CS1570
    href: ../../misc/cs1570.md
  - name: CS1574
    href: ../../misc/cs1574.md
  - name: CS1580
    href: ../../misc/cs1580.md
  - name: CS1581
    href: ../../misc/cs1581.md
  - name: CS1584
    href: ../../misc/cs1584.md
  - name: CS1589
    href: ../../misc/cs1589.md
  - name: CS1590
    href: ../../misc/cs1590.md
  - name: CS1592
    href: ../../misc/cs1592.md
  - name: CS1598
    href: cs1598.md
  - name: CS1607
    href: cs1607.md
  - name: CS1616
    href: cs1616.md
  - name: CS1633
    href: ../../misc/cs1633.md
  - name: CS1634
    href: ../../misc/cs1634.md
  - name: CS1635
    href: ../../misc/cs1635.md
  - name: CS1645
    href: ../../misc/cs1645.md
  - name: CS1658
    href: cs1658.md
  - name: CS1682
    href: ../../misc/cs1682.md
  - name: CS1683
    href: cs1683.md
  - name: CS1684
    href: ../../misc/cs1684.md
  - name: CS1685
    href: cs1685.md
  - name: CS1687
    href: ../../misc/cs1687.md
  - name: CS1690
    href: cs1690.md
  - name: CS1691
    href: cs1691.md
  - name: CS1692
    href: ../../misc/cs1692.md
  - name: CS1694
    href: ../../misc/cs1694.md
  - name: CS1695
    href: ../../misc/cs1695.md
  - name: CS1696
    href: ../../misc/cs1696.md
  - name: CS1697
    href: ../../misc/cs1697.md
  - name: CS1699
    href: cs1699.md
  - name: CS1707
    href: ../../misc/cs1707.md
  - name: CS1709
    href: ../../misc/cs1709.md
  - name: CS1720
    href: ../../misc/cs1720.md
  - name: CS1723
    href: ../../misc/cs1723.md
  - name: CS1762
    href: cs1762.md
  - name: CS1911
    href: ../../misc/cs1911.md
  - name: CS1956
    href: cs1956.md
  - name: CS1957
    href: ../../misc/cs1957.md
  - name: CS2002
    href: ../../misc/cs2002.md
  - name: CS2014
    href: ../../misc/cs2014.md
  - name: CS2023
    href: ../../misc/cs2023.md
  - name: CS2029
    href: ../../misc/cs2029.md
  - name: CS3000
    href: ../../misc/cs3000.md
  - name: CS3001
    href: ../../misc/cs3001.md
  - name: CS3002
    href: ../../misc/cs3002.md
  - name: CS3003
    href: cs3003.md
  - name: CS3004
    href: ../../misc/cs3004.md
  - name: CS3005
    href: ../../misc/cs3005.md
  - name: CS3006
    href: ../../misc/cs3006.md
  - name: CS3007
    href: cs3007.md
  - name: CS3008
    href: ../../misc/cs3008.md
  - name: CS3009
    href: cs3009.md
  - name: CS3010
    href: ../../misc/cs3010.md
  - name: CS3011
    href: ../../misc/cs3011.md
  - name: CS3012
    href: ../../misc/cs3012.md
  - name: CS3013
    href: ../../misc/cs3013.md
  - name: CS3014
    href: ../../misc/cs3014.md
  - name: CS3015
    href: ../../misc/cs3015.md
  - name: CS3016
    href: ../../misc/cs3016.md
  - name: CS3017
    href: ../../misc/cs3017.md
  - name: CS3018
    href: ../../misc/cs3018.md
  - name: CS3022
    href: ../../misc/cs3022.md
  - name: CS3023
    href: ../../misc/cs3023.md
  - name: CS3024
    href: ../../misc/cs3024.md
  - name: CS3026
    href: ../../misc/cs3026.md
  - name: CS3027
    href: ../../misc/cs3027.md
  - name: CS4014
    href: cs4014.md
  - name: CS5000
    href: ../../misc/cs5000.md
- name: Level 2 warning messages
  items:
  - name: CS0108
    href: cs0108.md
  - name: CS0114
    href: ../../misc/cs0114.md
  - name: CS0162
    href: ../../misc/cs0162.md
  - name: CS0164
    href: ../../misc/cs0164.md
  - name: CS0251
    href: ../../misc/cs0251.md
  - name: CS0252
    href: ../../misc/cs0252.md
  - name: CS0253
    href: ../../misc/cs0253.md
  - name: CS0278
    href: ../../misc/cs0278.md
  - name: CS0279
    href: ../../misc/cs0279.md
  - name: CS0280
    href: ../../misc/cs0280.md
  - name: CS0435
    href: ../../misc/cs0435.md
  - name: CS0436
    href: ../../misc/cs0436.md
  - name: CS0437
    href: ../../misc/cs0437.md
  - name: CS0440
    href: ../../misc/cs0440.md
  - name: CS0444
    href: ../../misc/cs0444.md
  - name: CS0458
    href: ../../misc/cs0458.md
  - name: CS0464
    href: ../../misc/cs0464.md
  - name: CS0467
    href: cs0467.md
  - name: CS0469
    href: ../../misc/cs0469.md
  - name: CS0472
    href: ../../misc/cs0472.md
  - name: CS0618
    href: cs0618.md
  - name: CS0652
    href: ../../misc/cs0652.md
  - name: CS0728
    href: ../../misc/cs0728.md
  - name: CS1571
    href: ../../misc/cs1571.md
  - name: CS1572
    href: ../../misc/cs1572.md
  - name: CS1587
    href: ../../misc/cs1587.md
  - name: CS1668
    href: ../../misc/cs1668.md
  - name: CS1698
    href: ../../misc/cs1698.md
  - name: CS1701
    href: cs1701.md
  - name: CS1710
    href: ../../misc/cs1710.md
  - name: CS1711
    href: ../../misc/cs1711.md
  - name: CS1927
    href: ../../misc/cs1927.md
  - name: CS3019
    href: ../../misc/cs3019.md
  - name: CS3021
    href: ../../misc/cs3021.md
- name: Level 3 warning messages
  items:
  - name: CS0067
    href: ../../misc/cs0067.md
  - name: CS0105
    href: ../../misc/cs0105.md
  - name: CS0168
    href: ../../misc/cs0168.md
  - name: CS0169
    href: ../../misc/cs0169.md
  - name: CS0219
    href: ../../misc/cs0219.md
  - name: CS0282
    href: ../../misc/cs0282.md
  - name: CS0414
    href: ../../misc/cs0414.md
  - name: CS0419
    href: ../../misc/cs0419.md
  - name: CS0642
    href: ../../misc/cs0642.md
  - name: CS0659
    href: ../../misc/cs0659.md
  - name: CS0660
    href: ../../misc/cs0660.md
  - name: CS0661
    href: ../../misc/cs0661.md
  - name: CS0665
    href: ../../misc/cs0665.md
  - name: CS0675
    href: cs0675.md
  - name: CS0693
    href: ../../misc/cs0693.md
  - name: CS1700
    href: cs1700.md
  - name: CS1702
    href: ../../misc/cs1702.md
  - name: CS1717
    href: ../../misc/cs1717.md
  - name: CS1718
    href: ../../misc/cs1718.md
- name: Level 4 warning messages
  items:
  - name: CS0028
    href: ../../misc/cs0028.md
  - name: CS0078
    href: ../../misc/cs0078.md
  - name: CS0109
    href: ../../misc/cs0109.md
  - name: CS0402
    href: ../../misc/cs0402.md
  - name: CS0422
    href: ../../misc/cs0422.md
  - name: CS0429
    href: cs0429.md
  - name: CS0628
    href: ../../misc/cs0628.md
  - name: CS0649
    href: ../../misc/cs0649.md
  - name: CS1573
    href: ../../misc/cs1573.md
  - name: CS1591
    href: cs1591.md
  - name: CS1610
    href: cs1610.md
  - name: CS1712
    href: ../../misc/cs1712.md
- name: Nullable warnings
  href: nullable-warnings.md
  displayName: CS8597, CS8600, CS8601, CS8602, CS8604, CS8605, CS8607, CS8608, CS8609, CS8610, CS8611, CS8612, CS8613, CS8614, CS8615, CS8616, CS8617, CS8618, CS8619, CS8620, CS8621, CS8622, CS8624, CS8625, CS8629, CS8631, CS8634, CS8655, CS8633, CS8643, CS8644, CS8645, CS8762, CS8763, CS8764, CS8765, CS8766, CS8667, CS8768, CS8670, CS8714, CS8767, CS8769, CS8770, CS8774, CS8776, CS8775, CS8777, CS8819, CS8824, CS8825, CS8847
- name: Warning waves
  href: warning-waves.md
  displayName: CS7023,CS8073,CS8848,CS8880,CS8881,CS8882,CS8883,CS8884,CS8885,CS8886,CS8887,CS8892,CS8897,CS8898,CS8826,CS8981<|MERGE_RESOLUTION|>--- conflicted
+++ resolved
@@ -1621,17 +1621,14 @@
     href: cs8146.md
   - name: cs8146
     href: cs8145.md
-<<<<<<< HEAD
   - name: cs8149
     href: cs8149.md
-=======
   - name: cs8148
     href: cs8148.md
   - name: cs8147
     href: cs8147.md
   - name: cs8151
     href: cs8151.md
->>>>>>> c1a2aa5c
   - name: cs8155
     href: cs8155.md
   - name: cs8157
