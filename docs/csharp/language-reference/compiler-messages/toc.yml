--- conflicted
+++ resolved
@@ -1575,10 +1575,8 @@
     href: cs4032.md
   - name: cs4033
     href: cs4033.md
-<<<<<<< HEAD
   - name: cs4004
     href: cs4004.md
-=======
   - name: cs1997
     href: cs1997.md
   - name: cs1996
@@ -1597,7 +1595,6 @@
     href: cs1736.md
   - name: cs8803
     href: cs8803.md
->>>>>>> eb9eb93f
 - name: Level 1 warning messages
   items:
   - name: CS0183
