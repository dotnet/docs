--- conflicted
+++ resolved
@@ -1575,13 +1575,10 @@
     href: cs4032.md
   - name: cs4033
     href: cs4033.md
-<<<<<<< HEAD
   - name: cs1736
     href: cs1736.md
-=======
   - name: cs8803
     href: cs8803.md
->>>>>>> 18d459ff
 - name: Level 1 warning messages
   items:
   - name: CS0183
