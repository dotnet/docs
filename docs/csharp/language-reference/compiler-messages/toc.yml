items:
- name: C# compiler messages
  href: index.md
- name: Error messages
  items:
  - name: CS0001
    href: cs0001.md
  - name: CS0003
    href: ../../misc/cs0003.md
  - name: CS0004
    href: ../../misc/cs0004.md
  - name: CS0005
    href: ../../misc/cs0005.md
  - name: CS0006
    href: cs0006.md
  - name: CS0007
    href: cs0007.md
  - name: CS0008
    href: ../../misc/cs0008.md
  - name: CS0009
    href: ../../misc/cs0009.md
  - name: CS0010
    href: ../../misc/cs0010.md
  - name: CS0011
    href: ../../misc/cs0011.md
  - name: CS0012
    href: ../../misc/cs0012.md
  - name: CS0013
    href: ../../misc/cs0013.md
  - name: CS0014
    href: ../../misc/cs0014.md
  - name: CS0015
    href: cs0015.md
  - name: CS0016
    href: cs0016.md
  - name: CS0017
    href: ../../misc/cs0017.md
  - name: CS0019
    href: cs0019.md
  - name: CS0020
    href: ../../misc/cs0020.md
  - name: CS0021
    href: ../../misc/cs0021.md
  - name: CS0022
    href: ../../misc/cs0022.md
  - name: CS0023
    href: ../../misc/cs0023.md
  - name: CS0025
    href: ../../misc/cs0025.md
  - name: CS0026
    href: ../../misc/cs0026.md
  - name: CS0027
    href: ../../misc/cs0027.md
  - name: CS0029
    href: cs0029.md
  - name: CS0030
    href: ../../misc/cs0030.md
  - name: CS0031
    href: ../../misc/cs0031.md
  - name: CS0034
    href: cs0034.md
  - name: CS0035
    href: ../../misc/cs0035.md
  - name: CS0036
    href: ../../misc/cs0036.md
  - name: CS0037
    href: ../../misc/cs0037.md
  - name: CS0038
    href: cs0038.md
  - name: CS0039
    href: cs0039.md
  - name: CS0040
    href: ../../misc/cs0040.md
  - name: CS0041
    href: ../../misc/cs0041.md
  - name: CS0042
    href: ../../misc/cs0042.md
  - name: CS0043
    href: ../../misc/cs0043.md
  - name: CS0050
    href: cs0050.md
  - name: CS0051
    href: cs0051.md
  - name: CS0052
    href: cs0052.md
  - name: CS0053
    href: ../../misc/cs0053.md
  - name: CS0054
    href: ../../misc/cs0054.md
  - name: CS0055
    href: ../../misc/cs0055.md
  - name: CS0056
    href: ../../misc/cs0056.md
  - name: CS0057
    href: ../../misc/cs0057.md
  - name: CS0058
    href: ../../misc/cs0058.md
  - name: CS0059
    href: ../../misc/cs0059.md
  - name: CS0060
    href: ../../misc/cs0060.md
  - name: CS0061
    href: ../../misc/cs0061.md
  - name: CS0065
    href: ../../misc/cs0065.md
  - name: CS0066
    href: ../../misc/cs0066.md
  - name: CS0068
    href: ../../misc/cs0068.md
  - name: CS0069
    href: ../../misc/cs0069.md
  - name: CS0070
    href: ../../misc/cs0070.md
  - name: CS0071
    href: cs0071.md
  - name: CS0072
    href: ../../misc/cs0072.md
  - name: CS0073
    href: ../../misc/cs0073.md
  - name: CS0074
    href: ../../misc/cs0074.md
  - name: CS0075
    href: ../../misc/cs0075.md
  - name: CS0076
    href: ../../misc/cs0076.md
  - name: CS0077
    href: ../../misc/cs0077.md
  - name: CS0079
    href: ../../misc/cs0079.md
  - name: CS0080
    href: ../../misc/cs0080.md
  - name: CS0081
    href: ../../misc/cs0081.md
  - name: CS0082
    href: ../../misc/cs0082.md
  - name: CS0100
    href: ../../misc/cs0100.md
  - name: CS0101
    href: ../../misc/cs0101.md
  - name: CS0102
    href: ../../misc/cs0102.md
  - name: CS0103
    href: cs0103.md
  - name: CS0104
    href: ../../misc/cs0104.md
  - name: CS0106
    href: cs0106.md
  - name: CS0107
    href: ../../misc/cs0107.md
  - name: CS0110
    href: ../../misc/cs0110.md
  - name: CS0111
    href: ../../misc/cs0111.md
  - name: CS0112
    href: ../../misc/cs0112.md
  - name: CS0113
    href: ../../misc/cs0113.md
  - name: CS0115
    href: cs0115.md
  - name: CS0116
    href: cs0116.md
  - name: CS0117
    href: ../../misc/cs0117.md
  - name: CS0118
    href: ../../misc/cs0118.md
  - name: CS0119
    href: ../../misc/cs0119.md
  - name: CS0120
    href: cs0120.md
  - name: CS0121
    href: ../../misc/cs0121.md
  - name: CS0122
    href: cs0122.md
  - name: CS0123
    href: ../../misc/cs0123.md
  - name: CS0126
    href: ../../misc/cs0126.md
  - name: CS0127
    href: ../../misc/cs0127.md
  - name: CS0128
    href: ../../misc/cs0128.md
  - name: CS0131
    href: ../../misc/cs0131.md
  - name: CS0132
    href: ../../misc/cs0132.md
  - name: CS0133
    href: ../../misc/cs0133.md
  - name: CS0134
    href: cs0134.md
  - name: CS0135
    href: ../../misc/cs0135.md
  - name: CS0136
    href: ../../misc/cs0136.md
  - name: CS0138
    href: ../../misc/cs0138.md
  - name: CS0139
    href: ../../misc/cs0139.md
  - name: CS0140
    href: ../../misc/cs0140.md
  - name: CS0143
    href: ../../misc/cs0143.md
  - name: CS0144
    href: ../../misc/cs0144.md
  - name: CS0145
    href: ../../misc/cs0145.md
  - name: CS0146
    href: ../../misc/cs0146.md
  - name: CS0148
    href: ../../misc/cs0148.md
  - name: CS0149
    href: ../../misc/cs0149.md
  - name: CS0150
    href: ../../misc/cs0150.md
  - name: CS0151
    href: cs0151.md
  - name: CS0152
    href: ../../misc/cs0152.md
  - name: CS0153
    href: ../../misc/cs0153.md
  - name: CS0154
    href: ../../misc/cs0154.md
  - name: CS0155
    href: ../../misc/cs0155.md
  - name: CS0156
    href: ../../misc/cs0156.md
  - name: CS0157
    href: ../../misc/cs0157.md
  - name: CS0158
    href: ../../misc/cs0158.md
  - name: CS0159
    href: ../../misc/cs0159.md
  - name: CS0160
    href: ../../misc/cs0160.md
  - name: CS0161
    href: ../../misc/cs0161.md
  - name: CS0163
    href: cs0163.md
  - name: CS0165
    href: cs0165.md
  - name: CS0167
    href: ../../misc/cs0167.md
  - name: CS0170
    href: ../../misc/cs0170.md
  - name: CS0171
    href: ../../misc/cs0171.md
  - name: CS0172
    href: ../../misc/cs0172.md
  - name: CS0173
    href: cs0173.md
  - name: CS0174
    href: ../../misc/cs0174.md
  - name: CS0175
    href: ../../misc/cs0175.md
  - name: CS0176
    href: ../../misc/cs0176.md
  - name: CS0177
    href: ../../misc/cs0177.md
  - name: CS0178
    href: cs0178.md
  - name: CS0179
    href: ../../misc/cs0179.md
  - name: CS0180
    href: ../../misc/cs0180.md
  - name: CS0182
    href: ../../misc/cs0182.md
  - name: CS0185
    href: ../../misc/cs0185.md
  - name: CS0186
    href: ../../misc/cs0186.md
  - name: CS0188
    href: cs0188.md
  - name: CS0191
    href: ../../misc/cs0191.md
  - name: CS0192
    href: ../../misc/cs0192.md
  - name: CS0193
    href: ../../misc/cs0193.md
  - name: CS0196
    href: ../../misc/cs0196.md
  - name: CS0198
    href: ../../misc/cs0198.md
  - name: CS0199
    href: ../../misc/cs0199.md
  - name: CS0200
    href: ../../misc/cs0200.md
  - name: CS0201
    href: cs0201.md
  - name: CS0202
    href: ../../misc/cs0202.md
  - name: CS0204
    href: ../../misc/cs0204.md
  - name: CS0205
    href: ../../misc/cs0205.md
  - name: CS0206
    href: ../../misc/cs0206.md
  - name: CS0208
    href: ../../misc/cs0208.md
  - name: CS0209
    href: ../../misc/cs0209.md
  - name: CS0210
    href: ../../misc/cs0210.md
  - name: CS0211
    href: ../../misc/cs0211.md
  - name: CS0212
    href: ../../misc/cs0212.md
  - name: CS0213
    href: ../../misc/cs0213.md
  - name: CS0214
    href: ../../misc/cs0214.md
  - name: CS0215
    href: ../../misc/cs0215.md
  - name: CS0216
    href: ../../misc/cs0216.md
  - name: CS0217
    href: ../../misc/cs0217.md
  - name: CS0218
    href: ../../misc/cs0218.md
  - name: CS0220
    href: ../../misc/cs0220.md
  - name: CS0221
    href: ../../misc/cs0221.md
  - name: CS0225
    href: ../../misc/cs0225.md
  - name: CS0226
    href: ../../misc/cs0226.md
  - name: CS0227
    href: ../../misc/cs0227.md
  - name: CS0228
    href: ../../misc/cs0228.md
  - name: CS0229
    href: cs0229.md
  - name: CS0230
    href: ../../misc/cs0230.md
  - name: CS0231
    href: ../../misc/cs0231.md
  - name: CS0233
    href: cs0233.md
  - name: CS0234
    href: cs0234.md
  - name: CS0236
    href: ../../misc/cs0236.md
  - name: CS0238
    href: ../../misc/cs0238.md
  - name: CS0239
    href: ../../misc/cs0239.md
  - name: CS0241
    href: ../../misc/cs0241.md
  - name: CS0242
    href: ../../misc/cs0242.md
  - name: CS0243
    href: ../../misc/cs0243.md
  - name: CS0244
    href: ../../misc/cs0244.md
  - name: CS0245
    href: ../../misc/cs0245.md
  - name: CS0246
    href: cs0246.md
  - name: CS0247
    href: ../../misc/cs0247.md
  - name: CS0248
    href: ../../misc/cs0248.md
  - name: CS0249
    href: ../../misc/cs0249.md
  - name: CS0250
    href: ../../misc/cs0250.md
  - name: CS0254
    href: ../../misc/cs0254.md
  - name: CS0255
    href: ../../misc/cs0255.md
  - name: CS0260
    href: cs0260.md
  - name: CS0261
    href: ../../misc/cs0261.md
  - name: CS0262
    href: ../../misc/cs0262.md
  - name: CS0263
    href: ../../misc/cs0263.md
  - name: CS0264
    href: ../../misc/cs0264.md
  - name: CS0265
    href: ../../misc/cs0265.md
  - name: CS0266
    href: cs0266.md
  - name: CS0267
    href: ../../misc/cs0267.md
  - name: CS0268
    href: ../../misc/cs0268.md
  - name: CS0269
    href: cs0269.md
  - name: CS0270
    href: cs0270.md
  - name: CS0271
    href: ../../misc/cs0271.md
  - name: CS0272
    href: ../../misc/cs0272.md
  - name: CS0273
    href: ../../misc/cs0273.md
  - name: CS0274
    href: ../../misc/cs0274.md
  - name: CS0275
    href: ../../misc/cs0275.md
  - name: CS0276
    href: ../../misc/cs0276.md
  - name: CS0277
    href: ../../misc/cs0277.md
  - name: CS0281
    href: ../../misc/cs0281.md
  - name: CS0283
    href: ../../misc/cs0283.md
  - name: CS0304
    href: cs0304.md
  - name: CS0305
    href: ../../misc/cs0305.md
  - name: CS0306
    href: ../../misc/cs0306.md
  - name: CS0307
    href: ../../misc/cs0307.md
  - name: CS0308
    href: ../../misc/cs0308.md
  - name: CS0310
    href: cs0310.md
  - name: CS0311
    href: cs0311.md
  - name: CS0312
    href: ../../misc/cs0312.md
  - name: CS0313
    href: ../../misc/cs0313.md
  - name: CS0314
    href: ../../misc/cs0314.md
  - name: CS0315
    href: ../../misc/cs0315.md
  - name: CS0316
    href: ../../misc/cs0316.md
  - name: CS0400
    href: ../../misc/cs0400.md
  - name: CS0401
    href: ../../misc/cs0401.md
  - name: CS0403
    href: ../../misc/cs0403.md
  - name: CS0404
    href: ../../misc/cs0404.md
  - name: CS0405
    href: ../../misc/cs0405.md
  - name: CS0406
    href: ../../misc/cs0406.md
  - name: CS0407
    href: ../../misc/cs0407.md
  - name: CS0409
    href: ../../misc/cs0409.md
  - name: CS0410
    href: ../../misc/cs0410.md
  - name: CS0411
    href: ../../misc/cs0411.md
  - name: CS0412
    href: ../../misc/cs0412.md
  - name: CS0413
    href: cs0413.md
  - name: CS0415
    href: ../../misc/cs0415.md
  - name: CS0416
    href: ../../misc/cs0416.md
  - name: CS0417
    href: cs0417.md
  - name: CS0418
    href: ../../misc/cs0418.md
  - name: CS0423
    href: ../../misc/cs0423.md
  - name: CS0424
    href: ../../misc/cs0424.md
  - name: CS0425
    href: ../../misc/cs0425.md
  - name: CS0426
    href: ../../misc/cs0426.md
  - name: CS0428
    href: ../../misc/cs0428.md
  - name: CS0430
    href: ../../misc/cs0430.md
  - name: CS0431
    href: ../../misc/cs0431.md
  - name: CS0432
    href: ../../misc/cs0432.md
  - name: CS0433
    href: cs0433.md
  - name: CS0434
    href: ../../misc/cs0434.md
  - name: CS0438
    href: ../../misc/cs0438.md
  - name: CS0439
    href: ../../misc/cs0439.md
  - name: CS0441
    href: ../../misc/cs0441.md
  - name: CS0442
    href: ../../misc/cs0442.md
  - name: CS0443
    href: ../../misc/cs0443.md
  - name: CS0445
    href: cs0445.md
  - name: CS0446
    href: cs0446.md
  - name: CS0447
    href: ../../misc/cs0447.md
  - name: CS0448
    href: ../../misc/cs0448.md
  - name: CS0449
    href: ../../misc/cs0449.md
  - name: CS0450
    href: ../../misc/cs0450.md
  - name: CS0451
    href: ../../misc/cs0451.md
  - name: CS0452
    href: ../../misc/cs0452.md
  - name: CS0453
    href: ../../misc/cs0453.md
  - name: CS0454
    href: ../../misc/cs0454.md
  - name: CS0455
    href: ../../misc/cs0455.md
  - name: CS0456
    href: ../../misc/cs0456.md
  - name: CS0457
    href: ../../misc/cs0457.md
  - name: CS0459
    href: ../../misc/cs0459.md
  - name: CS0460
    href: ../../misc/cs0460.md
  - name: CS0462
    href: ../../misc/cs0462.md
  - name: CS0463
    href: ../../misc/cs0463.md
  - name: CS0466
    href: ../../misc/cs0466.md
  - name: CS0468
    href: ../../misc/cs0468.md
  - name: CS0470
    href: ../../misc/cs0470.md
  - name: CS0471
    href: ../../misc/cs0471.md
  - name: CS0473
    href: ../../misc/cs0473.md
  - name: CS0500
    href: ../../misc/cs0500.md
  - name: CS0501
    href: ../../misc/cs0501.md
  - name: CS0502
    href: ../../misc/cs0502.md
  - name: CS0503
    href: ../../misc/cs0503.md
  - name: CS0504
    href: cs0504.md
  - name: CS0505
    href: ../../misc/cs0505.md
  - name: CS0506
    href: ../../misc/cs0506.md
  - name: CS0507
    href: cs0507.md
  - name: CS0508
    href: ../../misc/cs0508.md
  - name: CS0509
    href: ../../misc/cs0509.md
  - name: CS0513
    href: ../../misc/cs0513.md
  - name: CS0514
    href: ../../misc/cs0514.md
  - name: CS0515
    href: ../../misc/cs0515.md
  - name: CS0516
    href: ../../misc/cs0516.md
  - name: CS0517
    href: ../../misc/cs0517.md
  - name: CS0518
    href: cs0518.md
  - name: CS0520
    href: ../../misc/cs0520.md
  - name: CS0522
    href: ../../misc/cs0522.md
  - name: CS0523
    href: cs0523.md
  - name: CS0524
    href: ../../misc/cs0524.md
  - name: CS0525
    href: ../../misc/cs0525.md
  - name: CS0526
    href: ../../misc/cs0526.md
  - name: CS0527
    href: ../../misc/cs0527.md
  - name: CS0528
    href: ../../misc/cs0528.md
  - name: CS0529
    href: ../../misc/cs0529.md
  - name: CS0531
    href: ../../misc/cs0531.md
  - name: CS0533
    href: ../../misc/cs0533.md
  - name: CS0534
    href: ../../misc/cs0534.md
  - name: CS0535
    href: ../../misc/cs0535.md
  - name: CS0537
    href: ../../misc/cs0537.md
  - name: CS0538
    href: ../../misc/cs0538.md
  - name: CS0539
    href: ../../misc/cs0539.md
  - name: CS0540
    href: ../../misc/cs0540.md
  - name: CS0541
    href: ../../misc/cs0541.md
  - name: CS0542
    href: ../../misc/cs0542.md
  - name: CS0543
    href: ../../misc/cs0543.md
  - name: CS0544
    href: ../../misc/cs0544.md
  - name: CS0545
    href: cs0545.md
  - name: CS0546
    href: ../../misc/cs0546.md
  - name: CS0547
    href: ../../misc/cs0547.md
  - name: CS0548
    href: ../../misc/cs0548.md
  - name: CS0549
    href: ../../misc/cs0549.md
  - name: CS0550
    href: ../../misc/cs0550.md
  - name: CS0551
    href: ../../misc/cs0551.md
  - name: CS0552
    href: cs0552.md
  - name: CS0553
    href: ../../misc/cs0553.md
  - name: CS0554
    href: ../../misc/cs0554.md
  - name: CS0555
    href: ../../misc/cs0555.md
  - name: CS0556
    href: ../../misc/cs0556.md
  - name: CS0557
    href: ../../misc/cs0557.md
  - name: CS0558
    href: ../../misc/cs0558.md
  - name: CS0559
    href: ../../misc/cs0559.md
  - name: CS0562
    href: ../../misc/cs0562.md
  - name: CS0563
    href: cs0563.md
  - name: CS0564
    href: ../../misc/cs0564.md
  - name: CS0567
    href: ../../misc/cs0567.md
  - name: CS0568
    href: ../../misc/cs0568.md
  - name: CS0569
    href: ../../misc/cs0569.md
  - name: CS0570
    href: cs0570.md
  - name: CS0571
    href: cs0571.md
  - name: CS0572
    href: ../../misc/cs0572.md
  - name: CS0573
    href: ../../misc/cs0573.md
  - name: CS0574
    href: ../../misc/cs0574.md
  - name: CS0575
    href: ../../misc/cs0575.md
  - name: CS0576
    href: ../../misc/cs0576.md
  - name: CS0577
    href: ../../misc/cs0577.md
  - name: CS0578
    href: ../../misc/cs0578.md
  - name: CS0579
    href: cs0579.md
  - name: CS0582
    href: ../../misc/cs0582.md
  - name: CS0583
    href: ../../misc/cs0583.md
  - name: CS0584
    href: ../../misc/cs0584.md
  - name: CS0585
    href: ../../misc/cs0585.md
  - name: CS0586
    href: ../../misc/cs0586.md
  - name: CS0587
    href: ../../misc/cs0587.md
  - name: CS0588
    href: ../../misc/cs0588.md
  - name: CS0589
    href: ../../misc/cs0589.md
  - name: CS0590
    href: ../../misc/cs0590.md
  - name: CS0591
    href: ../../misc/cs0591.md
  - name: CS0592
    href: cs0592.md
  - name: CS0594
    href: ../../misc/cs0594.md
  - name: CS0596
    href: ../../misc/cs0596.md
  - name: CS0599
    href: ../../misc/cs0599.md
  - name: CS0601
    href: ../../misc/cs0601.md
  - name: CS0609
    href: ../../misc/cs0609.md
  - name: CS0610
    href: ../../misc/cs0610.md
  - name: CS0611
    href: ../../misc/cs0611.md
  - name: CS0616
    href: cs0616.md
  - name: CS0617
    href: ../../misc/cs0617.md
  - name: CS0619
    href: ../../misc/cs0619.md
  - name: CS0620
    href: ../../misc/cs0620.md
  - name: CS0621
    href: ../../misc/cs0621.md
  - name: CS0622
    href: ../../misc/cs0622.md
  - name: CS0623
    href: ../../misc/cs0623.md
  - name: CS0625
    href: ../../misc/cs0625.md
  - name: CS0629
    href: ../../misc/cs0629.md
  - name: CS0631
    href: ../../misc/cs0631.md
  - name: CS0633
    href: ../../misc/cs0633.md
  - name: CS0635
    href: ../../misc/cs0635.md
  - name: CS0636
    href: ../../misc/cs0636.md
  - name: CS0637
    href: ../../misc/cs0637.md
  - name: CS0641
    href: ../../misc/cs0641.md
  - name: CS0643
    href: ../../misc/cs0643.md
  - name: CS0644
    href: ../../misc/cs0644.md
  - name: CS0645
    href: ../../misc/cs0645.md
  - name: CS0646
    href: ../../misc/cs0646.md
  - name: CS0647
    href: ../../misc/cs0647.md
  - name: CS0648
    href: ../../misc/cs0648.md
  - name: CS0650
    href: cs0650.md
  - name: CS0653
    href: ../../misc/cs0653.md
  - name: CS0655
    href: ../../misc/cs0655.md
  - name: CS0656
    href: ../../misc/cs0656.md
  - name: CS0662
    href: ../../misc/cs0662.md
  - name: CS0663
    href: ../../misc/cs0663.md
  - name: CS0664
    href: ../../misc/cs0664.md
  - name: CS0666
    href: ../../misc/cs0666.md
  - name: CS0667
    href: ../../misc/cs0667.md
  - name: CS0668
    href: ../../misc/cs0668.md
  - name: CS0669
    href: ../../misc/cs0669.md
  - name: CS0670
    href: ../../misc/cs0670.md
  - name: CS0673
    href: ../../misc/cs0673.md
  - name: CS0674
    href: ../../misc/cs0674.md
  - name: CS0677
    href: ../../misc/cs0677.md
  - name: CS0678
    href: ../../misc/cs0678.md
  - name: CS0681
    href: ../../misc/cs0681.md
  - name: CS0682
    href: ../../misc/cs0682.md
  - name: CS0683
    href: ../../misc/cs0683.md
  - name: CS0685
    href: ../../misc/cs0685.md
  - name: CS0686
    href: cs0686.md
  - name: CS0687
    href: ../../misc/cs0687.md
  - name: CS0689
    href: ../../misc/cs0689.md
  - name: CS0690
    href: ../../misc/cs0690.md
  - name: CS0692
    href: ../../misc/cs0692.md
  - name: CS0694
    href: ../../misc/cs0694.md
  - name: CS0695
    href: ../../misc/cs0695.md
  - name: CS0698
    href: ../../misc/cs0698.md
  - name: CS0699
    href: ../../misc/cs0699.md
  - name: CS0701
    href: ../../misc/cs0701.md
  - name: CS0702
    href: cs0702.md
  - name: CS0703
    href: cs0703.md
  - name: CS0704
    href: ../../misc/cs0704.md
  - name: CS0706
    href: ../../misc/cs0706.md
  - name: CS0708
    href: ../../misc/cs0708.md
  - name: CS0709
    href: ../../misc/cs0709.md
  - name: CS0710
    href: ../../misc/cs0710.md
  - name: CS0711
    href: ../../misc/cs0711.md
  - name: CS0712
    href: ../../misc/cs0712.md
  - name: CS0713
    href: ../../misc/cs0713.md
  - name: CS0714
    href: ../../misc/cs0714.md
  - name: CS0715
    href: ../../misc/cs0715.md
  - name: CS0716
    href: ../../misc/cs0716.md
  - name: CS0717
    href: ../../misc/cs0717.md
  - name: CS0718
    href: ../../misc/cs0718.md
  - name: CS0719
    href: ../../misc/cs0719.md
  - name: CS0720
    href: ../../misc/cs0720.md
  - name: CS0721
    href: ../../misc/cs0721.md
  - name: CS0722
    href: ../../misc/cs0722.md
  - name: CS0723
    href: ../../misc/cs0723.md
  - name: CS0724
    href: ../../misc/cs0724.md
  - name: CS0726
    href: ../../misc/cs0726.md
  - name: CS0727
    href: ../../misc/cs0727.md
  - name: CS0729
    href: ../../misc/cs0729.md
  - name: CS0730
    href: ../../misc/cs0730.md
  - name: CS0731
    href: cs0731.md
  - name: CS0733
    href: ../../misc/cs0733.md
  - name: CS0734
    href: ../../misc/cs0734.md
  - name: CS0735
    href: ../../misc/cs0735.md
  - name: CS0736
    href: ../../misc/cs0736.md
  - name: CS0737
    href: ../../misc/cs0737.md
  - name: CS0738
    href: ../../misc/cs0738.md
  - name: CS0739
    href: ../../misc/cs0739.md
  - name: CS0742
    href: ../../misc/cs0742.md
  - name: CS0743
    href: ../../misc/cs0743.md
  - name: CS0744
    href: ../../misc/cs0744.md
  - name: CS0745
    href: ../../misc/cs0745.md
  - name: CS0746
    href: ../../misc/cs0746.md
  - name: CS0747
    href: ../../misc/cs0747.md
  - name: CS0748
    href: ../../misc/cs0748.md
  - name: CS0750
    href: ../../misc/cs0750.md
  - name: CS0751
    href: ../../misc/cs0751.md
  - name: CS0752
    href: ../../misc/cs0752.md
  - name: CS0753
    href: ../../misc/cs0753.md
  - name: CS0754
    href: ../../misc/cs0754.md
  - name: CS0755
    href: ../../misc/cs0755.md
  - name: CS0756
    href: ../../misc/cs0756.md
  - name: CS0757
    href: ../../misc/cs0757.md
  - name: CS0758
    href: ../../misc/cs0758.md
  - name: CS0759
    href: ../../misc/cs0759.md
  - name: CS0761
    href: ../../misc/cs0761.md
  - name: CS0762
    href: ../../misc/cs0762.md
  - name: CS0763
    href: ../../misc/cs0763.md
  - name: CS0764
    href: ../../misc/cs0764.md
  - name: CS0765
    href: ../../misc/cs0765.md
  - name: CS0766
    href: ../../misc/cs0766.md
  - name: CS0811
    href: ../../misc/cs0811.md
  - name: CS0815
    href: ../../misc/cs0815.md
  - name: CS0818
    href: ../../misc/cs0818.md
  - name: CS0819
    href: ../../misc/cs0819.md
  - name: CS0820
    href: ../../misc/cs0820.md
  - name: CS0821
    href: ../../misc/cs0821.md
  - name: CS0822
    href: ../../misc/cs0822.md
  - name: CS0825
    href: ../../misc/cs0825.md
  - name: CS0826
    href: cs0826.md
  - name: CS0828
    href: ../../misc/cs0828.md
  - name: CS0831
    href: ../../misc/cs0831.md
  - name: CS0832
    href: ../../misc/cs0832.md
  - name: CS0833
    href: ../../misc/cs0833.md
  - name: CS0834
    href: cs0834.md
  - name: CS0835
    href: ../../misc/cs0835.md
  - name: CS0836
    href: ../../misc/cs0836.md
  - name: CS0837
    href: ../../misc/cs0837.md
  - name: CS0838
    href: ../../misc/cs0838.md
  - name: CS0839
    href: ../../misc/cs0839.md
  - name: CS0840
    href: cs0840.md
  - name: CS0841
    href: ../../misc/cs0841.md
  - name: CS0842
    href: ../../misc/cs0842.md
  - name: CS0843
    href: cs0843.md
  - name: CS0844
    href: ../../misc/cs0844.md
  - name: CS0845
    href: cs0845.md
  - name: CS1001
    href: cs1001.md
  - name: CS1002
    href: ../../misc/cs1002.md
  - name: CS1003
    href: ../../misc/cs1003.md
  - name: CS1004
    href: ../../misc/cs1004.md
  - name: CS1007
    href: ../../misc/cs1007.md
  - name: CS1008
    href: ../../misc/cs1008.md
  - name: CS1009
    href: cs1009.md
  - name: CS1010
    href: ../../misc/cs1010.md
  - name: CS1011
    href: ../../misc/cs1011.md
  - name: CS1012
    href: ../../misc/cs1012.md
  - name: CS1013
    href: ../../misc/cs1013.md
  - name: CS1014
    href: ../../misc/cs1014.md
  - name: CS1015
    href: ../../misc/cs1015.md
  - name: CS1016
    href: ../../misc/cs1016.md
  - name: CS1017
    href: ../../misc/cs1017.md
  - name: CS1018
    href: cs1018.md
  - name: CS1019
    href: cs1019.md
  - name: CS1020
    href: ../../misc/cs1020.md
  - name: CS1021
    href: ../../misc/cs1021.md
  - name: CS1022
    href: ../../misc/cs1022.md
  - name: CS1023
    href: ../../misc/cs1023.md
  - name: CS1024
    href: ../../misc/cs1024.md
  - name: CS1025
    href: ../../misc/cs1025.md
  - name: CS1026
    href: cs1026.md
  - name: CS1027
    href: ../../misc/cs1027.md
  - name: CS1028
    href: ../../misc/cs1028.md
  - name: CS1029
    href: cs1029.md
  - name: CS1031
    href: ../../misc/cs1031.md
  - name: CS1032
    href: ../../misc/cs1032.md
  - name: CS1033
    href: ../../misc/cs1033.md
  - name: CS1034
    href: ../../misc/cs1034.md
  - name: CS1035
    href: ../../misc/cs1035.md
  - name: CS1036
    href: ../../misc/cs1036.md
  - name: CS1037
    href: ../../misc/cs1037.md
  - name: CS1038
    href: ../../misc/cs1038.md
  - name: CS1039
    href: ../../misc/cs1039.md
  - name: CS1040
    href: ../../misc/cs1040.md
  - name: CS1041
    href: ../../misc/cs1041.md
  - name: CS1043
    href: ../../misc/cs1043.md
  - name: CS1044
    href: ../../misc/cs1044.md
  - name: CS1055
    href: ../../misc/cs1055.md
  - name: CS1056
    href: ../../misc/cs1056.md
  - name: CS1057
    href: ../../misc/cs1057.md
  - name: CS1059
    href: ../../misc/cs1059.md
  - name: CS1061
    href: cs1061.md
  - name: CS1100
    href: ../../misc/cs1100.md
  - name: CS1101
    href: ../../misc/cs1101.md
  - name: CS1102
    href: ../../misc/cs1102.md
  - name: CS1103
    href: ../../misc/cs1103.md
  - name: CS1104
    href: ../../misc/cs1104.md
  - name: CS1105
    href: ../../misc/cs1105.md
  - name: CS1106
    href: ../../misc/cs1106.md
  - name: CS1107
    href: ../../misc/cs1107.md
  - name: CS1108
    href: ../../misc/cs1108.md
  - name: CS1109
    href: ../../misc/cs1109.md
  - name: CS1110
    href: ../../misc/cs1110.md
  - name: CS1112
    href: cs1112.md
  - name: CS1113
    href: ../../misc/cs1113.md
  - name: CS1501
    href: cs1501.md
  - name: CS1502
    href: cs1502.md
  - name: CS1503
    href: ../../misc/cs1503.md
  - name: CS1504
    href: ../../misc/cs1504.md
  - name: CS1507
    href: ../../misc/cs1507.md
  - name: CS1508
    href: ../../misc/cs1508.md
  - name: CS1509
    href: ../../misc/cs1509.md
  - name: CS1510
    href: ../../misc/cs1510.md
  - name: CS1511
    href: ../../misc/cs1511.md
  - name: CS1512
    href: ../../misc/cs1512.md
  - name: CS1513
    href: ../../misc/cs1513.md
  - name: CS1514
    href: ../../misc/cs1514.md
  - name: CS1515
    href: ../../misc/cs1515.md
  - name: CS1517
    href: ../../misc/cs1517.md
  - name: CS1518
    href: ../../misc/cs1518.md
  - name: CS1519
    href: cs1519.md
  - name: CS1520
    href: ../../misc/cs1520.md
  - name: CS1521
    href: ../../misc/cs1521.md
  - name: CS1524
    href: ../../misc/cs1524.md
  - name: CS1525
    href: ../../misc/cs1525.md
  - name: CS1526
    href: ../../misc/cs1526.md
  - name: CS1527
    href: ../../misc/cs1527.md
  - name: CS1528
    href: ../../misc/cs1528.md
  - name: CS1529
    href: ../../misc/cs1529.md
  - name: CS1530
    href: ../../misc/cs1530.md
  - name: CS1534
    href: ../../misc/cs1534.md
  - name: CS1535
    href: ../../misc/cs1535.md
  - name: CS1536
    href: ../../misc/cs1536.md
  - name: CS1537
    href: ../../misc/cs1537.md
  - name: CS1540
    href: cs1540.md
  - name: CS1541
    href: ../../misc/cs1541.md
  - name: CS1542
    href: ../../misc/cs1542.md
  - name: CS1545
    href: ../../misc/cs1545.md
  - name: CS1546
    href: cs1546.md
  - name: CS1547
    href: ../../misc/cs1547.md
  - name: CS1548
    href: cs1548.md
  - name: CS1551
    href: ../../misc/cs1551.md
  - name: CS1552
    href: ../../misc/cs1552.md
  - name: CS1553
    href: ../../misc/cs1553.md
  - name: CS1554
    href: ../../misc/cs1554.md
  - name: CS1555
    href: ../../misc/cs1555.md
  - name: CS1556
    href: ../../misc/cs1556.md
  - name: CS1557
    href: ../../misc/cs1557.md
  - name: CS1558
    href: ../../misc/cs1558.md
  - name: CS1559
    href: ../../misc/cs1559.md
  - name: CS1560
    href: ../../misc/cs1560.md
  - name: CS1561
    href: ../../misc/cs1561.md
  - name: CS1562
    href: ../../misc/cs1562.md
  - name: CS1563
    href: ../../misc/cs1563.md
  - name: CS1564
    href: cs1564.md
  - name: CS1565
    href: ../../misc/cs1565.md
  - name: CS1566
    href: ../../misc/cs1566.md
  - name: CS1567
    href: cs1567.md
  - name: CS1569
    href: ../../misc/cs1569.md
  - name: CS1575
    href: ../../misc/cs1575.md
  - name: CS1576
    href: ../../misc/cs1576.md
  - name: CS1577
    href: ../../misc/cs1577.md
  - name: CS1578
    href: ../../misc/cs1578.md
  - name: CS1579
    href: cs1579.md
  - name: CS1583
    href: ../../misc/cs1583.md
  - name: CS1585
    href: ../../misc/cs1585.md
  - name: CS1586
    href: ../../misc/cs1586.md
  - name: CS1588
    href: ../../misc/cs1588.md
  - name: CS1593
    href: ../../misc/cs1593.md
  - name: CS1594
    href: ../../misc/cs1594.md
  - name: CS1597
    href: ../../misc/cs1597.md
  - name: CS1599
    href: ../../misc/cs1599.md
  - name: CS1600
    href: ../../misc/cs1600.md
  - name: CS1601
    href: ../../misc/cs1601.md
  - name: CS1604
    href: ../../misc/cs1604.md
  - name: CS1605
    href: ../../misc/cs1605.md
  - name: CS1606
    href: ../../misc/cs1606.md
  - name: CS1608
    href: ../../misc/cs1608.md
  - name: CS1609
    href: ../../misc/cs1609.md
  - name: CS1611
    href: ../../misc/cs1611.md
  - name: CS1612
    href: cs1612.md
  - name: CS1613
    href: ../../misc/cs1613.md
  - name: CS1614
    href: cs1614.md
  - name: CS1615
    href: ../../misc/cs1615.md
  - name: CS1617
    href: ../../misc/cs1617.md
  - name: CS1618
    href: ../../misc/cs1618.md
  - name: CS1619
    href: ../../misc/cs1619.md
  - name: CS1620
    href: ../../misc/cs1620.md
  - name: CS1621
    href: ../../misc/cs1621.md
  - name: CS1622
    href: ../../misc/cs1622.md
  - name: CS1623
    href: ../../misc/cs1623.md
  - name: CS1624
    href: ../../misc/cs1624.md
  - name: CS1625
    href: ../../misc/cs1625.md
  - name: CS1626
    href: ../../misc/cs1626.md
  - name: CS1627
    href: ../../misc/cs1627.md
  - name: CS1628
    href: ../../misc/cs1628.md
  - name: CS1629
    href: ../../misc/cs1629.md
  - name: CS1630
    href: ../../misc/cs1630.md
  - name: CS1631
    href: ../../misc/cs1631.md
  - name: CS1632
    href: ../../misc/cs1632.md
  - name: CS1637
    href: ../../misc/cs1637.md
  - name: CS1638
    href: ../../misc/cs1638.md
  - name: CS1639
    href: ../../misc/cs1639.md
  - name: CS1640
    href: cs1640.md
  - name: CS1641
    href: ../../misc/cs1641.md
  - name: CS1642
    href: ../../misc/cs1642.md
  - name: CS1643
    href: ../../misc/cs1643.md
  - name: CS1644
    href: cs1644.md
  - name: CS1646
    href: ../../misc/cs1646.md
  - name: CS1647
    href: ../../misc/cs1647.md
  - name: CS1648
    href: ../../misc/cs1648.md
  - name: CS1649
    href: ../../misc/cs1649.md
  - name: CS1650
    href: ../../misc/cs1650.md
  - name: CS1651
    href: ../../misc/cs1651.md
  - name: CS1654
    href: ../../misc/cs1654.md
  - name: CS1655
    href: ../../misc/cs1655.md
  - name: CS1656
    href: cs1656.md
  - name: CS1657
    href: ../../misc/cs1657.md
  - name: CS1660
    href: ../../misc/cs1660.md
  - name: CS1661
    href: ../../misc/cs1661.md
  - name: CS1662
    href: ../../misc/cs1662.md
  - name: CS1663
    href: ../../misc/cs1663.md
  - name: CS1664
    href: ../../misc/cs1664.md
  - name: CS1665
    href: ../../misc/cs1665.md
  - name: CS1666
    href: ../../misc/cs1666.md
  - name: CS1667
    href: ../../misc/cs1667.md
  - name: CS1670
    href: ../../misc/cs1670.md
  - name: CS1671
    href: ../../misc/cs1671.md
  - name: CS1672
    href: ../../misc/cs1672.md
  - name: CS1673
    href: ../../misc/cs1673.md
  - name: CS1674
    href: cs1674.md
  - name: CS1675
    href: ../../misc/cs1675.md
  - name: CS1676
    href: ../../misc/cs1676.md
  - name: CS1677
    href: ../../misc/cs1677.md
  - name: CS1678
    href: ../../misc/cs1678.md
  - name: CS1679
    href: ../../misc/cs1679.md
  - name: CS1680
    href: ../../misc/cs1680.md
  - name: CS1681
    href: ../../misc/cs1681.md
  - name: CS1686
    href: ../../misc/cs1686.md
  - name: CS1688
    href: ../../misc/cs1688.md
  - name: CS1689
    href: ../../misc/cs1689.md
  - name: CS1703
    href: cs1703.md
  - name: CS1704
    href: cs1704.md
  - name: CS1705
    href: cs1705.md
  - name: CS1706
    href: ../../misc/cs1706.md
  - name: CS1708
    href: cs1708.md
  - name: CS1713
    href: ../../misc/cs1713.md
  - name: CS1714
    href: ../../misc/cs1714.md
  - name: CS1715
    href: ../../misc/cs1715.md
  - name: CS1716
    href: cs1716.md
  - name: CS1719
    href: ../../misc/cs1719.md
  - name: CS1721
    href: cs1721.md
  - name: CS1722
    href: ../../misc/cs1722.md
  - name: CS1724
    href: ../../misc/cs1724.md
  - name: CS1725
    href: ../../misc/cs1725.md
  - name: CS1726
    href: cs1726.md
  - name: CS1727
    href: ../../misc/cs1727.md
  - name: CS1728
    href: ../../misc/cs1728.md
  - name: CS1729
    href: cs1729.md
  - name: CS1730
    href: ../../misc/cs1730.md
  - name: CS1731
    href: ../../misc/cs1731.md
  - name: CS1732
    href: ../../misc/cs1732.md
  - name: CS1733
    href: ../../misc/cs1733.md
  - name: CS1900
    href: ../../misc/cs1900.md
  - name: CS1902
    href: ../../misc/cs1902.md
  - name: CS1906
    href: ../../misc/cs1906.md
  - name: CS1908
    href: ../../misc/cs1908.md
  - name: CS1909
    href: ../../misc/cs1909.md
  - name: CS1910
    href: ../../misc/cs1910.md
  - name: CS1912
    href: ../../misc/cs1912.md
  - name: CS1913
    href: ../../misc/cs1913.md
  - name: CS1914
    href: ../../misc/cs1914.md
  - name: CS1917
    href: ../../misc/cs1917.md
  - name: CS1918
    href: ../../misc/cs1918.md
  - name: CS1919
    href: cs1919.md
  - name: CS1920
    href: ../../misc/cs1920.md
  - name: CS1921
    href: cs1921.md
  - name: CS1922
    href: ../../misc/cs1922.md
  - name: CS1925
    href: ../../misc/cs1925.md
  - name: CS1926
    href: cs1926.md
  - name: CS1928
    href: ../../misc/cs1928.md
  - name: CS1929
    href: ../../misc/cs1929.md
  - name: CS1930
    href: ../../misc/cs1930.md
  - name: CS1931
    href: ../../misc/cs1931.md
  - name: CS1932
    href: ../../misc/cs1932.md
  - name: CS1933
    href: cs1933.md
  - name: CS1934
    href: ../../misc/cs1934.md
  - name: CS1935
    href: ../../misc/cs1935.md
  - name: CS1936
    href: cs1936.md
  - name: CS1937
    href: ../../misc/cs1937.md
  - name: CS1938
    href: ../../misc/cs1938.md
  - name: CS1939
    href: ../../misc/cs1939.md
  - name: CS1940
    href: ../../misc/cs1940.md
  - name: CS1941
    href: cs1941.md
  - name: CS1942
    href: cs1942.md
  - name: CS1943
    href: cs1943.md
  - name: CS1944
    href: ../../misc/cs1944.md
  - name: CS1945
    href: ../../misc/cs1945.md
  - name: CS1946
    href: cs1946.md
  - name: CS1947
    href: ../../misc/cs1947.md
  - name: CS1948
    href: ../../misc/cs1948.md
  - name: CS1949
    href: ../../misc/cs1949.md
  - name: CS1950
    href: ../../misc/cs1950.md
  - name: CS1951
    href: ../../misc/cs1951.md
  - name: CS1952
    href: ../../misc/cs1952.md
  - name: CS1953
    href: ../../misc/cs1953.md
  - name: CS1954
    href: ../../misc/cs1954.md
  - name: CS1955
    href: ../../misc/cs1955.md
  - name: CS1958
    href: ../../misc/cs1958.md
  - name: CS1959
    href: ../../misc/cs1959.md
  - name: CS2001
    href: ../../misc/cs2001.md
  - name: CS2003
    href: ../../misc/cs2003.md
  - name: CS2005
    href: ../../misc/cs2005.md
  - name: CS2006
    href: ../../misc/cs2006.md
  - name: CS2007
    href: ../../misc/cs2007.md
  - name: CS2008
    href: ../../misc/cs2008.md
  - name: CS2011
    href: ../../misc/cs2011.md
  - name: CS2012
    href: ../../misc/cs2012.md
  - name: CS2013
    href: ../../misc/cs2013.md
  - name: CS2015
    href: ../../misc/cs2015.md
  - name: CS2016
    href: ../../misc/cs2016.md
  - name: CS2017
    href: ../../misc/cs2017.md
  - name: CS2018
    href: ../../misc/cs2018.md
  - name: CS2019
    href: ../../misc/cs2019.md
  - name: CS2020
    href: ../../misc/cs2020.md
  - name: CS2021
    href: ../../misc/cs2021.md
  - name: CS2022
    href: ../../misc/cs2022.md
  - name: CS2024
    href: ../../misc/cs2024.md
  - name: CS2032
    href: cs2032.md
  - name: CS2033
    href: ../../misc/cs2033.md
  - name: CS2034
    href: ../../misc/cs2034.md
  - name: CS2035
    href: ../../misc/cs2035.md
  - name: CS2036
    href: ../../misc/cs2036.md
  - name: CS4009
    href: ../../misc/CS4009.md
  - name: CS5001
    href: ../../misc/cs5001.md
  - name: CS7003
    href: cs7003.md
  - name: CS8400
    href: cs8400.md
  - name: CS8401
    href: cs8401.md
  - name: CS8403
    href: cs8403.md
  - name: CS8410
    href: cs8410.md
  - name: CS8411
    href: cs8411.md
  - name: cs7000
    href: cs7000.md
  - name: cs0181
    href: cs0181.md
  - name: cs0854
    href: cs0854.md
  - name: cs1983
    href: cs1983.md
  - name: cs4008
    href: cs4008.md
  - name: cs4032
    href: cs4032.md
  - name: cs4033
    href: cs4033.md
  - name: cs4004
    href: cs4004.md
  - name: cs1997
    href: cs1997.md
  - name: cs1996
    href: cs1996.md
  - name: cs1994
    href: cs1994.md
  - name: cs1988
    href: cs1988.md
  - name: cs1986
    href: cs1986.md
  - name: cs1750
    href: cs1750.md
  - name: cs8812
    href: cs8812.md
  - name: cs1736
    href: cs1736.md
  - name: cs8803
    href: cs8803.md
  - name: cs4013
    href: cs4013.md
<<<<<<< HEAD
  - name: cs1742
    href: cs1742.md
=======
  - name: cs1740
    href: cs1740.md
  - name: cs1741
    href: cs1741.md
  - name: cs0846
    href: cs0846.md
  - name: cs0767
    href: cs0767.md
  - name: cs1737
    href: cs1737.md
>>>>>>> 2d433ea1
- name: Level 1 warning messages
  items:
  - name: CS0183
    href: ../../misc/cs0183.md
  - name: CS0184
    href: ../../misc/cs0184.md
  - name: CS0197
    href: ../../misc/cs0197.md
  - name: CS0420
    href: cs0420.md
  - name: CS0465
    href: cs0465.md
  - name: CS0602
    href: ../../misc/cs0602.md
  - name: CS0612
    href: ../../misc/cs0612.md
  - name: CS0626
    href: ../../misc/cs0626.md
  - name: CS0657
    href: ../../misc/cs0657.md
  - name: CS0658
    href: ../../misc/cs0658.md
  - name: CS0672
    href: ../../misc/cs0672.md
  - name: CS0684
    href: ../../misc/cs0684.md
  - name: CS0688
    href: ../../misc/cs0688.md
  - name: CS0809
    href: ../../misc/cs0809.md
  - name: CS0824
    href: ../../misc/cs0824.md
  - name: CS1030
    href: ../../misc/cs1030.md
  - name: CS1058
    href: cs1058.md
  - name: CS1060
    href: cs1060.md
  - name: CS1200
    href: ../../misc/cs1200.md
  - name: CS1201
    href: ../../misc/cs1201.md
  - name: CS1202
    href: ../../misc/cs1202.md
  - name: CS1203
    href: ../../misc/cs1203.md
  - name: CS1522
    href: ../../misc/cs1522.md
  - name: CS1570
    href: ../../misc/cs1570.md
  - name: CS1574
    href: ../../misc/cs1574.md
  - name: CS1580
    href: ../../misc/cs1580.md
  - name: CS1581
    href: ../../misc/cs1581.md
  - name: CS1584
    href: ../../misc/cs1584.md
  - name: CS1589
    href: ../../misc/cs1589.md
  - name: CS1590
    href: ../../misc/cs1590.md
  - name: CS1592
    href: ../../misc/cs1592.md
  - name: CS1598
    href: cs1598.md
  - name: CS1607
    href: cs1607.md
  - name: CS1616
    href: cs1616.md
  - name: CS1633
    href: ../../misc/cs1633.md
  - name: CS1634
    href: ../../misc/cs1634.md
  - name: CS1635
    href: ../../misc/cs1635.md
  - name: CS1645
    href: ../../misc/cs1645.md
  - name: CS1658
    href: cs1658.md
  - name: CS1682
    href: ../../misc/cs1682.md
  - name: CS1683
    href: cs1683.md
  - name: CS1684
    href: ../../misc/cs1684.md
  - name: CS1685
    href: cs1685.md
  - name: CS1687
    href: ../../misc/cs1687.md
  - name: CS1690
    href: cs1690.md
  - name: CS1691
    href: cs1691.md
  - name: CS1692
    href: ../../misc/cs1692.md
  - name: CS1694
    href: ../../misc/cs1694.md
  - name: CS1695
    href: ../../misc/cs1695.md
  - name: CS1696
    href: ../../misc/cs1696.md
  - name: CS1697
    href: ../../misc/cs1697.md
  - name: CS1699
    href: cs1699.md
  - name: CS1707
    href: ../../misc/cs1707.md
  - name: CS1709
    href: ../../misc/cs1709.md
  - name: CS1720
    href: ../../misc/cs1720.md
  - name: CS1723
    href: ../../misc/cs1723.md
  - name: CS1762
    href: cs1762.md
  - name: CS1911
    href: ../../misc/cs1911.md
  - name: CS1956
    href: cs1956.md
  - name: CS1957
    href: ../../misc/cs1957.md
  - name: CS2002
    href: ../../misc/cs2002.md
  - name: CS2014
    href: ../../misc/cs2014.md
  - name: CS2023
    href: ../../misc/cs2023.md
  - name: CS2029
    href: ../../misc/cs2029.md
  - name: CS3000
    href: ../../misc/cs3000.md
  - name: CS3001
    href: ../../misc/cs3001.md
  - name: CS3002
    href: ../../misc/cs3002.md
  - name: CS3003
    href: cs3003.md
  - name: CS3004
    href: ../../misc/cs3004.md
  - name: CS3005
    href: ../../misc/cs3005.md
  - name: CS3006
    href: ../../misc/cs3006.md
  - name: CS3007
    href: cs3007.md
  - name: CS3008
    href: ../../misc/cs3008.md
  - name: CS3009
    href: cs3009.md
  - name: CS3010
    href: ../../misc/cs3010.md
  - name: CS3011
    href: ../../misc/cs3011.md
  - name: CS3012
    href: ../../misc/cs3012.md
  - name: CS3013
    href: ../../misc/cs3013.md
  - name: CS3014
    href: ../../misc/cs3014.md
  - name: CS3015
    href: ../../misc/cs3015.md
  - name: CS3016
    href: ../../misc/cs3016.md
  - name: CS3017
    href: ../../misc/cs3017.md
  - name: CS3018
    href: ../../misc/cs3018.md
  - name: CS3022
    href: ../../misc/cs3022.md
  - name: CS3023
    href: ../../misc/cs3023.md
  - name: CS3024
    href: ../../misc/cs3024.md
  - name: CS3026
    href: ../../misc/cs3026.md
  - name: CS3027
    href: ../../misc/cs3027.md
  - name: CS4014
    href: cs4014.md
  - name: CS5000
    href: ../../misc/cs5000.md
- name: Level 2 warning messages
  items:
  - name: CS0108
    href: cs0108.md
  - name: CS0114
    href: ../../misc/cs0114.md
  - name: CS0162
    href: ../../misc/cs0162.md
  - name: CS0164
    href: ../../misc/cs0164.md
  - name: CS0251
    href: ../../misc/cs0251.md
  - name: CS0252
    href: ../../misc/cs0252.md
  - name: CS0253
    href: ../../misc/cs0253.md
  - name: CS0278
    href: ../../misc/cs0278.md
  - name: CS0279
    href: ../../misc/cs0279.md
  - name: CS0280
    href: ../../misc/cs0280.md
  - name: CS0435
    href: ../../misc/cs0435.md
  - name: CS0436
    href: ../../misc/cs0436.md
  - name: CS0437
    href: ../../misc/cs0437.md
  - name: CS0440
    href: ../../misc/cs0440.md
  - name: CS0444
    href: ../../misc/cs0444.md
  - name: CS0458
    href: ../../misc/cs0458.md
  - name: CS0464
    href: ../../misc/cs0464.md
  - name: CS0467
    href: cs0467.md
  - name: CS0469
    href: ../../misc/cs0469.md
  - name: CS0472
    href: ../../misc/cs0472.md
  - name: CS0618
    href: cs0618.md
  - name: CS0652
    href: ../../misc/cs0652.md
  - name: CS0728
    href: ../../misc/cs0728.md
  - name: CS1571
    href: ../../misc/cs1571.md
  - name: CS1572
    href: ../../misc/cs1572.md
  - name: CS1587
    href: ../../misc/cs1587.md
  - name: CS1668
    href: ../../misc/cs1668.md
  - name: CS1698
    href: ../../misc/cs1698.md
  - name: CS1701
    href: cs1701.md
  - name: CS1710
    href: ../../misc/cs1710.md
  - name: CS1711
    href: ../../misc/cs1711.md
  - name: CS1927
    href: ../../misc/cs1927.md
  - name: CS3019
    href: ../../misc/cs3019.md
  - name: CS3021
    href: ../../misc/cs3021.md
- name: Level 3 warning messages
  items:
  - name: CS0067
    href: ../../misc/cs0067.md
  - name: CS0105
    href: ../../misc/cs0105.md
  - name: CS0168
    href: ../../misc/cs0168.md
  - name: CS0169
    href: ../../misc/cs0169.md
  - name: CS0219
    href: ../../misc/cs0219.md
  - name: CS0282
    href: ../../misc/cs0282.md
  - name: CS0414
    href: ../../misc/cs0414.md
  - name: CS0419
    href: ../../misc/cs0419.md
  - name: CS0642
    href: ../../misc/cs0642.md
  - name: CS0659
    href: ../../misc/cs0659.md
  - name: CS0660
    href: ../../misc/cs0660.md
  - name: CS0661
    href: ../../misc/cs0661.md
  - name: CS0665
    href: ../../misc/cs0665.md
  - name: CS0675
    href: cs0675.md
  - name: CS0693
    href: ../../misc/cs0693.md
  - name: CS1700
    href: cs1700.md
  - name: CS1702
    href: ../../misc/cs1702.md
  - name: CS1717
    href: ../../misc/cs1717.md
  - name: CS1718
    href: ../../misc/cs1718.md
- name: Level 4 warning messages
  items:
  - name: CS0028
    href: ../../misc/cs0028.md
  - name: CS0078
    href: ../../misc/cs0078.md
  - name: CS0109
    href: ../../misc/cs0109.md
  - name: CS0402
    href: ../../misc/cs0402.md
  - name: CS0422
    href: ../../misc/cs0422.md
  - name: CS0429
    href: cs0429.md
  - name: CS0628
    href: ../../misc/cs0628.md
  - name: CS0649
    href: ../../misc/cs0649.md
  - name: CS1573
    href: ../../misc/cs1573.md
  - name: CS1591
    href: cs1591.md
  - name: CS1610
    href: cs1610.md
  - name: CS1712
    href: ../../misc/cs1712.md
- name: Nullable warnings
  href: nullable-warnings.md
  displayName: CS8597, CS8600, CS8601, CS8602, CS8604, CS8605, CS8607, CS8608, CS8609, CS8610, CS8611, CS8612, CS8613, CS8614, CS8615, CS8616, CS8617, CS8618, CS8619, CS8620, CS8621, CS8622, CS8624, CS8625, CS8629, CS8631, CS8634, CS8655, CS8633, CS8643, CS8644, CS8645, CS8762, CS8763, CS8764, CS8765, CS8766, CS8667, CS8768, CS8670, CS8714, CS8767, CS8769, CS8770, CS8774, CS8776, CS8775, CS8777, CS8819, CS8824, CS8825, CS8847
- name: Warning waves
  href: warning-waves.md
  displayName: CS7023,CS8073,CS8848,CS8880,CS8881,CS8882,CS8883,CS8884,CS8885,CS8886,CS8887,CS8892,CS8897,CS8898,CS8826,CS8981<|MERGE_RESOLUTION|>--- conflicted
+++ resolved
@@ -1597,10 +1597,8 @@
     href: cs8803.md
   - name: cs4013
     href: cs4013.md
-<<<<<<< HEAD
   - name: cs1742
     href: cs1742.md
-=======
   - name: cs1740
     href: cs1740.md
   - name: cs1741
@@ -1611,7 +1609,6 @@
     href: cs0767.md
   - name: cs1737
     href: cs1737.md
->>>>>>> 2d433ea1
 - name: Level 1 warning messages
   items:
   - name: CS0183
