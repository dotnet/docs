items:
- name: C# compiler messages
  href: index.md
- name: Error messages
  items:
  - name: CS0001
    href: cs0001.md
  - name: CS0003
    href: ../../misc/cs0003.md
  - name: CS0004
    href: ../../misc/cs0004.md
  - name: CS0005
    href: ../../misc/cs0005.md
  - name: CS0006
    href: cs0006.md
  - name: CS0007
    href: cs0007.md
  - name: CS0008
    href: ../../misc/cs0008.md
  - name: CS0009
    href: ../../misc/cs0009.md
  - name: CS0010
    href: ../../misc/cs0010.md
  - name: CS0011
    href: ../../misc/cs0011.md
  - name: CS0012
    href: ../../misc/cs0012.md
  - name: CS0013
    href: ../../misc/cs0013.md
  - name: CS0014
    href: ../../misc/cs0014.md
  - name: CS0015
    href: cs0015.md
  - name: CS0016
    href: cs0016.md
  - name: CS0017
    href: ../../misc/cs0017.md
  - name: CS0019
    href: cs0019.md
  - name: CS0020
    href: ../../misc/cs0020.md
  - name: CS0021
    href: ../../misc/cs0021.md
  - name: CS0022
    href: ../../misc/cs0022.md
  - name: CS0023
    href: ../../misc/cs0023.md
  - name: CS0025
    href: ../../misc/cs0025.md
  - name: CS0026
    href: ../../misc/cs0026.md
  - name: CS0027
    href: ../../misc/cs0027.md
  - name: CS0029
    href: cs0029.md
  - name: CS0030
    href: ../../misc/cs0030.md
  - name: CS0031
    href: ../../misc/cs0031.md
  - name: CS0034
    href: cs0034.md
  - name: CS0035
    href: ../../misc/cs0035.md
  - name: CS0036
    href: ../../misc/cs0036.md
  - name: CS0037
    href: ../../misc/cs0037.md
  - name: CS0038
    href: cs0038.md
  - name: CS0039
    href: cs0039.md
  - name: CS0040
    href: ../../misc/cs0040.md
  - name: CS0041
    href: ../../misc/cs0041.md
  - name: CS0042
    href: ../../misc/cs0042.md
  - name: CS0043
    href: ../../misc/cs0043.md
  - name: CS0050
    href: cs0050.md
  - name: CS0051
    href: cs0051.md
  - name: CS0052
    href: cs0052.md
  - name: CS0053
    href: ../../misc/cs0053.md
  - name: CS0054
    href: ../../misc/cs0054.md
  - name: CS0055
    href: ../../misc/cs0055.md
  - name: CS0056
    href: ../../misc/cs0056.md
  - name: CS0057
    href: ../../misc/cs0057.md
  - name: CS0058
    href: ../../misc/cs0058.md
  - name: CS0059
    href: ../../misc/cs0059.md
  - name: CS0060
    href: ../../misc/cs0060.md
  - name: CS0061
    href: ../../misc/cs0061.md
  - name: CS0065
    href: ../../misc/cs0065.md
  - name: CS0066
    href: ../../misc/cs0066.md
  - name: CS0068
    href: ../../misc/cs0068.md
  - name: CS0069
    href: ../../misc/cs0069.md
  - name: CS0070
    href: ../../misc/cs0070.md
  - name: CS0071
    href: cs0071.md
  - name: CS0072
    href: ../../misc/cs0072.md
  - name: CS0073
    href: ../../misc/cs0073.md
  - name: CS0074
    href: ../../misc/cs0074.md
  - name: CS0075
    href: ../../misc/cs0075.md
  - name: CS0076
    href: ../../misc/cs0076.md
  - name: CS0077
    href: ../../misc/cs0077.md
  - name: CS0079
    href: ../../misc/cs0079.md
  - name: CS0080
    href: ../../misc/cs0080.md
  - name: CS0081
    href: ../../misc/cs0081.md
  - name: CS0082
    href: ../../misc/cs0082.md
  - name: CS0100
    href: ../../misc/cs0100.md
  - name: CS0101
    href: ../../misc/cs0101.md
  - name: CS0102
    href: ../../misc/cs0102.md
  - name: CS0103
    href: cs0103.md
  - name: CS0104
    href: ../../misc/cs0104.md
  - name: CS0106
    href: cs0106.md
  - name: CS0107
    href: ../../misc/cs0107.md
  - name: CS0110
    href: ../../misc/cs0110.md
  - name: CS0111
    href: ../../misc/cs0111.md
  - name: CS0112
    href: ../../misc/cs0112.md
  - name: CS0113
    href: ../../misc/cs0113.md
  - name: CS0115
    href: cs0115.md
  - name: CS0116
    href: cs0116.md
  - name: CS0117
    href: ../../misc/cs0117.md
  - name: CS0118
    href: ../../misc/cs0118.md
  - name: CS0119
    href: ../../misc/cs0119.md
  - name: CS0120
    href: cs0120.md
  - name: CS0121
    href: ../../misc/cs0121.md
  - name: CS0122
    href: cs0122.md
  - name: CS0123
    href: ../../misc/cs0123.md
  - name: CS0126
    href: ../../misc/cs0126.md
  - name: CS0127
    href: ../../misc/cs0127.md
  - name: CS0128
    href: ../../misc/cs0128.md
  - name: CS0131
    href: ../../misc/cs0131.md
  - name: CS0132
    href: ../../misc/cs0132.md
  - name: CS0133
    href: ../../misc/cs0133.md
  - name: CS0134
    href: cs0134.md
  - name: CS0135
    href: ../../misc/cs0135.md
  - name: CS0136
    href: ../../misc/cs0136.md
  - name: CS0138
    href: ../../misc/cs0138.md
  - name: CS0139
    href: ../../misc/cs0139.md
  - name: CS0140
    href: ../../misc/cs0140.md
  - name: CS0143
    href: ../../misc/cs0143.md
  - name: CS0144
    href: ../../misc/cs0144.md
  - name: CS0145
    href: ../../misc/cs0145.md
  - name: CS0146
    href: ../../misc/cs0146.md
  - name: CS0148
    href: ../../misc/cs0148.md
  - name: CS0149
    href: ../../misc/cs0149.md
  - name: CS0150
    href: ../../misc/cs0150.md
  - name: CS0151
    href: cs0151.md
  - name: CS0152
    href: ../../misc/cs0152.md
  - name: CS0153
    href: ../../misc/cs0153.md
  - name: CS0154
    href: ../../misc/cs0154.md
  - name: CS0155
    href: ../../misc/cs0155.md
  - name: CS0156
    href: ../../misc/cs0156.md
  - name: CS0157
    href: ../../misc/cs0157.md
  - name: CS0158
    href: ../../misc/cs0158.md
  - name: CS0159
    href: ../../misc/cs0159.md
  - name: CS0160
    href: ../../misc/cs0160.md
  - name: CS0161
    href: ../../misc/cs0161.md
  - name: CS0163
    href: cs0163.md
  - name: CS0165
    href: cs0165.md
  - name: CS0167
    href: ../../misc/cs0167.md
  - name: CS0170
    href: ../../misc/cs0170.md
  - name: CS0171
    href: ../../misc/cs0171.md
  - name: CS0172
    href: ../../misc/cs0172.md
  - name: CS0173
    href: cs0173.md
  - name: CS0174
    href: ../../misc/cs0174.md
  - name: CS0175
    href: ../../misc/cs0175.md
  - name: CS0176
    href: ../../misc/cs0176.md
  - name: CS0177
    href: ../../misc/cs0177.md
  - name: CS0178
    href: cs0178.md
  - name: CS0179
    href: ../../misc/cs0179.md
  - name: CS0180
    href: ../../misc/cs0180.md
  - name: CS0182
    href: ../../misc/cs0182.md
  - name: CS0185
    href: ../../misc/cs0185.md
  - name: CS0186
    href: ../../misc/cs0186.md
  - name: CS0188
    href: cs0188.md
  - name: CS0191
    href: ../../misc/cs0191.md
  - name: CS0192
    href: ../../misc/cs0192.md
  - name: CS0193
    href: ../../misc/cs0193.md
  - name: CS0196
    href: ../../misc/cs0196.md
  - name: CS0198
    href: ../../misc/cs0198.md
  - name: CS0199
    href: ../../misc/cs0199.md
  - name: CS0200
    href: ../../misc/cs0200.md
  - name: CS0201
    href: cs0201.md
  - name: CS0202
    href: ../../misc/cs0202.md
  - name: CS0204
    href: ../../misc/cs0204.md
  - name: CS0205
    href: ../../misc/cs0205.md
  - name: CS0206
    href: ../../misc/cs0206.md
  - name: CS0208
    href: ../../misc/cs0208.md
  - name: CS0209
    href: ../../misc/cs0209.md
  - name: CS0210
    href: ../../misc/cs0210.md
  - name: CS0211
    href: ../../misc/cs0211.md
  - name: CS0212
    href: ../../misc/cs0212.md
  - name: CS0213
    href: ../../misc/cs0213.md
  - name: CS0214
    href: ../../misc/cs0214.md
  - name: CS0215
    href: ../../misc/cs0215.md
  - name: CS0216
    href: ../../misc/cs0216.md
  - name: CS0217
    href: ../../misc/cs0217.md
  - name: CS0218
    href: ../../misc/cs0218.md
  - name: CS0220
    href: ../../misc/cs0220.md
  - name: CS0221
    href: ../../misc/cs0221.md
  - name: CS0225
    href: ../../misc/cs0225.md
  - name: CS0226
    href: ../../misc/cs0226.md
  - name: CS0227
    href: ../../misc/cs0227.md
  - name: CS0228
    href: ../../misc/cs0228.md
  - name: CS0229
    href: cs0229.md
  - name: CS0230
    href: ../../misc/cs0230.md
  - name: CS0231
    href: ../../misc/cs0231.md
  - name: CS0233
    href: cs0233.md
  - name: CS0234
    href: cs0234.md
  - name: CS0236
    href: ../../misc/cs0236.md
  - name: CS0238
    href: ../../misc/cs0238.md
  - name: CS0239
    href: ../../misc/cs0239.md
  - name: CS0241
    href: ../../misc/cs0241.md
  - name: CS0242
    href: ../../misc/cs0242.md
  - name: CS0243
    href: ../../misc/cs0243.md
  - name: CS0244
    href: ../../misc/cs0244.md
  - name: CS0245
    href: ../../misc/cs0245.md
  - name: CS0246
    href: cs0246.md
  - name: CS0247
    href: ../../misc/cs0247.md
  - name: CS0248
    href: ../../misc/cs0248.md
  - name: CS0249
    href: ../../misc/cs0249.md
  - name: CS0250
    href: ../../misc/cs0250.md
  - name: CS0254
    href: ../../misc/cs0254.md
  - name: CS0255
    href: ../../misc/cs0255.md
  - name: CS0260
    href: cs0260.md
  - name: CS0261
    href: ../../misc/cs0261.md
  - name: CS0262
    href: ../../misc/cs0262.md
  - name: CS0263
    href: ../../misc/cs0263.md
  - name: CS0264
    href: ../../misc/cs0264.md
  - name: CS0265
    href: ../../misc/cs0265.md
  - name: CS0266
    href: cs0266.md
  - name: CS0267
    href: ../../misc/cs0267.md
  - name: CS0268
    href: ../../misc/cs0268.md
  - name: CS0269
    href: cs0269.md
  - name: CS0270
    href: cs0270.md
  - name: CS0271
    href: ../../misc/cs0271.md
  - name: CS0272
    href: ../../misc/cs0272.md
  - name: CS0273
    href: ../../misc/cs0273.md
  - name: CS0274
    href: ../../misc/cs0274.md
  - name: CS0275
    href: ../../misc/cs0275.md
  - name: CS0276
    href: ../../misc/cs0276.md
  - name: CS0277
    href: ../../misc/cs0277.md
  - name: CS0281
    href: ../../misc/cs0281.md
  - name: CS0283
    href: ../../misc/cs0283.md
  - name: CS0304
    href: cs0304.md
  - name: CS0305
    href: ../../misc/cs0305.md
  - name: CS0306
    href: ../../misc/cs0306.md
  - name: CS0307
    href: ../../misc/cs0307.md
  - name: CS0308
    href: ../../misc/cs0308.md
  - name: CS0310
    href: cs0310.md
  - name: CS0311
    href: cs0311.md
  - name: CS0312
    href: ../../misc/cs0312.md
  - name: CS0313
    href: ../../misc/cs0313.md
  - name: CS0314
    href: ../../misc/cs0314.md
  - name: CS0315
    href: ../../misc/cs0315.md
  - name: CS0316
    href: ../../misc/cs0316.md
  - name: CS0400
    href: ../../misc/cs0400.md
  - name: CS0401
    href: ../../misc/cs0401.md
  - name: CS0403
    href: ../../misc/cs0403.md
  - name: CS0404
    href: ../../misc/cs0404.md
  - name: CS0405
    href: ../../misc/cs0405.md
  - name: CS0406
    href: ../../misc/cs0406.md
  - name: CS0407
    href: ../../misc/cs0407.md
  - name: CS0409
    href: ../../misc/cs0409.md
  - name: CS0410
    href: ../../misc/cs0410.md
  - name: CS0411
    href: ../../misc/cs0411.md
  - name: CS0412
    href: ../../misc/cs0412.md
  - name: CS0413
    href: cs0413.md
  - name: CS0415
    href: ../../misc/cs0415.md
  - name: CS0416
    href: ../../misc/cs0416.md
  - name: CS0417
    href: cs0417.md
  - name: CS0418
    href: ../../misc/cs0418.md
  - name: CS0423
    href: ../../misc/cs0423.md
  - name: CS0424
    href: ../../misc/cs0424.md
  - name: CS0425
    href: ../../misc/cs0425.md
  - name: CS0426
    href: ../../misc/cs0426.md
  - name: CS0428
    href: ../../misc/cs0428.md
  - name: CS0430
    href: ../../misc/cs0430.md
  - name: CS0431
    href: ../../misc/cs0431.md
  - name: CS0432
    href: ../../misc/cs0432.md
  - name: CS0433
    href: cs0433.md
  - name: CS0434
    href: ../../misc/cs0434.md
  - name: CS0438
    href: ../../misc/cs0438.md
  - name: CS0439
    href: ../../misc/cs0439.md
  - name: CS0441
    href: ../../misc/cs0441.md
  - name: CS0442
    href: ../../misc/cs0442.md
  - name: CS0443
    href: ../../misc/cs0443.md
  - name: CS0445
    href: cs0445.md
  - name: CS0446
    href: cs0446.md
  - name: CS0447
    href: ../../misc/cs0447.md
  - name: CS0448
    href: ../../misc/cs0448.md
  - name: CS0449
    href: ../../misc/cs0449.md
  - name: CS0450
    href: ../../misc/cs0450.md
  - name: CS0451
    href: ../../misc/cs0451.md
  - name: CS0452
    href: ../../misc/cs0452.md
  - name: CS0453
    href: ../../misc/cs0453.md
  - name: CS0454
    href: ../../misc/cs0454.md
  - name: CS0455
    href: ../../misc/cs0455.md
  - name: CS0456
    href: ../../misc/cs0456.md
  - name: CS0457
    href: ../../misc/cs0457.md
  - name: CS0459
    href: ../../misc/cs0459.md
  - name: CS0460
    href: ../../misc/cs0460.md
  - name: CS0462
    href: ../../misc/cs0462.md
  - name: CS0463
    href: ../../misc/cs0463.md
  - name: CS0466
    href: ../../misc/cs0466.md
  - name: CS0468
    href: ../../misc/cs0468.md
  - name: CS0470
    href: ../../misc/cs0470.md
  - name: CS0471
    href: ../../misc/cs0471.md
  - name: CS0473
    href: ../../misc/cs0473.md
  - name: CS0500
    href: ../../misc/cs0500.md
  - name: CS0501
    href: ../../misc/cs0501.md
  - name: CS0502
    href: ../../misc/cs0502.md
  - name: CS0503
    href: ../../misc/cs0503.md
  - name: CS0504
    href: cs0504.md
  - name: CS0505
    href: ../../misc/cs0505.md
  - name: CS0506
    href: ../../misc/cs0506.md
  - name: CS0507
    href: cs0507.md
  - name: CS0508
    href: ../../misc/cs0508.md
  - name: CS0509
    href: ../../misc/cs0509.md
  - name: CS0513
    href: ../../misc/cs0513.md
  - name: CS0514
    href: ../../misc/cs0514.md
  - name: CS0515
    href: ../../misc/cs0515.md
  - name: CS0516
    href: ../../misc/cs0516.md
  - name: CS0517
    href: ../../misc/cs0517.md
  - name: CS0518
    href: cs0518.md
  - name: CS0520
    href: ../../misc/cs0520.md
  - name: CS0522
    href: ../../misc/cs0522.md
  - name: CS0523
    href: cs0523.md
  - name: CS0524
    href: ../../misc/cs0524.md
  - name: CS0525
    href: ../../misc/cs0525.md
  - name: CS0526
    href: ../../misc/cs0526.md
  - name: CS0527
    href: ../../misc/cs0527.md
  - name: CS0528
    href: ../../misc/cs0528.md
  - name: CS0529
    href: ../../misc/cs0529.md
  - name: CS0531
    href: ../../misc/cs0531.md
  - name: CS0533
    href: ../../misc/cs0533.md
  - name: CS0534
    href: ../../misc/cs0534.md
  - name: CS0535
    href: ../../misc/cs0535.md
  - name: CS0537
    href: ../../misc/cs0537.md
  - name: CS0538
    href: ../../misc/cs0538.md
  - name: CS0539
    href: ../../misc/cs0539.md
  - name: CS0540
    href: ../../misc/cs0540.md
  - name: CS0541
    href: ../../misc/cs0541.md
  - name: CS0542
    href: ../../misc/cs0542.md
  - name: CS0543
    href: ../../misc/cs0543.md
  - name: CS0544
    href: ../../misc/cs0544.md
  - name: CS0545
    href: cs0545.md
  - name: CS0546
    href: ../../misc/cs0546.md
  - name: CS0547
    href: ../../misc/cs0547.md
  - name: CS0548
    href: ../../misc/cs0548.md
  - name: CS0549
    href: ../../misc/cs0549.md
  - name: CS0550
    href: ../../misc/cs0550.md
  - name: CS0551
    href: ../../misc/cs0551.md
  - name: CS0552
    href: cs0552.md
  - name: CS0553
    href: ../../misc/cs0553.md
  - name: CS0554
    href: ../../misc/cs0554.md
  - name: CS0555
    href: ../../misc/cs0555.md
  - name: CS0556
    href: ../../misc/cs0556.md
  - name: CS0557
    href: ../../misc/cs0557.md
  - name: CS0558
    href: ../../misc/cs0558.md
  - name: CS0559
    href: ../../misc/cs0559.md
  - name: CS0562
    href: ../../misc/cs0562.md
  - name: CS0563
    href: cs0563.md
  - name: CS0564
    href: ../../misc/cs0564.md
  - name: CS0567
    href: ../../misc/cs0567.md
  - name: CS0568
    href: ../../misc/cs0568.md
  - name: CS0569
    href: ../../misc/cs0569.md
  - name: CS0570
    href: cs0570.md
  - name: CS0571
    href: cs0571.md
  - name: CS0572
    href: ../../misc/cs0572.md
  - name: CS0573
    href: ../../misc/cs0573.md
  - name: CS0574
    href: ../../misc/cs0574.md
  - name: CS0575
    href: ../../misc/cs0575.md
  - name: CS0576
    href: ../../misc/cs0576.md
  - name: CS0577
    href: ../../misc/cs0577.md
  - name: CS0578
    href: ../../misc/cs0578.md
  - name: CS0579
    href: cs0579.md
  - name: CS0582
    href: ../../misc/cs0582.md
  - name: CS0583
    href: ../../misc/cs0583.md
  - name: CS0584
    href: ../../misc/cs0584.md
  - name: CS0585
    href: ../../misc/cs0585.md
  - name: CS0586
    href: ../../misc/cs0586.md
  - name: CS0587
    href: ../../misc/cs0587.md
  - name: CS0588
    href: ../../misc/cs0588.md
  - name: CS0589
    href: ../../misc/cs0589.md
  - name: CS0590
    href: ../../misc/cs0590.md
  - name: CS0591
    href: ../../misc/cs0591.md
  - name: CS0592
    href: cs0592.md
  - name: CS0594
    href: ../../misc/cs0594.md
  - name: CS0596
    href: ../../misc/cs0596.md
  - name: CS0599
    href: ../../misc/cs0599.md
  - name: CS0601
    href: ../../misc/cs0601.md
  - name: CS0609
    href: ../../misc/cs0609.md
  - name: CS0610
    href: ../../misc/cs0610.md
  - name: CS0611
    href: ../../misc/cs0611.md
  - name: CS0616
    href: cs0616.md
  - name: CS0617
    href: ../../misc/cs0617.md
  - name: CS0619
    href: ../../misc/cs0619.md
  - name: CS0620
    href: ../../misc/cs0620.md
  - name: CS0621
    href: ../../misc/cs0621.md
  - name: CS0622
    href: ../../misc/cs0622.md
  - name: CS0623
    href: ../../misc/cs0623.md
  - name: CS0625
    href: ../../misc/cs0625.md
  - name: CS0629
    href: ../../misc/cs0629.md
  - name: CS0631
    href: ../../misc/cs0631.md
  - name: CS0633
    href: ../../misc/cs0633.md
  - name: CS0635
    href: ../../misc/cs0635.md
  - name: CS0636
    href: ../../misc/cs0636.md
  - name: CS0637
    href: ../../misc/cs0637.md
  - name: CS0641
    href: ../../misc/cs0641.md
  - name: CS0643
    href: ../../misc/cs0643.md
  - name: CS0644
    href: ../../misc/cs0644.md
  - name: CS0645
    href: ../../misc/cs0645.md
  - name: CS0646
    href: ../../misc/cs0646.md
  - name: CS0647
    href: ../../misc/cs0647.md
  - name: CS0648
    href: ../../misc/cs0648.md
  - name: CS0650
    href: cs0650.md
  - name: CS0653
    href: ../../misc/cs0653.md
  - name: CS0655
    href: ../../misc/cs0655.md
  - name: CS0656
    href: ../../misc/cs0656.md
  - name: CS0662
    href: ../../misc/cs0662.md
  - name: CS0663
    href: ../../misc/cs0663.md
  - name: CS0664
    href: ../../misc/cs0664.md
  - name: CS0666
    href: ../../misc/cs0666.md
  - name: CS0667
    href: ../../misc/cs0667.md
  - name: CS0668
    href: ../../misc/cs0668.md
  - name: CS0669
    href: ../../misc/cs0669.md
  - name: CS0670
    href: ../../misc/cs0670.md
  - name: CS0673
    href: ../../misc/cs0673.md
  - name: CS0674
    href: ../../misc/cs0674.md
  - name: CS0677
    href: ../../misc/cs0677.md
  - name: CS0678
    href: ../../misc/cs0678.md
  - name: CS0681
    href: ../../misc/cs0681.md
  - name: CS0682
    href: ../../misc/cs0682.md
  - name: CS0683
    href: ../../misc/cs0683.md
  - name: CS0685
    href: ../../misc/cs0685.md
  - name: CS0686
    href: cs0686.md
  - name: CS0687
    href: ../../misc/cs0687.md
  - name: CS0689
    href: ../../misc/cs0689.md
  - name: CS0690
    href: ../../misc/cs0690.md
  - name: CS0692
    href: ../../misc/cs0692.md
  - name: CS0694
    href: ../../misc/cs0694.md
  - name: CS0695
    href: ../../misc/cs0695.md
  - name: CS0698
    href: ../../misc/cs0698.md
  - name: CS0699
    href: ../../misc/cs0699.md
  - name: CS0701
    href: ../../misc/cs0701.md
  - name: CS0702
    href: cs0702.md
  - name: CS0703
    href: cs0703.md
  - name: CS0704
    href: ../../misc/cs0704.md
  - name: CS0706
    href: ../../misc/cs0706.md
  - name: CS0708
    href: ../../misc/cs0708.md
  - name: CS0709
    href: ../../misc/cs0709.md
  - name: CS0710
    href: ../../misc/cs0710.md
  - name: CS0711
    href: ../../misc/cs0711.md
  - name: CS0712
    href: ../../misc/cs0712.md
  - name: CS0713
    href: ../../misc/cs0713.md
  - name: CS0714
    href: ../../misc/cs0714.md
  - name: CS0715
    href: ../../misc/cs0715.md
  - name: CS0716
    href: ../../misc/cs0716.md
  - name: CS0717
    href: ../../misc/cs0717.md
  - name: CS0718
    href: ../../misc/cs0718.md
  - name: CS0719
    href: ../../misc/cs0719.md
  - name: CS0720
    href: ../../misc/cs0720.md
  - name: CS0721
    href: ../../misc/cs0721.md
  - name: CS0722
    href: ../../misc/cs0722.md
  - name: CS0723
    href: ../../misc/cs0723.md
  - name: CS0724
    href: ../../misc/cs0724.md
  - name: CS0726
    href: ../../misc/cs0726.md
  - name: CS0727
    href: ../../misc/cs0727.md
  - name: CS0729
    href: ../../misc/cs0729.md
  - name: CS0730
    href: ../../misc/cs0730.md
  - name: CS0731
    href: cs0731.md
  - name: CS0733
    href: ../../misc/cs0733.md
  - name: CS0734
    href: ../../misc/cs0734.md
  - name: CS0735
    href: ../../misc/cs0735.md
  - name: CS0736
    href: ../../misc/cs0736.md
  - name: CS0737
    href: ../../misc/cs0737.md
  - name: CS0738
    href: ../../misc/cs0738.md
  - name: CS0739
    href: ../../misc/cs0739.md
  - name: CS0742
    href: ../../misc/cs0742.md
  - name: CS0743
    href: ../../misc/cs0743.md
  - name: CS0744
    href: ../../misc/cs0744.md
  - name: CS0745
    href: ../../misc/cs0745.md
  - name: CS0746
    href: ../../misc/cs0746.md
  - name: CS0747
    href: ../../misc/cs0747.md
  - name: CS0748
    href: ../../misc/cs0748.md
  - name: CS0750
    href: ../../misc/cs0750.md
  - name: CS0751
    href: ../../misc/cs0751.md
  - name: CS0752
    href: ../../misc/cs0752.md
  - name: CS0753
    href: ../../misc/cs0753.md
  - name: CS0754
    href: ../../misc/cs0754.md
  - name: CS0755
    href: ../../misc/cs0755.md
  - name: CS0756
    href: ../../misc/cs0756.md
  - name: CS0757
    href: ../../misc/cs0757.md
  - name: CS0758
    href: ../../misc/cs0758.md
  - name: CS0759
    href: ../../misc/cs0759.md
  - name: CS0761
    href: ../../misc/cs0761.md
  - name: CS0762
    href: ../../misc/cs0762.md
  - name: CS0763
    href: ../../misc/cs0763.md
  - name: CS0764
    href: ../../misc/cs0764.md
  - name: CS0765
    href: ../../misc/cs0765.md
  - name: CS0766
    href: ../../misc/cs0766.md
  - name: CS0811
    href: ../../misc/cs0811.md
  - name: CS0815
    href: ../../misc/cs0815.md
  - name: CS0818
    href: ../../misc/cs0818.md
  - name: CS0819
    href: ../../misc/cs0819.md
  - name: CS0820
    href: ../../misc/cs0820.md
  - name: CS0821
    href: ../../misc/cs0821.md
  - name: CS0822
    href: ../../misc/cs0822.md
  - name: CS0825
    href: ../../misc/cs0825.md
  - name: CS0826
    href: cs0826.md
  - name: CS0828
    href: ../../misc/cs0828.md
  - name: CS0831
    href: ../../misc/cs0831.md
  - name: CS0832
    href: ../../misc/cs0832.md
  - name: CS0833
    href: ../../misc/cs0833.md
  - name: CS0834
    href: cs0834.md
  - name: CS0835
    href: ../../misc/cs0835.md
  - name: CS0836
    href: ../../misc/cs0836.md
  - name: CS0837
    href: ../../misc/cs0837.md
  - name: CS0838
    href: ../../misc/cs0838.md
  - name: CS0839
    href: ../../misc/cs0839.md
  - name: CS0840
    href: cs0840.md
  - name: CS0841
    href: ../../misc/cs0841.md
  - name: CS0842
    href: ../../misc/cs0842.md
  - name: CS0843
    href: cs0843.md
  - name: CS0844
    href: ../../misc/cs0844.md
  - name: CS0845
    href: cs0845.md
  - name: CS1001
    href: cs1001.md
  - name: CS1002
    href: ../../misc/cs1002.md
  - name: CS1003
    href: ../../misc/cs1003.md
  - name: CS1004
    href: ../../misc/cs1004.md
  - name: CS1007
    href: ../../misc/cs1007.md
  - name: CS1008
    href: ../../misc/cs1008.md
  - name: CS1009
    href: cs1009.md
  - name: CS1010
    href: ../../misc/cs1010.md
  - name: CS1011
    href: ../../misc/cs1011.md
  - name: CS1012
    href: ../../misc/cs1012.md
  - name: CS1013
    href: ../../misc/cs1013.md
  - name: CS1014
    href: ../../misc/cs1014.md
  - name: CS1015
    href: ../../misc/cs1015.md
  - name: CS1016
    href: ../../misc/cs1016.md
  - name: CS1017
    href: ../../misc/cs1017.md
  - name: CS1018
    href: cs1018.md
  - name: CS1019
    href: cs1019.md
  - name: CS1020
    href: ../../misc/cs1020.md
  - name: CS1021
    href: ../../misc/cs1021.md
  - name: CS1022
    href: ../../misc/cs1022.md
  - name: CS1023
    href: ../../misc/cs1023.md
  - name: CS1024
    href: ../../misc/cs1024.md
  - name: CS1025
    href: ../../misc/cs1025.md
  - name: CS1026
    href: cs1026.md
  - name: CS1027
    href: ../../misc/cs1027.md
  - name: CS1028
    href: ../../misc/cs1028.md
  - name: CS1029
    href: cs1029.md
  - name: CS1031
    href: ../../misc/cs1031.md
  - name: CS1032
    href: ../../misc/cs1032.md
  - name: CS1033
    href: ../../misc/cs1033.md
  - name: CS1034
    href: ../../misc/cs1034.md
  - name: CS1035
    href: ../../misc/cs1035.md
  - name: CS1036
    href: ../../misc/cs1036.md
  - name: CS1037
    href: ../../misc/cs1037.md
  - name: CS1038
    href: ../../misc/cs1038.md
  - name: CS1039
    href: ../../misc/cs1039.md
  - name: CS1040
    href: ../../misc/cs1040.md
  - name: CS1041
    href: ../../misc/cs1041.md
  - name: CS1043
    href: ../../misc/cs1043.md
  - name: CS1044
    href: ../../misc/cs1044.md
  - name: CS1055
    href: ../../misc/cs1055.md
  - name: CS1056
    href: ../../misc/cs1056.md
  - name: CS1057
    href: ../../misc/cs1057.md
  - name: CS1059
    href: ../../misc/cs1059.md
  - name: CS1061
    href: cs1061.md
  - name: CS1100
    href: ../../misc/cs1100.md
  - name: CS1101
    href: ../../misc/cs1101.md
  - name: CS1102
    href: ../../misc/cs1102.md
  - name: CS1103
    href: ../../misc/cs1103.md
  - name: CS1104
    href: ../../misc/cs1104.md
  - name: CS1105
    href: ../../misc/cs1105.md
  - name: CS1106
    href: ../../misc/cs1106.md
  - name: CS1107
    href: ../../misc/cs1107.md
  - name: CS1108
    href: ../../misc/cs1108.md
  - name: CS1109
    href: ../../misc/cs1109.md
  - name: CS1110
    href: ../../misc/cs1110.md
  - name: CS1112
    href: cs1112.md
  - name: CS1113
    href: ../../misc/cs1113.md
  - name: CS1501
    href: cs1501.md
  - name: CS1502
    href: cs1502.md
  - name: CS1503
    href: ../../misc/cs1503.md
  - name: CS1504
    href: ../../misc/cs1504.md
  - name: CS1507
    href: ../../misc/cs1507.md
  - name: CS1508
    href: ../../misc/cs1508.md
  - name: CS1509
    href: ../../misc/cs1509.md
  - name: CS1510
    href: ../../misc/cs1510.md
  - name: CS1511
    href: ../../misc/cs1511.md
  - name: CS1512
    href: ../../misc/cs1512.md
  - name: CS1513
    href: ../../misc/cs1513.md
  - name: CS1514
    href: ../../misc/cs1514.md
  - name: CS1515
    href: ../../misc/cs1515.md
  - name: CS1517
    href: ../../misc/cs1517.md
  - name: CS1518
    href: ../../misc/cs1518.md
  - name: CS1519
    href: cs1519.md
  - name: CS1520
    href: ../../misc/cs1520.md
  - name: CS1521
    href: ../../misc/cs1521.md
  - name: CS1524
    href: ../../misc/cs1524.md
  - name: CS1525
    href: ../../misc/cs1525.md
  - name: CS1526
    href: ../../misc/cs1526.md
  - name: CS1527
    href: ../../misc/cs1527.md
  - name: CS1528
    href: ../../misc/cs1528.md
  - name: CS1529
    href: ../../misc/cs1529.md
  - name: CS1530
    href: ../../misc/cs1530.md
  - name: CS1534
    href: ../../misc/cs1534.md
  - name: CS1535
    href: ../../misc/cs1535.md
  - name: CS1536
    href: ../../misc/cs1536.md
  - name: CS1537
    href: ../../misc/cs1537.md
  - name: CS1540
    href: cs1540.md
  - name: CS1541
    href: ../../misc/cs1541.md
  - name: CS1542
    href: ../../misc/cs1542.md
  - name: CS1545
    href: ../../misc/cs1545.md
  - name: CS1546
    href: cs1546.md
  - name: CS1547
    href: ../../misc/cs1547.md
  - name: CS1548
    href: cs1548.md
  - name: CS1551
    href: ../../misc/cs1551.md
  - name: CS1552
    href: ../../misc/cs1552.md
  - name: CS1553
    href: ../../misc/cs1553.md
  - name: CS1554
    href: ../../misc/cs1554.md
  - name: CS1555
    href: ../../misc/cs1555.md
  - name: CS1556
    href: ../../misc/cs1556.md
  - name: CS1557
    href: ../../misc/cs1557.md
  - name: CS1558
    href: ../../misc/cs1558.md
  - name: CS1559
    href: ../../misc/cs1559.md
  - name: CS1560
    href: ../../misc/cs1560.md
  - name: CS1561
    href: ../../misc/cs1561.md
  - name: CS1562
    href: ../../misc/cs1562.md
  - name: CS1563
    href: ../../misc/cs1563.md
  - name: CS1564
    href: cs1564.md
  - name: CS1565
    href: ../../misc/cs1565.md
  - name: CS1566
    href: ../../misc/cs1566.md
  - name: CS1567
    href: cs1567.md
  - name: CS1569
    href: ../../misc/cs1569.md
  - name: CS1575
    href: ../../misc/cs1575.md
  - name: CS1576
    href: ../../misc/cs1576.md
  - name: CS1577
    href: ../../misc/cs1577.md
  - name: CS1578
    href: ../../misc/cs1578.md
  - name: CS1579
    href: cs1579.md
  - name: CS1583
    href: ../../misc/cs1583.md
  - name: CS1585
    href: ../../misc/cs1585.md
  - name: CS1586
    href: ../../misc/cs1586.md
  - name: CS1588
    href: ../../misc/cs1588.md
  - name: CS1593
    href: ../../misc/cs1593.md
  - name: CS1594
    href: ../../misc/cs1594.md
  - name: CS1597
    href: ../../misc/cs1597.md
  - name: CS1599
    href: ../../misc/cs1599.md
  - name: CS1600
    href: ../../misc/cs1600.md
  - name: CS1601
    href: ../../misc/cs1601.md
  - name: CS1604
    href: ../../misc/cs1604.md
  - name: CS1605
    href: ../../misc/cs1605.md
  - name: CS1606
    href: ../../misc/cs1606.md
  - name: CS1608
    href: ../../misc/cs1608.md
  - name: CS1609
    href: ../../misc/cs1609.md
  - name: CS1611
    href: ../../misc/cs1611.md
  - name: CS1612
    href: cs1612.md
  - name: CS1613
    href: ../../misc/cs1613.md
  - name: CS1614
    href: cs1614.md
  - name: CS1615
    href: ../../misc/cs1615.md
  - name: CS1617
    href: ../../misc/cs1617.md
  - name: CS1618
    href: ../../misc/cs1618.md
  - name: CS1619
    href: ../../misc/cs1619.md
  - name: CS1620
    href: ../../misc/cs1620.md
  - name: CS1621
    href: ../../misc/cs1621.md
  - name: CS1622
    href: ../../misc/cs1622.md
  - name: CS1623
    href: ../../misc/cs1623.md
  - name: CS1624
    href: ../../misc/cs1624.md
  - name: CS1625
    href: ../../misc/cs1625.md
  - name: CS1626
    href: ../../misc/cs1626.md
  - name: CS1627
    href: ../../misc/cs1627.md
  - name: CS1628
    href: ../../misc/cs1628.md
  - name: CS1629
    href: ../../misc/cs1629.md
  - name: CS1630
    href: ../../misc/cs1630.md
  - name: CS1631
    href: ../../misc/cs1631.md
  - name: CS1632
    href: ../../misc/cs1632.md
  - name: CS1637
    href: ../../misc/cs1637.md
  - name: CS1638
    href: ../../misc/cs1638.md
  - name: CS1639
    href: ../../misc/cs1639.md
  - name: CS1640
    href: cs1640.md
  - name: CS1641
    href: ../../misc/cs1641.md
  - name: CS1642
    href: ../../misc/cs1642.md
  - name: CS1643
    href: ../../misc/cs1643.md
  - name: CS1644
    href: cs1644.md
  - name: CS1646
    href: ../../misc/cs1646.md
  - name: CS1647
    href: ../../misc/cs1647.md
  - name: CS1648
    href: ../../misc/cs1648.md
  - name: CS1649
    href: ../../misc/cs1649.md
  - name: CS1650
    href: ../../misc/cs1650.md
  - name: CS1651
    href: ../../misc/cs1651.md
  - name: CS1654
    href: ../../misc/cs1654.md
  - name: CS1655
    href: ../../misc/cs1655.md
  - name: CS1656
    href: cs1656.md
  - name: CS1657
    href: ../../misc/cs1657.md
  - name: CS1660
    href: ../../misc/cs1660.md
  - name: CS1661
    href: ../../misc/cs1661.md
  - name: CS1662
    href: ../../misc/cs1662.md
  - name: CS1663
    href: ../../misc/cs1663.md
  - name: CS1664
    href: ../../misc/cs1664.md
  - name: CS1665
    href: ../../misc/cs1665.md
  - name: CS1666
    href: ../../misc/cs1666.md
  - name: CS1667
    href: ../../misc/cs1667.md
  - name: CS1670
    href: ../../misc/cs1670.md
  - name: CS1671
    href: ../../misc/cs1671.md
  - name: CS1672
    href: ../../misc/cs1672.md
  - name: CS1673
    href: ../../misc/cs1673.md
  - name: CS1674
    href: cs1674.md
  - name: CS1675
    href: ../../misc/cs1675.md
  - name: CS1676
    href: ../../misc/cs1676.md
  - name: CS1677
    href: ../../misc/cs1677.md
  - name: CS1678
    href: ../../misc/cs1678.md
  - name: CS1679
    href: ../../misc/cs1679.md
  - name: CS1680
    href: ../../misc/cs1680.md
  - name: CS1681
    href: ../../misc/cs1681.md
  - name: CS1686
    href: ../../misc/cs1686.md
  - name: CS1688
    href: ../../misc/cs1688.md
  - name: CS1689
    href: ../../misc/cs1689.md
  - name: CS1703
    href: cs1703.md
  - name: CS1704
    href: cs1704.md
  - name: CS1705
    href: cs1705.md
  - name: CS1706
    href: ../../misc/cs1706.md
  - name: CS1708
    href: cs1708.md
  - name: CS1713
    href: ../../misc/cs1713.md
  - name: CS1714
    href: ../../misc/cs1714.md
  - name: CS1715
    href: ../../misc/cs1715.md
  - name: CS1716
    href: cs1716.md
  - name: CS1719
    href: ../../misc/cs1719.md
  - name: CS1721
    href: cs1721.md
  - name: CS1722
    href: ../../misc/cs1722.md
  - name: CS1724
    href: ../../misc/cs1724.md
  - name: CS1725
    href: ../../misc/cs1725.md
  - name: CS1726
    href: cs1726.md
  - name: CS1727
    href: ../../misc/cs1727.md
  - name: CS1728
    href: ../../misc/cs1728.md
  - name: CS1729
    href: cs1729.md
  - name: CS1730
    href: ../../misc/cs1730.md
  - name: CS1731
    href: ../../misc/cs1731.md
  - name: CS1732
    href: ../../misc/cs1732.md
  - name: CS1733
    href: ../../misc/cs1733.md
  - name: CS1900
    href: ../../misc/cs1900.md
  - name: CS1902
    href: ../../misc/cs1902.md
  - name: CS1906
    href: ../../misc/cs1906.md
  - name: CS1908
    href: ../../misc/cs1908.md
  - name: CS1909
    href: ../../misc/cs1909.md
  - name: CS1910
    href: ../../misc/cs1910.md
  - name: CS1912
    href: ../../misc/cs1912.md
  - name: CS1913
    href: ../../misc/cs1913.md
  - name: CS1914
    href: ../../misc/cs1914.md
  - name: CS1917
    href: ../../misc/cs1917.md
  - name: CS1918
    href: ../../misc/cs1918.md
  - name: CS1919
    href: cs1919.md
  - name: CS1920
    href: ../../misc/cs1920.md
  - name: CS1921
    href: cs1921.md
  - name: CS1922
    href: ../../misc/cs1922.md
  - name: CS1925
    href: ../../misc/cs1925.md
  - name: CS1926
    href: cs1926.md
  - name: CS1928
    href: ../../misc/cs1928.md
  - name: CS1929
    href: ../../misc/cs1929.md
  - name: CS1930
    href: ../../misc/cs1930.md
  - name: CS1931
    href: ../../misc/cs1931.md
  - name: CS1932
    href: ../../misc/cs1932.md
  - name: CS1933
    href: cs1933.md
  - name: CS1934
    href: ../../misc/cs1934.md
  - name: CS1935
    href: ../../misc/cs1935.md
  - name: CS1936
    href: cs1936.md
  - name: CS1937
    href: ../../misc/cs1937.md
  - name: CS1938
    href: ../../misc/cs1938.md
  - name: CS1939
    href: ../../misc/cs1939.md
  - name: CS1940
    href: ../../misc/cs1940.md
  - name: CS1941
    href: cs1941.md
  - name: CS1942
    href: cs1942.md
  - name: CS1943
    href: cs1943.md
  - name: CS1944
    href: ../../misc/cs1944.md
  - name: CS1945
    href: ../../misc/cs1945.md
  - name: CS1946
    href: cs1946.md
  - name: CS1947
    href: ../../misc/cs1947.md
  - name: CS1948
    href: ../../misc/cs1948.md
  - name: CS1949
    href: ../../misc/cs1949.md
  - name: CS1950
    href: ../../misc/cs1950.md
  - name: CS1951
    href: ../../misc/cs1951.md
  - name: CS1952
    href: ../../misc/cs1952.md
  - name: CS1953
    href: ../../misc/cs1953.md
  - name: CS1954
    href: ../../misc/cs1954.md
  - name: CS1955
    href: ../../misc/cs1955.md
  - name: CS1958
    href: ../../misc/cs1958.md
  - name: CS1959
    href: ../../misc/cs1959.md
  - name: CS2001
    href: ../../misc/cs2001.md
  - name: CS2003
    href: ../../misc/cs2003.md
  - name: CS2005
    href: ../../misc/cs2005.md
  - name: CS2006
    href: ../../misc/cs2006.md
  - name: CS2007
    href: ../../misc/cs2007.md
  - name: CS2008
    href: ../../misc/cs2008.md
  - name: CS2011
    href: ../../misc/cs2011.md
  - name: CS2012
    href: ../../misc/cs2012.md
  - name: CS2013
    href: ../../misc/cs2013.md
  - name: CS2015
    href: ../../misc/cs2015.md
  - name: CS2016
    href: ../../misc/cs2016.md
  - name: CS2017
    href: ../../misc/cs2017.md
  - name: CS2018
    href: ../../misc/cs2018.md
  - name: CS2019
    href: ../../misc/cs2019.md
  - name: CS2020
    href: ../../misc/cs2020.md
  - name: CS2021
    href: ../../misc/cs2021.md
  - name: CS2022
    href: ../../misc/cs2022.md
  - name: CS2024
    href: ../../misc/cs2024.md
  - name: CS2032
    href: cs2032.md
  - name: CS2033
    href: ../../misc/cs2033.md
  - name: CS2034
    href: ../../misc/cs2034.md
  - name: CS2035
    href: ../../misc/cs2035.md
  - name: CS2036
    href: ../../misc/cs2036.md
  - name: CS4009
    href: ../../misc/CS4009.md
  - name: CS5001
    href: ../../misc/cs5001.md
  - name: CS7003
    href: cs7003.md
  - name: CS8400
    href: cs8400.md
  - name: CS8401
    href: cs8401.md
  - name: CS8403
    href: cs8403.md
  - name: CS8410
    href: cs8410.md
  - name: CS8411
    href: cs8411.md
  - name: cs7000
    href: cs7000.md
  - name: cs0181
    href: cs0181.md
  - name: cs0854
    href: cs0854.md
  - name: cs1983
    href: cs1983.md
  - name: cs4008
    href: cs4008.md
  - name: cs4032
    href: cs4032.md
  - name: cs4033
    href: cs4033.md
  - name: cs4004
    href: cs4004.md
  - name: cs1997
    href: cs1997.md
  - name: cs1996
    href: cs1996.md
  - name: cs1994
    href: cs1994.md
  - name: cs1988
    href: cs1988.md
  - name: cs1986
    href: cs1986.md
  - name: cs1750
    href: cs1750.md
  - name: cs8812
    href: cs8812.md
  - name: cs1736
    href: cs1736.md
  - name: cs8803
    href: cs8803.md
  - name: cs4013
    href: cs4013.md
  - name: cs1742
    href: cs1742.md
  - name: cs1739
    href: cs1739.md
  - name: cs1063
    href: cs1063.md
  - name: cs1065
    href: cs1065.md
  - name: cs1763
    href: cs1763.md
  - name: cs1740
    href: cs1740.md
  - name: cs1741
    href: cs1741.md
  - name: cs0846
    href: cs0846.md
  - name: cs0767
    href: cs0767.md
  - name: cs1737
    href: cs1737.md
  - name: cs8145
    href: cs8146.md
  - name: cs8146
    href: cs8145.md
  - name: cs8149
    href: cs8149.md
  - name: cs8148
    href: cs8148.md
  - name: cs8147
    href: cs8147.md
  - name: cs8151
    href: cs8151.md
  - name: cs8155
    href: cs8155.md
  - name: cs8157
    href: cs8157.md
  - name: cs8158
    href: cs8158.md
  - name: cs8156
    href: cs8156.md
  - name: cs8153
    href: cs8153.md
  - name: cs8152
    href: cs8152.md
  - name: cs8150
    href: cs8150.md
  - name: cs8159
    href: cs8159.md
  - name: cs8160
    href: cs8160.md
  - name: cs8163
    href: cs8163.md
  - name: cs8161
    href: cs8161.md
  - name: cs8166
    href: cs8166.md
  - name: cs8168
    href: cs8168.md
  - name: cs8172
    href: cs8172.md
  - name: cs8162
    href: cs8162.md
  - name: cs8167
    href: cs8167.md
  - name: cs8169
    href: cs8169.md
  - name: cs8154
    href: cs8154.md
  - name: cs8178
    href: cs8178.md
  - name: cs8178
    href: cs8178.md
  - name: cs8170
    href: cs8170.md
  - name: cs8174
    href: cs8174.md
  - name: cs8173
    href: cs8173.md
  - name: cs8171
    href: cs8171.md
  - name: cs8177
    href: cs8177.md
  - name: cs8175
    href: cs8175.md
  - name: cs8176
    href: cs8176.md
<<<<<<< HEAD
  - name: cs8334
    href: cs8334.md
=======
  - name: cs8333
    href: cs8333.md
>>>>>>> 431cb53e
  - name: cs9050
    href: cs9050.md
- name: Level 1 warning messages
  items:
  - name: CS0183
    href: ../../misc/cs0183.md
  - name: CS0184
    href: ../../misc/cs0184.md
  - name: CS0197
    href: ../../misc/cs0197.md
  - name: CS0420
    href: cs0420.md
  - name: CS0465
    href: cs0465.md
  - name: CS0602
    href: ../../misc/cs0602.md
  - name: CS0612
    href: ../../misc/cs0612.md
  - name: CS0626
    href: ../../misc/cs0626.md
  - name: CS0657
    href: ../../misc/cs0657.md
  - name: CS0658
    href: ../../misc/cs0658.md
  - name: CS0672
    href: ../../misc/cs0672.md
  - name: CS0684
    href: ../../misc/cs0684.md
  - name: CS0688
    href: ../../misc/cs0688.md
  - name: CS0809
    href: ../../misc/cs0809.md
  - name: CS0824
    href: ../../misc/cs0824.md
  - name: CS1030
    href: ../../misc/cs1030.md
  - name: CS1058
    href: cs1058.md
  - name: CS1060
    href: cs1060.md
  - name: CS1200
    href: ../../misc/cs1200.md
  - name: CS1201
    href: ../../misc/cs1201.md
  - name: CS1202
    href: ../../misc/cs1202.md
  - name: CS1203
    href: ../../misc/cs1203.md
  - name: CS1522
    href: ../../misc/cs1522.md
  - name: CS1570
    href: ../../misc/cs1570.md
  - name: CS1574
    href: ../../misc/cs1574.md
  - name: CS1580
    href: ../../misc/cs1580.md
  - name: CS1581
    href: ../../misc/cs1581.md
  - name: CS1584
    href: ../../misc/cs1584.md
  - name: CS1589
    href: ../../misc/cs1589.md
  - name: CS1590
    href: ../../misc/cs1590.md
  - name: CS1592
    href: ../../misc/cs1592.md
  - name: CS1598
    href: cs1598.md
  - name: CS1607
    href: cs1607.md
  - name: CS1616
    href: cs1616.md
  - name: CS1633
    href: ../../misc/cs1633.md
  - name: CS1634
    href: ../../misc/cs1634.md
  - name: CS1635
    href: ../../misc/cs1635.md
  - name: CS1645
    href: ../../misc/cs1645.md
  - name: CS1658
    href: cs1658.md
  - name: CS1682
    href: ../../misc/cs1682.md
  - name: CS1683
    href: cs1683.md
  - name: CS1684
    href: ../../misc/cs1684.md
  - name: CS1685
    href: cs1685.md
  - name: CS1687
    href: ../../misc/cs1687.md
  - name: CS1690
    href: cs1690.md
  - name: CS1691
    href: cs1691.md
  - name: CS1692
    href: ../../misc/cs1692.md
  - name: CS1694
    href: ../../misc/cs1694.md
  - name: CS1695
    href: ../../misc/cs1695.md
  - name: CS1696
    href: ../../misc/cs1696.md
  - name: CS1697
    href: ../../misc/cs1697.md
  - name: CS1699
    href: cs1699.md
  - name: CS1707
    href: ../../misc/cs1707.md
  - name: CS1709
    href: ../../misc/cs1709.md
  - name: CS1720
    href: ../../misc/cs1720.md
  - name: CS1723
    href: ../../misc/cs1723.md
  - name: CS1762
    href: cs1762.md
  - name: CS1911
    href: ../../misc/cs1911.md
  - name: CS1956
    href: cs1956.md
  - name: CS1957
    href: ../../misc/cs1957.md
  - name: CS2002
    href: ../../misc/cs2002.md
  - name: CS2014
    href: ../../misc/cs2014.md
  - name: CS2023
    href: ../../misc/cs2023.md
  - name: CS2029
    href: ../../misc/cs2029.md
  - name: CS3000
    href: ../../misc/cs3000.md
  - name: CS3001
    href: ../../misc/cs3001.md
  - name: CS3002
    href: ../../misc/cs3002.md
  - name: CS3003
    href: cs3003.md
  - name: CS3004
    href: ../../misc/cs3004.md
  - name: CS3005
    href: ../../misc/cs3005.md
  - name: CS3006
    href: ../../misc/cs3006.md
  - name: CS3007
    href: cs3007.md
  - name: CS3008
    href: ../../misc/cs3008.md
  - name: CS3009
    href: cs3009.md
  - name: CS3010
    href: ../../misc/cs3010.md
  - name: CS3011
    href: ../../misc/cs3011.md
  - name: CS3012
    href: ../../misc/cs3012.md
  - name: CS3013
    href: ../../misc/cs3013.md
  - name: CS3014
    href: ../../misc/cs3014.md
  - name: CS3015
    href: ../../misc/cs3015.md
  - name: CS3016
    href: ../../misc/cs3016.md
  - name: CS3017
    href: ../../misc/cs3017.md
  - name: CS3018
    href: ../../misc/cs3018.md
  - name: CS3022
    href: ../../misc/cs3022.md
  - name: CS3023
    href: ../../misc/cs3023.md
  - name: CS3024
    href: ../../misc/cs3024.md
  - name: CS3026
    href: ../../misc/cs3026.md
  - name: CS3027
    href: ../../misc/cs3027.md
  - name: CS4014
    href: cs4014.md
  - name: CS5000
    href: ../../misc/cs5000.md
- name: Level 2 warning messages
  items:
  - name: CS0108
    href: cs0108.md
  - name: CS0114
    href: ../../misc/cs0114.md
  - name: CS0162
    href: ../../misc/cs0162.md
  - name: CS0164
    href: ../../misc/cs0164.md
  - name: CS0251
    href: ../../misc/cs0251.md
  - name: CS0252
    href: ../../misc/cs0252.md
  - name: CS0253
    href: ../../misc/cs0253.md
  - name: CS0278
    href: ../../misc/cs0278.md
  - name: CS0279
    href: ../../misc/cs0279.md
  - name: CS0280
    href: ../../misc/cs0280.md
  - name: CS0435
    href: ../../misc/cs0435.md
  - name: CS0436
    href: ../../misc/cs0436.md
  - name: CS0437
    href: ../../misc/cs0437.md
  - name: CS0440
    href: ../../misc/cs0440.md
  - name: CS0444
    href: ../../misc/cs0444.md
  - name: CS0458
    href: ../../misc/cs0458.md
  - name: CS0464
    href: ../../misc/cs0464.md
  - name: CS0467
    href: cs0467.md
  - name: CS0469
    href: ../../misc/cs0469.md
  - name: CS0472
    href: ../../misc/cs0472.md
  - name: CS0618
    href: cs0618.md
  - name: CS0652
    href: ../../misc/cs0652.md
  - name: CS0728
    href: ../../misc/cs0728.md
  - name: CS1571
    href: ../../misc/cs1571.md
  - name: CS1572
    href: ../../misc/cs1572.md
  - name: CS1587
    href: ../../misc/cs1587.md
  - name: CS1668
    href: ../../misc/cs1668.md
  - name: CS1698
    href: ../../misc/cs1698.md
  - name: CS1701
    href: cs1701.md
  - name: CS1710
    href: ../../misc/cs1710.md
  - name: CS1711
    href: ../../misc/cs1711.md
  - name: CS1927
    href: ../../misc/cs1927.md
  - name: CS3019
    href: ../../misc/cs3019.md
  - name: CS3021
    href: ../../misc/cs3021.md
- name: Level 3 warning messages
  items:
  - name: CS0067
    href: ../../misc/cs0067.md
  - name: CS0105
    href: ../../misc/cs0105.md
  - name: CS0168
    href: ../../misc/cs0168.md
  - name: CS0169
    href: ../../misc/cs0169.md
  - name: CS0219
    href: ../../misc/cs0219.md
  - name: CS0282
    href: ../../misc/cs0282.md
  - name: CS0414
    href: ../../misc/cs0414.md
  - name: CS0419
    href: ../../misc/cs0419.md
  - name: CS0642
    href: ../../misc/cs0642.md
  - name: CS0659
    href: ../../misc/cs0659.md
  - name: CS0660
    href: ../../misc/cs0660.md
  - name: CS0661
    href: ../../misc/cs0661.md
  - name: CS0665
    href: ../../misc/cs0665.md
  - name: CS0675
    href: cs0675.md
  - name: CS0693
    href: ../../misc/cs0693.md
  - name: CS1700
    href: cs1700.md
  - name: CS1702
    href: ../../misc/cs1702.md
  - name: CS1717
    href: ../../misc/cs1717.md
  - name: CS1718
    href: ../../misc/cs1718.md
- name: Level 4 warning messages
  items:
  - name: CS0028
    href: ../../misc/cs0028.md
  - name: CS0078
    href: ../../misc/cs0078.md
  - name: CS0109
    href: ../../misc/cs0109.md
  - name: CS0402
    href: ../../misc/cs0402.md
  - name: CS0422
    href: ../../misc/cs0422.md
  - name: CS0429
    href: cs0429.md
  - name: CS0628
    href: ../../misc/cs0628.md
  - name: CS0649
    href: ../../misc/cs0649.md
  - name: CS1573
    href: ../../misc/cs1573.md
  - name: CS1591
    href: cs1591.md
  - name: CS1610
    href: cs1610.md
  - name: CS1712
    href: ../../misc/cs1712.md
- name: Nullable warnings
  href: nullable-warnings.md
  displayName: CS8597, CS8600, CS8601, CS8602, CS8604, CS8605, CS8607, CS8608, CS8609, CS8610, CS8611, CS8612, CS8613, CS8614, CS8615, CS8616, CS8617, CS8618, CS8619, CS8620, CS8621, CS8622, CS8624, CS8625, CS8629, CS8631, CS8634, CS8655, CS8633, CS8643, CS8644, CS8645, CS8762, CS8763, CS8764, CS8765, CS8766, CS8667, CS8768, CS8670, CS8714, CS8767, CS8769, CS8770, CS8774, CS8776, CS8775, CS8777, CS8819, CS8824, CS8825, CS8847
- name: Warning waves
  href: warning-waves.md
  displayName: CS7023,CS8073,CS8848,CS8880,CS8881,CS8882,CS8883,CS8884,CS8885,CS8886,CS8887,CS8892,CS8897,CS8898,CS8826,CS8981<|MERGE_RESOLUTION|>--- conflicted
+++ resolved
@@ -1683,13 +1683,10 @@
     href: cs8175.md
   - name: cs8176
     href: cs8176.md
-<<<<<<< HEAD
   - name: cs8334
     href: cs8334.md
-=======
   - name: cs8333
     href: cs8333.md
->>>>>>> 431cb53e
   - name: cs9050
     href: cs9050.md
 - name: Level 1 warning messages
