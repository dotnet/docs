items:
- name: C# compiler messages
  href: index.md
- name: Error messages
  items:
  - name: CS0001
    href: cs0001.md
  - name: CS0003
    href: ../../misc/cs0003.md
  - name: CS0004
    href: ../../misc/cs0004.md
  - name: CS0005
    href: ../../misc/cs0005.md
  - name: CS0006
    href: cs0006.md
  - name: CS0007
    href: cs0007.md
  - name: CS0008
    href: ../../misc/cs0008.md
  - name: CS0009
    href: ../../misc/cs0009.md
  - name: CS0010
    href: ../../misc/cs0010.md
  - name: CS0011
    href: ../../misc/cs0011.md
  - name: CS0012
    href: ../../misc/cs0012.md
  - name: CS0013
    href: ../../misc/cs0013.md
  - name: CS0014
    href: ../../misc/cs0014.md
  - name: CS0015
    href: cs0015.md
  - name: CS0016
    href: cs0016.md
  - name: CS0017
    href: ../../misc/cs0017.md
  - name: CS0019
    href: cs0019.md
  - name: CS0020
    href: ../../misc/cs0020.md
  - name: CS0021
    href: ../../misc/cs0021.md
  - name: CS0022
    href: ../../misc/cs0022.md
  - name: CS0023
    href: ../../misc/cs0023.md
  - name: CS0025
    href: ../../misc/cs0025.md
  - name: CS0026
    href: ../../misc/cs0026.md
  - name: CS0027
    href: ../../misc/cs0027.md
  - name: CS0029
    href: cs0029.md
  - name: CS0030
    href: ../../misc/cs0030.md
  - name: CS0031
    href: ../../misc/cs0031.md
  - name: CS0034
    href: cs0034.md
  - name: CS0035
    href: ../../misc/cs0035.md
  - name: CS0036
    href: ../../misc/cs0036.md
  - name: CS0037
    href: ../../misc/cs0037.md
  - name: CS0038
    href: cs0038.md
  - name: CS0039
    href: cs0039.md
  - name: CS0040
    href: ../../misc/cs0040.md
  - name: CS0041
    href: ../../misc/cs0041.md
  - name: CS0042
    href: ../../misc/cs0042.md
  - name: CS0043
    href: ../../misc/cs0043.md
  - name: CS0050
    href: cs0050.md
  - name: CS0051
    href: cs0051.md
  - name: CS0052
    href: cs0052.md
  - name: CS0053
    href: ../../misc/cs0053.md
  - name: CS0054
    href: ../../misc/cs0054.md
  - name: CS0055
    href: ../../misc/cs0055.md
  - name: CS0056
    href: ../../misc/cs0056.md
  - name: CS0057
    href: ../../misc/cs0057.md
  - name: CS0058
    href: ../../misc/cs0058.md
  - name: CS0059
    href: ../../misc/cs0059.md
  - name: CS0060
    href: ../../misc/cs0060.md
  - name: CS0061
    href: ../../misc/cs0061.md
  - name: CS0065
    href: ../../misc/cs0065.md
  - name: CS0066
    href: ../../misc/cs0066.md
  - name: CS0068
    href: ../../misc/cs0068.md
  - name: CS0069
    href: ../../misc/cs0069.md
  - name: CS0070
    href: ../../misc/cs0070.md
  - name: CS0071
    href: cs0071.md
  - name: CS0072
    href: ../../misc/cs0072.md
  - name: CS0073
    href: ../../misc/cs0073.md
  - name: CS0074
    href: ../../misc/cs0074.md
  - name: CS0075
    href: ../../misc/cs0075.md
  - name: CS0076
    href: ../../misc/cs0076.md
  - name: CS0077
    href: ../../misc/cs0077.md
  - name: CS0079
    href: ../../misc/cs0079.md
  - name: CS0080
    href: ../../misc/cs0080.md
  - name: CS0081
    href: ../../misc/cs0081.md
  - name: CS0082
    href: ../../misc/cs0082.md
  - name: CS0100
    href: ../../misc/cs0100.md
  - name: CS0101
    href: ../../misc/cs0101.md
  - name: CS0102
    href: ../../misc/cs0102.md
  - name: CS0103
    href: cs0103.md
  - name: CS0104
    href: ../../misc/cs0104.md
  - name: CS0106
    href: cs0106.md
  - name: CS0107
    href: ../../misc/cs0107.md
  - name: CS0110
    href: ../../misc/cs0110.md
  - name: CS0111
    href: ../../misc/cs0111.md
  - name: CS0112
    href: ../../misc/cs0112.md
  - name: CS0113
    href: ../../misc/cs0113.md
  - name: CS0115
    href: cs0115.md
  - name: CS0116
    href: cs0116.md
  - name: CS0117
    href: ../../misc/cs0117.md
  - name: CS0118
    href: ../../misc/cs0118.md
  - name: CS0119
    href: ../../misc/cs0119.md
  - name: CS0120
    href: cs0120.md
  - name: CS0121
    href: ../../misc/cs0121.md
  - name: CS0122
    href: cs0122.md
  - name: CS0123
    href: ../../misc/cs0123.md
  - name: CS0126
    href: ../../misc/cs0126.md
  - name: CS0127
    href: ../../misc/cs0127.md
  - name: CS0128
    href: ../../misc/cs0128.md
  - name: CS0131
    href: ../../misc/cs0131.md
  - name: CS0132
    href: ../../misc/cs0132.md
  - name: CS0133
    href: ../../misc/cs0133.md
  - name: CS0134
    href: cs0134.md
  - name: CS0135
    href: ../../misc/cs0135.md
  - name: CS0136
    href: ../../misc/cs0136.md
  - name: CS0138
    href: ../../misc/cs0138.md
  - name: CS0139
    href: ../../misc/cs0139.md
  - name: CS0140
    href: ../../misc/cs0140.md
  - name: CS0143
    href: ../../misc/cs0143.md
  - name: CS0144
    href: ../../misc/cs0144.md
  - name: CS0145
    href: ../../misc/cs0145.md
  - name: CS0146
    href: ../../misc/cs0146.md
  - name: CS0148
    href: ../../misc/cs0148.md
  - name: CS0149
    href: ../../misc/cs0149.md
  - name: CS0150
    href: ../../misc/cs0150.md
  - name: CS0151
    href: cs0151.md
  - name: CS0152
    href: ../../misc/cs0152.md
  - name: CS0153
    href: ../../misc/cs0153.md
  - name: CS0154
    href: ../../misc/cs0154.md
  - name: CS0155
    href: ../../misc/cs0155.md
  - name: CS0156
    href: ../../misc/cs0156.md
  - name: CS0157
    href: ../../misc/cs0157.md
  - name: CS0158
    href: ../../misc/cs0158.md
  - name: CS0159
    href: ../../misc/cs0159.md
  - name: CS0160
    href: ../../misc/cs0160.md
  - name: CS0161
    href: ../../misc/cs0161.md
  - name: CS0163
    href: cs0163.md
  - name: CS0165
    href: cs0165.md
  - name: CS0167
    href: ../../misc/cs0167.md
  - name: CS0170
    href: ../../misc/cs0170.md
  - name: CS0171
    href: ../../misc/cs0171.md
  - name: CS0172
    href: ../../misc/cs0172.md
  - name: CS0173
    href: cs0173.md
  - name: CS0174
    href: ../../misc/cs0174.md
  - name: CS0175
    href: ../../misc/cs0175.md
  - name: CS0176
    href: ../../misc/cs0176.md
  - name: CS0177
    href: ../../misc/cs0177.md
  - name: CS0178
    href: cs0178.md
  - name: CS0179
    href: ../../misc/cs0179.md
  - name: CS0180
    href: ../../misc/cs0180.md
  - name: CS0182
    href: ../../misc/cs0182.md
  - name: CS0185
    href: ../../misc/cs0185.md
  - name: CS0186
    href: ../../misc/cs0186.md
  - name: CS0188
    href: cs0188.md
  - name: CS0191
    href: ../../misc/cs0191.md
  - name: CS0192
    href: ../../misc/cs0192.md
  - name: CS0193
    href: ../../misc/cs0193.md
  - name: CS0196
    href: ../../misc/cs0196.md
  - name: CS0198
    href: ../../misc/cs0198.md
  - name: CS0199
    href: ../../misc/cs0199.md
  - name: CS0200
    href: ../../misc/cs0200.md
  - name: CS0201
    href: cs0201.md
  - name: CS0202
    href: ../../misc/cs0202.md
  - name: CS0204
    href: ../../misc/cs0204.md
  - name: CS0205
    href: ../../misc/cs0205.md
  - name: CS0206
    href: ../../misc/cs0206.md
  - name: CS0208
    href: ../../misc/cs0208.md
  - name: CS0209
    href: ../../misc/cs0209.md
  - name: CS0210
    href: ../../misc/cs0210.md
  - name: CS0211
    href: ../../misc/cs0211.md
  - name: CS0212
    href: ../../misc/cs0212.md
  - name: CS0213
    href: ../../misc/cs0213.md
  - name: CS0214
    href: ../../misc/cs0214.md
  - name: CS0215
    href: ../../misc/cs0215.md
  - name: CS0216
    href: ../../misc/cs0216.md
  - name: CS0217
    href: ../../misc/cs0217.md
  - name: CS0218
    href: ../../misc/cs0218.md
  - name: CS0220
    href: ../../misc/cs0220.md
  - name: CS0221
    href: ../../misc/cs0221.md
  - name: CS0225
    href: ../../misc/cs0225.md
  - name: CS0226
    href: ../../misc/cs0226.md
  - name: CS0227
    href: ../../misc/cs0227.md
  - name: CS0228
    href: ../../misc/cs0228.md
  - name: CS0229
    href: cs0229.md
  - name: CS0230
    href: ../../misc/cs0230.md
  - name: CS0231
    href: ../../misc/cs0231.md
  - name: CS0233
    href: cs0233.md
  - name: CS0234
    href: cs0234.md
  - name: CS0236
    href: ../../misc/cs0236.md
  - name: CS0238
    href: ../../misc/cs0238.md
  - name: CS0239
    href: ../../misc/cs0239.md
  - name: CS0241
    href: ../../misc/cs0241.md
  - name: CS0242
    href: ../../misc/cs0242.md
  - name: CS0243
    href: ../../misc/cs0243.md
  - name: CS0244
    href: ../../misc/cs0244.md
  - name: CS0245
    href: ../../misc/cs0245.md
  - name: CS0246
    href: cs0246.md
  - name: CS0247
    href: ../../misc/cs0247.md
  - name: CS0248
    href: ../../misc/cs0248.md
  - name: CS0249
    href: ../../misc/cs0249.md
  - name: CS0250
    href: ../../misc/cs0250.md
  - name: CS0254
    href: ../../misc/cs0254.md
  - name: CS0255
    href: ../../misc/cs0255.md
  - name: CS0260
    href: cs0260.md
  - name: CS0261
    href: ../../misc/cs0261.md
  - name: CS0262
    href: ../../misc/cs0262.md
  - name: CS0263
    href: ../../misc/cs0263.md
  - name: CS0264
    href: ../../misc/cs0264.md
  - name: CS0265
    href: ../../misc/cs0265.md
  - name: CS0266
    href: cs0266.md
  - name: CS0267
    href: ../../misc/cs0267.md
  - name: CS0268
    href: ../../misc/cs0268.md
  - name: CS0269
    href: cs0269.md
  - name: CS0270
    href: cs0270.md
  - name: CS0271
    href: ../../misc/cs0271.md
  - name: CS0272
    href: ../../misc/cs0272.md
  - name: CS0273
    href: ../../misc/cs0273.md
  - name: CS0274
    href: ../../misc/cs0274.md
  - name: CS0275
    href: ../../misc/cs0275.md
  - name: CS0276
    href: ../../misc/cs0276.md
  - name: CS0277
    href: ../../misc/cs0277.md
  - name: CS0281
    href: ../../misc/cs0281.md
  - name: CS0283
    href: ../../misc/cs0283.md
  - name: CS0304
    href: cs0304.md
  - name: CS0305
    href: ../../misc/cs0305.md
  - name: CS0306
    href: ../../misc/cs0306.md
  - name: CS0307
    href: ../../misc/cs0307.md
  - name: CS0308
    href: ../../misc/cs0308.md
  - name: CS0310
    href: cs0310.md
  - name: CS0311
    href: cs0311.md
  - name: CS0312
    href: ../../misc/cs0312.md
  - name: CS0313
    href: ../../misc/cs0313.md
  - name: CS0314
    href: ../../misc/cs0314.md
  - name: CS0315
    href: ../../misc/cs0315.md
  - name: CS0316
    href: ../../misc/cs0316.md
  - name: CS0400
    href: ../../misc/cs0400.md
  - name: CS0401
    href: ../../misc/cs0401.md
  - name: CS0403
    href: ../../misc/cs0403.md
  - name: CS0404
    href: ../../misc/cs0404.md
  - name: CS0405
    href: ../../misc/cs0405.md
  - name: CS0406
    href: ../../misc/cs0406.md
  - name: CS0407
    href: ../../misc/cs0407.md
  - name: CS0409
    href: ../../misc/cs0409.md
  - name: CS0410
    href: ../../misc/cs0410.md
  - name: CS0411
    href: ../../misc/cs0411.md
  - name: CS0412
    href: ../../misc/cs0412.md
  - name: CS0413
    href: cs0413.md
  - name: CS0415
    href: ../../misc/cs0415.md
  - name: CS0416
    href: ../../misc/cs0416.md
  - name: CS0417
    href: cs0417.md
  - name: CS0418
    href: ../../misc/cs0418.md
  - name: CS0423
    href: ../../misc/cs0423.md
  - name: CS0424
    href: ../../misc/cs0424.md
  - name: CS0425
    href: ../../misc/cs0425.md
  - name: CS0426
    href: ../../misc/cs0426.md
  - name: CS0428
    href: ../../misc/cs0428.md
  - name: CS0430
    href: ../../misc/cs0430.md
  - name: CS0431
    href: ../../misc/cs0431.md
  - name: CS0432
    href: ../../misc/cs0432.md
  - name: CS0433
    href: cs0433.md
  - name: CS0434
    href: ../../misc/cs0434.md
  - name: CS0438
    href: ../../misc/cs0438.md
  - name: CS0439
    href: ../../misc/cs0439.md
  - name: CS0441
    href: ../../misc/cs0441.md
  - name: CS0442
    href: ../../misc/cs0442.md
  - name: CS0443
    href: ../../misc/cs0443.md
  - name: CS0445
    href: cs0445.md
  - name: CS0446
    href: cs0446.md
  - name: CS0447
    href: ../../misc/cs0447.md
  - name: CS0448
    href: ../../misc/cs0448.md
  - name: CS0449
    href: ../../misc/cs0449.md
  - name: CS0450
    href: ../../misc/cs0450.md
  - name: CS0451
    href: ../../misc/cs0451.md
  - name: CS0452
    href: ../../misc/cs0452.md
  - name: CS0453
    href: ../../misc/cs0453.md
  - name: CS0454
    href: ../../misc/cs0454.md
  - name: CS0455
    href: ../../misc/cs0455.md
  - name: CS0456
    href: ../../misc/cs0456.md
  - name: CS0457
    href: ../../misc/cs0457.md
  - name: CS0459
    href: ../../misc/cs0459.md
  - name: CS0460
    href: ../../misc/cs0460.md
  - name: CS0462
    href: ../../misc/cs0462.md
  - name: CS0463
    href: ../../misc/cs0463.md
  - name: CS0466
    href: ../../misc/cs0466.md
  - name: CS0468
    href: ../../misc/cs0468.md
  - name: CS0470
    href: ../../misc/cs0470.md
  - name: CS0471
    href: ../../misc/cs0471.md
  - name: CS0473
    href: ../../misc/cs0473.md
  - name: CS0500
    href: ../../misc/cs0500.md
  - name: CS0501
    href: ../../misc/cs0501.md
  - name: CS0502
    href: ../../misc/cs0502.md
  - name: CS0503
    href: ../../misc/cs0503.md
  - name: CS0504
    href: cs0504.md
  - name: CS0505
    href: ../../misc/cs0505.md
  - name: CS0506
    href: ../../misc/cs0506.md
  - name: CS0507
    href: cs0507.md
  - name: CS0508
    href: ../../misc/cs0508.md
  - name: CS0509
    href: ../../misc/cs0509.md
  - name: CS0513
    href: ../../misc/cs0513.md
  - name: CS0514
    href: ../../misc/cs0514.md
  - name: CS0515
    href: ../../misc/cs0515.md
  - name: CS0516
    href: ../../misc/cs0516.md
  - name: CS0517
    href: ../../misc/cs0517.md
  - name: CS0518
    href: cs0518.md
  - name: CS0520
    href: ../../misc/cs0520.md
  - name: CS0522
    href: ../../misc/cs0522.md
  - name: CS0523
    href: cs0523.md
  - name: CS0524
    href: ../../misc/cs0524.md
  - name: CS0525
    href: ../../misc/cs0525.md
  - name: CS0526
    href: ../../misc/cs0526.md
  - name: CS0527
    href: ../../misc/cs0527.md
  - name: CS0528
    href: ../../misc/cs0528.md
  - name: CS0529
    href: ../../misc/cs0529.md
  - name: CS0531
    href: ../../misc/cs0531.md
  - name: CS0533
    href: ../../misc/cs0533.md
  - name: CS0534
    href: ../../misc/cs0534.md
  - name: CS0535
    href: ../../misc/cs0535.md
  - name: CS0537
    href: ../../misc/cs0537.md
  - name: CS0538
    href: ../../misc/cs0538.md
  - name: CS0539
    href: ../../misc/cs0539.md
  - name: CS0540
    href: ../../misc/cs0540.md
  - name: CS0541
    href: ../../misc/cs0541.md
  - name: CS0542
    href: ../../misc/cs0542.md
  - name: CS0543
    href: ../../misc/cs0543.md
  - name: CS0544
    href: ../../misc/cs0544.md
  - name: CS0545
    href: cs0545.md
  - name: CS0546
    href: ../../misc/cs0546.md
  - name: CS0547
    href: ../../misc/cs0547.md
  - name: CS0548
    href: ../../misc/cs0548.md
  - name: CS0549
    href: ../../misc/cs0549.md
  - name: CS0550
    href: ../../misc/cs0550.md
  - name: CS0551
    href: ../../misc/cs0551.md
  - name: CS0552
    href: cs0552.md
  - name: CS0553
    href: ../../misc/cs0553.md
  - name: CS0554
    href: ../../misc/cs0554.md
  - name: CS0555
    href: ../../misc/cs0555.md
  - name: CS0556
    href: ../../misc/cs0556.md
  - name: CS0557
    href: ../../misc/cs0557.md
  - name: CS0558
    href: ../../misc/cs0558.md
  - name: CS0559
    href: ../../misc/cs0559.md
  - name: CS0562
    href: ../../misc/cs0562.md
  - name: CS0563
    href: cs0563.md
  - name: CS0564
    href: ../../misc/cs0564.md
  - name: CS0567
    href: ../../misc/cs0567.md
  - name: CS0568
    href: ../../misc/cs0568.md
  - name: CS0569
    href: ../../misc/cs0569.md
  - name: CS0570
    href: cs0570.md
  - name: CS0571
    href: cs0571.md
  - name: CS0572
    href: ../../misc/cs0572.md
  - name: CS0573
    href: ../../misc/cs0573.md
  - name: CS0574
    href: ../../misc/cs0574.md
  - name: CS0575
    href: ../../misc/cs0575.md
  - name: CS0576
    href: ../../misc/cs0576.md
  - name: CS0577
    href: ../../misc/cs0577.md
  - name: CS0578
    href: ../../misc/cs0578.md
  - name: CS0579
    href: cs0579.md
  - name: CS0582
    href: ../../misc/cs0582.md
  - name: CS0583
    href: ../../misc/cs0583.md
  - name: CS0584
    href: ../../misc/cs0584.md
  - name: CS0585
    href: ../../misc/cs0585.md
  - name: CS0586
    href: ../../misc/cs0586.md
  - name: CS0587
    href: ../../misc/cs0587.md
  - name: CS0588
    href: ../../misc/cs0588.md
  - name: CS0589
    href: ../../misc/cs0589.md
  - name: CS0590
    href: ../../misc/cs0590.md
  - name: CS0591
    href: ../../misc/cs0591.md
  - name: CS0592
    href: cs0592.md
  - name: CS0594
    href: ../../misc/cs0594.md
  - name: CS0596
    href: ../../misc/cs0596.md
  - name: CS0599
    href: ../../misc/cs0599.md
  - name: CS0601
    href: ../../misc/cs0601.md
  - name: CS0609
    href: ../../misc/cs0609.md
  - name: CS0610
    href: ../../misc/cs0610.md
  - name: CS0611
    href: ../../misc/cs0611.md
  - name: CS0616
    href: cs0616.md
  - name: CS0617
    href: ../../misc/cs0617.md
  - name: CS0619
    href: ../../misc/cs0619.md
  - name: CS0620
    href: ../../misc/cs0620.md
  - name: CS0621
    href: ../../misc/cs0621.md
  - name: CS0622
    href: ../../misc/cs0622.md
  - name: CS0623
    href: ../../misc/cs0623.md
  - name: CS0625
    href: ../../misc/cs0625.md
  - name: CS0629
    href: ../../misc/cs0629.md
  - name: CS0631
    href: ../../misc/cs0631.md
  - name: CS0633
    href: ../../misc/cs0633.md
  - name: CS0635
    href: ../../misc/cs0635.md
  - name: CS0636
    href: ../../misc/cs0636.md
  - name: CS0637
    href: ../../misc/cs0637.md
  - name: CS0641
    href: ../../misc/cs0641.md
  - name: CS0643
    href: ../../misc/cs0643.md
  - name: CS0644
    href: ../../misc/cs0644.md
  - name: CS0645
    href: ../../misc/cs0645.md
  - name: CS0646
    href: ../../misc/cs0646.md
  - name: CS0647
    href: ../../misc/cs0647.md
  - name: CS0648
    href: ../../misc/cs0648.md
  - name: CS0650
    href: cs0650.md
  - name: CS0653
    href: ../../misc/cs0653.md
  - name: CS0655
    href: ../../misc/cs0655.md
  - name: CS0656
    href: ../../misc/cs0656.md
  - name: CS0662
    href: ../../misc/cs0662.md
  - name: CS0663
    href: ../../misc/cs0663.md
  - name: CS0664
    href: ../../misc/cs0664.md
  - name: CS0666
    href: ../../misc/cs0666.md
  - name: CS0667
    href: ../../misc/cs0667.md
  - name: CS0668
    href: ../../misc/cs0668.md
  - name: CS0669
    href: ../../misc/cs0669.md
  - name: CS0670
    href: ../../misc/cs0670.md
  - name: CS0673
    href: ../../misc/cs0673.md
  - name: CS0674
    href: ../../misc/cs0674.md
  - name: CS0677
    href: ../../misc/cs0677.md
  - name: CS0678
    href: ../../misc/cs0678.md
  - name: CS0681
    href: ../../misc/cs0681.md
  - name: CS0682
    href: ../../misc/cs0682.md
  - name: CS0683
    href: ../../misc/cs0683.md
  - name: CS0685
    href: ../../misc/cs0685.md
  - name: CS0686
    href: cs0686.md
  - name: CS0687
    href: ../../misc/cs0687.md
  - name: CS0689
    href: ../../misc/cs0689.md
  - name: CS0690
    href: ../../misc/cs0690.md
  - name: CS0692
    href: ../../misc/cs0692.md
  - name: CS0694
    href: ../../misc/cs0694.md
  - name: CS0695
    href: ../../misc/cs0695.md
  - name: CS0698
    href: ../../misc/cs0698.md
  - name: CS0699
    href: ../../misc/cs0699.md
  - name: CS0701
    href: ../../misc/cs0701.md
  - name: CS0702
    href: cs0702.md
  - name: CS0703
    href: cs0703.md
  - name: CS0704
    href: ../../misc/cs0704.md
  - name: CS0706
    href: ../../misc/cs0706.md
  - name: CS0708
    href: ../../misc/cs0708.md
  - name: CS0709
    href: ../../misc/cs0709.md
  - name: CS0710
    href: ../../misc/cs0710.md
  - name: CS0711
    href: ../../misc/cs0711.md
  - name: CS0712
    href: ../../misc/cs0712.md
  - name: CS0713
    href: ../../misc/cs0713.md
  - name: CS0714
    href: ../../misc/cs0714.md
  - name: CS0715
    href: ../../misc/cs0715.md
  - name: CS0716
    href: ../../misc/cs0716.md
  - name: CS0717
    href: ../../misc/cs0717.md
  - name: CS0718
    href: ../../misc/cs0718.md
  - name: CS0719
    href: ../../misc/cs0719.md
  - name: CS0720
    href: ../../misc/cs0720.md
  - name: CS0721
    href: ../../misc/cs0721.md
  - name: CS0722
    href: ../../misc/cs0722.md
  - name: CS0723
    href: ../../misc/cs0723.md
  - name: CS0724
    href: ../../misc/cs0724.md
  - name: CS0726
    href: ../../misc/cs0726.md
  - name: CS0727
    href: ../../misc/cs0727.md
  - name: CS0729
    href: ../../misc/cs0729.md
  - name: CS0730
    href: ../../misc/cs0730.md
  - name: CS0731
    href: cs0731.md
  - name: CS0733
    href: ../../misc/cs0733.md
  - name: CS0734
    href: ../../misc/cs0734.md
  - name: CS0735
    href: ../../misc/cs0735.md
  - name: CS0736
    href: ../../misc/cs0736.md
  - name: CS0737
    href: ../../misc/cs0737.md
  - name: CS0738
    href: ../../misc/cs0738.md
  - name: CS0739
    href: ../../misc/cs0739.md
  - name: CS0742
    href: ../../misc/cs0742.md
  - name: CS0743
    href: ../../misc/cs0743.md
  - name: CS0744
    href: ../../misc/cs0744.md
  - name: CS0745
    href: ../../misc/cs0745.md
  - name: CS0746
    href: ../../misc/cs0746.md
  - name: CS0747
    href: ../../misc/cs0747.md
  - name: CS0748
    href: ../../misc/cs0748.md
  - name: CS0750
    href: ../../misc/cs0750.md
  - name: CS0751
    href: ../../misc/cs0751.md
  - name: CS0752
    href: ../../misc/cs0752.md
  - name: CS0753
    href: ../../misc/cs0753.md
  - name: CS0754
    href: ../../misc/cs0754.md
  - name: CS0755
    href: ../../misc/cs0755.md
  - name: CS0756
    href: ../../misc/cs0756.md
  - name: CS0757
    href: ../../misc/cs0757.md
  - name: CS0758
    href: ../../misc/cs0758.md
  - name: CS0759
    href: ../../misc/cs0759.md
  - name: CS0761
    href: ../../misc/cs0761.md
  - name: CS0762
    href: ../../misc/cs0762.md
  - name: CS0763
    href: ../../misc/cs0763.md
  - name: CS0764
    href: ../../misc/cs0764.md
  - name: CS0765
    href: ../../misc/cs0765.md
  - name: CS0766
    href: ../../misc/cs0766.md
  - name: CS0811
    href: ../../misc/cs0811.md
  - name: CS0815
    href: ../../misc/cs0815.md
  - name: CS0818
    href: ../../misc/cs0818.md
  - name: CS0819
    href: ../../misc/cs0819.md
  - name: CS0820
    href: ../../misc/cs0820.md
  - name: CS0821
    href: ../../misc/cs0821.md
  - name: CS0822
    href: ../../misc/cs0822.md
  - name: CS0825
    href: ../../misc/cs0825.md
  - name: CS0826
    href: cs0826.md
  - name: CS0828
    href: ../../misc/cs0828.md
  - name: CS0831
    href: ../../misc/cs0831.md
  - name: CS0832
    href: ../../misc/cs0832.md
  - name: CS0833
    href: ../../misc/cs0833.md
  - name: CS0834
    href: cs0834.md
  - name: CS0835
    href: ../../misc/cs0835.md
  - name: CS0836
    href: ../../misc/cs0836.md
  - name: CS0837
    href: ../../misc/cs0837.md
  - name: CS0838
    href: ../../misc/cs0838.md
  - name: CS0839
    href: ../../misc/cs0839.md
  - name: CS0840
    href: cs0840.md
  - name: CS0841
    href: ../../misc/cs0841.md
  - name: CS0842
    href: ../../misc/cs0842.md
  - name: CS0843
    href: cs0843.md
  - name: CS0844
    href: ../../misc/cs0844.md
  - name: CS0845
    href: cs0845.md
  - name: CS1001
    href: cs1001.md
  - name: CS1002
    href: ../../misc/cs1002.md
  - name: CS1003
    href: ../../misc/cs1003.md
  - name: CS1004
    href: ../../misc/cs1004.md
  - name: CS1007
    href: ../../misc/cs1007.md
  - name: CS1008
    href: ../../misc/cs1008.md
  - name: CS1009
    href: cs1009.md
  - name: CS1010
    href: ../../misc/cs1010.md
  - name: CS1011
    href: ../../misc/cs1011.md
  - name: CS1012
    href: ../../misc/cs1012.md
  - name: CS1013
    href: ../../misc/cs1013.md
  - name: CS1014
    href: ../../misc/cs1014.md
  - name: CS1015
    href: ../../misc/cs1015.md
  - name: CS1016
    href: ../../misc/cs1016.md
  - name: CS1017
    href: ../../misc/cs1017.md
  - name: CS1018
    href: cs1018.md
  - name: CS1019
    href: cs1019.md
  - name: CS1020
    href: ../../misc/cs1020.md
  - name: CS1021
    href: ../../misc/cs1021.md
  - name: CS1022
    href: ../../misc/cs1022.md
  - name: CS1023
    href: ../../misc/cs1023.md
  - name: CS1024
    href: ../../misc/cs1024.md
  - name: CS1025
    href: ../../misc/cs1025.md
  - name: CS1026
    href: cs1026.md
  - name: CS1027
    href: ../../misc/cs1027.md
  - name: CS1028
    href: ../../misc/cs1028.md
  - name: CS1029
    href: cs1029.md
  - name: CS1031
    href: ../../misc/cs1031.md
  - name: CS1032
    href: ../../misc/cs1032.md
  - name: CS1033
    href: ../../misc/cs1033.md
  - name: CS1034
    href: ../../misc/cs1034.md
  - name: CS1035
    href: ../../misc/cs1035.md
  - name: CS1036
    href: ../../misc/cs1036.md
  - name: CS1037
    href: ../../misc/cs1037.md
  - name: CS1038
    href: ../../misc/cs1038.md
  - name: CS1039
    href: ../../misc/cs1039.md
  - name: CS1040
    href: ../../misc/cs1040.md
  - name: CS1041
    href: ../../misc/cs1041.md
  - name: CS1043
    href: ../../misc/cs1043.md
  - name: CS1044
    href: ../../misc/cs1044.md
  - name: CS1055
    href: ../../misc/cs1055.md
  - name: CS1056
    href: ../../misc/cs1056.md
  - name: CS1057
    href: ../../misc/cs1057.md
  - name: CS1059
    href: ../../misc/cs1059.md
  - name: CS1061
    href: cs1061.md
  - name: CS1100
    href: ../../misc/cs1100.md
  - name: CS1101
    href: ../../misc/cs1101.md
  - name: CS1102
    href: ../../misc/cs1102.md
  - name: CS1103
    href: ../../misc/cs1103.md
  - name: CS1104
    href: ../../misc/cs1104.md
  - name: CS1105
    href: ../../misc/cs1105.md
  - name: CS1106
    href: ../../misc/cs1106.md
  - name: CS1107
    href: ../../misc/cs1107.md
  - name: CS1108
    href: ../../misc/cs1108.md
  - name: CS1109
    href: ../../misc/cs1109.md
  - name: CS1110
    href: ../../misc/cs1110.md
  - name: CS1112
    href: cs1112.md
  - name: CS1113
    href: ../../misc/cs1113.md
  - name: CS1501
    href: cs1501.md
  - name: CS1502
    href: cs1502.md
  - name: CS1503
    href: ../../misc/cs1503.md
  - name: CS1504
    href: ../../misc/cs1504.md
  - name: CS1507
    href: ../../misc/cs1507.md
  - name: CS1508
    href: ../../misc/cs1508.md
  - name: CS1509
    href: ../../misc/cs1509.md
  - name: CS1510
    href: ../../misc/cs1510.md
  - name: CS1511
    href: ../../misc/cs1511.md
  - name: CS1512
    href: ../../misc/cs1512.md
  - name: CS1513
    href: ../../misc/cs1513.md
  - name: CS1514
    href: ../../misc/cs1514.md
  - name: CS1515
    href: ../../misc/cs1515.md
  - name: CS1517
    href: ../../misc/cs1517.md
  - name: CS1518
    href: ../../misc/cs1518.md
  - name: CS1519
    href: cs1519.md
  - name: CS1520
    href: ../../misc/cs1520.md
  - name: CS1521
    href: ../../misc/cs1521.md
  - name: CS1524
    href: ../../misc/cs1524.md
  - name: CS1525
    href: ../../misc/cs1525.md
  - name: CS1526
    href: ../../misc/cs1526.md
  - name: CS1527
    href: ../../misc/cs1527.md
  - name: CS1528
    href: ../../misc/cs1528.md
  - name: CS1529
    href: ../../misc/cs1529.md
  - name: CS1530
    href: ../../misc/cs1530.md
  - name: CS1534
    href: ../../misc/cs1534.md
  - name: CS1535
    href: ../../misc/cs1535.md
  - name: CS1536
    href: ../../misc/cs1536.md
  - name: CS1537
    href: ../../misc/cs1537.md
  - name: CS1540
    href: cs1540.md
  - name: CS1541
    href: ../../misc/cs1541.md
  - name: CS1542
    href: ../../misc/cs1542.md
  - name: CS1545
    href: ../../misc/cs1545.md
  - name: CS1546
    href: cs1546.md
  - name: CS1547
    href: ../../misc/cs1547.md
  - name: CS1548
    href: cs1548.md
  - name: CS1551
    href: ../../misc/cs1551.md
  - name: CS1552
    href: ../../misc/cs1552.md
  - name: CS1553
    href: ../../misc/cs1553.md
  - name: CS1554
    href: ../../misc/cs1554.md
  - name: CS1555
    href: ../../misc/cs1555.md
  - name: CS1556
    href: ../../misc/cs1556.md
  - name: CS1557
    href: ../../misc/cs1557.md
  - name: CS1558
    href: ../../misc/cs1558.md
  - name: CS1559
    href: ../../misc/cs1559.md
  - name: CS1560
    href: ../../misc/cs1560.md
  - name: CS1561
    href: ../../misc/cs1561.md
  - name: CS1562
    href: ../../misc/cs1562.md
  - name: CS1563
    href: ../../misc/cs1563.md
  - name: CS1564
    href: cs1564.md
  - name: CS1565
    href: ../../misc/cs1565.md
  - name: CS1566
    href: ../../misc/cs1566.md
  - name: CS1567
    href: cs1567.md
  - name: CS1569
    href: ../../misc/cs1569.md
  - name: CS1575
    href: ../../misc/cs1575.md
  - name: CS1576
    href: ../../misc/cs1576.md
  - name: CS1577
    href: ../../misc/cs1577.md
  - name: CS1578
    href: ../../misc/cs1578.md
  - name: CS1579
    href: cs1579.md
  - name: CS1583
    href: ../../misc/cs1583.md
  - name: CS1585
    href: ../../misc/cs1585.md
  - name: CS1586
    href: ../../misc/cs1586.md
  - name: CS1588
    href: ../../misc/cs1588.md
  - name: CS1593
    href: ../../misc/cs1593.md
  - name: CS1594
    href: ../../misc/cs1594.md
  - name: CS1597
    href: ../../misc/cs1597.md
  - name: CS1599
    href: ../../misc/cs1599.md
  - name: CS1600
    href: ../../misc/cs1600.md
  - name: CS1601
    href: ../../misc/cs1601.md
  - name: CS1604
    href: ../../misc/cs1604.md
  - name: CS1605
    href: ../../misc/cs1605.md
  - name: CS1606
    href: ../../misc/cs1606.md
  - name: CS1608
    href: ../../misc/cs1608.md
  - name: CS1609
    href: ../../misc/cs1609.md
  - name: CS1611
    href: ../../misc/cs1611.md
  - name: CS1612
    href: cs1612.md
  - name: CS1613
    href: ../../misc/cs1613.md
  - name: CS1614
    href: cs1614.md
  - name: CS1615
    href: ../../misc/cs1615.md
  - name: CS1617
    href: ../../misc/cs1617.md
  - name: CS1618
    href: ../../misc/cs1618.md
  - name: CS1619
    href: ../../misc/cs1619.md
  - name: CS1620
    href: ../../misc/cs1620.md
  - name: CS1621
    href: ../../misc/cs1621.md
  - name: CS1622
    href: ../../misc/cs1622.md
  - name: CS1623
    href: ../../misc/cs1623.md
  - name: CS1624
    href: ../../misc/cs1624.md
  - name: CS1625
    href: ../../misc/cs1625.md
  - name: CS1626
    href: ../../misc/cs1626.md
  - name: CS1627
    href: ../../misc/cs1627.md
  - name: CS1628
    href: ../../misc/cs1628.md
  - name: CS1629
    href: ../../misc/cs1629.md
  - name: CS1630
    href: ../../misc/cs1630.md
  - name: CS1631
    href: ../../misc/cs1631.md
  - name: CS1632
    href: ../../misc/cs1632.md
  - name: CS1637
    href: ../../misc/cs1637.md
  - name: CS1638
    href: ../../misc/cs1638.md
  - name: CS1639
    href: ../../misc/cs1639.md
  - name: CS1640
    href: cs1640.md
  - name: CS1641
    href: ../../misc/cs1641.md
  - name: CS1642
    href: ../../misc/cs1642.md
  - name: CS1643
    href: ../../misc/cs1643.md
  - name: CS1644
    href: cs1644.md
  - name: CS1646
    href: ../../misc/cs1646.md
  - name: CS1647
    href: ../../misc/cs1647.md
  - name: CS1648
    href: ../../misc/cs1648.md
  - name: CS1649
    href: ../../misc/cs1649.md
  - name: CS1650
    href: ../../misc/cs1650.md
  - name: CS1651
    href: ../../misc/cs1651.md
  - name: CS1654
    href: ../../misc/cs1654.md
  - name: CS1655
    href: ../../misc/cs1655.md
  - name: CS1656
    href: cs1656.md
  - name: CS1657
    href: ../../misc/cs1657.md
  - name: CS1660
    href: ../../misc/cs1660.md
  - name: CS1661
    href: ../../misc/cs1661.md
  - name: CS1662
    href: ../../misc/cs1662.md
  - name: CS1663
    href: ../../misc/cs1663.md
  - name: CS1664
    href: ../../misc/cs1664.md
  - name: CS1665
    href: ../../misc/cs1665.md
  - name: CS1666
    href: ../../misc/cs1666.md
  - name: CS1667
    href: ../../misc/cs1667.md
  - name: CS1670
    href: ../../misc/cs1670.md
  - name: CS1671
    href: ../../misc/cs1671.md
  - name: CS1672
    href: ../../misc/cs1672.md
  - name: CS1673
    href: ../../misc/cs1673.md
  - name: CS1674
    href: cs1674.md
  - name: CS1675
    href: ../../misc/cs1675.md
  - name: CS1676
    href: ../../misc/cs1676.md
  - name: CS1677
    href: ../../misc/cs1677.md
  - name: CS1678
    href: ../../misc/cs1678.md
  - name: CS1679
    href: ../../misc/cs1679.md
  - name: CS1680
    href: ../../misc/cs1680.md
  - name: CS1681
    href: ../../misc/cs1681.md
  - name: CS1686
    href: ../../misc/cs1686.md
  - name: CS1688
    href: ../../misc/cs1688.md
  - name: CS1689
    href: ../../misc/cs1689.md
  - name: CS1703
    href: cs1703.md
  - name: CS1704
    href: cs1704.md
  - name: CS1705
    href: cs1705.md
  - name: CS1706
    href: ../../misc/cs1706.md
  - name: CS1708
    href: cs1708.md
  - name: CS1713
    href: ../../misc/cs1713.md
  - name: CS1714
    href: ../../misc/cs1714.md
  - name: CS1715
    href: ../../misc/cs1715.md
  - name: CS1716
    href: cs1716.md
  - name: CS1719
    href: ../../misc/cs1719.md
  - name: CS1721
    href: cs1721.md
  - name: CS1722
    href: ../../misc/cs1722.md
  - name: CS1724
    href: ../../misc/cs1724.md
  - name: CS1725
    href: ../../misc/cs1725.md
  - name: CS1726
    href: cs1726.md
  - name: CS1727
    href: ../../misc/cs1727.md
  - name: CS1728
    href: ../../misc/cs1728.md
  - name: CS1729
    href: cs1729.md
  - name: CS1730
    href: ../../misc/cs1730.md
  - name: CS1731
    href: ../../misc/cs1731.md
  - name: CS1732
    href: ../../misc/cs1732.md
  - name: CS1733
    href: ../../misc/cs1733.md
  - name: CS1900
    href: ../../misc/cs1900.md
  - name: CS1902
    href: ../../misc/cs1902.md
  - name: CS1906
    href: ../../misc/cs1906.md
  - name: CS1908
    href: ../../misc/cs1908.md
  - name: CS1909
    href: ../../misc/cs1909.md
  - name: CS1910
    href: ../../misc/cs1910.md
  - name: CS1912
    href: ../../misc/cs1912.md
  - name: CS1913
    href: ../../misc/cs1913.md
  - name: CS1914
    href: ../../misc/cs1914.md
  - name: CS1917
    href: ../../misc/cs1917.md
  - name: CS1918
    href: ../../misc/cs1918.md
  - name: CS1919
    href: cs1919.md
  - name: CS1920
    href: ../../misc/cs1920.md
  - name: CS1921
    href: cs1921.md
  - name: CS1922
    href: ../../misc/cs1922.md
  - name: CS1925
    href: ../../misc/cs1925.md
  - name: CS1926
    href: cs1926.md
  - name: CS1928
    href: ../../misc/cs1928.md
  - name: CS1929
    href: ../../misc/cs1929.md
  - name: CS1930
    href: ../../misc/cs1930.md
  - name: CS1931
    href: ../../misc/cs1931.md
  - name: CS1932
    href: ../../misc/cs1932.md
  - name: CS1933
    href: cs1933.md
  - name: CS1934
    href: ../../misc/cs1934.md
  - name: CS1935
    href: ../../misc/cs1935.md
  - name: CS1936
    href: cs1936.md
  - name: CS1937
    href: ../../misc/cs1937.md
  - name: CS1938
    href: ../../misc/cs1938.md
  - name: CS1939
    href: ../../misc/cs1939.md
  - name: CS1940
    href: ../../misc/cs1940.md
  - name: CS1941
    href: cs1941.md
  - name: CS1942
    href: cs1942.md
  - name: CS1943
    href: cs1943.md
  - name: CS1944
    href: ../../misc/cs1944.md
  - name: CS1945
    href: ../../misc/cs1945.md
  - name: CS1946
    href: cs1946.md
  - name: CS1947
    href: ../../misc/cs1947.md
  - name: CS1948
    href: ../../misc/cs1948.md
  - name: CS1949
    href: ../../misc/cs1949.md
  - name: CS1950
    href: ../../misc/cs1950.md
  - name: CS1951
    href: ../../misc/cs1951.md
  - name: CS1952
    href: ../../misc/cs1952.md
  - name: CS1953
    href: ../../misc/cs1953.md
  - name: CS1954
    href: ../../misc/cs1954.md
  - name: CS1955
    href: ../../misc/cs1955.md
  - name: CS1958
    href: ../../misc/cs1958.md
  - name: CS1959
    href: ../../misc/cs1959.md
  - name: CS2001
    href: ../../misc/cs2001.md
  - name: CS2003
    href: ../../misc/cs2003.md
  - name: CS2005
    href: ../../misc/cs2005.md
  - name: CS2006
    href: ../../misc/cs2006.md
  - name: CS2007
    href: ../../misc/cs2007.md
  - name: CS2008
    href: ../../misc/cs2008.md
  - name: CS2011
    href: ../../misc/cs2011.md
  - name: CS2012
    href: ../../misc/cs2012.md
  - name: CS2013
    href: ../../misc/cs2013.md
  - name: CS2015
    href: ../../misc/cs2015.md
  - name: CS2016
    href: ../../misc/cs2016.md
  - name: CS2017
    href: ../../misc/cs2017.md
  - name: CS2018
    href: ../../misc/cs2018.md
  - name: CS2019
    href: ../../misc/cs2019.md
  - name: CS2020
    href: ../../misc/cs2020.md
  - name: CS2021
    href: ../../misc/cs2021.md
  - name: CS2022
    href: ../../misc/cs2022.md
  - name: CS2024
    href: ../../misc/cs2024.md
  - name: CS2032
    href: cs2032.md
  - name: CS2033
    href: ../../misc/cs2033.md
  - name: CS2034
    href: ../../misc/cs2034.md
  - name: CS2035
    href: ../../misc/cs2035.md
  - name: CS2036
    href: ../../misc/cs2036.md
  - name: CS4009
    href: ../../misc/CS4009.md
  - name: CS5001
    href: ../../misc/cs5001.md
  - name: CS7003
    href: cs7003.md
  - name: CS8400
    href: cs8400.md
  - name: CS8401
    href: cs8401.md
  - name: CS8403
    href: cs8403.md
  - name: CS8410
    href: cs8410.md
  - name: CS8411
    href: cs8411.md
  - name: cs7000
    href: cs7000.md
  - name: cs0181
    href: cs0181.md
  - name: cs0854
    href: cs0854.md
  - name: cs1983
    href: cs1983.md
  - name: cs4008
    href: cs4008.md
  - name: cs4032
    href: cs4032.md
  - name: cs4033
    href: cs4033.md
  - name: cs4004
    href: cs4004.md
  - name: cs1997
    href: cs1997.md
  - name: cs1996
    href: cs1996.md
  - name: cs1994
    href: cs1994.md
  - name: cs1988
    href: cs1988.md
  - name: cs1986
    href: cs1986.md
  - name: cs1750
    href: cs1750.md
  - name: cs8812
    href: cs8812.md
  - name: cs1736
    href: cs1736.md
  - name: cs8803
    href: cs8803.md
  - name: cs4013
    href: cs4013.md
  - name: cs1742
    href: cs1742.md
  - name: cs1739
    href: cs1739.md
  - name: cs1063
    href: cs1063.md
  - name: cs1065
    href: cs1065.md
  - name: cs1763
    href: cs1763.md
  - name: cs1740
    href: cs1740.md
  - name: cs1741
    href: cs1741.md
  - name: cs0846
    href: cs0846.md
  - name: cs0767
    href: cs0767.md
  - name: cs1737
    href: cs1737.md
<<<<<<< HEAD
  - name: cs8156
    href: cs8156.md
=======
  - name: cs8153
    href: cs8153.md
>>>>>>> 0628a618
  - name: cs8152
    href: cs8152.md
  - name: cs8150
    href: cs8150.md
  - name: cs8159
    href: cs8159.md
  - name: cs8160
    href: cs8160.md
  - name: cs8172
    href: cs8172.md
  - name: cs8169
    href: cs8169.md
  - name: cs8178
    href: cs8178.md
  - name: cs8170
    href: cs8170.md
  - name: cs8174
    href: cs8174.md
  - name: cs8173
    href: cs8173.md
  - name: cs8171
    href: cs8171.md
  - name: cs8177
    href: cs8177.md
  - name: cs8175
    href: cs8175.md
  - name: cs8176
    href: cs8176.md
  - name: cs9050
    href: cs9050.md
- name: Level 1 warning messages
  items:
  - name: CS0183
    href: ../../misc/cs0183.md
  - name: CS0184
    href: ../../misc/cs0184.md
  - name: CS0197
    href: ../../misc/cs0197.md
  - name: CS0420
    href: cs0420.md
  - name: CS0465
    href: cs0465.md
  - name: CS0602
    href: ../../misc/cs0602.md
  - name: CS0612
    href: ../../misc/cs0612.md
  - name: CS0626
    href: ../../misc/cs0626.md
  - name: CS0657
    href: ../../misc/cs0657.md
  - name: CS0658
    href: ../../misc/cs0658.md
  - name: CS0672
    href: ../../misc/cs0672.md
  - name: CS0684
    href: ../../misc/cs0684.md
  - name: CS0688
    href: ../../misc/cs0688.md
  - name: CS0809
    href: ../../misc/cs0809.md
  - name: CS0824
    href: ../../misc/cs0824.md
  - name: CS1030
    href: ../../misc/cs1030.md
  - name: CS1058
    href: cs1058.md
  - name: CS1060
    href: cs1060.md
  - name: CS1200
    href: ../../misc/cs1200.md
  - name: CS1201
    href: ../../misc/cs1201.md
  - name: CS1202
    href: ../../misc/cs1202.md
  - name: CS1203
    href: ../../misc/cs1203.md
  - name: CS1522
    href: ../../misc/cs1522.md
  - name: CS1570
    href: ../../misc/cs1570.md
  - name: CS1574
    href: ../../misc/cs1574.md
  - name: CS1580
    href: ../../misc/cs1580.md
  - name: CS1581
    href: ../../misc/cs1581.md
  - name: CS1584
    href: ../../misc/cs1584.md
  - name: CS1589
    href: ../../misc/cs1589.md
  - name: CS1590
    href: ../../misc/cs1590.md
  - name: CS1592
    href: ../../misc/cs1592.md
  - name: CS1598
    href: cs1598.md
  - name: CS1607
    href: cs1607.md
  - name: CS1616
    href: cs1616.md
  - name: CS1633
    href: ../../misc/cs1633.md
  - name: CS1634
    href: ../../misc/cs1634.md
  - name: CS1635
    href: ../../misc/cs1635.md
  - name: CS1645
    href: ../../misc/cs1645.md
  - name: CS1658
    href: cs1658.md
  - name: CS1682
    href: ../../misc/cs1682.md
  - name: CS1683
    href: cs1683.md
  - name: CS1684
    href: ../../misc/cs1684.md
  - name: CS1685
    href: cs1685.md
  - name: CS1687
    href: ../../misc/cs1687.md
  - name: CS1690
    href: cs1690.md
  - name: CS1691
    href: cs1691.md
  - name: CS1692
    href: ../../misc/cs1692.md
  - name: CS1694
    href: ../../misc/cs1694.md
  - name: CS1695
    href: ../../misc/cs1695.md
  - name: CS1696
    href: ../../misc/cs1696.md
  - name: CS1697
    href: ../../misc/cs1697.md
  - name: CS1699
    href: cs1699.md
  - name: CS1707
    href: ../../misc/cs1707.md
  - name: CS1709
    href: ../../misc/cs1709.md
  - name: CS1720
    href: ../../misc/cs1720.md
  - name: CS1723
    href: ../../misc/cs1723.md
  - name: CS1762
    href: cs1762.md
  - name: CS1911
    href: ../../misc/cs1911.md
  - name: CS1956
    href: cs1956.md
  - name: CS1957
    href: ../../misc/cs1957.md
  - name: CS2002
    href: ../../misc/cs2002.md
  - name: CS2014
    href: ../../misc/cs2014.md
  - name: CS2023
    href: ../../misc/cs2023.md
  - name: CS2029
    href: ../../misc/cs2029.md
  - name: CS3000
    href: ../../misc/cs3000.md
  - name: CS3001
    href: ../../misc/cs3001.md
  - name: CS3002
    href: ../../misc/cs3002.md
  - name: CS3003
    href: cs3003.md
  - name: CS3004
    href: ../../misc/cs3004.md
  - name: CS3005
    href: ../../misc/cs3005.md
  - name: CS3006
    href: ../../misc/cs3006.md
  - name: CS3007
    href: cs3007.md
  - name: CS3008
    href: ../../misc/cs3008.md
  - name: CS3009
    href: cs3009.md
  - name: CS3010
    href: ../../misc/cs3010.md
  - name: CS3011
    href: ../../misc/cs3011.md
  - name: CS3012
    href: ../../misc/cs3012.md
  - name: CS3013
    href: ../../misc/cs3013.md
  - name: CS3014
    href: ../../misc/cs3014.md
  - name: CS3015
    href: ../../misc/cs3015.md
  - name: CS3016
    href: ../../misc/cs3016.md
  - name: CS3017
    href: ../../misc/cs3017.md
  - name: CS3018
    href: ../../misc/cs3018.md
  - name: CS3022
    href: ../../misc/cs3022.md
  - name: CS3023
    href: ../../misc/cs3023.md
  - name: CS3024
    href: ../../misc/cs3024.md
  - name: CS3026
    href: ../../misc/cs3026.md
  - name: CS3027
    href: ../../misc/cs3027.md
  - name: CS4014
    href: cs4014.md
  - name: CS5000
    href: ../../misc/cs5000.md
- name: Level 2 warning messages
  items:
  - name: CS0108
    href: cs0108.md
  - name: CS0114
    href: ../../misc/cs0114.md
  - name: CS0162
    href: ../../misc/cs0162.md
  - name: CS0164
    href: ../../misc/cs0164.md
  - name: CS0251
    href: ../../misc/cs0251.md
  - name: CS0252
    href: ../../misc/cs0252.md
  - name: CS0253
    href: ../../misc/cs0253.md
  - name: CS0278
    href: ../../misc/cs0278.md
  - name: CS0279
    href: ../../misc/cs0279.md
  - name: CS0280
    href: ../../misc/cs0280.md
  - name: CS0435
    href: ../../misc/cs0435.md
  - name: CS0436
    href: ../../misc/cs0436.md
  - name: CS0437
    href: ../../misc/cs0437.md
  - name: CS0440
    href: ../../misc/cs0440.md
  - name: CS0444
    href: ../../misc/cs0444.md
  - name: CS0458
    href: ../../misc/cs0458.md
  - name: CS0464
    href: ../../misc/cs0464.md
  - name: CS0467
    href: cs0467.md
  - name: CS0469
    href: ../../misc/cs0469.md
  - name: CS0472
    href: ../../misc/cs0472.md
  - name: CS0618
    href: cs0618.md
  - name: CS0652
    href: ../../misc/cs0652.md
  - name: CS0728
    href: ../../misc/cs0728.md
  - name: CS1571
    href: ../../misc/cs1571.md
  - name: CS1572
    href: ../../misc/cs1572.md
  - name: CS1587
    href: ../../misc/cs1587.md
  - name: CS1668
    href: ../../misc/cs1668.md
  - name: CS1698
    href: ../../misc/cs1698.md
  - name: CS1701
    href: cs1701.md
  - name: CS1710
    href: ../../misc/cs1710.md
  - name: CS1711
    href: ../../misc/cs1711.md
  - name: CS1927
    href: ../../misc/cs1927.md
  - name: CS3019
    href: ../../misc/cs3019.md
  - name: CS3021
    href: ../../misc/cs3021.md
- name: Level 3 warning messages
  items:
  - name: CS0067
    href: ../../misc/cs0067.md
  - name: CS0105
    href: ../../misc/cs0105.md
  - name: CS0168
    href: ../../misc/cs0168.md
  - name: CS0169
    href: ../../misc/cs0169.md
  - name: CS0219
    href: ../../misc/cs0219.md
  - name: CS0282
    href: ../../misc/cs0282.md
  - name: CS0414
    href: ../../misc/cs0414.md
  - name: CS0419
    href: ../../misc/cs0419.md
  - name: CS0642
    href: ../../misc/cs0642.md
  - name: CS0659
    href: ../../misc/cs0659.md
  - name: CS0660
    href: ../../misc/cs0660.md
  - name: CS0661
    href: ../../misc/cs0661.md
  - name: CS0665
    href: ../../misc/cs0665.md
  - name: CS0675
    href: cs0675.md
  - name: CS0693
    href: ../../misc/cs0693.md
  - name: CS1700
    href: cs1700.md
  - name: CS1702
    href: ../../misc/cs1702.md
  - name: CS1717
    href: ../../misc/cs1717.md
  - name: CS1718
    href: ../../misc/cs1718.md
- name: Level 4 warning messages
  items:
  - name: CS0028
    href: ../../misc/cs0028.md
  - name: CS0078
    href: ../../misc/cs0078.md
  - name: CS0109
    href: ../../misc/cs0109.md
  - name: CS0402
    href: ../../misc/cs0402.md
  - name: CS0422
    href: ../../misc/cs0422.md
  - name: CS0429
    href: cs0429.md
  - name: CS0628
    href: ../../misc/cs0628.md
  - name: CS0649
    href: ../../misc/cs0649.md
  - name: CS1573
    href: ../../misc/cs1573.md
  - name: CS1591
    href: cs1591.md
  - name: CS1610
    href: cs1610.md
  - name: CS1712
    href: ../../misc/cs1712.md
- name: Nullable warnings
  href: nullable-warnings.md
  displayName: CS8597, CS8600, CS8601, CS8602, CS8604, CS8605, CS8607, CS8608, CS8609, CS8610, CS8611, CS8612, CS8613, CS8614, CS8615, CS8616, CS8617, CS8618, CS8619, CS8620, CS8621, CS8622, CS8624, CS8625, CS8629, CS8631, CS8634, CS8655, CS8633, CS8643, CS8644, CS8645, CS8762, CS8763, CS8764, CS8765, CS8766, CS8667, CS8768, CS8670, CS8714, CS8767, CS8769, CS8770, CS8774, CS8776, CS8775, CS8777, CS8819, CS8824, CS8825, CS8847
- name: Warning waves
  href: warning-waves.md
  displayName: CS7023,CS8073,CS8848,CS8880,CS8881,CS8882,CS8883,CS8884,CS8885,CS8886,CS8887,CS8892,CS8897,CS8898,CS8826,CS8981<|MERGE_RESOLUTION|>--- conflicted
+++ resolved
@@ -1617,13 +1617,10 @@
     href: cs0767.md
   - name: cs1737
     href: cs1737.md
-<<<<<<< HEAD
   - name: cs8156
     href: cs8156.md
-=======
   - name: cs8153
     href: cs8153.md
->>>>>>> 0628a618
   - name: cs8152
     href: cs8152.md
   - name: cs8150
