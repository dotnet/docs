items:
- name: C# compiler messages
  href: index.md
- name: Error messages
  items:
  - name: CS0001
    href: cs0001.md
  - name: CS0003
    href: ../../misc/cs0003.md
  - name: CS0004
    href: ../../misc/cs0004.md
  - name: CS0005
    href: ../../misc/cs0005.md
  - name: CS0006
    href: cs0006.md
  - name: CS0007
    href: cs0007.md
  - name: CS0008
    href: ../../misc/cs0008.md
  - name: CS0009
    href: ../../misc/cs0009.md
  - name: CS0010
    href: ../../misc/cs0010.md
  - name: CS0011
    href: ../../misc/cs0011.md
  - name: CS0012
    href: ../../misc/cs0012.md
  - name: CS0013
    href: ../../misc/cs0013.md
  - name: CS0014
    href: ../../misc/cs0014.md
  - name: CS0015
    href: cs0015.md
  - name: CS0016
    href: cs0016.md
  - name: CS0017
    href: ../../misc/cs0017.md
  - name: CS0019
    href: cs0019.md
  - name: CS0020
    href: ../../misc/cs0020.md
  - name: CS0021
    href: ../../misc/cs0021.md
  - name: CS0022
    href: ../../misc/cs0022.md
  - name: CS0023
    href: ../../misc/cs0023.md
  - name: CS0025
    href: ../../misc/cs0025.md
  - name: CS0026
    href: ../../misc/cs0026.md
  - name: CS0027
    href: ../../misc/cs0027.md
  - name: CS0029
    href: cs0029.md
  - name: CS0030
    href: ../../misc/cs0030.md
  - name: CS0031
    href: ../../misc/cs0031.md
  - name: CS0034
    href: cs0034.md
  - name: CS0035
    href: ../../misc/cs0035.md
  - name: CS0036
    href: ../../misc/cs0036.md
  - name: CS0037
    href: ../../misc/cs0037.md
  - name: CS0038
    href: cs0038.md
  - name: CS0039
    href: cs0039.md
  - name: CS0040
    href: ../../misc/cs0040.md
  - name: CS0041
    href: ../../misc/cs0041.md
  - name: CS0042
    href: ../../misc/cs0042.md
  - name: CS0043
    href: ../../misc/cs0043.md
  - name: CS0050
    href: cs0050.md
  - name: CS0051
    href: cs0051.md
  - name: CS0052
    href: cs0052.md
  - name: CS0053
    href: ../../misc/cs0053.md
  - name: CS0054
    href: ../../misc/cs0054.md
  - name: CS0055
    href: ../../misc/cs0055.md
  - name: CS0056
    href: ../../misc/cs0056.md
  - name: CS0057
    href: ../../misc/cs0057.md
  - name: CS0058
    href: ../../misc/cs0058.md
  - name: CS0059
    href: ../../misc/cs0059.md
  - name: CS0060
    href: ../../misc/cs0060.md
  - name: CS0061
    href: ../../misc/cs0061.md
  - name: CS0065
    href: ../../misc/cs0065.md
  - name: CS0066
    href: ../../misc/cs0066.md
  - name: CS0068
    href: ../../misc/cs0068.md
  - name: CS0069
    href: ../../misc/cs0069.md
  - name: CS0070
    href: ../../misc/cs0070.md
  - name: CS0071
    href: cs0071.md
  - name: CS0072
    href: ../../misc/cs0072.md
  - name: CS0073
    href: ../../misc/cs0073.md
  - name: CS0074
    href: ../../misc/cs0074.md
  - name: CS0075
    href: ../../misc/cs0075.md
  - name: CS0076
    href: ../../misc/cs0076.md
  - name: CS0077
    href: ../../misc/cs0077.md
  - name: CS0079
    href: ../../misc/cs0079.md
  - name: CS0080
    href: ../../misc/cs0080.md
  - name: CS0081
    href: ../../misc/cs0081.md
  - name: CS0082
    href: ../../misc/cs0082.md
  - name: CS0100
    href: ../../misc/cs0100.md
  - name: CS0101
    href: ../../misc/cs0101.md
  - name: CS0102
    href: ../../misc/cs0102.md
  - name: CS0103
    href: cs0103.md
  - name: CS0104
    href: ../../misc/cs0104.md
  - name: CS0106
    href: cs0106.md
  - name: CS0107
    href: ../../misc/cs0107.md
  - name: CS0110
    href: ../../misc/cs0110.md
  - name: CS0111
    href: ../../misc/cs0111.md
  - name: CS0112
    href: ../../misc/cs0112.md
  - name: CS0113
    href: ../../misc/cs0113.md
  - name: CS0115
    href: cs0115.md
  - name: CS0116
    href: cs0116.md
  - name: CS0117
    href: ../../misc/cs0117.md
  - name: CS0118
    href: ../../misc/cs0118.md
  - name: CS0119
    href: ../../misc/cs0119.md
  - name: CS0120
    href: cs0120.md
  - name: CS0121
    href: ../../misc/cs0121.md
  - name: CS0122
    href: cs0122.md
  - name: CS0123
    href: ../../misc/cs0123.md
  - name: CS0126
    href: ../../misc/cs0126.md
  - name: CS0127
    href: ../../misc/cs0127.md
  - name: CS0128
    href: ../../misc/cs0128.md
  - name: CS0131
    href: ../../misc/cs0131.md
  - name: CS0132
    href: ../../misc/cs0132.md
  - name: CS0133
    href: ../../misc/cs0133.md
  - name: CS0134
    href: cs0134.md
  - name: CS0135
    href: ../../misc/cs0135.md
  - name: CS0136
    href: ../../misc/cs0136.md
  - name: CS0138
    href: ../../misc/cs0138.md
  - name: CS0139
    href: ../../misc/cs0139.md
  - name: CS0140
    href: ../../misc/cs0140.md
  - name: CS0143
    href: ../../misc/cs0143.md
  - name: CS0144
    href: ../../misc/cs0144.md
  - name: CS0145
    href: ../../misc/cs0145.md
  - name: CS0146
    href: ../../misc/cs0146.md
  - name: CS0148
    href: ../../misc/cs0148.md
  - name: CS0149
    href: ../../misc/cs0149.md
  - name: CS0150
    href: ../../misc/cs0150.md
  - name: CS0151
    href: cs0151.md
  - name: CS0152
    href: ../../misc/cs0152.md
  - name: CS0153
    href: ../../misc/cs0153.md
  - name: CS0154
    href: ../../misc/cs0154.md
  - name: CS0155
    href: ../../misc/cs0155.md
  - name: CS0156
    href: ../../misc/cs0156.md
  - name: CS0157
    href: ../../misc/cs0157.md
  - name: CS0158
    href: ../../misc/cs0158.md
  - name: CS0159
    href: ../../misc/cs0159.md
  - name: CS0160
    href: ../../misc/cs0160.md
  - name: CS0161
    href: ../../misc/cs0161.md
  - name: CS0163
    href: cs0163.md
  - name: CS0165
    href: cs0165.md
  - name: CS0167
    href: ../../misc/cs0167.md
  - name: CS0170
    href: ../../misc/cs0170.md
  - name: CS0171
    href: ../../misc/cs0171.md
  - name: CS0172
    href: ../../misc/cs0172.md
  - name: CS0173
    href: cs0173.md
  - name: CS0174
    href: ../../misc/cs0174.md
  - name: CS0175
    href: ../../misc/cs0175.md
  - name: CS0176
    href: ../../misc/cs0176.md
  - name: CS0177
    href: ../../misc/cs0177.md
  - name: CS0178
    href: cs0178.md
  - name: CS0179
    href: ../../misc/cs0179.md
  - name: CS0180
    href: ../../misc/cs0180.md
  - name: CS0182
    href: ../../misc/cs0182.md
  - name: CS0185
    href: ../../misc/cs0185.md
  - name: CS0186
    href: ../../misc/cs0186.md
  - name: CS0188
    href: cs0188.md
  - name: CS0191
    href: ../../misc/cs0191.md
  - name: CS0192
    href: ../../misc/cs0192.md
  - name: CS0193
    href: ../../misc/cs0193.md
  - name: CS0196
    href: ../../misc/cs0196.md
  - name: CS0198
    href: ../../misc/cs0198.md
  - name: CS0199
    href: ../../misc/cs0199.md
  - name: CS0200
    href: ../../misc/cs0200.md
  - name: CS0201
    href: cs0201.md
  - name: CS0202
    href: ../../misc/cs0202.md
  - name: CS0204
    href: ../../misc/cs0204.md
  - name: CS0205
    href: ../../misc/cs0205.md
  - name: CS0206
    href: ../../misc/cs0206.md
  - name: CS0208
    href: ../../misc/cs0208.md
  - name: CS0209
    href: ../../misc/cs0209.md
  - name: CS0210
    href: ../../misc/cs0210.md
  - name: CS0211
    href: ../../misc/cs0211.md
  - name: CS0212
    href: ../../misc/cs0212.md
  - name: CS0213
    href: ../../misc/cs0213.md
  - name: CS0214
    href: ../../misc/cs0214.md
  - name: CS0215
    href: ../../misc/cs0215.md
  - name: CS0216
    href: ../../misc/cs0216.md
  - name: CS0217
    href: ../../misc/cs0217.md
  - name: CS0218
    href: ../../misc/cs0218.md
  - name: CS0220
    href: ../../misc/cs0220.md
  - name: CS0221
    href: ../../misc/cs0221.md
  - name: CS0225
    href: ../../misc/cs0225.md
  - name: CS0226
    href: ../../misc/cs0226.md
  - name: CS0227
    href: ../../misc/cs0227.md
  - name: CS0228
    href: ../../misc/cs0228.md
  - name: CS0229
    href: cs0229.md
  - name: CS0230
    href: ../../misc/cs0230.md
  - name: CS0231
    href: ../../misc/cs0231.md
  - name: CS0233
    href: cs0233.md
  - name: CS0234
    href: cs0234.md
  - name: CS0236
    href: ../../misc/cs0236.md
  - name: CS0238
    href: ../../misc/cs0238.md
  - name: CS0239
    href: ../../misc/cs0239.md
  - name: CS0241
    href: ../../misc/cs0241.md
  - name: CS0242
    href: ../../misc/cs0242.md
  - name: CS0243
    href: ../../misc/cs0243.md
  - name: CS0244
    href: ../../misc/cs0244.md
  - name: CS0245
    href: ../../misc/cs0245.md
  - name: CS0246
    href: cs0246.md
  - name: CS0247
    href: ../../misc/cs0247.md
  - name: CS0248
    href: ../../misc/cs0248.md
  - name: CS0249
    href: ../../misc/cs0249.md
  - name: CS0250
    href: ../../misc/cs0250.md
  - name: CS0254
    href: ../../misc/cs0254.md
  - name: CS0255
    href: ../../misc/cs0255.md
  - name: CS0260
    href: cs0260.md
  - name: CS0261
    href: ../../misc/cs0261.md
  - name: CS0262
    href: ../../misc/cs0262.md
  - name: CS0263
    href: ../../misc/cs0263.md
  - name: CS0264
    href: ../../misc/cs0264.md
  - name: CS0265
    href: ../../misc/cs0265.md
  - name: CS0266
    href: cs0266.md
  - name: CS0267
    href: ../../misc/cs0267.md
  - name: CS0268
    href: ../../misc/cs0268.md
  - name: CS0269
    href: cs0269.md
  - name: CS0270
    href: cs0270.md
  - name: CS0271
    href: ../../misc/cs0271.md
  - name: CS0272
    href: ../../misc/cs0272.md
  - name: CS0273
    href: ../../misc/cs0273.md
  - name: CS0274
    href: ../../misc/cs0274.md
  - name: CS0275
    href: ../../misc/cs0275.md
  - name: CS0276
    href: ../../misc/cs0276.md
  - name: CS0277
    href: ../../misc/cs0277.md
  - name: CS0281
    href: ../../misc/cs0281.md
  - name: CS0283
    href: ../../misc/cs0283.md
  - name: CS0304
    href: cs0304.md
  - name: CS0305
    href: ../../misc/cs0305.md
  - name: CS0306
    href: ../../misc/cs0306.md
  - name: CS0307
    href: ../../misc/cs0307.md
  - name: CS0308
    href: ../../misc/cs0308.md
  - name: CS0310
    href: cs0310.md
  - name: CS0311
    href: cs0311.md
  - name: CS0312
    href: ../../misc/cs0312.md
  - name: CS0313
    href: ../../misc/cs0313.md
  - name: CS0314
    href: ../../misc/cs0314.md
  - name: CS0315
    href: ../../misc/cs0315.md
  - name: CS0316
    href: ../../misc/cs0316.md
  - name: CS0400
    href: ../../misc/cs0400.md
  - name: CS0401
    href: ../../misc/cs0401.md
  - name: CS0403
    href: ../../misc/cs0403.md
  - name: CS0404
    href: ../../misc/cs0404.md
  - name: CS0405
    href: ../../misc/cs0405.md
  - name: CS0406
    href: ../../misc/cs0406.md
  - name: CS0407
    href: ../../misc/cs0407.md
  - name: CS0409
    href: ../../misc/cs0409.md
  - name: CS0410
    href: ../../misc/cs0410.md
  - name: CS0411
    href: ../../misc/cs0411.md
  - name: CS0412
    href: ../../misc/cs0412.md
  - name: CS0413
    href: cs0413.md
  - name: CS0415
    href: ../../misc/cs0415.md
  - name: CS0416
    href: ../../misc/cs0416.md
  - name: CS0417
    href: cs0417.md
  - name: CS0418
    href: ../../misc/cs0418.md
  - name: CS0423
    href: ../../misc/cs0423.md
  - name: CS0424
    href: ../../misc/cs0424.md
  - name: CS0425
    href: ../../misc/cs0425.md
  - name: CS0426
    href: ../../misc/cs0426.md
  - name: CS0428
    href: ../../misc/cs0428.md
  - name: CS0430
    href: ../../misc/cs0430.md
  - name: CS0431
    href: ../../misc/cs0431.md
  - name: CS0432
    href: ../../misc/cs0432.md
  - name: CS0433
    href: cs0433.md
  - name: CS0434
    href: ../../misc/cs0434.md
  - name: CS0438
    href: ../../misc/cs0438.md
  - name: CS0439
    href: ../../misc/cs0439.md
  - name: CS0441
    href: ../../misc/cs0441.md
  - name: CS0442
    href: ../../misc/cs0442.md
  - name: CS0443
    href: ../../misc/cs0443.md
  - name: CS0445
    href: cs0445.md
  - name: CS0446
    href: cs0446.md
  - name: CS0447
    href: ../../misc/cs0447.md
  - name: CS0448
    href: ../../misc/cs0448.md
  - name: CS0449
    href: ../../misc/cs0449.md
  - name: CS0450
    href: ../../misc/cs0450.md
  - name: CS0451
    href: ../../misc/cs0451.md
  - name: CS0452
    href: ../../misc/cs0452.md
  - name: CS0453
    href: ../../misc/cs0453.md
  - name: CS0454
    href: ../../misc/cs0454.md
  - name: CS0455
    href: ../../misc/cs0455.md
  - name: CS0456
    href: ../../misc/cs0456.md
  - name: CS0457
    href: ../../misc/cs0457.md
  - name: CS0459
    href: ../../misc/cs0459.md
  - name: CS0460
    href: ../../misc/cs0460.md
  - name: CS0462
    href: ../../misc/cs0462.md
  - name: CS0463
    href: ../../misc/cs0463.md
  - name: CS0466
    href: ../../misc/cs0466.md
  - name: CS0468
    href: ../../misc/cs0468.md
  - name: CS0470
    href: ../../misc/cs0470.md
  - name: CS0471
    href: ../../misc/cs0471.md
  - name: CS0473
    href: ../../misc/cs0473.md
  - name: CS0500
    href: ../../misc/cs0500.md
  - name: CS0501
    href: ../../misc/cs0501.md
  - name: CS0502
    href: ../../misc/cs0502.md
  - name: CS0503
    href: ../../misc/cs0503.md
  - name: CS0504
    href: cs0504.md
  - name: CS0505
    href: ../../misc/cs0505.md
  - name: CS0506
    href: ../../misc/cs0506.md
  - name: CS0507
    href: cs0507.md
  - name: CS0508
    href: ../../misc/cs0508.md
  - name: CS0509
    href: ../../misc/cs0509.md
  - name: CS0513
    href: ../../misc/cs0513.md
  - name: CS0514
    href: ../../misc/cs0514.md
  - name: CS0515
    href: ../../misc/cs0515.md
  - name: CS0516
    href: ../../misc/cs0516.md
  - name: CS0517
    href: ../../misc/cs0517.md
  - name: CS0518
    href: cs0518.md
  - name: CS0520
    href: ../../misc/cs0520.md
  - name: CS0522
    href: ../../misc/cs0522.md
  - name: CS0523
    href: cs0523.md
  - name: CS0524
    href: ../../misc/cs0524.md
  - name: CS0525
    href: ../../misc/cs0525.md
  - name: CS0526
    href: ../../misc/cs0526.md
  - name: CS0527
    href: ../../misc/cs0527.md
  - name: CS0528
    href: ../../misc/cs0528.md
  - name: CS0529
    href: ../../misc/cs0529.md
  - name: CS0531
    href: ../../misc/cs0531.md
  - name: CS0533
    href: ../../misc/cs0533.md
  - name: CS0534
    href: ../../misc/cs0534.md
  - name: CS0535
    href: ../../misc/cs0535.md
  - name: CS0537
    href: ../../misc/cs0537.md
  - name: CS0538
    href: ../../misc/cs0538.md
  - name: CS0539
    href: ../../misc/cs0539.md
  - name: CS0540
    href: ../../misc/cs0540.md
  - name: CS0541
    href: ../../misc/cs0541.md
  - name: CS0542
    href: ../../misc/cs0542.md
  - name: CS0543
    href: ../../misc/cs0543.md
  - name: CS0544
    href: ../../misc/cs0544.md
  - name: CS0545
    href: cs0545.md
  - name: CS0546
    href: ../../misc/cs0546.md
  - name: CS0547
    href: ../../misc/cs0547.md
  - name: CS0548
    href: ../../misc/cs0548.md
  - name: CS0549
    href: ../../misc/cs0549.md
  - name: CS0550
    href: ../../misc/cs0550.md
  - name: CS0551
    href: ../../misc/cs0551.md
  - name: CS0552
    href: cs0552.md
  - name: CS0553
    href: ../../misc/cs0553.md
  - name: CS0554
    href: ../../misc/cs0554.md
  - name: CS0555
    href: ../../misc/cs0555.md
  - name: CS0556
    href: ../../misc/cs0556.md
  - name: CS0557
    href: ../../misc/cs0557.md
  - name: CS0558
    href: ../../misc/cs0558.md
  - name: CS0559
    href: ../../misc/cs0559.md
  - name: CS0562
    href: ../../misc/cs0562.md
  - name: CS0563
    href: cs0563.md
  - name: CS0564
    href: ../../misc/cs0564.md
  - name: CS0567
    href: ../../misc/cs0567.md
  - name: CS0568
    href: ../../misc/cs0568.md
  - name: CS0569
    href: ../../misc/cs0569.md
  - name: CS0570
    href: cs0570.md
  - name: CS0571
    href: cs0571.md
  - name: CS0572
    href: ../../misc/cs0572.md
  - name: CS0573
    href: ../../misc/cs0573.md
  - name: CS0574
    href: ../../misc/cs0574.md
  - name: CS0575
    href: ../../misc/cs0575.md
  - name: CS0576
    href: ../../misc/cs0576.md
  - name: CS0577
    href: ../../misc/cs0577.md
  - name: CS0578
    href: ../../misc/cs0578.md
  - name: CS0579
    href: cs0579.md
  - name: CS0582
    href: ../../misc/cs0582.md
  - name: CS0583
    href: ../../misc/cs0583.md
  - name: CS0584
    href: ../../misc/cs0584.md
  - name: CS0585
    href: ../../misc/cs0585.md
  - name: CS0586
    href: ../../misc/cs0586.md
  - name: CS0587
    href: ../../misc/cs0587.md
  - name: CS0588
    href: ../../misc/cs0588.md
  - name: CS0589
    href: ../../misc/cs0589.md
  - name: CS0590
    href: ../../misc/cs0590.md
  - name: CS0591
    href: ../../misc/cs0591.md
  - name: CS0592
    href: cs0592.md
  - name: CS0594
    href: ../../misc/cs0594.md
  - name: CS0596
    href: ../../misc/cs0596.md
  - name: CS0599
    href: ../../misc/cs0599.md
  - name: CS0601
    href: ../../misc/cs0601.md
  - name: CS0609
    href: ../../misc/cs0609.md
  - name: CS0610
    href: ../../misc/cs0610.md
  - name: CS0611
    href: ../../misc/cs0611.md
  - name: CS0616
    href: cs0616.md
  - name: CS0617
    href: ../../misc/cs0617.md
  - name: CS0619
    href: ../../misc/cs0619.md
  - name: CS0620
    href: ../../misc/cs0620.md
  - name: CS0621
    href: ../../misc/cs0621.md
  - name: CS0622
    href: ../../misc/cs0622.md
  - name: CS0623
    href: ../../misc/cs0623.md
  - name: CS0625
    href: ../../misc/cs0625.md
  - name: CS0629
    href: ../../misc/cs0629.md
  - name: CS0631
    href: ../../misc/cs0631.md
  - name: CS0633
    href: ../../misc/cs0633.md
  - name: CS0635
    href: ../../misc/cs0635.md
  - name: CS0636
    href: ../../misc/cs0636.md
  - name: CS0637
    href: ../../misc/cs0637.md
  - name: CS0641
    href: ../../misc/cs0641.md
  - name: CS0643
    href: ../../misc/cs0643.md
  - name: CS0644
    href: ../../misc/cs0644.md
  - name: CS0645
    href: ../../misc/cs0645.md
  - name: CS0646
    href: ../../misc/cs0646.md
  - name: CS0647
    href: ../../misc/cs0647.md
  - name: CS0648
    href: ../../misc/cs0648.md
  - name: CS0650
    href: cs0650.md
  - name: CS0653
    href: ../../misc/cs0653.md
  - name: CS0655
    href: ../../misc/cs0655.md
  - name: CS0656
    href: ../../misc/cs0656.md
  - name: CS0662
    href: ../../misc/cs0662.md
  - name: CS0663
    href: ../../misc/cs0663.md
  - name: CS0664
    href: ../../misc/cs0664.md
  - name: CS0666
    href: ../../misc/cs0666.md
  - name: CS0667
    href: ../../misc/cs0667.md
  - name: CS0668
    href: ../../misc/cs0668.md
  - name: CS0669
    href: ../../misc/cs0669.md
  - name: CS0670
    href: ../../misc/cs0670.md
  - name: CS0673
    href: ../../misc/cs0673.md
  - name: CS0674
    href: ../../misc/cs0674.md
  - name: CS0677
    href: ../../misc/cs0677.md
  - name: CS0678
    href: ../../misc/cs0678.md
  - name: CS0681
    href: ../../misc/cs0681.md
  - name: CS0682
    href: ../../misc/cs0682.md
  - name: CS0683
    href: ../../misc/cs0683.md
  - name: CS0685
    href: ../../misc/cs0685.md
  - name: CS0686
    href: cs0686.md
  - name: CS0687
    href: ../../misc/cs0687.md
  - name: CS0689
    href: ../../misc/cs0689.md
  - name: CS0690
    href: ../../misc/cs0690.md
  - name: CS0692
    href: ../../misc/cs0692.md
  - name: CS0694
    href: ../../misc/cs0694.md
  - name: CS0695
    href: ../../misc/cs0695.md
  - name: CS0698
    href: ../../misc/cs0698.md
  - name: CS0699
    href: ../../misc/cs0699.md
  - name: CS0701
    href: ../../misc/cs0701.md
  - name: CS0702
    href: cs0702.md
  - name: CS0703
    href: cs0703.md
  - name: CS0704
    href: ../../misc/cs0704.md
  - name: CS0706
    href: ../../misc/cs0706.md
  - name: CS0708
    href: ../../misc/cs0708.md
  - name: CS0709
    href: ../../misc/cs0709.md
  - name: CS0710
    href: ../../misc/cs0710.md
  - name: CS0711
    href: ../../misc/cs0711.md
  - name: CS0712
    href: ../../misc/cs0712.md
  - name: CS0713
    href: ../../misc/cs0713.md
  - name: CS0714
    href: ../../misc/cs0714.md
  - name: CS0715
    href: ../../misc/cs0715.md
  - name: CS0716
    href: ../../misc/cs0716.md
  - name: CS0717
    href: ../../misc/cs0717.md
  - name: CS0718
    href: ../../misc/cs0718.md
  - name: CS0719
    href: ../../misc/cs0719.md
  - name: CS0720
    href: ../../misc/cs0720.md
  - name: CS0721
    href: ../../misc/cs0721.md
  - name: CS0722
    href: ../../misc/cs0722.md
  - name: CS0723
    href: ../../misc/cs0723.md
  - name: CS0724
    href: ../../misc/cs0724.md
  - name: CS0726
    href: ../../misc/cs0726.md
  - name: CS0727
    href: ../../misc/cs0727.md
  - name: CS0729
    href: ../../misc/cs0729.md
  - name: CS0730
    href: ../../misc/cs0730.md
  - name: CS0731
    href: cs0731.md
  - name: CS0733
    href: ../../misc/cs0733.md
  - name: CS0734
    href: ../../misc/cs0734.md
  - name: CS0735
    href: ../../misc/cs0735.md
  - name: CS0736
    href: ../../misc/cs0736.md
  - name: CS0737
    href: ../../misc/cs0737.md
  - name: CS0738
    href: ../../misc/cs0738.md
  - name: CS0739
    href: ../../misc/cs0739.md
  - name: CS0742
    href: ../../misc/cs0742.md
  - name: CS0743
    href: ../../misc/cs0743.md
  - name: CS0744
    href: ../../misc/cs0744.md
  - name: CS0745
    href: ../../misc/cs0745.md
  - name: CS0746
    href: ../../misc/cs0746.md
  - name: CS0747
    href: ../../misc/cs0747.md
  - name: CS0748
    href: ../../misc/cs0748.md
  - name: CS0750
    href: ../../misc/cs0750.md
  - name: CS0751
    href: ../../misc/cs0751.md
  - name: CS0752
    href: ../../misc/cs0752.md
  - name: CS0753
    href: ../../misc/cs0753.md
  - name: CS0754
    href: ../../misc/cs0754.md
  - name: CS0755
    href: ../../misc/cs0755.md
  - name: CS0756
    href: ../../misc/cs0756.md
  - name: CS0757
    href: ../../misc/cs0757.md
  - name: CS0758
    href: ../../misc/cs0758.md
  - name: CS0759
    href: ../../misc/cs0759.md
  - name: CS0761
    href: ../../misc/cs0761.md
  - name: CS0762
    href: ../../misc/cs0762.md
  - name: CS0763
    href: ../../misc/cs0763.md
  - name: CS0764
    href: ../../misc/cs0764.md
  - name: CS0765
    href: ../../misc/cs0765.md
  - name: CS0766
    href: ../../misc/cs0766.md
  - name: CS0811
    href: ../../misc/cs0811.md
  - name: CS0815
    href: ../../misc/cs0815.md
  - name: CS0818
    href: ../../misc/cs0818.md
  - name: CS0819
    href: ../../misc/cs0819.md
  - name: CS0820
    href: ../../misc/cs0820.md
  - name: CS0821
    href: ../../misc/cs0821.md
  - name: CS0822
    href: ../../misc/cs0822.md
  - name: CS0825
    href: ../../misc/cs0825.md
  - name: CS0826
    href: cs0826.md
  - name: CS0828
    href: ../../misc/cs0828.md
  - name: CS0831
    href: ../../misc/cs0831.md
  - name: CS0832
    href: ../../misc/cs0832.md
  - name: CS0833
    href: ../../misc/cs0833.md
  - name: CS0834
    href: cs0834.md
  - name: CS0835
    href: ../../misc/cs0835.md
  - name: CS0836
    href: ../../misc/cs0836.md
  - name: CS0837
    href: ../../misc/cs0837.md
  - name: CS0838
    href: ../../misc/cs0838.md
  - name: CS0839
    href: ../../misc/cs0839.md
  - name: CS0840
    href: cs0840.md
  - name: CS0841
    href: ../../misc/cs0841.md
  - name: CS0842
    href: ../../misc/cs0842.md
  - name: CS0843
    href: cs0843.md
  - name: CS0844
    href: ../../misc/cs0844.md
  - name: CS0845
    href: cs0845.md
  - name: CS1001
    href: cs1001.md
  - name: CS1002
    href: ../../misc/cs1002.md
  - name: CS1003
    href: ../../misc/cs1003.md
  - name: CS1004
    href: ../../misc/cs1004.md
  - name: CS1007
    href: ../../misc/cs1007.md
  - name: CS1008
    href: ../../misc/cs1008.md
  - name: CS1009
    href: cs1009.md
  - name: CS1010
    href: ../../misc/cs1010.md
  - name: CS1011
    href: ../../misc/cs1011.md
  - name: CS1012
    href: ../../misc/cs1012.md
  - name: CS1013
    href: ../../misc/cs1013.md
  - name: CS1014
    href: ../../misc/cs1014.md
  - name: CS1015
    href: ../../misc/cs1015.md
  - name: CS1016
    href: ../../misc/cs1016.md
  - name: CS1017
    href: ../../misc/cs1017.md
  - name: CS1018
    href: cs1018.md
  - name: CS1019
    href: cs1019.md
  - name: CS1020
    href: ../../misc/cs1020.md
  - name: CS1021
    href: ../../misc/cs1021.md
  - name: CS1022
    href: ../../misc/cs1022.md
  - name: CS1023
    href: ../../misc/cs1023.md
  - name: CS1024
    href: ../../misc/cs1024.md
  - name: CS1025
    href: ../../misc/cs1025.md
  - name: CS1026
    href: cs1026.md
  - name: CS1027
    href: ../../misc/cs1027.md
  - name: CS1028
    href: ../../misc/cs1028.md
  - name: CS1029
    href: cs1029.md
  - name: CS1031
    href: ../../misc/cs1031.md
  - name: CS1032
    href: ../../misc/cs1032.md
  - name: CS1033
    href: ../../misc/cs1033.md
  - name: CS1034
    href: ../../misc/cs1034.md
  - name: CS1035
    href: ../../misc/cs1035.md
  - name: CS1036
    href: ../../misc/cs1036.md
  - name: CS1037
    href: ../../misc/cs1037.md
  - name: CS1038
    href: ../../misc/cs1038.md
  - name: CS1039
    href: ../../misc/cs1039.md
  - name: CS1040
    href: ../../misc/cs1040.md
  - name: CS1041
    href: ../../misc/cs1041.md
  - name: CS1043
    href: ../../misc/cs1043.md
  - name: CS1044
    href: ../../misc/cs1044.md
  - name: CS1055
    href: ../../misc/cs1055.md
  - name: CS1056
    href: ../../misc/cs1056.md
  - name: CS1057
    href: ../../misc/cs1057.md
  - name: CS1059
    href: ../../misc/cs1059.md
  - name: CS1061
    href: cs1061.md
  - name: CS1100
    href: ../../misc/cs1100.md
  - name: CS1101
    href: ../../misc/cs1101.md
  - name: CS1102
    href: ../../misc/cs1102.md
  - name: CS1103
    href: ../../misc/cs1103.md
  - name: CS1104
    href: ../../misc/cs1104.md
  - name: CS1105
    href: ../../misc/cs1105.md
  - name: CS1106
    href: ../../misc/cs1106.md
  - name: CS1107
    href: ../../misc/cs1107.md
  - name: CS1108
    href: ../../misc/cs1108.md
  - name: CS1109
    href: ../../misc/cs1109.md
  - name: CS1110
    href: ../../misc/cs1110.md
  - name: CS1112
    href: cs1112.md
  - name: CS1113
    href: ../../misc/cs1113.md
  - name: CS1501
    href: cs1501.md
  - name: CS1502
    href: cs1502.md
  - name: CS1503
    href: ../../misc/cs1503.md
  - name: CS1504
    href: ../../misc/cs1504.md
  - name: CS1507
    href: ../../misc/cs1507.md
  - name: CS1508
    href: ../../misc/cs1508.md
  - name: CS1509
    href: ../../misc/cs1509.md
  - name: CS1510
    href: ../../misc/cs1510.md
  - name: CS1511
    href: ../../misc/cs1511.md
  - name: CS1512
    href: ../../misc/cs1512.md
  - name: CS1513
    href: ../../misc/cs1513.md
  - name: CS1514
    href: ../../misc/cs1514.md
  - name: CS1515
    href: ../../misc/cs1515.md
  - name: CS1517
    href: ../../misc/cs1517.md
  - name: CS1518
    href: ../../misc/cs1518.md
  - name: CS1519
    href: cs1519.md
  - name: CS1520
    href: ../../misc/cs1520.md
  - name: CS1521
    href: ../../misc/cs1521.md
  - name: CS1524
    href: ../../misc/cs1524.md
  - name: CS1525
    href: ../../misc/cs1525.md
  - name: CS1526
    href: ../../misc/cs1526.md
  - name: CS1527
    href: ../../misc/cs1527.md
  - name: CS1528
    href: ../../misc/cs1528.md
  - name: CS1529
    href: ../../misc/cs1529.md
  - name: CS1530
    href: ../../misc/cs1530.md
  - name: CS1534
    href: ../../misc/cs1534.md
  - name: CS1535
    href: ../../misc/cs1535.md
  - name: CS1536
    href: ../../misc/cs1536.md
  - name: CS1537
    href: ../../misc/cs1537.md
  - name: CS1540
    href: cs1540.md
  - name: CS1541
    href: ../../misc/cs1541.md
  - name: CS1542
    href: ../../misc/cs1542.md
  - name: CS1545
    href: ../../misc/cs1545.md
  - name: CS1546
    href: cs1546.md
  - name: CS1547
    href: ../../misc/cs1547.md
  - name: CS1548
    href: cs1548.md
  - name: CS1551
    href: ../../misc/cs1551.md
  - name: CS1552
    href: ../../misc/cs1552.md
  - name: CS1553
    href: ../../misc/cs1553.md
  - name: CS1554
    href: ../../misc/cs1554.md
  - name: CS1555
    href: ../../misc/cs1555.md
  - name: CS1556
    href: ../../misc/cs1556.md
  - name: CS1557
    href: ../../misc/cs1557.md
  - name: CS1558
    href: ../../misc/cs1558.md
  - name: CS1559
    href: ../../misc/cs1559.md
  - name: CS1560
    href: ../../misc/cs1560.md
  - name: CS1561
    href: ../../misc/cs1561.md
  - name: CS1562
    href: ../../misc/cs1562.md
  - name: CS1563
    href: ../../misc/cs1563.md
  - name: CS1564
    href: cs1564.md
  - name: CS1565
    href: ../../misc/cs1565.md
  - name: CS1566
    href: ../../misc/cs1566.md
  - name: CS1567
    href: cs1567.md
  - name: CS1569
    href: ../../misc/cs1569.md
  - name: CS1575
    href: ../../misc/cs1575.md
  - name: CS1576
    href: ../../misc/cs1576.md
  - name: CS1577
    href: ../../misc/cs1577.md
  - name: CS1578
    href: ../../misc/cs1578.md
  - name: CS1579
    href: cs1579.md
  - name: CS1583
    href: ../../misc/cs1583.md
  - name: CS1585
    href: ../../misc/cs1585.md
  - name: CS1586
    href: ../../misc/cs1586.md
  - name: CS1588
    href: ../../misc/cs1588.md
  - name: CS1593
    href: ../../misc/cs1593.md
  - name: CS1594
    href: ../../misc/cs1594.md
  - name: CS1597
    href: ../../misc/cs1597.md
  - name: CS1599
    href: ../../misc/cs1599.md
  - name: CS1600
    href: ../../misc/cs1600.md
  - name: CS1601
    href: ../../misc/cs1601.md
  - name: CS1604
    href: ../../misc/cs1604.md
  - name: CS1605
    href: ../../misc/cs1605.md
  - name: CS1606
    href: ../../misc/cs1606.md
  - name: CS1608
    href: ../../misc/cs1608.md
  - name: CS1609
    href: ../../misc/cs1609.md
  - name: CS1611
    href: ../../misc/cs1611.md
  - name: CS1612
    href: cs1612.md
  - name: CS1613
    href: ../../misc/cs1613.md
  - name: CS1614
    href: cs1614.md
  - name: CS1615
    href: ../../misc/cs1615.md
  - name: CS1617
    href: ../../misc/cs1617.md
  - name: CS1618
    href: ../../misc/cs1618.md
  - name: CS1619
    href: ../../misc/cs1619.md
  - name: CS1620
    href: ../../misc/cs1620.md
  - name: CS1621
    href: ../../misc/cs1621.md
  - name: CS1622
    href: ../../misc/cs1622.md
  - name: CS1623
    href: ../../misc/cs1623.md
  - name: CS1624
    href: ../../misc/cs1624.md
  - name: CS1625
    href: ../../misc/cs1625.md
  - name: CS1626
    href: ../../misc/cs1626.md
  - name: CS1627
    href: ../../misc/cs1627.md
  - name: CS1628
    href: ../../misc/cs1628.md
  - name: CS1629
    href: ../../misc/cs1629.md
  - name: CS1630
    href: ../../misc/cs1630.md
  - name: CS1631
    href: ../../misc/cs1631.md
  - name: CS1632
    href: ../../misc/cs1632.md
  - name: CS1637
    href: ../../misc/cs1637.md
  - name: CS1638
    href: ../../misc/cs1638.md
  - name: CS1639
    href: ../../misc/cs1639.md
  - name: CS1640
    href: cs1640.md
  - name: CS1641
    href: ../../misc/cs1641.md
  - name: CS1642
    href: ../../misc/cs1642.md
  - name: CS1643
    href: ../../misc/cs1643.md
  - name: CS1644
    href: cs1644.md
  - name: CS1646
    href: ../../misc/cs1646.md
  - name: CS1647
    href: ../../misc/cs1647.md
  - name: CS1648
    href: ../../misc/cs1648.md
  - name: CS1649
    href: ../../misc/cs1649.md
  - name: CS1650
    href: ../../misc/cs1650.md
  - name: CS1651
    href: ../../misc/cs1651.md
  - name: CS1654
    href: ../../misc/cs1654.md
  - name: CS1655
    href: ../../misc/cs1655.md
  - name: CS1656
    href: cs1656.md
  - name: CS1657
    href: ../../misc/cs1657.md
  - name: CS1660
    href: ../../misc/cs1660.md
  - name: CS1661
    href: ../../misc/cs1661.md
  - name: CS1662
    href: ../../misc/cs1662.md
  - name: CS1663
    href: ../../misc/cs1663.md
  - name: CS1664
    href: ../../misc/cs1664.md
  - name: CS1665
    href: ../../misc/cs1665.md
  - name: CS1666
    href: ../../misc/cs1666.md
  - name: CS1667
    href: ../../misc/cs1667.md
  - name: CS1670
    href: ../../misc/cs1670.md
  - name: CS1671
    href: ../../misc/cs1671.md
  - name: CS1672
    href: ../../misc/cs1672.md
  - name: CS1673
    href: ../../misc/cs1673.md
  - name: CS1674
    href: cs1674.md
  - name: CS1675
    href: ../../misc/cs1675.md
  - name: CS1676
    href: ../../misc/cs1676.md
  - name: CS1677
    href: ../../misc/cs1677.md
  - name: CS1678
    href: ../../misc/cs1678.md
  - name: CS1679
    href: ../../misc/cs1679.md
  - name: CS1680
    href: ../../misc/cs1680.md
  - name: CS1681
    href: ../../misc/cs1681.md
  - name: CS1686
    href: ../../misc/cs1686.md
  - name: CS1688
    href: ../../misc/cs1688.md
  - name: CS1689
    href: ../../misc/cs1689.md
  - name: CS1703
    href: cs1703.md
  - name: CS1704
    href: cs1704.md
  - name: CS1705
    href: cs1705.md
  - name: CS1706
    href: ../../misc/cs1706.md
  - name: CS1708
    href: cs1708.md
  - name: CS1713
    href: ../../misc/cs1713.md
  - name: CS1714
    href: ../../misc/cs1714.md
  - name: CS1715
    href: ../../misc/cs1715.md
  - name: CS1716
    href: cs1716.md
  - name: CS1719
    href: ../../misc/cs1719.md
  - name: CS1721
    href: cs1721.md
  - name: CS1722
    href: ../../misc/cs1722.md
  - name: CS1724
    href: ../../misc/cs1724.md
  - name: CS1725
    href: ../../misc/cs1725.md
  - name: CS1726
    href: cs1726.md
  - name: CS1727
    href: ../../misc/cs1727.md
  - name: CS1728
    href: ../../misc/cs1728.md
  - name: CS1729
    href: cs1729.md
  - name: CS1730
    href: ../../misc/cs1730.md
  - name: CS1731
    href: ../../misc/cs1731.md
  - name: CS1732
    href: ../../misc/cs1732.md
  - name: CS1733
    href: ../../misc/cs1733.md
  - name: CS1900
    href: ../../misc/cs1900.md
  - name: CS1902
    href: ../../misc/cs1902.md
  - name: CS1906
    href: ../../misc/cs1906.md
  - name: CS1908
    href: ../../misc/cs1908.md
  - name: CS1909
    href: ../../misc/cs1909.md
  - name: CS1910
    href: ../../misc/cs1910.md
  - name: CS1912
    href: ../../misc/cs1912.md
  - name: CS1913
    href: ../../misc/cs1913.md
  - name: CS1914
    href: ../../misc/cs1914.md
  - name: CS1917
    href: ../../misc/cs1917.md
  - name: CS1918
    href: ../../misc/cs1918.md
  - name: CS1919
    href: cs1919.md
  - name: CS1920
    href: ../../misc/cs1920.md
  - name: CS1921
    href: cs1921.md
  - name: CS1922
    href: ../../misc/cs1922.md
  - name: CS1925
    href: ../../misc/cs1925.md
  - name: CS1926
    href: cs1926.md
  - name: CS1928
    href: ../../misc/cs1928.md
  - name: CS1929
    href: ../../misc/cs1929.md
  - name: CS1930
    href: ../../misc/cs1930.md
  - name: CS1931
    href: ../../misc/cs1931.md
  - name: CS1932
    href: ../../misc/cs1932.md
  - name: CS1933
    href: cs1933.md
  - name: CS1934
    href: ../../misc/cs1934.md
  - name: CS1935
    href: ../../misc/cs1935.md
  - name: CS1936
    href: cs1936.md
  - name: CS1937
    href: ../../misc/cs1937.md
  - name: CS1938
    href: ../../misc/cs1938.md
  - name: CS1939
    href: ../../misc/cs1939.md
  - name: CS1940
    href: ../../misc/cs1940.md
  - name: CS1941
    href: cs1941.md
  - name: CS1942
    href: cs1942.md
  - name: CS1943
    href: cs1943.md
  - name: CS1944
    href: ../../misc/cs1944.md
  - name: CS1945
    href: ../../misc/cs1945.md
  - name: CS1946
    href: cs1946.md
  - name: CS1947
    href: ../../misc/cs1947.md
  - name: CS1948
    href: ../../misc/cs1948.md
  - name: CS1949
    href: ../../misc/cs1949.md
  - name: CS1950
    href: ../../misc/cs1950.md
  - name: CS1951
    href: ../../misc/cs1951.md
  - name: CS1952
    href: ../../misc/cs1952.md
  - name: CS1953
    href: ../../misc/cs1953.md
  - name: CS1954
    href: ../../misc/cs1954.md
  - name: CS1955
    href: ../../misc/cs1955.md
  - name: CS1958
    href: ../../misc/cs1958.md
  - name: CS1959
    href: ../../misc/cs1959.md
  - name: CS2001
    href: ../../misc/cs2001.md
  - name: CS2003
    href: ../../misc/cs2003.md
  - name: CS2005
    href: ../../misc/cs2005.md
  - name: CS2006
    href: ../../misc/cs2006.md
  - name: CS2007
    href: ../../misc/cs2007.md
  - name: CS2008
    href: ../../misc/cs2008.md
  - name: CS2011
    href: ../../misc/cs2011.md
  - name: CS2012
    href: ../../misc/cs2012.md
  - name: CS2013
    href: ../../misc/cs2013.md
  - name: CS2015
    href: ../../misc/cs2015.md
  - name: CS2016
    href: ../../misc/cs2016.md
  - name: CS2017
    href: ../../misc/cs2017.md
  - name: CS2018
    href: ../../misc/cs2018.md
  - name: CS2019
    href: ../../misc/cs2019.md
  - name: CS2020
    href: ../../misc/cs2020.md
  - name: CS2021
    href: ../../misc/cs2021.md
  - name: CS2022
    href: ../../misc/cs2022.md
  - name: CS2024
    href: ../../misc/cs2024.md
  - name: CS2032
    href: cs2032.md
  - name: CS2033
    href: ../../misc/cs2033.md
  - name: CS2034
    href: ../../misc/cs2034.md
  - name: CS2035
    href: ../../misc/cs2035.md
  - name: CS2036
    href: ../../misc/cs2036.md
  - name: CS4009
    href: ../../misc/CS4009.md
  - name: CS5001
    href: ../../misc/cs5001.md
  - name: CS7003
    href: cs7003.md
  - name: CS8400
    href: cs8400.md
  - name: CS8401
    href: cs8401.md
  - name: CS8403
    href: cs8403.md
  - name: CS8410
    href: cs8410.md
  - name: CS8411
    href: cs8411.md
  - name: cs7000
    href: cs7000.md
  - name: cs0181
    href: cs0181.md
  - name: cs0854
    href: cs0854.md
  - name: cs1983
    href: cs1983.md
  - name: cs4008
    href: cs4008.md
  - name: cs4032
    href: cs4032.md
  - name: cs4033
    href: cs4033.md
  - name: cs4004
    href: cs4004.md
  - name: cs1997
    href: cs1997.md
  - name: cs1996
    href: cs1996.md
  - name: cs1994
    href: cs1994.md
  - name: cs1988
    href: cs1988.md
  - name: cs1986
    href: cs1986.md
  - name: cs1750
    href: cs1750.md
  - name: cs8812
    href: cs8812.md
  - name: cs1736
    href: cs1736.md
  - name: cs8803
    href: cs8803.md
  - name: cs4013
    href: cs4013.md
<<<<<<< HEAD
  - name: cs1740
    href: cs1740.md
=======
  - name: cs1741
    href: cs1741.md
  - name: cs0846
    href: cs0846.md
  - name: cs0767
    href: cs0767.md
  - name: cs1737
    href: cs1737.md
>>>>>>> 7916a04f
- name: Level 1 warning messages
  items:
  - name: CS0183
    href: ../../misc/cs0183.md
  - name: CS0184
    href: ../../misc/cs0184.md
  - name: CS0197
    href: ../../misc/cs0197.md
  - name: CS0420
    href: cs0420.md
  - name: CS0465
    href: cs0465.md
  - name: CS0602
    href: ../../misc/cs0602.md
  - name: CS0612
    href: ../../misc/cs0612.md
  - name: CS0626
    href: ../../misc/cs0626.md
  - name: CS0657
    href: ../../misc/cs0657.md
  - name: CS0658
    href: ../../misc/cs0658.md
  - name: CS0672
    href: ../../misc/cs0672.md
  - name: CS0684
    href: ../../misc/cs0684.md
  - name: CS0688
    href: ../../misc/cs0688.md
  - name: CS0809
    href: ../../misc/cs0809.md
  - name: CS0824
    href: ../../misc/cs0824.md
  - name: CS1030
    href: ../../misc/cs1030.md
  - name: CS1058
    href: cs1058.md
  - name: CS1060
    href: cs1060.md
  - name: CS1200
    href: ../../misc/cs1200.md
  - name: CS1201
    href: ../../misc/cs1201.md
  - name: CS1202
    href: ../../misc/cs1202.md
  - name: CS1203
    href: ../../misc/cs1203.md
  - name: CS1522
    href: ../../misc/cs1522.md
  - name: CS1570
    href: ../../misc/cs1570.md
  - name: CS1574
    href: ../../misc/cs1574.md
  - name: CS1580
    href: ../../misc/cs1580.md
  - name: CS1581
    href: ../../misc/cs1581.md
  - name: CS1584
    href: ../../misc/cs1584.md
  - name: CS1589
    href: ../../misc/cs1589.md
  - name: CS1590
    href: ../../misc/cs1590.md
  - name: CS1592
    href: ../../misc/cs1592.md
  - name: CS1598
    href: cs1598.md
  - name: CS1607
    href: cs1607.md
  - name: CS1616
    href: cs1616.md
  - name: CS1633
    href: ../../misc/cs1633.md
  - name: CS1634
    href: ../../misc/cs1634.md
  - name: CS1635
    href: ../../misc/cs1635.md
  - name: CS1645
    href: ../../misc/cs1645.md
  - name: CS1658
    href: cs1658.md
  - name: CS1682
    href: ../../misc/cs1682.md
  - name: CS1683
    href: cs1683.md
  - name: CS1684
    href: ../../misc/cs1684.md
  - name: CS1685
    href: cs1685.md
  - name: CS1687
    href: ../../misc/cs1687.md
  - name: CS1690
    href: cs1690.md
  - name: CS1691
    href: cs1691.md
  - name: CS1692
    href: ../../misc/cs1692.md
  - name: CS1694
    href: ../../misc/cs1694.md
  - name: CS1695
    href: ../../misc/cs1695.md
  - name: CS1696
    href: ../../misc/cs1696.md
  - name: CS1697
    href: ../../misc/cs1697.md
  - name: CS1699
    href: cs1699.md
  - name: CS1707
    href: ../../misc/cs1707.md
  - name: CS1709
    href: ../../misc/cs1709.md
  - name: CS1720
    href: ../../misc/cs1720.md
  - name: CS1723
    href: ../../misc/cs1723.md
  - name: CS1762
    href: cs1762.md
  - name: CS1911
    href: ../../misc/cs1911.md
  - name: CS1956
    href: cs1956.md
  - name: CS1957
    href: ../../misc/cs1957.md
  - name: CS2002
    href: ../../misc/cs2002.md
  - name: CS2014
    href: ../../misc/cs2014.md
  - name: CS2023
    href: ../../misc/cs2023.md
  - name: CS2029
    href: ../../misc/cs2029.md
  - name: CS3000
    href: ../../misc/cs3000.md
  - name: CS3001
    href: ../../misc/cs3001.md
  - name: CS3002
    href: ../../misc/cs3002.md
  - name: CS3003
    href: cs3003.md
  - name: CS3004
    href: ../../misc/cs3004.md
  - name: CS3005
    href: ../../misc/cs3005.md
  - name: CS3006
    href: ../../misc/cs3006.md
  - name: CS3007
    href: cs3007.md
  - name: CS3008
    href: ../../misc/cs3008.md
  - name: CS3009
    href: cs3009.md
  - name: CS3010
    href: ../../misc/cs3010.md
  - name: CS3011
    href: ../../misc/cs3011.md
  - name: CS3012
    href: ../../misc/cs3012.md
  - name: CS3013
    href: ../../misc/cs3013.md
  - name: CS3014
    href: ../../misc/cs3014.md
  - name: CS3015
    href: ../../misc/cs3015.md
  - name: CS3016
    href: ../../misc/cs3016.md
  - name: CS3017
    href: ../../misc/cs3017.md
  - name: CS3018
    href: ../../misc/cs3018.md
  - name: CS3022
    href: ../../misc/cs3022.md
  - name: CS3023
    href: ../../misc/cs3023.md
  - name: CS3024
    href: ../../misc/cs3024.md
  - name: CS3026
    href: ../../misc/cs3026.md
  - name: CS3027
    href: ../../misc/cs3027.md
  - name: CS4014
    href: cs4014.md
  - name: CS5000
    href: ../../misc/cs5000.md
- name: Level 2 warning messages
  items:
  - name: CS0108
    href: cs0108.md
  - name: CS0114
    href: ../../misc/cs0114.md
  - name: CS0162
    href: ../../misc/cs0162.md
  - name: CS0164
    href: ../../misc/cs0164.md
  - name: CS0251
    href: ../../misc/cs0251.md
  - name: CS0252
    href: ../../misc/cs0252.md
  - name: CS0253
    href: ../../misc/cs0253.md
  - name: CS0278
    href: ../../misc/cs0278.md
  - name: CS0279
    href: ../../misc/cs0279.md
  - name: CS0280
    href: ../../misc/cs0280.md
  - name: CS0435
    href: ../../misc/cs0435.md
  - name: CS0436
    href: ../../misc/cs0436.md
  - name: CS0437
    href: ../../misc/cs0437.md
  - name: CS0440
    href: ../../misc/cs0440.md
  - name: CS0444
    href: ../../misc/cs0444.md
  - name: CS0458
    href: ../../misc/cs0458.md
  - name: CS0464
    href: ../../misc/cs0464.md
  - name: CS0467
    href: cs0467.md
  - name: CS0469
    href: ../../misc/cs0469.md
  - name: CS0472
    href: ../../misc/cs0472.md
  - name: CS0618
    href: cs0618.md
  - name: CS0652
    href: ../../misc/cs0652.md
  - name: CS0728
    href: ../../misc/cs0728.md
  - name: CS1571
    href: ../../misc/cs1571.md
  - name: CS1572
    href: ../../misc/cs1572.md
  - name: CS1587
    href: ../../misc/cs1587.md
  - name: CS1668
    href: ../../misc/cs1668.md
  - name: CS1698
    href: ../../misc/cs1698.md
  - name: CS1701
    href: cs1701.md
  - name: CS1710
    href: ../../misc/cs1710.md
  - name: CS1711
    href: ../../misc/cs1711.md
  - name: CS1927
    href: ../../misc/cs1927.md
  - name: CS3019
    href: ../../misc/cs3019.md
  - name: CS3021
    href: ../../misc/cs3021.md
- name: Level 3 warning messages
  items:
  - name: CS0067
    href: ../../misc/cs0067.md
  - name: CS0105
    href: ../../misc/cs0105.md
  - name: CS0168
    href: ../../misc/cs0168.md
  - name: CS0169
    href: ../../misc/cs0169.md
  - name: CS0219
    href: ../../misc/cs0219.md
  - name: CS0282
    href: ../../misc/cs0282.md
  - name: CS0414
    href: ../../misc/cs0414.md
  - name: CS0419
    href: ../../misc/cs0419.md
  - name: CS0642
    href: ../../misc/cs0642.md
  - name: CS0659
    href: ../../misc/cs0659.md
  - name: CS0660
    href: ../../misc/cs0660.md
  - name: CS0661
    href: ../../misc/cs0661.md
  - name: CS0665
    href: ../../misc/cs0665.md
  - name: CS0675
    href: cs0675.md
  - name: CS0693
    href: ../../misc/cs0693.md
  - name: CS1700
    href: cs1700.md
  - name: CS1702
    href: ../../misc/cs1702.md
  - name: CS1717
    href: ../../misc/cs1717.md
  - name: CS1718
    href: ../../misc/cs1718.md
- name: Level 4 warning messages
  items:
  - name: CS0028
    href: ../../misc/cs0028.md
  - name: CS0078
    href: ../../misc/cs0078.md
  - name: CS0109
    href: ../../misc/cs0109.md
  - name: CS0402
    href: ../../misc/cs0402.md
  - name: CS0422
    href: ../../misc/cs0422.md
  - name: CS0429
    href: cs0429.md
  - name: CS0628
    href: ../../misc/cs0628.md
  - name: CS0649
    href: ../../misc/cs0649.md
  - name: CS1573
    href: ../../misc/cs1573.md
  - name: CS1591
    href: cs1591.md
  - name: CS1610
    href: cs1610.md
  - name: CS1712
    href: ../../misc/cs1712.md
- name: Nullable warnings
  href: nullable-warnings.md
  displayName: CS8597, CS8600, CS8601, CS8602, CS8604, CS8605, CS8607, CS8608, CS8609, CS8610, CS8611, CS8612, CS8613, CS8614, CS8615, CS8616, CS8617, CS8618, CS8619, CS8620, CS8621, CS8622, CS8624, CS8625, CS8629, CS8631, CS8634, CS8655, CS8633, CS8643, CS8644, CS8645, CS8762, CS8763, CS8764, CS8765, CS8766, CS8667, CS8768, CS8670, CS8714, CS8767, CS8769, CS8770, CS8774, CS8776, CS8775, CS8777, CS8819, CS8824, CS8825, CS8847
- name: Warning waves
  href: warning-waves.md
  displayName: CS7023,CS8073,CS8848,CS8880,CS8881,CS8882,CS8883,CS8884,CS8885,CS8886,CS8887,CS8892,CS8897,CS8898,CS8826,CS8981<|MERGE_RESOLUTION|>--- conflicted
+++ resolved
@@ -1597,10 +1597,8 @@
     href: cs8803.md
   - name: cs4013
     href: cs4013.md
-<<<<<<< HEAD
   - name: cs1740
     href: cs1740.md
-=======
   - name: cs1741
     href: cs1741.md
   - name: cs0846
@@ -1609,7 +1607,6 @@
     href: cs0767.md
   - name: cs1737
     href: cs1737.md
->>>>>>> 7916a04f
 - name: Level 1 warning messages
   items:
   - name: CS0183
