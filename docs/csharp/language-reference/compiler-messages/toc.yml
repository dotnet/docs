--- conflicted
+++ resolved
@@ -1617,10 +1617,8 @@
     href: cs0767.md
   - name: cs1737
     href: cs1737.md
-<<<<<<< HEAD
   - name: cs8170
     href: cs8170.md
-=======
   - name: cs8174
     href: cs8174.md
   - name: cs8173
@@ -1629,7 +1627,6 @@
     href: cs8171.md
   - name: cs8177
     href: cs8177.md
->>>>>>> 97e71643
   - name: cs8175
     href: cs8175.md
   - name: cs8176
