--- conflicted
+++ resolved
@@ -1617,10 +1617,8 @@
     href: cs0767.md
   - name: cs1737
     href: cs1737.md
-<<<<<<< HEAD
   - name: cs8145
     href: cs8145.md
-=======
   - name: cs8155
     href: cs8155.md
   - name: cs8157
@@ -1675,7 +1673,6 @@
     href: cs8176.md
   - name: cs9050
     href: cs9050.md
->>>>>>> 8518762b
 - name: Level 1 warning messages
   items:
   - name: CS0183
