--- conflicted
+++ resolved
@@ -1617,13 +1617,10 @@
     href: cs0767.md
   - name: cs1737
     href: cs1737.md
-<<<<<<< HEAD
   - name: cs8171
     href: cs8171.md
-=======
   - name: cs8177
     href: cs8177.md
->>>>>>> 9363d712
   - name: cs8175
     href: cs8175.md
   - name: cs8176
