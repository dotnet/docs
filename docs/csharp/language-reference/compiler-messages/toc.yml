--- conflicted
+++ resolved
@@ -1603,13 +1603,10 @@
     href: cs7000.md
   - name: CS7003
     href: cs7003.md
-<<<<<<< HEAD
+  - name: CS8124
+    href: cs8124.md
   - name: CS8125
     href: cs8125.md
-=======
-  - name: CS8124
-    href: cs8124.md
->>>>>>> 4d8a23e8
   - name: CS8145
     href: cs8145.md
   - name: CS8146
