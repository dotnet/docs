---
title: "-langversion (C# Compiler Options)"
ms.date: 08/23/2019
f1_keywords:
  - "/langversion"
helpviewer_keywords:
  - "/langversion compiler option [C#]"
  - "-langversion compiler option [C#]"
  - "langversion compiler option [C#]"
ms.assetid: 3fb00b05-a0ff-4782-b313-13a4c0f62d94
---
# -langversion (C# Compiler Options)

Causes the compiler to accept only syntax that is included in the chosen C# language specification.

## Syntax

```console
-langversion:option
```

## Arguments

 `option`  
 The following values are valid:

|Option|Meaning|
|------------|-------------|
|preview|The compiler accepts all valid language syntax from the latest preview version that it can support.|
|latest|The compiler accepts all valid language syntax from the latest version (including minor releases) that it can support.|
|latestMajor|The compiler accepts all valid language syntax from the latest major version that it can support.|
<<<<<<< HEAD
|8.0|The compiler accepts only syntax that is included in C# 8.0 or lower. <sup id="TCS80">[CS80](#FCS80)</sup>|
|7.3|The compiler accepts only syntax that is included in C# 7.3 or lower <sup id="TCS73">[CS73](#FCS73)</sup>|
|7.2|The compiler accepts only syntax that is included in C# 7.2 or lower <sup id="TCS72">[CS72](#FCS72)</sup>|
|7.1|The compiler accepts only syntax that is included in C# 7.1 or lower <sup id="TCS71">[CS71](#FCS71)</sup>|
|7|The compiler accepts only syntax that is included in C# 7.0 or lower <sup id="TCS7">[CS7](#FCS7)</sup>|
|6|The compiler accepts only syntax that is included in C# 6.0 or lower <sup id="TCS6">[CS6](#FCS6)</sup>|
|5|The compiler accepts only syntax that is included in C# 5.0 or lower <sup id="TCS5">[CS5](#FCS5)</sup>|
|4|The compiler accepts only syntax that is included in C# 4.0 or lower <sup id="TCS4">[CS4](#FCS4)</sup>|
|3|The compiler accepts only syntax that is included in C# 3.0 or lower <sup id="TCS3">[CS3](#FCS3)</sup>|
|ISO-2|The compiler accepts only syntax that is included in ISO/IEC 23270:2006 C# (2.0) <sup id="TISO2">[ISO2](#FISO2)</sup>|
|ISO-1|The compiler accepts only syntax that is included in ISO/IEC 23270:2003 C# (1.0/1.2) <sup id="TISO1">[ISO1](#FISO1)</sup>|
=======
|8.0|The compiler accepts only syntax that is included in C# 8.0 or lower.|
|7.3|The compiler accepts only syntax that is included in C# 7.3 or lower.|
|7.2|The compiler accepts only syntax that is included in C# 7.2 or lower.|
|7.1|The compiler accepts only syntax that is included in C# 7.1 or lower.|
|7|The compiler accepts only syntax that is included in C# 7.0 or lower.|
|6|The compiler accepts only syntax that is included in C# 6.0 or lower.|
|5|The compiler accepts only syntax that is included in C# 5.0 or lower.|
|4|The compiler accepts only syntax that is included in C# 4.0 or lower.|
|3|The compiler accepts only syntax that is included in C# 3.0 or lower.|
|ISO-2|The compiler accepts only syntax that is included in ISO/IEC 23270:2006 C# (2.0).|
|ISO-1|The compiler accepts only syntax that is included in ISO/IEC 23270:2003 C# (1.0/1.2).|
>>>>>>> 78693011

The default language version depends on the target framework for your application and the version of the SDK or Visual Studio installed. Those rules are defined in the [configuring the language version](../configure-language-version.md#defaults) article.

## Remarks

Metadata referenced by your C# application is not subject to **-langversion** compiler option.
  
Because each version of the C# compiler contains extensions to the language specification, **-langversion** does not give you the equivalent functionality of an earlier version of the compiler.

Additionally, while C# version updates generally coincide with major .NET Framework releases, the new syntax and features are not necessarily tied to that specific framework version. While the new features definitely require a new compiler update that is also released alongside the C# revision, each specific feature has its own minimum .NET API or common language runtime requirements that may allow it to run on downlevel frameworks by including NuGet packages or other libraries.

Regardless of which **-langversion** setting you use, you will use the current version of the common language runtime to create your .exe or .dll. One exception is friend assemblies and [-moduleassemblyname (C# Compiler Option)](./moduleassemblyname-compiler-option.md), which work under **-langversion:ISO-1**.  

For other ways to specify the C# language version, see the [Select the C# language version](../configure-language-version.md) article.

For information about how to set this compiler option programmatically, see <xref:VSLangProj80.CSharpProjectConfigurationProperties3.LanguageVersion%2A>.

### C# Language Specification

|Version|Link|Description|
|-------|----|-----------|
|C# 7.0 and later||not currently available|
|C# 6.0|[Link](../language-specification/index.md)|C# Language Specification Version 6 - Unofficial Draft: .NET Foundation|
|C# 5.0|[Download PDF](https://www.ecma-international.org/publications/files/ECMA-ST/ECMA-334.pdf)|Standard ECMA-334 5th Edition|
|C# 3.0|[Download DOC](https://download.microsoft.com/download/3/8/8/388e7205-bc10-4226-b2a8-75351c669b09/CSharp%20Language%20Specification.doc)|C# Language Specification Version 3.0: Microsoft Corporation|
|C# 2.0|[Download PDF](https://www.ecma-international.org/publications/files/ECMA-ST-ARCH/ECMA-334%204th%20edition%20June%202006.pdf)|Standard ECMA-334 4th Edition|
|C# 1.2|[Download DOC](https://www.ecma-international.org/publications/files/ECMA-ST-ARCH/ECMA-334%202nd%20edition%20December%202002.pdf)|C# Language Specification Version 1.2: Microsoft Corporation|
|C# 1.0|[Download DOC](https://www.ecma-international.org/publications/files/ECMA-ST-ARCH/ECMA-334%201st%20edition%20December%202001.pdf)|C# Language Specification Version 1.0: Microsoft Corporation|

### Minimum compiler version needed to support all language features

<<<<<<< HEAD
[↩](#TCS80)<a name="FCS80">CS80</a>: Microsoft Visual Studio/Build Tools 2019, version 16, or .NET Core 3.0 SDK  
[↩](#TCS73)<a name="FCS73">CS73</a>: Microsoft Visual Studio/Build Tools 2017, version 15.7  
[↩](#TCS72)<a name="FCS72">CS72</a>: Microsoft Visual Studio/Build Tools 2017, version 15.5  
[↩](#TCS71)<a name="FCS71">CS71</a>: Microsoft Visual Studio/Build Tools 2017, version 15.3  
[↩](#TCS7)<a name="FCS7">CS7</a>: Microsoft Visual Studio/Build Tools 2017  
[↩](#TCS6)<a name="FCS6">CS6</a>: Microsoft Visual Studio/Build Tools 2015  
[↩](#TCS5)<a name="FCS5">CS5</a>: Microsoft Visual Studio/Build Tools 2012 or bundled .NET Framework 4.5 compiler  
[↩](#TCS4)<a name="FCS4">CS4</a>: Microsoft Visual Studio/Build Tools 2010 or bundled .NET Framework 4.0 compiler  
[↩](#TCS3)<a name="FCS3">CS3</a>: Microsoft Visual Studio/Build Tools 2008 or bundled .NET Framework 3.5 compiler  
[↩](#TISO2)<a name="FISO2">ISO2</a>: Microsoft Visual Studio/Build Tools 2005 or bundled .NET Framework 2.0 compiler  
[↩](#TISO1)<a name="FISO1">ISO1</a>: Microsoft Visual Studio/Build Tools .NET 2002 or bundled .N Framework 1.0 compiler  

## See also

- [C# Compiler Options](index.md)
- [Managing Project and Solution Properties](/visualstudio/ide/managing-project-and-solution-properties)
=======
CS80: Microsoft Visual Studio/Build Tools 2019, version 16, or .NET Core 3.0 SDK  
CS73: Microsoft Visual Studio/Build Tools 2017, version 15.7  
CS72: Microsoft Visual Studio/Build Tools 2017, version 15.5  
CS71: Microsoft Visual Studio/Build Tools 2017, version 15.3  
CS7: Microsoft Visual Studio/Build Tools 2017  
CS6: Microsoft Visual Studio/Build Tools 2015  
CS5: Microsoft Visual Studio/Build Tools 2012 or bundled .NET Framework 4.5 compiler  
CS4: Microsoft Visual Studio/Build Tools 2010 or bundled .NET Framework 4.0 compiler  
CS3: Microsoft Visual Studio/Build Tools 2008 or bundled .NET Framework 3.5 compiler  
ISO2: Microsoft Visual Studio/Build Tools 2005 or bundled .NET Framework 2.0 compiler  
ISO1: Microsoft Visual Studio/Build Tools .NET 2002 or bundled .N Framework 1.0 compiler  
>>>>>>> 78693011
<|MERGE_RESOLUTION|>--- conflicted
+++ resolved
@@ -29,19 +29,6 @@
 |preview|The compiler accepts all valid language syntax from the latest preview version that it can support.|
 |latest|The compiler accepts all valid language syntax from the latest version (including minor releases) that it can support.|
 |latestMajor|The compiler accepts all valid language syntax from the latest major version that it can support.|
-<<<<<<< HEAD
-|8.0|The compiler accepts only syntax that is included in C# 8.0 or lower. <sup id="TCS80">[CS80](#FCS80)</sup>|
-|7.3|The compiler accepts only syntax that is included in C# 7.3 or lower <sup id="TCS73">[CS73](#FCS73)</sup>|
-|7.2|The compiler accepts only syntax that is included in C# 7.2 or lower <sup id="TCS72">[CS72](#FCS72)</sup>|
-|7.1|The compiler accepts only syntax that is included in C# 7.1 or lower <sup id="TCS71">[CS71](#FCS71)</sup>|
-|7|The compiler accepts only syntax that is included in C# 7.0 or lower <sup id="TCS7">[CS7](#FCS7)</sup>|
-|6|The compiler accepts only syntax that is included in C# 6.0 or lower <sup id="TCS6">[CS6](#FCS6)</sup>|
-|5|The compiler accepts only syntax that is included in C# 5.0 or lower <sup id="TCS5">[CS5](#FCS5)</sup>|
-|4|The compiler accepts only syntax that is included in C# 4.0 or lower <sup id="TCS4">[CS4](#FCS4)</sup>|
-|3|The compiler accepts only syntax that is included in C# 3.0 or lower <sup id="TCS3">[CS3](#FCS3)</sup>|
-|ISO-2|The compiler accepts only syntax that is included in ISO/IEC 23270:2006 C# (2.0) <sup id="TISO2">[ISO2](#FISO2)</sup>|
-|ISO-1|The compiler accepts only syntax that is included in ISO/IEC 23270:2003 C# (1.0/1.2) <sup id="TISO1">[ISO1](#FISO1)</sup>|
-=======
 |8.0|The compiler accepts only syntax that is included in C# 8.0 or lower.|
 |7.3|The compiler accepts only syntax that is included in C# 7.3 or lower.|
 |7.2|The compiler accepts only syntax that is included in C# 7.2 or lower.|
@@ -53,7 +40,6 @@
 |3|The compiler accepts only syntax that is included in C# 3.0 or lower.|
 |ISO-2|The compiler accepts only syntax that is included in ISO/IEC 23270:2006 C# (2.0).|
 |ISO-1|The compiler accepts only syntax that is included in ISO/IEC 23270:2003 C# (1.0/1.2).|
->>>>>>> 78693011
 
 The default language version depends on the target framework for your application and the version of the SDK or Visual Studio installed. Those rules are defined in the [configuring the language version](../configure-language-version.md#defaults) article.
 
@@ -85,24 +71,6 @@
 
 ### Minimum compiler version needed to support all language features
 
-<<<<<<< HEAD
-[↩](#TCS80)<a name="FCS80">CS80</a>: Microsoft Visual Studio/Build Tools 2019, version 16, or .NET Core 3.0 SDK  
-[↩](#TCS73)<a name="FCS73">CS73</a>: Microsoft Visual Studio/Build Tools 2017, version 15.7  
-[↩](#TCS72)<a name="FCS72">CS72</a>: Microsoft Visual Studio/Build Tools 2017, version 15.5  
-[↩](#TCS71)<a name="FCS71">CS71</a>: Microsoft Visual Studio/Build Tools 2017, version 15.3  
-[↩](#TCS7)<a name="FCS7">CS7</a>: Microsoft Visual Studio/Build Tools 2017  
-[↩](#TCS6)<a name="FCS6">CS6</a>: Microsoft Visual Studio/Build Tools 2015  
-[↩](#TCS5)<a name="FCS5">CS5</a>: Microsoft Visual Studio/Build Tools 2012 or bundled .NET Framework 4.5 compiler  
-[↩](#TCS4)<a name="FCS4">CS4</a>: Microsoft Visual Studio/Build Tools 2010 or bundled .NET Framework 4.0 compiler  
-[↩](#TCS3)<a name="FCS3">CS3</a>: Microsoft Visual Studio/Build Tools 2008 or bundled .NET Framework 3.5 compiler  
-[↩](#TISO2)<a name="FISO2">ISO2</a>: Microsoft Visual Studio/Build Tools 2005 or bundled .NET Framework 2.0 compiler  
-[↩](#TISO1)<a name="FISO1">ISO1</a>: Microsoft Visual Studio/Build Tools .NET 2002 or bundled .N Framework 1.0 compiler  
-
-## See also
-
-- [C# Compiler Options](index.md)
-- [Managing Project and Solution Properties](/visualstudio/ide/managing-project-and-solution-properties)
-=======
 CS80: Microsoft Visual Studio/Build Tools 2019, version 16, or .NET Core 3.0 SDK  
 CS73: Microsoft Visual Studio/Build Tools 2017, version 15.7  
 CS72: Microsoft Visual Studio/Build Tools 2017, version 15.5  
@@ -114,4 +82,8 @@
 CS3: Microsoft Visual Studio/Build Tools 2008 or bundled .NET Framework 3.5 compiler  
 ISO2: Microsoft Visual Studio/Build Tools 2005 or bundled .NET Framework 2.0 compiler  
 ISO1: Microsoft Visual Studio/Build Tools .NET 2002 or bundled .N Framework 1.0 compiler  
->>>>>>> 78693011
+
+## See also
+
+- [C# Compiler Options](index.md)
+- [Managing Project and Solution Properties](/visualstudio/ide/managing-project-and-solution-properties)