---
title: "-langversion (C# Compiler Options)"
ms.date: 05/14/2018
f1_keywords: 
  - "/langversion"
helpviewer_keywords: 
  - "/langversion compiler option [C#]"
  - "-langversion compiler option [C#]"
  - "langversion compiler option [C#]"
ms.assetid: 3fb00b05-a0ff-4782-b313-13a4c0f62d94
---
# -langversion (C# Compiler Options)

Causes the compiler to accept only syntax that is included in the chosen C# language specification.  
  
## Syntax  

```console
-langversion:option  
```

## Arguments

 `option`  
 The following values are valid:  
  
|Option|Meaning|  
|------------|-------------|  
|Preview|The compiler accepts all valid language syntax from the latest preview version that it can support.|
|latest|The compiler accepts all valid language syntax from the latest version (including minor releases) that it can support.|
|latestMajor|The compiler accepts all valid language syntax from the latest major version that it can support.|
|8.0|The compiler accepts only syntax that is included in C# 8.0 or lower <sup id="TCS80">[CS80](#FCS80)</sup>|
|7.3|The compiler accepts only syntax that is included in C# 7.3 or lower <sup id="TCS73">[CS73](#FCS73)</sup>|
|7.2|The compiler accepts only syntax that is included in C# 7.2 or lower <sup id="TCS72">[CS72](#FCS72)</sup>|
|7.1|The compiler accepts only syntax that is included in C# 7.1 or lower <sup id="TCS71">[CS71](#FCS71)</sup>|
|7|The compiler accepts only syntax that is included in C# 7.0 or lower <sup id="TCS7">[CS7](#FCS7)</sup>|
|6|The compiler accepts only syntax that is included in C# 6.0 or lower <sup id="TCS6">[CS6](#FCS6)</sup>|
|5|The compiler accepts only syntax that is included in C# 5.0 or lower <sup id="TCS5">[CS5](#FCS5)</sup>|
|4|The compiler accepts only syntax that is included in C# 4.0 or lower <sup id="TCS4">[CS4](#FCS4)</sup>|
|3|The compiler accepts only syntax that is included in C# 3.0 or lower <sup id="TCS3">[CS3](#FCS3)</sup>|
|ISO-2|The compiler accepts only syntax that is included in ISO/IEC 23270:2006 C# (2.0) <sup id="TISO2">[ISO2](#FISO2)</sup>|
|ISO-1|The compiler accepts only syntax that is included in ISO/IEC 23270:2003 C# (1.0/1.2) <sup id="TISO1">[ISO1](#FISO1)</sup>|  

## Remarks

 Metadata referenced by your C# application is not subject to **-langversion** compiler option.  
  
 Because each version of the C# compiler contains extensions to the language specification, **-langversion** does not give you the equivalent functionality of an earlier version of the compiler.  

 Additionally, while C# version updates generally coincide with major .NET Framework releases, the new syntax and features are not necessarily tied to that specific framework version. While the new features definitely require a new compiler update that is also released alongside the C# revision, each specific feature has its own minimum .NET API or common language runtime requirements that may allow it to run on downlevel frameworks by including NuGet packages or other libraries.
  
 Regardless of which **-langversion** setting you use, you will use the current version of the common language runtime to create your .exe or .dll. One exception is friend assemblies and [-moduleassemblyname (C# Compiler Option)](../../../csharp/language-reference/compiler-options/moduleassemblyname-compiler-option.md), which work under **-langversion:ISO-1**.  

 For other ways to specify the C# language version, see the [Select the C# language version](../configure-language-version.md) topic.
  
 For information about how to set this compiler option programmatically, see <xref:VSLangProj80.CSharpProjectConfigurationProperties3.LanguageVersion%2A>.  

## See also

- [C# Compiler Options](index.md)
- [Managing Project and Solution Properties](/visualstudio/ide/managing-project-and-solution-properties)

### C# Language Specification

|Version|Link|Description|
|-------|----|-----------|
|C# 7.0 and later||not currently available|
|C# 6.0|[Link](../language-specification/index.md)|C# Language Specification Version 6 - Unofficial Draft: .NET Foundation|
|C# 5.0|[Download PDF](https://www.ecma-international.org/publications/files/ECMA-ST/Ecma-334.pdf)|Standard ECMA-334 5th Edition|
|C# 3.0|[Download DOC](https://download.microsoft.com/download/3/8/8/388e7205-bc10-4226-b2a8-75351c669b09/CSharp%20Language%20Specification.doc)|C# Language Specification Version 3.0: Microsoft Corporation|
|C# 2.0|[Download PDF](https://www.ecma-international.org/publications/files/ECMA-ST-ARCH/Ecma-334%204th%20edition%20June%202006.pdf)|Standard ECMA-334 4th Edition|
|C# 1.2|[Download DOC](https://download.microsoft.com/download/5/e/5/5e58be0a-b02b-41ac-a4a3-7a22286214ff/csharp%20language%20specification%20v1.2.doc)|C# Language Specification Version 1.2: Microsoft Corporation|
|C# 1.0|[Download DOC](https://download.microsoft.com/download/a/9/e/a9e229b9-fee5-4c3e-8476-917dee385062/csharp%20language%20specification%20v1.0.doc)|C# Language Specification Version 1.0: Microsoft Corporation|

### Minimum compiler version needed to support all language features

<<<<<<< HEAD
[↩](#TCS80)<a name="FCS80">CS80</a>: Microsoft Visual Studio/Build Tools 2019, version 16, or .NET Core 3.0  
[↩](#TCS73)<a name="FCS73">CS73</a>: Microsoft Visual Studio/Build Tools 2017, version 15.7  
[↩](#TCS72)<a name="FCS72">CS72</a>: Microsoft Visual Studio/Build Tools 2017, version 15.5  
[↩](#TCS71)<a name="FCS71">CS71</a>: Microsoft Visual Studio/Build Tools 2017, version 15.3  
[↩](#TCS7)<a name="FCS7">CS7</a>: Microsoft Visual Studio/Build Tools 2017  
[↩](#TCS6)<a name="FCS6">CS6</a>: Microsoft Visual Studio/Build Tools 2015  
[↩](#TCS5)<a name="FCS5">CS5</a>: Microsoft Visual Studio/Build Tools 2012 or bundled .Net Framework 4.5 compiler  
[↩](#TCS4)<a name="FCS4">CS4</a>: Microsoft Visual Studio/Build Tools 2010 or bundled .Net Framework 4.0 compiler  
[↩](#TCS3)<a name="FCS3">CS3</a>: Microsoft Visual Studio/Build Tools 2008 or bundled .Net Framework 3.5 compiler  
[↩](#TISO2)<a name="FISO2">ISO2</a>: Microsoft Visual Studio/Build Tools 2005 or bundled .Net Framework 2.0 compiler  
[↩](#TISO1)<a name="FISO1">ISO1</a>: Microsoft Visual Studio/Build Tools .Net 2002 or bundled .Net Framework 1.0 compiler  
=======
[↩](#TCS80)<a name="FCS80">CS80</a>: Microsoft Visual Studio/Build Tools 2019, version 16, or .NET Core SDK 3.0
[↩](#TCS73)<a name="FCS73">CS73</a>: Microsoft Visual Studio/Build Tools 2017, version 15.7
[↩](#TCS72)<a name="FCS72">CS72</a>: Microsoft Visual Studio/Build Tools 2017, version 15.5
[↩](#TCS71)<a name="FCS71">CS71</a>: Microsoft Visual Studio/Build Tools 2017, version 15.3
[↩](#TCS7)<a name="FCS7">CS7</a>: Microsoft Visual Studio/Build Tools 2017
[↩](#TCS6)<a name="FCS6">CS6</a>: Microsoft Visual Studio/Build Tools 2015
[↩](#TCS5)<a name="FCS5">CS5</a>: Microsoft Visual Studio/Build Tools 2012 or bundled .Net Framework 4.5 compiler
[↩](#TCS4)<a name="FCS4">CS4</a>: Microsoft Visual Studio/Build Tools 2010 or bundled .Net Framework 4.0 compiler
[↩](#TCS3)<a name="FCS3">CS3</a>: Microsoft Visual Studio/Build Tools 2008 or bundled .Net Framework 3.5 compiler
[↩](#TISO2)<a name="FISO2">ISO2</a>: Microsoft Visual Studio/Build Tools 2005 or bundled .Net Framework 2.0 compiler
[↩](#TISO1)<a name="FISO1">ISO1</a>: Microsoft Visual Studio/Build Tools .Net 2002 or bundled .Net Framework 1.0 compiler
>>>>>>> efde7032
<|MERGE_RESOLUTION|>--- conflicted
+++ resolved
@@ -74,8 +74,7 @@
 
 ### Minimum compiler version needed to support all language features
 
-<<<<<<< HEAD
-[↩](#TCS80)<a name="FCS80">CS80</a>: Microsoft Visual Studio/Build Tools 2019, version 16, or .NET Core 3.0  
+[↩](#TCS80)<a name="FCS80">CS80</a>: Microsoft Visual Studio/Build Tools 2019, version 16, or .NET SDK Core 3.0  
 [↩](#TCS73)<a name="FCS73">CS73</a>: Microsoft Visual Studio/Build Tools 2017, version 15.7  
 [↩](#TCS72)<a name="FCS72">CS72</a>: Microsoft Visual Studio/Build Tools 2017, version 15.5  
 [↩](#TCS71)<a name="FCS71">CS71</a>: Microsoft Visual Studio/Build Tools 2017, version 15.3  
@@ -85,17 +84,4 @@
 [↩](#TCS4)<a name="FCS4">CS4</a>: Microsoft Visual Studio/Build Tools 2010 or bundled .Net Framework 4.0 compiler  
 [↩](#TCS3)<a name="FCS3">CS3</a>: Microsoft Visual Studio/Build Tools 2008 or bundled .Net Framework 3.5 compiler  
 [↩](#TISO2)<a name="FISO2">ISO2</a>: Microsoft Visual Studio/Build Tools 2005 or bundled .Net Framework 2.0 compiler  
-[↩](#TISO1)<a name="FISO1">ISO1</a>: Microsoft Visual Studio/Build Tools .Net 2002 or bundled .Net Framework 1.0 compiler  
-=======
-[↩](#TCS80)<a name="FCS80">CS80</a>: Microsoft Visual Studio/Build Tools 2019, version 16, or .NET Core SDK 3.0
-[↩](#TCS73)<a name="FCS73">CS73</a>: Microsoft Visual Studio/Build Tools 2017, version 15.7
-[↩](#TCS72)<a name="FCS72">CS72</a>: Microsoft Visual Studio/Build Tools 2017, version 15.5
-[↩](#TCS71)<a name="FCS71">CS71</a>: Microsoft Visual Studio/Build Tools 2017, version 15.3
-[↩](#TCS7)<a name="FCS7">CS7</a>: Microsoft Visual Studio/Build Tools 2017
-[↩](#TCS6)<a name="FCS6">CS6</a>: Microsoft Visual Studio/Build Tools 2015
-[↩](#TCS5)<a name="FCS5">CS5</a>: Microsoft Visual Studio/Build Tools 2012 or bundled .Net Framework 4.5 compiler
-[↩](#TCS4)<a name="FCS4">CS4</a>: Microsoft Visual Studio/Build Tools 2010 or bundled .Net Framework 4.0 compiler
-[↩](#TCS3)<a name="FCS3">CS3</a>: Microsoft Visual Studio/Build Tools 2008 or bundled .Net Framework 3.5 compiler
-[↩](#TISO2)<a name="FISO2">ISO2</a>: Microsoft Visual Studio/Build Tools 2005 or bundled .Net Framework 2.0 compiler
-[↩](#TISO1)<a name="FISO1">ISO1</a>: Microsoft Visual Studio/Build Tools .Net 2002 or bundled .Net Framework 1.0 compiler
->>>>>>> efde7032
+[↩](#TISO1)<a name="FISO1">ISO1</a>: Microsoft Visual Studio/Build Tools .Net 2002 or bundled .Net Framework 1.0 compiler  