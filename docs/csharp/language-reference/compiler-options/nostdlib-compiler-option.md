---
title: "-nostdlib (C# Compiler Options)"
ms.date: 07/20/2015
f1_keywords:
  - "/nostdlib"
helpviewer_keywords:
  - "nostdlib compiler option [C#]"
  - "-nostdlib compiler option [C#]"
  - "/nostdlib compiler option [C#]"
ms.assetid: ec197989-fa49-4725-a455-e06b551eb65f
---
# -nostdlib (C# Compiler Options)
<<<<<<< HEAD
**-nostdlib** prevents the import of mscorlib.dll, which defines the entire System namespace.  
  
## Syntax  
  
```console  
-nostdlib[+ | -]  
```  
  
## Remarks  
 Use this option if you want to define or create your own System namespace and objects.  
  
 If you do not specify **-nostdlib**, mscorlib.dll will be imported into your program (same as specifying **-nostdlib-**). Specifying **-nostdlib** is the same as specifying **-nostdlib+**.  
  
### To set this compiler option in the Visual Studio development environment (**Visual Studio 2015 and earlier versions only**) 
  
1.  Open the **Properties** page for the project.  
  
2.  Click the **Build** properties page.  
  
3.  Click the **Advanced** button.  
  
4.  Modify the **Do not reference mscorlib.dll** property.  
  
 For information on how to set this compiler option programmatically, see <xref:VSLangProj80.CSharpProjectConfigurationProperties3.NoStdLib%2A>.  
  
## See Also  
 [C# Compiler Options](../../../csharp/language-reference/compiler-options/index.md)
=======

**-nostdlib** prevents the import of mscorlib.dll, which defines the entire System namespace.

## Syntax

```console
-nostdlib[+ | -]
```

## Remarks

Use this option if you want to define or create your own System namespace and objects.

If you do not specify **-nostdlib**, mscorlib.dll is imported into your program (same as specifying **-nostdlib-**). Specifying **-nostdlib** is the same as specifying **-nostdlib+**.

### To set this compiler option in Visual Studio

> [!NOTE]
> The following instructions apply to Visual Studio 2015 (and earlier versions) only. The **Do not reference mscorlib.dll** build property doesn't exist in Visual Studio 2017.

1. Open the **Properties** page for the project.

2. Click the **Build** properties page.

3. Click the **Advanced** button.

4. Modify the **Do not reference mscorlib.dll** property.

### To set this compiler option programmatically

For information on how to set this compiler option programmatically, see <xref:VSLangProj80.CSharpProjectConfigurationProperties3.NoStdLib%2A>.

## See Also

- [C# Compiler Options](../../../csharp/language-reference/compiler-options/index.md)
>>>>>>> 673b5f42
<|MERGE_RESOLUTION|>--- conflicted
+++ resolved
@@ -10,35 +10,6 @@
 ms.assetid: ec197989-fa49-4725-a455-e06b551eb65f
 ---
 # -nostdlib (C# Compiler Options)
-<<<<<<< HEAD
-**-nostdlib** prevents the import of mscorlib.dll, which defines the entire System namespace.  
-  
-## Syntax  
-  
-```console  
--nostdlib[+ | -]  
-```  
-  
-## Remarks  
- Use this option if you want to define or create your own System namespace and objects.  
-  
- If you do not specify **-nostdlib**, mscorlib.dll will be imported into your program (same as specifying **-nostdlib-**). Specifying **-nostdlib** is the same as specifying **-nostdlib+**.  
-  
-### To set this compiler option in the Visual Studio development environment (**Visual Studio 2015 and earlier versions only**) 
-  
-1.  Open the **Properties** page for the project.  
-  
-2.  Click the **Build** properties page.  
-  
-3.  Click the **Advanced** button.  
-  
-4.  Modify the **Do not reference mscorlib.dll** property.  
-  
- For information on how to set this compiler option programmatically, see <xref:VSLangProj80.CSharpProjectConfigurationProperties3.NoStdLib%2A>.  
-  
-## See Also  
- [C# Compiler Options](../../../csharp/language-reference/compiler-options/index.md)
-=======
 
 **-nostdlib** prevents the import of mscorlib.dll, which defines the entire System namespace.
 
@@ -54,8 +25,8 @@
 
 If you do not specify **-nostdlib**, mscorlib.dll is imported into your program (same as specifying **-nostdlib-**). Specifying **-nostdlib** is the same as specifying **-nostdlib+**.
 
-### To set this compiler option in Visual Studio
-
+### To set this compiler option in the Visual Studio development environment (**Visual Studio 2015 and earlier versions only**) 
+ 
 > [!NOTE]
 > The following instructions apply to Visual Studio 2015 (and earlier versions) only. The **Do not reference mscorlib.dll** build property doesn't exist in Visual Studio 2017.
 
@@ -74,4 +45,3 @@
 ## See Also
 
 - [C# Compiler Options](../../../csharp/language-reference/compiler-options/index.md)
->>>>>>> 673b5f42
