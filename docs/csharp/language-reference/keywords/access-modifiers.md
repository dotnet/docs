---
title: "Access Modifiers (C# Reference)"
ms.date: 07/20/2015
ms.prod: .net
ms.technology: 
  - "devlang-csharp"
ms.topic: "article"
helpviewer_keywords: 
  - "access modifiers [C#]"
ms.assetid: 61c3fa51-c00f-48cb-9b49-c805dedd62d7
caps.latest.revision: 15
author: "BillWagner"
ms.author: "wiwagn"
---
# Access Modifiers (C# Reference)
Access modifiers are keywords used to specify the declared accessibility of a member or a type. This section introduces the four access modifiers:  
  
-   [public](../../../csharp/language-reference/keywords/public.md)  
  
-   [protected](../../../csharp/language-reference/keywords/protected.md)  
  
-   [internal](../../../csharp/language-reference/keywords/internal.md)  
  
-   [private](../../../csharp/language-reference/keywords/private.md)  
  
 The following six accessibility levels can be specified using the access modifiers:  
  
 `public`: Access is not restricted.  
  
 `protected`: Access is limited to the containing class or types derived from the containing class.  
  
 `internal`: Access is limited to the current assembly.  
  
 [`protected internal`](../../../csharp/language-reference/keywords/protected-internal.md): Access is limited to the current assembly or types derived from the containing class.  
  
 `private`: Access is limited to the containing type.  
<<<<<<< HEAD
 
 [private protected](../../../csharp/programming-guide/classes-and-structs/access-modifiers.md): Access is limited to the containing class or types derived from the containing class within the current assembly.  
=======

 [`private protected`](../../../csharp/language-reference/keywords/private-protected.md): Access is limited to the containing class or types derived from the containing class within the current assembly.  
>>>>>>> 9ac2051e
  
 This section also introduces the following:  
  
-   [Accessibility Levels](../../../csharp/language-reference/keywords/accessibility-levels.md): Using the four access modifiers to declare six levels of accessibility.  
  
-   [Accessibility Domain](../../../csharp/language-reference/keywords/accessibility-domain.md): Specifies where, in the program sections, a member can be referenced.  
  
-   [Restrictions on Using Accessibility Levels](../../../csharp/language-reference/keywords/restrictions-on-using-accessibility-levels.md): A summary of the restrictions on using declared accessibility levels.  
  
## See Also  
 [C# Reference](../../../csharp/language-reference/index.md)   
 [C# Programming Guide](../../../csharp/programming-guide/index.md)   
 [C# Keywords](../../../csharp/language-reference/keywords/index.md)   
 [Access Modifiers](../../../csharp/programming-guide/classes-and-structs/access-modifiers.md)   
 [Access Keywords](../../../csharp/language-reference/keywords/access-keywords.md)   
 [Modifiers](../../../csharp/language-reference/keywords/modifiers.md)<|MERGE_RESOLUTION|>--- conflicted
+++ resolved
@@ -34,13 +34,8 @@
  [`protected internal`](../../../csharp/language-reference/keywords/protected-internal.md): Access is limited to the current assembly or types derived from the containing class.  
   
  `private`: Access is limited to the containing type.  
-<<<<<<< HEAD
- 
- [private protected](../../../csharp/programming-guide/classes-and-structs/access-modifiers.md): Access is limited to the containing class or types derived from the containing class within the current assembly.  
-=======
 
  [`private protected`](../../../csharp/language-reference/keywords/private-protected.md): Access is limited to the containing class or types derived from the containing class within the current assembly.  
->>>>>>> 9ac2051e
   
  This section also introduces the following:  
   
