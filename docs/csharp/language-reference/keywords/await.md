---
title: "await (C# Reference) | Microsoft Docs"
ms.date: "2017-05-22"
ms.prod: .net
ms.technology: 
  - "devlang-csharp"
ms.topic: "article"
f1_keywords: 
  - "await_CSharpKeyword"
dev_langs: 
  - "CSharp"
helpviewer_keywords: 
  - "await keyword [C#]"
  - "await [C#]"
ms.assetid: 50725c24-ac76-4ca7-bca1-dd57642ffedb
caps.latest.revision: 36
author: "BillWagner"
ms.author: "wiwagn"
translation.priority.ht: 
  - "cs-cz"
  - "de-de"
  - "es-es"
  - "fr-fr"
  - "it-it"
  - "ja-jp"
  - "ko-kr"
  - "pl-pl"
  - "pt-br"
  - "ru-ru"
  - "tr-tr"
  - "zh-cn"
  - "zh-tw"
---
# await (C# Reference)
The `await` operator is applied to a task in an asynchronous method to insert a suspension point in the execution of the method until the awaited task completes. The task represents ongoing work.  
  
`await` can only be used in an asynchronous method modified by the [async](../../../csharp/language-reference/keywords/async.md) keyword. Such a method, defined by using the `async` modifier and usually containing one or more `await` expressions, is referred to as an *async method*.  
  
> [!NOTE]
>  The `async` and `await` keywords were introduced in C# 5. For an introduction to async programming, see [Asynchronous Programming with async and await](../../../csharp/programming-guide/concepts/async/index.md).  
  
<<<<<<< HEAD
The task to which the `await` operator is applied typically is returned by a call to a method that implements the [Task-Based Asynchronous Pattern](../../../standard/asynchronous-programming-patterns/task-based-asynchronous-pattern-tap.md). They include methods that return <xref:System.Threading.Tasks.Task>, <xref:System.Threading.Tasks.Task%601>, and `System.Threading.Tasks.ValueType<TResult>` objects.  
=======
 The task to which the `await` operator is applied typically is the return value from a call to a method that implements the [Task-Based Asynchronous Pattern](http://go.microsoft.com/fwlink/?LinkId=204847). Examples include values of type <xref:System.Threading.Tasks.Task> or <xref:System.Threading.Tasks.Task%601>.  
  
 In the following code, the <xref:System.Net.Http.HttpClient> method <xref:System.Net.Http.HttpClient.GetByteArrayAsync%2A> returns a `Task\<byte[]>`, `getContentsTask`. The task is a promise to produce the actual byte array when the task is complete. The `await` operator is applied to `getContentsTask` to suspend execution in `SumPageSizesAsync` until `getContentsTask` is complete. In the meantime, control is returned to the caller of `SumPageSizesAsync`. When `getContentsTask` is finished, the `await` expression evaluates to a byte array.  
  
```csharp  
private async Task SumPageSizesAsync()  
{  
    // To use the HttpClient type in desktop apps, you must include a using directive and add a   
    // reference for the System.Net.Http namespace.  
    HttpClient client = new HttpClient();  
    // . . .  
    Task<byte[]> getContentsTask = client.GetByteArrayAsync(url);  
    byte[] urlContents = await getContentsTask;  
  
    // Equivalently, now that you see how it works, you can write the same thing in a single line.  
    //byte[] urlContents = await client.GetByteArrayAsync(url);  
    // . . .  
}  
```  
>>>>>>> 24ae3c7e
  
 In the following example, the <xref:System.Net.Http.HttpClient.GetByteArrayAsync%2A?displayProperty=fullName> method returns a `Task<byte[]>`. The task is a promise to produce the actual byte array when the task is complete. The `await` operator suspends execution until the work of the <xref:System.Net.Http.HttpClient.GetByteArrayAsync%2A> method is complete. In the meantime, control is returned to the caller of `GetPageSizeAsync`. When the task finishes execution, the `await` expression evaluates to a byte array.  

[!code-cs[await-example](../../../,,/../../samples/snippets/csharp/language-reference/keywords/await/await1.cs)]  

> [!IMPORTANT]
>  For the complete example, see [Walkthrough: Accessing the Web by Using Async and Await](../../../csharp/programming-guide/concepts/async/walkthrough-accessing-the-web-by-using-async-and-await.md). You can download the sample from [Developer Code Samples](http://go.microsoft.com/fwlink/?LinkID=255191&clcid=0x409) on the Microsoft website. The example is in the AsyncWalkthrough_HttpClient project.  
  
As shown in the previous example, if `await` is applied to the result of a method call that returns a `Task<TResult>`, then the type of the `await` expression is `TResult`. If `await` is applied to the result of a method call that returns a `Task`, then the type of the `await` expression is `void`. The following example illustrates the difference.  
  
```csharp  
// await keyword used with a method that returns a Task<TResult>.  
TResult result = await AsyncMethodThatReturnsTaskTResult();  
  
// await keyword used with a method that returns a ValueTask<TResult>.

// await keyword used with a method that returns a Task.  
await AsyncMethodThatReturnsTask();  
<<<<<<< HEAD

// await keyword used with a method that returns a ValueTask<TResult>.
TResult result = await AsyncMethodThatReturnsValueTaskTResult();
=======
>>>>>>> 24ae3c7e
```  
  
An `await` expression does not block the thread on which it is executing. Instead, it causes the compiler to sign up the rest of the async method as a continuation on the awaited task. Control then returns to the caller of the async method. When the task completes, it invokes its continuation, and execution of the async method resumes where it left off.  
  
An `await` expression can occur only in the body of its enclosing method, lambda expression, or anonymous method, which must be marked with an `async` modifier. The term *await* serves as a keyword only in that context. Elsewhere, it is interpreted as an identifier. Within the method, lambda expression, or anonymous method, an `await` expression cannot occur in the body of a synchronous function, in a query expression, in the block of a [lock statement](../../../csharp/language-reference/keywords/lock-statement.md), or in an [unsafe](../../../csharp/language-reference/keywords/unsafe.md) context.  
  
## Exceptions  
Most async methods return a <xref:System.Threading.Tasks.Task> or <xref:System.Threading.Tasks.Task%601>. The properties of the returned task carry information about its status and history, such as whether the task is complete, whether the async method caused an exception or was canceled, and what the final result is. The `await` operator accesses those properties by calling the `GetAwaiter` method.  
  
If you await a task-returning async method that causes an exception, the `await` operator rethrows the exception.  
  
If you await a task-returning async method that's canceled, the `await` operator rethrows an <xref:System.OperationCanceledException>.  
  
A single task that is in a faulted state can reflect multiple exceptions. For example, the task might be the result of a call to <xref:System.Threading.Tasks.Task.WhenAll%2A?displayProperty=fullName>. When you await such a task, the await operation rethrows only one of the exceptions. However, you can't predict which of the exceptions is rethrown.  
  
For examples of error handling in async methods, see [try-catch](../../../csharp/language-reference/keywords/try-catch.md).  
  
## Example  
<<<<<<< HEAD

The following example returns the total number of characters in the pages whose URLs are passed to it as command line arguments. The example calls the `GetPageLengthsAsync` method, which is marked with the `async` keyword. The `GetPageLengthsAsync` method in turn uses the `await` keyword to await calls to the <xref:System.Net.Http.HttpClient.GetStringAsync%2A?displayProperty=fullName> method.  

[!code-cs[await-example](../../../,,/../../samples/snippets/csharp/language-reference/keywords/await/await2.cs)]  

Because the use of `async` and `await` in an application entry point is not supported, we cannot apply the `async` attribute to the `Main` method, nor can we await the `GetPageLengthsAsync` method call. We can ensure that the `Main` method waits for the async operation to complete by retrieving the value of the <xref:System.Threading.Tasks.Task%601.Result?displayProperty=fullName> property. For tasks that do not return a value, you can call the <xref:System.Threading.Tasks.Task.Wait%2A?displayProperty=fullName> method. 

## See also  
[Asynchronous Programming with async and await](../../../csharp/programming-guide/concepts/async/index.md)   
[Walkthrough: Accessing the Web by Using Async and Await](../../../csharp/programming-guide/concepts/async/walkthrough-accessing-the-web-by-using-async-and-await.md)   
[async](../../../csharp/language-reference/keywords/async.md)
=======
 The following Windows Forms example illustrates the use of `await` in an async method, `WaitAsynchronouslyAsync`. Contrast the behavior of that method with the behavior of `WaitSynchronously`. Without an `await` operator applied to a task, `WaitSynchronously` runs synchronously despite the use of the `async` modifier in its definition and a call to <xref:System.Threading.Thread.Sleep%2A?displayProperty=fullName> in its body.  
  
```csharp  
private async void button1_Click(object sender, EventArgs e)  
{  
    // Call the method that runs asynchronously.  
    string result = await WaitAsynchronouslyAsync();  
  
    // Call the method that runs synchronously.  
    //string result = await WaitSynchronously ();  
  
    // Display the result.  
    textBox1.Text += result;  
}  
  
// The following method runs asynchronously. The UI thread is not  
// blocked during the delay. You can move or resize the Form1 window   
// while Task.Delay is running.  
public async Task<string> WaitAsynchronouslyAsync()  
{  
    await Task.Delay(10000);  
    return "Finished";  
}  
  
// The following method runs synchronously, despite the use of async.  
// You cannot move or resize the Form1 window while Thread.Sleep  
// is running because the UI thread is blocked.  
public async Task<string> WaitSynchronously()  
{  
    // Add a using directive for System.Threading.  
    Thread.Sleep(10000);  
    return "Finished";  
}  
```  
  
## See Also  
 [Asynchronous Programming with async and await](../../../csharp/programming-guide/concepts/async/index.md)   
 [Walkthrough: Accessing the Web by Using Async and Await](../../../csharp/programming-guide/concepts/async/walkthrough-accessing-the-web-by-using-async-and-await.md)   
 [async](../../../csharp/language-reference/keywords/async.md)
>>>>>>> 24ae3c7e
<|MERGE_RESOLUTION|>--- conflicted
+++ resolved
@@ -39,29 +39,8 @@
 > [!NOTE]
 >  The `async` and `await` keywords were introduced in C# 5. For an introduction to async programming, see [Asynchronous Programming with async and await](../../../csharp/programming-guide/concepts/async/index.md).  
   
-<<<<<<< HEAD
 The task to which the `await` operator is applied typically is returned by a call to a method that implements the [Task-Based Asynchronous Pattern](../../../standard/asynchronous-programming-patterns/task-based-asynchronous-pattern-tap.md). They include methods that return <xref:System.Threading.Tasks.Task>, <xref:System.Threading.Tasks.Task%601>, and `System.Threading.Tasks.ValueType<TResult>` objects.  
-=======
- The task to which the `await` operator is applied typically is the return value from a call to a method that implements the [Task-Based Asynchronous Pattern](http://go.microsoft.com/fwlink/?LinkId=204847). Examples include values of type <xref:System.Threading.Tasks.Task> or <xref:System.Threading.Tasks.Task%601>.  
-  
- In the following code, the <xref:System.Net.Http.HttpClient> method <xref:System.Net.Http.HttpClient.GetByteArrayAsync%2A> returns a `Task\<byte[]>`, `getContentsTask`. The task is a promise to produce the actual byte array when the task is complete. The `await` operator is applied to `getContentsTask` to suspend execution in `SumPageSizesAsync` until `getContentsTask` is complete. In the meantime, control is returned to the caller of `SumPageSizesAsync`. When `getContentsTask` is finished, the `await` expression evaluates to a byte array.  
-  
-```csharp  
-private async Task SumPageSizesAsync()  
-{  
-    // To use the HttpClient type in desktop apps, you must include a using directive and add a   
-    // reference for the System.Net.Http namespace.  
-    HttpClient client = new HttpClient();  
-    // . . .  
-    Task<byte[]> getContentsTask = client.GetByteArrayAsync(url);  
-    byte[] urlContents = await getContentsTask;  
-  
-    // Equivalently, now that you see how it works, you can write the same thing in a single line.  
-    //byte[] urlContents = await client.GetByteArrayAsync(url);  
-    // . . .  
-}  
-```  
->>>>>>> 24ae3c7e
+
   
  In the following example, the <xref:System.Net.Http.HttpClient.GetByteArrayAsync%2A?displayProperty=fullName> method returns a `Task<byte[]>`. The task is a promise to produce the actual byte array when the task is complete. The `await` operator suspends execution until the work of the <xref:System.Net.Http.HttpClient.GetByteArrayAsync%2A> method is complete. In the meantime, control is returned to the caller of `GetPageSizeAsync`. When the task finishes execution, the `await` expression evaluates to a byte array.  
 
@@ -80,12 +59,9 @@
 
 // await keyword used with a method that returns a Task.  
 await AsyncMethodThatReturnsTask();  
-<<<<<<< HEAD
 
 // await keyword used with a method that returns a ValueTask<TResult>.
 TResult result = await AsyncMethodThatReturnsValueTaskTResult();
-=======
->>>>>>> 24ae3c7e
 ```  
   
 An `await` expression does not block the thread on which it is executing. Instead, it causes the compiler to sign up the rest of the async method as a continuation on the awaited task. Control then returns to the caller of the async method. When the task completes, it invokes its continuation, and execution of the async method resumes where it left off.  
@@ -104,8 +80,6 @@
 For examples of error handling in async methods, see [try-catch](../../../csharp/language-reference/keywords/try-catch.md).  
   
 ## Example  
-<<<<<<< HEAD
-
 The following example returns the total number of characters in the pages whose URLs are passed to it as command line arguments. The example calls the `GetPageLengthsAsync` method, which is marked with the `async` keyword. The `GetPageLengthsAsync` method in turn uses the `await` keyword to await calls to the <xref:System.Net.Http.HttpClient.GetStringAsync%2A?displayProperty=fullName> method.  
 
 [!code-cs[await-example](../../../,,/../../samples/snippets/csharp/language-reference/keywords/await/await2.cs)]  
@@ -115,45 +89,4 @@
 ## See also  
 [Asynchronous Programming with async and await](../../../csharp/programming-guide/concepts/async/index.md)   
 [Walkthrough: Accessing the Web by Using Async and Await](../../../csharp/programming-guide/concepts/async/walkthrough-accessing-the-web-by-using-async-and-await.md)   
-[async](../../../csharp/language-reference/keywords/async.md)
-=======
- The following Windows Forms example illustrates the use of `await` in an async method, `WaitAsynchronouslyAsync`. Contrast the behavior of that method with the behavior of `WaitSynchronously`. Without an `await` operator applied to a task, `WaitSynchronously` runs synchronously despite the use of the `async` modifier in its definition and a call to <xref:System.Threading.Thread.Sleep%2A?displayProperty=fullName> in its body.  
-  
-```csharp  
-private async void button1_Click(object sender, EventArgs e)  
-{  
-    // Call the method that runs asynchronously.  
-    string result = await WaitAsynchronouslyAsync();  
-  
-    // Call the method that runs synchronously.  
-    //string result = await WaitSynchronously ();  
-  
-    // Display the result.  
-    textBox1.Text += result;  
-}  
-  
-// The following method runs asynchronously. The UI thread is not  
-// blocked during the delay. You can move or resize the Form1 window   
-// while Task.Delay is running.  
-public async Task<string> WaitAsynchronouslyAsync()  
-{  
-    await Task.Delay(10000);  
-    return "Finished";  
-}  
-  
-// The following method runs synchronously, despite the use of async.  
-// You cannot move or resize the Form1 window while Thread.Sleep  
-// is running because the UI thread is blocked.  
-public async Task<string> WaitSynchronously()  
-{  
-    // Add a using directive for System.Threading.  
-    Thread.Sleep(10000);  
-    return "Finished";  
-}  
-```  
-  
-## See Also  
- [Asynchronous Programming with async and await](../../../csharp/programming-guide/concepts/async/index.md)   
- [Walkthrough: Accessing the Web by Using Async and Await](../../../csharp/programming-guide/concepts/async/walkthrough-accessing-the-web-by-using-async-and-await.md)   
- [async](../../../csharp/language-reference/keywords/async.md)
->>>>>>> 24ae3c7e
+[async](../../../csharp/language-reference/keywords/async.md)