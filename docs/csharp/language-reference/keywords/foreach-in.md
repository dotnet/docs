---
title: "foreach, in (C# Reference)"
<<<<<<< HEAD
ms.date: 07/20/2015
=======
ms.date: 10/11/2017"
>>>>>>> b9007190
ms.prod: .net
ms.technology: 
  - "devlang-csharp"
ms.topic: "article"
f1_keywords: 
  - "foreach"
  - "foreach_CSharpKeyword"
helpviewer_keywords: 
  - "foreach keyword [C#]"
  - "foreach statement [C#]"
  - "in keyword [C#]"
ms.assetid: 5a9c5ddc-5fd3-457a-9bb6-9abffcd874ec
caps.latest.revision: 29
author: "BillWagner"
ms.author: "wiwagn"
translation.priority.ht: 
  - "cs-cz"
  - "de-de"
  - "es-es"
  - "fr-fr"
  - "it-it"
  - "ja-jp"
  - "ko-kr"
  - "pl-pl"
  - "pt-br"
  - "ru-ru"
  - "tr-tr"
  - "zh-cn"
  - "zh-tw"
---
# foreach, in (C# Reference)
The `foreach` statement repeats a group of embedded statements for each element in an array or an object collection that implements the <xref:System.Collections.IEnumerable?displayProperty=nameWithType> or <xref:System.Collections.Generic.IEnumerable%601?displayProperty=nameWithType> interface. The `foreach` statement is used to iterate through the collection to get the information that you want, but can not be used to add or remove items from the source collection to avoid unpredictable side effects. If you need to add or remove items from the source collection, use a [for](for.md) loop.
  
 The embedded statements continue to execute for each element in the array or collection. After the iteration has been completed for all the elements in the collection, control is transferred to the next statement following the `foreach` block.
  
 At any point within the `foreach` block, you can break out of the loop by using the [break](break.md) keyword, or step to the next iteration in the loop by using the [continue](continue.md) keyword.

 A `foreach` loop can also be exited by the [goto](goto.md), [return](return.md), or [throw](throw.md) statements.

 For more information about the `foreach` keyword and code samples, see the following topics:  

 [Using foreach with Arrays](../../programming-guide/arrays/using-foreach-with-arrays.md)  

 [How to: Access a Collection Class with foreach](../../programming-guide/classes-and-structs/how-to-access-a-collection-class-with-foreach.md)  

## Example
 The following code shows three examples.

> [!TIP]
> You can modify the examples to experiment with the syntax and try different
> usages that are more similar to your use case. Press "Run" to run the code,
> then edit and press "Run" again.

-   a typical `foreach` loop that displays the contents of an array of integers

[!code-csharp-interactive[csrefKeywordsIteration#4](./codesnippet/CSharp/foreach-in_1.cs#L12-L26)]

-   a [for](../../../csharp/language-reference/keywords/for.md) loop that does the same thing

[!code-csharp-interactive[csrefKeywordsIteration#4](./codesnippet/CSharp/foreach-in_1.cs#L31-L46)]

-   a `foreach` loop that maintains a count of the number of elements in the array

[!code-csharp-interactive[csrefKeywordsIteration#4](./codesnippet/CSharp/foreach-in_1.cs#L51-L69)]
 
## C# Language Specification
[!INCLUDE[CSharplangspec](~/includes/csharplangspec-md.md)]

## See Also  

[C# Reference](../index.md)

[C# Programming Guide](../../programming-guide/index.md)

[C# Keywords](index.md)

[Iteration Statements](iteration-statements.md)

[for](for.md)<|MERGE_RESOLUTION|>--- conflicted
+++ resolved
@@ -1,10 +1,6 @@
 ---
 title: "foreach, in (C# Reference)"
-<<<<<<< HEAD
-ms.date: 07/20/2015
-=======
-ms.date: 10/11/2017"
->>>>>>> b9007190
+ms.date: 10/11/2017
 ms.prod: .net
 ms.technology: 
   - "devlang-csharp"
