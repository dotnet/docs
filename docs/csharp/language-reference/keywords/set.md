---
title: "set (C# Reference)"
ms.date: 03/10/2017
ms.prod: .net
ms.technology: 
  - "devlang-csharp"
ms.topic: "article"
f1_keywords: 
  - "set"
  - "set_CSharpKeyword"
helpviewer_keywords: 
  - "set keyword [C#]"
ms.assetid: 30d7e4e5-cc2e-4635-a597-14a724879619
caps.latest.revision: 14
author: "BillWagner"
ms.author: "wiwagn"
---
# set (C# Reference)
The `set` keyword defines an *accessor* method in a property or indexer that assigns a value to the property or the indexer element. For more information and examples, see [Properties](../../../csharp/programming-guide/classes-and-structs/properties.md), [Auto-Implemented Properties](../../../csharp/programming-guide/classes-and-structs/auto-implemented-properties.md), and [Indexers](../../../csharp/programming-guide/indexers/index.md).  
  
The following example defines both a `get` and a `set` accessor for a property named `Seconds`. It uses a private field named `_seconds` to back the property value.  
 
 [!code-csharp[set#1](../../../../samples/snippets/csharp/language-reference/keywords/get/get-1.cs)]  

Often, the `set` accessor consists of a single statement that returns a value, as it did in the previous example. Starting with C# 7, you can implement the `set` accessor as an expression-bodied member. The following example implements both the `get` and the `set` accessors as expression-bodied members.

<<<<<<< HEAD
 [!code-cs[set#3](../../../../samples/snippets/csharp/language-reference/keywords/get/get-3.cs)]  
=======
 [!code-csharp[set#3](../../../../samples/snippets/csharp/language-reference/keywords/get/get-3.cs)]   
>>>>>>> fd5cffac
    
For simple cases in which a property's `get` and `set` accessors perform no other operation than setting or retrieving a value in a private backing field, you can take advantage of the C# compiler's support for auto-implemented properties. The following example implements `Hours` as an auto-implemented property. 
  
 [!code-csharp[set#2](../../../../samples/snippets/csharp/language-reference/keywords/get/get-2.cs)]  
    
## C# Language Specification  
 [!INCLUDE[CSharplangspec](~/includes/csharplangspec-md.md)]  
  
## See Also  
 [C# Reference](../../../csharp/language-reference/index.md)  
 [C# Programming Guide](../../../csharp/programming-guide/index.md)  
 [C# Keywords](../../../csharp/language-reference/keywords/index.md)  
 [Properties](../../../csharp/programming-guide/classes-and-structs/properties.md)<|MERGE_RESOLUTION|>--- conflicted
+++ resolved
@@ -24,11 +24,7 @@
 
 Often, the `set` accessor consists of a single statement that returns a value, as it did in the previous example. Starting with C# 7, you can implement the `set` accessor as an expression-bodied member. The following example implements both the `get` and the `set` accessors as expression-bodied members.
 
-<<<<<<< HEAD
- [!code-cs[set#3](../../../../samples/snippets/csharp/language-reference/keywords/get/get-3.cs)]  
-=======
  [!code-csharp[set#3](../../../../samples/snippets/csharp/language-reference/keywords/get/get-3.cs)]   
->>>>>>> fd5cffac
     
 For simple cases in which a property's `get` and `set` accessors perform no other operation than setting or retrieving a value in a private backing field, you can take advantage of the C# compiler's support for auto-implemented properties. The following example implements `Hours` as an auto-implemented property. 
   
