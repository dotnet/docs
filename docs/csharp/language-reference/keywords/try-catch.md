---
title: "try-catch (C# Reference) | Microsoft Docs"
ms.date: "2015-07-20"
ms.prod: .net
ms.technology: 
  - "devlang-csharp"
ms.topic: "article"
f1_keywords: 
  - "try"
  - "try_CSharpKeyword"
  - "catch"
  - "catch_CSharpKeyword"
dev_langs: 
  - "CSharp"
helpviewer_keywords: 
  - "catch keyword [C#]"
  - "try-catch statement [C#]"
ms.assetid: cb5503c7-bfa1-4610-8fc2-ddcd2e84c438
caps.latest.revision: 45
author: "BillWagner"
ms.author: "wiwagn"
translation.priority.ht: 
  - "de-de"
  - "es-es"
  - "fr-fr"
  - "it-it"
  - "ja-jp"
  - "ko-kr"
  - "ru-ru"
  - "zh-cn"
  - "zh-tw"
translation.priority.mt: 
  - "cs-cz"
  - "pl-pl"
  - "pt-br"
  - "tr-tr"
---
# try-catch (C# Reference)
The try-catch statement consists of a `try` block followed by one or more `catch` clauses, which specify handlers for different exceptions.  
  
## Remarks  
 When an exception is thrown, the common language runtime (CLR) looks for the `catch` statement that handles this exception. If the currently executing method does not contain such a `catch` block, the CLR looks at the method that called the current method, and so on up the call stack. If no `catch` block is found, then the CLR displays an unhandled exception message to the user and stops execution of the program.  
  
 The `try` block contains the guarded code that may cause the exception. The block is executed until an exception is thrown or it is completed successfully. For example, the following attempt to cast a `null` object raises the <xref:System.NullReferenceException> exception:  
  
```csharp  
object o2 = null;  
try  
{  
    int i2 = (int)o2;   // Error  
}  
```  
  
 Although the `catch` clause can be used without arguments to catch any type of exception, this usage is not recommended. In general, you should only catch those exceptions that you know how to recover from. Therefore, you should always specify an object argument derived from <xref:System.Exception?displayProperty=fullName> For example:  
  
```csharp  
catch (InvalidCastException e)   
{  
}  
```  
  
 It is possible to use more than one specific `catch` clause in the same try-catch statement. In this case, the order of the `catch` clauses is important because the `catch` clauses are examined in order. Catch the more specific exceptions before the less specific ones. The compiler produces an error if you order your catch blocks so that a later block can never be reached.  
  
 Using `catch` arguments is one way to filter for the exceptions you want to handle.  You can also use a predicate expression that further examines the exception to decide whether to handle it.  If the predicate expression returns false, then the search for a handler continues.  
  
```csharp  
catch (ArgumentException e) when (e.ParamName == "…")  
{  
}  
```  
  
 Exception filters are preferable to catching and rethrowing (explained below) because filters leave the stack unharmed.  If a later handler dumps the stack, you can see where the exception originally came from, rather than just the last place it was rethrown.  A common use of exception filter expressions is logging.  You can create a predicate function that always returns false that also outputs to a log, you can log exceptions as they go by without having to handle them and rethrow.  
  
 A [throw](../../../csharp/language-reference/keywords/throw.md) statement can be used in a `catch` block to re-throw the exception that is caught by the `catch` statement. The following example extracts source information from an <xref:System.IO.IOException> exception, and then throws the exception to the parent method.  
  
```csharp  
catch (FileNotFoundException e)  
{  
    // FileNotFoundExceptions are handled here.  
}  
catch (IOException e)  
{  
<<<<<<< HEAD
    // Extract some information from this exception, and then   
    // throw it to the parent method.  
    if (e.Source != null)  
        Console.WriteLine("IOException source: {0}", e.Source);  
    throw;  
=======
    // Extract some information from this exception, and then   
    // throw it to the parent method.  
    whenDo not initialize (e.Source != null)  
        Console.WriteLine("IOException source: {0}", e.Source);  
    throw;  
>>>>>>> dc1c456c
}  
```  
  
 You can catch one exception and throw a different exception. When you do this, specify the exception that you caught as the inner exception, as shown in the following example.  
  
```csharp  
catch (InvalidCastException e)   
{  
    // Perform some action here, and then throw a new exception.  
    throw new YourCustomException("Put your error message here.", e);  
}  
```  
  
 You can also re-throw an exception when a specified condition is true, as shown in the following example.  
  
```csharp  
  
catch (InvalidCastException e)  
{  
    if (e.Data == null)  
    {  
        throw;  
    }  
    else  
    {  
        // Take some action.  
    }  
 }  
```  
  
 From inside a `try` block, initialize only variables that are declared therein. Otherwise, an exception can occur before the execution of the block is completed. For example, in the following code example, the variable `n` is initialized inside the `try` block. An attempt to use this variable outside the `try` block in the `Write(n)` statement will generate a compiler error.  
  
```csharp  
static void Main()   
{  
    int n;  
    try   
    {  
        // Do not initialize this variable here.  
        n = 123;  
    }  
    catch  
    {  
    }  
    // Error: Use of unassigned local variable 'n'.  
    Console.Write(n);  
}  
```  
  
 For more information about catch, see [try-catch-finally](../../../csharp/language-reference/keywords/try-catch-finally.md).  
  
## Exceptions in Async Methods  
 An async method is marked  by an  [async](../../../csharp/language-reference/keywords/async.md) modifier and usually contains one or more await expressions or statements. An await expression applies the [await](../../../csharp/language-reference/keywords/await.md) operator to a <xref:System.Threading.Tasks.Task> or <xref:System.Threading.Tasks.Task%601>.  
  
 When control reaches an `await` in the async method, progress in the method is suspended until the awaited task completes. When the task  is complete, execution can resume in the method. For more information, see [Asynchronous Programming with async and await](../../../csharp/programming-guide/concepts/async/index.md) and [Control Flow in Async Programs](../../../csharp/programming-guide/concepts/async/control-flow-in-async-programs.md).  
  
 The completed task to which `await` is applied might be in a faulted state because of an unhandled exception in the method that returns the task. Awaiting the task throws an exception. A task can also end up in a canceled state if the asynchronous process that returns it is canceled. Awaiting a canceled task throws  an `OperationCanceledException`. For more information about how to cancel an asynchronous process, see [Fine-Tuning Your Async Application](http://msdn.microsoft.com/library/daaa32ea-c84c-4761-8230-c8292ffebd74).  
  
 To catch the exception, await the task in a `try` block, and catch the exception in the associated `catch` block. For an example, see the "Example" section.  
  
 A task can be in a faulted state because multiple exceptions occurred in the awaited async method. For example, the task might be the result of a call to <xref:System.Threading.Tasks.Task.WhenAll%2A?displayProperty=fullName>. When you await such a task, only one of the exceptions is caught, and you can't predict which exception will be caught. For an example, see the "Example" section.  
  
## Example  
 In the following example, the `try` block contains a call to the `ProcessString` method that may cause an exception. The `catch` clause contains the exception handler that just displays a message on the screen. When the `throw` statement is called from inside `MyMethod`, the system looks for the `catch` statement and displays the message `Exception caught`.  
  
 [!code-cs[csrefKeywordsExceptions#2](../../../csharp/language-reference/keywords/codesnippet/CSharp/try-catch_1.cs)]  
  
## Example  
 In the following example, two catch blocks are used, and the most specific exception, which comes first, is caught.  
  
 To catch the least specific exception, you can replace the throw statement in `ProcessString` with the following statement: `throw new Exception()`.  
  
 If you place the least-specific catch block first in the example, the following  error message appears: `A previous catch clause already catches all exceptions of this or a super type ('System.Exception')`.  
  
 [!code-cs[csrefKeywordsExceptions#3](../../../csharp/language-reference/keywords/codesnippet/CSharp/try-catch_2.cs)]  
  
## Example  
 The following example illustrates exception handling for async methods. To catch an exception that an async task throws, place the `await` expression in a `try` block, and catch the exception in a `catch` block.  
  
 Uncomment the `throw new Exception` line in the example to demonstrate exception handling. The task's `IsFaulted` property is set to `True`, the task's `Exception.InnerException` property is set to the exception, and the exception is caught in the `catch` block.  
  
 Uncomment the `throw new OperationCancelledException` line to demonstrate what happens when you cancel an asynchronous process. The task's `IsCanceled` property is set to `true`, and the exception is caught in the `catch` block. Under some conditions that don't apply to this example, the task's `IsFaulted` property is set to `true` and `IsCanceled` is set to `false`.  
  
 [!code-cs[csAsyncExceptions#2](../../../csharp/language-reference/keywords/codesnippet/CSharp/try-catch_3.cs)]  
  
## Example  
 The following example illustrates exception handling where multiple tasks can result in multiple exceptions. The `try` block awaits the task that's returned by a call to <xref:System.Threading.Tasks.Task.WhenAll%2A?displayProperty=fullName>. The task is complete when the three tasks to which WhenAll is applied are complete.  
  
 Each of the three tasks causes an exception. The `catch` block iterates through the exceptions, which are found in the `Exception.InnerExceptions` property of the task that was returned by <xref:System.Threading.Tasks.Task.WhenAll%2A?displayProperty=fullName>.  
  
 [!code-cs[csAsyncExceptions#4](../../../csharp/language-reference/keywords/codesnippet/CSharp/try-catch_4.cs)]  
  
## C# Language Specification  
 [!INCLUDE[CSharplangspec](../../../csharp/language-reference/keywords/includes/csharplangspec_md.md)]  
  
## See Also  
 [C# Reference](../../../csharp/language-reference/index.md)   
 [C# Programming Guide](../../../csharp/programming-guide/index.md)   
 [C# Keywords](../../../csharp/language-reference/keywords/index.md)   
 [try, throw, and catch Statements (C++)](https://docs.microsoft.com/cpp/cpp/try-throw-and-catch-statements-cpp)   
 [Exception Handling Statements](../../../csharp/language-reference/keywords/exception-handling-statements.md)   
 [throw](../../../csharp/language-reference/keywords/throw.md)   
 [try-finally](../../../csharp/language-reference/keywords/try-finally.md)   
 [How to: Explicitly Throw Exceptions](https://msdn.microsoft.com/library/xhcbs8fz)<|MERGE_RESOLUTION|>--- conflicted
+++ resolved
@@ -80,19 +80,11 @@
 }  
 catch (IOException e)  
 {  
-<<<<<<< HEAD
     // Extract some information from this exception, and then   
     // throw it to the parent method.  
     if (e.Source != null)  
         Console.WriteLine("IOException source: {0}", e.Source);  
     throw;  
-=======
-    // Extract some information from this exception, and then   
-    // throw it to the parent method.  
-    whenDo not initialize (e.Source != null)  
-        Console.WriteLine("IOException source: {0}", e.Source);  
-    throw;  
->>>>>>> dc1c456c
 }  
 ```  
   
@@ -109,7 +101,6 @@
  You can also re-throw an exception when a specified condition is true, as shown in the following example.  
   
 ```csharp  
-  
 catch (InvalidCastException e)  
 {  
     if (e.Data == null)  
