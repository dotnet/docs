---
<<<<<<< HEAD
title: "using statement (C# Reference)"
=======
title: "using Statement - C# Reference"
ms.custom: seodec18

>>>>>>> dc0db659
ms.date: 07/20/2015
helpviewer_keywords:
  - "using statement [C#]"
ms.assetid: afc355e6-f0b9-4240-94dd-0d93f17d9fc3
---
# using statement (C# Reference)

Provides a convenient syntax that ensures the correct use of <xref:System.IDisposable> objects.

## Example

The following example shows how to use the `using` statement.

[!code-csharp[csrefKeywordsNamespace#4](~/samples/snippets/csharp/VS_Snippets_VBCSharp/csrefKeywordsNamespace/CS/csrefKeywordsNamespace.cs#4)]

## Remarks

<xref:System.IO.File> and <xref:System.Drawing.Font> are examples of managed types that access unmanaged resources (in this case file handles and device contexts). There are many other kinds of unmanaged resources and class library types that encapsulate them. All such types must implement the <xref:System.IDisposable> interface.

When the lifetime of an `IDisposable` object is limited to a single method, you should declare and instantiate it in the `using` statement. The `using` statement calls the <xref:System.IDisposable.Dispose%2A> method on the object in the correct way, and (when you use it as shown earlier) it also causes the object itself to go out of scope as soon as <xref:System.IDisposable.Dispose%2A> is called. Within the `using` block, the object is read-only and cannot be modified or reassigned.

The `using` statement ensures that <xref:System.IDisposable.Dispose%2A> is called even if an exception occurs within the `using` block. You can achieve the same result by putting the object inside a `try` block and then calling <xref:System.IDisposable.Dispose%2A> in a `finally` block; in fact, this is how the `using` statement is translated by the compiler. The code example earlier expands to the following code at compile time (note the extra curly braces to create the limited scope for the object):

[!code-csharp[csrefKeywordsNamespace#5](~/samples/snippets/csharp/VS_Snippets_VBCSharp/csrefKeywordsNamespace/CS/csrefKeywordsNamespace.cs#5)]

For more information about the `try`-`finally` statement, see the [try-finally](try-finally.md) topic.

Multiple instances of a type can be declared in the `using` statement, as shown in the following example:

[!code-csharp[csrefKeywordsNamespace#6](~/samples/snippets/csharp/VS_Snippets_VBCSharp/csrefKeywordsNamespace/CS/csrefKeywordsNamespace.cs#6)]

You can instantiate the resource object and then pass the variable to the `using` statement, but this is not a best practice. In this case, after control leaves the `using` block, the object remains in scope but probably has no access to its unmanaged resources. In other words, it's not fully initialized anymore. If you try to use the object outside the `using` block, you risk causing an exception to be thrown. For this reason, it's generally better to instantiate the object in the `using` statement and limit its scope to the `using` block.

[!code-csharp[csrefKeywordsNamespace#7](~/samples/snippets/csharp/VS_Snippets_VBCSharp/csrefKeywordsNamespace/CS/csrefKeywordsNamespace.cs#7)]

For more information about disposing of `IDisposable` objects, see [Using objects that implement IDisposable](../../../standard/garbage-collection/using-objects.md).

## C# language specification

For more information, see [The using statement](~/_csharplang/spec/statements.md#the-using-statement) in the [C# Language Specification](../language-specification/index.md). The language specification is the definitive source for C# syntax and usage.

## See also

- [C# Reference](../index.md)
- [C# Programming Guide](../../programming-guide/index.md)
- [C# Keywords](index.md)
- [using Directive](using-directive.md)
- [Garbage Collection](../../../standard/garbage-collection/index.md)
- [Using objects that implement IDisposable](../../../standard/garbage-collection/using-objects.md)
- [IDisposable interface](xref:System.IDisposable)<|MERGE_RESOLUTION|>--- conflicted
+++ resolved
@@ -1,11 +1,6 @@
 ---
-<<<<<<< HEAD
-title: "using statement (C# Reference)"
-=======
-title: "using Statement - C# Reference"
+title: "using statement - C# Reference"
 ms.custom: seodec18
-
->>>>>>> dc0db659
 ms.date: 07/20/2015
 helpviewer_keywords:
   - "using statement [C#]"
