---
<<<<<<< HEAD
title: "using static directive (C# Reference)"
=======
title: "using static Directive - C# Reference"
ms.custom: seodec18

>>>>>>> dc0db659
ms.date: 03/10/2017
helpviewer_keywords: 
  - "using static directive [C#]"
ms.assetid: 8b8f9e34-c75e-469b-ba85-6f2eb4090314
author: "rpetrusha"
ms.author: "ronpet"
---
# using static directive (C# Reference)

The `using static` directive designates a type whose static members and nested types you can access without specifying a type name. Its syntax is:

```csharp
using static <fully-qualified-type-name>;
```

where *fully-qualified-type-name* is the name of the type whose static members and nested types can be referenced without specifying a type name. If you do not provide a fully qualified type name (the full namespace name along with the type name), C# generates compiler error [CS0246](../compiler-messages/cs0246.md): "The type or namespace name 'type/namespace' could not be found (are you missing a using directive or an assembly reference?)".

The `using static` directive applies to any type that has static members (or nested types), even if it also has instance members. However, instance members can only be invoked through the type instance.

The `using static` directive was introduced in C# 6.

## Remarks

Ordinarily, when you call a static member, you provide the type name along with the member name. Repeatedly entering the same type name to invoke members of the type can result in verbose, obscure code. For example, the following definition of a `Circle` class references a number of members of the <xref:System.Math> class.

[!code-csharp[using-static#1](~/samples/snippets/csharp/language-reference/keywords/using/using-static1.cs#1)]

By eliminating the need to explicitly reference the <xref:System.Math> class each time a member is referenced, the `using static` directive produces much cleaner code:

[!code-csharp[using-static#2](~/samples/snippets/csharp/language-reference/keywords/using/using-static2.cs#1)]

`using static` imports only accessible static members and nested types declared in the specified type.  Inherited members are not imported.  You can import from any named type with a using static directive, including Visual Basic modules.  If F# top-level functions appear in metadata as static members of a named type whose name is a valid C# identifier, then the F# functions can be imported.

 `using static` makes extension methods declared in the specified type available for extension method lookup.  However, the names of the extension methods are not imported into scope for unqualified reference in code.

 Methods with the same name imported from different types by different `using static` directives in the same compilation unit or namespace form a method group.  Overload resolution within these method groups follows normal C# rules.

## Example

The following example uses the `using static` directive to make the static members of the <xref:System.Console>, <xref:System.Math>, and <xref:System.String> classes available without having to specify their type name.

[!code-csharp[using-static#3](~/samples/snippets/csharp/language-reference/keywords/using/using-static3.cs)]

In the example, the `using static` directive could also have been applied to the <xref:System.Double> type. This would have made it possible to call the <xref:System.Double.TryParse(System.String,System.Double@)> method without specifying a type name. However, this creates less readable code, since it becomes necessary to check the `using static` statements to determine which numeric type's `TryParse` method is called.

## See also

- [using directive](using-directive.md)
- [C# Reference](../index.md)
- [C# Keywords](index.md)
- [Using Namespaces](../../programming-guide/namespaces/using-namespaces.md)
- [Namespace Keywords](namespace-keywords.md)
- [Namespaces](../../programming-guide/namespaces/index.md)<|MERGE_RESOLUTION|>--- conflicted
+++ resolved
@@ -1,11 +1,6 @@
 ---
-<<<<<<< HEAD
-title: "using static directive (C# Reference)"
-=======
-title: "using static Directive - C# Reference"
+title: "using static directive - C# Reference"
 ms.custom: seodec18
-
->>>>>>> dc0db659
 ms.date: 03/10/2017
 helpviewer_keywords: 
   - "using static directive [C#]"
