---
<<<<<<< HEAD
title: "/= Operator (C# Reference)"
ms.date: 12/10/2018
=======
title: "/= Operator - C# Reference"
ms.custom: seodec18

ms.date: 07/20/2015
>>>>>>> a41c8cd2
f1_keywords: 
  - "/=_CSharpKeyword"
helpviewer_keywords: 
  - "division assignment operator (/=) [C#]"
  - "/= (division assignment operator) [C#]"
ms.assetid: 50fc02b0-ee9c-4c3e-b58d-d591282caf1c
---
# /= Operator (C# Reference)

The division assignment operator.

An expression using the `/=` operator, such as

```csharp
x /= y
```

is equivalent to

```csharp
x = x / y
```

except that `x` is only evaluated once.

The [division operator](division-operator.md) `/` divides its first operand by its second operand. It's supported by all numeric types.

The following example demonstrates the usage of the `/=` operator:

[!code-csharp-interactive[divide and assign](~/samples/snippets/csharp/language-reference/operators/DivisionExamples.cs#DivisionAssignment)]

## Operator overloadability

If a user-defined type [overloads](../keywords/operator.md) the [division operator](division-operator.md) `/`, the division assignment operator `/=` is implicitly overloaded. A user-defined type cannot explicitly overload the division assignment operator.

## C# language specification

For more information, see the [Compound assignment](~/_csharplang/spec/expressions.md#compound-assignment) section of the [C# language specification](../language-specification/index.md).

## See also

- [C# Reference](../index.md)
- [C# Programming Guide](../../programming-guide/index.md)
- [C# Operators](index.md)<|MERGE_RESOLUTION|>--- conflicted
+++ resolved
@@ -1,13 +1,7 @@
 ---
-<<<<<<< HEAD
-title: "/= Operator (C# Reference)"
-ms.date: 12/10/2018
-=======
 title: "/= Operator - C# Reference"
 ms.custom: seodec18
-
-ms.date: 07/20/2015
->>>>>>> a41c8cd2
+ms.date: 12/13/2018
 f1_keywords: 
   - "/=_CSharpKeyword"
 helpviewer_keywords: 
