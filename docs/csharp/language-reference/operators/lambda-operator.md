---
title: "=&gt; Operator (C# Reference)"
ms.date: "2017-10-02"
ms.prod: .net
ms.technology: ["devlang-csharp"]
ms.topic: "article"
<<<<<<< HEAD
f1_keywords: ["=>_CSharpKeyword"]
dev_langs: ["CSharp"]
helpviewer_keywords: ["lambda operator [C#]", "=> operator [C#]", "lambda expressions [C#], => operator"]
ms.assetid: 8c899251-dafa-4594-bec7-243b39072880
caps.latest.revision: 21
=======
f1_keywords: 
  - "=>_CSharpKeyword"
dev_langs: 
  - "CSharp"
helpviewer_keywords: 
  - "lambda operator [C#]"
  - "=> operator [C#]"
  - "lambda expressions [C#], => operator"
>>>>>>> 2a83613c
author: "BillWagner"
ms.author: "wiwagn"
---
# =&gt; Operator (C# Reference)

The `=>` operator can be used in two ways in C#:

- As the [lambda operator](#lamba-operator) in a [lambda expression](../../lambda-expressions.md), it separates the input variables from the lambda body.
 
- In an [expression body definition](#expression-body-definition), it separates a member name from the member implementation. 

## Lambda operator

The `=>` token is called the lambda operator. It is used in *lambda expressions* to separate the input variables on the left side from the lambda body on the right side. Lambda expressions are inline expressions similar to anonymous methods but more flexible; they are used extensively in LINQ queries that are expressed in method syntax. For more information, see [Lambda Expressions](../../../csharp/programming-guide/statements-expressions-operators/lambda-expressions.md).  
  
 The following example shows two ways to find and display the length of the shortest string in an array of strings. The first part of the example applies a lambda expression (`w => w.Length`) to each element of the `words` array and then uses the <xref:System.Linq.Enumerable.Min%2A> method to find the smallest length. For comparison, the second part of the example shows a longer solution that uses query syntax to do the same thing.  
  
```csharp  
string[] words = { "cherry", "apple", "blueberry" };  
  
// Use method syntax to apply a lambda expression to each element  
// of the words array.   
int shortestWordLength = words.Min(w => w.Length);  
Console.WriteLine(shortestWordLength);  
  
// Compare the following code that uses query syntax.  
// Get the lengths of each word in the words array.  
var query = from w in words  
            select w.Length;  
// Apply the Min method to execute the query and get the shortest length.  
int shortestWordLength2 = query.Min();  
Console.WriteLine(shortestWordLength2);  
  
// Output:   
// 5  
// 5  
```  
  
### Remarks  
 The `=>` operator has the same precedence as the assignment operator (`=`) and is right-associative.  
  
 You can specify the type of the input variable explicitly or let the compiler infer it; in either case, the variable is strongly typed at compile time. When you specify a type, you must enclose the type name and the variable name in parentheses, as the following example shows.  
  
```csharp  
int shortestWordLength = words.Min((string w) => w.Length);  
```  
  
### Example  
 The following example shows how to write a lambda expression for the overload of the standard query operator <xref:System.Linq.Enumerable.Where%2A?displayProperty=nameWithType> that takes two arguments. Because the lambda expression has more than one parameter, the parameters must be enclosed in parentheses. The second parameter, `index`, represents the index of the current element in the collection. The `Where` expression returns all the strings whose lengths are less than their index positions in the array.  
  
```csharp  
static void Main(string[] args)  
{  
    string[] digits = { "zero", "one", "two", "three", "four", "five",   
            "six", "seven", "eight", "nine" };  
  
    Console.WriteLine("Example that uses a lambda expression:");  
    var shortDigits = digits.Where((digit, index) => digit.Length < index);  
    foreach (var sD in shortDigits)  
    {  
        Console.WriteLine(sD);  
    }  
  
    // Output:  
    // Example that uses a lambda expression:  
    // five  
    // six  
    // seven  
    // eight  
    // nine  
}  
```  
## Expression body definition

An expression body definition provides a member's implementation in a highly condensed, readable form. It has the following general syntax:

```csharp
member => expression;
```
where *expression* is a valid expression. Note that *expression* can be a *statement expression* only if the member's return type is `void`, or if the member is a constructor or a finalizer.

Expression body definitions for methods and property get statements are supported starting with C# 6. Expression body definitions for constructors, finalizers, property set statements, and indexers are supported starting with C# 7.

The following is an expression body definition for a `Person.ToString` method:

```csharp
public override string ToString() => $"{fname} {lname}".Trim();
```

It is a shorthand version of the following method definition:

```csharp
public override string ToString()
{
   return $"{fname} {lname}".Trim();
}
```
For more detailed information on expression body definitions, see [Expression-bodied members](../../programming-guide/statements-expressions-operators/expression-bodied-members.md).

## See Also  
[C# Reference](../../../csharp/language-reference/index.md)   
[C# Programming Guide](../../../csharp/programming-guide/index.md)   
[Lambda Expressions](../../../csharp/programming-guide/statements-expressions-operators/lambda-expressions.md)   
[Expression-bodied members](../../programming-guide/statements-expressions-operators/expression-bodied-members.md).<|MERGE_RESOLUTION|>--- conflicted
+++ resolved
@@ -4,13 +4,6 @@
 ms.prod: .net
 ms.technology: ["devlang-csharp"]
 ms.topic: "article"
-<<<<<<< HEAD
-f1_keywords: ["=>_CSharpKeyword"]
-dev_langs: ["CSharp"]
-helpviewer_keywords: ["lambda operator [C#]", "=> operator [C#]", "lambda expressions [C#], => operator"]
-ms.assetid: 8c899251-dafa-4594-bec7-243b39072880
-caps.latest.revision: 21
-=======
 f1_keywords: 
   - "=>_CSharpKeyword"
 dev_langs: 
@@ -19,7 +12,6 @@
   - "lambda operator [C#]"
   - "=> operator [C#]"
   - "lambda expressions [C#], => operator"
->>>>>>> 2a83613c
 author: "BillWagner"
 ms.author: "wiwagn"
 ---
