---
description: "! (null-forgiving) operator - C# reference"
title: "! (null-forgiving) operator - C# reference"
<<<<<<< HEAD
ms.date: 11/13/2020
f1_keywords: 
=======
ms.date: 10/11/2019
f1_keywords:
>>>>>>> 9d33d5b3
  - "nullForgiving_CSharpKeyword"
helpviewer_keywords:
  - "null-forgiving operator [C#]"
  - "! operator [C#]"
---
# ! (null-forgiving) operator (C# reference)

Available in C# 8.0 and later, the unary postfix `!` operator is the null-forgiving operator. In an enabled [nullable annotation context](../../nullable-references.md#nullable-annotation-context), you use the null-forgiving operator to declare that expression `x` of a reference type isn't `null`: `x!`. The unary prefix `!` operator is the [logical negation operator](boolean-logical-operators.md#logical-negation-operator-).

The null-forgiving operator has no effect at run time. It only affects the compiler's static flow analysis by changing the null state of the expression. At run time, expression `x!` evaluates to the result of the underlying expression `x`.

For more information about the nullable reference types feature, see [Nullable reference types](../builtin-types/nullable-reference-types.md).

## Examples

One of the use cases of the null-forgiving operator is in testing the argument validation logic. For example, consider the following class:

[!code-csharp[Person class](snippets/shared/NullForgivingOperator.cs#PersonClass)]

Using the [MSTest test framework](../../../core/testing/unit-testing-with-mstest.md), you can create the following test for the validation logic in the constructor:

[!code-csharp[Person test](snippets/shared/NullForgivingOperator.cs#TestPerson)]

Without the null-forgiving operator, the compiler generates the following warning for the preceding code: `Warning CS8625: Cannot convert null literal to non-nullable reference type`. By using the null-forgiving operator, you inform the compiler that passing `null` is expected and shouldn't be warned about.

You can also use the null-forgiving operator when you definitely know that an expression cannot be `null` but the compiler doesn't manage to recognize that. In the following example, if the `IsValid` method returns `true`, its argument is not `null` and you can safely dereference it:

[!code-csharp[Use null-forgiving operator](snippets/shared/NullForgivingOperator.cs#UseNullForgiving)]

Without the null-forgiving operator, the compiler generates the following warning for the `p.Name` code: `Warning CS8602: Dereference of a possibly null reference`.

If you can modify the `IsValid` method, you can use the [NotNullWhen](xref:System.Diagnostics.CodeAnalysis.NotNullWhenAttribute) attribute to inform the compiler that an argument of the `IsValid` method cannot be `null` when the method returns `true`:

[!code-csharp[Use an attribute](snippets/shared/NullForgivingOperator.cs#UseAttribute)]

In the preceding example, you don't need to use the null-forgiving operator because the compiler has enough information to find out that `p` cannot be `null` inside the `if` statement. For more information about the attributes that allow you to provide additional information about the null state of a variable, see [Upgrade APIs with attributes to define null expectations](../attributes/nullable-analysis.md).

## C# language specification

For more information, see [The null-forgiving operator](~/_csharplang/proposals/csharp-9.0/nullable-reference-types-specification.md#the-null-forgiving-operator) section of the [draft of the nullable reference types specification](~/_csharplang/proposals/csharp-9.0/nullable-reference-types-specification.md).

## See also

- [C# reference](../index.md)
- [C# operators and expressions](index.md)
- [Tutorial: Design with nullable reference types](../../tutorials/nullable-reference-types.md)<|MERGE_RESOLUTION|>--- conflicted
+++ resolved
@@ -1,13 +1,8 @@
 ---
 description: "! (null-forgiving) operator - C# reference"
 title: "! (null-forgiving) operator - C# reference"
-<<<<<<< HEAD
 ms.date: 11/13/2020
 f1_keywords: 
-=======
-ms.date: 10/11/2019
-f1_keywords:
->>>>>>> 9d33d5b3
   - "nullForgiving_CSharpKeyword"
 helpviewer_keywords:
   - "null-forgiving operator [C#]"
