--- conflicted
+++ resolved
@@ -1,11 +1,6 @@
 ---
-<<<<<<< HEAD
 title: "#if preprocessor directive (C# Reference)"
 ms.date: "2017-08-21"
-=======
-title: "#if (C# Reference)"
-ms.date: 07/20/2015
->>>>>>> fa229ae8
 ms.prod: .net
 ms.technology: 
   - "devlang-csharp"
@@ -50,7 +45,6 @@
 ## Example
 
 ```csharp
-<<<<<<< HEAD
 // preprocessor_if.cs
 #define DEBUG
 #define MYTEST
@@ -75,34 +69,6 @@
 **DEBUG and MYTEST are defined**
 
 ## See also
- [C# Reference](../../../csharp/language-reference/index.md)   
- [C# Programming Guide](../../../csharp/programming-guide/index.md)   
- [C# Preprocessor Directives](../../../csharp/language-reference/preprocessor-directives/index.md)   
-=======
-// preprocessor_if.cs  
-#define DEBUG
-#define MYTEST  
-using System;  
-public class MyClass   
-{  
-    static void Main()   
-    {  
-#if (DEBUG && !MYTEST)  
-        Console.WriteLine("DEBUG is defined");  
-#elif (!DEBUG && MYTEST)  
-        Console.WriteLine("MYTEST is defined");  
-#elif (DEBUG && MYTEST)  
-        Console.WriteLine("DEBUG and MYTEST are defined");  
-#else  
-        Console.WriteLine("DEBUG and MYTEST are not defined");  
-#endif  
-    }  
-}  
-```  
-  
- **DEBUG and MYTEST are defined**  
-## See Also  
  [C# Reference](../../../csharp/language-reference/index.md)  
  [C# Programming Guide](../../../csharp/programming-guide/index.md)  
- [C# Preprocessor Directives](../../../csharp/language-reference/preprocessor-directives/index.md)
->>>>>>> fa229ae8
+ [C# Preprocessor Directives](../../../csharp/language-reference/preprocessor-directives/index.md)  