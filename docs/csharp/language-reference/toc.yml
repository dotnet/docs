- name: C# language reference
  href: index.md
- name: Configure language version
  href: configure-language-version.md
- name: C# keywords
  items:
  - name: Overview
    href: keywords/index.md
  - name: Built-in types
    items:
    - name: Value Types
      items:
      - name: Features of value types
        href: keywords/value-types.md
      - name: bool
        href: keywords/bool.md
      - name: Integral numeric types
        displayName: sbyte, byte, short, ushort, int, uint, long, ulong, integer
        href: builtin-types/integral-numeric-types.md
      - name: Floating-point numeric types
        displayName: float, decimal, double, rational, real
        href: builtin-types/floating-point-numeric-types.md
      - name: char
        href: keywords/char.md
      - name: enum
        href: keywords/enum.md
      - name: struct
        href: keywords/struct.md
    - name: Reference Types
      items:
      - name: Features of reference types
        href: keywords/reference-types.md
      - name: class
        href: keywords/class.md
      - name: Built-in reference types
        displayName: object, delegate, dynamic, string
        href: builtin-types/reference-types.md
      - name: interface
        href: keywords/interface.md
    - name: void
      href: keywords/void.md
    - name: var
      href: keywords/var.md
    - name: Unmanaged types
      href: builtin-types/unmanaged-types.md
    - name: Reference tables for types
      items:
      - name: Built-in types table
        href: keywords/built-in-types-table.md
      - name: Value types table
        href: keywords/value-types-table.md
      - name: Default values table
        href: keywords/default-values-table.md
      - name: Implicit numeric conversions table
        href: keywords/implicit-numeric-conversions-table.md
      - name: Explicit numeric conversions table
        href: keywords/explicit-numeric-conversions-table.md
      - name: Formatting numeric results table
        href: keywords/formatting-numeric-results-table.md
  - name: Modifiers
    items:
    - name: Access Modifiers
      items:
      - name: Quick reference
        href: keywords/access-modifiers.md
      - name: Accessibility Levels
        href: keywords/accessibility-levels.md
      - name: Accessibility Domain
        href: keywords/accessibility-domain.md
      - name: Restrictions on Using Accessibility Levels
        href: keywords/restrictions-on-using-accessibility-levels.md
      - name: internal
        href: keywords/internal.md
      - name: private
        href: keywords/private.md
      - name: protected
        href: keywords/protected.md
      - name: public
        href: keywords/public.md
      - name: protected internal
        href: keywords/protected-internal.md
      - name: private protected
        href: keywords/private-protected.md
    - name: abstract
      href: keywords/abstract.md
    - name: async
      href: keywords/async.md
    - name: const
      href: keywords/const.md
    - name: event
      href: keywords/event.md
    - name: extern
      href: keywords/extern.md
    - name: in (generic modifier)
      href: keywords/in-generic-modifier.md
    - name: new (member modifier)
      href: keywords/new-modifier.md
    - name: out (generic modifier)
      href: keywords/out-generic-modifier.md
    - name: override
      href: keywords/override.md
    - name: readonly
      href: keywords/readonly.md
    - name: sealed
      href: keywords/sealed.md
    - name: static
      href: keywords/static.md
    - name: unsafe
      href: keywords/unsafe.md
    - name: virtual
      href: keywords/virtual.md
    - name: volatile
      href: keywords/volatile.md
  - name: Statement Keywords
    items:
    - name: Statement categories
      href: keywords/statement-keywords.md
    - name: Selection Statements
      items:
      - name: if-else
        href: keywords/if-else.md
      - name: switch
        href: keywords/switch.md
    - name: Iteration Statements
      items:
      - name: do
        href: keywords/do.md
      - name: for
        href: keywords/for.md
      - name: foreach, in
        href: keywords/foreach-in.md
      - name: while
        href: keywords/while.md
    - name: Jump Statements
      items:
      - name: break
        href: keywords/break.md
      - name: continue
        href: keywords/continue.md
      - name: goto
        href: keywords/goto.md
      - name: return
        href: keywords/return.md
    - name: Exception Handling Statements
      items:
      - name: throw
        href: keywords/throw.md
      - name: try-catch
        href: keywords/try-catch.md
      - name: try-finally
        href: keywords/try-finally.md
      - name: try-catch-finally
        href: keywords/try-catch-finally.md
    - name: Checked and Unchecked
      items:
<<<<<<< HEAD
      - name: Quick reference
        href: keywords/contextual-keywords.md
      - name: add
        href: keywords/add.md
      - name: get
        href: keywords/get.md
      - name: partial (Type)
        href: keywords/partial-type.md
      - name: partial (Method)
        href: keywords/partial-method.md
      - name: remove
        href: keywords/remove.md
      - name: set
        href: keywords/set.md
      - name: when (filter condition)
        href: keywords/when.md
      - name: value
        href: keywords/value.md
      - name: yield
        href: keywords/yield.md
    - name: Query Keywords
      items:
      - name: Quick reference
        href: keywords/query-keywords.md
      - name: from clause
        href: keywords/from-clause.md
      - name: where clause
        href: keywords/where-clause.md
      - name: select clause
        href: keywords/select-clause.md
      - name: group clause
        href: keywords/group-clause.md
      - name: into
        href: keywords/into.md
      - name: orderby clause
        href: keywords/orderby-clause.md
      - name: join clause
        href: keywords/join-clause.md
      - name: let clause
        href: keywords/let-clause.md
      - name: ascending
        href: keywords/ascending.md
      - name: descending
        href: keywords/descending.md
      - name: "on"
        href: keywords/on.md
      - name: equals
        href: keywords/equals.md
      - name: by
        href: keywords/by.md
      - name: in
        href: keywords/in.md
  - name: C# operators
    items:
    - name: Overview
      href: operators/index.md
    - name: Arithmetic operators
      href: operators/arithmetic-operators.md
      displayName: ++, --, +, -, *, /, %, +=, -=, *=, /=, %=, checked, unchecked
    - name: Boolean logical operators
      href: operators/boolean-logical-operators.md
      displayName: "!, &&, ||, &, |, ^, &=, |=, ^="
    - name: Bitwise and shift operators
      href: operators/bitwise-and-shift-operators.md
      displayName: "~, &, |, ^, <<, >>, &=, |=, ^=, <<=, >>="
    - name: Equality operators
      href: operators/equality-operators.md
      displayName: ==, !=
    - name: Comparison operators
      href: operators/comparison-operators.md
      displayName: ">, <, >=, <=, greater, less"
    - name: Member access operators
      href: operators/member-access-operators.md
      displayName: "., [], ?., ?[], (), indexer, null-conditional, Elvis, invocation"
    - name: Type-testing and conversion operators
      href: operators/type-testing-and-conversion-operators.md
      displayName: "is operator, is keyword, as operator, as keyword, typeof, (), cast"
    - name: User-defined conversion operators
      href: operators/user-defined-conversion-operators.md
      displayName: implicit, explicit
    - name: Pointer related operators
      href: operators/pointer-related-operators.md
      displayName: "&, *, ->, [], +, -, ++, --, ==, !=, <, >, <=, >=, dereference, address-of, indirection"
    - name: "= operator"
      href: operators/assignment-operator.md
      displayName: "assignment, ref"
    - name: + and += operators
      href: operators/addition-operator.md
      displayName: string concatenation, delegate combination, event subscription
    - name: "- and -= operators"
      href: operators/subtraction-operator.md
      displayName: delegate removal, event unsubscription
    - name: "?: operator"
      href: operators/conditional-operator.md
      displayName: conditional, ternary, ref
    - name: "?? operator"
      href: operators/null-coalescing-operator.md
      displayName: null-coalescing
    - name: => operator
      href: operators/lambda-operator.md
      displayName: lambda
    - name: ":: operator"
      href: operators/namespace-alias-qualifier.md
      displayName: "namespace alias qualifier, global namespace"
    - name: default operator
      href: operators/default.md
      displayName: default value, default literal, type default
    - name: delegate operator
      href: operators/delegate-operator.md
      displayName: anonymous
    - name: nameof operator
      href: operators/nameof.md
    - name: new operator
      href: operators/new-operator.md
    - name: sizeof operator
      href: operators/sizeof.md
    - name: stackalloc operator
      href: operators/stackalloc.md
    - name: true and false operators
      href: operators/true-false-operators.md
    - name: Operator overloading
      href: operators/operator-overloading.md
  - name: C# special characters
=======
      - name: Overview
        href: keywords/checked-and-unchecked.md
      - name: checked
        href: keywords/checked.md
      - name: unchecked
        href: keywords/unchecked.md
    - name: fixed Statement
      href: keywords/fixed-statement.md
    - name: lock Statement
      href: keywords/lock-statement.md
  - name: Method Parameters
    items:
    - name: Passing parameters
      href: keywords/method-parameters.md
    - name: params
      href: keywords/params.md
    - name: in (Parameter Modifier)
      href: keywords/in-parameter-modifier.md
    - name: ref
      href: keywords/ref.md
    - name: out (Parameter Modifier)
      href: keywords/out-parameter-modifier.md
  - name: Namespace Keywords
>>>>>>> 9d84605d
    items:
    - name: namespace
      href: keywords/namespace.md
    - name: using
      items:
      - name: Contexts for using
        href: keywords/using.md
      - name: using Directive
        href: keywords/using-directive.md
      - name: using static Directive
        href: keywords/using-static.md
      - name: using Statement
        href: keywords/using-statement.md
    - name: extern alias
      href: keywords/extern-alias.md
  - name: Type-testing Keywords
    items:
      - name: is
        href: keywords/is.md
  - name: Generic Type Constraint Keywords
    items:
      - name: new constraint
        href: keywords/new-constraint.md
      - name: where
        href: keywords/where-generic-type-constraint.md
  - name: Operator Keywords
    items:
    - name: await
      href: keywords/await.md
  - name: Access Keywords
    items:
    - name: base
      href: keywords/base.md
    - name: this
      href: keywords/this.md
  - name: Literal Keywords
    items:
    - name: "null"
      href: keywords/null.md
    - name: "true"
      href: keywords/true-literal.md
    - name: "false"
      href: keywords/false-literal.md
    - name: default
      href: keywords/default.md
  - name: Contextual Keywords
    items:
    - name: Quick reference
      href: keywords/contextual-keywords.md
    - name: add
      href: keywords/add.md
    - name: get
      href: keywords/get.md
    - name: global
      href: keywords/global.md
    - name: partial (Type)
      href: keywords/partial-type.md
    - name: partial (Method)
      href: keywords/partial-method.md
    - name: remove
      href: keywords/remove.md
    - name: set
      href: keywords/set.md
    - name: when (filter condition)
      href: keywords/when.md
    - name: value
      href: keywords/value.md
    - name: yield
      href: keywords/yield.md
  - name: Query Keywords
    items:
    - name: Quick reference
      href: keywords/query-keywords.md
    - name: from clause
      href: keywords/from-clause.md
    - name: where clause
      href: keywords/where-clause.md
    - name: select clause
      href: keywords/select-clause.md
    - name: group clause
      href: keywords/group-clause.md
    - name: into
      href: keywords/into.md
    - name: orderby clause
      href: keywords/orderby-clause.md
    - name: join clause
      href: keywords/join-clause.md
    - name: let clause
      href: keywords/let-clause.md
    - name: ascending
      href: keywords/ascending.md
    - name: descending
      href: keywords/descending.md
    - name: "on"
      href: keywords/on.md
    - name: equals
      href: keywords/equals.md
    - name: by
      href: keywords/by.md
    - name: in
      href: keywords/in.md
- name: C# operators
  items:
  - name: Overview
    href: operators/index.md
  - name: Arithmetic operators
    href: operators/arithmetic-operators.md
    displayName: ++, --, +, -, *, /, %, +=, -=, *=, /=, %=, checked, unchecked
  - name: Boolean logical operators
    href: operators/boolean-logical-operators.md
    displayName: "!, &&, ||, &, |, ^, &=, |=, ^="
  - name: Bitwise and shift operators
    href: operators/bitwise-and-shift-operators.md
    displayName: "~, &, |, ^, <<, >>, &=, |=, ^=, <<=, >>="
  - name: Equality operators
    href: operators/equality-operators.md
    displayName: ==, !=
  - name: Comparison operators
    href: operators/comparison-operators.md
    displayName: ">, <, >=, <=, greater, less"
  - name: Member access operators
    href: operators/member-access-operators.md
    displayName: "., [], ?., ?[], (), indexer, null-conditional, Elvis, invocation"
  - name: Type-testing and conversion operators
    href: operators/type-testing-and-conversion-operators.md
    displayName: "is operator, is keyword, as operator, as keyword, typeof, (), cast"
  - name: User-defined conversion operators
    href: operators/user-defined-conversion-operators.md
    displayName: implicit, explicit
  - name: Pointer related operators
    href: operators/pointer-related-operators.md
    displayName: "&, *, ->, [], +, -, ++, --, ==, !=, <, >, <=, >=, dereference, address-of, indirection"
  - name: "= operator"
    href: operators/assignment-operator.md
    displayName: "assignment, ref"
  - name: + and += operators
    href: operators/addition-operator.md
    displayName: string concatenation, delegate combination, event subscription
  - name: "- and -= operators"
    href: operators/subtraction-operator.md
    displayName: delegate removal, event unsubscription
  - name: "?: operator"
    href: operators/conditional-operator.md
    displayName: conditional, ternary, ref
  - name: "?? operator"
    href: operators/null-coalescing-operator.md
    displayName: null-coalescing
  - name: => operator
    href: operators/lambda-operator.md
    displayName: lambda
  - name: ":: operator"
    href: operators/namespace-alias-qualifier.md
    displayName: "namespace alias qualifier"
  - name: default operator
    href: operators/default.md
    displayName: default value, default literal, type default
  - name: delegate operator
    href: operators/delegate-operator.md
    displayName: anonymous
  - name: nameof operator
    href: operators/nameof.md
  - name: new operator
    href: operators/new-operator.md
  - name: sizeof operator
    href: operators/sizeof.md
  - name: stackalloc operator
    href: operators/stackalloc.md
  - name: true and false operators
    href: operators/true-false-operators.md
  - name: Operator overloading
    href: operators/operator-overloading.md
- name: C# special characters
  items:
  - name: Overview
    href: tokens/index.md
  - name: $ -- string interpolation
    href: tokens/interpolated.md
  - name: "@ -- verbatim identifier"
    href: tokens/verbatim.md
- name: C# preprocessor directives
  items:
  - name: Overview
    href: preprocessor-directives/index.md
  - name: "#if"
    href: preprocessor-directives/preprocessor-if.md
  - name: "#else"
    href: preprocessor-directives/preprocessor-else.md
  - name: "#elif"
    href: preprocessor-directives/preprocessor-elif.md
  - name: "#endif"
    href: preprocessor-directives/preprocessor-endif.md
  - name: "#define"
    href: preprocessor-directives/preprocessor-define.md
  - name: "#undef"
    href: preprocessor-directives/preprocessor-undef.md
  - name: "#warning"
    href: preprocessor-directives/preprocessor-warning.md
  - name: "#error"
    href: preprocessor-directives/preprocessor-error.md
  - name: "#line"
    href: preprocessor-directives/preprocessor-line.md
  - name: "#region"
    href: preprocessor-directives/preprocessor-region.md
  - name: "#endregion"
    href: preprocessor-directives/preprocessor-endregion.md
  - name: "#pragma"
    href: preprocessor-directives/preprocessor-pragma.md
  - name: "#pragma warning"
    href: preprocessor-directives/preprocessor-pragma-warning.md
  - name: "#pragma checksum"
    href: preprocessor-directives/preprocessor-pragma-checksum.md
- name: C# compiler options
  items:
  - name: Overview
    href: compiler-options/index.md
  - name: Command-line Building With csc.exe
    href: compiler-options/command-line-building-with-csc-exe.md
  - name: "How to: Set Environment Variables for the Visual Studio Command Line"
    href: compiler-options/how-to-set-environment-variables-for-the-visual-studio-command-line.md
  - name: C# Compiler Options Listed by Category
    href: compiler-options/listed-by-category.md
  - name: C# Compiler Options Listed Alphabetically
    href: compiler-options/listed-alphabetically.md
    items:
    - name: "@"
      href: compiler-options/response-file-compiler-option.md
    - name: -addmodule
      href: compiler-options/addmodule-compiler-option.md
    - name: -appconfig
      href: compiler-options/appconfig-compiler-option.md
    - name: -baseaddress
      href: compiler-options/baseaddress-compiler-option.md
    - name: -bugreport
      href: compiler-options/bugreport-compiler-option.md
    - name: -checked
      href: compiler-options/checked-compiler-option.md
    - name: -codepage
      href: compiler-options/codepage-compiler-option.md
    - name: -debug
      href: compiler-options/debug-compiler-option.md
    - name: -define
      href: compiler-options/define-compiler-option.md
    - name: -delaysign
      href: compiler-options/delaysign-compiler-option.md
    - name: -deterministic
      href: compiler-options/deterministic-compiler-option.md
    - name: -doc
      href: compiler-options/doc-compiler-option.md
    - name: -errorreport
      href: compiler-options/errorreport-compiler-option.md
    - name: -filealign
      href: compiler-options/filealign-compiler-option.md
    - name: -fullpaths
      href: compiler-options/fullpaths-compiler-option.md
    - name: -help, -?
      href: compiler-options/help-compiler-option.md
    - name: -highentropyva
      href: compiler-options/highentropyva-compiler-option.md
    - name: -keycontainer
      href: compiler-options/keycontainer-compiler-option.md
    - name: -keyfile
      href: compiler-options/keyfile-compiler-option.md
    - name: -langversion
      href: compiler-options/langversion-compiler-option.md
    - name: -lib
      href: compiler-options/lib-compiler-option.md
    - name: -link
      href: compiler-options/link-compiler-option.md
    - name: -linkresource
      href: compiler-options/linkresource-compiler-option.md
    - name: -main
      href: compiler-options/main-compiler-option.md
    - name: -moduleassemblyname
      href: compiler-options/moduleassemblyname-compiler-option.md
    - name: -noconfig
      href: compiler-options/noconfig-compiler-option.md
    - name: -nologo
      href: compiler-options/nologo-compiler-option.md
    - name: -nostdlib
      href: compiler-options/nostdlib-compiler-option.md
    - name: -nowarn
      href: compiler-options/nowarn-compiler-option.md
    - name: -nowin32manifest
      href: compiler-options/nowin32manifest-compiler-option.md
    - name: -optimize
      href: compiler-options/optimize-compiler-option.md
    - name: -out
      href: compiler-options/out-compiler-option.md
    - name: -pathmap
      href: compiler-options/pathmap-compiler-option.md
    - name: -pdb
      href: compiler-options/pdb-compiler-option.md
    - name: -platform
      href: compiler-options/platform-compiler-option.md
    - name: -preferreduilang
      href: compiler-options/preferreduilang-compiler-option.md
    - name: -publicsign
      href: compiler-options/publicsign-compiler-option.md
    - name: -recurse
      href: compiler-options/recurse-compiler-option.md
    - name: -reference
      href: compiler-options/reference-compiler-option.md
    - name: -refout
      href: compiler-options/refout-compiler-option.md
    - name: -refonly
      href: compiler-options/refonly-compiler-option.md
    - name: -resource
      href: compiler-options/resource-compiler-option.md
    - name: -subsystemversion
      href: compiler-options/subsystemversion-compiler-option.md
    - name: -target
      href: compiler-options/target-compiler-option.md
      items:
      - name: "-target:appcontainerexe"
        href: compiler-options/target-appcontainerexe-compiler-option.md
      - name: "-target:exe"
        href: compiler-options/target-exe-compiler-option.md
      - name: "-target:library"
        href: compiler-options/target-library-compiler-option.md
      - name: "-target:module"
        href: compiler-options/target-module-compiler-option.md
      - name: "-target:winexe"
        href: compiler-options/target-winexe-compiler-option.md
      - name: "-target:winmdobj"
        href: compiler-options/target-winmdobj-compiler-option.md
    - name: -unsafe
      href: compiler-options/unsafe-compiler-option.md
    - name: -utf8output
      href: compiler-options/utf8output-compiler-option.md
    - name: -warn
      href: compiler-options/warn-compiler-option.md
    - name: -warnaserror
      href: compiler-options/warnaserror-compiler-option.md
    - name: -win32icon
      href: compiler-options/win32icon-compiler-option.md
    - name: -win32manifest
      href: compiler-options/win32manifest-compiler-option.md
    - name: -win32res
      href: compiler-options/win32res-compiler-option.md
- name: C# compiler errors
  href: compiler-messages/index.md
- name: C# 6.0 draft specification
  items:
  - name: Introduction
    href: ../../../_csharplang/spec/introduction.md
  - name: Lexical structure
    href: ../../../_csharplang/spec/lexical-structure.md
  - name: Basic concepts
    href: ../../../_csharplang/spec/basic-concepts.md
  - name: Types
    href: ../../../_csharplang/spec/types.md
  - name: Variables
    href: ../../../_csharplang/spec/variables.md
  - name: Conversions
    href: ../../../_csharplang/spec/conversions.md
  - name: Expressions
    href: ../../../_csharplang/spec/expressions.md
  - name: Statements
    href: ../../../_csharplang/spec/statements.md
  - name: Namespaces
    href: ../../../_csharplang/spec/namespaces.md
  - name: Classes
    href: ../../../_csharplang/spec/classes.md
  - name: Structs
    href: ../../../_csharplang/spec/structs.md
  - name: Arrays
    href: ../../../_csharplang/spec/arrays.md
  - name: Interfaces
    href: ../../../_csharplang/spec/interfaces.md
  - name: Enums
    href: ../../../_csharplang/spec/enums.md
  - name: Delegates
    href: ../../../_csharplang/spec/delegates.md
  - name: Exceptions
    href: ../../../_csharplang/spec/exceptions.md
  - name: Attributes
    href: ../../../_csharplang/spec/attributes.md
  - name: Unsafe code
    href: ../../../_csharplang/spec/unsafe-code.md
  - name: Documentation comments
    href: ../../../_csharplang/spec/documentation-comments.md
- name: C# 7.0 language proposals
  items:
  - name: Pattern matching
    href: ../../../_csharplang/proposals/csharp-7.0/pattern-matching.md
  - name: Local functions
    href: ../../../_csharplang/proposals/csharp-7.0/local-functions.md
  - name: Out variable declarations
    href: ../../../_csharplang/proposals/csharp-7.0/out-var.md
  - name: Throw expressions
    href: ../../../_csharplang/proposals/csharp-7.0/throw-expression.md
  - name: Binary literals
    href: ../../../_csharplang/proposals/csharp-7.0/binary-literals.md
  - name: Digit separators
    href: ../../../_csharplang/proposals/csharp-7.0/digit-separators.md
- name: C# 7.1 language proposals
  items:
  - name: Async main method
    href: ../../../_csharplang/proposals/csharp-7.1/async-main.md
  - name: Default expressions
    href: ../../../_csharplang/proposals/csharp-7.1/target-typed-default.md
  - name: Infer tuple names
    href: ../../../_csharplang/proposals/csharp-7.1/infer-tuple-names.md
  - name: Pattern matching with generics
    href: ../../../_csharplang/proposals/csharp-7.1/generics-pattern-match.md
- name: C# 7.2 language proposals
  items:
  - name: Readonly references
    href: ../../../_csharplang/proposals/csharp-7.2/readonly-ref.md
  - name: Compile time safety for ref-like types
    href: ../../../_csharplang/proposals/csharp-7.2/span-safety.md
  - name: Non-trailing named arguments
    href: ../../../_csharplang/proposals/csharp-7.2/non-trailing-named-arguments.md
  - name: Private protected
    href: ../../../_csharplang/proposals/csharp-7.2/private-protected.md
  - name: Conditional ref
    href: ../../../_csharplang/proposals/csharp-7.2/conditional-ref.md
  - name: Leading digit separator
    href: ../../../_csharplang/proposals/csharp-7.2/leading-separator.md
- name: C# 7.3 language proposals
  items:
  - name: Unmanaged generic type constraints
    href: ../../../_csharplang/proposals/csharp-7.3/blittable.md
  - name: Indexing `fixed` fields should not require pinning regardless of the movable/unmovable context
    href: ../../../_csharplang/proposals/csharp-7.3/indexing-movable-fixed-fields.md
  - name: Pattern-based `fixed` statement
    href: ../../../_csharplang/proposals/csharp-7.3/pattern-based-fixed.md
  - name: Ref local reassignment
    href: ../../../_csharplang/proposals/csharp-7.3/ref-local-reassignment.md
  - name: Stackalloc array initializers
    href: ../../../_csharplang/proposals/csharp-7.3/stackalloc-array-initializers.md
  - name: Auto-implemented property field-targeted attributes
    href: ../../../_csharplang/proposals/csharp-7.3/auto-prop-field-attrs.md
  - name: expression variables in initializers
    href: ../../../_csharplang/proposals/csharp-7.3/expression-variables-in-initializers.md
  - name: Tuple equality (==) and inequality (!=)
    href: ../../../_csharplang/proposals/csharp-7.3/tuple-equality.md
  - name: Improved overload candidates
    href: ../../../_csharplang/proposals/csharp-7.3/improved-overload-candidates.md
- name: C# 8.0 language proposals
  items:
  - name: Null reference types - proposal
    href: ../../../_csharplang/proposals/csharp-8.0/nullable-reference-types.md
  - name: nullable reference types - specification
    href: ../../../_csharplang/proposals/csharp-8.0/nullable-reference-types-specification.md
  - name: Recursive pattern matching
    href: ../../../_csharplang/proposals/csharp-8.0/patterns.md
  - name: async streams
    href: ../../../_csharplang/proposals/csharp-8.0/async-streams.md
  - name: Ranges
    href: ../../../_csharplang/proposals/csharp-8.0/ranges.md
  - name: Pattern based using and using declarations
    href: ../../../_csharplang/proposals/csharp-8.0/using.md
  - name: null coalescing assignment
    href: ../../../_csharplang/proposals/csharp-8.0/null-coalescing-assignment.md<|MERGE_RESOLUTION|>--- conflicted
+++ resolved
@@ -153,131 +153,6 @@
         href: keywords/try-catch-finally.md
     - name: Checked and Unchecked
       items:
-<<<<<<< HEAD
-      - name: Quick reference
-        href: keywords/contextual-keywords.md
-      - name: add
-        href: keywords/add.md
-      - name: get
-        href: keywords/get.md
-      - name: partial (Type)
-        href: keywords/partial-type.md
-      - name: partial (Method)
-        href: keywords/partial-method.md
-      - name: remove
-        href: keywords/remove.md
-      - name: set
-        href: keywords/set.md
-      - name: when (filter condition)
-        href: keywords/when.md
-      - name: value
-        href: keywords/value.md
-      - name: yield
-        href: keywords/yield.md
-    - name: Query Keywords
-      items:
-      - name: Quick reference
-        href: keywords/query-keywords.md
-      - name: from clause
-        href: keywords/from-clause.md
-      - name: where clause
-        href: keywords/where-clause.md
-      - name: select clause
-        href: keywords/select-clause.md
-      - name: group clause
-        href: keywords/group-clause.md
-      - name: into
-        href: keywords/into.md
-      - name: orderby clause
-        href: keywords/orderby-clause.md
-      - name: join clause
-        href: keywords/join-clause.md
-      - name: let clause
-        href: keywords/let-clause.md
-      - name: ascending
-        href: keywords/ascending.md
-      - name: descending
-        href: keywords/descending.md
-      - name: "on"
-        href: keywords/on.md
-      - name: equals
-        href: keywords/equals.md
-      - name: by
-        href: keywords/by.md
-      - name: in
-        href: keywords/in.md
-  - name: C# operators
-    items:
-    - name: Overview
-      href: operators/index.md
-    - name: Arithmetic operators
-      href: operators/arithmetic-operators.md
-      displayName: ++, --, +, -, *, /, %, +=, -=, *=, /=, %=, checked, unchecked
-    - name: Boolean logical operators
-      href: operators/boolean-logical-operators.md
-      displayName: "!, &&, ||, &, |, ^, &=, |=, ^="
-    - name: Bitwise and shift operators
-      href: operators/bitwise-and-shift-operators.md
-      displayName: "~, &, |, ^, <<, >>, &=, |=, ^=, <<=, >>="
-    - name: Equality operators
-      href: operators/equality-operators.md
-      displayName: ==, !=
-    - name: Comparison operators
-      href: operators/comparison-operators.md
-      displayName: ">, <, >=, <=, greater, less"
-    - name: Member access operators
-      href: operators/member-access-operators.md
-      displayName: "., [], ?., ?[], (), indexer, null-conditional, Elvis, invocation"
-    - name: Type-testing and conversion operators
-      href: operators/type-testing-and-conversion-operators.md
-      displayName: "is operator, is keyword, as operator, as keyword, typeof, (), cast"
-    - name: User-defined conversion operators
-      href: operators/user-defined-conversion-operators.md
-      displayName: implicit, explicit
-    - name: Pointer related operators
-      href: operators/pointer-related-operators.md
-      displayName: "&, *, ->, [], +, -, ++, --, ==, !=, <, >, <=, >=, dereference, address-of, indirection"
-    - name: "= operator"
-      href: operators/assignment-operator.md
-      displayName: "assignment, ref"
-    - name: + and += operators
-      href: operators/addition-operator.md
-      displayName: string concatenation, delegate combination, event subscription
-    - name: "- and -= operators"
-      href: operators/subtraction-operator.md
-      displayName: delegate removal, event unsubscription
-    - name: "?: operator"
-      href: operators/conditional-operator.md
-      displayName: conditional, ternary, ref
-    - name: "?? operator"
-      href: operators/null-coalescing-operator.md
-      displayName: null-coalescing
-    - name: => operator
-      href: operators/lambda-operator.md
-      displayName: lambda
-    - name: ":: operator"
-      href: operators/namespace-alias-qualifier.md
-      displayName: "namespace alias qualifier, global namespace"
-    - name: default operator
-      href: operators/default.md
-      displayName: default value, default literal, type default
-    - name: delegate operator
-      href: operators/delegate-operator.md
-      displayName: anonymous
-    - name: nameof operator
-      href: operators/nameof.md
-    - name: new operator
-      href: operators/new-operator.md
-    - name: sizeof operator
-      href: operators/sizeof.md
-    - name: stackalloc operator
-      href: operators/stackalloc.md
-    - name: true and false operators
-      href: operators/true-false-operators.md
-    - name: Operator overloading
-      href: operators/operator-overloading.md
-  - name: C# special characters
-=======
       - name: Overview
         href: keywords/checked-and-unchecked.md
       - name: checked
@@ -301,7 +176,6 @@
     - name: out (Parameter Modifier)
       href: keywords/out-parameter-modifier.md
   - name: Namespace Keywords
->>>>>>> 9d84605d
     items:
     - name: namespace
       href: keywords/namespace.md
@@ -355,8 +229,6 @@
       href: keywords/add.md
     - name: get
       href: keywords/get.md
-    - name: global
-      href: keywords/global.md
     - name: partial (Type)
       href: keywords/partial-type.md
     - name: partial (Method)
@@ -454,7 +326,7 @@
     displayName: lambda
   - name: ":: operator"
     href: operators/namespace-alias-qualifier.md
-    displayName: "namespace alias qualifier"
+    displayName: "namespace alias qualifier, global namespace"
   - name: default operator
     href: operators/default.md
     displayName: default value, default literal, type default
