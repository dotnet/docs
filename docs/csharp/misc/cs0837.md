--- conflicted
+++ resolved
@@ -10,11 +10,7 @@
 # Compiler Error CS0837
 The first operand of an "is" or "as" operator may not be a lambda expression or anonymous method.  
   
-<<<<<<< HEAD
- Lambda expressions and anonymous methods may not be used on the left side of [is](../language-reference/operators/type-testing-and-conversion-operators.md#is-operator) or [as](../language-reference/operators/type-testing-and-conversion-operators.md#as-operator).
-=======
- Lambda expressions and anonymous methods may not be used on the left side of [is](../../csharp/language-reference/operators/type-testing-and-cast.md#is-operator) or [as](../../csharp/language-reference/operators/type-testing-and-cast.md#as-operator).
->>>>>>> ab292287
+ Lambda expressions and anonymous methods may not be used on the left side of [is](../language-reference/operators/type-testing-and-cast.md#is-operator) or [as](../language-reference/operators/type-testing-and-cast.md#as-operator).
   
 ## To correct this error  
   
