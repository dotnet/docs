--- conflicted
+++ resolved
@@ -10,11 +10,7 @@
 # Compiler Warning (level 1) CS3017
 You cannot specify the CLSCompliant attribute on a module that differs from the CLSCompliant attribute on the assembly  
   
-<<<<<<< HEAD
- This warning occurs if you have a assembly CLSCompliant attribute that conflicts with a module CLSCompliant attribute. An assembly that is CLS compliant cannot contain modules that are not CLS compliant. To resolve this warning, make sure the assembly and module CLSCompliant attributes are either both true or both false, or remove one of the attributes. For more information on CLS Compliance, see [Language independence and language-independent components](~/docs/standard/language-independence.md).  
-=======
- This warning occurs if you have a assembly CLSCompliant attribute that conflicts with a module CLSCompliant attribute. An assembly that is CLS compliant cannot contain modules that are not CLS compliant. To resolve this warning, make sure the assembly and module CLSCompliant attributes are either both true or both false, or remove one of the attributes. For more information on CLS Compliance, see [Writing CLS-Compliant Code](https://msdn.microsoft.com/library/4c705105-69a2-4e5e-b24e-0633bc32c7f3) and [Language Independence and Language-Independent Components](../../../docs/standard/language-independence-and-language-independent-components.md).  
->>>>>>> b584506d
+ This warning occurs if you have a assembly CLSCompliant attribute that conflicts with a module CLSCompliant attribute. An assembly that is CLS compliant cannot contain modules that are not CLS compliant. To resolve this warning, make sure the assembly and module CLSCompliant attributes are either both true or both false, or remove one of the attributes. For more information on CLS compliance, see [Language independence and language-independent components](~/docs/standard/language-independence.md).  
   
 ## Example  
  The following example generates CS3017:  
