--- conflicted
+++ resolved
@@ -10,11 +10,7 @@
 # Compiler Warning (level 2) CS3021
 'type' does not need a CLSCompliant attribute because the assembly does not have a CLSCompliant attribute  
   
-<<<<<<< HEAD
- This warning occurs if `[CLSCompliant(false)]` appears on a class in an assembly which does not have an assembly-level CLSCompliant attribute set to true (that is, the line `[assembly: CLSCompliant(true)]`). Since the assembly is not declaring itself CLS compliant, there is no need for anything within the assembly to declare itself non-compliant, since it is assumed to be non-compliant. For more information on CLS Compliance, see [Language independence and language-independent components](~/docs/standard/language-independence.md).
-=======
- This warning occurs if `[CLSCompliant(false)]` appears on a class in an assembly which does not have an assembly-level CLSCompliant attribute set to true (that is, the line `[assembly: CLSCompliant(true)]`). Since the assembly is not declaring itself CLS compliant, there is no need for anything within the assembly to declare itself non-compliant, since it is assumed to be non-compliant. For more information on CLS Compliance, see [Writing CLS-Compliant Code](https://msdn.microsoft.com/library/4c705105-69a2-4e5e-b24e-0633bc32c7f3).  
->>>>>>> b584506d
+ This warning occurs if `[CLSCompliant(false)]` appears on a class in an assembly which does not have an assembly-level CLSCompliant attribute set to true (that is, the line `[assembly: CLSCompliant(true)]`). Since the assembly is not declaring itself CLS compliant, there is no need for anything within the assembly to declare itself non-compliant, since it is assumed to be non-compliant. For more information on CLS compliance, see [Language independence and language-independent components](~/docs/standard/language-independence.md).
   
  To get rid of this warning, remove the attribute or add the assembly level attribute.  
   
