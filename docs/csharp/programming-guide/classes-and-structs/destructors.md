---
title: "Finalizers (C# Programming Guide)"
ms.date: 10/08/2018
helpviewer_keywords: 
  - "~ [C#], in finalizers"
  - "C# language, finalizers"
  - "finalizers [C#]"
ms.assetid: 1ae6e46d-a4b1-4a49-abe5-b97f53d9e049
---
# Finalizers (C# Programming Guide)
<<<<<<< HEAD
Finalizers (which are also called **destructors**) are used to destruct instances of classes.  
=======
Finalizers are used to perform any necessary final clean-up when a class instance is being collected by the garbage collector.
>>>>>>> 97293315
  
## Remarks  
  
-   Finalizers cannot be defined in structs. They are only used with classes.  
  
-   A class can only have one finalizer.  
  
-   Finalizers cannot be inherited or overloaded.  
  
-   Finalizers cannot be called. They are invoked automatically.  
  
-   A finalizer does not take modifiers or have parameters.  
  
 For example, the following is a declaration of a finalizer for the `Car` class.
  
 [!code-csharp[csProgGuideObjects#86](../../../csharp/programming-guide/classes-and-structs/codesnippet/CSharp/destructors_1.cs)]  

A finalizer can also be implemented as an expression body definition, as the following example shows.

[!code-csharp[expression-bodied-finalizer](../../../../samples/snippets/csharp/programming-guide/classes-and-structs/expr-bodied-destructor.cs#1)]  
  
 The finalizer implicitly calls <xref:System.Object.Finalize%2A> on the base class of the object. Therefore, a call to a finalizer is implicitly translated to the following code:  
  
```csharp  
protected override void Finalize()  
{  
    try  
    {  
        // Cleanup statements...  
    }  
    finally  
    {  
        base.Finalize();  
    }  
}  
```  
  
 This means that the `Finalize` method is called recursively for all instances in the inheritance chain, from the most-derived to the least-derived.  
  
> [!NOTE]
>  Empty finalizers should not be used. When a class contains a finalizer, an entry is created in the `Finalize` queue. When the finalizer is called, the garbage collector is invoked to process the queue. An empty finalizer just causes a needless loss of performance.  
  
 The programmer has no control over when the finalizer is called because this is determined by the garbage collector. The garbage collector checks for objects that are no longer being used by the application. If it considers an object eligible for finalization, it calls the finalizer (if any) and reclaims the memory used to store the object. 
 
 In .NET Framework applications (but not in .NET Core applications), finalizers are also called when the program exits. 
  
 It is possible to force garbage collection by calling <xref:System.GC.Collect%2A>, but most of the time, this should be avoided because it may create performance issues.  
  
## Using finalizers to release resources  
 In general, C# does not require as much memory management as is needed when you develop with a language that does not target a runtime with garbage collection. This is because the .NET Framework garbage collector implicitly manages the allocation and release of memory for your objects. However, when your application encapsulates unmanaged resources such as windows, files, and network connections, you should use finalizers to free those resources. When the object is eligible for finalization, the garbage collector runs the `Finalize` method of the object.  
  
## Explicit release of resources  
 If your application is using an expensive external resource, we also recommend that you provide a way to explicitly release the resource before the garbage collector frees the object. You do this by implementing a `Dispose` method from the <xref:System.IDisposable> interface that performs the necessary cleanup for the object. This can considerably improve the performance of the application. Even with this explicit control over resources, the finalizer becomes a safeguard to clean up resources if the call to the `Dispose` method failed.  
  
 For more details about cleaning up resources, see the following topics:  
  
-   [Cleaning Up Unmanaged Resources](../../../standard/garbage-collection/unmanaged.md)  
  
-   [Implementing a Dispose Method](../../../standard/garbage-collection/implementing-dispose.md)  
  
-   [using Statement](../../../csharp/language-reference/keywords/using-statement.md)  
  
## Example  
 The following example creates three classes that make a chain of inheritance. The class `First` is the base class, `Second` is derived from `First`, and `Third` is derived from `Second`. All three have finalizers. In `Main`, an instance of the most-derived class is created. When the program runs, notice that the finalizers for the three classes are called automatically, and in order, from the most-derived to the least-derived.  
  
 [!code-csharp[csProgGuideObjects#85](../../../csharp/programming-guide/classes-and-structs/codesnippet/CSharp/destructors_2.cs)]  
  
## C# language specification  

For more information, see the [Destructors](~/_csharplang/spec/classes#destructors) section of the [C# language specification](../../language-reference/language-specification/index.md).
  
## See also

- <xref:System.IDisposable>  
- [C# Programming Guide](../../../csharp/programming-guide/index.md)  
- [Constructors](../../../csharp/programming-guide/classes-and-structs/constructors.md)  
- [Garbage Collection](../../../standard/garbage-collection/index.md)<|MERGE_RESOLUTION|>--- conflicted
+++ resolved
@@ -8,11 +8,7 @@
 ms.assetid: 1ae6e46d-a4b1-4a49-abe5-b97f53d9e049
 ---
 # Finalizers (C# Programming Guide)
-<<<<<<< HEAD
-Finalizers (which are also called **destructors**) are used to destruct instances of classes.  
-=======
-Finalizers are used to perform any necessary final clean-up when a class instance is being collected by the garbage collector.
->>>>>>> 97293315
+Finalizers (which are also called **destructors**) are used to perform any necessary final clean-up when a class instance is being collected by the garbage collector.  
   
 ## Remarks  
   
