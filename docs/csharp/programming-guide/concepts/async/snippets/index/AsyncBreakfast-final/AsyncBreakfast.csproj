--- conflicted
+++ resolved
@@ -3,13 +3,8 @@
   <PropertyGroup>
     <OutputType>Exe</OutputType>
     <TargetFramework>net6.0</TargetFramework>
-<<<<<<< HEAD
-    <ImplicitUsings>enable</ImplicitUsings>
-    <Nullable>enable</Nullable>
-=======
     <Nullable>enable</Nullable>
     <ImplicitUsings>enable</ImplicitUsings>
->>>>>>> 62be1830
   </PropertyGroup>
 
 </Project>