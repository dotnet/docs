--- conflicted
+++ resolved
@@ -136,11 +136,7 @@
   
  Another common scenario is to read and modify XML that has already been intentionally indented. You might not want to change this indentation in any way. In [!INCLUDE[sqltecxlinq](~/includes/sqltecxlinq-md.md)], you can do this by preserving white space when you load or parse the XML and disabling formatting when you serialize the XML.  
   
-<<<<<<< HEAD
- [!INCLUDE[sqltecxlinq](../../../../csharp/programming-guide/concepts/linq/includes/sqltecxlinq_md.md)] stores white space as an <xref:System.Xml.Linq.XText> node, instead of having a specialized <xref:System.Xml.XmlNodeType.Whitespace> node type, as the DOM does.  
-=======
- [!INCLUDE[sqltecxlinq](~/includes/sqltecxlinq-md.md)] stores white space as an <xref:System.Xml.Linq.XText> node, instead of having a specialized <xref:System.Xml.XmlNodeType> node type, as the DOM does.  
->>>>>>> 8eeafc1a
+ [!INCLUDE[sqltecxlinq](~/includes/sqltecxlinq-md.md)] stores white space as an <xref:System.Xml.Linq.XText> node, instead of having a specialized <xref:System.Xml.XmlNodeType.Whitespace> node type, as the DOM does.  
   
 ## Support for Annotations  
  [!INCLUDE[sqltecxlinq](~/includes/sqltecxlinq-md.md)] elements support an extensible set of annotations. This is useful for tracking miscellaneous information about an element, such as schema information, information about whether the element is bound to a UI, or any other kind of application-specific information. For more information, see [LINQ to XML Annotations](http://msdn.microsoft.com/library/e2f0052d-61e2-48d4-9ea4-356c9cab35d5).  
