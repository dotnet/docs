--- conflicted
+++ resolved
@@ -1,9 +1,4 @@
-<<<<<<< HEAD
-﻿
 using static generics.UnmanagedExtensions;
-=======
-﻿using static generics.UnmanagedExtensions;
->>>>>>> eb18f969
 
 namespace generics
 {
