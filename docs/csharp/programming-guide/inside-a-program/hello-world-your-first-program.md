---
title: "Hello World -- Your first program using Visual Studio on Windows or Mac - C# Programming Guide"
ms.custom: seodec18
ms.date: 09/12/2019
f1_keywords: 
  - "cs.program"
  - "vs.csharp.startpage.firstapplication"
helpviewer_keywords: 
  - "examples [C#], Hello World"
  - "Hello World example [C#]"
ms.assetid: 6493182a-b0b6-4539-a719-518a168cb730
---
# Hello World -- Your first program

In this article, you'll use Visual Studio to create the traditional "Hello World!" program. Visual Studio is a professional Integrated Development Environment (IDE) with many features designed for .NET development. You'll use only a few of the features in Visual Studio to create this program. To learn more about Visual Studio, see [Getting Started with Visual C# and Visual Basic](/visualstudio/ide/getting-started-with-visual-csharp-and-visual-basic).

[!INCLUDE[note_settings_general](~/includes/note-settings-general-md.md)]

## Create a new application

# [Windows](#tab/windows)

Start Visual Studio. You'll see the following image on Windows:

![Visual Studio welcome screen on Windows](./media/hello-world-your-first-program/visual-studio-windows-start-screen.png)

Select **Create a new project** in the lower right corner of the image. Visual Studio displays the **New Project** dialog:

![Visual Studio new project screen on Windows](./media/hello-world-your-first-program/visual-studio-windows-new-project.png)

> [!NOTE]
> If this is the first time you've started Visual Studio, the **Recent project templates** list is empty.

On the new project dialog, choose "Console App (.NET Core)" and then press **Next**. Give your project a name, such as "HelloWorld", then press **Create**.

Visual Studio opens your project. It's already a basic "Hello World!" example. Press `Ctrl` + `F5` to run your project. Visual Studio builds your project, converting the source code into an executable. Then, it launches a command window that runs your new application. You should see the following text in the window:

```console
Hello World!

C:\Program Files\dotnet\dotnet.exe (process 11964) exited with code 0.
Press any key to close this window . . .
```

Press a key to close the window. 

# [macOS](#tab/macos)

Start Visual Studio for Mac. You'll see the following image on Mac:

![Visual Studio welcome screen on Mac](./media/hello-world-your-first-program/visual-studio-mac-start-screen.png)

> [!NOTE]
> If this is the first time you've started Visual Studio for Mac, the **Recent projects** list is empty.

Select **New** in the upper right corner of the image. Visual Studio for Mac displays the **New Project** dialog:

![Visual Studio new project screen on Mac](./media/hello-world-your-first-program/visual-studio-mac-new-project.png)

On the new project dialog, choose ".NET Core", and "Console App" and then press **Next**. You'll need to select the target framework. The default is fine, so press next. Give your project a name, such as "HelloWorld", then press **Create**. You can use the default project location. Don't add this project to source control.

Visual Studio for Mac opens your project. It's already a basic "Hello World!" example. Press `Ctrl` + `Fn` + `F5` to run your project. Visual Studio for Mac builds your project, converting the source code into an executable. Then, it launches a command window that runs your new application. You should see the following text in the window:

```console
Hello World!

Press any key to close this window . . .
```

Press a key to end the session. 

<<<<<<< HEAD
     -or-

     [!code-csharp[csProgGuideMain#18](~/samples/snippets/csharp/VS_Snippets_VBCSharp/csProgGuideMain/CS/Class3.cs#18)]

The parameter of the `Main` method, `args`, is a `string` array that contains the command-line arguments used to invoke the program. Unlike in C++, the array does not include the name of the executable (exe) file.

For more information about how to use command-line arguments, see the examples in [Main() and Command-Line Arguments](../main-and-command-args/index.md).

The call to <xref:System.Console.ReadKey%2A> at the end of the `Main` method prevents the console window from closing before you have a chance to read the output when you run your program in debug mode, by pressing F5.

## Input and output
=======
---
>>>>>>> 0a31c226

## Elements of a C# program

Let's examine the important parts of this program. The first line contains a comment. The characters `//` convert the rest of the line to a comment.

[!code-csharp[csProgGuide#32](~/samples/snippets/csharp/VS_Snippets_VBCSharp/csProgGuide/CS/progGuide.cs#32)]

You can also comment out a block of text by enclosing it between the `/*` and `*/` characters. This is shown in the following example.

[!code-csharp[csProgGuide#33](~/samples/snippets/csharp/VS_Snippets_VBCSharp/csProgGuide/CS/progGuide.cs#33)]

A C# console application must contain a `Main` method, in which control starts and ends. The `Main` method is where you create objects and execute other methods.

The `Main` method is a [static](../../language-reference/keywords/static.md) method that resides inside a class or a struct. In the previous "Hello World!" example, it resides in a class named `Hello`. You can declare the `Main` method in one of the following ways:

- It can return `void`. That means your program doesn't return a value.

[!code-csharp[csProgGuideMain#12](~/samples/snippets/csharp/VS_Snippets_VBCSharp/csProgGuideMain/CS/Class3.cs#12)]

- It can also return an integer. The integer is the **exit code** for your application.

[!code-csharp[csProgGuideMain#13](~/samples/snippets/csharp/VS_Snippets_VBCSharp/csProgGuideMain/CS/Class3.cs#13)]

- With either of the return types, it can take arguments.

[!code-csharp[csProgGuideMain#19](~/samples/snippets/csharp/VS_Snippets_VBCSharp/csProgGuideMain/CS/Class3.cs#19)]

-or-

[!code-csharp[csProgGuideMain#18](~/samples/snippets/csharp/VS_Snippets_VBCSharp/csProgGuideMain/CS/Class3.cs#18)]

The parameter of the `Main` method, `args`, is a `string` array that contains the command-line arguments used to invoke the program. 

For more information about how to use command-line arguments, see the examples in [Main() and Command-Line Arguments](../main-and-command-args/index.md) and [How to: Create and Use Assemblies Using the Command Line](../concepts/assemblies-gac/how-to-create-and-use-assemblies-using-the-command-line.md).

## Input and output

C# programs generally use the input/output services provided by the run-time library of the .NET Framework. The statement `System.Console.WriteLine("Hello World!");` uses the <xref:System.Console.WriteLine%2A> method. This is one of the output methods of the <xref:System.Console> class in the run-time library. It displays its string parameter on the standard output stream followed by a new line. Other <xref:System.Console> methods are available for different input and output operations. If you include the `using System;` directive at the beginning of the program, you can directly use the <xref:System> classes and methods without fully qualifying them. For example, you can call `Console.WriteLine` instead of `System.Console.WriteLine`:

 [!code-csharp[csProgGuide#1](~/samples/snippets/csharp/VS_Snippets_VBCSharp/csProgGuide/CS/using.cs#1)]

 [!code-csharp[csProgGuide#23](~/samples/snippets/csharp/VS_Snippets_VBCSharp/csProgGuide/CS/progGuide.cs#23)]

For more information about input/output methods, see <xref:System.IO>.

## See also

- [C# Programming Guide](../index.md)
- [Samples and tutorials](../../../samples-and-tutorials/index.md)
- [Main() and Command-Line Arguments](../main-and-command-args/index.md)
- [Getting Started with Visual C# and Visual Basic](/visualstudio/ide/getting-started-with-visual-csharp-and-visual-basic)<|MERGE_RESOLUTION|>--- conflicted
+++ resolved
@@ -69,22 +69,6 @@
 
 Press a key to end the session. 
 
-<<<<<<< HEAD
-     -or-
-
-     [!code-csharp[csProgGuideMain#18](~/samples/snippets/csharp/VS_Snippets_VBCSharp/csProgGuideMain/CS/Class3.cs#18)]
-
-The parameter of the `Main` method, `args`, is a `string` array that contains the command-line arguments used to invoke the program. Unlike in C++, the array does not include the name of the executable (exe) file.
-
-For more information about how to use command-line arguments, see the examples in [Main() and Command-Line Arguments](../main-and-command-args/index.md).
-
-The call to <xref:System.Console.ReadKey%2A> at the end of the `Main` method prevents the console window from closing before you have a chance to read the output when you run your program in debug mode, by pressing F5.
-
-## Input and output
-=======
----
->>>>>>> 0a31c226
-
 ## Elements of a C# program
 
 Let's examine the important parts of this program. The first line contains a comment. The characters `//` convert the rest of the line to a comment.
@@ -117,7 +101,7 @@
 
 The parameter of the `Main` method, `args`, is a `string` array that contains the command-line arguments used to invoke the program. 
 
-For more information about how to use command-line arguments, see the examples in [Main() and Command-Line Arguments](../main-and-command-args/index.md) and [How to: Create and Use Assemblies Using the Command Line](../concepts/assemblies-gac/how-to-create-and-use-assemblies-using-the-command-line.md).
+For more information about how to use command-line arguments, see the examples in [Main() and Command-Line Arguments](../main-and-command-args/index.md).
 
 ## Input and output
 
