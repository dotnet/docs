---
title: "Interfaces - C# Programming Guide"
ms.date: 02/20/2020
helpviewer_keywords: 
  - "interfaces [C#]"
  - "C# language, interfaces"
ms.assetid: 2feda177-ce11-432d-81b4-d50f5f35fd37
---
# Interfaces (C# Programming Guide)

<<<<<<< HEAD
An interface contains definitions for a group of related functionalities that a non-abstract [class](../../language-reference/keywords/class.md) or a [struct](../../language-reference/builtin-types/struct.md) must implement.
  
By using interfaces, you can, for example, include behavior from multiple sources in a class. That capability is important in C# because the language doesn't support multiple inheritance of classes. In addition, you must use an interface if you want to simulate inheritance for structs, because they can't actually inherit from another struct or class.  
  
You define an interface by using the [interface](../../language-reference/keywords/interface.md) keyword. as the following example shows.  
  
 [!code-csharp[csProgGuideInheritance#47](~/samples/snippets/csharp/VS_Snippets_VBCSharp/csProgGuideInheritance/CS/Inheritance.cs#47)]  
=======
An interface contains definitions for a group of related functionalities that a non-abstract [class](../../language-reference/keywords/class.md) or a [struct](../../language-reference/keywords/struct.md) must implement. An interface may define `static` methods, which must have an implementation. An interface may provide a default implementation for any or all of its declared instance members. An interface may not declare instance data such as fields, auto-implemented properties, or property-like events.

By using interfaces, you can, for example, include behavior from multiple sources in a class. That capability is important in C# because the language doesn't support multiple inheritance of classes. In addition, you must use an interface if you want to simulate inheritance for structs, because they can't actually inherit from another struct or class.

You define an interface by using the [interface](../../language-reference/keywords/interface.md) keyword as the following example shows.

[!code-csharp[Equatable](~/samples/snippets/csharp/objectoriented/interfaces.cs#Equatable)]
>>>>>>> ec4aa257

The name of an interface must be a valid C# [identifier name](../inside-a-program/identifier-names.md). By convention, interface names begin with a capital `I`.

Any class or struct that implements the <xref:System.IEquatable%601> interface must contain a definition for an <xref:System.IEquatable%601.Equals%2A> method that matches the signature that the interface specifies. As a result, you can count on a class that implements `IEquatable<T>` to contain an `Equals` method with which an instance of the class can determine whether it's equal to another instance of the same class.

The definition of `IEquatable<T>` doesn’t provide an implementation for `Equals`. A class or struct can implement multiple interfaces, but a class can only inherit from a single class.

For more information about abstract classes, see [Abstract and Sealed Classes and Class Members](../classes-and-structs/abstract-and-sealed-classes-and-class-members.md).

Interfaces can contain instance methods, properties, events, indexers, or any combination of those four member types. Interfaces may contain static constructors, fields, constants, or operators. For links to examples, see [Related Sections](./index.md#BKMK_RelatedSections). An interface can't contain instance fields, instance constructors, or finalizers. Interface members are public by default.

To implement an interface member, the corresponding member of the implementing class must be public, non-static, and have the same name and signature as the interface member.

When a class or struct implements an interface, the class or struct must provide an implementation for all of the members that the interface declares but doesn't provide a default implementation for. However, if a base class implements an interface, any class that's derived from the base class inherits that implementation.

The following example shows an implementation of the <xref:System.IEquatable%601> interface. The implementing class, `Car`, must provide an implementation of the <xref:System.IEquatable%601.Equals%2A> method.

[!code-csharp[ImplementEquatable](~/samples/snippets/csharp/objectoriented/interfaces.cs#ImplementEquatable)]

Properties and indexers of a class can define extra accessors for a property or indexer that's defined in an interface. For example, an interface might declare a property that has a [get](../../language-reference/keywords/get.md) accessor. The class that implements the interface can declare the same property with both a `get` and [set](../../language-reference/keywords/set.md) accessor. However, if the property or indexer uses explicit implementation, the accessors must match. For more information about explicit implementation, see [Explicit Interface Implementation](explicit-interface-implementation.md) and [Interface Properties](../classes-and-structs/interface-properties.md).

Interfaces can inherit from one or more interfaces. The derived interface inherits the members from its base interfaces. A class that implements a derived interface must implement all members in the derived interface, including all members of the derived interface's base interfaces. That class may be implicitly converted to the derived interface or any of its base interfaces. A class might include an interface multiple times through base classes that it inherits or through interfaces that other interfaces inherit. However, the class can provide an implementation of an interface only one time and only if the class declares the interface as part of the definition of the class (`class ClassName : InterfaceName`). If the interface is inherited because you inherited a base class that implements the interface, the base class provides the implementation of the members of the interface. However, the derived class can reimplement any virtual interface members instead of using the inherited implementation. When interfaces declare a default implementation of a method, any class implementing that interface inherits that implementation. Implementations defined in interfaces are virtual and hte implementing class may override that implementation.

A base class can also implement interface members by using virtual members. In that case, a derived class can change the interface behavior by overriding the virtual members. For more information about virtual members, see [Polymorphism](../classes-and-structs/polymorphism.md).

## Interfaces summary

An interface has the following properties:

- An interface is typically like an abstract base class with only abstract members. Any class or struct that implements the interface must implement all its members. Optionally, an interface may define default implementations for some or all of its members.
- An interface can't be instantiated directly. Its members are implemented by any class or struct that implements the interface.
- A class or struct can implement multiple interfaces. A class can inherit a base class and also implement one or more interfaces.

## <a name="BKMK_RelatedSections"></a> Related Sections

- [Interface Properties](../classes-and-structs/interface-properties.md)  
- [Indexers in Interfaces](../indexers/indexers-in-interfaces.md)  
- [How to implement interface events](../events/how-to-implement-interface-events.md)
- [Classes and Structs](../classes-and-structs/index.md)  
- [Inheritance](../classes-and-structs/inheritance.md)  
- [Methods](../classes-and-structs/methods.md)  
- [Polymorphism](../classes-and-structs/polymorphism.md)  
- [Abstract and Sealed Classes and Class Members](../classes-and-structs/abstract-and-sealed-classes-and-class-members.md)  
- [Properties](../classes-and-structs/properties.md)  
- [Events](../events/index.md)  
- [Indexers](../indexers/index.md)  
  
## See also

- [C# Programming Guide](../index.md)
- [Inheritance](../classes-and-structs/inheritance.md)
- [Identifier names](../inside-a-program/identifier-names.md)<|MERGE_RESOLUTION|>--- conflicted
+++ resolved
@@ -8,23 +8,13 @@
 ---
 # Interfaces (C# Programming Guide)
 
-<<<<<<< HEAD
-An interface contains definitions for a group of related functionalities that a non-abstract [class](../../language-reference/keywords/class.md) or a [struct](../../language-reference/builtin-types/struct.md) must implement.
-  
-By using interfaces, you can, for example, include behavior from multiple sources in a class. That capability is important in C# because the language doesn't support multiple inheritance of classes. In addition, you must use an interface if you want to simulate inheritance for structs, because they can't actually inherit from another struct or class.  
-  
-You define an interface by using the [interface](../../language-reference/keywords/interface.md) keyword. as the following example shows.  
-  
- [!code-csharp[csProgGuideInheritance#47](~/samples/snippets/csharp/VS_Snippets_VBCSharp/csProgGuideInheritance/CS/Inheritance.cs#47)]  
-=======
-An interface contains definitions for a group of related functionalities that a non-abstract [class](../../language-reference/keywords/class.md) or a [struct](../../language-reference/keywords/struct.md) must implement. An interface may define `static` methods, which must have an implementation. An interface may provide a default implementation for any or all of its declared instance members. An interface may not declare instance data such as fields, auto-implemented properties, or property-like events.
+An interface contains definitions for a group of related functionalities that a non-abstract [class](../../language-reference/keywords/class.md) or a [struct](../../language-reference/builtin-types/struct.md) must implement. An interface may define `static` methods, which must have an implementation. An interface may provide a default implementation for any or all of its declared instance members. An interface may not declare instance data such as fields, auto-implemented properties, or property-like events.
 
 By using interfaces, you can, for example, include behavior from multiple sources in a class. That capability is important in C# because the language doesn't support multiple inheritance of classes. In addition, you must use an interface if you want to simulate inheritance for structs, because they can't actually inherit from another struct or class.
 
 You define an interface by using the [interface](../../language-reference/keywords/interface.md) keyword as the following example shows.
 
 [!code-csharp[Equatable](~/samples/snippets/csharp/objectoriented/interfaces.cs#Equatable)]
->>>>>>> ec4aa257
 
 The name of an interface must be a valid C# [identifier name](../inside-a-program/identifier-names.md). By convention, interface names begin with a capital `I`.
 
