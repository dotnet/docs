---
title: "How to: Access Office Interop Objects by Using Visual C# Features - C# Programming Guide"
ms.custom: seodec18
ms.date: 07/20/2015
helpviewer_keywords:
  - "optional parameters [C#], Office programming"
  - "named and optional arguments [C#], Office programming"
  - "dynamic [C#], Office programming"
  - "optional arguments [C#], Office programming"
  - "named arguments [C#], Office programming"
  - "Office programming [C#]"
ms.assetid: 041b25c2-3512-4e0f-a4ea-ceb2999e4d5e
---
# How to: Access Office Interop Objects by Using Visual C# Features (C# Programming Guide)

Visual C# has features that simplify access to Office API objects. The new features include named and optional arguments, a new type called `dynamic`, and the ability to pass arguments to reference parameters in COM methods as if they were value parameters.

In this topic you will use the new features to write code that creates and displays a Microsoft Office Excel worksheet. You will then write code to add an Office Word document that contains an icon that is linked to the Excel worksheet.

To complete this walkthrough, you must have Microsoft Office Excel 2007 and Microsoft Office Word 2007, or later versions, installed on your computer.

[!INCLUDE[note_settings_general](~/includes/note-settings-general-md.md)]

## To create a new console application

1. Start Visual Studio.

2. On the **File** menu, point to **New**, and then click **Project**. The **New Project** dialog box appears.

3. In the **Installed Templates** pane, expand **Visual C#**, and then click **Windows**.

4. Look at the top of the **New Project** dialog box to make sure that **.NET Framework 4** (or later version) is selected as a target framework.

5. In the **Templates** pane, click **Console Application**.

6. Type a name for your project in the **Name** field.

7. Click **OK**.

     The new project appears in **Solution Explorer**.

## To add references

1. In **Solution Explorer**, right-click your project's name and then click **Add Reference**. The **Add Reference** dialog box appears.

2. On the **Assemblies**  page, select **Microsoft.Office.Interop.Word** in the **Component Name** list, and then hold down the CTRL key and select **Microsoft.Office.Interop.Excel**.  If you do not see the assemblies, you may need to ensure they are installed and displayed (see [How to: Install Office Primary Interop Assemblies](/visualstudio/vsto/how-to-install-office-primary-interop-assemblies))

3. Click **OK**.

## To add necessary using directives

1. In **Solution Explorer**, right-click the **Program.cs** file and then click **View Code**.

2. Add the following `using` directives to the top of the code file.

     [!code-csharp[csProgGuideOfficeHowTo#1](~/samples/snippets/csharp/VS_Snippets_VBCSharp/csprogguideofficehowto/cs/program.cs#1)]

## To create a list of bank accounts

1. Paste the following class definition into **Program.cs**, under the `Program` class.

     [!code-csharp[csProgGuideOfficeHowTo#2](~/samples/snippets/csharp/VS_Snippets_VBCSharp/csprogguideofficehowto/cs/program.cs#2)]

2. Add the following code to the `Main` method to create a `bankAccounts` list that contains two accounts.

     [!code-csharp[csProgGuideOfficeHowTo#3](~/samples/snippets/csharp/VS_Snippets_VBCSharp/csprogguideofficehowto/cs/program.cs#3)]

## To declare a method that exports account information to Excel

1. Add the following method to the `Program` class to set up an Excel worksheet.

     Method <xref:Microsoft.Office.Interop.Excel.Workbooks.Add%2A> has an optional parameter for specifying a particular template. Optional parameters, new in C# 4, enable you to omit the argument for that parameter if you want to use the parameter's default value. Because no argument is sent in the following code, `Add` uses the default template and creates a new workbook. The equivalent statement in earlier versions of C# requires a placeholder argument: `ExcelApp.Workbooks.Add(Type.Missing)`.

     [!code-csharp[csProgGuideOfficeHowTo#4](~/samples/snippets/csharp/VS_Snippets_VBCSharp/csprogguideofficehowto/cs/program.cs#4)]

2. Add the following code at the end of `DisplayInExcel`. The code inserts values into the first two columns of the first row of the worksheet.

     [!code-csharp[csProgGuideOfficeHowTo#5](~/samples/snippets/csharp/VS_Snippets_VBCSharp/csprogguideofficehowto/cs/program.cs#5)]

3. Add the following code at the end of `DisplayInExcel`. The `foreach` loop puts the information from the list of accounts into the first two columns of successive rows of the worksheet.

     [!code-csharp[csProgGuideOfficeHowTo#7](~/samples/snippets/csharp/VS_Snippets_VBCSharp/csprogguideofficehowto/cs/program.cs#7)]

4. Add the following code at the end of `DisplayInExcel` to adjust the column widths to fit the content.

     [!code-csharp[csProgGuideOfficeHowTo#13](~/samples/snippets/csharp/VS_Snippets_VBCSharp/csprogguideofficehowto/cs/program.cs#13)]

     Earlier versions of C# require explicit casting for these operations because `ExcelApp.Columns[1]` returns an `Object`, and `AutoFit` is an Excel <xref:Microsoft.Office.Interop.Excel.Range> method. The following lines show the casting.

     [!code-csharp[csProgGuideOfficeHowTo#14](~/samples/snippets/csharp/VS_Snippets_VBCSharp/csprogguideofficehowto/cs/program.cs#14)]

     C# 4, and later versions, converts the returned `Object` to `dynamic` automatically if the assembly is referenced by the [/link](../../language-reference/compiler-options/link-compiler-option.md) compiler option or, equivalently, if the Excel **Embed Interop Types** property is set to true. True is the default value for this property.

## To run the project

1. Add the following line at the end of `Main`.

     [!code-csharp[csProgGuideOfficeHowTo#8](~/samples/snippets/csharp/VS_Snippets_VBCSharp/csprogguideofficehowto/cs/program.cs#8)]

2. Press CTRL+F5.

     An Excel worksheet appears that contains the data from the two accounts.

## To add a Word document

1. To illustrate additional ways in which C# 4, and later versions, enhances Office programming, the following code opens a Word application and creates an icon that links to the Excel worksheet.

     Paste method `CreateIconInWordDoc`, provided later in this step, into the `Program` class. `CreateIconInWordDoc` uses named and optional arguments to reduce the complexity of the method calls to <xref:Microsoft.Office.Interop.Word.Documents.Add%2A> and <xref:Microsoft.Office.Interop.Word.Selection.PasteSpecial%2A>. These calls incorporate two other new features introduced in C# 4 that simplify calls to COM methods that have reference parameters. First, you can send arguments to the reference parameters as if they were value parameters. That is, you can send values directly, without creating a variable for each reference parameter. The compiler generates temporary variables to hold the argument values, and discards the variables when you return from the call. Second, you can omit the `ref` keyword in the argument list.

     The `Add` method has four reference parameters, all of which are optional. In C# 4.0 and later versions, you can omit arguments for any or all of the parameters if you want to use their default values. In C# 3.0 and earlier versions, an argument must be provided for each parameter, and the argument must be a variable because the parameters are reference parameters.

     The `PasteSpecial` method inserts the contents of the Clipboard. The method has seven reference parameters, all of which are optional. The following code specifies arguments for two of them: `Link`, to create a link to the source of the Clipboard contents, and `DisplayAsIcon`, to display the link as an icon. In C# 4.0 and later versions, you can use named arguments for those two and omit the others. Although these are reference parameters, you do not have to use the `ref` keyword, or to create variables to send in as arguments. You can send the values directly. In C# 3.0 and earlier versions, you must supply a variable argument for each reference parameter.

     [!code-csharp[csProgGuideOfficeHowTo#9](~/samples/snippets/csharp/VS_Snippets_VBCSharp/csprogguideofficehowto/cs/program.cs#9)]

     In C# 3.0 and earlier versions of the language, the following more complex code is required.

     [!code-csharp[csProgGuideOfficeHowTo#10](~/samples/snippets/csharp/VS_Snippets_VBCSharp/csprogguideofficehowto/cs/program.cs#10)]

2. Add the following statement at the end of `Main`.

     [!code-csharp[csProgGuideOfficeHowTo#11](~/samples/snippets/csharp/VS_Snippets_VBCSharp/csprogguideofficehowto/cs/program.cs#11)]

3. Add the following statement at the end of `DisplayInExcel`. The `Copy` method adds the worksheet to the Clipboard.

     [!code-csharp[csProgGuideOfficeHowTo#12](~/samples/snippets/csharp/VS_Snippets_VBCSharp/csprogguideofficehowto/cs/program.cs#12)]

4. Press CTRL+F5.

     A Word document appears that contains an icon. Double-click the icon to bring the worksheet to the foreground.

## To set the Embed Interop Types property

<<<<<<< HEAD
1. Additional enhancements are possible when you call a COM type that does not require a primary interop assembly (PIA) at run time. Removing the dependency on PIAs results in version independence and easier deployment. For more information about the advantages of programming without PIAs, see [Walkthrough: Embedding Types from Managed Assemblies](../../../standard/assembly/embed-types-visual-studio.md).
=======
1. Additional enhancements are possible when you call a COM type that does not require a primary interop assembly (PIA) at run time. Removing the dependency on PIAs results in version independence and easier deployment. For more information about the advantages of programming without PIAs, see [Walkthrough: Embedding Types from Managed Assemblies](../concepts/assemblies-gac/walkthrough-embedding-types-from-managed-assemblies-in-visual-studio.md).
>>>>>>> adbcb8dc

     In addition, programming is easier because the types that are required and returned by COM methods can be represented by using the type `dynamic` instead of `Object`. Variables that have type `dynamic` are not evaluated until run time, which eliminates the need for explicit casting. For more information, see [Using Type dynamic](../types/using-type-dynamic.md).

     In C# 4, embedding type information instead of using PIAs is default behavior. Because of that default, several of the previous examples are simplified because explicit casting is not required. For example, the declaration of `worksheet` in `DisplayInExcel` is written as `Excel._Worksheet workSheet = excelApp.ActiveSheet` rather than `Excel._Worksheet workSheet = (Excel.Worksheet)excelApp.ActiveSheet`. The calls to `AutoFit` in the same method also would require explicit casting without the default, because `ExcelApp.Columns[1]` returns an `Object`, and `AutoFit` is an Excel  method. The following code shows the casting.

     [!code-csharp[csProgGuideOfficeHowTo#14](~/samples/snippets/csharp/VS_Snippets_VBCSharp/csprogguideofficehowto/cs/program.cs#14)]

2. To change the default and use PIAs instead of embedding type information, expand the **References** node in **Solution Explorer** and then select **Microsoft.Office.Interop.Excel** or **Microsoft.Office.Interop.Word**.

3. If you cannot see the **Properties** window, press **F4**.

4. Find **Embed Interop Types** in the list of properties, and change its value to **False**. Equivalently, you can compile by using the [/reference](../../language-reference/compiler-options/reference-compiler-option.md) compiler option instead of [/link](../../language-reference/compiler-options/link-compiler-option.md) at a command prompt.

## To add additional formatting to the table

1. Replace the two calls to `AutoFit` in `DisplayInExcel` with the following statement.

     [!code-csharp[csProgGuideOfficeHowTo#15](~/samples/snippets/csharp/VS_Snippets_VBCSharp/csprogguideofficehowto/cs/program.cs#15)]

     The <xref:Microsoft.Office.Interop.Excel.Range.AutoFormat%2A> method has seven value parameters, all of which are optional. Named and optional arguments enable you to provide arguments for none, some, or all of them. In the previous statement, an argument is supplied for only one of the parameters, `Format`. Because `Format` is the first parameter in the parameter list, you do not have to provide the parameter name. However, the statement might be easier to understand if the parameter name is included, as is shown in the following code.

     [!code-csharp[csProgGuideOfficeHowTo#16](~/samples/snippets/csharp/VS_Snippets_VBCSharp/csprogguideofficehowto/cs/program.cs#16)]

2. Press CTRL+F5 to see the result. Other formats are listed in the <xref:Microsoft.Office.Interop.Excel.XlRangeAutoFormat> enumeration.

3. Compare the statement in step 1 with the following code, which shows the arguments that are required in C# 3.0 and earlier versions.

     [!code-csharp[csProgGuideOfficeHowTo#17](~/samples/snippets/csharp/VS_Snippets_VBCSharp/csprogguideofficehowto/cs/program.cs#17)]

## Example

The following code shows the complete example.

[!code-csharp[csProgGuideOfficeHowTo#18](~/samples/snippets/csharp/VS_Snippets_VBCSharp/csprogguideofficehowto/cs/walkthrough.cs#18)]

## See also

- <xref:System.Type.Missing?displayProperty=nameWithType>
- [dynamic](../../language-reference/keywords/dynamic.md)
- [Using Type dynamic](../types/using-type-dynamic.md)
- [Named and Optional Arguments](../classes-and-structs/named-and-optional-arguments.md)
- [How to: Use Named and Optional Arguments in Office Programming](../classes-and-structs/how-to-use-named-and-optional-arguments-in-office-programming.md)<|MERGE_RESOLUTION|>--- conflicted
+++ resolved
@@ -131,11 +131,7 @@
 
 ## To set the Embed Interop Types property
 
-<<<<<<< HEAD
 1. Additional enhancements are possible when you call a COM type that does not require a primary interop assembly (PIA) at run time. Removing the dependency on PIAs results in version independence and easier deployment. For more information about the advantages of programming without PIAs, see [Walkthrough: Embedding Types from Managed Assemblies](../../../standard/assembly/embed-types-visual-studio.md).
-=======
-1. Additional enhancements are possible when you call a COM type that does not require a primary interop assembly (PIA) at run time. Removing the dependency on PIAs results in version independence and easier deployment. For more information about the advantages of programming without PIAs, see [Walkthrough: Embedding Types from Managed Assemblies](../concepts/assemblies-gac/walkthrough-embedding-types-from-managed-assemblies-in-visual-studio.md).
->>>>>>> adbcb8dc
 
      In addition, programming is easier because the types that are required and returned by COM methods can be represented by using the type `dynamic` instead of `Object`. Variables that have type `dynamic` are not evaluated until run time, which eliminates the need for explicit casting. For more information, see [Using Type dynamic](../types/using-type-dynamic.md).
 
