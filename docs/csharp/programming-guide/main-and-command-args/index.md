---
title: "Main() and command-line arguments - C# Programming Guide"
ms.custom: seodec18
ms.date: 08/02/2017
f1_keywords: 
  - "CS5001"
  - "main_CSharpKeyword"
  - "Main"
helpviewer_keywords: 
  - "Main method [C#]"
  - "C# language, command-line arguments"
  - "arguments [C#], command-line"
  - "command line [C#], arguments"
  - "command-line arguments [C#], Main method"
ms.assetid: 73a17231-cf96-44ea-aa8a-54807c6fb1f4
---
# Main() and command-line arguments (C# Programming Guide)

The `Main` method is the entry point of a C# application. (Libraries and services do not require a `Main` method as an entry point.) When the application is started, the `Main` method is the first method that is invoked.

<<<<<<< HEAD
 There can only be one entry point in a C# program. If you have more than one class that has a `Main` method, you must compile your program with the **/main** compiler option to specify which `Main` method to use as the entry point. For more information, see [-main (C# Compiler Options)](../../language-reference/compiler-options/main-compiler-option.md).
=======
There can only be one entry point in a C# program. If you have more than one class that has a `Main` method, you must compile your program with the **/main** compiler option to specify which `Main` method to use as the entry point. For more information, see [/main (C# Compiler Options)](../../language-reference/compiler-options/main-compiler-option.md).
>>>>>>> da4de5e3

[!code-csharp[csProgGuideMain#17](~/samples/snippets/csharp/VS_Snippets_VBCSharp/csProgGuideMain/CS/Class1.cs#17)]

## Overview

- The `Main` method is the entry point of an executable program; it is where the program control starts and ends.
- `Main` is declared inside a class or struct. `Main` must be [static](../../language-reference/keywords/static.md) and it need not be [public](../../language-reference/keywords/public.md). (In the earlier example, it receives the default access of [private](../../language-reference/keywords/private.md).) The enclosing class or struct is not required to be static.
- `Main` can either have a `void`, `int`, or, starting with C# 7.1, `Task`, or `Task<int>` return type.
- If and only if `Main` returns a `Task` or `Task<int>`, the declaration of `Main` may include the [`async`](../../language-reference/keywords/async.md) modifier. Note that this specifically excludes an `async void Main` method.
- The `Main` method can be declared with or without a `string[]` parameter that contains command-line arguments. When using Visual Studio to create Windows applications, you can add the parameter manually or else use the <xref:System.Environment.GetCommandLineArgs> method to obtain the [command-line arguments](command-line-arguments.md). Parameters are read as zero-indexed command-line arguments. Unlike C and C++, the name of the program is not treated as the first command-line argument in the `args` array, but it is the first element of the <xref:System.Environment.GetCommandLineArgs> method.

The addition of `async` and `Task`, `Task<int>` return types simplifies program code when console applications need to start and `await` asynchronous operations in `Main`.

## C# language specification

[!INCLUDE[CSharplangspec](~/includes/csharplangspec-md.md)]

## See also

- [Command-line Building With csc.exe](../../language-reference/compiler-options/command-line-building-with-csc-exe.md)
- [C# Programming Guide](../index.md)
- [Methods](../classes-and-structs/methods.md)
- [Inside a C# Program](../inside-a-program/index.md)<|MERGE_RESOLUTION|>--- conflicted
+++ resolved
@@ -18,11 +18,7 @@
 
 The `Main` method is the entry point of a C# application. (Libraries and services do not require a `Main` method as an entry point.) When the application is started, the `Main` method is the first method that is invoked.
 
-<<<<<<< HEAD
  There can only be one entry point in a C# program. If you have more than one class that has a `Main` method, you must compile your program with the **/main** compiler option to specify which `Main` method to use as the entry point. For more information, see [-main (C# Compiler Options)](../../language-reference/compiler-options/main-compiler-option.md).
-=======
-There can only be one entry point in a C# program. If you have more than one class that has a `Main` method, you must compile your program with the **/main** compiler option to specify which `Main` method to use as the entry point. For more information, see [/main (C# Compiler Options)](../../language-reference/compiler-options/main-compiler-option.md).
->>>>>>> da4de5e3
 
 [!code-csharp[csProgGuideMain#17](~/samples/snippets/csharp/VS_Snippets_VBCSharp/csProgGuideMain/CS/Class1.cs#17)]
 
