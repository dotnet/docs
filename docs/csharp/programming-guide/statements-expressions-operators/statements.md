--- conflicted
+++ resolved
@@ -75,7 +75,6 @@
   
  [!code-csharp[csProgGuideStatements#22](~/samples/snippets/csharp/VS_Snippets_VBCSharp/csProgGuideStatements/CS/Statements.cs#22)]  
   
-<<<<<<< HEAD
 ## C# language specification
 
 For more information, see the [Statements](~/_csharplang/spec/statements.md) section of the [C# language specification](../language-specification/index.md).
@@ -84,20 +83,4 @@
 
 - [C# Programming Guide](../index.md)
 - [Statement keywords](../../language-reference/keywords/statement-keywords.md)  
-- [Expressions](expressions.md)  
-=======
-## Related Sections  
-  
-- [Statement Keywords](../../language-reference/keywords/statement-keywords.md)  
-  
-- [Expressions](./expressions.md)  
-  
-- [Operators](./operators.md)  
-  
-## C# Language Specification  
- [!INCLUDE[CSharplangspec](~/includes/csharplangspec-md.md)]  
-  
-## See also
-
-- [C# Programming Guide](../index.md)
->>>>>>> 90f290c3
+- [Expressions](expressions.md)  