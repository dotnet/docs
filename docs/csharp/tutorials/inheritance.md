--- conflicted
+++ resolved
@@ -116,11 +116,7 @@
 
 [!code-csharp[Inheritance](../../../samples/snippets/csharp/tutorials/inheritance/simpleclass.cs#1)]
 
-<<<<<<< HEAD
-We can then use reflection (which lets us inspect a type's metadata to get information about that type) to get a list of the members that belong to the `SimpleClass` type. Although we haven't defined any members in our `SimpleClass` class, output from the example indicates that it actually has nine members. One of these is a parameterless (or default) constructor that is automatically supplied for the `SimpleClass` type by the C# compiler. The remaining eight are members of @System.Object, the type from which all classes and interfaces in the .NET type system ultimately implicitly inherit.
-=======
 We can then use reflection (which lets us inspect a type's metadata to get information about that type) to get a list of the members that belong to the `SimpleClass` type. Although we haven't defined any members in our `SimpleClass` class, output from the example indicates that it actually has nine members. One of these is a parameterless (or default) constructor that is automatically supplied for the `SimpleClass` type by the C# compiler. The eight seven are members of <xref:System.Object>, the type from which all classes and interfaces in the .NET type system ultimately implicitly inherit.
->>>>>>> 013676d5
 
 [!code-csharp[Inheritance](../../../samples/snippets/csharp/tutorials/inheritance/simpleclass.cs#2)]
 
@@ -158,11 +154,7 @@
 > [!NOTE]
 > A class or struct can implement one more interfaces. While interface implementation is often presented as a workaround for single inheritance or as a way of using inheritance with structs, it is intended to express a different relationship (a "can do" relationship) between an interface and its implementing type than inheritance. An interface defines a subset of functionality (such as the ability to test for equality, to compare or sort objects, or to support culture-sensitive parsing and formatting) that the interface makes available to its implementing types.
 
-<<<<<<< HEAD
-Note that "is a" also expresses the relationship between a type and a specific instantiation of that type. In the following example, `Automobile` is a class that has three unique read-only properties: `Make`, the manufacturer of the automobile; `Model`, the kind of automobile; and `Year`, its year of manufacture. Our `Automobile` class also has a constructor whose arguments are assigned to the property values, and it overrides the @System.Object.ToString method to produce a string that uniquely identifies the `Automobile` instance rather than the `Automobile` class.
-=======
 Note that "is a" also expresses the relationship between a type and a specific instantiation of that type. In the following example, `Automobile` is a class that has three unique read-only properties: `Moke`, the manufacturer of the automobile; `Model`, the kind of automobile; and `Year`, its year of manufacture. Our `Automobile` class also has a constructor whose arguments are assigned to the property values, and it overrides the <xref:System.Object.ToString%2A?displayProperty=fullName> method to produce a string that uniquely identifies the `Automobile` instance rather than the `Automobile` class.
->>>>>>> 013676d5
 
 [!code-csharp[Inheritance](../../../samples/snippets/csharp/tutorials/inheritance/is-a.cs#1)]
 
