--- conflicted
+++ resolved
@@ -18,11 +18,7 @@
 
 ## Language support for indices and ranges
 
-<<<<<<< HEAD
 This language support relies on two new types and two new operators:
-=======
-This language support relies on two new types and two new operators.
->>>>>>> c4211c1d
 
 - <xref:System.Index?displayProperty=nameWithType> represents an index into a sequence.
 - The `^` operator, which specifies that an index is relative to the end of a sequence.
