---
<<<<<<< HEAD
title: String interpolation in C#
description: Learn how to perform common string formatting tasks in C# using the string interpolation feature
keywords: .NET, .NET Core, C#, string
author: pkulikov
ms.author: wiwagn
ms.date: 05/07/2018
ms.topic: article
ms.prod: .net
ms.technology: devlang-csharp
ms.devlang: csharp
=======
title: String Interpolation - C#
description: Learn how string interpolation works in C# 6
author: mgroves
ms.date: 03/06/2017
ms.assetid: f8806f6b-3ac7-4ee6-9b3e-c524d5301ae9
>>>>>>> 1a4057e9
---
# String interpolation in C# #

The [string interpolation](../language-reference/tokens/interpolated.md) feature is built on top of the [composite formatting](../../standard/base-types/composite-formatting.md) feature and provides a more readable and convenient syntax to format string output.

To identify a string literal as an interpolated string, prepend it with the `$` symbol. You can embed any valid C# expression that returns a value into an interpolated string:

[!code-csharp-interactive[string interpolation example](~/samples/snippets/csharp/tutorials/string-interpolation/Program.cs#1)]

As the example above shows, you include an expression into an interpolated string by surrounding it with braces:

```
{<interpolatedExpression>}
```

At compile time an interpolated string is typically transformed to the <xref:System.String.Format%2A?displayProperty=nameWithType> method call. That makes all the capabilities of the [string composite formatting](../../standard/base-types/composite-formatting.md) feature available to you to use with interpolated strings as well. If an interpolated string is implicitly converted to either <xref:System.FormattableString?displayProperty=nameWithType> or <xref:System.IFormattable?displayProperty=nameWithType>, at compile time it's transformed to the expression that produces a <xref:System.FormattableString> instance. That allows you to provide the <xref:Syste.IFormatProvider> implementation to be used during the resolution of an interpolated string into the result string.

## How to specify a format string for an interpolated expression

You specify a format string that is supported by the type of the expression result by following the interpolated expression with a colon (":") and the format string:

```
{<interpolatedExpression>:<formatString>}
```

The following example shows how to specify standard and custom format strings for expressions that produce date and time or numeric results:

[!code-csharp-interactive[format string example](~/samples/snippets/csharp/tutorials/string-interpolation/Program.cs#2)]

For more information, see the [Format String Component](../../standard/base-types/composite-formatting.md#format-string-component) section of the [Composite Formatting](../../standard/base-types/composite-formatting.md) topic. That section provides links to the topics that describe standard and custom format strings supported by .NET base types.

## How to control the field width and alignment of the formatted interpolated expression

You specify the minimum field width in which string representation of the expression result is inserted and the text alignment within that field by following the interpolated expression with a comma (",") and the constant expression that defines alignment:

```
{<interpolatedExpression>,<alignment>}
```

If the alignment value is positive, the formatted string representation of the expression result is right-aligned; if negative, it's left-aligned.

If you need to specify both alignment and a format string, start with the alignment component:

```
{<interpolatedExpression>,<alignment>:<formatString>}
```

The following example shows how to specify alignment:

[!code-csharp-interactive[alignment example](~/samples/snippets/csharp/tutorials/string-interpolation/Program.cs#3)]

For more information, see the [Alignment Component](../../standard/base-types/composite-formatting.md#alignment-component) section of the [Composite Formatting](../../standard/base-types/composite-formatting.md) topic.

## How to use escape sequences in an interpolated string

Interpolated strings support all escape sequences that can be used in ordinary string literals. For more information, see [String escape sequences](../programming-guide/strings/index.md#string-escape-sequences). To include a brace, "{" or "}", in the result string, use two braces, "{{" or "}}". For more information, see the [Escaping Braces](../../standard/base-types/composite-formatting.md#escaping-braces) section of the [Composite Formatting](../../standard/base-types/composite-formatting.md) topic.

[Verbatim](../language-reference/tokens/verbatim.md) interpolated strings start with the `$` character followed by the `@` character.

The following example shows how to include braces into the result string and construct a verbatim interpolated string:

[!code-csharp-interactive[escape sequence example](~/samples/snippets/csharp/tutorials/string-interpolation/Program.cs#4)]

## How to use a ternary conditional operator in an interpolated expression

As the colon (":") has special meaning in an item with an interpolated expression, in order to use a [conditional operator](../language-reference/operators/conditional-operator.md) in an expression, enclose it in parentheses, as the following example shows:

[!code-csharp-interactive[conditional operator example](~/samples/snippets/csharp/tutorials/string-interpolation/Program.cs#5)]

## How to create a culture-specific result string with string interpolation

By default, an interpolated string resolves to the result string with the use of the current culture defined by the <xref:System.Globalization.CultureInfo.CurrentCulture> property. Use implicit conversion of an interpolated string to a <xref:System.FormattableString?displayProperty=nameWithType> instance and its <xref:System.FormattableString.ToString(System.IFormatProvider)> method to create a culture-specific result string. The following example shows how to do that:

[!code-csharp-interactive[specify different cultures](~/samples/snippets/csharp/tutorials/string-interpolation/Program.cs#6)]

You can use one <xref:System.FormattableString> instance to generate multiple result strings for various cultures.

## How to create the result string for the invariant culture

Along with the <xref:System.FormattableString.ToString(System.IFormatProvider)?displayProperty=nameWithType> method, you can use the static <xref:System.FormattableString.Invariant%2A?displayProperty=nameWithType> method to resolve an interpolated string into the result string for the <xref:System.Globalization.CultureInfo.InvariantCulture>. The following example shows how to do that:

[!code-csharp-interactive[format with invariant culture](~/samples/snippets/csharp/tutorials/string-interpolation/Program.cs#7)]

## Conclusion

This tutorial describes the most common scenarios of the string interpolation usage. For more information about string interpolation, see the [String interpolation](../language-reference/tokens/interpolated.md) topic. For more information about formatting types in .NET, see the [Formatting Types in .NET](../../standard/base-types/formatting-types.md) and [Composite formatting](../../standard/base-types/composite-formatting.md) topics.

## See also

<xref:System.String.Format%2A?displayProperty=nameWithType>  
<xref:System.FormattableString?displayProperty=nameWithType>  
<xref:System.IFormattable?displayProperty=nameWithType>  
[Strings](../programming-guide/strings/index.md)  <|MERGE_RESOLUTION|>--- conflicted
+++ resolved
@@ -1,22 +1,8 @@
 ---
-<<<<<<< HEAD
 title: String interpolation in C#
 description: Learn how to perform common string formatting tasks in C# using the string interpolation feature
-keywords: .NET, .NET Core, C#, string
 author: pkulikov
-ms.author: wiwagn
 ms.date: 05/07/2018
-ms.topic: article
-ms.prod: .net
-ms.technology: devlang-csharp
-ms.devlang: csharp
-=======
-title: String Interpolation - C#
-description: Learn how string interpolation works in C# 6
-author: mgroves
-ms.date: 03/06/2017
-ms.assetid: f8806f6b-3ac7-4ee6-9b3e-c524d5301ae9
->>>>>>> 1a4057e9
 ---
 # String interpolation in C# #
 
