--- conflicted
+++ resolved
@@ -6,11 +6,7 @@
 
 # What's New in C# 6
 
-<<<<<<< HEAD
-The 6.0 release of C# contains many features that improve productivity for developers. The overall effect of these features is that you write more concise code that is also more readable. The syntax contains less ceremony for many common practices. It's easier to see the design intent with less ceremony. Learn these features well, and you'll be more productive, write more readable code. You can concentrate more on your features than on the constructs of the language.
-=======
 The 6.0 release of C# contained many features that improve productivity for developers. The overall effect of these features is that you write more concise code that is also more readable. The syntax contains less ceremony for many common practices. It's easier to see the design intent with less ceremony. Learn these features well, and you'll be more productive and write more readable code. You can concentrate more on your features than on the constructs of the language.
->>>>>>> 1e9a279a
 
 The rest of this article provides an overview of each of these features, with a link to explore each feature. You can also explore the features in an [interactive tutorial on C# 6](../tutorials/exploration/csharp-6.yml) in the tutorials section.
 
@@ -93,22 +89,11 @@
 
 In the preceding example, the variable `first` is assigned `null` if the person object is `null`. Otherwise, it is assigned the value of the `FirstName` property. Most importantly, the `?.` means that this line of code doesn't generate a `NullReferenceException` if the `person` variable is `null`. Instead, it short-circuits and returns `null`. You can also use a null conditional operator for array or indexer access. Replace `[]` with `?[]` in the index expression.
 
-<<<<<<< HEAD
-This expression returns a `string`, regardless of the value of `person`. You often use this construct with the *null coalescing* operator to assign default values when one of the properties is `null`. When the expression short-circuits, the `null` value returned is typed to match the full expression.
+The following expression returns a `string`, regardless of the value of `person`. You often use this construct with the *null coalescing* operator to assign default values when one of the properties is `null`. When the expression short-circuits, the `null` value returned is typed to match the full expression.
 
 [!code-csharp[NullCoalescing](../../../samples/snippets/csharp/new-in-6/program.cs#NullCoalescing)]
 
 You can also use `?.` to conditionally invoke methods. The most common use of member functions  with the null conditional operator is to safely invoke delegates (or event handlers) that may be `null`.  You'll call the delegate's `Invoke` method using the `?.` operator to access the member. You can see an example in the [delegate patterns](../delegates-patterns.md#handling-null-delegates) article.
-=======
-The following expression returns a `string`, regardless of the value of `person`. When the expression short-circuits, the `null` value returned is typed to match the full expression.
-
-You often use this construct with the *null coalescing* operator to assign default values when one of the properties is `null`:
-
-[!code-csharp[NullCoalescing](../../../samples/snippets/csharp/new-in-6/program.cs#NullCoalescing)]
-
-You can also use `?.` to conditionally invoke methods. The most common use of member functions  with the null conditional operator is to safely invoke delegates (or event handlers) that may be `null`.  You can call the delegate's `Invoke` method using the `?.` operator to access the member. You can see an example in the  
-[delegate patterns](../delegates-patterns.md#handling-null-delegates) article.
->>>>>>> 1e9a279a
 
 The rules of the `?.` operator ensure that the left-hand side of the operator is evaluated only once. It enables many idioms, including the following example using event handlers:
 
