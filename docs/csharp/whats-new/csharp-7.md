---
title: What's New in C# 7 - C# Guide | Microsoft Docs
description: Get an overview of the new features coming in the upcoming version 7 of the C# language.    
keywords: C#, .NET, .NET Core, Latest Features, What's New
author: BillWagner
ms.author: wiwagn
ms.date: 12/21/2016
ms.topic: article
ms.prod: visual-studio-dev-15
ms.technology: devlang-csharp
ms.devlang: csharp
ms.assetid: fd41596d-d0c2-4816-b94d-c4d00a5d0243
---

# What's new in C# 7

C# 7 adds a number of new features to the C# language:
* [`out` variables](#out-variables):
    - You can declare `out` values inline as arguments to the method where they are used.
* [Tuples](#tuples)
    - You can create lightweight, unnamed types that contain multiple public fields. Compilers and IDE tools understand the semantics of these types.
* [Pattern Matching](#pattern-matching)
    - You can create branching logic based on arbitrary types and values of the members of those types.
* [`ref` locals and returns](#ref-locals-and-returns)
    - Method arguments and local variables can be references to other storage.
* [Local Functions](#local-functions)
    - You can nest functions inside other functions to limit their scope and visibility.
* [More expression-bodied members](#more-expression-bodied-members)
    - The list of members that can be authored using expressions has grown.
* [`throw` Expressions](#throw-expressions)
    - You can throw exceptions in code constructs that previously were not allowed because `throw` was a statement. 
* [Generalized async return types](#generalized-async-return-types)
    - Methods declared with the `async` modifier can return other types in addition to `Task` and `Task<T>`.
* [Numeric literal syntax improvements](#numeric-literal-syntax-improvements)
    - New tokens improve readability for numeric constants.

The remainder of this topic discusses each of the features. For each feature,
you'll learn the reasoning behind it. You'll learn the syntax. You'll see
some sample scenarios where using the new feature will make you more 
productive as a developer. 

## `out` variables

The existing syntax that supports `out` parameters has been improved
in this version.  

Previously, you would need to separate the declaration of the out variable
and its initialization into two different statements:

[!code-csharp[OutVariableOldStyle](../../../samples/snippets/csharp/new-in-7/program.cs#03_OutVariableOldStyle "classic out variable declaration")]

You can now declare `out` variables in the argument list of a method call,
rather than writing a separate declaration statement:

[!code-csharp[OutVariableDeclarations](../../../samples/snippets/csharp/new-in-7/program.cs#01_OutVariableDeclarations "Out variable declarations")]

You may want to specify the type of the `out` variable for clarity,
as shown above. However, the language does support using an implicitly
typed local variable:

[!code-csharp[OutVarVariableDeclarations](../../../samples/snippets/csharp/new-in-7/program.cs#02_OutVarVariableDeclarations "Implicitly typed Out variable")]

* The code is easier to read. 
    - You declare the out variable where you use it, not on another line above.
* No need to assign an initial value.
    - By declaring the `out` variable where it is used in a method call, you can't accidentally use it before it is assigned.

The most common use for this feature will be the `Try` pattern. In this
pattern, a method returns a `bool` indicating success or failure and an
`out` variable that provides the result if the method succeeds.

When using the `out` variable declaration, the declared variable "leaks" into the outer scope of the if statement. This allows you to use the variable afterwards:

```csharp
if (!int.TryParse(input, out int result))
{    
    return null;
}

return result;
```

## Tuples

> [!NOTE]
> The new tuples features require the @System.ValueTuple types.
> You must add the NuGet package [`System.ValueTuple`](https://www.nuget.org/packages/System.ValueTuple/) in order to use it
> on platforms that do not include the types.

C# provides a rich syntax for classes and structs that is used to explain
your design intent. But sometimes that rich syntax requires extra
work with minimal benefit. You may often write methods that need a simple
structure containing more than one data element. To support these scenarios
*tuples* were added to C#. Tuples are lightweight data structures
that contain multiple fields to represent the data members.
The fields are not validated, and you cannot define your own methods

> [!NOTE]
> Tuples were available before C# 7,
> but they were inefficient and had no language support.
> This meant that tuple elements could only be referenced as
> `Item1`, `Item2` and so on. C# 7 introduces language support for tuples,
> which enables semantic names for the fields of a tuple using new,
> more efficient tuple types.

You can create a tuple by assigning each member to a value:

[!code-csharp[UnnamedTuple](../../../samples/snippets/csharp/new-in-7/program.cs#04_UnnamedTuple "Unnamed tuple")]

That assignment creates a tuple whose members are `Item1` and `Item2`,
which you can use in the same way as @System.Tuple
You can change the syntax to create a tuple that provides semantic
names to each of the members of the tuple:

[!code-csharp[NamedTuple](../../../samples/snippets/csharp/new-in-7/program.cs#05_NamedTuple "Named tuple")]

The `namedLetters` tuple contains fields referred to as `Alpha` and
`Beta`. Those names exist only at compile time and are not preserved
for example when inspecting the tuple using reflection at runtime.

In a tuple assignment, you can also specify the names of the fields
on the right-hand side of the assignment:

[!code-csharp[ImplicitNamedTuple](../../../samples/snippets/csharp/new-in-7/program.cs#06_ImplicitNamedTuple "Implicitly named tuple")]

You can specify names for the fields on both the
left and right-hand side of the assignment:

[!code-csharp[NamedTupleConflict](../../../samples/snippets/csharp/new-in-7/program.cs#07_NamedTupleConflict "Named tuple conflict")]

The line above generates a warning, `CS8123`, telling you that the names on the right
side of the assignment, `Alpha` and `Beta` are ignored because they conflict
with the names on the left side, `First` and `Second`.

The examples above show the basic syntax to declare tuples. Tuples are
most useful as return types for `private` and `internal` methods. Tuples
provide a simple syntax for those methods to return multiple discrete values:
You save the work of authoring a `class` or a `struct` that
defines the type returned. There is no need for creating a new type.

Creating a tuple is more efficient and more productive.
It is a simpler, lightweight syntax to define a data structure that carries
more than one value. The example method below returns the minimum and maximum
values found in a sequence of integers:

[!code-csharp[TupleReturningMethod](../../../samples/snippets/csharp/new-in-7/program.cs#08_TupleReturningMethod "Tuple returning method")]

Using tuples in this way offers several advantages:

* You save the work of authoring a `class` or a `struct` that defines the type returned. 
* You do not need to create new type.
* The language enhancements removes the need to call the <xref:System.Tuple.Create``1(``0)> methods.

The declaration for the method provides the names for the fields of the
tuple that is returned. When you call the method, the return value is a 
tuple whose fields are `Max` and `Min`:

[!code-csharp[CallingTupleMethod](../../../samples/snippets/csharp/new-in-7/program.cs#09_CallingTupleMethod "Calling a tuple returning method")]

There may be times when you want to unpackage the members of a tuple that
were returned from a method.  You can do that by declaring separate variables
for each of the values in the tuple. This is called *deconstructing* the tuple:

[!code-csharp[CallingWithDeconstructor](../../../samples/snippets/csharp/new-in-7/program.cs#10_CallingWithDeconstructor "Deconstructing a tuple")]

<!-- Add wildcards here, if they are in C# 7
-->

You can also provide a similar deconstruction for any type in .NET. This is
done by writing a `Deconstruct` method as a member of the class. That
`Deconstruct` method provides a set of `out` arguments for each of the
properties you want to extract. Consider
this `Point` class that provides a deconstructor method that extracts
the `X` and `Y` coordinates:

[!code-csharp[PointWithDeconstruction](../../../samples/snippets/csharp/new-in-7/point.cs#11_PointWithDeconstruction "Point with deconstruction method")]
 
You can extract the individual fields by assigning a tuple to a `Point`:

[!code-csharp[DeconstructPoint](../../../samples/snippets/csharp/new-in-7/program.cs#12_DeconstructPoint "Deconstruct a point")]

You are not bound by the names defined in the `Deconstruct` method. You
can rename the extract variables as part of the assignment:  

[!code-csharp[DeconstructNames](../../../samples/snippets/csharp/new-in-7/program.cs#13_DeconstructNames "Deconstruct with new names")]

You can learn more in depth about tuples in the
[tuples topic](../tuples.md).

## Pattern matching

*Pattern matching* is a feature that allows you to implement method dispatch on
properties other than the type of an object. You're probably already familiar
with method dispatch based on the type of an object. In Object Oriented programming,
virtual and override methods provide language syntax to implement method dispatching
based on an object's type. Base and Derived classes provide different implementations. 
Pattern matching expressions extend this concept so that you can easily
implement similar dispatch patterns for types and data elements that are
not related through an inheritance hierarchy. 

Pattern matching supports `is` expressions and `switch` expressions. Each
enables inspecting an object and its properties to determine if that object
satisfies the sought pattern. You use the `when` keyword to specify additional
rules to the pattern.

### `is` expression

The `is` pattern expression extends the familiar `is` operator to query an object beyond its type.

Let's start with a simple scenario. We'll add capabilities to this scenario
that demonstrate how pattern matching expressions make algorithms that work
with unrelated types easy. We'll start with a method that computes the sum
of a number of die rolls:

[!code-csharp[SumDieRolls](../../../samples/snippets/csharp/new-in-7/patternmatch.cs#14_SumDieRolls "Sum die rolls")]

You might quickly find that you need to find the sum of die rolls where
some of the rolls are made with more than one die. Part of the input
sequence may be multiple results instead of a single number:

[!code-csharp[SumDieRollsWithGroups](../../../samples/snippets/csharp/new-in-7/patternmatch.cs#15_SumDieRollsWithGroups "Sum die rolls with groups")]

The `is` pattern expression works quite well in this scenario. As part of
checking the type, you write a variable initialization. This creates
a new variable of the validated runtime type.

As you keep extending these scenarios, you may find that you build more
`if` and `else if` statements. Once that becomes unwieldy, you'll likely
want to switch to `switch` pattern expressions.

### `switch` statement updates

The *match expression* has a familiar syntax, based on the `switch`
statement already part of the C# language. Let's translate the existing code
to use a match expression before adding new cases: 

[!code-csharp[SumUsingSwitch](../../../samples/snippets/csharp/new-in-7/patternmatch.cs#16_SumUsingSwitch "Sum using switch")]

The match expressions have a slightly different syntax than the `is` expressions, where
you declare the type and variable at the beginning of the `case` expression.

The match expressions also support constants. This can save time by
factoring out simple cases:

[!code-csharp[SwitchWithConstants](../../../samples/snippets/csharp/new-in-7/patternmatch.cs#17_SwitchWithConstants "Switch with constants")]

The code above adds cases for `0` as a special case of `int`, and `null`
as a special case when there is no input. This demonstrates one important
new feature in switch pattern expressions: the order of the `case`
expressions now matters. The `0` case must appear before the general `int`
case. Otherwise, the first pattern to match would be the `int` case,
even when the value is `0`. If you accidentally order match expressions such
that a later case has already been handled, the compiler will flag that
and generate an error.

This same behavior enables the special case for an empty input sequence.
You can see that the case for an `IEnumerable` item that has elements
must appear before the general `IEnumerable` case.

This version has also added a `default` case. The `default` case is always
evaluated last, regardless of the order it appears in the source. For that
reason, convention is to put the `default` case last.

Finally, let's add one last `case` for a new style of die. Some games
use percentile dice to represent larger ranges of numbers. 

> [!NOTE]
> Two 10-sided percentile dice can represent every number from 0
> through 99. One die has sides labelled `00`, `10`, `20`, ... `90`. The other
> die has sides labeled `0`, `1`, `2`, ... `9`. Add the two die values
> together and you can get every number from 0 through 99.

To add this kind of die to your collection, first define a type to represent
the percentile die:

[!code-csharp[18_PercentileDie](../../../samples/snippets/csharp/new-in-7/patternmatch.cs#18_PercentileDie "Percentile Die type")]

Then, add a `case` match expression for the new type:

[!code-csharp[SwitchWithNewTypes](../../../samples/snippets/csharp/new-in-7/patternmatch.cs#19_SwitchWithNewTypes "Include Percentile Die type")]

The new syntax for pattern matching expressions makes it easier to create
dispatch algorithms based on an object's type, or other properties, using
a clear and concise syntax. Pattern matching expressions enable these
constructs on data types that are unrelated by inheritance.

You can learn more about pattern matching in the topic
dedicated to [pattern matching in C#](../pattern-matching.md).

## Ref locals and returns

This feature enables algorithms that use and return references
to variables defined elsewhere. One example is working with
large matrices, and finding a single location with certain
characteristics. One method would return the two indices for
a single location in the matrix:

[!code-csharp[FindReturningIndices](../../../samples/snippets/csharp/new-in-7/MatrixSearch.cs#20_FindReturningIndices "Find returning indices")]

There are many issues with this code. First of all, it's a public
method that's returning a tuple. The language supports this, but
user defined types (either classes or structs) are preferred
for public APIs.

Second, this method is returning the indices to the item in the matrix.
That leads callers to write code that uses those indices to dereference
the matrix and modify a single element:

[!code-csharp[UpdateItemFromIndices](../../../samples/snippets/csharp/new-in-7/program.cs#21_UpdateItemFromIndices "Update Item From Indices")]

You'd rather write a method that returns a *reference*
to the element of the matrix that you want to change. You could only accomplish
this by using unsafe code and returning a pointer to an `int` in previous versions.

Let's walk through a series of changes to demonstrate the ref local feature
and show how to create a method that returns a reference to internal storage.
Along the way, you'll learn the rules of the ref return and ref local feature that
protects you from accidentally misusing it.

Start by modifying the `Find` method declaration so that it returns a `ref int`
instead of a tuple. Then, modify the return statement so it returns the value
stored in the matrix instead of the two indices:

```csharp
// Note that this won't compile. 
// Method declaration indicates ref return,
// but return statement specifies a value return.
public static ref int Find2(int[,] matrix, Func<int, bool> predicate)
{
    for (int i = 0; i < matrix.GetLength(0); i++)
        for (int j = 0; j < matrix.GetLength(1); j++)
            if (predicate(matrix[i, j]))
                return matrix[i, j];
    throw new InvalidOperationException("Not found");
}
```

When you declare that a method returns a `ref` variable, you must also
add the `ref` keyword to each return statement. That indicates return
by reference, and helps developers reading the code later remember that
the method returns by reference:

[!code-csharp[FindReturningRef](../../../samples/snippets/csharp/new-in-7/MatrixSearch.cs#22_FindReturningRef "Find returning by reference")]

Now that the method returns a reference to the integer value in the
matrix, you need to modify where it's called.  The `var` declaration
means that `valItem` is now an `int` rather than a tuple:

[!code-csharp[AssignRefReturnToValue](../../../samples/snippets/csharp/new-in-7/program.cs#23_AssignRefReturnToValue "Assign ref return to value")]

The second `WriteLine` statement in the example above prints out the value `42`,
not `24`. The variable `valItem` is an `int`, not a `ref int`. The `var`
keyword enables the compiler to specify the type, but will not implicitly
add the `ref` modifier. Instead, the value referred to by the `ref return`
is *copied* to the variable on the left-hand side of the assignment. The
variable is not a `ref` local.

In order to get the result you want, you need to add the `ref` modifier
to the local variable declaration to make the variable a reference when
the return value is a reference:

[!code-csharp[AssignRefReturn](../../../samples/snippets/csharp/new-in-7/program.cs#24_AssignRefReturn "Assign ref return")]

Now, the second `WriteLine` statement in the example above will print 
out the value `24`, indicating that the storage in the matrix has been
modified. The local variable has been declared with the `ref` modifier,
and it will take a `ref` return. You must initialize a `ref` variable when
it is declared, you cannot split the declaration and the initialization.

The C# language has three other rules that protect you from misusing
the `ref` locals and returns:

* You cannot assign a standard method return value to a `ref` local variable.
    - That disallows statements like `ref int i = sequence.Count();`
* You cannot return a `ref` to a variable whose lifetime does not extend beyond the execution of the method.
    - That means you cannot return a reference to a local variable or a variable with a similar scope.
* `ref` locals and returns can't be used with async methods.
    - The compiler can't know if the referenced variable has been set to its final value when the async method returns.

The addition of ref locals and ref returns enable algorithms that are more
efficient by avoiding copying values, or performing dereferencing operations
multiple times. 

## Local functions

Many designs for classes include methods that are called from only
one location. These additional private methods keep each method small
and focused. However, they can make it harder to understand a class
when reading it the first time. These methods must be understood
outside of the context of the single calling location.

For those designs, *local functions* enable you to declare methods
inside the context of another method. This makes it easier for readers
of the class to see that the local method is only called from the context
in which is it declared.

There are two very common use cases for local functions: public iterator
methods and public async methods. Both types of methods generate
code that reports errors later than programmers might expect. In
the case of iterator methods, any exceptions are observed only
when calling code that enumerates the returned sequence. In the case
of async methods, any exceptions are only observed when the returned
`Task` is awaited.

Let's start with an iterator method:

[!code-csharp[IteratorMethod](../../../samples/snippets/csharp/new-in-7/Iterator.cs#25_IteratorMethod "Iterator method")]

Examine the code below that calls the iterator method incorrectly:

[!code-csharp[CallIteratorMethod](../../../samples/snippets/csharp/new-in-7/program.cs#26_CallIteratorMethod "Call iterator method")]

The exception is thrown when `resultSet` is iterated, not when `resultSet` is created.
In this contained example, most developers could quickly diagnose the
problem. However, in larger codebases, the code that creates an iterator
often isn't as close to the code that enumerates the result. You can
refactor the code so that the public method validates all arguments,
and a private method generates the enumeration:

[!code-csharp[IteratorMethodRefactored](../../../samples/snippets/csharp/new-in-7/Iterator.cs#27_IteratorMethodRefactored "Iterator method refactored")]

This refactored version will throw exceptions immediately because the public
method is not an iterator method; only the private method uses the
`yield return` syntax. However, there are potential problems with this
refactoring. The private method should only be called from the public
interface method, because otherwise all argument validation is skipped.
Readers of the class must discover this fact by reading the entire class
and searching for any other references to the `alphabetSubsetImplementation` 
method.

You can make that design intent more clear by declaring the 
`alphabetSubsetImplementation` as a local function inside the public
API method:

[!code-csharp[22_IteratorMethodLocal](../../../samples/snippets/csharp/new-in-7/Iterator.cs#28_IteratorMethodLocal "Iterator method with local function")]

The version above makes it clear that the local method is referenced
only in the context of the outer method. The rules for local functions
also ensure that a developer can't accidentally call the local function
from another location in the class and bypass the argument validation.

The same technique can be employed with `async` methods to ensure that
exceptions arising from argument validation are thrown before the asynchronous
work begins:

[!code-csharp[TaskExample](../../../samples/snippets/csharp/new-in-7/AsyncWork.cs#29_TaskExample "Task returning method with local function")]

> [!NOTE]
> Some of the designs that are supported by local functions
> could also be accomplished using *lambda expressions*. Those
> interested can [read more about the differences](../local-functions-vs-lambdas.md)

## More expression-bodied members

C# 6 introduced [expression-bodied members](csharp-6.md#expression-bodied-function-members)
for member functions, and read-only properties. C# 7 expands the allowed
members that can be implemented as expressions. In C# 7, you can implement
*constructors*, *finalizers*, and `get` and `set` accessors on *properties*
and *indexers*. The following code shows examples of each:

[!code-csharp[ExpressionBodiedMembers](../../../samples/snippets/csharp/new-in-7/expressionmembers.cs#36_ExpressionBodiedEverything "new expression-bodied members")]

> [!NOTE]
> This example does not need a finalizer, but it is shown
> to demonstrate the syntax. You should not implement a
> finalizer in your class unless it is necessary to  release
> unmanaged resources. You should also consider using the
> @System.Runtime.InteropServices.SafeHandle class instead
> of managing unmanaged resources directly.

These new locations for expression-bodied members represent
an important milestone for the C# language: These features
were implemented by community members working on the open-source
[Roslyn](https://github.com/dotnet/Roslyn) project.

## Throw expressions

In C#, `throw` has always been a statement. Because `throw` is a statement,
not an expression, there were C# constructs where you could not use it. These
included conditional expressions, null coalescing expressions, and some lambda
expressions. The addition of expression-bodied members adds more locations
where `throw` expressions would be useful. So that you can write any of these
constructs, C# 7 introduces *throw expressions*.

The syntax is the same as you've always used for `throw` statements. The only difference
is that now you can place them in new locations, such as in a conditional expression:

[!code-csharp[Throw_ExpressionExample](../../../samples/snippets/csharp/new-in-7/throwexpressions.cs#37_Throw_ExpressionExample "conditional throw expressions")]

This features enables using throw expressions in initialization expressions:

[!code-csharp[ThrowInInitialization](../../../samples/snippets/csharp/new-in-7/throwexpressions.cs#38_ThrowInInitialization "conditional throw expressions")]

Previously, those initializations would need to be in a constructor, with the
throw statements in the body of the constructor:


[!code-csharp[ThrowInConstructor](../../../samples/snippets/csharp/new-in-7/throwexpressions.cs#39_ThrowInConstructor "throw statements")]

> [!NOTE]
> Both of the preceding constructs will cause exceptions to be thrown during
> the construction of an object. Those are often difficult to recover from.
> For that reason, designs that throw exceptions during construction are
> discouraged.

## Generalized async return types 

Returning a `Task` object from async methods can introduce
performance bottlenecks in certain paths. `Task` is a reference
type, so using it means allocating an object. In cases where a
method declared with the `async` modifier returns a cached result, or
completes synchronously, the extra allocations can become a significant
time cost in performance critical sections of code. It can become
very costly if those allocations occur in tight loops.

The new language feature means that async methods may return other
types in addition to `Task`, `Task<T>` and `void`. The returned type
must still satisfy the async pattern, meaning a `GetAwaiter` method
must be accessible. As one concrete example, the `ValueTask` type
has been added to the .NET framework to make use of this new language
feature: 

[!code-csharp[UsingValueTask](../../../samples/snippets/csharp/new-in-7/AsyncWork.cs#30_UsingValueTask "Using ValueTask")]

> [!NOTE]
<<<<<<< HEAD
> You need to add the NuGet package `System.Threading.Tasks.Extensions`
> in order to use <xref:System.Threading.Tasks.Task.ValueTask%601> in Visual Studio 2017.
=======
> You need to add the NuGet package [`System.Threading.Tasks.Extensions`](https://www.nuget.org/packages/System.Threading.Tasks.Extensions/)
> in order to use `ValueTask`.
>>>>>>> 954dcf36

A simple optimization would be to use `ValueTask` in places where
`Task` would be used before. However, if you want to perform extra
optimizations by hand, you can cache results from async work and
reuse the result in subsequent calls. The `ValueTask` struct has a constructor
with a `Task` parameter so that you can construct a `ValueTask` from the
return value of any existing async method:

[!code-csharp[AsyncOptimizedValueTask](../../../samples/snippets/csharp/new-in-7/AsyncWork.cs#31_AsyncOptimizedValueTask "Return async result or cached value")]
 
As with all performance recommendations, you should benchmark
both versions before making large scale changes to your code.

## Numeric literal syntax improvements

Misreading numeric constants can make it harder to understand
code when reading it for the first time. This often
occurs when those numbers are used as bit masks or other symbolic
rather than numeric values. C# 7 includes two new features to
make it easier to write numbers in the most readable fashion
for the intended use: *binary literals*, and *digit separators*.

For those times when you are creating bit masks, or whenever a
binary representation of a number makes the most readable code,
write that number in binary:

[!code-csharp[BinaryConstants](../../../samples/snippets/csharp/new-in-7/Program.cs#32_BinaryConstants "Binary constants")]

The `0b` at the beginning of the constant indicates that the
number is written as a binary number.

Binary numbers can get very long, so it's often easier to see
the bit patterns by introducing the `_` as a digit separator:

[!code-csharp[ThousandSeparators](../../../samples/snippets/csharp/new-in-7/Program.cs#33_ThousandSeparators "Thousands separators")]

The digit separator can appear anywhere in the constant. For base 10
numbers, it would be common to use it as a thousands separator:

[!code-csharp[LargeIntegers](../../../samples/snippets/csharp/new-in-7/Program.cs#34_LargeIntegers "Large integer")]

The digit separator can be used with `decimal`, `float` and `double`
types as well:

[!code-csharp[OtherConstants](../../../samples/snippets/csharp/new-in-7/Program.cs#35_OtherConstants "non-integral constants")]

Taken together, you can declare numeric constants with much more
readability.<|MERGE_RESOLUTION|>--- conflicted
+++ resolved
@@ -523,13 +523,8 @@
 [!code-csharp[UsingValueTask](../../../samples/snippets/csharp/new-in-7/AsyncWork.cs#30_UsingValueTask "Using ValueTask")]
 
 > [!NOTE]
-<<<<<<< HEAD
-> You need to add the NuGet package `System.Threading.Tasks.Extensions`
-> in order to use <xref:System.Threading.Tasks.Task.ValueTask%601> in Visual Studio 2017.
-=======
 > You need to add the NuGet package [`System.Threading.Tasks.Extensions`](https://www.nuget.org/packages/System.Threading.Tasks.Extensions/)
-> in order to use `ValueTask`.
->>>>>>> 954dcf36
+> in order to use <xref:System.Threading.Tasks.Task.ValueTask%601>.
 
 A simple optimization would be to use `ValueTask` in places where
 `Task` would be used before. However, if you want to perform extra
