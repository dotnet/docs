﻿<Project Sdk="Microsoft.NET.Sdk">

  <PropertyGroup>
    <OutputType>Exe</OutputType>
    <TargetFramework>net6.0</TargetFramework>
<<<<<<< HEAD
=======
    <Nullable>enable</Nullable>
>>>>>>> 3c27e9df
  </PropertyGroup>

</Project><|MERGE_RESOLUTION|>--- conflicted
+++ resolved
@@ -3,10 +3,7 @@
   <PropertyGroup>
     <OutputType>Exe</OutputType>
     <TargetFramework>net6.0</TargetFramework>
-<<<<<<< HEAD
-=======
     <Nullable>enable</Nullable>
->>>>>>> 3c27e9df
   </PropertyGroup>
 
 </Project>