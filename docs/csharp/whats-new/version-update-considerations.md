---
title: Version and update considerations for C# developers
description: Introducing new languages features in your library can impact the code that uses it.
ms.date: 09/19/2018
---

# Version and update considerations for C# developers

Compatibility is a very important goal as new features are added to the C# language. In almost all cases, existing code can be recompiled with a new compiler version without any issue.

More care may be required when you adopt new language features in a library. You may be creating a new library with features found in the latest version and need to ensure apps built using previous versions of the compiler can use it. Or you may be upgrading an existing library and many of your users may not have upgraded versions yet. As you make decisions on adopting new features, you'll need to consider two variations of compatibility: source compatible and binary compatible.

## Binary compatible changes

Changes to your library are **binary compatible** when your updated library can be used without rebuilding applications and libraries that use it. Dependent assemblies are not required to be rebuilt, nor are any source code changes required. Binary compatible changes are also source compatible changes.

## Source compatible changes

Changes to your library are **source compatible** when applications and libraries that use your library do not require source code changes, but the source must be recompiled against the new version to work correctly.

## Incompatible changes

If a change is neither **source compatible** nor **binary compatible**, source code changes along with recompilation are required in dependent libraries and applications.

## Evaluate your library

These compatibility concepts affect the public and protected declarations for your library, not its internal implementation. Adopting any new features internally are always **binary compatible**.  

**Binary compatible** changes provide new syntax that generates the same compiled code for public declarations as the older syntax. For example, changing a method to an expression-bodied member is a **binary compatible** change:

Original code:

```csharp
public double CalculateSquare(double value)
{
    return value * value;
}
```

New code:

```csharp
public double CalculateSquare(double value) => value * value;
```

**Source compatible** changes introduce syntax that changes the compiled code for a public member, but in a way that is compatible with existing call sites. For example, changing a method signature from a by value parameter to an `in` by reference parameter is source compatible, but not binary compatible:

Original code:

```csharp
public double CalculateSquare(double value) => value * value;
```

New code:

```csharp
public double CalculateSquare(in double value) => value * value;
```

<<<<<<< HEAD
The [What's new](.md) articles note if introducing a feature that affects public declarations is source compatible or binary compatible.
=======
The [What's new](index.md) articles note if introducing a feature that affects public declarations is source compatible or binary compatible.
>>>>>>> bf4af8d8
<|MERGE_RESOLUTION|>--- conflicted
+++ resolved
@@ -57,8 +57,4 @@
 public double CalculateSquare(in double value) => value * value;
 ```
 
-<<<<<<< HEAD
-The [What's new](.md) articles note if introducing a feature that affects public declarations is source compatible or binary compatible.
-=======
-The [What's new](index.md) articles note if introducing a feature that affects public declarations is source compatible or binary compatible.
->>>>>>> bf4af8d8
+The [What's new](index.md) articles note if introducing a feature that affects public declarations is source compatible or binary compatible.