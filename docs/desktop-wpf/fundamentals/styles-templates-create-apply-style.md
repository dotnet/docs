---
title: Create a style for a control - WPF
description: Learn how to create and reference a control style in Windows Presentation Foundation and .NET Core.
author: thraka
ms.author: adegeo
ms.date: 09/12/2019
dev_langs:
  - "csharp"
  - "vb"
#no-loc: [TextBlock, Setter]
---

# Create a style for a control in WPF

With Windows Presentation Foundation (WPF), you can customize an existing control's appearance with your own reusable style. Styles can be applied globally to your app, windows and pages, or directly to controls.

[!INCLUDE [desktop guide under construction](../../../includes/desktop-guide-preview-note.md)]

## Create a style

You can think of a <xref:System.Windows.Style> as a convenient way to apply a set of property values to one or more elements. You can use a style on any element that derives from <xref:System.Windows.FrameworkElement> or <xref:System.Windows.FrameworkContentElement> such as a <xref:System.Windows.Window> or a <xref:System.Windows.Controls.Button>.

The most common way to declare a style is as a resource in the `Resources` section in a XAML file. Because styles are resources, they obey the same scoping rules that apply to all resources. Put simply, where you declare a style affects where the style can be applied. For example, if you declare the style in the root element of your app definition XAML file, the style can be used anywhere in your app.

[!code-xaml[AppResources](~/samples/snippets/desktop-guide/wpf/styles-and-templates-intro/csharp/App.xaml#AppResources)]

<<<<<<< HEAD
If you declare the style in one of the application's XAML files, the style can be used only in that XAML file. For more information about scoping rules for resources, see [XAML Resources](xaml-resources-define.md).
=======
If you declare the style in one of the app's XAML files, the style can be used only in that XAML file. For more information about scoping rules for resources, see [XAML Resources](../../framework/wpf/advanced/xaml-resources.md).
>>>>>>> a4c8ab61

[!code-xaml[AppResources](~/samples/snippets/desktop-guide/wpf/styles-and-templates-intro/csharp/WindowSingleResource.xaml#WindowResources)]

A style is made up of `<Setter>` child elements that set properties on the elements the style is applied to. In the example above, notice that the style is set to apply to `TextBlock` types through the `TargetType` attribute. The style will set the <xref:System.Windows.Controls.Control.FontSize%2A> to `15` and the <xref:System.Windows.Controls.Control.FontWeight%2A> to `ExtraBold`. Add a `<Setter>` for each property the style changes.

## Apply a style implicitly

A <xref:System.Windows.Style> is a convenient way to apply a set of property values to more than one element. For example, consider the following <xref:System.Windows.Controls.TextBlock> elements and their default appearance in a window.

[!code-xaml[TextBlocks](~/samples/snippets/desktop-guide/wpf/styles-and-templates-intro/csharp/Window1.xaml#SnippetTextBlocks)]

![Styling sample screenshot](./media/styles-and-templates-overview/stylingintro-textblocksbefore.png "StylingIntro_TextBlocksBefore")

You can change the default appearance by setting properties, such as <xref:System.Windows.Controls.Control.FontSize%2A> and <xref:System.Windows.Controls.Control.FontFamily%2A>, on each <xref:System.Windows.Controls.TextBlock> element directly. However, if you want your <xref:System.Windows.Controls.TextBlock> elements to share some properties, you can create a <xref:System.Windows.Style> in the `Resources` section of your XAML file, as shown here.

[!code-xaml[DefaultTextBlockStyle](~/samples/snippets/desktop-guide/wpf/styles-and-templates-intro/csharp/Window1.xaml#SnippetDefaultTextBlockStyle)]

When you set the <xref:System.Windows.Style.TargetType%2A> of your style to the <xref:System.Windows.Controls.TextBlock> type and omit the `x:Key` attribute, the style is applied to all the <xref:System.Windows.Controls.TextBlock> elements scoped to the style, which is generally the XAML file itself.

Now the <xref:System.Windows.Controls.TextBlock> elements appear as follows.

![Styling sample screenshot](./media/styles-and-templates-overview/stylingintro-textblocksbasestyle.png "StylingIntro_TextBlocksBaseStyle")

## Apply a style explicitly

If you add an `x:Key` attribute with value to the style, the style is no longer implicitly applied to all elements of <xref:System.Windows.Style.TargetType%2A>. Only elements that explicitly reference the style will have the style applied to them.

Here is the style from the previous section, but declared with the `x:Key` attribute.

[!code-xaml[ExplicitStyleDeclare](~/samples/snippets/desktop-guide/wpf/styles-and-templates-intro/csharp/WindowExplicitStyle.xaml#ExplicitStyleDeclare)]

To apply the style, set the <xref:System.Windows.FrameworkElement.Style%2A> property on the element to the `x:Key` value, using a [StaticResource markup extension](../../framework/wpf/advanced/staticresource-markup-extension.md), as shown here.

[!code-xaml[ExplicitStyleReference](~/samples/snippets/desktop-guide/wpf/styles-and-templates-intro/csharp/WindowExplicitStyle.xaml#ExplicitStyleReference)]

Notice that the first <xref:System.Windows.Controls.TextBlock> element has the style applied to it while the second TextBlock element remains unchanged. The implicit style from the previous section was changed to a style that declared the `x:Key` attribute, meaning, the only element affected by the style is the one that referenced the style directly.

![Styling sample screenshot](./media/styles-and-templates-overview/create-a-style-explicit-textblock.png "create-a-style-explicit-textblock")

Once a style is applied, explicitly or implicitly, it becomes sealed and can't be changed. If you want to change a style that has been applied, create a new style to replace the existing one. For more information, see the <xref:System.Windows.Style.IsSealed%2A> property.

You can create an object that chooses a style to apply based on custom logic. For an example, see the example provided for the <xref:System.Windows.Controls.StyleSelector> class.

## Apply a style programmatically

To assign a named style to an element programmatically, get the style from the resources collection and assign it to the element's <xref:System.Windows.FrameworkElement.Style%2A> property. The items in a resources collection are of type <xref:System.Object>. Therefore, you must cast the retrieved style to a <xref:System.Windows.Style?displayProperty=fullName> before assigning it to the `Style` property. For example, the following code sets the style of a `TextBlock` named `textblock1` to the defined style `TitleText`.

[!code-csharp[SetStyleCode](~/samples/snippets/desktop-guide/wpf/styles-and-templates-intro/csharp/Window2.xaml.cs#SnippetSetStyleCode)]
[!code-vb[SetStyleCode](~/samples/snippets/desktop-guide/wpf/styles-and-templates-intro/vb/MainWindow.xaml.vb#SnippetSetStyleCode)]

## Extend a style

Perhaps you want your two <xref:System.Windows.Controls.TextBlock> elements to share some property values, such as the <xref:System.Windows.Controls.Control.FontFamily%2A> and the centered <xref:System.Windows.FrameworkElement.HorizontalAlignment%2A>. But you also want the text **My Pictures** to have some additional properties. You can do that by creating a new style that is based on the first style, as shown here.

[!code-xaml[DefaultTextBlockStyleBasedOn](~/samples/snippets/desktop-guide/wpf/styles-and-templates-intro/csharp/Window2.xaml#SnippetDefaultTextBlockStyleBasedOn)]

[!code-xaml[TextBlocksExplicit](~/samples/snippets/desktop-guide/wpf/styles-and-templates-intro/csharp/Window2.xaml#SnippetTextBlocksExplicit)]

This `TextBlock` style is now centered, uses a `Comic Sans MS` font with a size of `26`, and the foreground color set to the <xref:System.Windows.Media.LinearGradientBrush> shown in the example. Notice that it overrides the <xref:System.Windows.Controls.Control.FontSize%2A> value of the base style. If there's more than one <xref:System.Windows.Setter> pointing to the same property in a <xref:System.Windows.Style>, the `Setter` that is declared last takes precedence.

The following shows what the <xref:System.Windows.Controls.TextBlock> elements now look like:

![Styled TextBlocks](./media/styles-and-templates-overview/stylingintro-textblocks.png "StylingIntro_TextBlocks")

This `TitleText` style extends the style that has been created for the <xref:System.Windows.Controls.TextBlock> type, referenced with `BasedOn="{StaticResource {x:Type TextBlock}}"`. You can also extend a style that has an `x:Key` by using the `x:Key` of the style. For example, if there was a style named `Header1` and you wanted to extend that style, you would use `BasedOn="{StaticResource Header1}"`.

## Relationship of the TargetType property and the x:Key attribute

As previously shown, setting the <xref:System.Windows.Style.TargetType%2A> property to `TextBlock` without assigning the style an `x:Key` causes the style to be applied to all <xref:System.Windows.Controls.TextBlock> elements. In this case, the `x:Key` is implicitly set to `{x:Type TextBlock}`. This means that if you explicitly set the `x:Key` value to anything other than `{x:Type TextBlock}`, the <xref:System.Windows.Style> isn't applied to all `TextBlock` elements automatically. Instead, you must apply the style (by using the `x:Key` value) to the `TextBlock` elements explicitly. If your style is in the resources section and you don't set the `TargetType` property on your style, then you must set the `x:Key` attribute.

In addition to providing a default value for the `x:Key`, the `TargetType` property specifies the type to which setter properties apply. If you don't specify a `TargetType`, you must qualify the properties in your <xref:System.Windows.Setter> objects with a class name by using the syntax `Property="ClassName.Property"`. For example, instead of setting `Property="FontSize"`, you must set <xref:System.Windows.Setter.Property%2A> to `"TextBlock.FontSize"` or `"Control.FontSize"`.

Also note that many WPF controls consist of a combination of other WPF controls. If you create a style that applies to all controls of a type, you might get unexpected results. For example, if you create a style that targets the <xref:System.Windows.Controls.TextBlock> type in a <xref:System.Windows.Window>, the style is applied to all `TextBlock` controls in the window, even if the `TextBlock` is part of another control, such as a <xref:System.Windows.Controls.ListBox>.

## See also

<!-- - [Create a style for a control](styles-templates-create-apply-template.md) -->
- [Overview of XAML Resources](xaml-resources-define.md)
- [XAML overview (WPF & .NET Core)](xaml.md)<|MERGE_RESOLUTION|>--- conflicted
+++ resolved
@@ -24,11 +24,7 @@
 
 [!code-xaml[AppResources](~/samples/snippets/desktop-guide/wpf/styles-and-templates-intro/csharp/App.xaml#AppResources)]
 
-<<<<<<< HEAD
-If you declare the style in one of the application's XAML files, the style can be used only in that XAML file. For more information about scoping rules for resources, see [XAML Resources](xaml-resources-define.md).
-=======
-If you declare the style in one of the app's XAML files, the style can be used only in that XAML file. For more information about scoping rules for resources, see [XAML Resources](../../framework/wpf/advanced/xaml-resources.md).
->>>>>>> a4c8ab61
+If you declare the style in one of the app's XAML files, the style can be used only in that XAML file. For more information about scoping rules for resources, see [XAML Resources](xaml-resources-define.md).
 
 [!code-xaml[AppResources](~/samples/snippets/desktop-guide/wpf/styles-and-templates-intro/csharp/WindowSingleResource.xaml#WindowResources)]
 
