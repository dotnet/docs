--- conflicted
+++ resolved
@@ -2,49 +2,6 @@
   href: overview/index.md
 - name: Get started
   items:
-<<<<<<< HEAD
-  - name: Overview
-    items:
-    - name: What is WPF?
-      href: overview/index.md
-  - name: Getting started
-    items:
-    - name: Create a WPF application
-      href: https://docs.microsoft.com/visualstudio/get-started/csharp/tutorial-wpf?toc=/dotnet/desktop-wpf/toc.json&bc=/dotnet/breadcrumb/toc.json
-    # - name: Create a control library
-    #  href: getting-started/how-to-create-control-library.md
-  - name: Migration
-    items:
-    - name: Differences from .NET Framework
-      href: migration/differences-from-net-framework.md
-    - name: Migrate from Framework to Core
-      href: migration/convert-project-from-net-framework.md
-  - name: Fundamentals
-    items:
-    - name: XAML
-      href: fundamentals/xaml.md
-    - name: Define resources
-      href: fundamentals/xaml-resources-define.md
-    - name: Styles and templates
-      items:
-      - name: Overview
-        href: fundamentals/styles-templates-overview.md
-      - name: Create and apply a style
-        href: fundamentals/styles-templates-create-apply-style.md
-      - name: Create and apply a template
-        href: themes/how-to-create-apply-template.md
-    #- name: Accessibility overview
-    #  href: fundamentals/accessibility.md
-    #- name: Localize your app
-    #  href: fundamentals/localize-app.md
-    #- name: Draw shapes
-    #  href: fundamentals/draw-shapes.md
-    #- name: Display a dialog popup
-    #  href: fundamentals/display-dialog-popup.md
-    - name: XAML Language Reference
-      href: xaml-services/
-  - name: Working with data
-=======
   - name: Create a WPF application
     href: https://docs.microsoft.com/visualstudio/get-started/csharp/tutorial-wpf?toc=/dotnet/desktop-wpf/toc.json&bc=/dotnet/breadcrumb/toc.json
   # - name: Create a control library
@@ -62,7 +19,6 @@
   - name: Define resources
     href: fundamentals/xaml-resources-define.md
   - name: Styles and templates
->>>>>>> a30d44ee
     items:
     - name: Overview
       href: fundamentals/styles-templates-overview.md
@@ -78,6 +34,8 @@
   #  href: fundamentals/draw-shapes.md
   #- name: Display a dialog popup
   #  href: fundamentals/display-dialog-popup.md
+  - name: XAML Language Reference
+    href: xaml-services/
 - name: Work with data
   items:
   - name: Data binding overview
