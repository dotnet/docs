--- conflicted
+++ resolved
@@ -1,10 +1,6 @@
 ---
 title: "Additional class libraries and APIs"
-<<<<<<< HEAD
-ms.date: "11/01/2019"
-=======
 ms.date: "11/19/2019"
->>>>>>> e7e7e30e
 helpviewer_keywords: 
   - "Additional class libraries"
   - "Additional managed libraries"
