- name: Additional APIs
  href: index.md
  items:
  - name: Microsoft.SqlServer.Server
    items:
    - name: SmiOrderProperty class
      items:
      - name: SmiOrderProperty.Item
        href: microsoft.sqlserver.server.smiorderproperty.item.md
  - name: System
    items:
    - name: Exception class
      items:
      - name: Exception.PrepForRemoting method
        href: system.exception.prepforremoting.md
  - name: System.Data.SqlTypes
    items:
    - name: SqlChars class
      items:
      - name: SqlChars.Stream property
        href: system.data.sqltypes.sqlchars.stream.md
    - name: SqlStreamChars class
      items:
      - name: SqlStreamChars constructor
        href: system.data.sqltypes.sqlstreamchars.-ctor.md
      - name: CanSeek property
        href: system.data.sqltypes.sqlstreamchars.canseek.md
      - name: IsNull property
        href: system.data.sqltypes.sqlstreamchars.isnull.md
      - name: Length property
        href: system.data.sqltypes.sqlstreamchars.length.md
      - name: Close method
        href: system.data.sqltypes.sqlstreamchars.close.md
      - name: Dispose method
        href: system.data.sqltypes.sqlstreamchars.dispose.md
      - name: Flush method
        href: system.data.sqltypes.sqlstreamchars.flush.md
      - name: Read method
        href: system.data.sqltypes.sqlstreamchars.read.md
      - name: Seek method
        href: system.data.sqltypes.sqlstreamchars.seek.md
      - name: SetLength method
        href: system.data.sqltypes.sqlstreamchars.setlength.md
      - name: Write method
        href: system.data.sqltypes.sqlstreamchars.write.md
  - name: System.IO
    items:
    - name: MemoryStream class
      items:
      - name: InternalGetOriginAndLength method
        href: system.io.memorystream.internalgetoriginandlength.md
  - name: System.Net
    items:
    - name: Connection class
      href: connection.md
      items:
      - name: m_WriteList field
        href: m_writelist.md
    - name: ConnectionGroup class
      href: connectiongroup.md
      items:
      - name: m_ConnectionList field
        href: m_connectionlist.md
    - name: ConnectStream class
      items:
      - name: Connection property
        href: system.net.connectstream.connection.md
    - name: CoreResponseData class
      href: coreresponsedata.md
      items:
      - name: m_ResponseHeaders field
        href: coreresponsedata_m_responseheaders.md
      - name: m_StatusCode field
        href: coreresponsedata_m_statuscode.md
    - name: HttpWebRequest class
      items:
      - name: _AutoRedirects field
        href: _autoredirects.md
      - name: _CoreResponse field
        href: httpwebrequest__coreresponse.md
      - name: _HttpResponse field
        href: _httpresponse.md
    - name: PooledStream class
      items:
      - name: NetworkStream property
        href: system.net.pooledstream.networkstream.md
<<<<<<< HEAD
    - name: RtcState Class
      href: system.net.rtcstate.md
    - name: ServicePoint Class
=======
    - name: ServicePoint class
>>>>>>> e7e7e30e
      items:
      - name: m_ConnectionGroupList field
        href: m_connectiongrouplist.md
      - name: s_ServicePointTable field
        href: s_servicepointtable.md
    - name: TlsStream class
      items:
      - name: m_Worker field
        href: system.net.tlsstream.m_worker.md
  - name: System.Net.Security
    items:
    - name: SslState class
      items:
      - name: SslProtocol property
        href: system.net.security.sslstate.sslprotocol.md
  - name: System.ServiceModel.Channels
    items:
    - name: Message Class
      items:
      - name: BodyToString Method
        href: system.servicemodel.channels.message.bodytostring.md
      - name: WriteStartHeaders Method
        href: system.servicemodel.channels.message.writestartheaders.md
  - name: System.Windows.Diagnostics
    items:
    - name: VisualDiagnostics class
      items:
      - name: s_isDebuggerCheckDisabledForTestPurposes Field
        href: s-isdebuggercheckdisabledfortestpurposes-field.md
  - name: System.Windows.Forms.Design
    items:
    - name: DataMemberFieldEditor class
      href: datamemberfieldeditor-class.md
    - name: DataMemberListEditor class
      href: datamemberlisteditor-class.md
  - name: System.Windows.Xps
    items:
    - name: XpsDocumentWriter
      items:
      - name: raise__WritingCancelled method
        href: xpsdocumentwriter-raise-writingcancelled-method-system-windows-xps.md
      - name: raise__WritingCompleted Method 
        href: xpsdocumentwriter-raise-writingcompleted-method-system-windows-xps.md
      - name: raise__WritingPrintTicketRequired method
        href: xpsdocumentwriter-raise-writingprintticketrequired-method-system-windows-xps.md
      - name: raise__WritingProgressChanged
        href: xpsdocumentwriter-raise-writingprogresschanged-method-system-windows-xps.md
      - name: _WritingCancelled
        href: xpsdocumentwriter-writingcancelled-event-system-windows-xps.md
      - name: _WritingCompleted
        href: xpsdocumentwriter-writingcompleted-event-system-windows-xps.md
      - name: _WritingProgressChanged
        href: xpsdocumentwriter-writingprogresschanged-event-system-windows-xps.md
  - name: System.Xml
    items:
    - name: XmlReader class
      items:
      - name: XmlReader.CreateSqlReader method
        href: system.xml.xmlreader.createsqlreader.md
  - name: adodb Namespace
    items:
    - name: Connection interface
      href: adodb.connection.md
    - name: EventReason Enum
      href: adodb.eventreasonenum.md
    - name: EventStatus Enum
      href: adodb.eventstatusenum.md
  - name: stdole Namespace
    items:
    - name: DISPPARAMS structure
      href: stdole.dispparams.md
    - name: EXCEPINFO structure
      href: stdole.excepinfo.md
    - name: IFont.Name property
      href: stdole.ifont.name.md
    - name: IFontDisp interface
      href: stdole.ifontdisp.md
    - name: IPicture.Handle property
      href: stdole.ipicture.handle.md
    - name: IPictureDisp interface
      href: stdole.ipicturedisp.md
    - name: IPictureDisp.Handle property
      href: stdole.ipicturedisp.handle.md
    - name: StdFont interface
      href: stdole.stdfont.md
    - name: StdPicture interface
      href: stdole.stdpicture.md<|MERGE_RESOLUTION|>--- conflicted
+++ resolved
@@ -84,13 +84,9 @@
       items:
       - name: NetworkStream property
         href: system.net.pooledstream.networkstream.md
-<<<<<<< HEAD
-    - name: RtcState Class
+    - name: RtcState class
       href: system.net.rtcstate.md
-    - name: ServicePoint Class
-=======
     - name: ServicePoint class
->>>>>>> e7e7e30e
       items:
       - name: m_ConnectionGroupList field
         href: m_connectiongrouplist.md
@@ -110,7 +106,7 @@
     items:
     - name: Message Class
       items:
-      - name: BodyToString Method
+      - name: BodyToString method
         href: system.servicemodel.channels.message.bodytostring.md
       - name: WriteStartHeaders Method
         href: system.servicemodel.channels.message.writestartheaders.md
@@ -132,7 +128,7 @@
       items:
       - name: raise__WritingCancelled method
         href: xpsdocumentwriter-raise-writingcancelled-method-system-windows-xps.md
-      - name: raise__WritingCompleted Method 
+      - name: raise__WritingCompleted method 
         href: xpsdocumentwriter-raise-writingcompleted-method-system-windows-xps.md
       - name: raise__WritingPrintTicketRequired method
         href: xpsdocumentwriter-raise-writingprintticketrequired-method-system-windows-xps.md
