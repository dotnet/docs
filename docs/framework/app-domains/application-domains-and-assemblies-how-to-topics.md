--- conflicted
+++ resolved
@@ -21,27 +21,6 @@
   
 - [How to: Load Assemblies into an Application Domain](how-to-load-assemblies-into-an-application-domain.md)  
   
-<<<<<<< HEAD
-- [How to: Obtain Type and Member Information from an Assembly](how-to-obtain-type-and-member-information-from-an-assembly.md)  
-  
- **Assemblies**  
-  
-- [How to: Determine an Assembly's Fully Qualified Name](how-to-determine-assembly-fully-qualified-name.md)  
-  
-- [How to: Build a Single-File Assembly](how-to-build-a-single-file-assembly.md)  
-  
-- [How to: Build a Multifile Assembly](how-to-build-a-multifile-assembly.md)  
-  
-- [How to: Create a Public-Private Key Pair](how-to-create-a-public-private-key-pair.md)  
-  
-- [How to: Sign an Assembly with a Strong Name](how-to-sign-an-assembly-with-a-strong-name.md)  
-  
-- [How to: Reference a Strong-Named Assembly](how-to-reference-a-strong-named-assembly.md)  
-  
-- [How to: Disable the Strong-Name Bypass Feature](how-to-disable-the-strong-name-bypass-feature.md)  
-  
-- [How to: Install an Assembly into the Global Assembly Cache](how-to-install-an-assembly-into-the-gac.md)  
-=======
 - [How to: Obtain Type and Member Information from an Assembly](../reflection-and-codedom/get-type-member-information.md)  
   
  **Assemblies**  
@@ -61,17 +40,12 @@
 - [How to: Disable the Strong-Name Bypass Feature](../../standard/assembly/disable-strong-name-bypass-feature.md)  
   
 - [How to: Install an Assembly into the Global Assembly Cache](install-assembly-into-gac.md)  
->>>>>>> 80d62c9a
   
 - [How to: View the Contents of the Global Assembly Cache](how-to-view-the-contents-of-the-gac.md)  
   
 - [How to: Remove an Assembly from the Global Assembly Cache](how-to-remove-an-assembly-from-the-gac.md)  
   
-<<<<<<< HEAD
-- [How to: View Assembly Contents](how-to-view-assembly-contents.md)  
-=======
 - [How to: View Assembly Contents](../../standard/assembly/view-contents.md)  
->>>>>>> 80d62c9a
   
 ## See also
 
