--- conflicted
+++ resolved
@@ -11,24 +11,13 @@
 ms.author: "ronpet"
 ---
 # Assembly Placement
-<<<<<<< HEAD
 For most .NET Framework applications, you locate assemblies that make up an application in the application's directory, in a subdirectory of the application's directory, or in the global assembly cache (if the assembly is shared). You can override where the common language runtime looks for an assembly by using the [\<codeBase> Element](../configure-apps/file-schema/runtime/codebase-element.md) in a configuration file. If the assembly does not have a strong name, the location specified using the [\<codeBase> Element](../configure-apps/file-schema/runtime/codebase-element.md) is restricted to the application directory or a subdirectory. If the assembly has a strong name, the [\<codeBase> Element](../configure-apps/file-schema/runtime/codebase-element.md) can specify any location on the computer or on a network.  
-=======
-For most .NET Framework applications, you locate assemblies that make up an application in the application's directory, in a subdirectory of the application's directory, or in the global assembly cache (if the assembly is shared). You can override where the common language runtime looks for an assembly by using the [\<codeBase> Element](../../framework/configure-apps/file-schema/runtime/codebase-element.md) in a configuration file. If the assembly does not have a strong name, the location specified using the [\<codeBase> Element](../../framework/configure-apps/file-schema/runtime/codebase-element.md) is restricted to the application directory or a subdirectory. If the assembly has a strong name, the [\<codeBase> Element](../../framework/configure-apps/file-schema/runtime/codebase-element.md) can specify any location on the computer or on a network.  
->>>>>>> 80d62c9a
   
  Similar rules apply to locating assemblies when working with unmanaged code or COM interop applications: if the assembly will be shared by multiple applications, it should be installed into the global assembly cache. Assemblies used with unmanaged code must be exported as a type library and registered. Assemblies used by COM interop must be registered in the catalog, although in some cases this registration occurs automatically.  
   
 ## See also
 
-<<<<<<< HEAD
 - [How the Runtime Locates Assemblies](../deployment/how-the-runtime-locates-assemblies.md)
 - [Configuring Apps](../configure-apps/index.md)
 - [Interoperating with unmanaged code](../interop/index.md)
-- [Assemblies in the Common Language Runtime](assemblies-in-the-common-language-runtime.md)
-=======
-- [How the Runtime Locates Assemblies](../../framework/deployment/how-the-runtime-locates-assemblies.md)
-- [Configuring Apps](../../../docs/framework/configure-apps/index.md)
-- [Interoperating with unmanaged code](../../../docs/framework/interop/index.md)
-- [Assemblies in .NET](index.md)
->>>>>>> 80d62c9a
+- [Assemblies in .NET](index.md)