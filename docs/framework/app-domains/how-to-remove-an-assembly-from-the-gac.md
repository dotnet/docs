--- conflicted
+++ resolved
@@ -15,26 +15,10 @@
 ms.author: "ronpet"
 ---
 # How to: Remove an Assembly from the Global Assembly Cache
-<<<<<<< HEAD
-There are two ways to remove an assembly from the global assembly cache (GAC):  
-  
-- By using the [Global Assembly Cache tool (Gacutil.exe)](../tools/gacutil-exe-gac-tool.md). You can use this option to uninstall assemblies that you've placed in the GAC during development and testing.  
-  
-- By using [Windows Installer](/windows/desktop/Msi/windows-installer-portal). You should use this option to uninstall assemblies when testing installation packages and for production systems.  
-  
-### Removing an assembly with Gacutil.exe  
-  
-1. At the command prompt, type the following command:  
-  
-     **gacutil –u** \<*assembly name*>  
-  
-     In this command, *assembly name* is the name of the assembly to remove from the global assembly cache.  
-  
-=======
 
 There are two ways to remove an assembly from the global assembly cache (GAC):
 
-- By using the [Global Assembly Cache tool (Gacutil.exe)](../../../docs/framework/tools/gacutil-exe-gac-tool.md). You can use this option to uninstall assemblies that you've placed in the GAC during development and testing.
+- By using the [Global Assembly Cache tool (Gacutil.exe)](../tools/gacutil-exe-gac-tool.md). You can use this option to uninstall assemblies that you've placed in the GAC during development and testing.
 
 - By using [Windows Installer](/windows/desktop/Msi/windows-installer-portal). You should use this option to uninstall assemblies when testing installation packages and for production systems.
 
@@ -46,7 +30,6 @@
 
     In this command, *assembly name* is the name of the assembly to remove from the global assembly cache.
 
->>>>>>> ed858e9e
     > [!WARNING]
     > You should not use Gacutil.exe to remove assemblies on production systems because of the possibility that the assembly may still be required by some application. Instead, you should use the Windows Installer, which maintains a reference count for each assembly it installs in the GAC.
 
