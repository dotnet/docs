---
title: "How to: Sign an Assembly with a Strong Name"
ms.date: "03/30/2017"
dev_langs: 
  - "csharp"
  - "vb"
  - "cpp"
helpviewer_keywords: 
  - "strong-named assemblies, signing with strong names"
  - "signing assemblies"
  - "assemblies [.NET Framework], signing"
  - "assemblies [.NET Framework], strong-named"
ms.assetid: 2c30799a-a826-46b4-a25d-c584027a6c67
author: "rpetrusha"
ms.author: "ronpet"
---
# How to: Sign an Assembly with a Strong Name
There are a number of ways to sign an assembly with a strong name:  
  
- By using the **Signing** tab in a project's **Properties** dialog box in Visual Studio. This is the easiest and most convenient way to sign an assembly with a strong name.  
  
- By using the [Assembly Linker (Al.exe)](../tools/al-exe-assembly-linker.md) to link a .NET Framework code module (a .netmodule file) with a key file.  
  
- By using assembly attributes to insert the strong name information into your code. You can use either the <xref:System.Reflection.AssemblyKeyFileAttribute> or the <xref:System.Reflection.AssemblyKeyNameAttribute> attribute, depending on where the key file to be used is located.  
  
- By using compiler options.  
  
 You must have a cryptographic key pair to sign an assembly with a strong name. For more information about creating a key pair, see [How to: Create a Public-Private Key Pair](how-to-create-a-public-private-key-pair.md).  
  
### To create and sign an assembly with a strong name by using Visual Studio  
  
1. In **Solution Explorer**, open the shortcut menu for the project, and then choose **Properties**.  
  
2. Choose the **Signing** tab.  
  
3. Select the **Sign the assembly** box.  
  
4. In the **Choose a strong name key file** box, choose **\<Browse…>**, and then navigate to the key file. To create a new key file, choose **\<New…>** and enter its name in the **Create Strong Name Key** dialog box.  
  
> [!NOTE]
<<<<<<< HEAD
>  In order to [delay sign an assembly](delay-sign-assembly.md), choose a public key file.  
=======
> In order to [delay sign an assembly](../../../docs/framework/app-domains/delay-sign-assembly.md), choose a public key file.  
>>>>>>> 69587186
  
### To create and sign an assembly with a strong name by using the Assembly Linker  
  
- At the [Developer Command Prompt for Visual Studio](../tools/developer-command-prompt-for-vs.md), type the following command:  
  
     **al** **/out:**\<*assemblyName*> *\<moduleName>* **/keyfile:**\<*keyfileName*>  
  
     where:  
  
     *assemblyName*  
     The name of the strongly signed assembly (a .dll or .exe file) that Assembly Linker will emit.  
  
     *moduleName*  
     The name of a .NET Framework code module (a .netmodule file) that includes one or more types. You can create a .netmodule file by compiling your code with the `/target:module` switch in C# or Visual Basic.  
  
     *keyfileName*  
     The name of the container or file that contains the key pair. Assembly Linker interprets a relative path in relationship to the current directory.  
  
 The following example signs the assembly `MyAssembly.dll` with a strong name by using the key file `sgKey.snk`.  
  
```  
al /out:MyAssembly.dll MyModule.netmodule /keyfile:sgKey.snk  
```  
  
 For more information about this tool, see [Assembly Linker](../tools/al-exe-assembly-linker.md).  
  
#### To sign an assembly with a strong name by using attributes  
  
1. Add the <xref:System.Reflection.AssemblyKeyFileAttribute?displayProperty=nameWithType> or <xref:System.Reflection.AssemblyKeyNameAttribute> attribute to your source code file, and specify the name of the file or container that contains the key pair to use when signing the assembly with a strong name.  
  
2. Compile the source code file normally.  
  
> [!NOTE]
> The C# and Visual Basic compilers issue compiler warnings (CS1699 and BC41008, respectively) when they encounter the <xref:System.Reflection.AssemblyKeyFileAttribute> or <xref:System.Reflection.AssemblyKeyNameAttribute> attribute in source code. You can ignore the warnings.  
  
 The following example uses the <xref:System.Reflection.AssemblyKeyFileAttribute> attribute with a key file called `keyfile.snk`, which is located in the directory where the assembly is compiled.  
  
 [!code-cpp[AssemblyName_KeyPair#21](../../../samples/snippets/cpp/VS_Snippets_CLR/AssemblyName_KeyPair/CPP/keyfileattrib.cpp#21)]
 [!code-csharp[AssemblyName_KeyPair#21](../../../samples/snippets/csharp/VS_Snippets_CLR/AssemblyName_KeyPair/CS/keyfileattrib.cs#21)]
 [!code-vb[AssemblyName_KeyPair#21](../../../samples/snippets/visualbasic/VS_Snippets_CLR/AssemblyName_KeyPair/VB/keyfileattrib.vb#21)]  
  
 You can also delay sign an assembly when compiling your source file. For more information, see [Delay Signing an Assembly](delay-sign-assembly.md).  
  
### To sign an assembly with a strong name by using the compiler  
  
- Compile your source code file or files with the `/keyfile` or `/delaysign` compiler option in C# and Visual Basic, or the `/KEYFILE` or `/DELAYSIGN` linker option in C++. After the option name, add a colon and the name of the key file. When using command-line compilers, you can copy the key file to the directory that contains your source code files.  
  
     For information on delay signing, see [Delay Signing an Assembly](delay-sign-assembly.md).  
  
     The following example uses the C# compiler and signs the assembly `UtilityLibrary.dll` with a strong name by using the key file `sgKey.snk`.  
  
    ```  
    csc /t:library UtilityLibrary.cs /keyfile:sgKey.snk  
    ```  
  
## See also

- [Creating and Using Strong-Named Assemblies](create-and-use-strong-named-assemblies.md)
- [How to: Create a Public-Private Key Pair](how-to-create-a-public-private-key-pair.md)
- [Al.exe (Assembly Linker)](../tools/al-exe-assembly-linker.md)
- [Delay Signing an Assembly](delay-sign-assembly.md)
- [Managing Assembly and Manifest Signing](/visualstudio/ide/managing-assembly-and-manifest-signing)
- [Signing Page, Project Designer](/visualstudio/ide/reference/signing-page-project-designer)<|MERGE_RESOLUTION|>--- conflicted
+++ resolved
@@ -38,11 +38,7 @@
 4. In the **Choose a strong name key file** box, choose **\<Browse…>**, and then navigate to the key file. To create a new key file, choose **\<New…>** and enter its name in the **Create Strong Name Key** dialog box.  
   
 > [!NOTE]
-<<<<<<< HEAD
->  In order to [delay sign an assembly](delay-sign-assembly.md), choose a public key file.  
-=======
-> In order to [delay sign an assembly](../../../docs/framework/app-domains/delay-sign-assembly.md), choose a public key file.  
->>>>>>> 69587186
+> In order to [delay sign an assembly](delay-sign-assembly.md), choose a public key file.  
   
 ### To create and sign an assembly with a strong name by using the Assembly Linker  
   
