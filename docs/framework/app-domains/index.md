---
title: "Programming with Application Domains and Assemblies"
ms.date: "03/30/2017"
helpviewer_keywords: 
  - "assemblies [.NET Framework], programming"
  - "programming assemblies"
  - "application domains, programming"
  - "programming application domains"
ms.assetid: 96d3b8e3-bef8-4da0-9a81-9841e23a94e9
author: "rpetrusha"
ms.author: "ronpet"
---
# Programming with Application Domains and Assemblies
Hosts such as Microsoft Internet Explorer, ASP.NET, and the Windows shell load the common language runtime into a process, create an [application domain](application-domains.md) in that process, and then load and execute user code in that application domain when running a .NET Framework application. In most cases, you do not have to worry about creating application domains and loading assemblies into them because the runtime host performs those tasks.  
  
 However, if you are creating an application that will host the common language runtime, creating tools or code you want to unload programmatically, or creating pluggable components that can be unloaded and reloaded on the fly, you will be creating your own application domains. Even if you are not creating a runtime host, this section provides important information on how to work with application domains and assemblies loaded in these application domains.  
  
## In This Section  
 [Application Domains and Assemblies How-to Topics](application-domains-and-assemblies-how-to-topics.md)  
 Provides links to all How-to topics found in the conceptual documentation for programming with application domains and assemblies.  
  
 [Using Application Domains](use.md)  
 Provides examples of creating, configuring, and using application domains.  
  
<<<<<<< HEAD
 [Programming with Assemblies](programming-with-assemblies.md)  
=======
 [Programming with Assemblies](../../standard/assembly/program.md)  
>>>>>>> 80d62c9a
 Describes how to create, sign, and set attributes on assemblies.  
  
## Related Sections  
 [Emitting Dynamic Methods and Assemblies](../reflection-and-codedom/emitting-dynamic-methods-and-assemblies.md)  
 Describes how to create dynamic assemblies.  
  
<<<<<<< HEAD
 [Assemblies in the Common Language Runtime](assemblies-in-the-common-language-runtime.md)  
=======
 [Assemblies in .NET](../../standard/assembly/index.md)  
>>>>>>> 80d62c9a
 Provides a conceptual overview of assemblies.  
  
 [Application Domains](application-domains.md)  
 Provides a conceptual overview of application domains.  
  
 [Reflection Overview](../reflection-and-codedom/reflection.md)  
 Describes how to use the **Reflection** class to obtain information about an assembly.<|MERGE_RESOLUTION|>--- conflicted
+++ resolved
@@ -11,37 +11,32 @@
 ms.author: "ronpet"
 ---
 # Programming with Application Domains and Assemblies
+
 Hosts such as Microsoft Internet Explorer, ASP.NET, and the Windows shell load the common language runtime into a process, create an [application domain](application-domains.md) in that process, and then load and execute user code in that application domain when running a .NET Framework application. In most cases, you do not have to worry about creating application domains and loading assemblies into them because the runtime host performs those tasks.  
   
- However, if you are creating an application that will host the common language runtime, creating tools or code you want to unload programmatically, or creating pluggable components that can be unloaded and reloaded on the fly, you will be creating your own application domains. Even if you are not creating a runtime host, this section provides important information on how to work with application domains and assemblies loaded in these application domains.  
+However, if you are creating an application that will host the common language runtime, creating tools or code you want to unload programmatically, or creating pluggable components that can be unloaded and reloaded on the fly, you will be creating your own application domains. Even if you are not creating a runtime host, this section provides important information on how to work with application domains and assemblies loaded in these application domains.  
   
 ## In This Section  
- [Application Domains and Assemblies How-to Topics](application-domains-and-assemblies-how-to-topics.md)  
- Provides links to all How-to topics found in the conceptual documentation for programming with application domains and assemblies.  
+
+[Application Domains and Assemblies How-to Topics](application-domains-and-assemblies-how-to-topics.md)  
+Provides links to all How-to topics found in the conceptual documentation for programming with application domains and assemblies.  
   
- [Using Application Domains](use.md)  
- Provides examples of creating, configuring, and using application domains.  
+[Using Application Domains](use.md)  
+Provides examples of creating, configuring, and using application domains.  
   
-<<<<<<< HEAD
- [Programming with Assemblies](programming-with-assemblies.md)  
-=======
- [Programming with Assemblies](../../standard/assembly/program.md)  
->>>>>>> 80d62c9a
- Describes how to create, sign, and set attributes on assemblies.  
+[Programming with Assemblies](../../standard/assembly/program.md)  
+Describes how to create, sign, and set attributes on assemblies.  
   
 ## Related Sections  
- [Emitting Dynamic Methods and Assemblies](../reflection-and-codedom/emitting-dynamic-methods-and-assemblies.md)  
- Describes how to create dynamic assemblies.  
+
+[Emitting Dynamic Methods and Assemblies](../reflection-and-codedom/emitting-dynamic-methods-and-assemblies.md)  
+Describes how to create dynamic assemblies.  
   
-<<<<<<< HEAD
- [Assemblies in the Common Language Runtime](assemblies-in-the-common-language-runtime.md)  
-=======
- [Assemblies in .NET](../../standard/assembly/index.md)  
->>>>>>> 80d62c9a
- Provides a conceptual overview of assemblies.  
+[Assemblies in .NET](../../standard/assembly/index.md)  
+Provides a conceptual overview of assemblies.  
   
- [Application Domains](application-domains.md)  
- Provides a conceptual overview of application domains.  
+[Application Domains](application-domains.md)  
+Provides a conceptual overview of application domains.  
   
- [Reflection Overview](../reflection-and-codedom/reflection.md)  
- Describes how to use the **Reflection** class to obtain information about an assembly.+[Reflection Overview](../reflection-and-codedom/reflection.md)  
+Describes how to use the **Reflection** class to obtain information about an assembly.