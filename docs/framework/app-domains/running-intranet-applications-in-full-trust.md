---
title: "Running Intranet Applications in Full Trust"
ms.date: "03/30/2017"
helpviewer_keywords: 
  - "full trust, running intranet applications in"
  - "intranet applications, running in full trust"
  - "running intranet applications in full trust"
ms.assetid: ee13c0a8-ab02-49f7-b8fb-9eab16c6c4f0
author: "rpetrusha"
ms.author: "ronpet"
---
# Running Intranet Applications in Full Trust
Starting with the .NET Framework version 3.5 Service Pack 1 (SP1), applications and their library assemblies can be run as full-trust assemblies from a network share. <xref:System.Security.SecurityZone.MyComputer> zone evidence is automatically added to assemblies that are loaded from a share on the intranet. This evidence gives those assemblies the same grant set (which is typically full trust) as the assemblies that reside on the computer. This functionality does not apply to ClickOnce applications or to applications that are designed to run on a host.  
  
## Rules for Library Assemblies  
 The following rules apply to assemblies that are loaded by an executable on a network share:  
  
- Library assemblies must reside in the same folder as the executable assembly. Assemblies that reside in a subfolder or are referenced on a different path are not given the full-trust grant set.  
  
- If the executable delay-loads an assembly, it must use the same path that was used to start the executable. For example, if the share \\\\*network-computer*\\*share* is mapped to a drive letter and the executable is run from that path, assemblies that are loaded by the executable by using the network path will not be granted full trust. To delay-load an assembly in the <xref:System.Security.SecurityZone.MyComputer> zone, the executable must use the drive letter path.  
  
## Restoring the Former Intranet Policy  
 In earlier versions of the .NET Framework, shared assemblies were granted <xref:System.Security.SecurityZone.Intranet> zone evidence. You had to specify code access security policy to grant full trust to an assembly on a share.  
  
 This new behavior is the default for intranet assemblies. You can return to the earlier behavior of providing <xref:System.Security.SecurityZone.Intranet> evidence by setting a registry key that applies to all applications on the computer. This process is different for 32-bit and 64-bit computers:  
  
- On 32-bit computers, create a subkey under the HKEY_LOCAL_MACHINE\SOFTWARE\Microsoft\\.NETFramework key in the system registry. Use the key name LegacyMyComputerZone with a DWORD value of 1.  
  
- On 64-bit computers, create a subkey under the HKEY_LOCAL_MACHINE\SOFTWARE\Microsoft\\.NETFramework key in the system registry. Use the key name LegacyMyComputerZone with a DWORD value of 1. Create the same subkey under the HKEY_LOCAL_MACHINE\SOFTWARE\Wow6432Node\Microsoft\\.NETFramework key.  
  
## See also

<<<<<<< HEAD
- [Programming with Assemblies](programming-with-assemblies.md)
=======
- [Programming with Assemblies](../../standard/assembly/program.md)
>>>>>>> 80d62c9a
<|MERGE_RESOLUTION|>--- conflicted
+++ resolved
@@ -10,19 +10,22 @@
 ms.author: "ronpet"
 ---
 # Running Intranet Applications in Full Trust
+
 Starting with the .NET Framework version 3.5 Service Pack 1 (SP1), applications and their library assemblies can be run as full-trust assemblies from a network share. <xref:System.Security.SecurityZone.MyComputer> zone evidence is automatically added to assemblies that are loaded from a share on the intranet. This evidence gives those assemblies the same grant set (which is typically full trust) as the assemblies that reside on the computer. This functionality does not apply to ClickOnce applications or to applications that are designed to run on a host.  
   
 ## Rules for Library Assemblies  
- The following rules apply to assemblies that are loaded by an executable on a network share:  
+
+The following rules apply to assemblies that are loaded by an executable on a network share:  
   
 - Library assemblies must reside in the same folder as the executable assembly. Assemblies that reside in a subfolder or are referenced on a different path are not given the full-trust grant set.  
   
 - If the executable delay-loads an assembly, it must use the same path that was used to start the executable. For example, if the share \\\\*network-computer*\\*share* is mapped to a drive letter and the executable is run from that path, assemblies that are loaded by the executable by using the network path will not be granted full trust. To delay-load an assembly in the <xref:System.Security.SecurityZone.MyComputer> zone, the executable must use the drive letter path.  
   
 ## Restoring the Former Intranet Policy  
- In earlier versions of the .NET Framework, shared assemblies were granted <xref:System.Security.SecurityZone.Intranet> zone evidence. You had to specify code access security policy to grant full trust to an assembly on a share.  
+
+In earlier versions of the .NET Framework, shared assemblies were granted <xref:System.Security.SecurityZone.Intranet> zone evidence. You had to specify code access security policy to grant full trust to an assembly on a share.  
   
- This new behavior is the default for intranet assemblies. You can return to the earlier behavior of providing <xref:System.Security.SecurityZone.Intranet> evidence by setting a registry key that applies to all applications on the computer. This process is different for 32-bit and 64-bit computers:  
+This new behavior is the default for intranet assemblies. You can return to the earlier behavior of providing <xref:System.Security.SecurityZone.Intranet> evidence by setting a registry key that applies to all applications on the computer. This process is different for 32-bit and 64-bit computers:  
   
 - On 32-bit computers, create a subkey under the HKEY_LOCAL_MACHINE\SOFTWARE\Microsoft\\.NETFramework key in the system registry. Use the key name LegacyMyComputerZone with a DWORD value of 1.  
   
@@ -30,8 +33,4 @@
   
 ## See also
 
-<<<<<<< HEAD
-- [Programming with Assemblies](programming-with-assemblies.md)
-=======
-- [Programming with Assemblies](../../standard/assembly/program.md)
->>>>>>> 80d62c9a
+- [Programming with Assemblies](../../standard/assembly/program.md)