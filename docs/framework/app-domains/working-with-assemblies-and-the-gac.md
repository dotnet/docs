---
title: "Working with Assemblies and the Global Assembly Cache"
ms.date: "03/30/2017"
helpviewer_keywords: 
  - "assemblies [.NET Framework], global assembly cache"
  - "global assembly cache, benefits"
  - "ACLs [.NET Framework]"
  - "GAC (global assembly cache), benefits"
  - "access control lists [.NET Framework]"
ms.assetid: 8a18e5c2-d41d-49ef-abcb-7c27e2469433
author: "rpetrusha"
ms.author: "ronpet"
---
# Working with Assemblies and the Global Assembly Cache
If you intend to share an assembly among several applications, you can install it into the global assembly cache. Each computer where the common language runtime is installed has this machine-wide code cache. The global assembly cache stores assemblies specifically designated to be shared by several applications on the computer. An assembly must have a strong name to be installed in the global assembly cache.  
  
> [!NOTE]
> Assemblies placed in the global assembly cache must have the same assembly name and file name (not including the file name extension). For example, an assembly with the assembly name of myAssembly must have a file name of either myAssembly.exe or myAssembly.dll.  
  
 You should share assemblies by installing them into the global assembly cache only when necessary. As a general guideline, keep assembly dependencies private and locate assemblies in the application directory unless sharing an assembly is explicitly required. In addition, you do not have to install assemblies into the global assembly cache to make them accessible to COM interop or unmanaged code.  
  
 There are several reasons why you might want to install an assembly into the global assembly cache:  
  
- Shared location.  
  
     Assemblies that should be used by applications can be put in the global assembly cache. For example, if all applications should use an assembly located in the global assembly cache, a version policy statement can be added to the Machine.config file that redirects references to the assembly.  
  
- File security.  
  
     Administrators often protect the systemroot directory using an Access Control List (ACL) to control write and execute access. Because the global assembly cache is installed in the systemroot directory, it inherits that directory's ACL. It is recommended that only users with Administrator privileges be allowed to delete files from the global assembly cache.  
  
- Side-by-side versioning.  
  
     Multiple copies of assemblies with the same name but different version information can be maintained in the global assembly cache.  
  
- Additional search location.  
  
     The common language runtime checks the global assembly cache for an assembly that matches the assembly request before probing or using the codebase information in a configuration file.  
  
 Note that there are scenarios where you explicitly do not want to install an assembly into the global assembly cache. If you place one of the assemblies that make up an application into the global assembly cache, you can no longer replicate or install the application by using XCOPY to copy the application directory. In this case, you must also move the assembly into the global assembly cache.  
  
## In This Section  
<<<<<<< HEAD
 [How to: Install an Assembly into the Global Assembly Cache](how-to-install-an-assembly-into-the-gac.md)  
=======
 [How to: Install an Assembly into the Global Assembly Cache](install-assembly-into-gac.md)  
>>>>>>> 80d62c9a
 Describes the ways to install an assembly into the global assembly cache.  
  
 [How to: View the Contents of the Global Assembly Cache](how-to-view-the-contents-of-the-gac.md)  
 Explains how to use the [Gacutil.exe (Global Assembly Cache Tool)](../tools/gacutil-exe-gac-tool.md) to view the contents of the global assembly cache.  
  
 [How to: Remove an Assembly from the Global Assembly Cache](how-to-remove-an-assembly-from-the-gac.md)  
 Explains how to use the [Gacutil.exe (Global Assembly Cache Tool)](../tools/gacutil-exe-gac-tool.md) to remove an assembly from the global assembly cache.  
  
 [Using Serviced Components with the Global Assembly Cache](use-serviced-components-with-the-gac.md)  
 Explains why serviced components (managed COM+ components) should be placed in the global assembly cache.  
  
## Related Sections  
<<<<<<< HEAD
 [Creating Assemblies](create-assemblies.md)  
=======
 [Creating Assemblies](../../standard/assembly/create.md)  
>>>>>>> 80d62c9a
 Provides an overview of creating assemblies.  
  
 [Global Assembly Cache](gac.md)  
 Describes the global assembly cache.  
  
<<<<<<< HEAD
 [How to: View Assembly Contents](how-to-view-assembly-contents.md)  
 Explains how to use the [Ildasm.exe (IL Disassembler)](../tools/ildasm-exe-il-disassembler.md) to view Microsoft intermediate language (MSIL) information in an assembly.  
=======
 [How to: View Assembly Contents](../../standard/assembly/view-contents.md)  
 Explains how to use the [Ildasm.exe (IL Disassembler)](../../../docs/framework/tools/ildasm-exe-il-disassembler.md) to view Microsoft intermediate language (MSIL) information in an assembly.  
>>>>>>> 80d62c9a
  
 [How the Runtime Locates Assemblies](../deployment/how-the-runtime-locates-assemblies.md)  
 Describes how the common language runtime locates and loads the assemblies that make up your application.  
  
<<<<<<< HEAD
 [Programming with Assemblies](programming-with-assemblies.md)  
=======
 [Programming with Assemblies](../../standard/assembly/program.md)  
>>>>>>> 80d62c9a
 Describes assemblies, the building blocks of managed applications.<|MERGE_RESOLUTION|>--- conflicted
+++ resolved
@@ -12,14 +12,15 @@
 ms.author: "ronpet"
 ---
 # Working with Assemblies and the Global Assembly Cache
+
 If you intend to share an assembly among several applications, you can install it into the global assembly cache. Each computer where the common language runtime is installed has this machine-wide code cache. The global assembly cache stores assemblies specifically designated to be shared by several applications on the computer. An assembly must have a strong name to be installed in the global assembly cache.  
   
 > [!NOTE]
 > Assemblies placed in the global assembly cache must have the same assembly name and file name (not including the file name extension). For example, an assembly with the assembly name of myAssembly must have a file name of either myAssembly.exe or myAssembly.dll.  
   
- You should share assemblies by installing them into the global assembly cache only when necessary. As a general guideline, keep assembly dependencies private and locate assemblies in the application directory unless sharing an assembly is explicitly required. In addition, you do not have to install assemblies into the global assembly cache to make them accessible to COM interop or unmanaged code.  
+You should share assemblies by installing them into the global assembly cache only when necessary. As a general guideline, keep assembly dependencies private and locate assemblies in the application directory unless sharing an assembly is explicitly required. In addition, you do not have to install assemblies into the global assembly cache to make them accessible to COM interop or unmanaged code.  
   
- There are several reasons why you might want to install an assembly into the global assembly cache:  
+There are several reasons why you might want to install an assembly into the global assembly cache:  
   
 - Shared location.  
   
@@ -40,47 +41,31 @@
  Note that there are scenarios where you explicitly do not want to install an assembly into the global assembly cache. If you place one of the assemblies that make up an application into the global assembly cache, you can no longer replicate or install the application by using XCOPY to copy the application directory. In this case, you must also move the assembly into the global assembly cache.  
   
 ## In This Section  
-<<<<<<< HEAD
- [How to: Install an Assembly into the Global Assembly Cache](how-to-install-an-assembly-into-the-gac.md)  
-=======
- [How to: Install an Assembly into the Global Assembly Cache](install-assembly-into-gac.md)  
->>>>>>> 80d62c9a
- Describes the ways to install an assembly into the global assembly cache.  
+[How to: Install an Assembly into the Global Assembly Cache](install-assembly-into-gac.md)  
+Describes the ways to install an assembly into the global assembly cache.  
   
- [How to: View the Contents of the Global Assembly Cache](how-to-view-the-contents-of-the-gac.md)  
- Explains how to use the [Gacutil.exe (Global Assembly Cache Tool)](../tools/gacutil-exe-gac-tool.md) to view the contents of the global assembly cache.  
+[How to: View the Contents of the Global Assembly Cache](how-to-view-the-contents-of-the-gac.md)  
+Explains how to use the [Gacutil.exe (Global Assembly Cache Tool)](../tools/gacutil-exe-gac-tool.md) to view the contents of the global assembly cache.  
   
- [How to: Remove an Assembly from the Global Assembly Cache](how-to-remove-an-assembly-from-the-gac.md)  
- Explains how to use the [Gacutil.exe (Global Assembly Cache Tool)](../tools/gacutil-exe-gac-tool.md) to remove an assembly from the global assembly cache.  
+[How to: Remove an Assembly from the Global Assembly Cache](how-to-remove-an-assembly-from-the-gac.md)  
+Explains how to use the [Gacutil.exe (Global Assembly Cache Tool)](../tools/gacutil-exe-gac-tool.md) to remove an assembly from the global assembly cache.  
   
- [Using Serviced Components with the Global Assembly Cache](use-serviced-components-with-the-gac.md)  
- Explains why serviced components (managed COM+ components) should be placed in the global assembly cache.  
+[Using Serviced Components with the Global Assembly Cache](use-serviced-components-with-the-gac.md)  
+Explains why serviced components (managed COM+ components) should be placed in the global assembly cache.  
   
 ## Related Sections  
-<<<<<<< HEAD
- [Creating Assemblies](create-assemblies.md)  
-=======
- [Creating Assemblies](../../standard/assembly/create.md)  
->>>>>>> 80d62c9a
- Provides an overview of creating assemblies.  
+
+[Creating Assemblies](../../standard/assembly/create.md)  
+Provides an overview of creating assemblies.  
   
- [Global Assembly Cache](gac.md)  
- Describes the global assembly cache.  
+[Global Assembly Cache](gac.md)  
+Describes the global assembly cache.  
   
-<<<<<<< HEAD
- [How to: View Assembly Contents](how-to-view-assembly-contents.md)  
- Explains how to use the [Ildasm.exe (IL Disassembler)](../tools/ildasm-exe-il-disassembler.md) to view Microsoft intermediate language (MSIL) information in an assembly.  
-=======
- [How to: View Assembly Contents](../../standard/assembly/view-contents.md)  
- Explains how to use the [Ildasm.exe (IL Disassembler)](../../../docs/framework/tools/ildasm-exe-il-disassembler.md) to view Microsoft intermediate language (MSIL) information in an assembly.  
->>>>>>> 80d62c9a
+[How to: View Assembly Contents](../../standard/assembly/view-contents.md)  
+Explains how to use the [Ildasm.exe (IL Disassembler)](../tools/ildasm-exe-il-disassembler.md) to view Microsoft intermediate language (MSIL) information in an assembly.  
   
- [How the Runtime Locates Assemblies](../deployment/how-the-runtime-locates-assemblies.md)  
- Describes how the common language runtime locates and loads the assemblies that make up your application.  
+[How the Runtime Locates Assemblies](../deployment/how-the-runtime-locates-assemblies.md)  
+Describes how the common language runtime locates and loads the assemblies that make up your application.  
   
-<<<<<<< HEAD
- [Programming with Assemblies](programming-with-assemblies.md)  
-=======
- [Programming with Assemblies](../../standard/assembly/program.md)  
->>>>>>> 80d62c9a
- Describes assemblies, the building blocks of managed applications.+[Programming with Assemblies](../../standard/assembly/program.md)  
+Describes assemblies, the building blocks of managed applications.