---
title: "Walkthrough: Using Client Application Services"
ms.date: "03/30/2017"
dev_langs:
  - "csharp"
  - "vb"
helpviewer_keywords:
  - "application services host [client application services]"
  - "client application services, walkthroughs"
ms.assetid: bb7c8950-4517-4dae-b705-b74a14059b26
---
# Walkthrough: Using Client Application Services
<<<<<<< HEAD

This topic describes how to create a Windows application that uses client application services to authenticate users and retrieve user roles and settings.

In this walkthrough, you perform the following tasks:

-   Create a Windows Forms application and use the Visual Studio project designer to enable and configure client application services.

-   Create a simple ASP.NET Web Service application to host the application services and test your client configuration.

-   Add forms authentication to your application. You will start by using a hard-coded user name and password to test the service. You will then add a login form by specifying it as a credentials provider in your application configuration.

-   Add role-based functionality, enabling and displaying a button only for users in the "manager" role.

-   Access Web settings. You will start by loading Web settings for an authenticated (test) user on the **Settings** page of the project designer. You will then use the Windows Forms Designer to bind a text box to a Web setting. Finally, you will save the modified value back to the server.

-   Implement logout. You will add a logout option to the form and call a logout method.

-   Enable offline mode. You will provide a check box so that users can specify their connection status. You will then use this value to specify whether the client application service providers will use locally cached data instead of accessing their Web services. Finally, you will re-authenticate the current user when the application returns to online mode.

## Prerequisites

You need the following component to complete this walkthrough:

-   Visual Studio 2008.

## Creating the Client Application
 The first thing that you will do is create a Windows Forms project. This walkthrough uses Windows Forms because more people are familiar with it, but the process is similar for Windows Presentation Foundation (WPF) projects.

### To create a client application and enable client application services

1.  In Visual Studio, select the **File &#124; New &#124; Project** menu option.

2.  In the **New Project** dialog box, in the **Project types** pane, expand the **Visual Basic** or **Visual C#** node and select the **Windows** project type.

3.  Make sure that **.NET Framework 3.5** is selected, and then select the **Windows Forms Application** template.

4.  Change the project **Name** to `ClientAppServicesDemo`, and then click **OK**.

     A new Windows Forms project is opened in Visual Studio.

5.  On the **Project** menu, select **ClientAppServicesDemo Properties**.

     The project designer appears.

6.  On the **Services** tab, select **Enable client application services**.

7.  Make sure that **Use Forms authentication** is selected, and then set **Authentication service location**, **Roles service location**, and **Web settings service location** to `http://localhost:55555/AppServices`.

8.  For Visual Basic, on the **Application** tab, set **Authentication mode** to **Application-defined**.

 The designer stores the specified settings in the application's app.config file.

 At this point, the application is configured to access all three services from the same host. In the next section, you will create the host as a simple Web service application, enabling you to test your client configuration.

## Creating the Application Services Host
 In this section, you will create a simple Web service application that accesses user data from a local SQL Server Compact database file. Then, you will populate the database using the [ASP.NET Web Site Administration Tool](http://msdn.microsoft.com/library/100ddd8b-7d11-4df9-91ef-0bbbe92e5aec). This simple configuration enables you to quickly test your client application. As an alternative, you can configure the Web service host to access user data from a full SQL Server database or through custom <xref:System.Web.Security.MembershipProvider> and <xref:System.Web.Security.RoleProvider> classes. For more information, see [Creating and Configuring the Application Services Database for SQL Server](http://msdn.microsoft.com/library/ab894e83-7e2f-4af8-a116-b1bff8f815b2).

 In the following procedure, you create and configure the AppServices Web service.

### To create and configure the application services host

1.  In **Solution Explorer**, select the ClientAppServicesDemo solution, and then on the **File** menu, select **Add &#124; New Project**.

2.  In the **Add New Project** dialog box, in the **Project types** pane, expand the **Visual Basic** or **Visual C#** node and select the **Web** project type.

3.  Make sure that **.NET Framework 3.5** is selected, and then select the **ASP.NET Web Service Application** template.

4.  Change the project **Name** to `AppServices` and then click **OK**.

     A new ASP.NET Web service application project is added to the solution, and the Service1.asmx.vb or Service1.asmx.cs file appears in the editor.

=======
This topic describes how to create a Windows application that uses client application services to authenticate users and retrieve user roles and settings.  
  
 In this walkthrough, you perform the following tasks:  
  
-   Create a Windows Forms application and use the Visual Studio project designer to enable and configure client application services.  
  
-   Create a simple ASP.NET Web Service application to host the application services and test your client configuration.  
  
-   Add forms authentication to your application. You will start by using a hard-coded user name and password to test the service. You will then add a login form by specifying it as a credentials provider in your application configuration.  
  
-   Add role-based functionality, enabling and displaying a button only for users in the "manager" role.  
  
-   Access Web settings. You will start by loading Web settings for an authenticated (test) user on the **Settings** page of the project designer. You will then use the Windows Forms Designer to bind a text box to a Web setting. Finally, you will save the modified value back to the server.  
  
-   Implement logout. You will add a logout option to the form and call a logout method.  
  
-   Enable offline mode. You will provide a check box so that users can specify their connection status. You will then use this value to specify whether the client application service providers will use locally cached data instead of accessing their Web services. Finally, you will re-authenticate the current user when the application returns to online mode.  
  
## Prerequisites  
 You need the following component to complete this walkthrough:  
  
-   [!INCLUDE[vs_orcas_long](../../../includes/vs-orcas-long-md.md)].  
  
## Creating the Client Application  
 The first thing that you will do is create a Windows Forms project. This walkthrough uses Windows Forms because more people are familiar with it, but the process is similar for Windows Presentation Foundation (WPF) projects.  
  
#### To create a client application and enable client application services  
  
1.  In Visual Studio, select the **File &#124; New &#124; Project** menu option.  
  
2.  In the **New Project** dialog box, in the **Project types** pane, expand the **Visual Basic** or **Visual C#** node and select the **Windows** project type.  
  
3.  Make sure that **.NET Framework 3.5** is selected, and then select the **Windows Forms Application** template.  
  
4.  Change the project **Name** to `ClientAppServicesDemo`, and then click **OK**.  
  
     A new Windows Forms project is opened in Visual Studio.  
  
5.  On the **Project** menu, select **ClientAppServicesDemo Properties**.  
  
     The project designer appears.  
  
6.  On the **Services** tab, select **Enable client application services**.  
  
7.  Make sure that **Use Forms authentication** is selected, and then set **Authentication service location**, **Roles service location**, and **Web settings service location** to `http://localhost:55555/AppServices`.  
  
8.  For Visual Basic, on the **Application** tab, set **Authentication mode** to **Application-defined**.  
  
 The designer stores the specified settings in the application's app.config file.  
  
 At this point, the application is configured to access all three services from the same host. In the next section, you will create the host as a simple Web service application, enabling you to test your client configuration.  
  
## Creating the Application Services Host  
 In this section, you will create a simple Web service application that accesses user data from a local SQL Server Compact database file. Then, you will populate the database using the [ASP.NET Web Site Administration Tool](https://msdn.microsoft.com/library/100ddd8b-7d11-4df9-91ef-0bbbe92e5aec). This simple configuration enables you to quickly test your client application. As an alternative, you can configure the Web service host to access user data from a full SQL Server database or through custom <xref:System.Web.Security.MembershipProvider> and <xref:System.Web.Security.RoleProvider> classes. For more information, see [Creating and Configuring the Application Services Database for SQL Server](https://msdn.microsoft.com/library/ab894e83-7e2f-4af8-a116-b1bff8f815b2).  
  
 In the following procedure, you create and configure the AppServices Web service.  
  
#### To create and configure the application services host  
  
1.  In **Solution Explorer**, select the ClientAppServicesDemo solution, and then on the **File** menu, select **Add &#124; New Project**.  
  
2.  In the **Add New Project** dialog box, in the **Project types** pane, expand the **Visual Basic** or **Visual C#** node and select the **Web** project type.  
  
3.  Make sure that **.NET Framework 3.5** is selected, and then select the **ASP.NET Web Service Application** template.  
  
4.  Change the project **Name** to `AppServices` and then click **OK**.  
  
     A new ASP.NET Web service application project is added to the solution, and the Service1.asmx.vb or Service1.asmx.cs file appears in the editor.  
  
>>>>>>> 8b9e8cd3
    > [!NOTE]
    > The Service1.asmx.vb or Service1.asmx.cs file is not used in this example. If you want to keep your work environment uncluttered, you can close it and delete it from **Solution Explorer**.

5.  In **Solution Explorer**, select the AppServices project, and then on the **Project** menu, select **AppServices Properties**.

     The project designer appears.

6.  On the **Web** tab, make sure that **Use Visual Studio Development Server** is selected.

7.  Select **Specific port**, specify a value of `55555`, and then set **Virtual path** to `/AppServices`.

8.  Save all files.

9. In **Solution Explorer**, open Web.config and find the `<system.web>` opening tag.

10. Add the following markup before the `<system.web>` tag.

     The `authenticationService`, `profileService`, and `roleService` elements in this markup enable and configure the application services. For testing purposes, the `requireSSL` attribute of the `authenticationService` element is set to "false". The `readAccessProperties` and `writeAccessProperties` attributes of the `profileService` element indicate that the `WebSettingsTestText` property is read/write.

    > [!NOTE]
<<<<<<< HEAD
    > In production code, you should always access the authentication service over the secure sockets layer (SSL, by using the HTTPS protocol). For information about how to set up SSL, see [Configuring Secure Sockets Layer (IIS 6.0 Operations Guide)](http://go.microsoft.com/fwlink/?LinkId=91844).

    ```xml
    <system.web.extensions>
      <scripting>
        <webServices>
          <authenticationService enabled="true" requireSSL = "false"/>
          <profileService enabled="true"
            readAccessProperties="WebSettingsTestText"
            writeAccessProperties="WebSettingsTestText" />
          <roleService enabled="true"/>
        </webServices>
      </scripting>
    </system.web.extensions>
    ```

11. Add the following markup after the `<system.web>` opening tag so that it is within the `<system.web>` element.

     The `profile` element configures a single Web setting named `WebSettingsTestText`.

    ```xml
    <profile enabled="true" >
      <properties>
        <add name="WebSettingsTestText" type="string"
          readOnly="false" defaultValue="DefaultText"
          serializeAs="String" allowAnonymous="false" />
      </properties>
    </profile>
    ```

 In the following procedure, you use the ASP.NET Web Site Administration tool to complete the service configuration and populate the local database file. You will add two users named `employee` and `manager` belonging to two roles with the same names. The user passwords are `employee!` and `manager!` respectively.

### To configure membership and roles

1.  In **Solution Explorer**, select the AppServices project, and then on the **Project** menu, select **ASP.NET Configuration**.

     The **ASP.NET Web Site Administration Tool** appears.

2.  On the **Security** tab, click **Use the security Setup Wizard to configure security step by step**.

     The **Security Setup Wizard** appears and displays the **Welcome** step.

3.  Click **Next**.

     The **Select Access Method** step appears.

4.  Select **From the internet**. This configures the service to use Forms authentication instead of Windows authentication.

5.  Click **Next** twice.

     The **Define Roles** step appears.

6.  Select **Enable roles for this Web site**.

7.  Click **Next**. The **Create New Role** form appears.

8.  In the **New Role Name** text box, type `manager` and then click **Add Role**.

     The **Existing Roles** table appears with the specified value.

9. In the **New Role Name** text box, replace `manager` with `employee` and then click **Add Role**.

     The new value appears in the **Existing Roles** table.

10. Click **Next**.

     The **Add New Users** step appears.

11. In the **Create User** form, specify the following values.

    |||
    |-|-|
    |**User Name**|`manager`|
    |**Password**|`manager!`|
    |**Confirm Password**|`manager!`|
    |**Email**|`manager@contoso.com`|
    |**Security Question**|`manager`|
    |**Security Answer**|`manager`|

12. Click **Create User**.

     A success message appears.

=======
    >  In production code, you should always access the authentication service over the secure sockets layer (SSL, by using the HTTPS protocol). For information about how to set up SSL, see [Configuring Secure Sockets Layer (IIS 6.0 Operations Guide)](https://go.microsoft.com/fwlink/?LinkId=91844).  
  
    ```xml  
    <system.web.extensions>  
      <scripting>  
        <webServices>  
          <authenticationService enabled="true" requireSSL = "false"/>  
          <profileService enabled="true"  
            readAccessProperties="WebSettingsTestText"  
            writeAccessProperties="WebSettingsTestText" />  
          <roleService enabled="true"/>  
        </webServices>  
      </scripting>  
    </system.web.extensions>  
    ```  
  
11. Add the following markup after the `<system.web>` opening tag so that it is within the `<system.web>` element.  
  
     The `profile` element configures a single Web setting named `WebSettingsTestText`.  
  
    ```xml  
    <profile enabled="true" >  
      <properties>  
        <add name="WebSettingsTestText" type="string"   
          readOnly="false" defaultValue="DefaultText"   
          serializeAs="String" allowAnonymous="false" />  
      </properties>  
    </profile>  
    ```  
  
 In the following procedure, you use the ASP.NET Web Site Administration tool to complete the service configuration and populate the local database file. You will add two users named `employee` and `manager` belonging to two roles with the same names. The user passwords are `employee!` and `manager!` respectively.  
  
#### To configure membership and roles  
  
1.  In **Solution Explorer**, select the AppServices project, and then on the **Project** menu, select **ASP.NET Configuration**.  
  
     The **ASP.NET Web Site Administration Tool** appears.  
  
2.  On the **Security** tab, click **Use the security Setup Wizard to configure security step by step**.  
  
     The **Security Setup Wizard** appears and displays the **Welcome** step.  
  
3.  Click **Next**.  
  
     The **Select Access Method** step appears.  
  
4.  Select **From the internet**. This configures the service to use Forms authentication instead of Windows authentication.  
  
5.  Click **Next** twice.  
  
     The **Define Roles** step appears.  
  
6.  Select **Enable roles for this Web site**.  
  
7.  Click **Next**. The **Create New Role** form appears.  
  
8.  In the **New Role Name** text box, type `manager` and then click **Add Role**.  
  
     The **Existing Roles** table appears with the specified value.  
  
9. In the **New Role Name** text box, replace `manager` with `employee` and then click **Add Role**.  
  
     The new value appears in the **Existing Roles** table.  
  
10. Click **Next**.  
  
     The **Add New Users** step appears.  
  
11. In the **Create User** form, specify the following values.  
  
    |||  
    |-|-|  
    |**User Name**|`manager`|  
    |**Password**|`manager!`|  
    |**Confirm Password**|`manager!`|  
    |**Email**|`manager@contoso.com`|  
    |**Security Question**|`manager`|  
    |**Security Answer**|`manager`|  
  
12. Click **Create User**.  
  
     A success message appears.  
  
>>>>>>> 8b9e8cd3
    > [!NOTE]
    > The **Email**, **Security Question**, and **Security Answer** values are required by the form, but are not used in this example.

13. Click **Continue**.

     The **Create User** form reappears.

14. In the **Create User** form, specify the following values.

    |||
    |-|-|
    |**User Name**|`employee`|
    |**Password**|`employee!`|
    |**Confirm Password**|`employee!`|
    |**Email**|`employee@contoso.com`|
    |**Security Question**|`Employee`|
    |**Security Answer**|`employee`|

15. Click **Create User**.

     A success message appears.

16. Click **Finish**.

     The **Web Site Administration Tool** reappears.

17. Click **Manager users**.

     The list of users appears.

18. Click **Edit roles** for the **employee** user, and then select the **employee** role.

19. Click **Edit roles** for the **manager** user, and then select the **manager** role.

20. Close the browser window that hosts the **Web Site Administration Tool**.

21. If a message box appears asking if you want to reload the modified Web.config file, click **Yes**.

 This completes the Web service setup. At this point, you can press F5 to run the client application, and the **ASP.NET Development Server** will start automatically along with your client application. The server will continue to run after you exit the application, but will restart when you restart the application. This allows it to detect any changes you have made to Web.config.

 To stop the server manually, right-click the ASP.NET Development Server icon in the notification area of the taskbar and then click **Stop**. This is useful occasionally to make sure that a clean restart occurs.

## Adding Forms Authentication
 In the following procedure, you add code to the main form that attempts to validate the user, and denies access when the user supplies invalid credentials. You use a hard-coded user name and password to test the service.

### To validate the user in your application code

1.  In **Solution Explorer**, in the ClientAppServicesDemo project, add a reference to the System.Web assembly.

2.  Select the Form1 file and then select **View &#124; Code** from the Visual Studio main menu.

3.  In the code editor, add the following statements to the top of the Form1 file.

     [!code-csharp[ClientApplicationServices#001](../../../samples/snippets/csharp/VS_Snippets_Winforms/ClientApplicationServices/CS/Form1.cs#001)]
     [!code-vb[ClientApplicationServices#001](../../../samples/snippets/visualbasic/VS_Snippets_Winforms/ClientApplicationServices/VB/Form1.vb#001)]

4.  In **Solution Explorer**, double-click Form1 to display the designer.

5.  In the designer, double-click the form surface to generate a <xref:System.Windows.Forms.Form.Load?displayProperty=nameWithType> event handler named `Form1_Load`.

     The code editor appears with the cursor in the `Form1_Load` method.

6.  Add the following code to the `Form1_Load` method.

     This code denies access to unauthenticated users by exiting the application. Alternatively, you could allow unauthenticated users access to the form, but deny access to specific functionality. Normally, you will not hard-code the user name and password like this, but it is useful for testing purposes. In the next section, you will replace this code with more robust code that displays a login dialog box and includes exception handling.

     Note that the `static` <xref:System.Web.Security.Membership.ValidateUser%2A?displayProperty=nameWithType> method is in the [!INCLUDE[dnprdnext](../../../includes/dnprdnext-md.md)]. This method delegates its work to the configured authentication provider, and returns `true` if authentication is successful. Your application does not require a direct reference to the client authentication provider.

     [!code-csharp[ClientApplicationServices#300](../../../samples/snippets/csharp/VS_Snippets_Winforms/ClientApplicationServices/CS/Class1.cs#300)]
     [!code-vb[ClientApplicationServices#300](../../../samples/snippets/visualbasic/VS_Snippets_Winforms/ClientApplicationServices/VB/Class1.vb#300)]

 You can now press F5 to run the application, and because you provide a correct user name and password, you will see the form.

> [!NOTE]
> If you are unable to run the application, try stopping the ASP.NET Development Server. When the server restarts, verify that the port is set to 55555.

 To see the error message instead, change the <xref:System.Web.Security.Membership.ValidateUser%2A> parameters. For example, replace the second `"manager!"` parameter with an incorrect password like `"MANAGER"`.

## Adding a Login Form as a Credentials Provider
 You can acquire the user credentials in your application code and pass them to the <xref:System.Web.Security.Membership.ValidateUser%2A> method. However, it is often useful to keep your credentials-acquiring code separate from your application code, in case you want to change it later.

 In the following procedure, you configure your application to use a credentials provider, and then change your <xref:System.Web.Security.Membership.ValidateUser%2A> method call to pass <xref:System.String.Empty> for both parameters. The empty strings signal the <xref:System.Web.Security.Membership.ValidateUser%2A> method to call the <xref:System.Web.ClientServices.Providers.IClientFormsAuthenticationCredentialsProvider.GetCredentials%2A> method of the configured credentials provider.

### To configure your application to use a credentials provider

1.  In **Solution Explorer**, select the ClientAppServicesDemo project, and then on the **Project** menu, select **ClientAppServicesDemo Properties**.

     The project designer appears.

2.  On the **Services** tab, set **Optional: Credential provider** to the following value. This value indicates the assembly-qualified type name.

    ```
    ClientAppServicesDemo.Login, ClientAppServicesDemo
    ```

3.  In the Form1 code file, replace the code in the `Form1_Load` method with the following code.

     This code displays a welcome message and then calls the `ValidateUsingCredentialsProvider` method that you will add in the next step. If the user is not authenticated, the `ValidateUsingCredentialsProvider` method returns `false` and the `Form1_Load` method returns. This prevents any additional code from running before the application exits. The welcome message is useful to make it clear when the application restarts. You will add code to restart the application when you implement logout later in this walkthrough.

     [!code-csharp[ClientApplicationServices#011](../../../samples/snippets/csharp/VS_Snippets_Winforms/ClientApplicationServices/CS/Form1.cs#011)]
     [!code-vb[ClientApplicationServices#011](../../../samples/snippets/visualbasic/VS_Snippets_Winforms/ClientApplicationServices/VB/Form1.vb#011)]

4.  Add the following method after the `Form1_Load` method.

     This method passes empty strings to the `static` <xref:System.Web.Security.Membership.ValidateUser%2A?displayProperty=nameWithType> method, which causes the Login dialog box to appear. If the authentication service is unavailable, the <xref:System.Web.Security.Membership.ValidateUser%2A> method will throw a <xref:System.Net.WebException>. In this case, the `ValidateUsingCredentialsProvider` method displays a warning message and asks if the user wants to try again in offline mode. This functionality requires the **Save password hash locally to enable offline login** feature described in [How to: Configure Client Application Services](../../../docs/framework/common-client-technologies/how-to-configure-client-application-services.md). This feature is enabled by default for new projects.

     If the user is not validated, the `ValidateUsingCredentialsProvider` method displays an error message and exits the application. Finally, this method returns the result of the authentication attempt.

     [!code-csharp[ClientApplicationServices#020](../../../samples/snippets/csharp/VS_Snippets_Winforms/ClientApplicationServices/CS/Form1.cs#020)]
     [!code-vb[ClientApplicationServices#020](../../../samples/snippets/visualbasic/VS_Snippets_Winforms/ClientApplicationServices/VB/Form1.vb#020)]

### Creating a Login Form
 A credentials provider is a class that implements the <xref:System.Web.ClientServices.Providers.IClientFormsAuthenticationCredentialsProvider> interface. This interface has a single method named <xref:System.Web.ClientServices.Providers.IClientFormsAuthenticationCredentialsProvider.GetCredentials%2A> that returns a <xref:System.Web.ClientServices.Providers.ClientFormsAuthenticationCredentials> object. The following procedures describe how to create a login dialog box that implements <xref:System.Web.ClientServices.Providers.IClientFormsAuthenticationCredentialsProvider.GetCredentials%2A> to display itself and return the user-specified credentials.

 Separate procedures are provided for Visual Basic and C# because Visual Basic provides a **Login Form** template. This saves some time and coding effort.

#### To create a login dialog box as a credentials provider in Visual Basic

1.  In **Solution Explorer**, select the ClientAppServicesDemo project, and then on the **Project** menu, select **Add New Item**.

2.  In the **Add New Item** dialog box, select the **Login Form** template, change the item **Name** to `Login.vb`, and then click **Add**.

     The login dialog box appears in the Windows Forms Designer.

3.  In the designer, select the **OK** button and then, in the **Properties** window, set `DialogResult` to `OK`.

4.  In the designer, add a `CheckBox` control to the form under the **Password** text box.

5.  In the **Properties** window, specify a **(Name)** value of `rememberMeCheckBox` and a **Text** value of `&Remember me`.

6.  Select **View &#124; Code** from the Visual Studio main menu.

7.  In the code editor, add the following code to the top of the file.

     [!code-vb[ClientApplicationServices#101](../../../samples/snippets/visualbasic/VS_Snippets_Winforms/ClientApplicationServices/VB/Login.vb#101)]

8.  Modify the class signature so that the class implements the <xref:System.Web.ClientServices.Providers.IClientFormsAuthenticationCredentialsProvider> interface.

     [!code-vb[ClientApplicationServices#110](../../../samples/snippets/visualbasic/VS_Snippets_Winforms/ClientApplicationServices/VB/Class1.vb#110)]

9. Make sure that the cursor is after `IClientformsAuthenticationCredentialsProvider`, and then press ENTER to generate the `GetCredentials` method.

10. Locate the <xref:System.Web.ClientServices.Providers.IClientFormsAuthenticationCredentialsProvider.GetCredentials%2A> implementation and then replace it with the following code.

     [!code-vb[ClientApplicationServices#120](../../../samples/snippets/visualbasic/VS_Snippets_Winforms/ClientApplicationServices/VB/Login.vb#120)]

The following C# procedure provides the entire code listing for a simple login dialog box. The layout for this dialog box is a bit crude, but the important part is the <xref:System.Web.ClientServices.Providers.IClientFormsAuthenticationCredentialsProvider.GetCredentials%2A> implementation.

#### To create a login dialog box as a credentials provider in C#

1.  In **Solution Explorer**, select the ClientAppServicesDemo project, and then on the **Project** menu, select **Add Class**.

2.  In the **Add New Item** dialog box, change the **Name** to `Login.cs`, and then click **Add**.

     The Login.cs file opens in the code editor.

3.  Replace the default code with the following code.

     [!code-csharp[ClientApplicationServices#200](../../../samples/snippets/csharp/VS_Snippets_Winforms/ClientApplicationServices/CS/Login.cs#200)]

You can now run the application and see the login dialog box appear. To test this code, try different credentials, both valid and invalid, and confirm that you can access the form only with valid credentials. Valid user names are `employee` and `manager` with passwords `employee!` and `manager!` respectively.

> [!NOTE]
> Do not select **Remember me** at this point or you will not be able to login as another user until you implement logout later in this walkthrough.

## Adding Role-Based Functionality
 In the following procedure, you add a button to the form and display it only for users in the manager role.

### To change the user interface based on user role

1.  In **Solution Explorer**, in the ClientAppServicesDemo project, select Form1 and then select **View &#124; Designer** from the Visual Studio main menu.

2.  In the designer, add a <xref:System.Windows.Forms.Button> control to the form from the **ToolBox**.

3.  In the **Properties** window, set the following properties for the button.

    |Property|Value|
    |--------------|-----------|
    |**(Name)**|managerOnlyButton|
    |**Text**|&Manager task|
    |**Visible**|`False`|

4.  In the code editor for Form1, add the following code to the end of the `Form1_Load` method.

     This code calls the `DisplayButtonForManagerRole` method that you will add in the next step.

     [!code-csharp[ClientApplicationServices#012](../../../samples/snippets/csharp/VS_Snippets_Winforms/ClientApplicationServices/CS/Form1.cs#012)]
     [!code-vb[ClientApplicationServices#012](../../../samples/snippets/visualbasic/VS_Snippets_Winforms/ClientApplicationServices/VB/Form1.vb#012)]

5.  Add the following method to the end of the Form1 class.

     This method calls the <xref:System.Security.Principal.IPrincipal.IsInRole%2A> method of the <xref:System.Security.Principal.IPrincipal> returned by the `static` <xref:System.Threading.Thread.CurrentPrincipal%2A?displayProperty=nameWithType> property. For applications configured to use client application services, this property returns a <xref:System.Web.ClientServices.ClientRolePrincipal>. Because this class implements the <xref:System.Security.Principal.IPrincipal> interface, you do not need to reference it explicitly.

     If the user is in the "manager" role, the `DisplayButtonForManagerRole` method sets the <xref:System.Windows.Forms.Control.Visible%2A> property of the `managerOnlyButton` to `true`. This method also displays an error message if a <xref:System.Net.WebException> is thrown, which indicates that the roles service is unavailable.

    > [!NOTE]
    > The <xref:System.Web.ClientServices.ClientRolePrincipal.IsInRole%2A> method will always return `false` if the user login has expired. This will not occur if your application calls the <xref:System.Security.Principal.IPrincipal.IsInRole%2A> method one time shortly after authentication, as shown in the example code for this walkthrough. If your application must retrieve user roles at other times, you might want to add code to revalidate users whose login has expired. If all valid users are assigned to roles, you can determine whether the login has expired by calling the <xref:System.Web.ClientServices.Providers.ClientRoleProvider.GetRolesForUser%2A?displayProperty=nameWithType> method. If no roles are returned, the login has expired. For an example of this functionality, see the <xref:System.Web.ClientServices.Providers.ClientRoleProvider.GetRolesForUser%2A> method. This functionality is only necessary if you have selected **Require users to log on again whenever the server cookie expires** in your application configuration. For more information, see [How to: Configure Client Application Services](../../../docs/framework/common-client-technologies/how-to-configure-client-application-services.md).

     [!code-csharp[ClientApplicationServices#030](../../../samples/snippets/csharp/VS_Snippets_Winforms/ClientApplicationServices/CS/Form1.cs#030)]
     [!code-vb[ClientApplicationServices#030](../../../samples/snippets/visualbasic/VS_Snippets_Winforms/ClientApplicationServices/VB/Form1.vb#030)]

If authentication is successful, the client authentication provider sets the <xref:System.Threading.Thread.CurrentPrincipal%2A?displayProperty=nameWithType> property to an instance of the <xref:System.Web.ClientServices.ClientRolePrincipal> class. This class implements the <xref:System.Security.Principal.IPrincipal.IsInRole%2A> method so that the work is delegated to the configured role provider. As before, your application code does not require a direct reference to the service provider.

You can now run the application and log in as employee to see that the button does not appear, and then log in as manager to see the button.

## Accessing Web Settings
 In the following procedure, you add a text box to the form and bind it to a Web setting. Like the previous code that uses authentication and roles, your settings code does not access the settings provider directly. Instead, it uses the strongly-typed `Settings` class (accessed as `Properties.Settings.Default` in C# and `My.Settings` in Visual Basic) generated for your project by Visual Studio.

### To use Web settings in your user interface

1.  Make sure that the **ASP.NET Web Development Server** is still running by checking the notification area of the taskbar. If you have stopped the server, restart the application (which starts the server automatically) then close the login dialog box.

2.  In **Solution Explorer**, select the ClientAppServicesDemo project, and then on the **Project** menu, select **ClientAppServicesDemo Properties**.

     The project designer appears.

3.  On the **Settings** tab, click **Load Web Settings**.

     A **Login** dialog box appears.

4.  Enter credentials for employee or manager and click **Log In**. The Web setting you will use is configured for access by authenticated users only, so clicking **Skip Login** will not load any settings.

     The `WebSettingsTestText` setting appears in the designer with the default value of `DefaultText`. Additionally, a `Settings` class that contains a `WebSettingsTestText` property is generated for your project.

5.  In **Solution Explorer**, in the ClientAppServicesDemo project, select Form1 and then select **View &#124; Designer** from the Visual Studio main menu.

6.  In the designer, add a <xref:System.Windows.Forms.TextBox> control to the form.

7.  In the **Properties** window, specify a **(Name)** value of `webSettingsTestTextBox`.

8.  In the code editor, add the following code to the end of the `Form1_Load` method.

     This code calls the `BindWebSettingsTestTextBox` method that you will add in the next step.

     [!code-csharp[ClientApplicationServices#013](../../../samples/snippets/csharp/VS_Snippets_Winforms/ClientApplicationServices/CS/Form1.cs#013)]
     [!code-vb[ClientApplicationServices#013](../../../samples/snippets/visualbasic/VS_Snippets_Winforms/ClientApplicationServices/VB/Form1.vb#013)]

9. Add the following method to the end of the Form1 class.

     This method binds the <xref:System.Windows.Forms.TextBox.Text%2A> property of the `webSettingsTestTextBox` to the `WebSettingsTestText` property of the `Settings` class generated earlier in this procedure. This method also displays an error message if a <xref:System.Net.WebException> is thrown, which indicates that the Web settings service is unavailable.

     [!code-csharp[ClientApplicationServices#040](../../../samples/snippets/csharp/VS_Snippets_Winforms/ClientApplicationServices/CS/Form1.cs#040)]
     [!code-vb[ClientApplicationServices#040](../../../samples/snippets/visualbasic/VS_Snippets_Winforms/ClientApplicationServices/VB/Form1.vb#040)]

    > [!NOTE]
    > You will typically use data binding to enable automatic two-way communication between a control and a Web setting. However, you can also access Web settings directly as shown in the following example:

     [!code-csharp[ClientApplicationServices#322](../../../samples/snippets/csharp/VS_Snippets_Winforms/ClientApplicationServices/CS/Class1.cs#322)]
     [!code-vb[ClientApplicationServices#322](../../../samples/snippets/visualbasic/VS_Snippets_Winforms/ClientApplicationServices/VB/Class1.vb#322)]

10. In the designer, select the form, and then, in the **Properties** window, click the **Events** button.

11. Select the <xref:System.Windows.Forms.Form.FormClosing> event and then press ENTER to generate an event handler.

12. Replace the generated method with the following code.

     The <xref:System.Windows.Forms.Form.FormClosing> event handler calls the `SaveSettings` method, which is also used by the logout functionality that you will add in the next section. The `SaveSettings` method first confirms that the user has not logged out. It does this by checking the <xref:System.Security.Principal.IIdentity.AuthenticationType%2A> property of the <xref:System.Security.Principal.IIdentity> returned by the current principal. The current principal is retrieved through the `static` <xref:System.Threading.Thread.CurrentPrincipal%2A> property. If the user has been authenticated for client application services, the authentication type will be "ClientForms". The `SaveSettings` method cannot just check the <xref:System.Security.Principal.IIdentity.IsAuthenticated%2A?displayProperty=nameWithType> property because the user might have a valid Windows identity after logout.

     If the user has not logged out, the `SaveSettings` method calls the <xref:System.Configuration.ApplicationSettingsBase.Save%2A> method of the `Settings` class generated earlier in this procedure. This method can throw a <xref:System.Net.WebException> if the authentication cookie has expired. This occurs only if you have selected **Require users to log on again whenever the server cookie expires** in your application configuration. For more information, see [How to: Configure Client Application Services](../../../docs/framework/common-client-technologies/how-to-configure-client-application-services.md). The `SaveSettings` method handles cookie expiration by calling <xref:System.Web.Security.Membership.ValidateUser%2A> to display the login dialog box. If the user logs in successfully, the `SaveSettings` method tries to save the settings again by calling itself.

     Like in previous code, the `SaveSettings` method displays an error message if the remote service is unavailable. If the settings provider cannot access the remote service, the settings are still saved to the local cache and reloaded when the application restarts.

     [!code-csharp[ClientApplicationServices#050](../../../samples/snippets/csharp/VS_Snippets_Winforms/ClientApplicationServices/CS/Form1.cs#050)]
     [!code-vb[ClientApplicationServices#050](../../../samples/snippets/visualbasic/VS_Snippets_Winforms/ClientApplicationServices/VB/Form1.vb#050)]

13. Add the following method to the end of the Form1 class.

     This code handles the <xref:System.Web.ClientServices.Providers.ClientSettingsProvider.SettingsSaved?displayProperty=nameWithType> event and displays a warning if any of the settings could not be saved. The <xref:System.Web.ClientServices.Providers.ClientSettingsProvider.SettingsSaved> event does not occur if the settings service is unavailable or if the authentication cookie has expired. One example of when the <xref:System.Web.ClientServices.Providers.ClientSettingsProvider.SettingsSaved> event will occur is if the user has already logged out. You can test this event handler by adding logout code to the `SaveSettings` method directly before the <xref:System.Configuration.ApplicationSettingsBase.Save%2A> method call. Logout code that you can use is described in the next section.

     [!code-csharp[ClientApplicationServices#090](../../../samples/snippets/csharp/VS_Snippets_Winforms/ClientApplicationServices/CS/Form1.cs#090)]
     [!code-vb[ClientApplicationServices#090](../../../samples/snippets/visualbasic/VS_Snippets_Winforms/ClientApplicationServices/VB/Form1.vb#090)]

14. For C#, add the following code to the end of the `Form1_Load` method. This code associates the method you added in the last step with the <xref:System.Web.ClientServices.Providers.ClientSettingsProvider.SettingsSaved> event.

     [!code-csharp[ClientApplicationServices#015](../../../samples/snippets/csharp/VS_Snippets_Winforms/ClientApplicationServices/CS/Form1.cs#015)]

To test the application at this point, run it multiple times as both employee and manager, and type different values into the text box. The values will persist across sessions on a per-user basis.

## Implementing Logout
 When the user selects the **Remember me** check box when logging in, the application will automatically authenticate the user on subsequent runs. Automatic authentication will then continue while the application is in offline mode or until the authentication cookie expires. Sometimes, however, multiple users will need access to the application or a single user might occasionally log in with different credentials. To enable this scenario, you must implement logout functionality, as described in the following procedure.

### To implement logout functionality

1.  In the Form1 designer, add a <xref:System.Windows.Forms.Button> control to the form from the **ToolBox**.

2.  In the **Properties** window, specify a **(Name)** value of `logoutButton` and a **Text** value of **&Log Out**.

3.  Double-click the `logoutButton` to generate a <xref:System.Windows.Forms.Control.Click> event handler.

     The code editor appears with the cursor in the `logoutButton_Click` method.

4.  Replace the generated `logoutButton_Click` method with the following code.

     This event handler first calls the `SaveSettings` method that you added in the previous section. Then, the event handler calls the <xref:System.Web.ClientServices.Providers.ClientFormsAuthenticationMembershipProvider.Logout%2A?displayProperty=nameWithType> method. If the authentication service is unavailable, the <xref:System.Web.ClientServices.Providers.ClientFormsAuthenticationMembershipProvider.Logout%2A> method will throw a <xref:System.Net.WebException>. In this case, the `logoutButton_Click` method displays a warning message and switches temporarily to offline mode to log the user out. Offline mode is described in the next section.

     Logout deletes the local authentication cookie so that login will be required when the application is restarted. After logout, the event handler restarts the application. When the application restarts, it displays the welcome message followed by the login dialog box. The welcome message makes it clear that the application has restarted. This prevents potential confusion if the user must log in to save settings, and then must log in again because the application has restarted.

     [!code-csharp[ClientApplicationServices#070](../../../samples/snippets/csharp/VS_Snippets_Winforms/ClientApplicationServices/CS/Form1.cs#070)]
     [!code-vb[ClientApplicationServices#070](../../../samples/snippets/visualbasic/VS_Snippets_Winforms/ClientApplicationServices/VB/Form1.vb#070)]

To test the logout functionality, run the application and select **Remember me** on the Login dialog box. Next, close and restart the application to confirm that you no longer have to log in. Finally, restart the application by clicking Log out.

## Enabling Offline Mode
 In the following procedure, you add a check box to the form to enable the user to enter offline mode. Your application indicates offline mode by setting the `static` <xref:System.Web.ClientServices.ConnectivityStatus.IsOffline%2A?displayProperty=nameWithType> property to `true`. The offline status is stored on the local hard disk at the location indicated by the <xref:System.Windows.Forms.Application.UserAppDataPath%2A?displayProperty=nameWithType> property. This means that the offline status is stored on a per-user, per-application basis.

 In offline mode, all client application service requests retrieve data from the local cache instead of trying to access the services. In the default configuration, the local data includes an encrypted form of the user's password. This enables the user to log in while the application is in offline mode. For more information, see [How to: Configure Client Application Services](../../../docs/framework/common-client-technologies/how-to-configure-client-application-services.md).

### To enable offline mode in your application

1.  In **Solution Explorer**, in the ClientAppServicesDemo project, select Form1 and then select **View &#124; Designer** from the Visual Studio main menu.

2.  In the designer, add a <xref:System.Windows.Forms.CheckBox> control to the form.

3.  In the **Properties** window, specify a **(Name)** value of `workOfflineCheckBox` and a **Text** value of **&Work offline**.

4.  In the **Properties** window, click the **Events** button.

5.  Select the <xref:System.Windows.Forms.CheckBox.CheckedChanged> event and then press ENTER to generate an event handler.

6.  Replace the generated method with the following code.

     This code updates the <xref:System.Web.ClientServices.ConnectivityStatus.IsOffline%2A> value and silently revalidates the user when they return to online mode. The <xref:System.Web.ClientServices.ClientFormsIdentity.RevalidateUser%2A?displayProperty=nameWithType> method uses the cached credentials so that the user does not have to explicitly log in. If the authentication service is unavailable, a warning message appears and the application stays offline.

    > [!NOTE]
    > The <xref:System.Web.ClientServices.ClientFormsIdentity.RevalidateUser%2A> method is for convenience only. Because it does not have a return value, it cannot indicate whether revalidation has failed. Revalidation can fail, for example, if the user credentials have changed on the server. In this case, you might want to include code that explicitly validates users after a service call fails. For more information, see the Accessing Web Settings section earlier in this walkthrough.

     After revalidation, this code saves any changes to the local Web settings by calling the `SaveSettings` method that you added previously. It then retrieves any new values on the server by calling the <xref:System.Configuration.ApplicationSettingsBase.Reload%2A> method of the project's `Settings` class (accessed as `Properties.Settings.Default` in C# and `My.Settings` in Visual Basic).

     [!code-csharp[ClientApplicationServices#080](../../../samples/snippets/csharp/VS_Snippets_Winforms/ClientApplicationServices/CS/Form1.cs#080)]
     [!code-vb[ClientApplicationServices#080](../../../samples/snippets/visualbasic/VS_Snippets_Winforms/ClientApplicationServices/VB/Form1.vb#080)]

7.  Add the following code to the end of the `Form1_Load` method to make sure that the check box displays the current connection state.

     [!code-csharp[ClientApplicationServices#014](../../../samples/snippets/csharp/VS_Snippets_Winforms/ClientApplicationServices/CS/Form1.cs#014)]
<<<<<<< HEAD
     [!code-vb[ClientApplicationServices#014](../../../samples/snippets/visualbasic/VS_Snippets_Winforms/ClientApplicationServices/VB/Form1.vb#014)]

This completes the example application. To test the offline capability, run the application, log in as either employee or manager, and then select **Work offline**. Modify the value in the text box, and then close the application. Restart the application. Before you log in, right-click the ASP.NET Development Server icon in the notification area of the taskbar and then click **Stop**. Then, log in like normal. Even when the server is not running, you can still log in. Modify the text box value, exit, and restart to see the modified value.

## Summary
 In this walkthrough, you learned how to enable and use client application services in a Windows Forms application. After setting up a test server, you added code to your application to authenticate users and retrieve user roles and application settings from the server. You also learned how to enable offline mode so that your application uses a local data cache instead of the remote services when connectivity is not available.

## Next Steps
 In a real-world application, you will access data for many users from a remote server that may not always be available, or may go down without notice. To make your application robust, you must respond appropriately to situations where the service is not available. This walkthrough includes try/catch blocks to catch a <xref:System.Net.WebException> and display an error message when the service is not available. In production code, you might want to handle this case by switching to offline mode, exiting the application, or denying access to specific functionality.

 To increase the security of your application, make sure to thoroughly test the application and server before deployment.

## See Also

- [Client Application Services](../../../docs/framework/common-client-technologies/client-application-services.md)
- [Client Application Services Overview](../../../docs/framework/common-client-technologies/client-application-services-overview.md)
- [How to: Configure Client Application Services](../../../docs/framework/common-client-technologies/how-to-configure-client-application-services.md)
- [ASP.NET Web Site Administration Tool](http://msdn.microsoft.com/library/100ddd8b-7d11-4df9-91ef-0bbbe92e5aec)
- [Creating and Configuring the Application Services Database for SQL Server](http://msdn.microsoft.com/library/ab894e83-7e2f-4af8-a116-b1bff8f815b2)
- [Walkthrough: Using ASP.NET Application Services](http://msdn.microsoft.com/library/f3f394f0-20d6-4361-aa8f-4b21bf4933eb)
=======
     [!code-vb[ClientApplicationServices#014](../../../samples/snippets/visualbasic/VS_Snippets_Winforms/ClientApplicationServices/VB/Form1.vb#014)]  
  
 This completes the example application. To test the offline capability, run the application, log in as either employee or manager, and then select **Work offline**. Modify the value in the text box, and then close the application. Restart the application. Before you log in, right-click the ASP.NET Development Server icon in the notification area of the taskbar and then click **Stop**. Then, log in like normal. Even when the server is not running, you can still log in. Modify the text box value, exit, and restart to see the modified value.  
  
## Summary  
 In this walkthrough, you learned how to enable and use client application services in a Windows Forms application. After setting up a test server, you added code to your application to authenticate users and retrieve user roles and application settings from the server. You also learned how to enable offline mode so that your application uses a local data cache instead of the remote services when connectivity is not available.  
  
## Next Steps  
 In a real-world application, you will access data for many users from a remote server that may not always be available, or may go down without notice. To make your application robust, you must respond appropriately to situations where the service is not available. This walkthrough includes try/catch blocks to catch a <xref:System.Net.WebException> and display an error message when the service is not available. In production code, you might want to handle this case by switching to offline mode, exiting the application, or denying access to specific functionality.  
  
 To increase the security of your application, make sure to thoroughly test the application and server before deployment.  
  
## See Also  
 [Client Application Services](../../../docs/framework/common-client-technologies/client-application-services.md)  
 [Client Application Services Overview](../../../docs/framework/common-client-technologies/client-application-services-overview.md)  
 [How to: Configure Client Application Services](../../../docs/framework/common-client-technologies/how-to-configure-client-application-services.md)  
 [ASP.NET Web Site Administration Tool](https://msdn.microsoft.com/library/100ddd8b-7d11-4df9-91ef-0bbbe92e5aec)  
 [Creating and Configuring the Application Services Database for SQL Server](https://msdn.microsoft.com/library/ab894e83-7e2f-4af8-a116-b1bff8f815b2)  
 [Walkthrough: Using ASP.NET Application Services](https://msdn.microsoft.com/library/f3f394f0-20d6-4361-aa8f-4b21bf4933eb)
>>>>>>> 8b9e8cd3
<|MERGE_RESOLUTION|>--- conflicted
+++ resolved
@@ -10,79 +10,6 @@
 ms.assetid: bb7c8950-4517-4dae-b705-b74a14059b26
 ---
 # Walkthrough: Using Client Application Services
-<<<<<<< HEAD
-
-This topic describes how to create a Windows application that uses client application services to authenticate users and retrieve user roles and settings.
-
-In this walkthrough, you perform the following tasks:
-
--   Create a Windows Forms application and use the Visual Studio project designer to enable and configure client application services.
-
--   Create a simple ASP.NET Web Service application to host the application services and test your client configuration.
-
--   Add forms authentication to your application. You will start by using a hard-coded user name and password to test the service. You will then add a login form by specifying it as a credentials provider in your application configuration.
-
--   Add role-based functionality, enabling and displaying a button only for users in the "manager" role.
-
--   Access Web settings. You will start by loading Web settings for an authenticated (test) user on the **Settings** page of the project designer. You will then use the Windows Forms Designer to bind a text box to a Web setting. Finally, you will save the modified value back to the server.
-
--   Implement logout. You will add a logout option to the form and call a logout method.
-
--   Enable offline mode. You will provide a check box so that users can specify their connection status. You will then use this value to specify whether the client application service providers will use locally cached data instead of accessing their Web services. Finally, you will re-authenticate the current user when the application returns to online mode.
-
-## Prerequisites
-
-You need the following component to complete this walkthrough:
-
--   Visual Studio 2008.
-
-## Creating the Client Application
- The first thing that you will do is create a Windows Forms project. This walkthrough uses Windows Forms because more people are familiar with it, but the process is similar for Windows Presentation Foundation (WPF) projects.
-
-### To create a client application and enable client application services
-
-1.  In Visual Studio, select the **File &#124; New &#124; Project** menu option.
-
-2.  In the **New Project** dialog box, in the **Project types** pane, expand the **Visual Basic** or **Visual C#** node and select the **Windows** project type.
-
-3.  Make sure that **.NET Framework 3.5** is selected, and then select the **Windows Forms Application** template.
-
-4.  Change the project **Name** to `ClientAppServicesDemo`, and then click **OK**.
-
-     A new Windows Forms project is opened in Visual Studio.
-
-5.  On the **Project** menu, select **ClientAppServicesDemo Properties**.
-
-     The project designer appears.
-
-6.  On the **Services** tab, select **Enable client application services**.
-
-7.  Make sure that **Use Forms authentication** is selected, and then set **Authentication service location**, **Roles service location**, and **Web settings service location** to `http://localhost:55555/AppServices`.
-
-8.  For Visual Basic, on the **Application** tab, set **Authentication mode** to **Application-defined**.
-
- The designer stores the specified settings in the application's app.config file.
-
- At this point, the application is configured to access all three services from the same host. In the next section, you will create the host as a simple Web service application, enabling you to test your client configuration.
-
-## Creating the Application Services Host
- In this section, you will create a simple Web service application that accesses user data from a local SQL Server Compact database file. Then, you will populate the database using the [ASP.NET Web Site Administration Tool](http://msdn.microsoft.com/library/100ddd8b-7d11-4df9-91ef-0bbbe92e5aec). This simple configuration enables you to quickly test your client application. As an alternative, you can configure the Web service host to access user data from a full SQL Server database or through custom <xref:System.Web.Security.MembershipProvider> and <xref:System.Web.Security.RoleProvider> classes. For more information, see [Creating and Configuring the Application Services Database for SQL Server](http://msdn.microsoft.com/library/ab894e83-7e2f-4af8-a116-b1bff8f815b2).
-
- In the following procedure, you create and configure the AppServices Web service.
-
-### To create and configure the application services host
-
-1.  In **Solution Explorer**, select the ClientAppServicesDemo solution, and then on the **File** menu, select **Add &#124; New Project**.
-
-2.  In the **Add New Project** dialog box, in the **Project types** pane, expand the **Visual Basic** or **Visual C#** node and select the **Web** project type.
-
-3.  Make sure that **.NET Framework 3.5** is selected, and then select the **ASP.NET Web Service Application** template.
-
-4.  Change the project **Name** to `AppServices` and then click **OK**.
-
-     A new ASP.NET Web service application project is added to the solution, and the Service1.asmx.vb or Service1.asmx.cs file appears in the editor.
-
-=======
 This topic describes how to create a Windows application that uses client application services to authenticate users and retrieve user roles and settings.  
   
  In this walkthrough, you perform the following tasks:  
@@ -152,7 +79,6 @@
   
      A new ASP.NET Web service application project is added to the solution, and the Service1.asmx.vb or Service1.asmx.cs file appears in the editor.  
   
->>>>>>> 8b9e8cd3
     > [!NOTE]
     > The Service1.asmx.vb or Service1.asmx.cs file is not used in this example. If you want to keep your work environment uncluttered, you can close it and delete it from **Solution Explorer**.
 
@@ -173,91 +99,6 @@
      The `authenticationService`, `profileService`, and `roleService` elements in this markup enable and configure the application services. For testing purposes, the `requireSSL` attribute of the `authenticationService` element is set to "false". The `readAccessProperties` and `writeAccessProperties` attributes of the `profileService` element indicate that the `WebSettingsTestText` property is read/write.
 
     > [!NOTE]
-<<<<<<< HEAD
-    > In production code, you should always access the authentication service over the secure sockets layer (SSL, by using the HTTPS protocol). For information about how to set up SSL, see [Configuring Secure Sockets Layer (IIS 6.0 Operations Guide)](http://go.microsoft.com/fwlink/?LinkId=91844).
-
-    ```xml
-    <system.web.extensions>
-      <scripting>
-        <webServices>
-          <authenticationService enabled="true" requireSSL = "false"/>
-          <profileService enabled="true"
-            readAccessProperties="WebSettingsTestText"
-            writeAccessProperties="WebSettingsTestText" />
-          <roleService enabled="true"/>
-        </webServices>
-      </scripting>
-    </system.web.extensions>
-    ```
-
-11. Add the following markup after the `<system.web>` opening tag so that it is within the `<system.web>` element.
-
-     The `profile` element configures a single Web setting named `WebSettingsTestText`.
-
-    ```xml
-    <profile enabled="true" >
-      <properties>
-        <add name="WebSettingsTestText" type="string"
-          readOnly="false" defaultValue="DefaultText"
-          serializeAs="String" allowAnonymous="false" />
-      </properties>
-    </profile>
-    ```
-
- In the following procedure, you use the ASP.NET Web Site Administration tool to complete the service configuration and populate the local database file. You will add two users named `employee` and `manager` belonging to two roles with the same names. The user passwords are `employee!` and `manager!` respectively.
-
-### To configure membership and roles
-
-1.  In **Solution Explorer**, select the AppServices project, and then on the **Project** menu, select **ASP.NET Configuration**.
-
-     The **ASP.NET Web Site Administration Tool** appears.
-
-2.  On the **Security** tab, click **Use the security Setup Wizard to configure security step by step**.
-
-     The **Security Setup Wizard** appears and displays the **Welcome** step.
-
-3.  Click **Next**.
-
-     The **Select Access Method** step appears.
-
-4.  Select **From the internet**. This configures the service to use Forms authentication instead of Windows authentication.
-
-5.  Click **Next** twice.
-
-     The **Define Roles** step appears.
-
-6.  Select **Enable roles for this Web site**.
-
-7.  Click **Next**. The **Create New Role** form appears.
-
-8.  In the **New Role Name** text box, type `manager` and then click **Add Role**.
-
-     The **Existing Roles** table appears with the specified value.
-
-9. In the **New Role Name** text box, replace `manager` with `employee` and then click **Add Role**.
-
-     The new value appears in the **Existing Roles** table.
-
-10. Click **Next**.
-
-     The **Add New Users** step appears.
-
-11. In the **Create User** form, specify the following values.
-
-    |||
-    |-|-|
-    |**User Name**|`manager`|
-    |**Password**|`manager!`|
-    |**Confirm Password**|`manager!`|
-    |**Email**|`manager@contoso.com`|
-    |**Security Question**|`manager`|
-    |**Security Answer**|`manager`|
-
-12. Click **Create User**.
-
-     A success message appears.
-
-=======
     >  In production code, you should always access the authentication service over the secure sockets layer (SSL, by using the HTTPS protocol). For information about how to set up SSL, see [Configuring Secure Sockets Layer (IIS 6.0 Operations Guide)](https://go.microsoft.com/fwlink/?LinkId=91844).  
   
     ```xml  
@@ -341,7 +182,6 @@
   
      A success message appears.  
   
->>>>>>> 8b9e8cd3
     > [!NOTE]
     > The **Email**, **Security Question**, and **Security Answer** values are required by the form, but are not used in this example.
 
@@ -676,28 +516,6 @@
 7.  Add the following code to the end of the `Form1_Load` method to make sure that the check box displays the current connection state.
 
      [!code-csharp[ClientApplicationServices#014](../../../samples/snippets/csharp/VS_Snippets_Winforms/ClientApplicationServices/CS/Form1.cs#014)]
-<<<<<<< HEAD
-     [!code-vb[ClientApplicationServices#014](../../../samples/snippets/visualbasic/VS_Snippets_Winforms/ClientApplicationServices/VB/Form1.vb#014)]
-
-This completes the example application. To test the offline capability, run the application, log in as either employee or manager, and then select **Work offline**. Modify the value in the text box, and then close the application. Restart the application. Before you log in, right-click the ASP.NET Development Server icon in the notification area of the taskbar and then click **Stop**. Then, log in like normal. Even when the server is not running, you can still log in. Modify the text box value, exit, and restart to see the modified value.
-
-## Summary
- In this walkthrough, you learned how to enable and use client application services in a Windows Forms application. After setting up a test server, you added code to your application to authenticate users and retrieve user roles and application settings from the server. You also learned how to enable offline mode so that your application uses a local data cache instead of the remote services when connectivity is not available.
-
-## Next Steps
- In a real-world application, you will access data for many users from a remote server that may not always be available, or may go down without notice. To make your application robust, you must respond appropriately to situations where the service is not available. This walkthrough includes try/catch blocks to catch a <xref:System.Net.WebException> and display an error message when the service is not available. In production code, you might want to handle this case by switching to offline mode, exiting the application, or denying access to specific functionality.
-
- To increase the security of your application, make sure to thoroughly test the application and server before deployment.
-
-## See Also
-
-- [Client Application Services](../../../docs/framework/common-client-technologies/client-application-services.md)
-- [Client Application Services Overview](../../../docs/framework/common-client-technologies/client-application-services-overview.md)
-- [How to: Configure Client Application Services](../../../docs/framework/common-client-technologies/how-to-configure-client-application-services.md)
-- [ASP.NET Web Site Administration Tool](http://msdn.microsoft.com/library/100ddd8b-7d11-4df9-91ef-0bbbe92e5aec)
-- [Creating and Configuring the Application Services Database for SQL Server](http://msdn.microsoft.com/library/ab894e83-7e2f-4af8-a116-b1bff8f815b2)
-- [Walkthrough: Using ASP.NET Application Services](http://msdn.microsoft.com/library/f3f394f0-20d6-4361-aa8f-4b21bf4933eb)
-=======
      [!code-vb[ClientApplicationServices#014](../../../samples/snippets/visualbasic/VS_Snippets_Winforms/ClientApplicationServices/VB/Form1.vb#014)]  
   
  This completes the example application. To test the offline capability, run the application, log in as either employee or manager, and then select **Work offline**. Modify the value in the text box, and then close the application. Restart the application. Before you log in, right-click the ASP.NET Development Server icon in the notification area of the taskbar and then click **Stop**. Then, log in like normal. Even when the server is not running, you can still log in. Modify the text box value, exit, and restart to see the modified value.  
@@ -716,5 +534,4 @@
  [How to: Configure Client Application Services](../../../docs/framework/common-client-technologies/how-to-configure-client-application-services.md)  
  [ASP.NET Web Site Administration Tool](https://msdn.microsoft.com/library/100ddd8b-7d11-4df9-91ef-0bbbe92e5aec)  
  [Creating and Configuring the Application Services Database for SQL Server](https://msdn.microsoft.com/library/ab894e83-7e2f-4af8-a116-b1bff8f815b2)  
- [Walkthrough: Using ASP.NET Application Services](https://msdn.microsoft.com/library/f3f394f0-20d6-4361-aa8f-4b21bf4933eb)
->>>>>>> 8b9e8cd3
+ [Walkthrough: Using ASP.NET Application Services](https://msdn.microsoft.com/library/f3f394f0-20d6-4361-aa8f-4b21bf4933eb)