---
title: "Configuring Cryptography Classes"
ms.date: "03/30/2017"
helpviewer_keywords: 
  - "configuration files [.NET Framework], cryptography"
  - "cryptographic algorithms"
  - "security [.NET Framework], encryption"
  - "cryptography, classes"
  - ".NET Framework application configuration, cryptography"
  - "default cryptography"
ms.assetid: eee3ccb8-2c0d-4f35-b38d-6892a46c14e5
---
# Configuring Cryptography Classes
<<<<<<< HEAD
The Windows Software Development Kit (SDK) allows computer administrators to configure the default cryptographic algorithms and algorithm implementations that the .NET Framework and appropriately written applications use.  For example, an enterprise that has its own implementation of a cryptographic algorithm can make that implementation the default instead of the implementation shipped in the [!INCLUDE[winsdkshort](../../../includes/winsdkshort-md.md)]. Although managed applications that use cryptography can always choose to explicitly bind to a particular implementation, it is recommended that they create cryptographic objects by using the crypto configuration system.  
=======
The [!INCLUDE[winsdklong](../../../includes/winsdklong-md.md)] allows computer administrators to configure the default cryptographic algorithms and algorithm implementations that the .NET Framework and appropriately written applications use.  For example, an enterprise that has its own implementation of a cryptographic algorithm can make that implementation the default instead of the implementation shipped in the Windows SDK. Although managed applications that use cryptography can always choose to explicitly bind to a particular implementation, it is recommended that they create cryptographic objects by using the crypto configuration system.  
>>>>>>> d5d8ac2a
  
## In This Section  
 [Mapping Algorithm Names to Cryptography Classes](../../../docs/framework/configure-apps/map-algorithm-names-to-cryptography-classes.md)  
 Describes how to map an algorithm name to a cryptography class.  
  
 [Mapping Object Identifiers to Cryptography Algorithms](../../../docs/framework/configure-apps/map-object-identifiers-to-cryptography-algorithms.md)  
 Describes how to map an object identifier to a cryptography algorithm.  
  
## Related Sections  
 [Cryptographic Services](../../../docs/standard/security/cryptographic-services.md)  
 Provides an overview of cryptographic services provided by the Windows SDK.  
  
 [Cryptography Settings Schema](../../../docs/framework/configure-apps/file-schema/cryptography/index.md)  
 Describes elements that map friendly algorithm names to classes that implement cryptography algorithms.<|MERGE_RESOLUTION|>--- conflicted
+++ resolved
@@ -11,11 +11,7 @@
 ms.assetid: eee3ccb8-2c0d-4f35-b38d-6892a46c14e5
 ---
 # Configuring Cryptography Classes
-<<<<<<< HEAD
-The Windows Software Development Kit (SDK) allows computer administrators to configure the default cryptographic algorithms and algorithm implementations that the .NET Framework and appropriately written applications use.  For example, an enterprise that has its own implementation of a cryptographic algorithm can make that implementation the default instead of the implementation shipped in the [!INCLUDE[winsdkshort](../../../includes/winsdkshort-md.md)]. Although managed applications that use cryptography can always choose to explicitly bind to a particular implementation, it is recommended that they create cryptographic objects by using the crypto configuration system.  
-=======
-The [!INCLUDE[winsdklong](../../../includes/winsdklong-md.md)] allows computer administrators to configure the default cryptographic algorithms and algorithm implementations that the .NET Framework and appropriately written applications use.  For example, an enterprise that has its own implementation of a cryptographic algorithm can make that implementation the default instead of the implementation shipped in the Windows SDK. Although managed applications that use cryptography can always choose to explicitly bind to a particular implementation, it is recommended that they create cryptographic objects by using the crypto configuration system.  
->>>>>>> d5d8ac2a
+The Windows Software Development Kit (SDK) allows computer administrators to configure the default cryptographic algorithms and algorithm implementations that the .NET Framework and appropriately written applications use.  For example, an enterprise that has its own implementation of a cryptographic algorithm can make that implementation the default instead of the implementation shipped in the Windows SDK. Although managed applications that use cryptography can always choose to explicitly bind to a particular implementation, it is recommended that they create cryptographic objects by using the crypto configuration system.  
   
 ## In This Section  
  [Mapping Algorithm Names to Cryptography Classes](../../../docs/framework/configure-apps/map-algorithm-names-to-cryptography-classes.md)  
