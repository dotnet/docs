---
description: "Learn more about: <appSettings> element for <configuration>"
title: "<appSettings> element for <configuration>"
ms.date: "05/01/2017"
f1_keywords:
  - "http://schemas.microsoft.com/.NetConfiguration/v2.0#configuration/appSettings"
helpviewer_keywords:
  - "appSettings Element"
  - "<appSettings> Element"
---
# `<appSettings>` element for `<configuration>`

Contains custom application settings. This is a predefined configuration section provided by the .NET Framework.

[`<configuration>`](../configuration-element.md)\
&nbsp;&nbsp;`<appSettings>`

## Syntax

```xml
<appSettings>
  <!-- Elements to add, clear, or remove configuration settings -->
</appSettings>
```

## Attribute

| Attribute | Description |
| --------- | ----------- |
| `file`    | Optional attribute.<br><br>Specifies a relative path to an external file containing custom application configuration settings. The specified file contains the same kind of settings that are specified in the `<add>`, `<remove>`, and `<clear>` elements and uses the same key/value pair format as those elements.<br><br>The path specified is relative to the main configuration file. For a Windows Forms application, this is the binary folder (such as */bin/debug*), not the location of the application configuration file. For Web Forms applications, the path is relative to the application root, where the *web.config* file is located.<br><br>The runtime ignores the attribute if the specified file can't be found. |

## Parent element

<<<<<<< HEAD
|     | Description |
| --- | ----------- |
=======
| Parent element                                   | Description |
|--------------------------------------------------|-------------|
>>>>>>> 92641aca
| [`<configuration>`](../configuration-element.md) | The root element in every configuration file used by the common language runtime and .NET Framework applications. |

## Child elements

<<<<<<< HEAD
|     | Description |
| --- | ----------- |
| [`<add>`](add-element-for-appsettings.md) | Adds a custom application setting. |
| [`<clear>`](clear-element-for-appsettings.md) | Clears all previously defined application settings. |
| [`<remove>`](remove-element-for-appsettings.md) | Removes a previously defined application setting. |
=======
| Child element                                | Description                        |
|----------------------------------------------|------------------------------------|
| [**\<add>**](add-element-for-appsettings.md) | Adds a custom application setting. |
| [**\<clear>**](clear-element-for-appsettings.md) | Clears all previously defined application settings. |
| [**\<remove>**](remove-element-for-appsettings.md) | Removes a previously defined application setting. |
>>>>>>> 92641aca

## Remarks

The `<appSettings>` element stores custom application configuration information, such as database connection strings, file paths, XML Web service URLs, or any other custom configuration information for an application. The key/value pairs specified in the `<appSettings>` element are accessed in code using the <xref:System.Configuration.ConfigurationSettings> class.

You can use the `file` attribute in the `<appSettings>` element of the *Web.config* and application configuration files. This attribute specifies a configuration file that provides additional settings or overrides the settings specified in the `<appSettings>` element. The `file` attribute can be used in source control team development scenarios, such as when a user wants to override the project settings specified in an application configuration file.

Configuration files specified by the `file` attribute must have a root node of `<appSettings>` rather than `<configuration>`.

## Example

The following example shows an external application settings file (*custom.config*) that defines a custom application setting:

```xml
<?xml version="1.0" encoding="utf-8" ?>
<appSettings>
  <add key="MyCustomSetting" value="MyCustomSettingValue" />
</appSettings>
```

The following example shows an application configuration file that consumes the setting in the external settings file and sets an application setting of its own:

```xml
<configuration>
  <appSettings file="custom.config">
    <add key="ApplicationName" value="MyApplication" />
  </appSettings>
</configuration>
```

## Configuration file

This element can be used in the application configuration file, machine configuration file (*Machine.config*), and *Web.config* files that are not at the application directory level.

## See also

- [Configuration file schema for the .NET Framework](../index.md)<|MERGE_RESOLUTION|>--- conflicted
+++ resolved
@@ -31,30 +31,17 @@
 
 ## Parent element
 
-<<<<<<< HEAD
-|     | Description |
-| --- | ----------- |
-=======
 | Parent element                                   | Description |
 |--------------------------------------------------|-------------|
->>>>>>> 92641aca
 | [`<configuration>`](../configuration-element.md) | The root element in every configuration file used by the common language runtime and .NET Framework applications. |
 
 ## Child elements
 
-<<<<<<< HEAD
-|     | Description |
-| --- | ----------- |
-| [`<add>`](add-element-for-appsettings.md) | Adds a custom application setting. |
-| [`<clear>`](clear-element-for-appsettings.md) | Clears all previously defined application settings. |
-| [`<remove>`](remove-element-for-appsettings.md) | Removes a previously defined application setting. |
-=======
 | Child element                                | Description                        |
 |----------------------------------------------|------------------------------------|
 | [**\<add>**](add-element-for-appsettings.md) | Adds a custom application setting. |
 | [**\<clear>**](clear-element-for-appsettings.md) | Clears all previously defined application settings. |
 | [**\<remove>**](remove-element-for-appsettings.md) | Removes a previously defined application setting. |
->>>>>>> 92641aca
 
 ## Remarks
 
