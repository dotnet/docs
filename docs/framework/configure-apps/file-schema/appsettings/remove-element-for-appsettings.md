---
description: "Learn more about: <remove> element for <appSettings>"
title: "<remove> element for <appSettings>"
ms.date: "05/01/2017"
f1_keywords:
  - "http://schemas.microsoft.com/.NetConfiguration/v2.0#configuration/appSettings/remove"
helpviewer_keywords:
  - "remove Element"
  - "<remove> Element"
---
# `<remove>` element for `<appSettings>`

Removes custom application settings.

[`<configuration>`](../configuration-element.md)\
&nbsp;&nbsp;[`<appSettings>`](appsettings-element-for-configuration.md)\
&nbsp;&nbsp;&nbsp;&nbsp;`<remove>`

## Syntax

```xml
<appSettings>
  <remove key="Key of custom setting" />
</appSettings>
```

### Attribute

| Attribute | Description                                                         |
|-----------|---------------------------------------------------------------------|
| `key`     | Required attribute.<br><br>Specifies the name of the key to remove. |

### Parent element

<<<<<<< HEAD
|     | Description |
| --- | ----------- |
=======
| Parent element                                              | Description |
|-------------------------------------------------------------|-------------|
>>>>>>> 92641aca
| [`<appSettings>`](appsettings-element-for-configuration.md) | Contains custom application settings, such as file paths, XML Web service URLs, or any other custom configuration information for an application. |

## Child elements

None

## Example

The following example shows how to remove a custom configuration setting for `ApplicationName`:

```xml
<appSettings>
  <remove key="ApplicationName" />
</appSettings>
```

## See also

- [Configuration file schema for the .NET Framework](../index.md)<|MERGE_RESOLUTION|>--- conflicted
+++ resolved
@@ -32,13 +32,8 @@
 
 ### Parent element
 
-<<<<<<< HEAD
-|     | Description |
-| --- | ----------- |
-=======
 | Parent element                                              | Description |
 |-------------------------------------------------------------|-------------|
->>>>>>> 92641aca
 | [`<appSettings>`](appsettings-element-for-configuration.md) | Contains custom application settings, such as file paths, XML Web service URLs, or any other custom configuration information for an application. |
 
 ## Child elements
