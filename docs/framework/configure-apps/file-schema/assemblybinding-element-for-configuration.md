--- conflicted
+++ resolved
@@ -32,24 +32,14 @@
 
 ## Parent element
 
-<<<<<<< HEAD
-|     | Description |
-| --- | ----------- |
-=======
 | Parent element                                | Description |
 |-----------------------------------------------|-------------|
->>>>>>> 92641aca
 | [`<configuration>`](configuration-element.md) | The root element in every configuration file used by the common language runtime and .NET Framework applications. |
 
 ## Child element
 
-<<<<<<< HEAD
-|     | Description |
-| --- | ----------- |
-=======
 | Child element                                             | Description                                |
 |-----------------------------------------------------------|--------------------------------------------|
->>>>>>> 92641aca
 | [`<linkedConfiguration>`](linkedconfiguration-element.md) | Specifies a configuration file to include. |
 
 ## Remarks
