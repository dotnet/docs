---
title: "<idn> Element (Uri Settings)"
ms.date: "03/30/2017"
ms.assetid: 16c8e869-1791-4cf5-9244-3d3c738f60ec
---
# \<idn> Element (Uri Settings)
<<<<<<< HEAD
Specifies if Internationalized Domain Name (IDN) parsing is applied to a domain name.  
  
[**\<configuration>**](../configuration-element.md)  
&nbsp;&nbsp;[**\<uri>**](uri-element-uri-settings.md)  
&nbsp;&nbsp;&nbsp;&nbsp;**\<idn>**  
  
## Syntax  
  
```xml  
<idn  
  enabled="All|AllExceptIntranet|None"  
/>  
```  
  
## Attributes and Elements  
 The following sections describe attributes, child elements, and parent elements.  
  
### Attributes  
=======

Specifies if Internationalized Domain Name (IDN) parsing is applied to a domain name.

## Schema hierarchy

[\<configuration> Element](../configuration-element.md)

[\<Uri> Element (Uri Settings)](uri-element-uri-settings.md)

[\<idn>](idn-element-uri-settings.md)

## Syntax

```xml
<idn
  enabled="All|AllExceptIntranet|None"
/>
```
>>>>>>> 1fb55114
  
## Attributes and elements

The following sections describe attributes, child elements, and parent elements:

### Attributes

|**Element**|**Description**|  
|-----------------|---------------------|  
|`enabled`|Specifies if Internationalized Domain Name (IDN) parsing is applied to a domain name The default value is none.|  

### Child elements

None
  
### Parent elements

|**Element**|**Description**|  
|-----------------|---------------------|  
|[uri](uri-element-uri-settings.md)|Contains settings that specify how the .NET Framework handles web addresses expressed using uniform resource identifiers (URIs).|  

## Remarks

The existing <xref:System.Uri> class has been extended in .NET Framework 3.5. 3.0 SP1, and 2.0 SP1 with support for International Resource Identifiers (IRI) and Internationalized Domain Names (IDN). Current users will not see any change from the .NET Framework 2.0 behavior unless they specifically enable IRI and IDN support. This ensures application compatibility with prior versions of the .NET Framework.

To enable support for IRI, the following two changes are required:

1. Add the following line to the machine.config file under the .NET Framework 2.0 directory:
  
    ```xml  
    <section name="uri" type="System.Configuration.UriSection, System, Version=2.0.0.0, Culture=neutral, PublicKeyToken=b77a5c561934e089" />  
    ```  
  
2. Specify whether you want Internationalized Domain Name (IDN) parsing applied to the domain name and whether IRI parsing rules should be applied. This can be done in the machine.config or in the app.config file.

 There are three possible values for IDN depending on the DNS servers that are used:

- idn enabled = All  

     This value will convert any Unicode domain names to their Punycode equivalents (IDN names).

- idn enabled = AllExceptIntranet

     This value will convert all Unicode domain names not on the local Intranet to use the Punycode equivalents (IDN names). In this case to handle international names on the local Intranet, the DNS servers that are used for the Intranet should support Unicode name resolution.

- idn enabled = None

     This value will not convert any Unicode domain names to use Punycode. This is the default value which is consistent with the .NET Framework 2.0 behavior.

 Enabling IDN will convert all Unicode labels in a domain name to their Punycode equivalents. Punycode names contain only ASCII characters and always start with the xn-- prefix. The reason for this is to support existing DNS servers on the Internet, since most DNS servers only support ASCII characters (see RFC 3940).

### Configuration files

This element can be used in the application configuration file or the machine configuration file (Machine.config).

## Example

The following example shows a configuration used by the <xref:System.Uri> class to support IRI parsing and IDN names:

```xml
<configuration>
  <uri>
    <idn enabled="All" />
    <iriParsing enabled="true" />
  </uri>
</configuration>
```

## See also

- <xref:System.Configuration.IdnElement?displayProperty=nameWithType>
- <xref:System.Configuration.UriSection?displayProperty=nameWithType>
- [Network Settings Schema](index.md)<|MERGE_RESOLUTION|>--- conflicted
+++ resolved
@@ -4,8 +4,8 @@
 ms.assetid: 16c8e869-1791-4cf5-9244-3d3c738f60ec
 ---
 # \<idn> Element (Uri Settings)
-<<<<<<< HEAD
-Specifies if Internationalized Domain Name (IDN) parsing is applied to a domain name.  
+
+Specifies if Internationalized Domain Name (IDN) parsing is applied to a domain name.
   
 [**\<configuration>**](../configuration-element.md)  
 &nbsp;&nbsp;[**\<uri>**](uri-element-uri-settings.md)  
@@ -13,9 +13,9 @@
   
 ## Syntax  
   
-```xml  
-<idn  
-  enabled="All|AllExceptIntranet|None"  
+```xml
+<idn
+  enabled="All|AllExceptIntranet|None"
 />  
 ```  
   
@@ -23,32 +23,6 @@
  The following sections describe attributes, child elements, and parent elements.  
   
 ### Attributes  
-=======
-
-Specifies if Internationalized Domain Name (IDN) parsing is applied to a domain name.
-
-## Schema hierarchy
-
-[\<configuration> Element](../configuration-element.md)
-
-[\<Uri> Element (Uri Settings)](uri-element-uri-settings.md)
-
-[\<idn>](idn-element-uri-settings.md)
-
-## Syntax
-
-```xml
-<idn
-  enabled="All|AllExceptIntranet|None"
-/>
-```
->>>>>>> 1fb55114
-  
-## Attributes and elements
-
-The following sections describe attributes, child elements, and parent elements:
-
-### Attributes
 
 |**Element**|**Description**|  
 |-----------------|---------------------|  
