--- conflicted
+++ resolved
@@ -64,11 +64,7 @@
 - Not delay-signed.  
   
 > [!NOTE]
-<<<<<<< HEAD
->  If the bypass feature has been turned off for all applications on the computer by using a registry key, this configuration file setting has no effect. For more information, see [How to: Disable the strong-name bypass feature](../../../../standard/assembly/disable-strong-name-bypass-feature.md).  
-=======
 > If the bypass feature has been turned off for all applications on the computer by using a registry key, this configuration file setting has no effect. For more information, see [How to: Disable the Strong-Name Bypass Feature](../../../app-domains/how-to-disable-the-strong-name-bypass-feature.md).  
->>>>>>> 6a7f01d5
   
 ## Example  
  The following example shows how to specify the behavior that validates the strong-name signature on full-trust assemblies.  
