---
title: "<etwEnable> Element"
ms.date: "03/30/2017"
helpviewer_keywords: 
  - "etwEnable element"
  - "<etwEnable> element"
ms.assetid: 29dde982-6d8b-4099-8867-ad0d7733f6dc
author: "rpetrusha"
ms.author: "ronpet"
---
# \<etwEnable> Element
Specifies whether to enable event tracing for Windows (ETW) for common language runtime events.  
  
 \<configuration> Element  
\<runtime> Element  
\<etwEnabled>  
  
## Syntax  
  
```xml  
<etwEnable enabled="true|false"/>  
```  
  
## Attributes and Elements  
 The following sections describe attributes, child elements, and parent elements.  
  
### Attributes  
  
|Attribute|Description|  
|---------------|-----------------|  
|enabled|Required attribute.<br /><br /> Specifies whether ETW should be enabled.|  
  
## enabled Attribute  
  
|Value|Description|  
|-----------|-----------------|  
|true|Enable ETW. This is the default for versions of Windows beginning with the Windows Vista and Windows Server 2008 operating systems.|  
|false|Disable ETW. This is the default for earlier versions of Windows.|  
  
### Child Elements  
 None.  
  
### Parent Elements  
  
|Element|Description|  
|-------------|-----------------|  
|`configuration`|The root element in every configuration file used by the common language runtime and .NET Framework applications.|  
|`runtime`|Contains information about assembly binding and garbage collection.|  
  
## Remarks  
 Beginning with Windows Vista, ETW is enabled by default. Use this element to disable ETW for an application. In earlier versions of Windows, use this element to enable ETW for an application.  
  
> [!NOTE]
<<<<<<< HEAD
> ETW can be enabled or disabled globally on a server by using a registry setting. See [Controlling .NET Framework Logging](../../../../../docs/framework/performance/controlling-logging.md).  
=======
>  ETW can be enabled or disabled globally on a server by using a registry setting. See [Controlling .NET Framework Logging](../../../performance/controlling-logging.md).  
>>>>>>> 3382c055
  
## Example  
 The following example shows how to enable ETW tracing for an application.  
  
```xml  
<configuration>  
   <runtime>  
      <etwEnable enabled="true" />  
   </runtime>  
</configuration>  
```  
  
## See also

- [Runtime Settings Schema](index.md)
- [Configuration File Schema](../index.md)
- [Controlling .NET Framework Logging](../../../performance/controlling-logging.md)<|MERGE_RESOLUTION|>--- conflicted
+++ resolved
@@ -51,11 +51,7 @@
  Beginning with Windows Vista, ETW is enabled by default. Use this element to disable ETW for an application. In earlier versions of Windows, use this element to enable ETW for an application.  
   
 > [!NOTE]
-<<<<<<< HEAD
-> ETW can be enabled or disabled globally on a server by using a registry setting. See [Controlling .NET Framework Logging](../../../../../docs/framework/performance/controlling-logging.md).  
-=======
->  ETW can be enabled or disabled globally on a server by using a registry setting. See [Controlling .NET Framework Logging](../../../performance/controlling-logging.md).  
->>>>>>> 3382c055
+> ETW can be enabled or disabled globally on a server by using a registry setting. See [Controlling .NET Framework Logging](../../../performance/controlling-logging.md).  
   
 ## Example  
  The following example shows how to enable ETW tracing for an application.  
