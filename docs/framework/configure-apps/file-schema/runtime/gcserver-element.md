--- conflicted
+++ resolved
@@ -59,11 +59,7 @@
  This element can be used only in the application configuration file; it is ignored if it is in the machine configuration file.  
   
 > [!NOTE]
-<<<<<<< HEAD
-> In the .NET Framework 4 and earlier versions, concurrent garbage collection is not available when server garbage collection is enabled. Starting with the .NET Framework 4.5, server garbage collection is concurrent. To use non-concurrent server garbage collection, set the `<gcServer>` element to `true` and the [\<gcConcurrent> element](../../../../../docs/framework/configure-apps/file-schema/runtime/gcconcurrent-element.md) to `false`.  
-=======
->  In the .NET Framework 4 and earlier versions, concurrent garbage collection is not available when server garbage collection is enabled. Starting with the .NET Framework 4.5, server garbage collection is concurrent. To use non-concurrent server garbage collection, set the `<gcServer>` element to `true` and the [\<gcConcurrent> element](gcconcurrent-element.md) to `false`.  
->>>>>>> 3382c055
+> In the .NET Framework 4 and earlier versions, concurrent garbage collection is not available when server garbage collection is enabled. Starting with the .NET Framework 4.5, server garbage collection is concurrent. To use non-concurrent server garbage collection, set the `<gcServer>` element to `true` and the [\<gcConcurrent> element](gcconcurrent-element.md) to `false`.  
   
 ## Example  
  The following example enables server garbage collection.  
