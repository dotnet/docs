--- conflicted
+++ resolved
@@ -33,24 +33,14 @@
 
 ## Parent element
 
-<<<<<<< HEAD
-|     | Description |
-| --- | ----------- |
-=======
 | Parent element                                                    | Description |
 |-------------------------------------------------------------------|-------------|
->>>>>>> 92641aca
 | [`<configSections>`](configsections-element-for-configuration.md) | Contains configuration section and namespace declarations. |
 
 ## Child elements
 
-<<<<<<< HEAD
-|     | Description |
-| --- | ----------- |
-=======
 | Child element                     | Description                                   |
 |-----------------------------------|-----------------------------------------------|
->>>>>>> 92641aca
 | [`<section>`](section-element.md) | Contains a configuration section declaration. |
 
 ## Remarks
