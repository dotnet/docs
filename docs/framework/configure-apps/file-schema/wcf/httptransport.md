--- conflicted
+++ resolved
@@ -15,22 +15,6 @@
 ## Syntax  
   
 ```xml  
-<<<<<<< HEAD
-<httpTransport  
-    allowCookies="Boolean"  
-    authenticationScheme="Digest/Negotiate/Ntlm/Basic/Anonymous"  
-    bypassProxyOnLocal="Boolean"  
-    hostnameComparisonMode="StrongWildcard/Exact/WeakWildcard"  
-    keepAliveEnabled="Boolean"  
-    maxBufferSize="Integer"  
-    proxyAddress="Uri"  
-    proxyAuthenticationScheme="None/Digest/Negotiate/Ntlm/Basic/Anonymous"  
-IntegratedWindowsAuthentication: Specifies Windows authentication"  
-    realm="String"  
-    transferMode="Buffered/Streamed/StreamedRequest/StreamedResponse"  
-        unsafeConnectionNtlmAuthentication="Boolean"  
-        useDefaultWebProxy="Boolean" />  
-=======
 <httpTransport allowCookies="Boolean"
                authenticationScheme="Digest/Negotiate/Ntlm/Basic/Anonymous"
                bypassProxyOnLocal="Boolean"
@@ -43,7 +27,6 @@
                transferMode="Buffered/Streamed/StreamedRequest/StreamedResponse"
                unsafeConnectionNtlmAuthentication="Boolean"
                useDefaultWebProxy="Boolean" />
->>>>>>> d0e76274
 ```  
   
 ## Attributes and Elements  
