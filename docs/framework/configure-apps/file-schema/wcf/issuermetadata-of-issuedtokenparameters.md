--- conflicted
+++ resolved
@@ -15,11 +15,7 @@
 ## Syntax  
   
 ```xml  
-<<<<<<< HEAD
-<issuerMetaData address="String"/>  
-=======
 <issuerMetaData address="String" />
->>>>>>> d0e76274
 ```  
   
 ## Attributes and Elements  
