---
title: "&lt;issuerMetadata&gt;"
ms.date: "03/30/2017"
ms.assetid: e7eae2c0-cc17-4281-af59-e4eb8d54f92a
---
# &lt;issuerMetadata&gt;
\<system.serviceModel>  
\<bindings>  
\<wsFederationHttpBinding>  
\<binding>  
\<security>  
\<message>  
\<issuerMetadata>  
  
## Syntax  
  
```xml  
<<<<<<< HEAD
<issuerMetadata address="String">  
   <headers>  
      <add name="String"  
                 namespace="String" />  
   </headers>  
   <identity>  
           <certificate encodedValue="String"/>  
      <certificateReference findValue="String"   
         isChainIncluded="Boolean"  
         storeName="AddressBook/AuthRoot/CertificateAuthority/Disallowed/My/Root/TrustedPeople/TrustedPublisher"  
         storeLocation="LocalMachine/CurrentUser"  
                  x509FindType=System.Security.Cryptography.X509certificates.X509findtype/>  
      <dns value="String"/>  
      <rsa value="String"/>  
      <servicePrincipalName value="String"/>  
      <usePrincipalName value="String"/>  
   </identity>  
</issuerMetadata>  
=======
<issuerMetadata address="String">
  <headers>
    <add name="String"
         namespace="String" />
  </headers>
  <identity>
    <certificate encodedValue="String" />
    <certificateReference findValue="String"
                          isChainIncluded="Boolean"
                          storeName="AddressBook/AuthRoot/CertificateAuthority/Disallowed/My/Root/TrustedPeople/TrustedPublisher"
                          storeLocation="LocalMachine/CurrentUser"
                          x509FindType="System.Security.Cryptography.X509certificates.X509findtype" />
    <dns value="String" />
    <rsa value="String" />
    <servicePrincipalName value="String" />
    <usePrincipalName value="String" />
  </identity>
</issuerMetadata>
>>>>>>> d0e76274
```  
  
## Attributes and Elements  
 The following sections describe attributes, child elements, and parent elements.  
  
### Attributes  
  
|Attribute|Description|  
|---------------|-----------------|  
|address|Required `string` attribute.<br /><br /> Specifies the address of the endpoint. The address must be an absolute URI. The default value is an empty string.|  
  
### Child Elements  
  
|Element|Description|  
|-------------|-----------------|  
|[\<headers>](../../../../../docs/framework/configure-apps/file-schema/wcf/headers-element.md)|A collection of address headers.|  
|[\<identity>](../../../../../docs/framework/configure-apps/file-schema/wcf/identity.md)|An identity that enables the authentication of an endpoint by other endpoints exchanging messages with it.|  
  
### Parent Elements  
  
|Element|Description|  
|-------------|-----------------|  
|[\<message>](../../../../../docs/framework/configure-apps/file-schema/wcf/message-element-of-wsfederationhttpbinding.md)|Defines the settings for the message-level security for the [\<wsFederationHttpBinding>](../../../../../docs/framework/configure-apps/file-schema/wcf/wsfederationhttpbinding.md) element.|  
  
## See Also  
 <xref:System.ServiceModel.FederatedMessageSecurityOverHttp.IssuerMetadataAddress%2A>  
 <xref:System.ServiceModel.Configuration.FederatedMessageSecurityOverHttpElement.IssuerMetadata%2A>  
 [Service Identity and Authentication](../../../../../docs/framework/wcf/feature-details/service-identity-and-authentication.md)  
 [Federation and Issued Tokens](../../../../../docs/framework/wcf/feature-details/federation-and-issued-tokens.md)  
 [Security Capabilities with Custom Bindings](../../../../../docs/framework/wcf/feature-details/security-capabilities-with-custom-bindings.md)  
 [Federation and Issued Tokens](../../../../../docs/framework/wcf/feature-details/federation-and-issued-tokens.md)<|MERGE_RESOLUTION|>--- conflicted
+++ resolved
@@ -15,26 +15,6 @@
 ## Syntax  
   
 ```xml  
-<<<<<<< HEAD
-<issuerMetadata address="String">  
-   <headers>  
-      <add name="String"  
-                 namespace="String" />  
-   </headers>  
-   <identity>  
-           <certificate encodedValue="String"/>  
-      <certificateReference findValue="String"   
-         isChainIncluded="Boolean"  
-         storeName="AddressBook/AuthRoot/CertificateAuthority/Disallowed/My/Root/TrustedPeople/TrustedPublisher"  
-         storeLocation="LocalMachine/CurrentUser"  
-                  x509FindType=System.Security.Cryptography.X509certificates.X509findtype/>  
-      <dns value="String"/>  
-      <rsa value="String"/>  
-      <servicePrincipalName value="String"/>  
-      <usePrincipalName value="String"/>  
-   </identity>  
-</issuerMetadata>  
-=======
 <issuerMetadata address="String">
   <headers>
     <add name="String"
@@ -53,7 +33,6 @@
     <usePrincipalName value="String" />
   </identity>
 </issuerMetadata>
->>>>>>> d0e76274
 ```  
   
 ## Attributes and Elements  
