---
title: "&lt;namedPipeTransport&gt;"
ms.date: "03/30/2017"
ms.assetid: 9fc3f42f-43e2-4ab1-8bc7-3c95a9220df1
---
# &lt;namedPipeTransport&gt;
Defines a transport that causes a channel to transfer messages using named pipes when it is included in a custom binding.  
  
\<system.serviceModel>  
\<bindings>  
\<customBinding>  
\<binding>  
\<namePipeTransport>  
  
## Syntax  
  
<<<<<<< HEAD
```xml
<namedPipeTransport channelInitializationTimeout="TimeSpan"   
                    connectionBufferSize="Integer"   
                    hostNameComparisonMode="StrongWildcard/Exact/WeakWildcard"  
                    manualAddressing="Boolean"   
                    maxBufferPoolSize="Integer"  
                    maxBufferSize="Integer"  
                    maxOutputDelay="TimeSpan"  
                    maxPendingAccepts="Integer"   
                    maxPendingConnections="Integer"  
                    maxReceivedMessageSize="Integer"   
                    transferMode="Buffered/Streamed/StreamedRequest/StreamedResponse">  
  <connectionPoolSettings groupName="String" 
                          idleTimeout="TimeSpan"  
                          maxOutboundConnectionsPerEndpopint="Integer" />  
</namedPipeTransport>  
=======
```xml  
<namedPipeTransport channelInitializationTimeout="TimeSpan"
                    connectionBufferSize="Integer"
                    hostNameComparisonMode="StrongWildcard/Exact/WeakWildcard"
                    manualAddressing="Boolean"
                    maxBufferPoolSize="Integer"
                    maxBufferSize="Integer"
                    maxOutputDelay="TimeSpan"
                    maxPendingAccepts="Integer"
                    maxPendingConnections="Integer"
                    maxReceivedMessageSize="Integer"
                    transferMode="Buffered/Streamed/StreamedRequest/StreamedResponse">
  <connectionPoolSettings groupName="String"
                          idleTimeout="TimeSpan"
                          maxOutboundConnectionsPerEndpopint="Integer" />
</namedPipeTransport>
>>>>>>> d0e76274
```  
  
## Attributes and Elements  
The following sections describe attributes, child elements, and parent elements.  
  
### Attributes  
None.  
  
### Child Elements  
  
|Element|Description|  
|-------------|-----------------|  
|ChannelInitializationTimeout|Gets or sets a <xref:System.TimeSpan> that determines the maximum time a channel can be in the initialization status before being disconnected.|  
|ConnectionBufferSize|Gets or sets the size of the buffer used to transmit a chunk of the serialized message on the wire from the client or service.|  
|hostNameComparisonMode|Gets or sets a value that indicates whether the hostname is used to reach the service when matching on the URI.|  
|manualAddressing|Gets or sets a value that indicates whether manual addressing of the message is required.|  
|maxBufferPoolSize|Gets or sets the maximum size, in bytes, of any buffer pools used by the transport.|  
|maxBufferSize|Gets or sets the maximum size of the buffer to use. For streamed messages, this value should be at least the maximum possible size of the message headers, which are read in buffered mode.|  
|maxOutputDelay|Gets or sets the maximum interval of time that a chunk of a message or a full message can remain buffered in memory before being sent out.|  
|maxPendingAccepts|Gets or sets the maximum number of channels a service can have waiting on a listener for processing incoming connections to the service.|  
|maxPendingConnections|Gets or sets the maximum number of connections awaiting dispatch on the service.|  
|maxReceivedMessageSize|Gets and sets the maximum allowable message size, in bytes, that can be received.|  
|transferMode|Gets or sets a value that indicates whether the messages are buffered or streamed with the connection-oriented transport.|  
|[\<connectionPoolSettings> of \<namedPipeTransport>](../../../../../docs/framework/configure-apps/file-schema/wcf/connectionpoolsettings.md)|Specifies additional connection pool settings for a Named Pipe binding.|  
  
### Parent Elements  
  
|Element|Description|  
|-------------|-----------------|  
|[\<binding>](../../../../../docs/framework/misc/binding.md)|Defines all binding capabilities of the custom binding.|  
  
## Remarks  
This transport uses URIs of the form "net.pipe://hostname/path". Other URI components are optional.  
  
The `namedPipeTransport` element is the starting point for creating a custom binding that implements the named pipes transport protocol. This transport is used for on-machine Windows Communication Foundation (WCF)-to-WCF communication.  
  
## See Also  
<xref:System.ServiceModel.Configuration.NamedPipeTransportElement>   
<xref:System.ServiceModel.Channels.NamedPipeTransportBindingElement>   
<xref:System.ServiceModel.Channels.TransportBindingElement>   
<xref:System.ServiceModel.Channels.CustomBinding>   
[Transports](../../../../../docs/framework/wcf/feature-details/transports.md)   
[Choosing a Transport](../../../../../docs/framework/wcf/feature-details/choosing-a-transport.md)   
[Bindings](../../../../../docs/framework/wcf/bindings.md)   
[Extending Bindings](../../../../../docs/framework/wcf/extending/extending-bindings.md)   
[Custom Bindings](../../../../../docs/framework/wcf/extending/custom-bindings.md)   
[\<customBinding>](../../../../../docs/framework/configure-apps/file-schema/wcf/custombinding.md)<|MERGE_RESOLUTION|>--- conflicted
+++ resolved
@@ -14,24 +14,6 @@
   
 ## Syntax  
   
-<<<<<<< HEAD
-```xml
-<namedPipeTransport channelInitializationTimeout="TimeSpan"   
-                    connectionBufferSize="Integer"   
-                    hostNameComparisonMode="StrongWildcard/Exact/WeakWildcard"  
-                    manualAddressing="Boolean"   
-                    maxBufferPoolSize="Integer"  
-                    maxBufferSize="Integer"  
-                    maxOutputDelay="TimeSpan"  
-                    maxPendingAccepts="Integer"   
-                    maxPendingConnections="Integer"  
-                    maxReceivedMessageSize="Integer"   
-                    transferMode="Buffered/Streamed/StreamedRequest/StreamedResponse">  
-  <connectionPoolSettings groupName="String" 
-                          idleTimeout="TimeSpan"  
-                          maxOutboundConnectionsPerEndpopint="Integer" />  
-</namedPipeTransport>  
-=======
 ```xml  
 <namedPipeTransport channelInitializationTimeout="TimeSpan"
                     connectionBufferSize="Integer"
@@ -48,7 +30,6 @@
                           idleTimeout="TimeSpan"
                           maxOutboundConnectionsPerEndpopint="Integer" />
 </namedPipeTransport>
->>>>>>> d0e76274
 ```  
   
 ## Attributes and Elements  
