--- conflicted
+++ resolved
@@ -13,42 +13,6 @@
 ## Syntax  
   
 ```xml  
-<<<<<<< HEAD
-<netMsmqBinding>  
-    <binding   
-       closeTimeout="TimeSpan"   
-       customDeadLetterQueue="Uri"  
-       deadLetterQueue="Uri"  
-       durable="Boolean"  
-       exactlyOnce="Boolean"   
-       maxBufferPoolSize="Integer"  
-       maxReceivedMessageSize="Integer"  
-       maxRetryCycles="Integer"   
-       name="string"   
-       openTimeout="TimeSpan"   
-       poisonMessageHandling="Disabled/EnabledIfSupported"   
-       queueTransferProtocol="Native/Srmp/SrmpSecure"  
-       receiveErrorHandling="Drop/Fault/Move/Reject"  
-       receiveTimeout="TimeSpan"   
-       receiveRetryCount="Integer"  
-       rejectAfterLastRetry="Boolean"   
-       retryCycleDelay="TimeSpan"    
-       sendTimeout="TimeSpan"   
-       timeToLive="TimeSpan"    
-       useActiveDirectory="Boolean"  
-       useMsmqTracing="Boolean"  
-       useSourceJournal="Boolean"  
-          <security>  
-                  <message    
-                        algorithmSuite="Basic128/Basic192/Basic256/Basic128Rsa15/Basic256Rsa15/TripleDes/TripleDesRsa15/Basic128Sha256/Basic192Sha256/TripleDesSha256/Basic128Sha256Rsa15/Basic192Sha256Rsa15/Basic256Sha256Rsa15/TripleDesSha256Rsa15"  
-            clientCredentialType="None/Windows/UserName/Certificate/InfoCard "/>  
-                  <transport msmqAuthenticationMode="None/WindowsDomain/Certificate"  
-            msmqEncryptionAlgorithm="RC4Stream/AES"  
-            msmqProtectionLevel="None/Sign/EncryptAndSign"  
-            msmqSecureHashAlgorithm="MD5/SHA1/SHA256/SHA512" />  
-          </security>  
-       <readerQuotas             maxArrayLength="Integer"            maxBytesPerRead="Integer"            maxDepth="Integer"             maxNameTableCharCount="Integer"                     maxStringContentLength="Integer" />   </binding></netMsmqBinding>  
-=======
 <netMsmqBinding>
   <binding closeTimeout="TimeSpan"
            customDeadLetterQueue="Uri"
@@ -87,7 +51,6 @@
                   maxStringContentLength="Integer" />
   </binding>
 </netMsmqBinding>
->>>>>>> d0e76274
 ```  
   
 ## Attributes and Elements  
