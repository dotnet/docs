---
title: "&lt;oneWay&gt;"
ms.date: "03/30/2017"
ms.assetid: 00e67e0e-77c0-4695-9138-c0997b0e5f3c
---
# &lt;oneWay&gt;
Enables packet routing and the use of one-way methods for a custom binding.  
  
 \<system.serviceModel>  
\<bindings>  
\<customBinding>  
\<binding>  
\<oneWay>  
  
## Syntax  
  
```xml  
<<<<<<< HEAD
<oneWay packetRoutable="Boolean">  
        <channelPoolSettings  
        idleTimeout="TimeSpan"  
          leaseTimeout="TimeSpan"  
          maxOutboundConnectionsPerEndpopint="Integer" />  
```  
  
```xml  
</oneWay>  
=======
<oneWay packetRoutable="Boolean">
  <channelPoolSettings idleTimeout="TimeSpan"
                       leaseTimeout="TimeSpan"
                       maxOutboundConnectionsPerEndpopint="Integer" />
</oneWay>
>>>>>>> d0e76274
```  
  
## Attributes and Elements  
 The following sections describe attributes, child elements, and parent elements.  
  
### Attributes  
  
|Attribute|Description|  
|---------------|-----------------|  
|`packetRoutable`|A Boolean value that specifies whether packet routing is enabled. The default is `false`.|  
|`MaxAcceptedChannels`|An integer that specifies the maximum number of channels that can be accepted.|  
  
### Child Elements  
  
|Element|Description|  
|-------------|-----------------|  
|[\<channelPoolSettings>](../../../../../docs/framework/configure-apps/file-schema/wcf/channelpoolsettings.md)|A <xref:System.ServiceModel.Configuration.ChannelPoolSettingsElement> object that contains properties of the channel pool for the current channel.|  
  
### Parent Elements  
  
|Element|Description|  
|-------------|-----------------|  
|[\<binding>](../../../../../docs/framework/misc/binding.md)|Defines all binding capabilities of the custom binding.|  
  
## Remarks  
 To enable packet routing, a one-way conversion layer is required, which this element provides. A user can create a custom binding that layers this binding over a session-aware or request-reply transport to make it packet routable. This element is also useful when you want to expose one-way methods in a more native fashion. More transformations can be applied over this layer, such as Composite Duplex and Reliable Messaging.  
  
## See Also  
 <xref:System.ServiceModel.Channels.OneWayBindingElement>  
 <xref:System.ServiceModel.Configuration.OneWayElement>  
 <xref:System.ServiceModel.Channels.CustomBinding>  
 [Bindings](../../../../../docs/framework/wcf/bindings.md)  
 [Extending Bindings](../../../../../docs/framework/wcf/extending/extending-bindings.md)  
 [Custom Bindings](../../../../../docs/framework/wcf/extending/custom-bindings.md)  
 [\<customBinding>](../../../../../docs/framework/configure-apps/file-schema/wcf/custombinding.md)<|MERGE_RESOLUTION|>--- conflicted
+++ resolved
@@ -15,23 +15,11 @@
 ## Syntax  
   
 ```xml  
-<<<<<<< HEAD
-<oneWay packetRoutable="Boolean">  
-        <channelPoolSettings  
-        idleTimeout="TimeSpan"  
-          leaseTimeout="TimeSpan"  
-          maxOutboundConnectionsPerEndpopint="Integer" />  
-```  
-  
-```xml  
-</oneWay>  
-=======
 <oneWay packetRoutable="Boolean">
   <channelPoolSettings idleTimeout="TimeSpan"
                        leaseTimeout="TimeSpan"
                        maxOutboundConnectionsPerEndpopint="Integer" />
 </oneWay>
->>>>>>> d0e76274
 ```  
   
 ## Attributes and Elements  
