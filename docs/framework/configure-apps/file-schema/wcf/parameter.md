---
title: "&lt;parameter&gt;"
ms.date: "03/30/2017"
ms.assetid: 0fb41e2d-64f7-44ab-993e-05892eac6d82
---
# &lt;parameter&gt;
Specifies the generic parameter when a declared type is a generic type.  
  
 \<system.runtime.serialization>  
\<dataContractSerializer>  
\<declaredTypes> Element  
\<add> element for \<declaredTypes>  
\<knownType> Element  
\<parameter> Element  
  
## Syntax  
  
```xml  
<<<<<<< HEAD
<parameter index="integer"  
                      type="String" />  
=======
<parameter index="Integer"
           type="String" />
>>>>>>> d0e76274
```  
  
## Attributes and Elements  
 The following sections describe attributes, child elements, and parent elements.  
  
### Attributes  
  
|Attribute|Description|  
|---------------|-----------------|  
|index|When the declared type is a generic type, specifies the generic parameter that will return the known type.|  
|type|A string that describes the known type used for serialization and deserialization.|  
  
## index Attribute  
  
|Value|Description|  
|-----------|-----------------|  
|"0"|The first parameter in the generic type. For example, a <xref:System.Collections.Generic.List%601> has only one parameter. If it is used as the declared type, the index would be set to "0".|  
|"1"|The second parameter in a generic type. For example, a <xref:System.Collections.Generic.Dictionary%602> has two parameters. If the known type is returned by the second parameter, set the index attribute to "1".|  
  
### Child Elements  
 None.  
  
### Parent Elements  
  
|Element|Description|  
|-------------|-----------------|  
|[\<knownType>](../../../../../docs/framework/configure-apps/file-schema/wcf/knowntype.md)|Specifies a known type that can be returned by a field or property of the declared type.|  
  
## Remarks  
 For more information about known types, see [Data Contract Known Types](../../../../../docs/framework/wcf/feature-details/data-contract-known-types.md) and <xref:System.Runtime.Serialization.DataContractSerializer>.  
  
 See the [\<dataContractSerializer>](../../../../../docs/framework/configure-apps/file-schema/wcf/datacontractserializer-element.md) for an example of using this element.  
  
 This configuration element cannot have both attributes at the same time. If both attributes are set, a <xref:System.Configuration.ConfigurationErrorsException> occurs.  
  
## See Also  
 <xref:System.Runtime.Serialization.DataContractSerializer>  
 [Data Contract Known Types](../../../../../docs/framework/wcf/feature-details/data-contract-known-types.md)  
 [\<dataContractSerializer>](../../../../../docs/framework/configure-apps/file-schema/wcf/datacontractserializer-element.md)  
 [\<add>](../../../../../docs/framework/configure-apps/file-schema/wcf/add-of-declaredtypes-element.md)<|MERGE_RESOLUTION|>--- conflicted
+++ resolved
@@ -16,13 +16,8 @@
 ## Syntax  
   
 ```xml  
-<<<<<<< HEAD
-<parameter index="integer"  
-                      type="String" />  
-=======
 <parameter index="Integer"
            type="String" />
->>>>>>> d0e76274
 ```  
   
 ## Attributes and Elements  
