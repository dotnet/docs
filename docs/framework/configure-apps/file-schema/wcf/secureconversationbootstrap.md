--- conflicted
+++ resolved
@@ -16,22 +16,6 @@
 ## Syntax  
   
 ```xml  
-<<<<<<< HEAD
-<secureConversationBootstrap  
-   allowSerializedSigningTokenOnReply="Boolean"  
-   authenticationMode="AuthenticationMode"  
-   defaultAlgorithmSuite="SecurityAlgorithmSuite"  
-   includeTimestamp="Boolean"  
-   requireDerivedKeys="Boolean"  
-   keyEntropyMode="ClientEntropy/ServerEntropy/CombinedEntropy"   
-   messageProtectionOrder="SignBeforeEncrypt/SignBeforeEncryptAndEncryptSignature/EncryptBeforeSign"  
-   messageSecurityVersion="WSSecurityJan2004/WSSecurityXXX2005"  
-   requireDerivedKeys="Boolean"  
-   requireSecurityContextCancellation="Boolean"  
-   requireSignatureConfirmation="Boolean"  
-   securityHeaderLayout="Strict/Lax/LaxTimestampFirst/LaxTimestampLast"  
-   includeTimestamp="Boolean" />  
-=======
 <secureConversationBootstrap allowSerializedSigningTokenOnReply="Boolean"
                              authenticationMode="AuthenticationMode"
                              defaultAlgorithmSuite="SecurityAlgorithmSuite"
@@ -45,7 +29,6 @@
                              requireSignatureConfirmation="Boolean"
                              securityHeaderLayout="Strict/Lax/LaxTimestampFirst/LaxTimestampLast"
                              includeTimestamp="Boolean" />
->>>>>>> d0e76274
 ```  
   
 ## Type  
