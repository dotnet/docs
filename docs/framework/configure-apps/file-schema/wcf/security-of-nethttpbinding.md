--- conflicted
+++ resolved
@@ -3,8 +3,7 @@
 ms.date: "03/30/2017"
 ms.assetid: dc41f6f7-cabc-4a64-9fa0-ceabf861b348
 ---
-<<<<<<< HEAD
-# &lt;security&gt; of &lt;netHttpBinding
+# \<security> of \<netHttpBinding
 
 Defines the security capabilities of the [\<basicHttpBinding>](basichttpbinding.md).
 
@@ -17,20 +16,6 @@
 ## Syntax
 
 ```xml
-=======
-# \<security> of \<netHttpBinding
-Defines the security capabilities of the [\<basicHttpBinding>](../../../../../docs/framework/configure-apps/file-schema/wcf/basichttpbinding.md).  
-  
-\<system.ServiceModel>  
-\<bindings>  
-\<netHttpBinding>  
-\<binding>  
-\<security>  
-  
-## Syntax  
-  
-```xml  
->>>>>>> abff8517
 <security mode="Message/None/Transport/TransportWithCredential">
   <transport clientCredentialType="Basic/Certificate/Digest/None/Ntlm/Windows"
              proxyCredentialType="Basic/Digest/None/Ntlm/Windows"
