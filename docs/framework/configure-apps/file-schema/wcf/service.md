---
title: "&lt;service&gt;"
ms.date: "03/30/2017"
ms.assetid: 13123dd6-c4a9-4a04-a984-df184b851788
---
# &lt;service&gt;
The `service` element contains the settings for a Windows Communication Foundation (WCF) service. It also contains endpoints that expose the service.  
  
 \<system.ServiceModel>  
\<services>  
\<service>  
  
## Syntax  
  
```xml  
<<<<<<< HEAD
<service behaviorConfiguration="String"  
        name="String">  
</service>  
=======
<service behaviorConfiguration="String"
         name="String">
</service>
>>>>>>> d0e76274
```  
  
## Attributes and Elements  
 The following sections describe attributes, child elements, and parent elements.  
  
### Attributes  
  
|Attribute|Description|  
|---------------|-----------------|  
|behaviorConfiguration|A string that contains the behavior name of the behavior to be used to instantiate the service. The behavior name must be in scope at the point the service is defined. The default value is an empty string.|  
|name|Required String attribute that specifies the type of the service to be instantiated. This setting must equate to a valid type. The format should be `Namespace.Class.`|  
  
### Child Elements  
  
|Element|Description|  
|-------------|-----------------|  
|[\<endpoint>](../../../../../docs/framework/configure-apps/file-schema/wcf/endpoint-element.md)|A collection of `endpoint` elements that expose this service.|  
|[\<host>](../../../../../docs/framework/configure-apps/file-schema/wcf/host.md)|Specifies the host of this service instance. This element is of type <xref:System.ServiceModel.Configuration.HostElement>.|  
  
### Parent Elements  
  
|Element|Description|  
|-------------|-----------------|  
|[\<services>](../../../../../docs/framework/configure-apps/file-schema/wcf/services.md)|The root element of all WCF configuration elements.|  
  
## Remarks  
 Services are defined in the `services` section of the configuration file. An assembly can contain any number of services. Each service has its own `service` configuration section. This section and its content define the service contract, behavior, and endpoints of the particular service.  
  
 The `behaviorConfiguration` element is also optional. It identifies the behavior the service uses. The behavior specified in this attribute must link to a behavior in scope in the same configuration file.  
  
 Each service exposes one or more endpoints, which has its own address and binding. All bindings used within the configuration file must be defined in the scope of the file. Binding are linked to endpoints through the combination of the attributes `name` and `bindingConfiguration`. The `name` attribute describes the section the binding is defined in. The `bindingConfiguration` attribute defines which configuration within the binding section is used. A binding section can define several configurations.  
  
## Example  
 This is an example of a service configuration.  
  
```xml  
<service behaviorConfiguration="testChannelBehavior"
         name="HelloWorld">
  <endpoint address="/HelloWorld2/"
            name="test"
            bindingNamespace="http://www.cohowinery.com/"
            binding="basicHttpBinding"
            contract="IHelloWorld" />
</service>
```  
  
## See Also  
 <xref:System.ServiceModel.Configuration.ServiceElement>  
 [Configuring Services](../../../../../docs/framework/wcf/configuring-services.md)<|MERGE_RESOLUTION|>--- conflicted
+++ resolved
@@ -13,15 +13,9 @@
 ## Syntax  
   
 ```xml  
-<<<<<<< HEAD
-<service behaviorConfiguration="String"  
-        name="String">  
-</service>  
-=======
 <service behaviorConfiguration="String"
          name="String">
 </service>
->>>>>>> d0e76274
 ```  
   
 ## Attributes and Elements  
