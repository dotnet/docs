--- conflicted
+++ resolved
@@ -15,18 +15,10 @@
 ## Syntax  
   
 ```xml  
-<<<<<<< HEAD
-<serviceSecurityAudit   
-   auditLogLocation="Default/Application/Security"  
-   messageAuthenticationAuditLevel="None/Success/Failure/SuccessOrFailure"   serviceAuthorizationAuditLevel="None/Success/Failure/SuccessOrFailure"  
-   suppressAuditFailure="Boolean"  
-/>  
-=======
 <serviceSecurityAudit auditLogLocation="Default/Application/Security"
                       messageAuthenticationAuditLevel="None/Success/Failure/SuccessOrFailure"
                       serviceAuthorizationAuditLevel="None/Success/Failure/SuccessOrFailure"
                       suppressAuditFailure="Boolean" />
->>>>>>> d0e76274
 ```  
   
 ## Attributes and Elements  
