---
title: "&lt;tcpTransport&gt;"
ms.date: "03/30/2017"
ms.assetid: 8fcd18c1-9958-42e7-b442-7903f7bdb563
---
# &lt;tcpTransport&gt;
Defines a TCP transport that can be used by a channel to transfers messages for a custom binding.  
  
 \<system.serviceModel>  
\<bindings>  
\<customBinding>  
\<binding>  
\<tcpTransport>  
  
## Syntax  
  
```xml  
<<<<<<< HEAD
<tcpTransport   
      channelInitializationTimeout="TimeSpan"   
      connectionBufferSize="Integer"   
      hostNameComparisonMode="StrongWildcard/Exact/WeakWildcard"  
      listenBacklog="Integer"  
      manualAddressing="Boolean"   
      maxBufferPoolSize="Integer"  
      maxBufferSize="Integer"  
      maxOutputDelay="TimeSpan"  
      maxPendingAccepts="Integer"   
      maxPendingConnections="Integer"  
      maxReceivedMessageSize="Integer"   
      portSharingEnabled="Boolean"  
      teredoEnabled="Boolean"  
      transferMode="Buffered/Streamed/StreamedRequest/StreamedResponse" >  
      <connectionPoolSettings  
            groupName="String"  
            idleTimeout="TimeSpan"  
            leaseTimeout="TimeSpan"  
            maxOutboundConnectionsPerEndpopint="Integer" />  
</tcpTransport>  
=======
<tcpTransport channelInitializationTimeout="TimeSpan"
              connectionBufferSize="Integer"
              hostNameComparisonMode="StrongWildcard/Exact/WeakWildcard"
              listenBacklog="Integer"
              manualAddressing="Boolean"
              maxBufferPoolSize="Integer"
              maxBufferSize="Integer"
              maxOutputDelay="TimeSpan"
              maxPendingAccepts="Integer"
              maxPendingConnections="Integer"
              maxReceivedMessageSize="Integer"
              portSharingEnabled="Boolean"
              teredoEnabled="Boolean"
              transferMode="Buffered/Streamed/StreamedRequest/StreamedResponse" >
  <connectionPoolSettings groupName="String"
                          idleTimeout="TimeSpan"
                          leaseTimeout="TimeSpan"
                          maxOutboundConnectionsPerEndpopint="Integer" />
</tcpTransport>
>>>>>>> d0e76274
```  
  
## Attributes and Elements  
 The following sections describe attributes, child elements, and parent elements.  
  
### Attributes  
  
|Attribute|Description|  
|---------------|-----------------|  
|channelInitializationTimeout|Gets or sets the time limit for initializing a channel to be accepted.  The maximum time a channel can be in the initialization state before being disconnected in seconds. This quota includes the time a TCP connection can take to authenticate itself using the .Net Message Framing protocol. A client needs to send some initial data before the server has enough information to perform authentication. The default is 30 seconds.|  
|connectionBufferSize|Gets or sets the size of the buffer used to transmit a chunk of the serialized message on the wire from the client or service.|  
|hostNameComparisonMode|Gets or sets a value that indicates whether the hostname is used to reach the service when matching on the URI.|  
|listenBacklog|The maximum number of queued connection requests that can be pending for a Web service. The `connectionLeaseTimeout` attribute limits the duration the client will wait to be connected before throwing a connection exception. This is a socket level property which controls the maximum number of queued connection requests that can be pending for a Web service. When ListenBacklog is too low, WCF will stop accepting requests and therefore drop new connections until the server acknowledges some of the existing queued connections. The default is 16 * number of processors.|  
|manualAddressing|Gets or sets a value that indicates whether manual addressing of the message is required.|  
|maxBufferPoolSize|Gets or sets the maximum size of any buffer pools used by the transport.|  
|maxBufferSize|Gets or sets the maximum size of the buffer to use. For streamed messages, this value should be at least the maximum possible size of the message headers, which are read in buffered mode.|  
|maxOutputDelay|Gets or sets the maximum interval of time that a chunk of a message or a full message can remain buffered in memory before being sent out.|  
|maxPendingAccepts|Gets or sets the maximum number of pending asynchronous accept operations that are available for processing incoming connections to the service.|  
|maxPendingConnections|Gets or sets the maximum number of connections awaiting dispatch on the service.|  
|maxReceivedMessageSize|Gets and sets the maximum allowable message size that can be received.|  
|portSharingEnabled|A Boolean value that specifies if TCP port sharing is enabled for this connection. If this is `false`, each binding will use its own exclusive port. The default is `false`.<br /><br /> This setting is relevant only to services. Clients are not affected.<br /><br /> Using this setting requires enabling the Windows Communication Foundation (WCF) TCP Port Sharing Service by changing its Startup Type to Manual or Automatic|  
|teredoEnabled|A Boolean value that specifies whether Teredo (a technology for addressing clients that are behind firewalls) is enabled. The default is `false`.<br /><br /> This property enables Teredo for the underlying TCP socket. For more information, see [Teredo Overview](https://go.microsoft.com/fwlink/?LinkId=95339).<br /><br /> This property is applicable only on [!INCLUDE[wxpsp2](../../../../../includes/wxpsp2-md.md)] and [!INCLUDE[ws2003](../../../../../includes/ws2003-md.md)]. [!INCLUDE[wv](../../../../../includes/wv-md.md)] has a machine-wide configuration option for Teredo, so when running Vista, this property is ignored. Teredo requires that the client and service machines both have the Microsoft IPv6 stack installed and correctly configured for Teredo usage. For more information about configuring Teredo, see [Teredo Overview](https://go.microsoft.com/fwlink/?LinkId=95339). For more information, see [Windows Server 2003 Technology Centers](https://go.microsoft.com/fwlink/?LinkId=49888).|  
|transferMode|Gets or sets a value that indicates whether the messages are buffered or streamed with the connection-oriented transport.|  
|connectionPoolSettings|Specifies additional connection pool settings for a Named Pipe binding.|  
  
### Child Elements  
 None  
  
### Parent Elements  
  
|Element|Description|  
|-------------|-----------------|  
|[\<binding>](../../../../../docs/framework/misc/binding.md)|Defines all binding capabilities of the custom binding.|  
  
## Remarks  
 This transport uses URIs of the form "net.tcp://hostname:port/path". Other URI components are optional.  
  
 The `tcpTransport` element is the starting point for creating a custom binding that implements the TCP transport protocol. This transport is optimized for WCF-to-WCF communication.  
  
## See Also  
 <xref:System.ServiceModel.Configuration.TcpTransportElement>  
 <xref:System.ServiceModel.Channels.TcpTransportBindingElement>  
 <xref:System.ServiceModel.Channels.TransportBindingElement>  
 <xref:System.ServiceModel.Channels.CustomBinding>  
 [Transports](../../../../../docs/framework/wcf/feature-details/transports.md)  
 [Choosing a Transport](../../../../../docs/framework/wcf/feature-details/choosing-a-transport.md)  
 [Bindings](../../../../../docs/framework/wcf/bindings.md)  
 [Extending Bindings](../../../../../docs/framework/wcf/extending/extending-bindings.md)  
 [Custom Bindings](../../../../../docs/framework/wcf/extending/custom-bindings.md)  
 [\<customBinding>](../../../../../docs/framework/configure-apps/file-schema/wcf/custombinding.md)<|MERGE_RESOLUTION|>--- conflicted
+++ resolved
@@ -15,29 +15,6 @@
 ## Syntax  
   
 ```xml  
-<<<<<<< HEAD
-<tcpTransport   
-      channelInitializationTimeout="TimeSpan"   
-      connectionBufferSize="Integer"   
-      hostNameComparisonMode="StrongWildcard/Exact/WeakWildcard"  
-      listenBacklog="Integer"  
-      manualAddressing="Boolean"   
-      maxBufferPoolSize="Integer"  
-      maxBufferSize="Integer"  
-      maxOutputDelay="TimeSpan"  
-      maxPendingAccepts="Integer"   
-      maxPendingConnections="Integer"  
-      maxReceivedMessageSize="Integer"   
-      portSharingEnabled="Boolean"  
-      teredoEnabled="Boolean"  
-      transferMode="Buffered/Streamed/StreamedRequest/StreamedResponse" >  
-      <connectionPoolSettings  
-            groupName="String"  
-            idleTimeout="TimeSpan"  
-            leaseTimeout="TimeSpan"  
-            maxOutboundConnectionsPerEndpopint="Integer" />  
-</tcpTransport>  
-=======
 <tcpTransport channelInitializationTimeout="TimeSpan"
               connectionBufferSize="Integer"
               hostNameComparisonMode="StrongWildcard/Exact/WeakWildcard"
@@ -57,7 +34,6 @@
                           leaseTimeout="TimeSpan"
                           maxOutboundConnectionsPerEndpopint="Integer" />
 </tcpTransport>
->>>>>>> d0e76274
 ```  
   
 ## Attributes and Elements  
