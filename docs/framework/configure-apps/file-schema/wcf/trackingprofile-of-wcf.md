---
title: "&lt;trackingProfile&gt; of WCF"
ms.date: "10/08/2018"
ms.assetid: 09b651c2-c0d2-4850-a101-b0e009a1dc3a
---
# &lt;trackingProfile&gt; of WCF
Represents a configuration section for creating a subscription to workflow tracking records in a tracking participant. A tracking profile contains tracking queries that permit a tracking participant to subscribe to workflow events that are emitted when the state of a workflow instance changes at runtime. The queries defined within the tracking profile section define the kinds of events that are returned by the subscription.  
  
 For more information in workflow tracking and its configuration, see [Workflow Tracking and Tracing](../../../../../docs/framework/windows-workflow-foundation/workflow-tracking-and-tracing.md) and [Tracking Profiles](../../../../../docs/framework/windows-workflow-foundation/tracking-profiles.md).  
  
 \<system.serviceModel>  
\<tracking>  
\<trackingProfile>  
  
## Syntax  

```xml
<system.serviceModel>
  <tracking>
    <profiles>
      <trackingProfile name="String">
        <workflow activityDefinitionId="String">
          <activityScheduledQueries>
<<<<<<< HEAD
            <activityScheduledQuery activityName="String" childActivityName="String" />
          </activityScheduledQueries>
          <activityStateQueries>
            <activityStateQuery activityName="String" />
            <arguments>
              <argument name="String" />
            </arguments>
            <states>
              <state name="String" />
            </states>
            <variables>
              <variable name="String" />
            </variables>
=======
            <activityScheduledQuery activityName="String" 
                                    childActivityName="String" />
          </activityScheduledQueries>
          <activityStateQueries>
            <activityStateQuery activityName="String">
              <arguments>
                <argument name="String"/>
              </arguments>
              <states>
                <state name="String"/>
              </states>
              <variables>
                <variable name="String"/>
              </variables>
            </activityStateQuery>
>>>>>>> b0d8308d
          </activityStateQueries>
          <bookmarkResumptionQueries>
            <bookmarkResumptionQuery name="String" />
          </bookmarkResumptionQueries>
<<<<<<< HEAD
          <cancelRequestQueries>
            <cancelRequestQuery activityName="String" childActivityName="String" />
          </cancelRequestQueries>
          <customTrackingQueries>
            <customTrackingQuery activityName="String" name="String" />
          </customTrackingQueries>
          <faultPropagationQueries>
            <faultPropagationQuery activityName="String" faultHandlerActivityName="String" />
          </faultPropagationQueries>
          <workflowInstanceQueries>
            <workflowInstanceQuery>
              <states>
                <state name="String" />
=======
          <cancelRequestedQueries>
            <cancelRequestedQuery activityName="String" 
                                childActivityName="String"/>
          </cancelRequestedQueries>
          <customTrackingQueries>
            <customTrackingQuery activityName="String" 
                                 name="String"/>
          </customTrackingQueries>
          <faultPropagationQueries>
            <faultPropagationQuery faultSourceActivityName="String" 
                                   faultHandlerActivityName="String"/>
          </faultPropagationQueries>
          <stateMachineStateQueries>
            <stateMachineStateQuery activityName="String" />
          </stateMachineStateQueries>
          <workflowInstanceQueries>
            <workflowInstanceQuery>
              <states>
                <state name="String"/>
>>>>>>> b0d8308d
              </states>
            </workflowInstanceQuery>
          </workflowInstanceQueries>
        </workflow>
      </trackingProfile>
    </profiles>
  </tracking>
</system.serviceModel>
<<<<<<< HEAD
```

=======
```  
  
>>>>>>> b0d8308d
## Attributes and Elements  

The following sections describe attributes, child elements, and parent elements.  
  
### Attributes  
  
|Attribute|Description|  
|---------------|-----------------|  
|name|A string that specifies the name of the tracking profile.|  
  
### Child Elements  
  
|Element|Description|  
|-------------|-----------------|  
|[\<participants>](../../../../../docs/framework/configure-apps/file-schema/windows-workflow-foundation/participants.md)|A configuration element that contains all queries for a specific workflow identified by the <xref:System.ServiceModel.Activities.Tracking.Configuration.ProfileWorkflowElement.ActivityDefinitionId%2A?displayProperty=nameWithType> property.|  
  
### Parent Elements  
  
|Element|Description|  
|-------------|-----------------|  
|[\<tracking>](../../../../../docs/framework/configure-apps/file-schema/windows-workflow-foundation/tracking.md)|Represents a configuration section for defining tracking settings for a workflow service.|  
  
## Remarks  
 Tracking profiles contains tracking queries that permit a tracking participant to subscribe to workflow events that are emitted when the state of a workflow instance changes at runtime. Depending on your monitoring requirements you may write a profile that is very coarse, which subscribes to a small set of high-level state changes on a workflow. Conversely, you may create a very specific profile whose resulting events are rich enough to reconstruct a detailed execution flow later.  
  
 Tracking profiles are structured as declarative subscriptions for tracking records that allow you to query the workflow runtime for specific tracking records. There are a handful of query types that allow you subscribe to different classes of <xref:System.Activities.Tracking.TrackingRecord> objects. For a complete list of queries, see [\<participants>](../../../../../docs/framework/configure-apps/file-schema/windows-workflow-foundation/participants.md) and [Tracking Profiles](../../../../../docs/framework/windows-workflow-foundation/tracking-profiles.md).
  
The following example shows a tracking profile in a configuration file that allows a tracking participant to subscribe to the `Started` and `Completed` workflow events.  
  
```xml
<system.serviceModel>
  <tracking>
    <profiles>
      <trackingProfile name="Sample Tracking Profile">
        <workflow activityDefinitionId="*">
          <workflowInstanceQueries>
            <workflowInstanceQuery>
              <states>
                <state name="Started"/>
                <state name="Completed"/>
              </states>
            </workflowInstanceQuery>
          </workflowInstanceQueries>
        </workflow>
      </trackingProfile>
    </profiles>
  </tracking>
</system.serviceModel>
```  
  
## See also

- <xref:System.ServiceModel.Activities.Tracking.Configuration.ProfileElement>  
- <xref:System.Activities.Tracking.TrackingProfile>  
- [Workflow Tracking and Tracing](../../../../../docs/framework/windows-workflow-foundation/workflow-tracking-and-tracing.md)  
- [Tracking Profiles](../../../../../docs/framework/windows-workflow-foundation/tracking-profiles.md)<|MERGE_RESOLUTION|>--- conflicted
+++ resolved
@@ -21,21 +21,6 @@
       <trackingProfile name="String">
         <workflow activityDefinitionId="String">
           <activityScheduledQueries>
-<<<<<<< HEAD
-            <activityScheduledQuery activityName="String" childActivityName="String" />
-          </activityScheduledQueries>
-          <activityStateQueries>
-            <activityStateQuery activityName="String" />
-            <arguments>
-              <argument name="String" />
-            </arguments>
-            <states>
-              <state name="String" />
-            </states>
-            <variables>
-              <variable name="String" />
-            </variables>
-=======
             <activityScheduledQuery activityName="String" 
                                     childActivityName="String" />
           </activityScheduledQueries>
@@ -51,26 +36,10 @@
                 <variable name="String"/>
               </variables>
             </activityStateQuery>
->>>>>>> b0d8308d
           </activityStateQueries>
           <bookmarkResumptionQueries>
             <bookmarkResumptionQuery name="String" />
           </bookmarkResumptionQueries>
-<<<<<<< HEAD
-          <cancelRequestQueries>
-            <cancelRequestQuery activityName="String" childActivityName="String" />
-          </cancelRequestQueries>
-          <customTrackingQueries>
-            <customTrackingQuery activityName="String" name="String" />
-          </customTrackingQueries>
-          <faultPropagationQueries>
-            <faultPropagationQuery activityName="String" faultHandlerActivityName="String" />
-          </faultPropagationQueries>
-          <workflowInstanceQueries>
-            <workflowInstanceQuery>
-              <states>
-                <state name="String" />
-=======
           <cancelRequestedQueries>
             <cancelRequestedQuery activityName="String" 
                                 childActivityName="String"/>
@@ -90,7 +59,6 @@
             <workflowInstanceQuery>
               <states>
                 <state name="String"/>
->>>>>>> b0d8308d
               </states>
             </workflowInstanceQuery>
           </workflowInstanceQueries>
@@ -99,13 +67,8 @@
     </profiles>
   </tracking>
 </system.serviceModel>
-<<<<<<< HEAD
-```
-
-=======
 ```  
   
->>>>>>> b0d8308d
 ## Attributes and Elements  
 
 The following sections describe attributes, child elements, and parent elements.  
