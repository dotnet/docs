--- conflicted
+++ resolved
@@ -64,21 +64,6 @@
  The following example shows how to use the \<webSocketSettings> element.  
   
 ```xml  
-<<<<<<< HEAD
-<netHttpBinding>  
-        <binding>  
-          <webSocketSettings createNotificationOnConnection="true"  
-                              disablePayloadMasking="false"  
-                              keepAliveInterval="00:10:00"  
-                              maxPendingConnections="100"  
-                              receiveBufferSize="1000"  
-                              sendBufferSize="1000"  
-                              subProtocol="Soap"  
-                              transportUsage="WhenDuplex/Always/Never"/>  
-  
-        </binding>  
-      </netHttpBinding>  
-=======
 <netHttpBinding>
   <binding>
     <webSocketSettings createNotificationOnConnection="true"
@@ -91,7 +76,6 @@
                        transportUsage="WhenDuplex/Always/Never" />
   </binding>
 </netHttpBinding>
->>>>>>> d0e76274
 ```  
   
 ## See Also  
