---
title: "<audienceUris>"
ms.date: "03/30/2017"
ms.assetid: 7a3d8515-d756-4afe-a22d-07cbe2217ee3
author: "BrucePerlerMS"
---
# \<audienceUris>
Specifies the set of URIs that are acceptable identifiers of the relying party (RP). Tokens will not be accepted unless they are scoped for one of the allowed audience URIs.  
  
 \<system.identityModel>  
\<identityConfiguration>  
\<securityTokenHandlers>  
\<securityTokenHandlerConfiguration>  
\<audienceUris>  
  
## Syntax  
  
```xml  
<system.identityModel>  
  <identityConfiguration>  
    <securityTokenHandlers>  
      <securityTokenHandlerConfiguration>  
        <audienceUris mode=xs:string>  
          <add value=xs:string />  
          <clear />  
          <remove value=xs:string />  
        </audienceUris>  
      </securityTokenHandlerConfiguration>  
    </securityTokenHandlers>  
  </identityConfiguration>  
</system.identityModel>  
```  
  
## Attributes and Elements  
 The following sections describe attributes, child elements, and parent elements.  
  
### Attributes  
  
|Attribute|Description|  
|---------------|-----------------|  
|mode|An <xref:System.IdentityModel.Selectors.AudienceUriMode> value that specifies whether the audience restriction should be applied to an incoming token. The possible values are "Always", "Never", and "BearerKeyOnly". The default is "Always". Optional.|  
  
### Child Elements  
  
|Element|Description|  
|-------------|-----------------|  
|`<add value=xs:string>`|Adds the URI specified by the `value` attribute to the audienceUris collection. The `value` attribute is required. The URI is case-sensitive.|  
|`<clear>`|Clears the audienceUris collection. All identifiers are removed from the collection.|  
|`<remove value=xs:string>`|Removes the URI specified by the `value` attribute from the audienceUris collection. The `value` attribute is required. The URI is case-sensitive.|  
  
### Parent Elements  
  
|Element|Description|  
|-------------|-----------------|  
|[\<securityTokenHandlerConfiguration>](securitytokenhandlerconfiguration.md)|Provides configuration for a collection of security token handlers.|  
  
## Remarks  
 By default, the collection is empty; use `<add>`, `<clear>`, and `<remove>` elements to modify the collection. <xref:System.IdentityModel.Tokens.SamlSecurityTokenHandler> and <xref:System.IdentityModel.Tokens.Saml2SecurityTokenHandler> objects use the values in the audience URI collection to configure any allowed audience URI restrictions in <xref:System.IdentityModel.Tokens.SamlSecurityTokenRequirement> objects.  
  
 The `<audienceUris>` element is represented by the <xref:System.IdentityModel.Configuration.AudienceUriElementCollection> class. An individual URI added to the collection is represented by the <xref:System.IdentityModel.Configuration.AudienceUriElement> class.  
  
> [!NOTE]
<<<<<<< HEAD
>  The use of the `<audienceUris>` element as a child element of the [\<identityConfiguration>](identityconfiguration.md) element has been deprecated, but is still supported for backward compatibility. Settings on the `<securityTokenHandlerConfiguration>` element override those on the `<identityConfiguration>` element.  
=======
> The use of the `<audienceUris>` element as a child element of the [\<identityConfiguration>](../../../../../docs/framework/configure-apps/file-schema/windows-identity-foundation/identityconfiguration.md) element has been deprecated, but is still supported for backward compatibility. Settings on the `<securityTokenHandlerConfiguration>` element override those on the `<identityConfiguration>` element.  
>>>>>>> 9ee88fda
  
## Example  
 The following XML shows how to configure the acceptable audience URIs for an application. This example configures a single URI. Tokens scoped for this URI will be accepted, all others will be rejected.  
  
```xml  
<audienceUris>  
  <add value="http://localhost:19851/"/>  
</audienceUris>  
```<|MERGE_RESOLUTION|>--- conflicted
+++ resolved
@@ -60,11 +60,7 @@
  The `<audienceUris>` element is represented by the <xref:System.IdentityModel.Configuration.AudienceUriElementCollection> class. An individual URI added to the collection is represented by the <xref:System.IdentityModel.Configuration.AudienceUriElement> class.  
   
 > [!NOTE]
-<<<<<<< HEAD
->  The use of the `<audienceUris>` element as a child element of the [\<identityConfiguration>](identityconfiguration.md) element has been deprecated, but is still supported for backward compatibility. Settings on the `<securityTokenHandlerConfiguration>` element override those on the `<identityConfiguration>` element.  
-=======
-> The use of the `<audienceUris>` element as a child element of the [\<identityConfiguration>](../../../../../docs/framework/configure-apps/file-schema/windows-identity-foundation/identityconfiguration.md) element has been deprecated, but is still supported for backward compatibility. Settings on the `<securityTokenHandlerConfiguration>` element override those on the `<identityConfiguration>` element.  
->>>>>>> 9ee88fda
+> The use of the `<audienceUris>` element as a child element of the [\<identityConfiguration>](identityconfiguration.md) element has been deprecated, but is still supported for backward compatibility. Settings on the `<securityTokenHandlerConfiguration>` element override those on the `<identityConfiguration>` element.  
   
 ## Example  
  The following XML shows how to configure the acceptable audience URIs for an application. This example configures a single URI. Tokens scoped for this URI will be accepted, all others will be rejected.  
