--- conflicted
+++ resolved
@@ -58,11 +58,7 @@
  The `<issuerNameRegistry>` element is represented by the <xref:System.IdentityModel.Configuration.IssuerNameRegistryElement> class.  
   
 > [!NOTE]
-<<<<<<< HEAD
->  Specifying the `<issuerNameRegistry>` element as a child element of the [\<identityConfiguration>](identityconfiguration.md) element has been deprecated, but is still supported for backward compatibility. Settings on the `<securityTokenHandlerConfiguration>` element override those on the `<identityConfiguration>` element.  
-=======
-> Specifying the `<issuerNameRegistry>` element as a child element of the [\<identityConfiguration>](../../../../../docs/framework/configure-apps/file-schema/windows-identity-foundation/identityconfiguration.md) element has been deprecated, but is still supported for backward compatibility. Settings on the `<securityTokenHandlerConfiguration>` element override those on the `<identityConfiguration>` element.  
->>>>>>> 9ee88fda
+> Specifying the `<issuerNameRegistry>` element as a child element of the [\<identityConfiguration>](identityconfiguration.md) element has been deprecated, but is still supported for backward compatibility. Settings on the `<securityTokenHandlerConfiguration>` element override those on the `<identityConfiguration>` element.  
   
 ## Example  
  The following XML shows how to specify the configuration based issuer name registry.  
