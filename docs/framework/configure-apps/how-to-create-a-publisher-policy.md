--- conflicted
+++ resolved
@@ -9,19 +9,18 @@
 ms.assetid: 8046bc5d-2fa9-4277-8a5e-6dcc96c281d9
 ---
 # How to: Create a Publisher Policy
-<<<<<<< HEAD
-Vendors of assemblies can state that applications should use a newer version of an assembly by including a publisher policy file with the upgraded assembly. The publisher policy file specifies assembly redirection and code base settings, and uses the same format as an application configuration file. The publisher policy file is compiled into an assembly and placed in the global assembly cache.  
-  
- There are three steps involved in creating a publisher policy:  
-  
-1. Create a publisher policy file.  
-  
-2. Create a publisher policy assembly.  
-  
-3. Add the publisher policy assembly to the global assembly cache.  
-  
- The schema for publisher policy is described in [Redirecting Assembly Versions](redirect-assembly-versions.md). The following example shows a publisher policy file that redirects one version of `myAssembly` to another.  
-  
+Vendors of assemblies can state that applications should use a newer version of an assembly by including a publisher policy file with the upgraded assembly. The publisher policy file specifies assembly redirection and code base settings, and uses the same format as an application configuration file. The publisher policy file is compiled into an assembly and placed in the global assembly cache.
+
+There are three steps involved in creating a publisher policy:  
+
+1. Create a publisher policy file.
+   
+2. Create a publisher policy assembly.
+   
+3. Add the publisher policy assembly to the global assembly cache.
+
+The schema for publisher policy is described in [Redirecting Assembly Versions](redirect-assembly-versions.md). The following example shows a publisher policy file that redirects one version of `myAssembly` to another.
+
 ```xml  
 <configuration>  
    <runtime>  
@@ -38,149 +37,62 @@
    </runtime>  
 </configuration>  
 ```  
-  
- To learn how to specify a code base, see [Specifying an Assembly's Location](specify-assembly-location.md).  
-  
-## Creating the Publisher Policy Assembly  
- Use the [Assembly Linker (Al.exe)](../tools/al-exe-assembly-linker.md) to create the publisher policy assembly.  
-  
-#### To create a publisher policy assembly  
-  
-1. Type the following command at the command prompt:  
-  
-     **al /link:** *publisherPolicyFile* **/out:** *publisherPolicyAssemblyFile* **/keyfile:** *keyPairFile* **/platform:** *processorArchitecture*  
-  
-     In this command:  
-  
-    - The *publisherPolicyFile* argument is the name of the publisher policy file.  
-  
-    - The *publisherPolicyAssemblyFile* argument is the name of the publisher policy assembly that results from this command. The assembly file name must follow the format:  
-  
-         **policy.** *majorNumber* **.** *minorNumber* **.** *mainAssemblyName* **.dll**  
-  
-    - The *keyPairFile* argument is the name of the file containing the key pair. You must sign the assembly and publisher policy assembly with the same key pair.  
-  
-    - The *processorArchitecture* argument identifies the platform targeted by a processor-specific assembly.  
-  
-        > [!NOTE]
-        > The ability to target a specific processor architecture is new in the .NET Framework version 2.0.  
-  
-     The following command creates a publisher policy assembly called `policy.1.0.myAssembly` from a publisher policy file called `pub.config`, assigns a strong name to the assembly using the key pair in the `sgKey.snk` file, and specifies that the assembly targets the x86 processor architecture.  
-  
-    ```  
-    al /link:pub.config /out:policy.1.0.myAssembly.dll /keyfile:sgKey.snk /platform:x86  
-    ```  
-  
-     The publisher policy assembly must match the processor architecture of the assembly that it applies to. Thus, if your assembly has a <xref:System.Reflection.AssemblyName.ProcessorArchitecture%2A> value of <xref:System.Reflection.ProcessorArchitecture.MSIL>, the publisher policy assembly for that assembly must be created with `/platform:anycpu`. You must provide a separate publisher policy assembly for each processor-specific assembly.  
-  
-     A consequence of this rule is that in order to change the processor architecture for an assembly, you must change the major or minor component of the version number, so that you can supply a new publisher policy assembly with the correct processor architecture. The old publisher policy assembly cannot service your assembly once your assembly has a different processor architecture.  
-  
-     Another consequence is that the version 2.0 linker cannot be used to create a publisher policy assembly for an assembly compiled using earlier versions of the .NET Framework, because it always specifies processor architecture.  
-  
-## Adding the Publisher Policy Assembly to the Global Assembly Cache  
- Use the [Global Assembly Cache tool (Gacutil.exe)](../tools/gacutil-exe-gac-tool.md) to add the publisher policy assembly to the global assembly cache.  
-  
-#### To add the publisher policy assembly to the global assembly cache  
-  
-1. Type the following command at the command prompt:  
-  
-     **gacutil /i**  *publisherPolicyAssemblyFile*  
-  
-     The following command adds `policy.1.0.myAssembly.dll` to the global assembly cache.  
-  
-    ```  
-    gacutil /i policy.1.0.myAssembly.dll  
-    ```  
-  
-=======
-
-Vendors of assemblies can state that applications should use a newer version of an assembly by including a publisher policy file with the upgraded assembly. The publisher policy file specifies assembly redirection and code base settings, and uses the same format as an application configuration file. The publisher policy file is compiled into an assembly and placed in the global assembly cache.
-
-There are three steps involved in creating a publisher policy:
-
-1. Create a publisher policy file.
-
-2. Create a publisher policy assembly.
-
-3. Add the publisher policy assembly to the global assembly cache.
-
-The schema for publisher policy is described in [Redirecting Assembly Versions](redirect-assembly-versions.md). The following example shows a publisher policy file that redirects one version of `myAssembly` to another.
-
-```xml
-<configuration>
-   <runtime>
-      <assemblyBinding xmlns="urn:schemas-microsoft-com:asm.v1">
-       <dependentAssembly>
-         <assemblyIdentity name="myAssembly"
-                           publicKeyToken="32ab4ba45e0a69a1"
-                           culture="en-us" />
-         <!-- Redirecting to version 2.0.0.0 of the assembly. -->
-         <bindingRedirect oldVersion="1.0.0.0"
-                          newVersion="2.0.0.0"/>
-       </dependentAssembly>
-      </assemblyBinding>
-   </runtime>
-</configuration>
-```
 
 To learn how to specify a code base, see [Specifying an Assembly's Location](specify-assembly-location.md).
 
-## Creating the Publisher Policy Assembly
-
+## Creating the Publisher Policy Assembly  
 Use the [Assembly Linker (Al.exe)](../tools/al-exe-assembly-linker.md) to create the publisher policy assembly.
 
-#### To create a publisher policy assembly
+#### To create a publisher policy assembly  
 
-1. Type the following command at the command prompt:
+Type the following command at the command prompt:  
 
-    **al /link:** *publisherPolicyFile* **/out:** *publisherPolicyAssemblyFile* **/keyfile:** *keyPairFile* **/platform:** *processorArchitecture*
+**al /link:** *publisherPolicyFile* **/out:** *publisherPolicyAssemblyFile* **/keyfile:** *keyPairFile* **/platform:** *processorArchitecture*  
 
-    In this command:
+In this command:  
 
-    - The *publisherPolicyFile* argument is the name of the publisher policy file.
+- The *publisherPolicyFile* argument is the name of the publisher policy file.
+  
+- The *publisherPolicyAssemblyFile* argument is the name of the publisher policy assembly that results from this command. The assembly file name must follow the format:  
+  
+      **policy.** *majorNumber* **.** *minorNumber* **.** *mainAssemblyName* **.dll**  
+  
+- The *keyPairFile* argument is the name of the file containing the key pair. You must sign the assembly and publisher policy assembly with the same key pair.
+  
+- The *processorArchitecture* argument identifies the platform targeted by a processor-specific assembly.
+  
+  > [!NOTE]
+  > The ability to target a specific processor architecture is new in the .NET Framework version 2.0.
+  
+The following command creates a publisher policy assembly called `policy.1.0.myAssembly` from a publisher policy file called `pub.config`, assigns a strong name to the assembly using the key pair in the `sgKey.snk` file, and specifies that the assembly targets the x86 processor architecture.
 
-    - The *publisherPolicyAssemblyFile* argument is the name of the publisher policy assembly that results from this command. The assembly file name must follow the format:
+```  
+al /link:pub.config /out:policy.1.0.myAssembly.dll /keyfile:sgKey.snk /platform:x86  
+```  
 
-      **policy.** *majorNumber* **.** *minorNumber* **.** *mainAssemblyName* **.dll**
+The publisher policy assembly must match the processor architecture of the assembly that it applies to. Thus, if your assembly has a <xref:System.Reflection.AssemblyName.ProcessorArchitecture%2A> value of <xref:System.Reflection.ProcessorArchitecture.MSIL>, the publisher policy assembly for that assembly must be created with `/platform:anycpu`. You must provide a separate publisher policy assembly for each processor-specific assembly.
 
-    - The *keyPairFile* argument is the name of the file containing the key pair. You must sign the assembly and publisher policy assembly with the same key pair.
+A consequence of this rule is that in order to change the processor architecture for an assembly, you must change the major or minor component of the version number, so that you can supply a new publisher policy assembly with the correct processor architecture. The old publisher policy assembly cannot service your assembly once your assembly has a different processor architecture.
 
-    - The *processorArchitecture* argument identifies the platform targeted by a processor-specific assembly.
+Another consequence is that the version 2.0 linker cannot be used to create a publisher policy assembly for an assembly compiled using earlier versions of the .NET Framework, because it always specifies processor architecture.
 
-      > [!NOTE]
-      > The ability to target a specific processor architecture is new in the .NET Framework version 2.0.
-
-    The following command creates a publisher policy assembly called `policy.1.0.myAssembly` from a publisher policy file called `pub.config`, assigns a strong name to the assembly using the key pair in the `sgKey.snk` file, and specifies that the assembly targets the x86 processor architecture.
-
-    ```
-    al /link:pub.config /out:policy.1.0.myAssembly.dll /keyfile:sgKey.snk /platform:x86
-    ```
-
-    The publisher policy assembly must match the processor architecture of the assembly that it applies to. Thus, if your assembly has a <xref:System.Reflection.AssemblyName.ProcessorArchitecture%2A> value of <xref:System.Reflection.ProcessorArchitecture.MSIL>, the publisher policy assembly for that assembly must be created with `/platform:anycpu`. You must provide a separate publisher policy assembly for each processor-specific assembly.
-
-    A consequence of this rule is that in order to change the processor architecture for an assembly, you must change the major or minor component of the version number, so that you can supply a new publisher policy assembly with the correct processor architecture. The old publisher policy assembly cannot service your assembly once your assembly has a different processor architecture.
-
-    Another consequence is that the version 2.0 linker cannot be used to create a publisher policy assembly for an assembly compiled using earlier versions of the .NET Framework, because it always specifies processor architecture.
-
-## Adding the Publisher Policy Assembly to the Global Assembly Cache
-
+## Adding the Publisher Policy Assembly to the Global Assembly Cache  
 Use the [Global Assembly Cache tool (Gacutil.exe)](../tools/gacutil-exe-gac-tool.md) to add the publisher policy assembly to the global assembly cache.
 
-#### To add the publisher policy assembly to the global assembly cache
+#### To add the publisher policy assembly to the global assembly cache  
 
-1. Type the following command at the command prompt:
+Type the following command at the command prompt:  
 
-    **gacutil /i**  *publisherPolicyAssemblyFile*
+**gacutil /i**  *publisherPolicyAssemblyFile*  
 
-    The following command adds `policy.1.0.myAssembly.dll` to the global assembly cache.
+The following command adds `policy.1.0.myAssembly.dll` to the global assembly cache.
 
-    ```
-    gacutil /i policy.1.0.myAssembly.dll
-    ```
+```  
+gacutil /i policy.1.0.myAssembly.dll  
+```  
 
->>>>>>> 187d62ee
-    > [!IMPORTANT]
-    > The publisher policy assembly cannot be added to the global assembly cache unless the original publisher policy file is located in the same directory as the assembly.
+> [!IMPORTANT]
+> The publisher policy assembly cannot be added to the global assembly cache unless the original publisher policy file is located in the same directory as the assembly.
 
 ## See also
 
