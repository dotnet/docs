--- conflicted
+++ resolved
@@ -66,11 +66,7 @@
   > [!NOTE]
   > The ability to target a specific processor architecture is available starting with .NET Framework 2.0.
 
-<<<<<<< HEAD
-The following command creates a publisher policy assembly called `policy.1.0.myAssembly` from a publisher policy file called `pub.config`, assigns a strong name to the assembly using the key pair in the `sgKey.snk` file, and specifies that the assembly targets the x86 processor architecture.
-=======
 The ability to target a specific processor architecture is available starting with .NET Framework 2.0. The following command creates a publisher policy assembly called `policy.1.0.myAssembly` from a publisher policy file called `pub.config`, assigns a strong name to the assembly using the key pair in the `sgKey.snk` file, and specifies that the assembly targets the x86 processor architecture.
->>>>>>> 46841921
 
 ```console
 al /link:pub.config /out:policy.1.0.myAssembly.dll /keyfile:sgKey.snk /platform:x86
