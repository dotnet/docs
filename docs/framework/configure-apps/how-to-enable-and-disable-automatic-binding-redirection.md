---
title: "How to: Enable and Disable Automatic Binding Redirection"
<<<<<<< HEAD
ms.date: "03/30/2017"
helpviewer_keywords:
=======
ms.date: 09/12/2018
helpviewer_keywords: 
>>>>>>> 8b9e8cd3
  - "side-by-side execution, assembly binding redirection"
  - "assemblies [.NET Framework], binding redirection"
ms.assetid: 5fca42f3-bdce-4b81-a704-61e42c89d3ba
author: "mcleblanc"
ms.author: "markl"
---
# How to: Enable and Disable Automatic Binding Redirection

<<<<<<< HEAD
Starting with Visual Studio 2013, when you compile apps that target the [!INCLUDE[net_v451](../../../includes/net-v451-md.md)], binding redirects may be automatically added to the app configuration file to override assembly unification. Binding redirects are added if your app or its components reference more than one version of the same assembly, even if you manually specify binding redirects in the configuration file for your app. The automatic binding redirection feature affects traditional desktop apps and web apps that target the [!INCLUDE[net_v451](../../../includes/net-v451-md.md)], although the behavior is slightly different for a web app. You can enable automatic binding redirection if you have existing apps that target previous versions of the .NET Framework, or you can disable this feature if you want to keep manually authored binding redirects.

## Disabling automatic binding redirects in desktop apps
 Automatic binding redirects are enabled by default for traditional desktop apps that target the [!INCLUDE[net_v451](../../../includes/net-v451-md.md)] and later versions. The binding redirects are added to the output configuration (app.config) file when the app is compiled and overrides the assembly unification that might otherwise take place. The source app.config file is not modified. You can disable this feature by modifying the project file for the app.

#### To disable automatic binding redirects

1.  In Visual Studio, select the project in **Solution Explorer**, and then choose **Open Folder in File Explorer** from the shortcut menu.

2.  In File Explorer, find the project (.csproj or .vbproj) file, and open it in Notepad.

3.  In the project file, find the following property entry:

     `<AutoGenerateBindingRedirects>true</AutoGenerateBindingRedirects>`

4.  Change `true` to `false`:

     `<AutoGenerateBindingRedirects>false</AutoGenerateBindingRedirects>`

## Enabling automatic binding redirects manually
 You can enable automatic binding redirects in existing apps that target older versions of the .NET Framework, or in cases where you are not automatically prompted to add a redirect. If you are targeting a newer version of the framework but do not get automatically prompted to add a redirect, you will likely get   build output that suggests you remap assemblies.

#### To manually add an automatic binding redirect property

1.  In Visual Studio, select the project in **Solution Explorer**, and then choose **Open Folder in File Explorer** from the shortcut menu.

2.  In File Explorer, find the project (.csproj or .vbproj) file, and open it in Notepad.

3.  Add the following element to the first configuration property group (under the \<PropertyGroup> tag):

     `<AutoGenerateBindingRedirects>true</AutoGenerateBindingRedirects>`

     The following shows an example project file with the element inserted.

    ```xml
    <?xml version="1.0" encoding="utf-8"?>
    <Project ToolsVersion="12.0" DefaultTargets="Build" xmlns="http://schemas.microsoft.com/developer/msbuild/2003">
      <Import Project="$(MSBuildExtensionsPath)\$(MSBuildToolsVersion)\Microsoft.Common.props" Condition="Exists('$(MSBuildExtensionsPath)\$(MSBuildToolsVersion)\Microsoft.Common.props')" />
      <PropertyGroup>
        <Configuration Condition=" '$(Configuration)' == ''     ">Debug</Configuration>
        <Platform Condition=" '$(Platform)' == '' ">AnyCPU</Platform>
        <ProjectGuid>{123334}</ProjectGuid>
        ...
        <AutoGenerateBindingRedirects>true</AutoGenerateBindingRedirects>
      </PropertyGroup>
    ...
    </Project>
    ```

4.  Compile your app.

## Enabling automatic binding redirects in web apps
 Automatic binding redirects are implemented differently for web apps. Because the source configuration (web.config) file must be modified for web apps, binding redirects are not automatically added to the configuration file. However, Visual Studio notifies you of binding conflicts, and you can add binding redirects to resolve the conflicts. Because you are always prompted to add binding redirects, you do not need to explicitly disable this feature for a web app.

#### To add binding redirects to a web.config file

1.  In Visual Studio, compile the app, and check for build warnings.

     ![Build warning for assembly reference conflicts](../../../docs/framework/configure-apps/media/clr-assemblyrefwarning.png "CLR_AssemblyRefWarning")

2.  If there are assembly binding conflicts, a warning appears. Double-click the warning. (Keyboard: Select the warning and press **Enter**.)

     A dialog box that enables you to automatically add the necessary binding redirects to the source web.config file appears.

     ![Binding redirect permission dialog](../../../docs/framework/configure-apps/media/clr-addbindingredirect.png "CLR_AddBindingRedirect")

## See Also
=======
When you compile apps in Visual Studio that target the [!INCLUDE[net_v451](../../../includes/net-v451-md.md)] and later versions, binding redirects may be automatically added to the app configuration file to override assembly unification. Binding redirects are added if your app or its components reference more than one version of the same assembly, even if you manually specify binding redirects in the configuration file for your app. The automatic binding redirection feature affects traditional desktop apps and web apps that target the [!INCLUDE[net_v451](../../../includes/net-v451-md.md)] or a later version, although the behavior is slightly different for a web app. You can enable automatic binding redirection if you have existing apps that target previous versions of the .NET Framework, or you can disable this feature if you want to keep manually authored binding redirects.

## Disable automatic binding redirects in desktop apps

Automatic binding redirects are enabled by default for traditional desktop apps that target the [!INCLUDE[net_v451](../../../includes/net-v451-md.md)] and later versions. The binding redirects are added to the output configuration (app.config) file when the app is compiled and overrides the assembly unification that might otherwise take place. The source app.config file is not modified. You can disable this feature by modifying the project file for the app.

1. Open the project file for editing using one of the following methods:

   - In Visual Studio, select the project in **Solution Explorer**, and then choose **Open Folder in File Explorer** from the shortcut menu. In File Explorer, find the project (.csproj or .vbproj) file and open it in Notepad.
   - In Visual Studio, in **Solution Explorer**, right-click the project and choose **Unload Project**. Right-click the unloaded project again, and then choose **Edit [projectname.csproj]**.

2. In the project file, find the following property entry:

   ```xml
   <AutoGenerateBindingRedirects>true</AutoGenerateBindingRedirects>
   ```

3. Change `true` to `false`:

   ```xml
   <AutoGenerateBindingRedirects>false</AutoGenerateBindingRedirects>
   ```

## Enable automatic binding redirects manually

You can enable automatic binding redirects in existing apps that target older versions of the .NET Framework, or in cases where you're not automatically prompted to add a redirect. If you're targeting a newer version of the framework but do not get automatically prompted to add a redirect, you'll likely get build output that suggests you remap assemblies.

1. Open the project file for editing using one of the following methods:

   - In Visual Studio, select the project in **Solution Explorer**, and then choose **Open Folder in File Explorer** from the shortcut menu. In File Explorer, find the project (.csproj or .vbproj) file and open it in Notepad.
   - In Visual Studio, in **Solution Explorer**, right-click the project and choose **Unload Project**. Right-click the unloaded project again, and then choose **Edit [projectname.csproj]**.

2. Add the following element to the first configuration property group (under the \<PropertyGroup> tag):

   ```xml
   <AutoGenerateBindingRedirects>true</AutoGenerateBindingRedirects>
   ```

   The following shows an example project file with the element inserted:

   ```xml
   <?xml version="1.0" encoding="utf-8"?>
   <Project ToolsVersion="12.0" DefaultTargets="Build" xmlns="http://schemas.microsoft.com/developer/msbuild/2003">
     <Import Project="$(MSBuildExtensionsPath)\$(MSBuildToolsVersion)\Microsoft.Common.props" Condition="Exists('$(MSBuildExtensionsPath)\$(MSBuildToolsVersion)\Microsoft.Common.props')" />
       <PropertyGroup>
         <Configuration Condition=" '$(Configuration)' == ''     ">Debug</Configuration>
         <Platform Condition=" '$(Platform)' == '' ">AnyCPU</Platform>
         <ProjectGuid>{123334}</ProjectGuid>
         ...
         <AutoGenerateBindingRedirects>true</AutoGenerateBindingRedirects>
       </PropertyGroup>
     ...
   </Project>
   ```

3. Compile your app.

## Enable automatic binding redirects in web apps

Automatic binding redirects are implemented differently for web apps. Because the source configuration (web.config) file must be modified for web apps, binding redirects are not automatically added to the configuration file. However, Visual Studio notifies you of binding conflicts, and you can add binding redirects to resolve the conflicts. Because you're always prompted to add binding redirects, you don't need to explicitly disable this feature for a web app.

To add binding redirects to a web.config file:

1. In Visual Studio, compile the app, and check for build warnings.

   ![Build warning for assembly reference conflicts](../../../docs/framework/configure-apps/media/clr-assemblyrefwarning.png "CLR_AssemblyRefWarning")

2. If there are assembly binding conflicts, a warning appears. Double-click the warning, or select the warning and press **Enter**.

   A dialog box that enables you to automatically add the necessary binding redirects to the source web.config file appears.

   ![Binding redirect permission dialog](../../../docs/framework/configure-apps/media/clr-addbindingredirect.png "CLR_AddBindingRedirect")

## See also
>>>>>>> 8b9e8cd3

- [\<bindingRedirect> Element](../../../docs/framework/configure-apps/file-schema/runtime/bindingredirect-element.md)
- [Redirecting Assembly Versions](../../../docs/framework/configure-apps/redirect-assembly-versions.md)<|MERGE_RESOLUTION|>--- conflicted
+++ resolved
@@ -1,12 +1,7 @@
 ---
 title: "How to: Enable and Disable Automatic Binding Redirection"
-<<<<<<< HEAD
-ms.date: "03/30/2017"
-helpviewer_keywords:
-=======
 ms.date: 09/12/2018
 helpviewer_keywords: 
->>>>>>> 8b9e8cd3
   - "side-by-side execution, assembly binding redirection"
   - "assemblies [.NET Framework], binding redirection"
 ms.assetid: 5fca42f3-bdce-4b81-a704-61e42c89d3ba
@@ -15,75 +10,6 @@
 ---
 # How to: Enable and Disable Automatic Binding Redirection
 
-<<<<<<< HEAD
-Starting with Visual Studio 2013, when you compile apps that target the [!INCLUDE[net_v451](../../../includes/net-v451-md.md)], binding redirects may be automatically added to the app configuration file to override assembly unification. Binding redirects are added if your app or its components reference more than one version of the same assembly, even if you manually specify binding redirects in the configuration file for your app. The automatic binding redirection feature affects traditional desktop apps and web apps that target the [!INCLUDE[net_v451](../../../includes/net-v451-md.md)], although the behavior is slightly different for a web app. You can enable automatic binding redirection if you have existing apps that target previous versions of the .NET Framework, or you can disable this feature if you want to keep manually authored binding redirects.
-
-## Disabling automatic binding redirects in desktop apps
- Automatic binding redirects are enabled by default for traditional desktop apps that target the [!INCLUDE[net_v451](../../../includes/net-v451-md.md)] and later versions. The binding redirects are added to the output configuration (app.config) file when the app is compiled and overrides the assembly unification that might otherwise take place. The source app.config file is not modified. You can disable this feature by modifying the project file for the app.
-
-#### To disable automatic binding redirects
-
-1.  In Visual Studio, select the project in **Solution Explorer**, and then choose **Open Folder in File Explorer** from the shortcut menu.
-
-2.  In File Explorer, find the project (.csproj or .vbproj) file, and open it in Notepad.
-
-3.  In the project file, find the following property entry:
-
-     `<AutoGenerateBindingRedirects>true</AutoGenerateBindingRedirects>`
-
-4.  Change `true` to `false`:
-
-     `<AutoGenerateBindingRedirects>false</AutoGenerateBindingRedirects>`
-
-## Enabling automatic binding redirects manually
- You can enable automatic binding redirects in existing apps that target older versions of the .NET Framework, or in cases where you are not automatically prompted to add a redirect. If you are targeting a newer version of the framework but do not get automatically prompted to add a redirect, you will likely get   build output that suggests you remap assemblies.
-
-#### To manually add an automatic binding redirect property
-
-1.  In Visual Studio, select the project in **Solution Explorer**, and then choose **Open Folder in File Explorer** from the shortcut menu.
-
-2.  In File Explorer, find the project (.csproj or .vbproj) file, and open it in Notepad.
-
-3.  Add the following element to the first configuration property group (under the \<PropertyGroup> tag):
-
-     `<AutoGenerateBindingRedirects>true</AutoGenerateBindingRedirects>`
-
-     The following shows an example project file with the element inserted.
-
-    ```xml
-    <?xml version="1.0" encoding="utf-8"?>
-    <Project ToolsVersion="12.0" DefaultTargets="Build" xmlns="http://schemas.microsoft.com/developer/msbuild/2003">
-      <Import Project="$(MSBuildExtensionsPath)\$(MSBuildToolsVersion)\Microsoft.Common.props" Condition="Exists('$(MSBuildExtensionsPath)\$(MSBuildToolsVersion)\Microsoft.Common.props')" />
-      <PropertyGroup>
-        <Configuration Condition=" '$(Configuration)' == ''     ">Debug</Configuration>
-        <Platform Condition=" '$(Platform)' == '' ">AnyCPU</Platform>
-        <ProjectGuid>{123334}</ProjectGuid>
-        ...
-        <AutoGenerateBindingRedirects>true</AutoGenerateBindingRedirects>
-      </PropertyGroup>
-    ...
-    </Project>
-    ```
-
-4.  Compile your app.
-
-## Enabling automatic binding redirects in web apps
- Automatic binding redirects are implemented differently for web apps. Because the source configuration (web.config) file must be modified for web apps, binding redirects are not automatically added to the configuration file. However, Visual Studio notifies you of binding conflicts, and you can add binding redirects to resolve the conflicts. Because you are always prompted to add binding redirects, you do not need to explicitly disable this feature for a web app.
-
-#### To add binding redirects to a web.config file
-
-1.  In Visual Studio, compile the app, and check for build warnings.
-
-     ![Build warning for assembly reference conflicts](../../../docs/framework/configure-apps/media/clr-assemblyrefwarning.png "CLR_AssemblyRefWarning")
-
-2.  If there are assembly binding conflicts, a warning appears. Double-click the warning. (Keyboard: Select the warning and press **Enter**.)
-
-     A dialog box that enables you to automatically add the necessary binding redirects to the source web.config file appears.
-
-     ![Binding redirect permission dialog](../../../docs/framework/configure-apps/media/clr-addbindingredirect.png "CLR_AddBindingRedirect")
-
-## See Also
-=======
 When you compile apps in Visual Studio that target the [!INCLUDE[net_v451](../../../includes/net-v451-md.md)] and later versions, binding redirects may be automatically added to the app configuration file to override assembly unification. Binding redirects are added if your app or its components reference more than one version of the same assembly, even if you manually specify binding redirects in the configuration file for your app. The automatic binding redirection feature affects traditional desktop apps and web apps that target the [!INCLUDE[net_v451](../../../includes/net-v451-md.md)] or a later version, although the behavior is slightly different for a web app. You can enable automatic binding redirection if you have existing apps that target previous versions of the .NET Framework, or you can disable this feature if you want to keep manually authored binding redirects.
 
 ## Disable automatic binding redirects in desktop apps
@@ -158,7 +84,6 @@
    ![Binding redirect permission dialog](../../../docs/framework/configure-apps/media/clr-addbindingredirect.png "CLR_AddBindingRedirect")
 
 ## See also
->>>>>>> 8b9e8cd3
 
 - [\<bindingRedirect> Element](../../../docs/framework/configure-apps/file-schema/runtime/bindingredirect-element.md)
 - [Redirecting Assembly Versions](../../../docs/framework/configure-apps/redirect-assembly-versions.md)