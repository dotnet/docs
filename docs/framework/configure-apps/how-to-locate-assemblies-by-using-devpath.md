---
title: "How to: Locate Assemblies by Using DEVPATH"
ms.date: "03/30/2017"
helpviewer_keywords: 
  - "DEVPATH"
  - ".NET Framework application configuration, assemblies"
  - "application configuration files, specifying assembly's location"
  - "app.config files, assembly locations"
  - "locating assemblies"
  - "assemblies [.NET Framework], location"
ms.assetid: 44d2eadf-7eec-443c-a2ac-d601fd919e17
---
# How to: Locate Assemblies by Using DEVPATH
Developers might want to make sure that a shared assembly they are building works correctly with multiple applications. Instead of continually putting the assembly in the global assembly cache during the development cycle, the developer can create a DEVPATH environment variable that points to the build output directory for the assembly.  
  
 For example, assume that you are building a shared assembly called MySharedAssembly and the output directory is C:\MySharedAssembly\Debug. You can put C:\MySharedAssembly\Debug in the DEVPATH variable. You must then specify the [\<developmentMode>](./file-schema/runtime/developmentmode-element.md) element in the machine configuration file. This element tells the common language runtime to use DEVPATH to locate assemblies.  
  
<<<<<<< HEAD
 The shared assembly must be discoverable by the runtime.  To specify a private directory for resolving assembly references use the [\<codeBase> Element](../../../docs/framework/configure-apps/file-schema/runtime/codebase-element.md) or [\<probing> Element](../../../docs/framework/configure-apps/file-schema/runtime/probing-element.md) in a configuration file, as described in [Specifying an Assembly's Location](../../standard/assembly/location.md).  You can also put the assembly in a subdirectory of the application directory. For more information, see [How the Runtime Locates Assemblies](../../../docs/framework/deployment/how-the-runtime-locates-assemblies.md).  
=======
 The shared assembly must be discoverable by the runtime.  To specify a private directory for resolving assembly references use the [\<codeBase> Element](./file-schema/runtime/codebase-element.md) or [\<probing> Element](./file-schema/runtime/probing-element.md) in a configuration file, as described in [Specifying an Assembly's Location](specify-assembly-location.md).  You can also put the assembly in a subdirectory of the application directory. For more information, see [How the Runtime Locates Assemblies](../deployment/how-the-runtime-locates-assemblies.md).  
>>>>>>> 6a7f01d5
  
> [!NOTE]
> This is an advanced feature, intended only for development.  
  
 The following example shows how to cause the runtime to search for assemblies in directories specified by the DEVPATH environment variable.  
  
## Example  
  
```xml  
<configuration>  
  <runtime>  
    <developmentMode developerInstallation="true"/>  
  </runtime>  
</configuration>  
```  
  
 This setting defaults to false.  
  
> [!NOTE]
> Use this setting only at development time. The runtime does not check the versions on strong-named assemblies found in the DEVPATH. It simply uses the first assembly it finds.  
  
## See also

- [Configuring Apps by using Configuration Files](index.md)<|MERGE_RESOLUTION|>--- conflicted
+++ resolved
@@ -15,11 +15,7 @@
   
  For example, assume that you are building a shared assembly called MySharedAssembly and the output directory is C:\MySharedAssembly\Debug. You can put C:\MySharedAssembly\Debug in the DEVPATH variable. You must then specify the [\<developmentMode>](./file-schema/runtime/developmentmode-element.md) element in the machine configuration file. This element tells the common language runtime to use DEVPATH to locate assemblies.  
   
-<<<<<<< HEAD
- The shared assembly must be discoverable by the runtime.  To specify a private directory for resolving assembly references use the [\<codeBase> Element](../../../docs/framework/configure-apps/file-schema/runtime/codebase-element.md) or [\<probing> Element](../../../docs/framework/configure-apps/file-schema/runtime/probing-element.md) in a configuration file, as described in [Specifying an Assembly's Location](../../standard/assembly/location.md).  You can also put the assembly in a subdirectory of the application directory. For more information, see [How the Runtime Locates Assemblies](../../../docs/framework/deployment/how-the-runtime-locates-assemblies.md).  
-=======
  The shared assembly must be discoverable by the runtime.  To specify a private directory for resolving assembly references use the [\<codeBase> Element](./file-schema/runtime/codebase-element.md) or [\<probing> Element](./file-schema/runtime/probing-element.md) in a configuration file, as described in [Specifying an Assembly's Location](specify-assembly-location.md).  You can also put the assembly in a subdirectory of the application directory. For more information, see [How the Runtime Locates Assemblies](../deployment/how-the-runtime-locates-assemblies.md).  
->>>>>>> 6a7f01d5
   
 > [!NOTE]
 > This is an advanced feature, intended only for development.  
