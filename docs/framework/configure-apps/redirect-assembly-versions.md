--- conflicted
+++ resolved
@@ -50,19 +50,6 @@
 ```
 
 ### Relying on automatic binding redirection
-<<<<<<< HEAD
- Starting with Visual Studio 2013, new desktop apps that target the [!INCLUDE[net_v451](../../../includes/net-v451-md.md)] use automatic binding redirection. This means that if two components reference different versions of the same strong-named assembly, the runtime automatically adds a binding redirection to the newer version of the assembly in the output app configuration (app.config) file. This redirection overrides the assembly unification that might otherwise take place. The source app.config file is not modified. For example, let's say that your app directly references an out-of-band .NET Framework component but uses a third-party library that targets an older version of the same component. When you compile the app, the output app configuration file is modified to contain a binding redirection to the newer version of the component. If you create a web app, you receive a build warning regarding the binding conflict, which in turn, gives you the option to add the necessary binding redirect to the source web configuration file.
-
- If you  manually add binding redirects to the source app.config file, at compile time, Visual Studio 2013 tries to unify the assemblies based on the binding redirects you added. For example, let's say you insert the following binding redirect for an assembly:
-
- `<bindingRedirect oldVersion="3.0.0.0" newVersion="2.0.0.0" />`
-
- If another project in your app references version 1.0.0.0 of the same assembly, automatic binding redirection adds the following entry to the output app.config file so that the app is unified on version 2.0.0.0 of this assembly:
-
- `<bindingRedirect oldVersion="1.0.0.0" newVersion="2.0.0.0" />`
-
- You can enable automatic binding redirection if your app targets older versions of the .NET Framework in Visual Studio 2013. You can override this default behavior by providing binding redirection information in the app.config file for any assembly, or turn off the binding redirection feature. For information about how to turn this feature on or off, see [How to: Enable and Disable Automatic Binding Redirection](../../../docs/framework/configure-apps/how-to-enable-and-disable-automatic-binding-redirection.md).
-=======
 
 When you create a desktop app in Visual Studio that targets the [!INCLUDE[net_v451](../../../includes/net-v451-md.md)] or a later version, the app uses automatic binding redirection. This means that if two components reference different versions of the same strong-named assembly, the runtime automatically adds a binding redirection to the newer version of the assembly in the output app configuration (app.config) file. This redirection overrides the assembly unification that might otherwise take place. The source app.config file is not modified. For example, let's say that your app directly references an out-of-band .NET Framework component but uses a third-party library that targets an older version of the same component. When you compile the app, the output app configuration file is modified to contain a binding redirection to the newer version of the component. If you create a web app, you receive a build warning regarding the binding conflict, which in turn, gives you the option to add the necessary binding redirect to the source web configuration file.
 
@@ -75,7 +62,6 @@
 `<bindingRedirect oldVersion="1.0.0.0" newVersion="2.0.0.0" />`
 
 You can enable automatic binding redirection if your app targets older versions of the .NET Framework. You can override this default behavior by providing binding redirection information in the app.config file for any assembly, or by turning off the binding redirection feature. For information about how to turn this feature on or off, see [How to: Enable and Disable Automatic Binding Redirection](../../../docs/framework/configure-apps/how-to-enable-and-disable-automatic-binding-redirection.md).
->>>>>>> 8b9e8cd3
 
 <a name="bypass_PP"></a>
 ### Bypassing publisher policy
