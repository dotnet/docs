---
title: "Code Access Security and ADO.NET"
ms.date: "03/30/2017"
dev_langs: 
  - "csharp"
  - "vb"
ms.assetid: 93e099eb-daa1-4f1e-b031-c1e10a996f88
---
# Code Access Security and ADO.NET
The .NET Framework offers role-based security as well as code access security (CAS), both of which are implemented using a common infrastructure supplied by the common language runtime (CLR). In the world of unmanaged code, most applications execute with the permissions of the user or principal. As a result, computer systems can be damaged and private data compromised when malicious or error-filled software is run by a user with elevated privileges.  
  
 By contrast, managed code executing in the .NET Framework includes code access security, which applies to code alone. Whether the code is allowed to run or not depends on the code's origin or other aspects of the code's identity, not solely the identity of the principal. This reduces the likelihood that managed code can be misused.  
  
## Code Access Permissions  
 When code is executed, it presents evidence that is evaluated by the CLR security system. Typically, this evidence comprises the origin of the code including URL, site, and zone, and digital signatures that ensure the identity of the assembly.  
  
 The CLR allows code to perform only those operations that the code has permission to perform. Code can request permissions, and those requests are honored based on the security policy set by an administrator.  
  
> [!NOTE]
> Code executing in the CLR cannot grant permissions to itself. For example, code can request and be granted fewer permissions than a security policy allows, but it will never be granted more permissions. When granting permissions, start with no permissions at all and then add the narrowest permissions for the particular task being performed. Starting with all permissions and then denying individual ones leads to insecure applications that may contain unintentional security holes from granting more permissions than required. For more information, see [Configuring Security Policy](https://docs.microsoft.com/previous-versions/dotnet/netframework-4.0/7c9c2y1w(v=vs.100)) and [Security Policy Management](https://docs.microsoft.com/previous-versions/dotnet/netframework-4.0/c1k0eed6(v=vs.100)).  
  
 There are three types of code access permissions:  
  
- `Code access permissions` derive from the <xref:System.Security.CodeAccessPermission> class. Permissions are required in order to access protected resources, such as files and environment variables, and to perform protected operations, such as accessing unmanaged code.  
  
- `Identity permissions` represent characteristics that identify an assembly. Permissions are granted to an assembly based on evidence, which can include items such as a digital signature or where the code originated. Identity permissions also derive from the <xref:System.Security.CodeAccessPermission> base class.  
  
- `Role-based security permissions` are based on whether a principal has a specified identity or is a member of a specified role. The <xref:System.Security.Permissions.PrincipalPermission> class allows both declarative and imperative permission checks against the active principal.  
  
 To determine whether code is authorized to access a resource or perform an operation, the runtime's security system traverses the call stack, comparing the granted permissions of each caller to the permission being demanded. If any caller in the call stack does not have the demanded permission, a <xref:System.Security.SecurityException> is thrown and access is refused.  
  
### Requesting Permissions  
 The purpose of requesting permissions is to inform the runtime which permissions your application requires in order to run, and to ensure that it receives only the permissions that it actually needs. For example, if your application needs to write data to the local disk, it requires <xref:System.Security.Permissions.FileIOPermission>. If that permission hasn't been granted, the application will fail when it attempts to write to the disk. However, if the application requests `FileIOPermission` and that permission has not been granted, the application will generate the exception at the outset and will not load.  
  
 In a scenario where the application only needs to read data from the disk, you can request that it never be granted any write permissions. In the event of a bug or a malicious attack, your code cannot damage the data on which it operates. For more information, see [Requesting Permissions](https://docs.microsoft.com/previous-versions/dotnet/netframework-4.0/yd267cce(v=vs.100)).  
  
## Role-Based Security and CAS  
 Implementing both role-based security and code-accessed security (CAS) enhances overall security for your application. Role-based security can be based on a Windows account or a custom identity, making information about the security principal available to the current thread. In addition, applications are often required to provide access to data or resources based on credentials supplied by the user. Typically, such applications check the role of a user and provide access to resources based on those roles.  
  
 Role-based security enables a component to identify current users and their associated roles at run time. This information is then mapped using a CAS policy to determine the set of permissions granted at run time. For a specified application domain, the host can change the default role-based security policy and set a default security principal that represents a user and the roles associated with that user.  
  
 The CLR uses permissions to implement its mechanism for enforcing restrictions on managed code. Role-based security permissions provide a mechanism for discovering whether a user (or the agent acting on the user's behalf) has a particular identity or is a member of a specified role. For more information, see [Security Permissions](https://docs.microsoft.com/previous-versions/dotnet/netframework-4.0/5ba4k1c5(v=vs.100)).  
  
 Depending on the type of application you are building, you should also consider implementing role-based permissions in the database. For more information on role-based security in SQL Server, see [SQL Server Security](./sql/sql-server-security.md).  
  
## Assemblies  
<<<<<<< HEAD
 Assemblies form the fundamental unit of deployment, version control, reuse, activation scoping, and security permissions for a .NET Framework application. An assembly provides a collection of types and resources that are built to work together and form a logical unit of functionality. To the CLR, a type does not exist outside the context of an assembly. For more information on creating and deploying assemblies, see [Programming with Assemblies](../../../standard/assembly/program.md).  
=======
 Assemblies form the fundamental unit of deployment, version control, reuse, activation scoping, and security permissions for a .NET Framework application. An assembly provides a collection of types and resources that are built to work together and form a logical unit of functionality. To the CLR, a type does not exist outside the context of an assembly. For more information on creating and deploying assemblies, see [Programming with Assemblies](../../app-domains/programming-with-assemblies.md).  
>>>>>>> 5db233c0
  
### Strong-naming Assemblies  
 A strong name, or digital signature, consists of the assembly's identity, which includes its simple text name, version number, and culture information (if provided), plus a public key and a digital signature. The digital signature is generated from an assembly file using the corresponding private key. The assembly file contains the assembly manifest, which contains the names and hashes of all the files that make up the assembly.  
  
<<<<<<< HEAD
 Strong naming an assembly gives an application or component a unique identity that other software can use to refer explicitly to it. Strong naming guards assemblies against being spoofed by an assembly that contains hostile code. Strong-naming also ensures versioning consistency among different versions of a component. You must strong name assemblies that will be deployed to the Global Assembly Cache (GAC). For more information, see [Creating and Using Strong-Named Assemblies](../../../standard/assembly/create-use-strong-named.md).  
=======
 Strong naming an assembly gives an application or component a unique identity that other software can use to refer explicitly to it. Strong naming guards assemblies against being spoofed by an assembly that contains hostile code. Strong-naming also ensures versioning consistency among different versions of a component. You must strong name assemblies that will be deployed to the Global Assembly Cache (GAC). For more information, see [Creating and Using Strong-Named Assemblies](../../app-domains/create-and-use-strong-named-assemblies.md).  
>>>>>>> 5db233c0
  
## Partial Trust in ADO.NET 2.0  
 In ADO.NET 2.0, the .NET Framework Data Provider for SQL Server, the .NET Framework Data Provider for OLE DB, the .NET Framework Data Provider for ODBC, and the .NET Framework Data Provider for Oracle can now all run in partially trusted environments. In previous releases of the .NET Framework, only <xref:System.Data.SqlClient> was supported in less than full-trust applications.  
  
 At minimum, a partially trusted application using the SQL Server provider must have execution and <xref:System.Data.SqlClient.SqlClientPermission> permissions.  
  
### Permission Attribute Properties for Partial Trust  
 For partial trust scenarios, you can use <xref:System.Data.SqlClient.SqlClientPermissionAttribute> members to further restrict the capabilities available for the .NET Framework Data Provider for SQL Server.  
  
 The following table lists the available <xref:System.Data.SqlClient.SqlClientPermissionAttribute> properties and their descriptions:  
  
|Permission attribute property|Description|  
|-----------------------------------|-----------------|  
|`Action`|Gets or sets a security action. Inherited from <xref:System.Security.Permissions.SecurityAttribute>.|  
|`AllowBlankPassword`|Enables or disables the use of a blank password in a connection string. Valid values are `true` (to enable the use of blank passwords) and `false` (to disable the use of blank passwords). Inherited from <xref:System.Data.Common.DBDataPermissionAttribute>.|  
|`ConnectionString`|Identifies a permitted connection string. Multiple connection strings can be identified. **Note:**  Do not include a user ID or password in your connection string. In this release, you cannot change connection string restrictions using the .NET Framework Configuration Tool. <br /><br /> Inherited from <xref:System.Data.Common.DBDataPermissionAttribute>.|  
|`KeyRestrictions`|Identifies connection string parameters that are allowed or disallowed. Connection string parameters are identified in the form *\<parameter name>=*. Multiple parameters can be specified, delimited using a semicolon (;). **Note:**  If you do not specify `KeyRestrictions`, but you set `KeyRestrictionBehavior` property to `AllowOnly` or `PreventUsage`, no additional connection string parameters are allowed. Inherited from <xref:System.Data.Common.DBDataPermissionAttribute>.|  
|`KeyRestrictionBehavior`|Identifies the connection string parameters as the only additional parameters allowed (`AllowOnly`), or identifies the additional parameters that are not allowed (`PreventUsage`). `AllowOnly` is the default. Inherited from <xref:System.Data.Common.DBDataPermissionAttribute>.|  
|`TypeID`|Gets a unique identifier for this attribute when implemented in a derived class. Inherited from <xref:System.Attribute>.|  
|`Unrestricted`|Indicates whether unrestricted permission to the resource is declared. Inherited from <xref:System.Security.Permissions.SecurityAttribute>.|  
  
#### ConnectionString Syntax  
 The following example demonstrates how to use the `connectionStrings` element of a configuration file to allow only a specific connection string to be used. See [Connection Strings](connection-strings.md) for more information on storing and retrieving connection strings from configuration files.  
  
```xml  
<connectionStrings>  
  <add name="DatabaseConnection"   
    connectionString="Data Source=(local);Initial   
    Catalog=Northwind;Integrated Security=true;" />  
</connectionStrings>  
```  
  
#### KeyRestrictions Syntax  
 The following example enables the same connection string, enables the use of the `Encrypt` and `Packet Size` connection string options, but restricts the use of any other connection string options.  
  
```xml  
<connectionStrings>  
  <add name="DatabaseConnection"   
    connectionString="Data Source=(local);Initial   
    Catalog=Northwind;Integrated Security=true;"  
    KeyRestrictions="Encrypt=;Packet Size=;"  
    KeyRestrictionBehavior="AllowOnly" />  
</connectionStrings>  
```  
  
#### KeyRestrictionBehavior with PreventUsage Syntax  
 The following example enables the same connection string and allows all other connection parameters except for `User Id`, `Password` and `Persist Security Info`.  
  
```xml  
<connectionStrings>  
  <add name="DatabaseConnection"   
    connectionString="Data Source=(local);Initial   
    Catalog=Northwind;Integrated Security=true;"  
    KeyRestrictions="User Id=;Password=;Persist Security Info=;"  
    KeyRestrictionBehavior="PreventUsage" />  
</connectionStrings>  
```  
  
#### KeyRestrictionBehavior with AllowOnly Syntax  
 The following example enables two connection strings that also contain `Initial Catalog`, `Connection Timeout`, `Encrypt`, and `Packet Size` parameters. All other connection string parameters are restricted.  
  
```xml  
<connectionStrings>  
  <add name="DatabaseConnection"   
    connectionString="Data Source=(local);Initial   
    Catalog=Northwind;Integrated Security=true;"  
    KeyRestrictions="Initial Catalog;Connection Timeout=;  
       Encrypt=;Packet Size=;"   
    KeyRestrictionBehavior="AllowOnly" />  
  
  <add name="DatabaseConnection2"   
    connectionString="Data Source=SqlServer2;Initial   
    Catalog=Northwind2;Integrated Security=true;"  
    KeyRestrictions="Initial Catalog;Connection Timeout=;  
       Encrypt=;Packet Size=;"   
    KeyRestrictionBehavior="AllowOnly" />  
</connectionStrings>  
```  
  
### Enabling Partial Trust with a Custom Permission Set  
 To enable the use of <xref:System.Data.SqlClient> permissions for a particular zone, a system administrator must create a custom permission set and set it as the permission set for a particular zone. Default permission sets, such as `LocalIntranet`, cannot be modified. For example, to include <xref:System.Data.SqlClient> permissions for code that has a <xref:System.Security.Policy.Zone> of `LocalIntranet`, a system administrator could copy the permission set for `LocalIntranet`, rename it to "CustomLocalIntranet", add the <xref:System.Data.SqlClient> permissions, import the CustomLocalIntranet permission set using the [Caspol.exe (Code Access Security Policy Tool)](../../tools/caspol-exe-code-access-security-policy-tool.md), and set the permission set of `LocalIntranet_Zone` to CustomLocalIntranet.  
  
### Sample Permission Set  
 The following is a sample permission set for the .NET Framework Data Provider for SQL Server in a partially trusted scenario. For information on creating custom permission sets, see [Configuring Permission Sets Using Caspol.exe](https://docs.microsoft.com/previous-versions/dotnet/netframework-4.0/4ybs46y6(v=vs.100)).  
  
```xml  
<PermissionSet class="System.Security.NamedPermissionSet"  
  version="1"  
  Name="CustomLocalIntranet"  
  Description="Custom permission set given to applications on  
    the local intranet">  
  
<IPermission class="System.Data.SqlClient.SqlClientPermission, System.Data, Version=2.0.0000.0, Culture=neutral, PublicKeyToken=b77a5c561934e089"  
version="1"  
AllowBlankPassword="False">  
<add ConnectionString="Data Source=(local);Integrated Security=true;"  
 KeyRestrictions="Initial Catalog=;Connection Timeout=;  
   Encrypt=;Packet Size=;"   
 KeyRestrictionBehavior="AllowOnly" />  
 </IPermission>  
</PermissionSet>  
```  
  
## Verifying ADO.NET Code Access Using Security Permissions  
 For partial-trust scenarios, you can require CAS privileges for particular methods in your code by specifying a <xref:System.Data.SqlClient.SqlClientPermissionAttribute>. If that privilege is not allowed by the restricted security policy in effect, an exception is thrown before your code is run. For more information on security policy, see [Security Policy Management](https://docs.microsoft.com/previous-versions/dotnet/netframework-4.0/c1k0eed6(v=vs.100)) and [Security Policy Best Practices](https://docs.microsoft.com/previous-versions/dotnet/netframework-4.0/sa4se9bc(v=vs.100)).  
  
### Example  
 The following example demonstrates how to write code that requires a particular connection string. It simulates denying unrestricted permissions to <xref:System.Data.SqlClient>, which a system administrator would implement using a CAS policy in the real world.  
  
> [!IMPORTANT]
> When designing CAS permissions for ADO.NET, the correct pattern is to start with the most restrictive case (no permissions at all) and then add the specific permissions that are needed for the particular task that the code needs to perform. The opposite pattern, starting with all permissions and then denying a specific permission, is not secure because there are many ways of expressing the same connection string. For example, if you start with all permissions and then attempt to deny the use of the connection string "server=someserver", the string "server=someserver.mycompany.com" would still be allowed. By always starting by granting no permissions at all, you reduce the chances that there are holes in the permission set.  
  
 The following code demonstrates how `SqlClient` performs the security demand, which throws a <xref:System.Security.SecurityException> if the appropriate CAS permissions are not in place. The <xref:System.Security.SecurityException> output is displayed in the console window.  
  
 [!code-csharp[DataWorks SqlClient.CAS#1](../../../../samples/snippets/csharp/VS_Snippets_ADO.NET/DataWorks SqlClient.CAS/CS/source.cs#1)]
 [!code-vb[DataWorks SqlClient.CAS#1](../../../../samples/snippets/visualbasic/VS_Snippets_ADO.NET/DataWorks SqlClient.CAS/VB/source.vb#1)]  
  
 You should see this output in the Console window:  
  
```  
Failed, as expected: <IPermission class="System.Data.SqlClient.  
SqlClientPermission, System.Data, Version=2.0.0.0,   
  Culture=neutral, PublicKeyToken=b77a5c561934e089" version="1"  
  AllowBlankPassword="False">  
<add ConnectionString="Data Source=(local);Initial Catalog=  
  Northwind;Integrated Security=SSPI" KeyRestrictions=""  
KeyRestrictionBehavior="AllowOnly"/>  
</IPermission>  
  
Connection opened, as expected.  
Failed, as expected: Request failed.  
```  
  
## Interoperability with Unmanaged Code  
 Code that runs outside the CLR is called unmanaged code. Therefore, security mechanisms such as CAS cannot be applied to unmanaged code. COM components, ActiveX interfaces, and Windows API functions are examples of unmanaged code. Special security considerations apply when executing unmanaged code so that you do not jeopardize overall application security. For more information, see [Interoperating with Unmanaged Code](../../interop/index.md).  
  
 The .NET Framework also supports backward compatibility to existing COM components by providing access through COM interop. You can incorporate COM components into a .NET Framework application by using COM interop tools to import the relevant COM types. Once imported, the COM types are ready to use. COM interop also enables COM clients to access managed code by exporting assembly metadata to a type library and registering the managed component as a COM component. For more information, see [Advanced COM Interoperability](https://docs.microsoft.com/previous-versions/dotnet/netframework-4.0/bd9cdfyx).  
  
## See also

- [Securing ADO.NET Applications](securing-ado-net-applications.md)
- [Security in Native and .NET Framework Code](https://docs.microsoft.com/previous-versions/visualstudio/visual-studio-2010/1787tk12(v=vs.100))
- [Role-Based Security](../../../standard/security/role-based-security.md)
- [ADO.NET Overview](ado-net-overview.md)<|MERGE_RESOLUTION|>--- conflicted
+++ resolved
@@ -44,20 +44,12 @@
  Depending on the type of application you are building, you should also consider implementing role-based permissions in the database. For more information on role-based security in SQL Server, see [SQL Server Security](./sql/sql-server-security.md).  
   
 ## Assemblies  
-<<<<<<< HEAD
  Assemblies form the fundamental unit of deployment, version control, reuse, activation scoping, and security permissions for a .NET Framework application. An assembly provides a collection of types and resources that are built to work together and form a logical unit of functionality. To the CLR, a type does not exist outside the context of an assembly. For more information on creating and deploying assemblies, see [Programming with Assemblies](../../../standard/assembly/program.md).  
-=======
- Assemblies form the fundamental unit of deployment, version control, reuse, activation scoping, and security permissions for a .NET Framework application. An assembly provides a collection of types and resources that are built to work together and form a logical unit of functionality. To the CLR, a type does not exist outside the context of an assembly. For more information on creating and deploying assemblies, see [Programming with Assemblies](../../app-domains/programming-with-assemblies.md).  
->>>>>>> 5db233c0
   
 ### Strong-naming Assemblies  
  A strong name, or digital signature, consists of the assembly's identity, which includes its simple text name, version number, and culture information (if provided), plus a public key and a digital signature. The digital signature is generated from an assembly file using the corresponding private key. The assembly file contains the assembly manifest, which contains the names and hashes of all the files that make up the assembly.  
   
-<<<<<<< HEAD
  Strong naming an assembly gives an application or component a unique identity that other software can use to refer explicitly to it. Strong naming guards assemblies against being spoofed by an assembly that contains hostile code. Strong-naming also ensures versioning consistency among different versions of a component. You must strong name assemblies that will be deployed to the Global Assembly Cache (GAC). For more information, see [Creating and Using Strong-Named Assemblies](../../../standard/assembly/create-use-strong-named.md).  
-=======
- Strong naming an assembly gives an application or component a unique identity that other software can use to refer explicitly to it. Strong naming guards assemblies against being spoofed by an assembly that contains hostile code. Strong-naming also ensures versioning consistency among different versions of a component. You must strong name assemblies that will be deployed to the Global Assembly Cache (GAC). For more information, see [Creating and Using Strong-Named Assemblies](../../app-domains/create-and-use-strong-named-assemblies.md).  
->>>>>>> 5db233c0
   
 ## Partial Trust in ADO.NET 2.0  
  In ADO.NET 2.0, the .NET Framework Data Provider for SQL Server, the .NET Framework Data Provider for OLE DB, the .NET Framework Data Provider for ODBC, and the .NET Framework Data Provider for Oracle can now all run in partially trusted environments. In previous releases of the .NET Framework, only <xref:System.Data.SqlClient> was supported in less than full-trust applications.  
