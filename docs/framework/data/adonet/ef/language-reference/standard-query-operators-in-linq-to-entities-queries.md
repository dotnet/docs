---
title: "Standard Query Operators in LINQ to Entities Queries"
ms.date: "08/21/2018"
ms.assetid: 7fa55a9b-6219-473d-b1e5-2884a32dcdff
---
# Standard Query Operators in LINQ to Entities Queries
In a query, you specify the information that you want to retrieve from the data source. A query can also specify how that information should be sorted, grouped, and shaped before it is returned. LINQ provides a set of standard query methods that you can use in a query. Most of these methods operate on sequences; in this context, a sequence is an object whose type implements the <xref:System.Collections.Generic.IEnumerable%601> interface or the <xref:System.Linq.IQueryable%601> interface. The standard query operators query functionality includes filtering, projection, aggregation, sorting, grouping, paging, and more. Some of the more frequently used standard query operators have dedicated keyword syntax so that they can be called by using query expression syntax. A query expression is a different, more readable way to express a query than the method-based equivalent. Query expression clauses are translated into calls to the query methods at compile time. For a list of standard query operators that have equivalent query expression clauses, see [Standard Query Operators Overview](https://docs.microsoft.com/previous-versions/visualstudio/visual-studio-2013/bb397896(v=vs.120)).  
  
 Not all of the standard query operators are supported in [!INCLUDE[linq_entities](../../../../../../includes/linq-entities-md.md)] queries. For more information, see [Supported and Unsupported LINQ Methods (LINQ to Entities)](../../../../../../docs/framework/data/adonet/ef/language-reference/supported-and-unsupported-linq-methods-linq-to-entities.md). This topic provides information about the standard query operators that is specific to [!INCLUDE[linq_entities](../../../../../../includes/linq-entities-md.md)]. For more information about known issues in [!INCLUDE[linq_entities](../../../../../../includes/linq-entities-md.md)] queries, see [Known Issues and Considerations in LINQ to Entities](../../../../../../docs/framework/data/adonet/ef/language-reference/known-issues-and-considerations-in-linq-to-entities.md).  
  
## Projection and Filtering Methods  
 *Projection* refers to transforming the elements of a result set into a desired form. For example, you can project a subset of the properties you need from each object in the result set, you can project a property and perform a mathematical calculation on it, or you can project the entire object from the result set. The projection methods are `Select` and `SelectMany`.  
  
 *Filtering* refers to the operation of restricting the result set to contain only those elements that match a specified condition. The filtering method is `Where`.  
  
 Most overloads of the projection and filtering methods are supported in [!INCLUDE[linq_entities](../../../../../../includes/linq-entities-md.md)], with the exception of those that accept a positional argument.  
  
## Join Methods  
 Joining is an important operation in queries that target data sources that have no navigable relationships to each other. A join of two data sources is the association of objects in one data source with objects in the other data source that share a common attribute or property. The join methods are `Join` and `GroupJoin`.  
  
 Most overloads of the join methods are supported, with the exception of those that use a <xref:System.Collections.Generic.IEqualityComparer%601>. This is because the comparer cannot be translated to the data source.  
  
## Set Methods  
 Set operations in LINQ are query operations that base their result sets on the presence or absence of equivalent elements within the same or in another collection (or set). The set methods are `All`, `Any`, `Concat`, `Contains`, `DefaultIfEmpty`, `Distinct`, `EqualAll`, `Except`, `Intersect`, and `Union`.  
  
 Most overloads of the set methods are supported in [!INCLUDE[linq_entities](../../../../../../includes/linq-entities-md.md)], though there are some differences in behavior compared to LINQ to Objects. However, set methods that use an <xref:System.Collections.Generic.IEqualityComparer%601> are not supported because the comparer cannot be translated to the data source.  
  
## Ordering Methods  
 Ordering, or sorting, refers to the ordering the elements of a result set based on one or more attributes. By specifying more than one sort criterion, you can break ties within a group.  
  
 Most overloads of the ordering methods are supported, with the exception of those that use an <xref:System.Collections.Generic.IComparer%601>. This is because the comparer cannot be translated to the data source. The ordering methods are `OrderBy`, `OrderByDescending`, `ThenBy`, `ThenByDescending`, and `Reverse`.  
  
 Because the query is executed on the data source, the ordering behavior may differ from queries executed in the CLR. This is because ordering options, such as case ordering, kanji ordering, and null ordering, can be set in the data source. Depending on the data source, these ordering options might produce different results than in the CLR.  
  
 If you specify the same key selector in more than one ordering operation, a duplicate ordering will be produced. This is not valid and an exception will be thrown.  
  
## Grouping Methods  
 Grouping refers to placing data into groups so that the elements in each group share a common attribute. The grouping method is `GroupBy`.  
  
 Most overloads of the grouping methods are supported, with the exception of those that use an <xref:System.Collections.Generic.IEqualityComparer%601>. This is because the comparer cannot be translated to the data source.  
  
 The grouping methods are mapped to the data source using a distinct sub-query for the key selector. The key selector comparison sub-query is executed by using the semantics of the data source, including issues related to comparing `null` values.  
  
## Aggregate Methods  
 An aggregation operation computes a single value from a collection of values. For example, calculating the average daily temperature from a month's worth of daily temperature values is an aggregation operation. The aggregate methods are `Aggregate`, `Average`, `Count`, `LongCount`, `Max`, `Min`, and `Sum`.  
  
 Most overloads of the aggregate methods are supported. For behavior related to null values, the aggregate methods use the data source semantics. The behavior of the aggregation methods when null values are involved might be different, depending on which back-end data source is being used. Aggregate method behavior using the semantics of the data source might also be different from what is expected from CLR methods. For example, the default behavior for the `Sum` method on SQL Server is to ignore any null values instead of throwing an exception.  
  
 Any exceptions that result from aggregation, such as an overflow from the `Sum` function, are thrown as data source exceptions or Entity Framework exceptions during the materialization of the query results.  
  
 For those methods that involve a calculation over a sequence, such as `Sum` or `Average`, the actual calculation is performed on the server. As a result, type conversions and loss of precision might occur on the server, and the results might differ from what is expected using CLR semantics.  
  
 The default behavior of the aggregate methods for null/non-null values is shown in the following table:  
  
|Method|No data|All null values|Some null values|No null values|  
|------------|-------------|---------------------|----------------------|--------------------|  
|`Average`|Returns null.|Returns null.|Returns the average of the non-null values in a sequence.|Computes the average of a sequence of numeric values.|  
|`Count`|Returns 0|Returns the number of null values in the sequence.|Returns the number of null and non-null values in the sequence.|Returns the number of elements in the sequence.|  
|`Max`|Returns null.|Returns null.|Returns the maximum non-null value in a sequence.|Returns the maximum value in a sequence.|  
|`Min`|Returns null.|Returns null.|Returns the minimum non-null value in a sequence.|Returns the minimum value in a sequence.|  
|`Sum`|Returns null.|Returns null.|Returns the sum of the non-null value in a sequence.|Computes the sum of a sequence of numeric values.|  
  
## Type Methods  
<<<<<<< HEAD
 The two LINQ methods that deal with type conversion and testing are both supported in the context of the [!INCLUDE[adonet_ef](../../../../../../includes/adonet-ef-md.md)]. This means that the only supported types are types that map to the appropriate [!INCLUDE[adonet_ef](../../../../../../includes/adonet-ef-md.md)] type. For a list of these types, see [Conceptual Model Types (CSDL)](https://docs.microsoft.com/previous-versions/dotnet/netframework-4.0/bb399548(v=vs.100)). The type methods are `Convert` and `OfType`.  
=======
 The two LINQ methods that deal with type conversion and testing are both supported in the context of the Entity Framework. This means that the only supported types are types that map to the appropriate Entity Framework type. For a list of these types, see [Conceptual Model Types (CSDL)](/ef/ef6/modeling/designer/advanced/edmx/csdl-spec#conceptual-model-types-csdl). The type methods are `Convert` and `OfType`.  
>>>>>>> 20ac6c43
  
 `OfType` is supported for entity types. `Convert` is supported for conceptual model primitive types.  The C# `is` and `as` methods are also supported.  
  
## Paging Methods  
 Paging operations return a single element or multiple elements from a sequence. The supported paging methods are `First`, `FirstOrDefault`, `Single`, `SingleOrDefault`, `Skip`, and `Take`.  
  
 A number of paging methods are not supported, due either to the inability to map functions to the data source or to the lack of implicit ordering of sets on the data source. Methods that return a default value are restricted to conceptual model primitive types and reference types with null defaults. Paging methods that are executed on an empty sequence will return null.  
  
## See also
- [Supported and Unsupported LINQ Methods (LINQ to Entities)](../../../../../../docs/framework/data/adonet/ef/language-reference/supported-and-unsupported-linq-methods-linq-to-entities.md)
- [Standard Query Operators Overview](https://docs.microsoft.com/previous-versions/visualstudio/visual-studio-2013/bb397896(v=vs.120))<|MERGE_RESOLUTION|>--- conflicted
+++ resolved
@@ -61,11 +61,7 @@
 |`Sum`|Returns null.|Returns null.|Returns the sum of the non-null value in a sequence.|Computes the sum of a sequence of numeric values.|  
   
 ## Type Methods  
-<<<<<<< HEAD
- The two LINQ methods that deal with type conversion and testing are both supported in the context of the [!INCLUDE[adonet_ef](../../../../../../includes/adonet-ef-md.md)]. This means that the only supported types are types that map to the appropriate [!INCLUDE[adonet_ef](../../../../../../includes/adonet-ef-md.md)] type. For a list of these types, see [Conceptual Model Types (CSDL)](https://docs.microsoft.com/previous-versions/dotnet/netframework-4.0/bb399548(v=vs.100)). The type methods are `Convert` and `OfType`.  
-=======
  The two LINQ methods that deal with type conversion and testing are both supported in the context of the Entity Framework. This means that the only supported types are types that map to the appropriate Entity Framework type. For a list of these types, see [Conceptual Model Types (CSDL)](/ef/ef6/modeling/designer/advanced/edmx/csdl-spec#conceptual-model-types-csdl). The type methods are `Convert` and `OfType`.  
->>>>>>> 20ac6c43
   
  `OfType` is supported for entity types. `Convert` is supported for conceptual model primitive types.  The C# `is` and `as` methods are also supported.  
   
