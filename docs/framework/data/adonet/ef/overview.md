--- conflicted
+++ resolved
@@ -3,29 +3,6 @@
 ms.date: 09/17/2018
 ms.assetid: a2166b3d-d8ba-4a0a-8552-6ba1e3eaaee0
 ---
-<<<<<<< HEAD
-# Entity Framework Overview
-The [!INCLUDE[adonet_ef](../../../../../includes/adonet-ef-md.md)] is a set of technologies in ADO.NET that support the development of data-oriented software applications. Architects and developers of data-oriented applications have struggled with the need to achieve two very different objectives. They must model the entities, relationships, and logic of the business problems they are solving, and they must also work with the data engines used to store and retrieve the data. The data may span multiple storage systems, each with its own protocols; even applications that work with a single storage system must balance the requirements of the storage system against the requirements of writing efficient and maintainable application code.
-
- The [!INCLUDE[adonet_ef](../../../../../includes/adonet-ef-md.md)] enables developers to work with data in the form of domain-specific objects and properties, such as customers and customer addresses, without having to concern themselves with the underlying database tables and columns where this data is stored. With the [!INCLUDE[adonet_ef](../../../../../includes/adonet-ef-md.md)], developers can work at a higher level of abstraction when they deal with data, and can create and maintain data-oriented applications with less code than in traditional applications. Because the [!INCLUDE[adonet_ef](../../../../../includes/adonet-ef-md.md)] is a component of the [!INCLUDE[dnprdnshort](../../../../../includes/dnprdnshort-md.md)], [!INCLUDE[adonet_ef](../../../../../includes/adonet-ef-md.md)] applications can run on any computer on which the [!INCLUDE[dnprdnshort](../../../../../includes/dnprdnshort-md.md)] starting with version 3.5 SP1 is installed.
-
- The following sections in this topic provide more detail about the [!INCLUDE[adonet_ef](../../../../../includes/adonet-ef-md.md)]:
-
--   [Giving Life to Models](#LifeToModels)
-
--   [Mapping Objects to Data](#MappingObjectsToData)
-
--   [Accessing and Changing Entity Data](#AccessingData)
-
--   [Data Providers](#DataProviders)
-
--   [Entity Data Model Tools](#Tools)
-
--   [Learning More](#LearnMore)
-
-<a name="LifeToModels"></a>
-## Giving Life to Models
-=======
 # Entity Framework overview
 
 The [!INCLUDE[adonet_ef](../../../../../includes/adonet-ef-md.md)] is a set of technologies in ADO.NET that support the development of data-oriented software applications. Architects and developers of data-oriented applications have struggled with the need to achieve two very different objectives. They must model the entities, relationships, and logic of the business problems they are solving, and they must also work with the data engines used to store and retrieve the data. The data may span multiple storage systems, each with its own protocols; even applications that work with a single storage system must balance the requirements of the storage system against the requirements of writing efficient and maintainable application code.
@@ -33,18 +10,13 @@
 The [!INCLUDE[adonet_ef](../../../../../includes/adonet-ef-md.md)] enables developers to work with data in the form of domain-specific objects and properties, such as customers and customer addresses, without having to concern themselves with the underlying database tables and columns where this data is stored. With the [!INCLUDE[adonet_ef](../../../../../includes/adonet-ef-md.md)], developers can work at a higher level of abstraction when they deal with data, and can create and maintain data-oriented applications with less code than in traditional applications. Because the [!INCLUDE[adonet_ef](../../../../../includes/adonet-ef-md.md)] is a component of the [!INCLUDE[dnprdnshort](../../../../../includes/dnprdnshort-md.md)], [!INCLUDE[adonet_ef](../../../../../includes/adonet-ef-md.md)] applications can run on any computer on which the [!INCLUDE[dnprdnshort](../../../../../includes/dnprdnshort-md.md)] starting with version 3.5 SP1 is installed.
 
 ## Give life to models
->>>>>>> 8b9e8cd3
  A longstanding and common design approach when building an application or service is the division of the application or service into three parts: a domain model, a logical model, and a physical model. The domain model defines the entities and relationships in the system that is being modeled. The logical model for a relational database normalizes the entities and relationships into tables with foreign key constraints. The physical model addresses the capabilities of a particular data engine by specifying storage details such as partitioning and indexing.
 
  The physical model is refined by database administrators to improve performance, but programmers writing application code primarily confine themselves to working with the logical model by writing SQL queries and calling stored procedures. Domain models are generally used as a tool for capturing and communicating the requirements of an application, frequently as inert diagrams that are viewed and discussed in the early stages of a project and then abandoned. Many development teams skip creating a conceptual model and begin by specifying tables, columns, and keys in a relational database.
 
  The [!INCLUDE[adonet_ef](../../../../../includes/adonet-ef-md.md)] gives life to models by enabling developers to query entities and relationships in the domain model (called a *conceptual* model in the [!INCLUDE[adonet_ef](../../../../../includes/adonet-ef-md.md)]) while relying on the [!INCLUDE[adonet_ef](../../../../../includes/adonet-ef-md.md)] to translate those operations to data source–specific commands. This frees applications from hard-coded dependencies on a particular data source.
 
-<<<<<<< HEAD
- When working with Code First, the conceptual model is mapped to the storage model in code. The [!INCLUDE[adonet_ef](../../../../../includes/adonet-ef-md.md)] can infer the conceptual model based on the object types and additional configurations that you define. The mapping metadata is generated during run time based on a combination of how you defined your domain types and additional configuration information that you provide in code. [!INCLUDE[adonet_ef](../../../../../includes/adonet-ef-md.md)] generates the database as needed based on the metadata. For more information, see [Creating and Mapping a Conceptual Model](http://go.microsoft.com/fwlink/?LinkID=235382).
-=======
  When working with Code First, the conceptual model is mapped to the storage model in code. The [!INCLUDE[adonet_ef](../../../../../includes/adonet-ef-md.md)] can infer the conceptual model based on the object types and additional configurations that you define. The mapping metadata is generated during run time based on a combination of how you defined your domain types and additional configuration information that you provide in code. [!INCLUDE[adonet_ef](../../../../../includes/adonet-ef-md.md)] generates the database as needed based on the metadata. For more information, see [Creating and Mapping a Conceptual Model](https://go.microsoft.com/fwlink/?LinkID=235382).
->>>>>>> 8b9e8cd3
 
  When working with the Entity Data Model Tools, the conceptual model, the storage model, and the mappings between the two are expressed in XML-based schemas and defined in files that have corresponding name extensions:
 
@@ -54,73 +26,23 @@
 
 -   Mapping specification language (MSL) defines the mappings between the storage and conceptual models. The file extension is .msl.
 
-<<<<<<< HEAD
- The storage model and mappings can change as needed without requiring changes to the conceptual model, data classes, or application code. Because storage models are provider-specific, you can work with a consistent conceptual model across various data sources.
-
- The [!INCLUDE[adonet_ef](../../../../../includes/adonet-ef-md.md)] uses these model and mapping files to create, read, update, and delete operations against entities and relationships in the conceptual model to equivalent operations in the data source. The [!INCLUDE[adonet_ef](../../../../../includes/adonet-ef-md.md)] even supports mapping entities in the conceptual model to stored procedures in the data source. For more information, see [CSDL, SSDL, and MSL Specifications](../../../../../docs/framework/data/adonet/ef/language-reference/csdl-ssdl-and-msl-specifications.md).
-
-<a name="MappingObjectsToData"></a>
-## Mapping Objects to Data
-=======
 The storage model and mappings can change as needed without requiring changes to the conceptual model, data classes, or application code. Because storage models are provider-specific, you can work with a consistent conceptual model across various data sources.
 
 The [!INCLUDE[adonet_ef](../../../../../includes/adonet-ef-md.md)] uses these model and mapping files to create, read, update, and delete operations against entities and relationships in the conceptual model to equivalent operations in the data source. The [!INCLUDE[adonet_ef](../../../../../includes/adonet-ef-md.md)] even supports mapping entities in the conceptual model to stored procedures in the data source. For more information, see [CSDL, SSDL, and MSL Specifications](../../../../../docs/framework/data/adonet/ef/language-reference/csdl-ssdl-and-msl-specifications.md).
 
 ## Map objects to data
->>>>>>> 8b9e8cd3
  Object-oriented programming poses a challenge for interacting with data storage systems. Although the organization of classes frequently mirrors the organization of relational database tables, the fit is not perfect. Multiple normalized tables frequently correspond to a single class, and relationships between classes are often represented differently than relationships between tables are represented. For example, to represent the customer for a sales order, an `Order` class might use a property that contains a reference to an instance of a `Customer` class, while an `Order` table row in a database contains a foreign key column (or set of columns) with a value that corresponds to a primary key value in the `Customer` table. A `Customer` class might have a property named `Orders` that contains a collection of instances of the `Order` class, while the `Customer` table in a database has no comparable column. The [!INCLUDE[adonet_ef](../../../../../includes/adonet-ef-md.md)] provides developers with the flexibility to represent relationships in this way, or to more closely model relationships as they are represented in the database.
 
  Existing solutions have tried to bridge this gap, which is frequently called an "impedance mismatch", by only mapping object-oriented classes and properties to relational tables and columns. Instead of taking this traditional approach, the [!INCLUDE[adonet_ef](../../../../../includes/adonet-ef-md.md)] maps relational tables, columns, and foreign key constraints in logical models to entities and relationships in conceptual models. This enables greater flexibility both in defining objects and optimizing the logical model. The [!INCLUDE[adonet_edm](../../../../../includes/adonet-edm-md.md)] tools generate extensible data classes based on the conceptual model. These classes are partial classes that can be extended with additional members that the developer adds. By default, the classes that are generated for a particular conceptual model derive from base classes that provide services for materializing entities as objects and for tracking and saving changes. Developers can use these classes to work with the entities and relationships as objects related by associations. Developers can also customize the classes that are generated for a conceptual model. For more information, see [Working with Objects](../../../../../docs/framework/data/adonet/ef/working-with-objects.md).
 
-<<<<<<< HEAD
-<a name="AccessingData"></a>
-## Accessing and Changing Entity Data
- More than just another object-relational mapping solution, the [!INCLUDE[adonet_ef](../../../../../includes/adonet-ef-md.md)] is fundamentally about enabling applications to access and change data that is represented as entities and relationships in the conceptual model. The [!INCLUDE[adonet_ef](../../../../../includes/adonet-ef-md.md)] uses information in the model and mapping files to translate object queries against entity types represented in the conceptual model into data source-specific queries. Query results are materialized into objects that the [!INCLUDE[adonet_ef](../../../../../includes/adonet-ef-md.md)] manages. The [!INCLUDE[adonet_ef](../../../../../includes/adonet-ef-md.md)] provides the following ways to query a conceptual model and return objects:
-=======
 ## Access and change entity data
 
 More than just another object-relational mapping solution, the [!INCLUDE[adonet_ef](../../../../../includes/adonet-ef-md.md)] is fundamentally about enabling applications to access and change data that is represented as entities and relationships in the conceptual model. The [!INCLUDE[adonet_ef](../../../../../includes/adonet-ef-md.md)] uses information in the model and mapping files to translate object queries against entity types represented in the conceptual model into data source-specific queries. Query results are materialized into objects that the [!INCLUDE[adonet_ef](../../../../../includes/adonet-ef-md.md)] manages. The [!INCLUDE[adonet_ef](../../../../../includes/adonet-ef-md.md)] provides the following ways to query a conceptual model and return objects:
->>>>>>> 8b9e8cd3
 
 -   [!INCLUDE[linq_entities](../../../../../includes/linq-entities-md.md)]. Provides Language-Integrated Query (LINQ) support for querying entity types that are defined in a conceptual model. For more information, see [LINQ to Entities](../../../../../docs/framework/data/adonet/ef/language-reference/linq-to-entities.md).
 
 -   [!INCLUDE[esql](../../../../../includes/esql-md.md)]. A storage-independent dialect of SQL that works directly with entities in the conceptual model and that supports [!INCLUDE[adonet_edm](../../../../../includes/adonet-edm-md.md)] concepts. [!INCLUDE[esql](../../../../../includes/esql-md.md)] is used both with object queries and queries that are executed by using the EntityClient provider. For more information, see [Entity SQL Overview](../../../../../docs/framework/data/adonet/ef/language-reference/entity-sql-overview.md).
 
-<<<<<<< HEAD
- The [!INCLUDE[adonet_ef](../../../../../includes/adonet-ef-md.md)] includes the EntityClient data provider. This provider manages connections, translates entity queries into data source-specific queries, and returns a data reader that the [!INCLUDE[adonet_ef](../../../../../includes/adonet-ef-md.md)] uses to materialize entity data into objects. When object materialization is not required, the EntityClient provider can also be used like a standard [!INCLUDE[vstecado](../../../../../includes/vstecado-md.md)] data provider by enabling applications to execute [!INCLUDE[esql](../../../../../includes/esql-md.md)] queries and consume the returned read-only data reader. For more information, see [EntityClient Provider for the Entity Framework](../../../../../docs/framework/data/adonet/ef/entityclient-provider-for-the-entity-framework.md).
-
- The following diagram illustrates the [!INCLUDE[adonet_ef](../../../../../includes/adonet-ef-md.md)] architecture for accessing data:
-
- ![Entity Framework Architectural Diagram](../../../../../docs/framework/data/adonet/ef/media/wd-efarchdiagram.gif "wd_EFArchDiagram")
-
- The [!INCLUDE[adonet_edm](../../../../../includes/adonet-edm-md.md)] Tools can generate a class derived from `System.Data.Objects.ObjectContext` or `System.Data.Entity.DbContext` that represents the entity container in the conceptual model. This object context provides the facilities for tracking changes and managing identities, concurrency, and relationships. This class also exposes a `SaveChanges` method that writes inserts, updates, and deletes to the data source. Like queries, these changes are either made by commands automatically generated by the system or by stored procedures that are specified by the developer.
-
-<a name="DataProviders"></a>
-## Data Providers
- The `EntityClient` provider extends the [!INCLUDE[vstecado](../../../../../includes/vstecado-md.md)] provider model by accessing data in terms of conceptual entities and relationships. It executes queries that use [!INCLUDE[esql](../../../../../includes/esql-md.md)]. [!INCLUDE[esql](../../../../../includes/esql-md.md)] provides the underlying query language that enables `EntityClient` to communicate with the database. For more information, see [EntityClient Provider for the Entity Framework](../../../../../docs/framework/data/adonet/ef/entityclient-provider-for-the-entity-framework.md).
-
- The [!INCLUDE[adonet_ef](../../../../../includes/adonet-ef-md.md)] includes an updated SqlClient Data Provider that supports canonical command trees. For more information, see [SqlClient for the Entity Framework](../../../../../docs/framework/data/adonet/ef/sqlclient-for-the-entity-framework.md).
-
-<a name="Tools"></a>
-## Entity Data Model Tools
- Together with the [!INCLUDE[adonet_ef](../../../../../includes/adonet-ef-md.md)] runtime, the Visual Studio 2012 includes the mapping and modeling tools. For more information, see [Modeling and Mapping](../../../../../docs/framework/data/adonet/ef/modeling-and-mapping.md).
-
-<a name="LearnMore"></a>
-## Learning More
- The following topics enable you to learn more about the [!INCLUDE[adonet_ef](../../../../../includes/adonet-ef-md.md)]:
-
- [Getting Started](../../../../../docs/framework/data/adonet/ef/getting-started.md)
- Provide information about how to get up and running quickly using the [Quickstart](http://msdn.microsoft.com/library/0bc534be-789f-4819-b9f6-76e51d961675), which shows how to create a simple [!INCLUDE[adonet_ef](../../../../../includes/adonet-ef-md.md)] application.
-
- [Entity Framework Terminology](../../../../../docs/framework/data/adonet/ef/terminology.md)
- Defines many of the terms that are introduced by the Entity Data Model and the [!INCLUDE[adonet_ef](../../../../../includes/adonet-ef-md.md)] and that are used in [!INCLUDE[adonet_ef](../../../../../includes/adonet-ef-md.md)] documentation.
-
- [Entity Framework Resources](../../../../../docs/framework/data/adonet/ef/resources.md)
- Provides links to conceptual topics and links to external topics and resources for building [!INCLUDE[adonet_ef](../../../../../includes/adonet-ef-md.md)] applications.
-
-## See Also
- [ADO.NET Entity Framework](../../../../../docs/framework/data/adonet/ef/index.md)
-=======
 The [!INCLUDE[adonet_ef](../../../../../includes/adonet-ef-md.md)] includes the EntityClient data provider. This provider manages connections, translates entity queries into data source-specific queries, and returns a data reader that the [!INCLUDE[adonet_ef](../../../../../includes/adonet-ef-md.md)] uses to materialize entity data into objects. When object materialization is not required, the EntityClient provider can also be used like a standard [!INCLUDE[vstecado](../../../../../includes/vstecado-md.md)] data provider by enabling applications to execute [!INCLUDE[esql](../../../../../includes/esql-md.md)] queries and consume the returned read-only data reader. For more information, see [EntityClient Provider for the Entity Framework](../../../../../docs/framework/data/adonet/ef/entityclient-provider-for-the-entity-framework.md).
 
 The following diagram illustrates the [!INCLUDE[adonet_ef](../../../../../includes/adonet-ef-md.md)] architecture for accessing data:
@@ -151,5 +73,4 @@
 
 ## See also
 
-- [ADO.NET Entity Framework](../../../../../docs/framework/data/adonet/ef/index.md)
->>>>>>> 8b9e8cd3
+- [ADO.NET Entity Framework](../../../../../docs/framework/data/adonet/ef/index.md)