--- conflicted
+++ resolved
@@ -15,11 +15,7 @@
  You can also use the `Close` or `Dispose` methods of the connection object for the provider that you are using. Connections that are not explicitly closed might not be added or returned to the pool. For example, a connection that has gone out of scope but that has not been explicitly closed will only be returned to the connection pool if the maximum pool size has been reached and the connection is still valid. For more information, see [OLE DB, ODBC, and Oracle Connection Pooling](../../../../docs/framework/data/adonet/ole-db-odbc-and-oracle-connection-pooling.md).  
   
 > [!NOTE]
-<<<<<<< HEAD
->  Do not call `Close` or `Dispose` on a **Connection**, a **DataReader**, or any other managed object in the `Finalize` method of your class. In a finalizer, only release unmanaged resources that your class owns directly. If your class does not own any unmanaged resources, do not include a `Finalize` method in your class definition. For more information, see [Garbage Collection](../../../standard/garbage-collection/index.md).  
-=======
-> Do not call `Close` or `Dispose` on a **Connection**, a **DataReader**, or any other managed object in the `Finalize` method of your class. In a finalizer, only release unmanaged resources that your class owns directly. If your class does not own any unmanaged resources, do not include a `Finalize` method in your class definition. For more information, see [Garbage Collection](../../../../docs/standard/garbage-collection/index.md).  
->>>>>>> d784b6cb
+> Do not call `Close` or `Dispose` on a **Connection**, a **DataReader**, or any other managed object in the `Finalize` method of your class. In a finalizer, only release unmanaged resources that your class owns directly. If your class does not own any unmanaged resources, do not include a `Finalize` method in your class definition. For more information, see [Garbage Collection](../../../standard/garbage-collection/index.md).  
   
 > [!NOTE]
 > Login and logout events will not be raised on the server when a connection is fetched from or returned to the connection pool, because the connection is not actually closed when it is returned to the connection pool. For more information, see [SQL Server Connection Pooling (ADO.NET)](../../../../docs/framework/data/adonet/sql-server-connection-pooling.md).  
