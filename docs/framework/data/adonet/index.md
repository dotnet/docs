--- conflicted
+++ resolved
@@ -38,13 +38,8 @@
  Describes features and behaviors that are specific to the .NET Framework Data Provider for Oracle.  
   
 ## Related Sections  
-<<<<<<< HEAD
- [Security in Native and .NET Framework Code](../../../standard/security/index.md)  
- Provides links to security topics for Visual Studio, the .NET Framework, and cryptography.  
-=======
  [Language-Integrated Query (LINQ) - C#](../../../csharp/programming-guide/concepts/linq/index.md)  
  Provides links to LINQ topics and samples using C#.  
->>>>>>> 20ac6c43
   
  [Language-Integrated Query (LINQ) - Visual Basic](../../../visual-basic/programming-guide/concepts/linq/index.md)  
  Provides links to LINQ topics and samples using Visual Basic.  
