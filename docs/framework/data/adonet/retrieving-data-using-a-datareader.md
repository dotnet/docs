--- conflicted
+++ resolved
@@ -34,11 +34,7 @@
  While a **DataReader** is open, the **Connection** is in use exclusively by that **DataReader**. You cannot execute any commands for the **Connection**, including creating another **DataReader**, until the original **DataReader** is closed.  
   
 > [!NOTE]
-<<<<<<< HEAD
->  Do not call **Close** or **Dispose** on a **Connection**, a **DataReader**, or any other managed object in the **Finalize** method of your class. In a finalizer, only release unmanaged resources that your class owns directly. If your class does not own any unmanaged resources, do not include a **Finalize** method in your class definition. For more information, see [Garbage Collection](../../../standard/garbage-collection/index.md).  
-=======
-> Do not call **Close** or **Dispose** on a **Connection**, a **DataReader**, or any other managed object in the **Finalize** method of your class. In a finalizer, only release unmanaged resources that your class owns directly. If your class does not own any unmanaged resources, do not include a **Finalize** method in your class definition. For more information, see [Garbage Collection](../../../../docs/standard/garbage-collection/index.md).  
->>>>>>> d784b6cb
+> Do not call **Close** or **Dispose** on a **Connection**, a **DataReader**, or any other managed object in the **Finalize** method of your class. In a finalizer, only release unmanaged resources that your class owns directly. If your class does not own any unmanaged resources, do not include a **Finalize** method in your class definition. For more information, see [Garbage Collection](../../../standard/garbage-collection/index.md).  
   
 ## Retrieving multiple result sets using NextResult  
  If the **DataReader** returns multiple result sets, call the **NextResult** method to iterate through the result sets sequentially. The following example shows the <xref:System.Data.SqlClient.SqlDataReader> processing the results of two SELECT statements using the <xref:System.Data.SqlClient.SqlCommand.ExecuteReader%2A> method.  
