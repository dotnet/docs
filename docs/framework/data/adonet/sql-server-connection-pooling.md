--- conflicted
+++ resolved
@@ -64,11 +64,7 @@
 >  We strongly recommend that you always close the connection when you are finished using it so that the connection will be returned to the pool. You can do this using either the `Close` or `Dispose` methods of the `Connection` object, or by opening all connections inside a `using` statement in C#, or a `Using` statement in Visual Basic. Connections that are not explicitly closed might not be added or returned to the pool. For more information, see [using Statement](../../../csharp/language-reference/keywords/using-statement.md) or [How to: Dispose of a System Resource](../../../visual-basic/programming-guide/language-features/control-flow/how-to-dispose-of-a-system-resource.md) for Visual Basic.  
   
 > [!NOTE]
-<<<<<<< HEAD
->  Do not call `Close` or `Dispose` on a `Connection`, a `DataReader`, or any other managed object in the `Finalize` method of your class. In a finalizer, only release unmanaged resources that your class owns directly. If your class does not own any unmanaged resources, do not include a `Finalize` method in your class definition. For more information, see [Garbage Collection](../../../standard/garbage-collection/index.md).  
-=======
-> Do not call `Close` or `Dispose` on a `Connection`, a `DataReader`, or any other managed object in the `Finalize` method of your class. In a finalizer, only release unmanaged resources that your class owns directly. If your class does not own any unmanaged resources, do not include a `Finalize` method in your class definition. For more information, see [Garbage Collection](../../../../docs/standard/garbage-collection/index.md).  
->>>>>>> d784b6cb
+> Do not call `Close` or `Dispose` on a `Connection`, a `DataReader`, or any other managed object in the `Finalize` method of your class. In a finalizer, only release unmanaged resources that your class owns directly. If your class does not own any unmanaged resources, do not include a `Finalize` method in your class definition. For more information, see [Garbage Collection](../../../standard/garbage-collection/index.md).  
   
 For more info about the events associated with opening and closing connections, see [Audit Login Event Class](/sql/relational-databases/event-classes/audit-login-event-class) and [Audit Logout Event Class](/sql/relational-databases/event-classes/audit-logout-event-class) in the SQL Server documentation.  
   
