--- conflicted
+++ resolved
@@ -50,11 +50,7 @@
   
 |Resource|Description|  
 |--------------|-----------------|  
-<<<<<<< HEAD
-|[Application Roles](/sql/relational-databases/security/authentication-access/application-roles) in SQL Server Books Online|Describes how to create and use application roles in SQL Server 2008.|  
-=======
 |[Application Roles](/sql/relational-databases/security/authentication-access/application-roles)|Describes how to create and use application roles in SQL Server 2008.|  
->>>>>>> bbf956a6
   
 ## See Also  
  [Securing ADO.NET Applications](../../../../../docs/framework/data/adonet/securing-ado-net-applications.md)  
