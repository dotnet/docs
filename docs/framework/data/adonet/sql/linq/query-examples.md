---
title: "Query Examples"
ms.custom: ""
ms.date: "03/30/2017"
ms.prod: ".net-framework"
ms.reviewer: ""
ms.suite: ""
ms.technology: 
  - "dotnet-ado"
ms.tgt_pltfrm: ""
ms.topic: "article"
ms.assetid: 137f8677-494c-4d49-95ce-c17742f2d01f
caps.latest.revision: 2
author: "douglaslMS"
ms.author: "douglasl"
manager: "craigg"
ms.workload: 
  - "dotnet"
---
# Query Examples
<<<<<<< HEAD
This section provides [!INCLUDE[vbprvb](../../../../../../includes/vbprvb-md.md)] and C# examples of typical [!INCLUDE[vbtecdlinq](../../../../../../includes/vbtecdlinq-md.md)] queries. Developers using Visual Studio can find many more examples in a sample solution available in the Samples section. For more information, see [Samples](../../../../../../docs/framework/data/adonet/sql/linq/samples.md).  
=======
This section provides Visual Basic and C# examples of typical [!INCLUDE[vbtecdlinq](../../../../../../includes/vbtecdlinq-md.md)] queries. Developers using [!INCLUDE[vs_current_short](../../../../../../includes/vs-current-short-md.md)] can find many more examples in a sample solution available in the Samples section. For more information, see [Samples](../../../../../../docs/framework/data/adonet/sql/linq/samples.md).  
>>>>>>> 5024b905
  
> [!IMPORTANT]
>  *db* is often used in code examples in [!INCLUDE[vbtecdlinq](../../../../../../includes/vbtecdlinq-md.md)] documentation. *db* is assumed to be an instance of a *Northwind* class, which inherits from <xref:System.Data.Linq.DataContext>.  
  
## In This Section  
 [Aggregate Queries](../../../../../../docs/framework/data/adonet/sql/linq/aggregate-queries.md)  
 Describes how to use <xref:System.Linq.Enumerable.Average%2A>, <xref:System.Linq.Enumerable.Count%2A>, and so forth.  
  
 [Return the First Element in a Sequence](../../../../../../docs/framework/data/adonet/sql/linq/return-the-first-element-in-a-sequence.md)  
 Provides examples of using <xref:System.Linq.Enumerable.First%2A>.  
  
 [Return Or Skip Elements in a Sequence](../../../../../../docs/framework/data/adonet/sql/linq/return-or-skip-elements-in-a-sequence.md)  
 Provides examples of using <xref:System.Linq.Enumerable.Take%2A> and <xref:System.Linq.Enumerable.Skip%2A>.  
  
 [Sort Elements in a Sequence](../../../../../../docs/framework/data/adonet/sql/linq/sort-elements-in-a-sequence.md)  
 Provides examples of using <xref:System.Linq.Enumerable.OrderBy%2A>.  
  
 [Group Elements in a Sequence](../../../../../../docs/framework/data/adonet/sql/linq/group-elements-in-a-sequence.md)  
 Provides examples of using <xref:System.Linq.Enumerable.GroupBy%2A>.  
  
 [Eliminate Duplicate Elements from a Sequence](../../../../../../docs/framework/data/adonet/sql/linq/eliminate-duplicate-elements-from-a-sequence.md)  
 Provides examples of using <xref:System.Linq.Enumerable.Distinct%2A>.  
  
 [Determine if Any or All Elements in a Sequence Satisfy a Condition](../../../../../../docs/framework/data/adonet/sql/linq/determine-if-any-or-all-elements-in-a-sequence-satisfy-a-condition.md)  
 Provides examples of using <xref:System.Linq.Enumerable.All%2A> and <xref:System.Linq.Enumerable.Any%2A>.  
  
 [Concatenate Two Sequences](../../../../../../docs/framework/data/adonet/sql/linq/concatenate-two-sequences.md)  
 Provides examples of using <xref:System.Linq.Enumerable.Concat%2A>.  
  
 [Return the Set Difference Between Two Sequences](../../../../../../docs/framework/data/adonet/sql/linq/return-the-set-difference-between-two-sequences.md)  
 Provides examples of using <xref:System.Linq.Enumerable.Except%2A>.  
  
 [Return the Set Intersection of Two Sequences](../../../../../../docs/framework/data/adonet/sql/linq/return-the-set-intersection-of-two-sequences.md)  
 Provides examples of using <xref:System.Linq.Enumerable.Intersect%2A>.  
  
 [Return the Set Union of Two Sequences](../../../../../../docs/framework/data/adonet/sql/linq/return-the-set-union-of-two-sequences.md)  
 Provides examples of using <xref:System.Linq.Enumerable.Union%2A>.  
  
 [Convert a Sequence to an Array](../../../../../../docs/framework/data/adonet/sql/linq/convert-a-sequence-to-an-array.md)  
 Provides examples of using <xref:System.Linq.Enumerable.ToArray%2A>.  
  
 [Convert a Sequence to a Generic List](../../../../../../docs/framework/data/adonet/sql/linq/convert-a-sequence-to-a-generic-list.md)  
 Provides examples of using <xref:System.Linq.Enumerable.ToList%2A>.  
  
 [Convert a Type to a Generic IEnumerable](../../../../../../docs/framework/data/adonet/sql/linq/convert-a-type-to-a-generic-ienumerable.md)  
 Provides examples of using <xref:System.Linq.Enumerable.AsEnumerable%2A>.  
  
 [Formulate Joins and Cross-Product Queries](../../../../../../docs/framework/data/adonet/sql/linq/formulate-joins-and-cross-product-queries.md)  
 Provides examples of using foreign-key navigation in the `from`, `where`, and `select` clauses.  
  
 [Formulate Projections](../../../../../../docs/framework/data/adonet/sql/linq/formulate-projections.md)  
 Provides examples of combining `select` with other features (for example, *anonymous types*) to form query projections.  
  
## Related Sections  
 [Standard Query Operators Overview](http://msdn.microsoft.com/library/24cda21e-8af8-4632-b519-c404a839b9b2)  
 Explains the concept of standard query operators.  
  
 [Query Concepts](../../../../../../docs/framework/data/adonet/sql/linq/query-concepts.md)  
 Explains how [!INCLUDE[vbtecdlinq](../../../../../../includes/vbtecdlinq-md.md)] uses concepts that apply to queries.  
  
 [Programming Guide](../../../../../../docs/framework/data/adonet/sql/linq/programming-guide.md)  
 Provides a portal to topics that explain programming concepts related to [!INCLUDE[vbtecdlinq](../../../../../../includes/vbtecdlinq-md.md)].<|MERGE_RESOLUTION|>--- conflicted
+++ resolved
@@ -18,11 +18,7 @@
   - "dotnet"
 ---
 # Query Examples
-<<<<<<< HEAD
-This section provides [!INCLUDE[vbprvb](../../../../../../includes/vbprvb-md.md)] and C# examples of typical [!INCLUDE[vbtecdlinq](../../../../../../includes/vbtecdlinq-md.md)] queries. Developers using Visual Studio can find many more examples in a sample solution available in the Samples section. For more information, see [Samples](../../../../../../docs/framework/data/adonet/sql/linq/samples.md).  
-=======
-This section provides Visual Basic and C# examples of typical [!INCLUDE[vbtecdlinq](../../../../../../includes/vbtecdlinq-md.md)] queries. Developers using [!INCLUDE[vs_current_short](../../../../../../includes/vs-current-short-md.md)] can find many more examples in a sample solution available in the Samples section. For more information, see [Samples](../../../../../../docs/framework/data/adonet/sql/linq/samples.md).  
->>>>>>> 5024b905
+This section provides Visual Basic and C# examples of typical [!INCLUDE[vbtecdlinq](../../../../../../includes/vbtecdlinq-md.md)] queries. Developers using Visual Studio can find many more examples in a sample solution available in the Samples section. For more information, see [Samples](../../../../../../docs/framework/data/adonet/sql/linq/samples.md).  
   
 > [!IMPORTANT]
 >  *db* is often used in code examples in [!INCLUDE[vbtecdlinq](../../../../../../includes/vbtecdlinq-md.md)] documentation. *db* is assumed to be an instance of a *Northwind* class, which inherits from <xref:System.Data.Linq.DataContext>.  
