---
title: "Updating Data Sources with DataAdapters"
ms.date: "03/30/2017"
dev_langs:
  - "csharp"
  - "vb"
ms.assetid: d1bd9a8c-0e29-40e3-bda8-d89176b72fb1
---
# Updating Data Sources with DataAdapters

The `Update` method of the <xref:System.Data.Common.DataAdapter> is called to resolve changes from a <xref:System.Data.DataSet> back to the data source. The `Update` method, like the `Fill` method, takes as arguments an instance of a `DataSet`, and an optional <xref:System.Data.DataTable> object or `DataTable` name. The `DataSet` instance is the `DataSet` that contains the changes that have been made, and the `DataTable` identifies the table from which to retrieve the changes. If no `DataTable` is specified, the first `DataTable` in the `DataSet` is used.

When you call the `Update` method, the `DataAdapter` analyzes the changes that have been made and executes the appropriate command (INSERT, UPDATE, or DELETE). When the `DataAdapter` encounters a change to a <xref:System.Data.DataRow>, it uses the <xref:System.Data.Common.DbDataAdapter.InsertCommand%2A>, <xref:System.Data.Common.DbDataAdapter.UpdateCommand%2A>, or <xref:System.Data.Common.DbDataAdapter.DeleteCommand%2A> to process the change. This allows you to maximize the performance of your ADO.NET application by specifying command syntax at design time and, where possible, through the use of stored procedures. You must explicitly set the commands before calling `Update`. If `Update` is called and the appropriate command does not exist for a particular update (for example, no `DeleteCommand` for deleted rows), an exception is thrown.

> [!NOTE]
> If you are using SQL Server stored procedures to edit or delete data using a `DataAdapter`, make sure that you do not use SET NOCOUNT ON in the stored procedure definition. This causes the rows affected count returned to be zero, which the `DataAdapter` interprets as a concurrency conflict. In this event, a <xref:System.Data.DBConcurrencyException> will be thrown.

Command parameters can be used to specify input and output values for an SQL statement or stored procedure for each modified row in a `DataSet`. For more information, see [DataAdapter Parameters](dataadapter-parameters.md).

> [!NOTE]
> It is important to understand the difference between deleting a row in a <xref:System.Data.DataTable> and removing the row. When you call the `Remove` or `RemoveAt` method, the row is removed immediately. Any corresponding rows in the back end data source will not be affected if you then pass the `DataTable` or `DataSet` to a `DataAdapter` and call `Update`. When you use the `Delete` method, the row remains in the `DataTable` and is marked for deletion. If you then pass the `DataTable` or `DataSet` to a `DataAdapter` and call `Update`, the corresponding row in the back end data source is deleted.

If your `DataTable` maps to or is generated from a single database table, you can take advantage of the <xref:System.Data.Common.DbCommandBuilder> object to automatically generate the `DeleteCommand`, `InsertCommand`, and `UpdateCommand` objects for the `DataAdapter`. For more information, see [Generating Commands with CommandBuilders](generating-commands-with-commandbuilders.md).

## Using UpdatedRowSource to Map Values to a DataSet

You can control how the values returned from the data source are mapped back to the `DataTable` following a call to the Update method of a `DataAdapter`, by using the <xref:System.Data.Common.DbCommand.UpdatedRowSource%2A> property of a <xref:System.Data.Common.DbCommand> object. By setting the `UpdatedRowSource` property to one of the <xref:System.Data.UpdateRowSource> enumeration values, you can control whether output parameters returned by the `DataAdapter` commands are ignored or applied to the changed row in the `DataSet`. You can also specify whether the first returned row (if it exists) is applied to the changed row in the `DataTable`.

The following table describes the different values of the `UpdateRowSource` enumeration and how they affect the behavior of a command used with a `DataAdapter`.

|UpdatedRowSource Enumeration|Description|
|----------------------------------|-----------------|
|<xref:System.Data.UpdateRowSource.Both>|Both the output parameters and the first row of a returned result set may be mapped to the changed row in the `DataSet`.|
|<xref:System.Data.UpdateRowSource.FirstReturnedRecord>|Only the data in the first row of a returned result set may be mapped to the changed row in the `DataSet`.|
|<xref:System.Data.UpdateRowSource.None>|Any output parameters or rows of a returned result set are ignored.|
|<xref:System.Data.UpdateRowSource.OutputParameters>|Only output parameters may be mapped to the changed row in the `DataSet`.|

The `Update` method resolves your changes back to the data source; however other clients may have modified data at the data source since the last time you filled the `DataSet`. To refresh your `DataSet` with current data, use the `DataAdapter` and `Fill` method. New rows will be added to the table, and updated information will be incorporated into existing rows. The `Fill` method determines whether a new row will be added or an existing row will be updated by examining the primary key values of the rows in the `DataSet` and the rows returned by the `SelectCommand`. If the `Fill` method encounters a primary key value for a row in the `DataSet` that matches a primary key value from a row in the results returned by the `SelectCommand`, it updates the existing row with the information from the row returned by the `SelectCommand` and sets the <xref:System.Data.DataRow.RowState%2A> of the existing row to `Unchanged`. If a row returned by the `SelectCommand` has a primary key value that does not match any of the primary key values of the rows in the `DataSet`, the `Fill` method adds a new row with a `RowState` of `Unchanged`.

> [!NOTE]
> If the `SelectCommand` returns the results of an OUTER JOIN, the `DataAdapter` will not set a `PrimaryKey` value for the resulting `DataTable`. You must define the `PrimaryKey` yourself to ensure that duplicate rows are resolved correctly. For more information, see [Defining Primary Keys](./dataset-datatable-dataview/defining-primary-keys.md).

To handle exceptions that may occur when calling the `Update` method, you can use the `RowUpdated` event to respond to row update errors as they occur (see [Handling DataAdapter Events](handling-dataadapter-events.md)), or you can set `DataAdapter.ContinueUpdateOnError` to `true` before calling `Update`, and respond to the error information stored in the `RowError` property of a particular row when the update is complete (see [Row Error Information](./dataset-datatable-dataview/row-error-information.md)).

> [!NOTE]
<<<<<<< HEAD
>  If the `SelectCommand` returns the results of an OUTER JOIN, the `DataAdapter` will not set a `PrimaryKey` value for the resulting `DataTable`. You must define the `PrimaryKey` yourself to ensure that duplicate rows are resolved correctly. For more information, see [Defining Primary Keys](../../../../docs/framework/data/adonet/dataset-datatable-dataview/defining-primary-keys.md).  
  
 To handle exceptions that may occur when calling the `Update` method, you can use the `RowUpdated` event to respond to row update errors as they occur (see [Handling DataAdapter Events](../../../../docs/framework/data/adonet/handling-dataadapter-events.md)), or you can set `DataAdapter.ContinueUpdateOnError` to `true` before calling `Update`, and respond to the error information stored in the `RowError` property of a particular row when the update is complete (see [Row Error Information](../../../../docs/framework/data/adonet/dataset-datatable-dataview/row-error-information.md)).  
  
 **Note** Calling `AcceptChanges` on the `DataSet`, `DataTable`, or `DataRow` will cause all `Original` values for a `DataRow` to be overwritten with the `Current` values for the `DataRow`. If the field values that identify the row as unique have been modified, after calling `AcceptChanges` the `Original` values will no longer match the values in the data source. `AcceptChanges` is called automatically for each row during a call to the Update method of a `DataAdapter`. You can preserve the original values during a call to the Update method by first setting the `AcceptChangesDuringUpdate` property of the `DataAdapter` to false, or by creating an event handler for the `RowUpdated` event and setting the <xref:System.Data.Common.RowUpdatedEventArgs.Status%2A> to <xref:System.Data.UpdateStatus.SkipCurrentRow>. For more information, see [Merging DataSet Contents](../../../../docs/framework/data/adonet/dataset-datatable-dataview/merging-dataset-contents.md) and [Handling DataAdapter Events](../../../../docs/framework/data/adonet/handling-dataadapter-events.md).  
  
## Example  
 The following examples demonstrate how to perform updates to modified rows by explicitly setting the `UpdateCommand` of a `DataAdapter` and calling its `Update` method. Notice that the parameter specified in the WHERE clause of the UPDATE statement is set to use the `Original` value of the `SourceColumn`. This is important, because the `Current` value may have been modified and may not match the value in the data source. The `Original` value is the value that was used to populate the `DataTable` from the data source.  
  
 [!code-csharp[DataWorks SqlClient.DataAdapterUpdate#1](../../../../samples/snippets/csharp/VS_Snippets_ADO.NET/DataWorks SqlClient.DataAdapterUpdate/CS/source.cs#1)]
 [!code-vb[DataWorks SqlClient.DataAdapterUpdate#1](../../../../samples/snippets/visualbasic/VS_Snippets_ADO.NET/DataWorks SqlClient.DataAdapterUpdate/VB/source.vb#1)]  
  
## AutoIncrement Columns  
 If the tables from your data source have auto-incrementing columns, you can fill the columns in your `DataSet` either by returning the auto-increment value as an output parameter of a stored procedure and mapping that to a column in a table, by returning the auto-increment value in the first row of a result set returned by a stored procedure or SQL statement, or by using the `RowUpdated` event of the `DataAdapter` to execute an additional SELECT statement. For more information and an example, see [Retrieving Identity or Autonumber Values](../../../../docs/framework/data/adonet/retrieving-identity-or-autonumber-values.md).  
  
## Ordering of Inserts, Updates, and Deletes  
 In many circumstances, the order in which changes made through the `DataSet` are sent to the data source is important. For example, if a primary key value for an existing row is updated, and a new row has been added with the new primary key value as a foreign key, it is important to process the update before the insert.  
  
 You can use the `Select` method of the `DataTable` to return a `DataRow` array that only references rows with a particular `RowState`. You can then pass the returned `DataRow` array to the `Update` method of the `DataAdapter` to process the modified rows. By specifying a subset of rows to be updated, you can control the order in which inserts, updates, and deletes are processed.  
  
## Example  
 For example, the following code ensures that the deleted rows of the table are processed first, then the updated rows, and then the inserted rows.  
  
```vb  
Dim table As DataTable = dataSet.Tables("Customers")  
  
' First process deletes.  
dataSet.Update(table.Select(Nothing, Nothing, _  
  DataViewRowState.Deleted))  
  
' Next process updates.  
adapter.Update(table.Select(Nothing, Nothing, _  
  DataViewRowState.ModifiedCurrent))  
  
' Finally, process inserts.  
dataAdapter.Update(table.Select(Nothing, Nothing, _  
  DataViewRowState.Added))  
```  
  
```csharp  
DataTable table = dataSet.Tables["Customers"];  
  
// First process deletes.  
adapter.Update(table.Select(null, null, DataViewRowState.Deleted));  
  
// Next process updates.  
adapter.Update(table.Select(null, null,   
  DataViewRowState.ModifiedCurrent));  
  
// Finally, process inserts.  
adapter.Update(table.Select(null, null, DataViewRowState.Added));  
```  
  
## Use a DataAdapter to Retrieve and Update Data  
 You can use a DataAdapter to retrieve and update the data.  
  
- The sample uses DataAdapter.AcceptChangesDuringFill to clone the data in the database. If the property is set as false, AcceptChanges is not called when filling the table, and the newly added rows are treated as inserted rows. So, the sample uses these rows to insert the new rows into the database.  
  
- The samples uses DataAdapter.TableMappings to define the mapping between the source table and DataTable.  
  
- The sample uses DataAdapter.FillLoadOption to determine how the adapter fills the DataTable from the DbDataReader. When you create a DataTable, you can only write the data from database to the current version or the original version by setting the property as the LoadOption.Upsert or the LoadOption.PreserveChanges.  
  
- The sample will also update the table by using DbDataAdapter.UpdateBatchSize to perform batch operations.  
  
 Before you compile and run the sample, you need to create the sample database:  
  
=======
> Calling `AcceptChanges` on the `DataSet`, `DataTable`, or `DataRow` will cause all `Original` values for a `DataRow` to be overwritten with the `Current` values for the `DataRow`. If the field values that identify the row as unique have been modified, after calling `AcceptChanges` the `Original` values will no longer match the values in the data source. `AcceptChanges` is called automatically for each row during a call to the Update method of a `DataAdapter`. You can preserve the original values during a call to the Update method by first setting the `AcceptChangesDuringUpdate` property of the `DataAdapter` to false, or by creating an event handler for the `RowUpdated` event and setting the <xref:System.Data.Common.RowUpdatedEventArgs.Status%2A> to <xref:System.Data.UpdateStatus.SkipCurrentRow>. For more information, see [Merging DataSet Contents](./dataset-datatable-dataview/merging-dataset-contents.md) and [Handling DataAdapter Events](handling-dataadapter-events.md).

## Example

The following examples demonstrate how to perform updates to modified rows by explicitly setting the `UpdateCommand` of a `DataAdapter` and calling its `Update` method. Notice that the parameter specified in the WHERE clause of the UPDATE statement is set to use the `Original` value of the `SourceColumn`. This is important, because the `Current` value may have been modified and may not match the value in the data source. The `Original` value is the value that was used to populate the `DataTable` from the data source.

[!code-csharp[DataWorks SqlClient.DataAdapterUpdate#1](../../../../samples/snippets/csharp/VS_Snippets_ADO.NET/DataWorks SqlClient.DataAdapterUpdate/CS/source.cs#1)]
[!code-vb[DataWorks SqlClient.DataAdapterUpdate#1](../../../../samples/snippets/visualbasic/VS_Snippets_ADO.NET/DataWorks SqlClient.DataAdapterUpdate/VB/source.vb#1)]

## AutoIncrement Columns

If the tables from your data source have auto-incrementing columns, you can fill the columns in your `DataSet` either by returning the auto-increment value as an output parameter of a stored procedure and mapping that to a column in a table, by returning the auto-increment value in the first row of a result set returned by a stored procedure or SQL statement, or by using the `RowUpdated` event of the `DataAdapter` to execute an additional SELECT statement. For more information and an example, see [Retrieving Identity or Autonumber Values](retrieving-identity-or-autonumber-values.md).

## Ordering of Inserts, Updates, and Deletes

In many circumstances, the order in which changes made through the `DataSet` are sent to the data source is important. For example, if a primary key value for an existing row is updated, and a new row has been added with the new primary key value as a foreign key, it is important to process the update before the insert.

You can use the `Select` method of the `DataTable` to return a `DataRow` array that only references rows with a particular `RowState`. You can then pass the returned `DataRow` array to the `Update` method of the `DataAdapter` to process the modified rows. By specifying a subset of rows to be updated, you can control the order in which inserts, updates, and deletes are processed.

## Example

For example, the following code ensures that the deleted rows of the table are processed first, then the updated rows, and then the inserted rows.

```vb
Dim table As DataTable = dataSet.Tables("Customers")

' First process deletes.
dataSet.Update(table.Select(Nothing, Nothing, _
  DataViewRowState.Deleted))

' Next process updates.
adapter.Update(table.Select(Nothing, Nothing, _
  DataViewRowState.ModifiedCurrent))

' Finally, process inserts.
dataAdapater.Update(table.Select(Nothing, Nothing, _
  DataViewRowState.Added))
```

```csharp
DataTable table = dataSet.Tables["Customers"];

// First process deletes.
adapter.Update(table.Select(null, null, DataViewRowState.Deleted));

// Next process updates.
adapter.Update(table.Select(null, null,
  DataViewRowState.ModifiedCurrent));

// Finally, process inserts.
adapter.Update(table.Select(null, null, DataViewRowState.Added));
```

## Use a DataAdapter to Retrieve and Update Data

You can use a DataAdapter to retrieve and update the data.

- The sample uses DataAdapter.AcceptChangesDuringFill to clone the data in the database. If the property is set as false, AcceptChanges is not called when filling the table, and the newly added rows are treated as inserted rows. So, the sample uses these rows to insert the new rows into the database.

- The samples uses DataAdapter.TableMappings to define the mapping between the source table and DataTable.

- The sample uses DataAdapter.FillLoadOption to determine how the adapter fills the DataTable from the DbDataReader. When you create a DataTable, you can only write the data from database to the current version or the original version by setting the property as the LoadOption.Upsert or the LoadOption.PreserveChanges.

- The sample will also update the table by using DbDataAdapter.UpdateBatchSize to perform batch operations.

Before you compile and run the sample, you need to create the sample database:

>>>>>>> 29e3d7cd
```sql
USE [master]
GO

CREATE DATABASE [MySchool]

GO

USE [MySchool]
GO

SET ANSI_NULLS ON
GO
SET QUOTED_IDENTIFIER ON
GO
CREATE TABLE [dbo].[Course]([CourseID] [nvarchar](10) NOT NULL,
[Year] [smallint] NOT NULL,
[Title] [nvarchar](100) NOT NULL,
[Credits] [int] NOT NULL,
[DepartmentID] [int] NOT NULL,
 CONSTRAINT [PK_Course] PRIMARY KEY CLUSTERED
(
[CourseID] ASC,
[Year] ASC
)WITH (PAD_INDEX = OFF, STATISTICS_NORECOMPUTE = OFF, IGNORE_DUP_KEY = OFF, ALLOW_ROW_LOCKS = ON, ALLOW_PAGE_LOCKS = ON) ON [PRIMARY]) ON [PRIMARY]

GO

SET ANSI_NULLS ON
GO
SET QUOTED_IDENTIFIER ON
GO
CREATE TABLE [dbo].[Department]([DepartmentID] [int] IDENTITY(1,1) NOT NULL,
[Name] [nvarchar](50) NOT NULL,
[Budget] [money] NOT NULL,
[StartDate] [datetime] NOT NULL,
[Administrator] [int] NULL,
 CONSTRAINT [PK_Department] PRIMARY KEY CLUSTERED
(
[DepartmentID] ASC
)WITH (PAD_INDEX = OFF, STATISTICS_NORECOMPUTE = OFF, IGNORE_DUP_KEY = OFF, ALLOW_ROW_LOCKS = ON, ALLOW_PAGE_LOCKS = ON) ON [PRIMARY]) ON [PRIMARY]

GO

INSERT [dbo].[Course] ([CourseID], [Year], [Title], [Credits], [DepartmentID]) VALUES (N'C1045', 2012, N'Calculus', 4, 7)
INSERT [dbo].[Course] ([CourseID], [Year], [Title], [Credits], [DepartmentID]) VALUES (N'C1061', 2012, N'Physics', 4, 1)
INSERT [dbo].[Course] ([CourseID], [Year], [Title], [Credits], [DepartmentID]) VALUES (N'C2021', 2012, N'Composition', 3, 2)
INSERT [dbo].[Course] ([CourseID], [Year], [Title], [Credits], [DepartmentID]) VALUES (N'C2042', 2012, N'Literature', 4, 2)

SET IDENTITY_INSERT [dbo].[Department] ON

INSERT [dbo].[Department] ([DepartmentID], [Name], [Budget], [StartDate], [Administrator]) VALUES (1, N'Engineering', 350000.0000, CAST(0x0000999C00000000 AS DateTime), 2)
INSERT [dbo].[Department] ([DepartmentID], [Name], [Budget], [StartDate], [Administrator]) VALUES (2, N'English', 120000.0000, CAST(0x0000999C00000000 AS DateTime), 6)
INSERT [dbo].[Department] ([DepartmentID], [Name], [Budget], [StartDate], [Administrator]) VALUES (4, N'Economics', 200000.0000, CAST(0x0000999C00000000 AS DateTime), 4)
INSERT [dbo].[Department] ([DepartmentID], [Name], [Budget], [StartDate], [Administrator]) VALUES (7, N'Mathematics', 250024.0000, CAST(0x0000999C00000000 AS DateTime), 3)
SET IDENTITY_INSERT [dbo].[Department] OFF

ALTER TABLE [dbo].[Course]  WITH CHECK ADD  CONSTRAINT [FK_Course_Department] FOREIGN KEY([DepartmentID])
REFERENCES [dbo].[Department] ([DepartmentID])
GO
ALTER TABLE [dbo].[Course] CHECK CONSTRAINT [FK_Course_Department]
GO
```

C# and Visual Basic projects with this code sample can be found on [Developer Code Samples](https://code.msdn.microsoft.com/site/search?f%5B0%5D.Type=SearchText&f%5B0%5D.Value=How%20to%20use%20DataAdapter%20to%20retrieve%20and%20update%20data&f%5B1%5D).

```csharp
using System;
using System.Data;
using System.Data.Common;
using System.Data.SqlClient;
using System.Linq;
using CSDataAdapterOperations.Properties;

namespace CSDataAdapterOperations.Properties {
   internal sealed partial class Settings : global::System.Configuration.ApplicationSettingsBase {

      private static Settings defaultInstance = ((Settings)(global::System.Configuration.ApplicationSettingsBase.Synchronized(new Settings())));

      public static Settings Default {
         get {
            return defaultInstance;
         }
      }

      [global::System.Configuration.ApplicationScopedSettingAttribute()]
      [global::System.Configuration.DefaultSettingValueAttribute("Data Source=(local);Initial Catalog=MySchool;Integrated Security=True")]
      public string MySchoolConnectionString {
         get {
            return ((string)(this["MySchoolConnectionString"]));
         }
      }
   }
}

class Program {
   static void Main(string[] args) {
      Settings settings = new Settings();

      // Copy the data from the database.  Get the table Department and Course from the database.
      String selectString = @"SELECT [DepartmentID],[Name],[Budget],[StartDate],[Administrator]
                                     FROM [MySchool].[dbo].[Department];

                                   SELECT [CourseID],@Year as [Year],Max([Title]) as [Title],
                                   Max([Credits]) as [Credits],Max([DepartmentID]) as [DepartmentID]
                                   FROM [MySchool].[dbo].[Course]
                                   Group by [CourseID]";

      DataSet mySchool = new DataSet();

      SqlCommand selectCommand = new SqlCommand(selectString);
      SqlParameter parameter = selectCommand.Parameters.Add("@Year", SqlDbType.SmallInt, 2);
      parameter.Value = new Random(DateTime.Now.Millisecond).Next(9999);

      // Use DataTableMapping to map the source tables and the destination tables.
      DataTableMapping[] tableMappings = {new DataTableMapping("Table", "Department"), new DataTableMapping("Table1", "Course")};
      CopyData(mySchool, settings.MySchoolConnectionString, selectCommand, tableMappings);

      Console.WriteLine("The following tables are from the database.");
      foreach (DataTable table in mySchool.Tables) {
         Console.WriteLine(table.TableName);
         ShowDataTable(table);
      }

      // Roll back the changes
      DataTable department = mySchool.Tables["Department"];
      DataTable course = mySchool.Tables["Course"];

      department.Rows[0]["Name"] = "New" + department.Rows[0][1];
      course.Rows[0]["Title"] = "New" + course.Rows[0]["Title"];
      course.Rows[0]["Credits"] = 10;

      Console.WriteLine("After we changed the tables:");
      foreach (DataTable table in mySchool.Tables) {
         Console.WriteLine(table.TableName);
         ShowDataTable(table);
      }

      department.RejectChanges();
      Console.WriteLine("After use the RejectChanges method in Department table to roll back the changes:");
      ShowDataTable(department);

      DataColumn[] primaryColumns = { course.Columns["CourseID"] };
      DataColumn[] resetColumns = { course.Columns["Title"] };
      ResetCourse(course, settings.MySchoolConnectionString, primaryColumns, resetColumns);
      Console.WriteLine("After use the ResetCourse method in Course table to roll back the changes:");
      ShowDataTable(course);

      // Batch update the table.
      String insertString = @"Insert into [MySchool].[dbo].[Course]([CourseID],[Year],[Title],
                                   [Credits],[DepartmentID])
             values (@CourseID,@Year,@Title,@Credits,@DepartmentID)";
      SqlCommand insertCommand = new SqlCommand(insertString);
      insertCommand.Parameters.Add("@CourseID", SqlDbType.NVarChar, 10, "CourseID");
      insertCommand.Parameters.Add("@Year", SqlDbType.SmallInt, 2, "Year");
      insertCommand.Parameters.Add("@Title", SqlDbType.NVarChar, 100, "Title");
      insertCommand.Parameters.Add("@Credits", SqlDbType.Int, 4, "Credits");
      insertCommand.Parameters.Add("@DepartmentID", SqlDbType.Int, 4, "DepartmentID");

      const Int32 batchSize = 10;
      BatchInsertUpdate(course, settings.MySchoolConnectionString, insertCommand, batchSize);
   }

   private static void CopyData(DataSet dataSet, String connectionString, SqlCommand selectCommand, DataTableMapping[] tableMappings) {
      using (SqlConnection connection = new SqlConnection(connectionString)) {
         selectCommand.Connection = connection;

         connection.Open();

         using (SqlDataAdapter adapter = new SqlDataAdapter(selectCommand)) {adapter.TableMappings.AddRange(tableMappings);
            // If set the AcceptChangesDuringFill as the false, AcceptChanges will not be called on a
            // DataRow after it is added to the DataTable during any of the Fill operations.
            adapter.AcceptChangesDuringFill = false;

            adapter.Fill(dataSet);
         }
      }
   }

   // Roll back only one column or several columns data of the Course table by call ResetDataTable method.
   private static void ResetCourse(DataTable table, String connectionString,
       DataColumn[] primaryColumns, DataColumn[] resetColumns) {
      table.PrimaryKey = primaryColumns;

      // Build the query string
      String primaryCols = String.Join(",", primaryColumns.Select(col => col.ColumnName));
      String resetCols = String.Join(",", resetColumns.Select(col => $"Max({col.ColumnName}) as {col.ColumnName}"));

      String selectString = $"Select {primaryCols},{resetCols} from Course Group by {primaryCols}");

      SqlCommand selectCommand = new SqlCommand(selectString);

      ResetDataTable(table, connectionString, selectCommand);
   }

   // RejectChanges will roll back all changes made to the table since it was loaded, or the last time AcceptChanges
   // was called. When you copy from the database, you can lose all the data after calling RejectChanges
   // The ResetDataTable method rolls back one or more columns of data.
   private static void ResetDataTable(DataTable table, String connectionString,
       SqlCommand selectCommand) {
      using (SqlConnection connection = new SqlConnection(connectionString)) {
         selectCommand.Connection = connection;

         connection.Open();

         using (SqlDataAdapter adapter = new SqlDataAdapter(selectCommand)) {
            // The incoming values for this row will be written to the current version of each
            // column. The original version of each column's data will not be changed.
            adapter.FillLoadOption = LoadOption.Upsert;

            adapter.Fill(table);
         }
      }
   }

   private static void BatchInsertUpdate(DataTable table, String connectionString,
       SqlCommand insertCommand, Int32 batchSize) {
      using (SqlConnection connection = new SqlConnection(connectionString)) {
         insertCommand.Connection = connection;
         // When setting UpdateBatchSize to a value other than 1, all the commands
         // associated with the SqlDataAdapter have to have their UpdatedRowSource
         // property set to None or OutputParameters. An exception is thrown otherwise.
         insertCommand.UpdatedRowSource = UpdateRowSource.None;

         connection.Open();

         using (SqlDataAdapter adapter = new SqlDataAdapter()) {
            adapter.InsertCommand = insertCommand;
            // Gets or sets the number of rows that are processed in each round-trip to the server.
            // Setting it to 1 disables batch updates, as rows are sent one at a time.
            adapter.UpdateBatchSize = batchSize;

            adapter.Update(table);

            Console.WriteLine("Successfully to update the table.");
         }
      }
   }

   private static void ShowDataTable(DataTable table) {
      foreach (DataColumn col in table.Columns) {
         Console.Write("{0,-14}", col.ColumnName);
      }
      Console.WriteLine("{0,-14}", "RowState");

      foreach (DataRow row in table.Rows) {
         foreach (DataColumn col in table.Columns) {
            if (col.DataType.Equals(typeof(DateTime)))
               Console.Write("{0,-14:d}", row[col]);
            else if (col.DataType.Equals(typeof(Decimal)))
               Console.Write("{0,-14:C}", row[col]);
            else
               Console.Write("{0,-14}", row[col]);
         }
         Console.WriteLine("{0,-14}", row.RowState);
      }
   }
}
```

## See also

- [DataAdapters and DataReaders](dataadapters-and-datareaders.md)
- [Row States and Row Versions](./dataset-datatable-dataview/row-states-and-row-versions.md)
- [AcceptChanges and RejectChanges](./dataset-datatable-dataview/acceptchanges-and-rejectchanges.md)
- [Merging DataSet Contents](./dataset-datatable-dataview/merging-dataset-contents.md)
- [Retrieving Identity or Autonumber Values](retrieving-identity-or-autonumber-values.md)
- [ADO.NET Overview](ado-net-overview.md)<|MERGE_RESOLUTION|>--- conflicted
+++ resolved
@@ -43,74 +43,6 @@
 To handle exceptions that may occur when calling the `Update` method, you can use the `RowUpdated` event to respond to row update errors as they occur (see [Handling DataAdapter Events](handling-dataadapter-events.md)), or you can set `DataAdapter.ContinueUpdateOnError` to `true` before calling `Update`, and respond to the error information stored in the `RowError` property of a particular row when the update is complete (see [Row Error Information](./dataset-datatable-dataview/row-error-information.md)).
 
 > [!NOTE]
-<<<<<<< HEAD
->  If the `SelectCommand` returns the results of an OUTER JOIN, the `DataAdapter` will not set a `PrimaryKey` value for the resulting `DataTable`. You must define the `PrimaryKey` yourself to ensure that duplicate rows are resolved correctly. For more information, see [Defining Primary Keys](../../../../docs/framework/data/adonet/dataset-datatable-dataview/defining-primary-keys.md).  
-  
- To handle exceptions that may occur when calling the `Update` method, you can use the `RowUpdated` event to respond to row update errors as they occur (see [Handling DataAdapter Events](../../../../docs/framework/data/adonet/handling-dataadapter-events.md)), or you can set `DataAdapter.ContinueUpdateOnError` to `true` before calling `Update`, and respond to the error information stored in the `RowError` property of a particular row when the update is complete (see [Row Error Information](../../../../docs/framework/data/adonet/dataset-datatable-dataview/row-error-information.md)).  
-  
- **Note** Calling `AcceptChanges` on the `DataSet`, `DataTable`, or `DataRow` will cause all `Original` values for a `DataRow` to be overwritten with the `Current` values for the `DataRow`. If the field values that identify the row as unique have been modified, after calling `AcceptChanges` the `Original` values will no longer match the values in the data source. `AcceptChanges` is called automatically for each row during a call to the Update method of a `DataAdapter`. You can preserve the original values during a call to the Update method by first setting the `AcceptChangesDuringUpdate` property of the `DataAdapter` to false, or by creating an event handler for the `RowUpdated` event and setting the <xref:System.Data.Common.RowUpdatedEventArgs.Status%2A> to <xref:System.Data.UpdateStatus.SkipCurrentRow>. For more information, see [Merging DataSet Contents](../../../../docs/framework/data/adonet/dataset-datatable-dataview/merging-dataset-contents.md) and [Handling DataAdapter Events](../../../../docs/framework/data/adonet/handling-dataadapter-events.md).  
-  
-## Example  
- The following examples demonstrate how to perform updates to modified rows by explicitly setting the `UpdateCommand` of a `DataAdapter` and calling its `Update` method. Notice that the parameter specified in the WHERE clause of the UPDATE statement is set to use the `Original` value of the `SourceColumn`. This is important, because the `Current` value may have been modified and may not match the value in the data source. The `Original` value is the value that was used to populate the `DataTable` from the data source.  
-  
- [!code-csharp[DataWorks SqlClient.DataAdapterUpdate#1](../../../../samples/snippets/csharp/VS_Snippets_ADO.NET/DataWorks SqlClient.DataAdapterUpdate/CS/source.cs#1)]
- [!code-vb[DataWorks SqlClient.DataAdapterUpdate#1](../../../../samples/snippets/visualbasic/VS_Snippets_ADO.NET/DataWorks SqlClient.DataAdapterUpdate/VB/source.vb#1)]  
-  
-## AutoIncrement Columns  
- If the tables from your data source have auto-incrementing columns, you can fill the columns in your `DataSet` either by returning the auto-increment value as an output parameter of a stored procedure and mapping that to a column in a table, by returning the auto-increment value in the first row of a result set returned by a stored procedure or SQL statement, or by using the `RowUpdated` event of the `DataAdapter` to execute an additional SELECT statement. For more information and an example, see [Retrieving Identity or Autonumber Values](../../../../docs/framework/data/adonet/retrieving-identity-or-autonumber-values.md).  
-  
-## Ordering of Inserts, Updates, and Deletes  
- In many circumstances, the order in which changes made through the `DataSet` are sent to the data source is important. For example, if a primary key value for an existing row is updated, and a new row has been added with the new primary key value as a foreign key, it is important to process the update before the insert.  
-  
- You can use the `Select` method of the `DataTable` to return a `DataRow` array that only references rows with a particular `RowState`. You can then pass the returned `DataRow` array to the `Update` method of the `DataAdapter` to process the modified rows. By specifying a subset of rows to be updated, you can control the order in which inserts, updates, and deletes are processed.  
-  
-## Example  
- For example, the following code ensures that the deleted rows of the table are processed first, then the updated rows, and then the inserted rows.  
-  
-```vb  
-Dim table As DataTable = dataSet.Tables("Customers")  
-  
-' First process deletes.  
-dataSet.Update(table.Select(Nothing, Nothing, _  
-  DataViewRowState.Deleted))  
-  
-' Next process updates.  
-adapter.Update(table.Select(Nothing, Nothing, _  
-  DataViewRowState.ModifiedCurrent))  
-  
-' Finally, process inserts.  
-dataAdapter.Update(table.Select(Nothing, Nothing, _  
-  DataViewRowState.Added))  
-```  
-  
-```csharp  
-DataTable table = dataSet.Tables["Customers"];  
-  
-// First process deletes.  
-adapter.Update(table.Select(null, null, DataViewRowState.Deleted));  
-  
-// Next process updates.  
-adapter.Update(table.Select(null, null,   
-  DataViewRowState.ModifiedCurrent));  
-  
-// Finally, process inserts.  
-adapter.Update(table.Select(null, null, DataViewRowState.Added));  
-```  
-  
-## Use a DataAdapter to Retrieve and Update Data  
- You can use a DataAdapter to retrieve and update the data.  
-  
-- The sample uses DataAdapter.AcceptChangesDuringFill to clone the data in the database. If the property is set as false, AcceptChanges is not called when filling the table, and the newly added rows are treated as inserted rows. So, the sample uses these rows to insert the new rows into the database.  
-  
-- The samples uses DataAdapter.TableMappings to define the mapping between the source table and DataTable.  
-  
-- The sample uses DataAdapter.FillLoadOption to determine how the adapter fills the DataTable from the DbDataReader. When you create a DataTable, you can only write the data from database to the current version or the original version by setting the property as the LoadOption.Upsert or the LoadOption.PreserveChanges.  
-  
-- The sample will also update the table by using DbDataAdapter.UpdateBatchSize to perform batch operations.  
-  
- Before you compile and run the sample, you need to create the sample database:  
-  
-=======
 > Calling `AcceptChanges` on the `DataSet`, `DataTable`, or `DataRow` will cause all `Original` values for a `DataRow` to be overwritten with the `Current` values for the `DataRow`. If the field values that identify the row as unique have been modified, after calling `AcceptChanges` the `Original` values will no longer match the values in the data source. `AcceptChanges` is called automatically for each row during a call to the Update method of a `DataAdapter`. You can preserve the original values during a call to the Update method by first setting the `AcceptChangesDuringUpdate` property of the `DataAdapter` to false, or by creating an event handler for the `RowUpdated` event and setting the <xref:System.Data.Common.RowUpdatedEventArgs.Status%2A> to <xref:System.Data.UpdateStatus.SkipCurrentRow>. For more information, see [Merging DataSet Contents](./dataset-datatable-dataview/merging-dataset-contents.md) and [Handling DataAdapter Events](handling-dataadapter-events.md).
 
 ## Example
@@ -146,7 +78,7 @@
   DataViewRowState.ModifiedCurrent))
 
 ' Finally, process inserts.
-dataAdapater.Update(table.Select(Nothing, Nothing, _
+dataAdapter.Update(table.Select(Nothing, Nothing, _
   DataViewRowState.Added))
 ```
 
@@ -178,7 +110,6 @@
 
 Before you compile and run the sample, you need to create the sample database:
 
->>>>>>> 29e3d7cd
 ```sql
 USE [master]
 GO
