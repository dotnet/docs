--- conflicted
+++ resolved
@@ -38,11 +38,7 @@
   
 1.  In Visual Studio, on the **File** menu, select **New**, and then select **Project**.  
   
-<<<<<<< HEAD
-2.  In the **New Project** dialog box, under either [!INCLUDE[vbprvb](../../../../includes/vbprvb-md.md)] or Visual C# select the **Web** template, and then select **ASP.NET Web Application**.  
-=======
 2.  In the **New Project** dialog box, under either Visual Basic or [!INCLUDE[csprcs](../../../../includes/csprcs-md.md)] select the **Web** template, and then select **ASP.NET Web Application**.  
->>>>>>> 5519d511
   
     > [!NOTE]
     >  If you use Visual Studio Web Developer, you must create a new Web site instead of a new Web application.  
