--- conflicted
+++ resolved
@@ -58,13 +58,8 @@
 
 |OData Protocol Version|Support introduced in…|
 |-----------------------------------------------------------------------------------|----------------------------|
-<<<<<<< HEAD
 |Version 1|-   .NET Framework version 3.5 Service Pack 1 (SP1)<br />-   Silverlight version 3|
-|Version 2|-   [!INCLUDE[netfx40_long](../../../../includes/netfx40-long-md.md)]<br />-   An update to .NET Framework version 3.5 SP1. You can download and install the update from the [Microsoft Download Center](https://go.microsoft.com/fwlink/?LinkId=158125).<br />-   Silverlight version 4|
-=======
-|Version 1|-   [!INCLUDE[netfx35_long](../../../../includes/netfx35-long-md.md)] Service Pack 1 (SP1)<br />-   Silverlight version 3|
-|Version 2|-   .NET Framework 4<br />-   An update to [!INCLUDE[netfx35_long](../../../../includes/netfx35-long-md.md)] SP1. You can download and install the update from the [Microsoft Download Center](https://go.microsoft.com/fwlink/?LinkId=158125).<br />-   Silverlight version 4|
->>>>>>> 04682a0a
+|Version 2|-   .NET Framework 4<br />-   An update to .NET Framework 3.5 SP1. You can download and install the update from the [Microsoft Download Center](https://go.microsoft.com/fwlink/?LinkId=158125).<br />-   Silverlight version 4|
 |Version 3|-   You can download and install a pre-release version that supports OData version 3 from the [Microsoft Download Center](https://go.microsoft.com/fwlink/?LinkId=203885).|
 
 ### Metadata Versions
