---
title: "Enhancing Debugging with the Debugger Display Attributes"
ms.date: "03/30/2017"
dev_langs:
  - "csharp"
  - "vb"
  - "cpp"
helpviewer_keywords:
  - "debugger, display attributes"
  - "DebuggerTypeProxyAttribute attribute"
  - "debugging [.NET Framework], debugger display attributes"
  - "DebuggerDisplayAttribute attribute"
  - "display attributes for debugger"
  - "DebuggerBrowsableAttribute attribute"
ms.assetid: 72bb7aa9-459b-42c4-9163-9312fab4c410
author: "mairaw"
ms.author: "mairaw"
---
# Enhancing Debugging with the Debugger Display Attributes
<<<<<<< HEAD

Debugger display attributes allow the developer of the type, who specifies and best understands the runtime behavior of that type, to also specify what that type will look like when it is displayed in a debugger. In addition, debugger display attributes that provide a `Target` property can be applied at the assembly level by users without knowledge of the source code. The <xref:System.Diagnostics.DebuggerDisplayAttribute> attribute controls how a type or member is displayed in the debugger variable windows. The <xref:System.Diagnostics.DebuggerBrowsableAttribute> attribute determines if and how a field or property is displayed in the debugger variable windows. The <xref:System.Diagnostics.DebuggerTypeProxyAttribute> attribute specifies a substitute type, or a proxy, for a type and changes the way the type is displayed in debugger windows. When you view a variable that has a proxy, or substitute type, the proxy stands in for the original type in the debugger display window**.** The debugger variable window displays only the public members of the proxy type. Private members are not displayed.

## Using the DebuggerDisplayAttribute

The <xref:System.Diagnostics.DebuggerDisplayAttribute.%23ctor%2A> constructor has a single argument: a string to be displayed in the value column for instances of the type. This string can contain braces ({ and }). The text within a pair of braces is evaluated as an expression. For example, the following C# code causes "Count = 4" to be displayed when the plus sign (+) is selected to expand the debugger display for an instance of `MyHashtable`.

=======
Debugger display attributes allow the developer of the type, who specifies and best understands the runtime behavior of that type, to also specify what that type will look like when it is displayed in a debugger. In addition, debugger display attributes that provide a `Target` property can be applied at the assembly level by users without knowledge of the source code. The <xref:System.Diagnostics.DebuggerDisplayAttribute> attribute controls how a type or member is displayed in the debugger variable windows. The <xref:System.Diagnostics.DebuggerBrowsableAttribute> attribute determines if and how a field or property is displayed in the debugger variable windows. The <xref:System.Diagnostics.DebuggerTypeProxyAttribute> attribute specifies a substitute type, or a proxy, for a type and changes the way the type is displayed in debugger windows. When you view a variable that has a proxy, or substitute type, the proxy stands in for the original type in the debugger display window. The debugger variable window displays only the public members of the proxy type. Private members are not displayed.  
  
## Using the DebuggerDisplayAttribute  
 The <xref:System.Diagnostics.DebuggerDisplayAttribute.%23ctor%2A> constructor has a single argument: a string to be displayed in the value column for instances of the type. This string can contain braces ({ and }). The text within a pair of braces is evaluated as an expression. For example, the following C# code causes "Count = 4" to be displayed when the plus sign (+) is selected to expand the debugger display for an instance of `MyHashtable`.  
  
>>>>>>> f66ac86e
```csharp
[DebuggerDisplay("Count = {count}")]
class MyHashtable
{
    public int count = 4;
}
```

Attributes applied to properties referenced in the expression are not processed. For the C# compiler, a general expression is allowed that has only implicit access to this reference for the current instance of the target type. The expression is limited; there is no access to aliases, locals, or pointers. In C# code, you can use a general expression between the braces that has implicit access to the `this` pointer for the current instance of the target type only.

For example, if a C# object has an overridden `ToString()`, the debugger will call the override and show its result instead of the standard `{<typeName>}.` Thus, if you have overridden `ToString()`, you do not need to use <xref:System.Diagnostics.DebuggerDisplayAttribute>. If you use both, the <xref:System.Diagnostics.DebuggerDisplayAttribute> attribute takes precedence over the `ToString()` override.

## Using the DebuggerBrowsableAttribute
 Apply the <xref:System.Diagnostics.DebuggerBrowsableAttribute> to a field or property to specify how the field or property is to be displayed in the debugger window. The constructor for this attribute takes one of the <xref:System.Diagnostics.DebuggerBrowsableState> enumeration values, which specifies one of the following states:

-   <xref:System.Diagnostics.DebuggerBrowsableState.Never> indicates that the member is not displayed in the data window.  For example, using this value for the <xref:System.Diagnostics.DebuggerBrowsableAttribute> on a field removes the field from the hierarchy; the field is not displayed when you expand the enclosing type by clicking the plus sign (+) for the type instance.

-   <xref:System.Diagnostics.DebuggerBrowsableState.Collapsed> indicates that the member is displayed but not expanded by default.  This is the default behavior.

-   <xref:System.Diagnostics.DebuggerBrowsableState.RootHidden> indicates that the member itself is not shown, but its constituent objects are displayed if it is an array or collection.

> [!NOTE]
>  The <xref:System.Diagnostics.DebuggerBrowsableAttribute> is not supported by Visual Basic in the .NET Framework version 2.0.

The following code example shows the use of the <xref:System.Diagnostics.DebuggerBrowsableAttribute> to prevent the property following it from appearing in the debug window for the class.

```csharp
[DebuggerBrowsable(DebuggerBrowsableState.Never)]
public static string y = "Test String";
```

## Using the DebuggerTypeProxy
 Use the <xref:System.Diagnostics.DebuggerTypeProxyAttribute> attribute when you need to significantly and fundamentally change the debugging view of a type, but not change the type itself. The <xref:System.Diagnostics.DebuggerTypeProxyAttribute> attribute is used to specify a display proxy for a type, allowing a developer to tailor the view for the type.  This attribute, like the <xref:System.Diagnostics.DebuggerDisplayAttribute>, can be used at the assembly level, in which case the <xref:System.Diagnostics.DebuggerTypeProxyAttribute.Target%2A> property specifies the type for which the proxy will be used. The recommended usage is that this attribute specifies a private nested type that occurs within the type to which the attribute is applied.  An expression evaluator that supports type viewers checks for this attribute when a type is displayed. If the attribute is found, the expression evaluator substitutes the display proxy type for the type the attribute is applied to.

 When the <xref:System.Diagnostics.DebuggerTypeProxyAttribute> is present, the debugger variable window displays only the public members of the proxy type. Private members are not displayed. The behavior of the data window is not changed by attribute-enhanced views.

 To avoid unnecessary performance penalties, attributes of the display proxy are not processed until the object is expanded, either through the user clicking the plus sign (+) next to the type in a data window, or through the application of the <xref:System.Diagnostics.DebuggerBrowsableAttribute> attribute. Therefore, it is recommended that no attributes be applied to the display type. Attributes can and should be applied within the body of the display type.

 The following code example shows the use of the <xref:System.Diagnostics.DebuggerTypeProxyAttribute> to specify a type to be used as a debugger display proxy.

```csharp
[DebuggerTypeProxy(typeof(HashtableDebugView))]
class MyHashtable : Hashtable
{
    private const string TestString =
        "This should not appear in the debug window.";

    internal class HashtableDebugView
    {
        private Hashtable hashtable;
        public const string TestStringProxy =
            "This should appear in the debug window.";

        // The constructor for the type proxy class must have a
        // constructor that takes the target type as a parameter.
        public HashtableDebugView(Hashtable hashtable)
        {
            this.hashtable = hashtable;
        }
    }
}
```

## Example

### Description

The following code example can be viewed in Visual Studio to see the results of applying the <xref:System.Diagnostics.DebuggerDisplayAttribute>, <xref:System.Diagnostics.DebuggerBrowsableAttribute>, and <xref:System.Diagnostics.DebuggerTypeProxyAttribute> attributes.

### Code

[!code-cpp[System.Diagnostics.DebuggerBrowsableAttribute#1](../../../samples/snippets/cpp/VS_Snippets_CLR_System/system.Diagnostics.DebuggerBrowsableAttribute/cpp/program.cpp#1)]
[!code-csharp[System.Diagnostics.DebuggerBrowsableAttribute#1](../../../samples/snippets/csharp/VS_Snippets_CLR_System/system.Diagnostics.DebuggerBrowsableAttribute/CS/program.cs#1)]
[!code-vb[System.Diagnostics.DebuggerBrowsableAttribute#1](../../../samples/snippets/visualbasic/VS_Snippets_CLR_System/system.Diagnostics.DebuggerBrowsableAttribute/VB/module1.vb#1)]

## See Also

- <xref:System.Diagnostics.DebuggerDisplayAttribute>
- <xref:System.Diagnostics.DebuggerBrowsableAttribute>
- <xref:System.Diagnostics.DebuggerTypeProxyAttribute><|MERGE_RESOLUTION|>--- conflicted
+++ resolved
@@ -17,21 +17,13 @@
 ms.author: "mairaw"
 ---
 # Enhancing Debugging with the Debugger Display Attributes
-<<<<<<< HEAD
 
-Debugger display attributes allow the developer of the type, who specifies and best understands the runtime behavior of that type, to also specify what that type will look like when it is displayed in a debugger. In addition, debugger display attributes that provide a `Target` property can be applied at the assembly level by users without knowledge of the source code. The <xref:System.Diagnostics.DebuggerDisplayAttribute> attribute controls how a type or member is displayed in the debugger variable windows. The <xref:System.Diagnostics.DebuggerBrowsableAttribute> attribute determines if and how a field or property is displayed in the debugger variable windows. The <xref:System.Diagnostics.DebuggerTypeProxyAttribute> attribute specifies a substitute type, or a proxy, for a type and changes the way the type is displayed in debugger windows. When you view a variable that has a proxy, or substitute type, the proxy stands in for the original type in the debugger display window**.** The debugger variable window displays only the public members of the proxy type. Private members are not displayed.
-
-## Using the DebuggerDisplayAttribute
-
-The <xref:System.Diagnostics.DebuggerDisplayAttribute.%23ctor%2A> constructor has a single argument: a string to be displayed in the value column for instances of the type. This string can contain braces ({ and }). The text within a pair of braces is evaluated as an expression. For example, the following C# code causes "Count = 4" to be displayed when the plus sign (+) is selected to expand the debugger display for an instance of `MyHashtable`.
-
-=======
 Debugger display attributes allow the developer of the type, who specifies and best understands the runtime behavior of that type, to also specify what that type will look like when it is displayed in a debugger. In addition, debugger display attributes that provide a `Target` property can be applied at the assembly level by users without knowledge of the source code. The <xref:System.Diagnostics.DebuggerDisplayAttribute> attribute controls how a type or member is displayed in the debugger variable windows. The <xref:System.Diagnostics.DebuggerBrowsableAttribute> attribute determines if and how a field or property is displayed in the debugger variable windows. The <xref:System.Diagnostics.DebuggerTypeProxyAttribute> attribute specifies a substitute type, or a proxy, for a type and changes the way the type is displayed in debugger windows. When you view a variable that has a proxy, or substitute type, the proxy stands in for the original type in the debugger display window. The debugger variable window displays only the public members of the proxy type. Private members are not displayed.  
   
 ## Using the DebuggerDisplayAttribute  
- The <xref:System.Diagnostics.DebuggerDisplayAttribute.%23ctor%2A> constructor has a single argument: a string to be displayed in the value column for instances of the type. This string can contain braces ({ and }). The text within a pair of braces is evaluated as an expression. For example, the following C# code causes "Count = 4" to be displayed when the plus sign (+) is selected to expand the debugger display for an instance of `MyHashtable`.  
-  
->>>>>>> f66ac86e
+
+The <xref:System.Diagnostics.DebuggerDisplayAttribute.%23ctor%2A> constructor has a single argument: a string to be displayed in the value column for instances of the type. This string can contain braces ({ and }). The text within a pair of braces is evaluated as an expression. For example, the following C# code causes "Count = 4" to be displayed when the plus sign (+) is selected to expand the debugger display for an instance of `MyHashtable`.  
+
 ```csharp
 [DebuggerDisplay("Count = {count}")]
 class MyHashtable
