---
title: "Enhancing Debugging with the Debugger Display Attributes"
ms.date: "03/30/2017"
dev_langs:
  - "csharp"
  - "vb"
  - "cpp"
helpviewer_keywords:
  - "debugger, display attributes"
  - "DebuggerTypeProxyAttribute attribute"
  - "debugging [.NET Framework], debugger display attributes"
  - "DebuggerDisplayAttribute attribute"
  - "display attributes for debugger"
  - "DebuggerBrowsableAttribute attribute"
ms.assetid: 72bb7aa9-459b-42c4-9163-9312fab4c410
author: "mairaw"
ms.author: "mairaw"
---
# Enhancing Debugging with the Debugger Display Attributes

<<<<<<< HEAD
Debugger display attributes allow the developer of the type, who specifies and best understands the runtime behavior of that type, to also specify what that type will look like when it is displayed in a debugger. In addition, debugger display attributes that provide a `Target` property can be applied at the assembly level by users without knowledge of the source code. The <xref:System.Diagnostics.DebuggerDisplayAttribute> attribute controls how a type or member is displayed in the debugger variable windows. The <xref:System.Diagnostics.DebuggerBrowsableAttribute> attribute determines if and how a field or property is displayed in the debugger variable windows. The <xref:System.Diagnostics.DebuggerTypeProxyAttribute> attribute specifies a substitute type, or a proxy, for a type and changes the way the type is displayed in debugger windows. When you view a variable that has a proxy, or substitute type, the proxy stands in for the original type in the debugger display window**.** The debugger variable windowdisplays only the public members of the proxy type. Private members are not displayed.

## Using the DebuggerDisplayAttribute

 The <xref:System.Diagnostics.DebuggerDisplayAttribute.%23ctor%2A> constructor has a single argument: a string to be displayed in the value column for instances of the type. This string can contain braces ({ and }). The text within a pair of braces is evaluated as an expression. For example, the following C# code causes "Count = 4" to be displayed when the plus sign (+) is selected to expand the debugger display for an instance of `MyHashtable`.
=======
Debugger display attributes allow the developer of the type, who specifies and best understands the runtime behavior of that type, to also specify what that type will look like when it is displayed in a debugger. In addition, debugger display attributes that provide a `Target` property can be applied at the assembly level by users without knowledge of the source code. The <xref:System.Diagnostics.DebuggerDisplayAttribute> attribute controls how a type or member is displayed in the debugger variable windows. The <xref:System.Diagnostics.DebuggerBrowsableAttribute> attribute determines if and how a field or property is displayed in the debugger variable windows. The <xref:System.Diagnostics.DebuggerTypeProxyAttribute> attribute specifies a substitute type, or a proxy, for a type and changes the way the type is displayed in debugger windows. When you view a variable that has a proxy, or substitute type, the proxy stands in for the original type in the debugger display window. The debugger variable window displays only the public members of the proxy type. Private members are not displayed.  
  
## Using the DebuggerDisplayAttribute  

The <xref:System.Diagnostics.DebuggerDisplayAttribute.%23ctor%2A> constructor has a single argument: a string to be displayed in the value column for instances of the type. This string can contain braces ({ and }). The text within a pair of braces is evaluated as an expression. For example, the following C# code causes "Count = 4" to be displayed when the plus sign (+) is selected to expand the debugger display for an instance of `MyHashtable`.  
>>>>>>> 8b9e8cd3

```csharp
[DebuggerDisplay("Count = {count}")]
class MyHashtable
{
    public int count = 4;
}
```

<<<<<<< HEAD
 Attributes applied to properties referenced in the expression are not processed. For the C# compiler, a general expression is allowed that has only implicit access to this reference for the current instance of the target type. The expression is limited; there is no access to aliases, locals, or pointers. In C# code, you can use a general expression between the braces that has implicit access to the `this` pointer for the current instance of the target type only.

 For example, if a C# object has an overridden `ToString()`, the debugger will call the override and show its result instead of the standard `{<typeName>}.` Thus, if you have overridden `ToString()`, you do not need to use <xref:System.Diagnostics.DebuggerDisplayAttribute>. If you use both, the <xref:System.Diagnostics.DebuggerDisplayAttribute> attribute takes precedence over the `ToString()` override.

## Using the DebuggerBrowsableAttribute

Apply the <xref:System.Diagnostics.DebuggerBrowsableAttribute> to a field or property to specify how the field or property is to be displayed in the debugger window. The constructor for this attribute takes one of the <xref:System.Diagnostics.DebuggerBrowsableState> enumeration values, which specifies one of the following states:
=======
Attributes applied to properties referenced in the expression are not processed. For the C# compiler, a general expression is allowed that has only implicit access to this reference for the current instance of the target type. The expression is limited; there is no access to aliases, locals, or pointers. In C# code, you can use a general expression between the braces that has implicit access to the `this` pointer for the current instance of the target type only.

For example, if a C# object has an overridden `ToString()`, the debugger will call the override and show its result instead of the standard `{<typeName>}.` Thus, if you have overridden `ToString()`, you do not need to use <xref:System.Diagnostics.DebuggerDisplayAttribute>. If you use both, the <xref:System.Diagnostics.DebuggerDisplayAttribute> attribute takes precedence over the `ToString()` override.

## Using the DebuggerBrowsableAttribute
 Apply the <xref:System.Diagnostics.DebuggerBrowsableAttribute> to a field or property to specify how the field or property is to be displayed in the debugger window. The constructor for this attribute takes one of the <xref:System.Diagnostics.DebuggerBrowsableState> enumeration values, which specifies one of the following states:
>>>>>>> 8b9e8cd3

-   <xref:System.Diagnostics.DebuggerBrowsableState.Never> indicates that the member is not displayed in the data window.  For example, using this value for the <xref:System.Diagnostics.DebuggerBrowsableAttribute> on a field removes the field from the hierarchy; the field is not displayed when you expand the enclosing type by clicking the plus sign (+) for the type instance.

-   <xref:System.Diagnostics.DebuggerBrowsableState.Collapsed> indicates that the member is displayed but not expanded by default.  This is the default behavior.

-   <xref:System.Diagnostics.DebuggerBrowsableState.RootHidden> indicates that the member itself is not shown, but its constituent objects are displayed if it is an array or collection.

> [!NOTE]
<<<<<<< HEAD
> The <xref:System.Diagnostics.DebuggerBrowsableAttribute> is not supported by Visual Basic in the .NET Framework version 2.0.
=======
>  The <xref:System.Diagnostics.DebuggerBrowsableAttribute> is not supported by Visual Basic in the .NET Framework version 2.0.
>>>>>>> 8b9e8cd3

The following code example shows the use of the <xref:System.Diagnostics.DebuggerBrowsableAttribute> to prevent the property following it from appearing in the debug window for the class.

```csharp
[DebuggerBrowsable(DebuggerBrowsableState.Never)]
public static string y = "Test String";
```

## Using the DebuggerTypeProxy
 Use the <xref:System.Diagnostics.DebuggerTypeProxyAttribute> attribute when you need to significantly and fundamentally change the debugging view of a type, but not change the type itself. The <xref:System.Diagnostics.DebuggerTypeProxyAttribute> attribute is used to specify a display proxy for a type, allowing a developer to tailor the view for the type.  This attribute, like the <xref:System.Diagnostics.DebuggerDisplayAttribute>, can be used at the assembly level, in which case the <xref:System.Diagnostics.DebuggerTypeProxyAttribute.Target%2A> property specifies the type for which the proxy will be used. The recommended usage is that this attribute specifies a private nested type that occurs within the type to which the attribute is applied.  An expression evaluator that supports type viewers checks for this attribute when a type is displayed. If the attribute is found, the expression evaluator substitutes the display proxy type for the type the attribute is applied to.

 When the <xref:System.Diagnostics.DebuggerTypeProxyAttribute> is present, the debugger variable window displays only the public members of the proxy type. Private members are not displayed. The behavior of the data window is not changed by attribute-enhanced views.

 To avoid unnecessary performance penalties, attributes of the display proxy are not processed until the object is expanded, either through the user clicking the plus sign (+) next to the type in a data window, or through the application of the <xref:System.Diagnostics.DebuggerBrowsableAttribute> attribute. Therefore, it is recommended that no attributes be applied to the display type. Attributes can and should be applied within the body of the display type.

 The following code example shows the use of the <xref:System.Diagnostics.DebuggerTypeProxyAttribute> to specify a type to be used as a debugger display proxy.

```csharp
[DebuggerTypeProxy(typeof(HashtableDebugView))]
class MyHashtable : Hashtable
{
    private const string TestString =
        "This should not appear in the debug window.";

    internal class HashtableDebugView
    {
        private Hashtable hashtable;
        public const string TestStringProxy =
            "This should appear in the debug window.";

        // The constructor for the type proxy class must have a
        // constructor that takes the target type as a parameter.
        public HashtableDebugView(Hashtable hashtable)
        {
            this.hashtable = hashtable;
        }
    }
}
```

## Example

### Description
<<<<<<< HEAD
 The following code example can be viewed in Visual Studio 2005 to see the results of applying the <xref:System.Diagnostics.DebuggerDisplayAttribute>, <xref:System.Diagnostics.DebuggerBrowsableAttribute>, and <xref:System.Diagnostics.DebuggerTypeProxyAttribute> attributes.

### Code
 [!code-cpp[System.Diagnostics.DebuggerBrowsableAttribute#1](../../../samples/snippets/cpp/VS_Snippets_CLR_System/system.Diagnostics.DebuggerBrowsableAttribute/cpp/program.cpp#1)]
 [!code-csharp[System.Diagnostics.DebuggerBrowsableAttribute#1](../../../samples/snippets/csharp/VS_Snippets_CLR_System/system.Diagnostics.DebuggerBrowsableAttribute/CS/program.cs#1)]
 [!code-vb[System.Diagnostics.DebuggerBrowsableAttribute#1](../../../samples/snippets/visualbasic/VS_Snippets_CLR_System/system.Diagnostics.DebuggerBrowsableAttribute/VB/module1.vb#1)]
=======

The following code example can be viewed in Visual Studio to see the results of applying the <xref:System.Diagnostics.DebuggerDisplayAttribute>, <xref:System.Diagnostics.DebuggerBrowsableAttribute>, and <xref:System.Diagnostics.DebuggerTypeProxyAttribute> attributes.

### Code

[!code-cpp[System.Diagnostics.DebuggerBrowsableAttribute#1](../../../samples/snippets/cpp/VS_Snippets_CLR_System/system.Diagnostics.DebuggerBrowsableAttribute/cpp/program.cpp#1)]
[!code-csharp[System.Diagnostics.DebuggerBrowsableAttribute#1](../../../samples/snippets/csharp/VS_Snippets_CLR_System/system.Diagnostics.DebuggerBrowsableAttribute/CS/program.cs#1)]
[!code-vb[System.Diagnostics.DebuggerBrowsableAttribute#1](../../../samples/snippets/visualbasic/VS_Snippets_CLR_System/system.Diagnostics.DebuggerBrowsableAttribute/VB/module1.vb#1)]
>>>>>>> 8b9e8cd3

## See Also

- <xref:System.Diagnostics.DebuggerDisplayAttribute>
- <xref:System.Diagnostics.DebuggerBrowsableAttribute>
- <xref:System.Diagnostics.DebuggerTypeProxyAttribute><|MERGE_RESOLUTION|>--- conflicted
+++ resolved
@@ -18,19 +18,11 @@
 ---
 # Enhancing Debugging with the Debugger Display Attributes
 
-<<<<<<< HEAD
-Debugger display attributes allow the developer of the type, who specifies and best understands the runtime behavior of that type, to also specify what that type will look like when it is displayed in a debugger. In addition, debugger display attributes that provide a `Target` property can be applied at the assembly level by users without knowledge of the source code. The <xref:System.Diagnostics.DebuggerDisplayAttribute> attribute controls how a type or member is displayed in the debugger variable windows. The <xref:System.Diagnostics.DebuggerBrowsableAttribute> attribute determines if and how a field or property is displayed in the debugger variable windows. The <xref:System.Diagnostics.DebuggerTypeProxyAttribute> attribute specifies a substitute type, or a proxy, for a type and changes the way the type is displayed in debugger windows. When you view a variable that has a proxy, or substitute type, the proxy stands in for the original type in the debugger display window**.** The debugger variable windowdisplays only the public members of the proxy type. Private members are not displayed.
-
-## Using the DebuggerDisplayAttribute
-
- The <xref:System.Diagnostics.DebuggerDisplayAttribute.%23ctor%2A> constructor has a single argument: a string to be displayed in the value column for instances of the type. This string can contain braces ({ and }). The text within a pair of braces is evaluated as an expression. For example, the following C# code causes "Count = 4" to be displayed when the plus sign (+) is selected to expand the debugger display for an instance of `MyHashtable`.
-=======
 Debugger display attributes allow the developer of the type, who specifies and best understands the runtime behavior of that type, to also specify what that type will look like when it is displayed in a debugger. In addition, debugger display attributes that provide a `Target` property can be applied at the assembly level by users without knowledge of the source code. The <xref:System.Diagnostics.DebuggerDisplayAttribute> attribute controls how a type or member is displayed in the debugger variable windows. The <xref:System.Diagnostics.DebuggerBrowsableAttribute> attribute determines if and how a field or property is displayed in the debugger variable windows. The <xref:System.Diagnostics.DebuggerTypeProxyAttribute> attribute specifies a substitute type, or a proxy, for a type and changes the way the type is displayed in debugger windows. When you view a variable that has a proxy, or substitute type, the proxy stands in for the original type in the debugger display window. The debugger variable window displays only the public members of the proxy type. Private members are not displayed.  
   
 ## Using the DebuggerDisplayAttribute  
 
 The <xref:System.Diagnostics.DebuggerDisplayAttribute.%23ctor%2A> constructor has a single argument: a string to be displayed in the value column for instances of the type. This string can contain braces ({ and }). The text within a pair of braces is evaluated as an expression. For example, the following C# code causes "Count = 4" to be displayed when the plus sign (+) is selected to expand the debugger display for an instance of `MyHashtable`.  
->>>>>>> 8b9e8cd3
 
 ```csharp
 [DebuggerDisplay("Count = {count}")]
@@ -40,22 +32,12 @@
 }
 ```
 
-<<<<<<< HEAD
- Attributes applied to properties referenced in the expression are not processed. For the C# compiler, a general expression is allowed that has only implicit access to this reference for the current instance of the target type. The expression is limited; there is no access to aliases, locals, or pointers. In C# code, you can use a general expression between the braces that has implicit access to the `this` pointer for the current instance of the target type only.
-
- For example, if a C# object has an overridden `ToString()`, the debugger will call the override and show its result instead of the standard `{<typeName>}.` Thus, if you have overridden `ToString()`, you do not need to use <xref:System.Diagnostics.DebuggerDisplayAttribute>. If you use both, the <xref:System.Diagnostics.DebuggerDisplayAttribute> attribute takes precedence over the `ToString()` override.
-
-## Using the DebuggerBrowsableAttribute
-
-Apply the <xref:System.Diagnostics.DebuggerBrowsableAttribute> to a field or property to specify how the field or property is to be displayed in the debugger window. The constructor for this attribute takes one of the <xref:System.Diagnostics.DebuggerBrowsableState> enumeration values, which specifies one of the following states:
-=======
 Attributes applied to properties referenced in the expression are not processed. For the C# compiler, a general expression is allowed that has only implicit access to this reference for the current instance of the target type. The expression is limited; there is no access to aliases, locals, or pointers. In C# code, you can use a general expression between the braces that has implicit access to the `this` pointer for the current instance of the target type only.
 
 For example, if a C# object has an overridden `ToString()`, the debugger will call the override and show its result instead of the standard `{<typeName>}.` Thus, if you have overridden `ToString()`, you do not need to use <xref:System.Diagnostics.DebuggerDisplayAttribute>. If you use both, the <xref:System.Diagnostics.DebuggerDisplayAttribute> attribute takes precedence over the `ToString()` override.
 
 ## Using the DebuggerBrowsableAttribute
  Apply the <xref:System.Diagnostics.DebuggerBrowsableAttribute> to a field or property to specify how the field or property is to be displayed in the debugger window. The constructor for this attribute takes one of the <xref:System.Diagnostics.DebuggerBrowsableState> enumeration values, which specifies one of the following states:
->>>>>>> 8b9e8cd3
 
 -   <xref:System.Diagnostics.DebuggerBrowsableState.Never> indicates that the member is not displayed in the data window.  For example, using this value for the <xref:System.Diagnostics.DebuggerBrowsableAttribute> on a field removes the field from the hierarchy; the field is not displayed when you expand the enclosing type by clicking the plus sign (+) for the type instance.
 
@@ -64,11 +46,7 @@
 -   <xref:System.Diagnostics.DebuggerBrowsableState.RootHidden> indicates that the member itself is not shown, but its constituent objects are displayed if it is an array or collection.
 
 > [!NOTE]
-<<<<<<< HEAD
 > The <xref:System.Diagnostics.DebuggerBrowsableAttribute> is not supported by Visual Basic in the .NET Framework version 2.0.
-=======
->  The <xref:System.Diagnostics.DebuggerBrowsableAttribute> is not supported by Visual Basic in the .NET Framework version 2.0.
->>>>>>> 8b9e8cd3
 
 The following code example shows the use of the <xref:System.Diagnostics.DebuggerBrowsableAttribute> to prevent the property following it from appearing in the debug window for the class.
 
@@ -112,14 +90,6 @@
 ## Example
 
 ### Description
-<<<<<<< HEAD
- The following code example can be viewed in Visual Studio 2005 to see the results of applying the <xref:System.Diagnostics.DebuggerDisplayAttribute>, <xref:System.Diagnostics.DebuggerBrowsableAttribute>, and <xref:System.Diagnostics.DebuggerTypeProxyAttribute> attributes.
-
-### Code
- [!code-cpp[System.Diagnostics.DebuggerBrowsableAttribute#1](../../../samples/snippets/cpp/VS_Snippets_CLR_System/system.Diagnostics.DebuggerBrowsableAttribute/cpp/program.cpp#1)]
- [!code-csharp[System.Diagnostics.DebuggerBrowsableAttribute#1](../../../samples/snippets/csharp/VS_Snippets_CLR_System/system.Diagnostics.DebuggerBrowsableAttribute/CS/program.cs#1)]
- [!code-vb[System.Diagnostics.DebuggerBrowsableAttribute#1](../../../samples/snippets/visualbasic/VS_Snippets_CLR_System/system.Diagnostics.DebuggerBrowsableAttribute/VB/module1.vb#1)]
-=======
 
 The following code example can be viewed in Visual Studio to see the results of applying the <xref:System.Diagnostics.DebuggerDisplayAttribute>, <xref:System.Diagnostics.DebuggerBrowsableAttribute>, and <xref:System.Diagnostics.DebuggerTypeProxyAttribute> attributes.
 
@@ -128,7 +98,6 @@
 [!code-cpp[System.Diagnostics.DebuggerBrowsableAttribute#1](../../../samples/snippets/cpp/VS_Snippets_CLR_System/system.Diagnostics.DebuggerBrowsableAttribute/cpp/program.cpp#1)]
 [!code-csharp[System.Diagnostics.DebuggerBrowsableAttribute#1](../../../samples/snippets/csharp/VS_Snippets_CLR_System/system.Diagnostics.DebuggerBrowsableAttribute/CS/program.cs#1)]
 [!code-vb[System.Diagnostics.DebuggerBrowsableAttribute#1](../../../samples/snippets/visualbasic/VS_Snippets_CLR_System/system.Diagnostics.DebuggerBrowsableAttribute/VB/module1.vb#1)]
->>>>>>> 8b9e8cd3
 
 ## See Also
 
