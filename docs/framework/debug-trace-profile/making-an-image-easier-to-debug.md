--- conflicted
+++ resolved
@@ -45,31 +45,10 @@
 The **DebuggableAttribute** applies to a whole assembly at a time, not to individual modules within the assembly. Development tools must therefore attach custom attributes to the assembly metadata token, if an assembly has already been created, or to the class called **System.Runtime.CompilerServices.AssemblyAttributesGoHere**. The ALink tool then promotes these **DebuggableAttribute** attributes from each module to the assembly they become a part of. If there's a conflict, the ALink operation fails.
 
 > [!NOTE]
-<<<<<<< HEAD
 > In version 1.0 of the .NET Framework, the Microsoft Visual C++ compiler adds the **DebuggableAttribute** when the **/clr** and **/Zi** compiler options are specified. In version 1.1 of the .NET Framework, you must either add the **DebugabbleAttribute** manually in your code or use the **/ASSEMBLYDEBUG** linker option.
 
 ## See also
 
 - [Debugging, Tracing, and Profiling](../../../docs/framework/debug-trace-profile/index.md)
 - [Enabling JIT-Attach Debugging](../../../docs/framework/debug-trace-profile/enabling-jit-attach-debugging.md)
-- [Enabling Profiling](http://msdn.microsoft.com/library/3b669676-f0e0-4ebf-8674-68986dd2020d)
-=======
->  In the .NET Framework version 2.0, the JIT compiler always generates tracking information regardless of the value for `GenerateTrackingInfo`; however, the `AllowOptimize` value still has an effect. When using the [Ngen.exe (Native Image Generator)](../../../docs/framework/tools/ngen-exe-native-image-generator.md) to precompile the native image without optimization, the .ini file must be present in the target folder with `AllowOptimize=0` when Ngen.exe executes. If you have precompiled an assembly without optimization, you must remove the precompiled code using the NGen.exe **/uninstall** option before rerunning Ngen.exe to precompile the code as optimized. If the .ini file is not present in the folder, by default Ngen.exe precompiles the code as optimized.  
-  
-> [!NOTE]
->  The <xref:System.Diagnostics.DebuggableAttribute?displayProperty=nameWithType> controls the settings for an assembly. **DebuggableAttribute** includes two fields that record the settings for whether the JIT compiler should optimize, and/or generate tracking information. In the .NET Framework version 2.0, the JIT compiler will always generate tracking information.  
-  
-> [!NOTE]
->  For a retail build, compilers do not set any **DebuggableAttribute**. The JIT-compiler default behavior is to generate the highest performance, hardest to debug machine code. Enabling JIT tracking lowers performance a little, and disabling optimization lowers performance a lot.  
-  
-> [!NOTE]
->  The **DebuggableAttribute** applies to a whole assembly at a time, not to individual modules within the assembly. Development tools must therefore attach custom attributes to the assembly metadata token, if an assembly has already been created, or to the class called **System.Runtime.CompilerServices.AssemblyAttributesGoHere**. The ALink tool will then promote these **DebuggableAttribute** attributes from each module to the assembly they become a part of. If there is a conflict, the ALink operation will fail.  
-  
-> [!NOTE]
->  In version 1.0 of the .NET Framework, the Microsoft Visual C++ compiler adds the **DebuggableAttribute** when the **/clr** and **/Zi** compiler options are specified. In version 1.1 of the .NET Framework, you must either add the **DebugabbleAttribute** manually in your code or use the **/ASSEMBLYDEBUG** linker option.  
-  
-## See Also  
- [Debugging, Tracing, and Profiling](../../../docs/framework/debug-trace-profile/index.md)  
- [Enabling JIT-Attach Debugging](../../../docs/framework/debug-trace-profile/enabling-jit-attach-debugging.md)  
- [Enabling Profiling](https://msdn.microsoft.com/library/3b669676-f0e0-4ebf-8674-68986dd2020d)
->>>>>>> 7c42f7cb
+- [Enabling Profiling](https://msdn.microsoft.com/library/3b669676-f0e0-4ebf-8674-68986dd2020d)