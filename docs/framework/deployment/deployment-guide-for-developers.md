---
title: ".NET Framework deployment guide for developers"
ms.custom: "updateeachrelease"
<<<<<<< HEAD
ms.date: "04/18/2019"
helpviewer_keywords: 
=======
ms.date: "04/10/2018"
helpviewer_keywords:
>>>>>>> 4f5d9706
  - "developer's guide, deploying .NET Framework"
  - "deployment [.NET Framework], developer's guide"
ms.assetid: 094d043e-33c4-40ba-a503-e0b20b55f4cf
author: "rpetrusha"
ms.author: "ronpet"
---
# .NET Framework deployment guide for developers
<<<<<<< HEAD
This topic provides information for developers who want to install any version of the .NET Framework from .NET Framework 4.5 to [!INCLUDE[net_current](../../../includes/net-current-version.md)] with their apps.
=======

This topic provides information for developers who want to install any version of the .NET Framework from the .NET Framework 4.5 to the [!INCLUDE[net_current](../../../includes/net-current-version.md)] with their apps.
>>>>>>> 4f5d9706

For download links, see the section [Redistributable Packages](#redistributable-packages). You can also download the redistributable packages and language packs from these Microsoft Download Center pages:

- .NET Framework 4.8 for all operating systems ([web installer](http://go.microsoft.com/fwlink/?LinkId=2085155) or [offline installer](https://go.microsoft.com/fwlink/?LinkID=2053984))

- .NET Framework 4.7.2 for all operating systems ([web installer](https://go.microsoft.com/fwlink/?LinkId=863262) or [offline installer](https://go.microsoft.com/fwlink/p/?LinkId=863265))

- .NET Framework 4.7.1 for all operating systems ([web installer](https://go.microsoft.com/fwlink/?LinkId=852095) or [offline installer](https://go.microsoft.com/fwlink/p/?LinkId=852107))

- .NET Framework 4.7 for all operating systems ([web installer](https://go.microsoft.com/fwlink/?LinkId=825299) or [offline installer](https://go.microsoft.com/fwlink/p/?LinkId=825303))

- .NET Framework 4.6.2 for all operating systems ([web installer](https://go.microsoft.com/fwlink/?LinkId=780597) or [offline installer](https://go.microsoft.com/fwlink/p/?LinkId=780601))

- .NET Framework 4.6.1 for all operating systems ([web installer](https://go.microsoft.com/fwlink/?LinkId=671729) or [offline installer](https://go.microsoft.com/fwlink/p/?LinkId=671744))

- .NET Framework 4.6 for all operating systems ([web installer](https://go.microsoft.com/fwlink/?LinkId=528222) or [offline installer](https://go.microsoft.com/fwlink/p/?LinkId=528232))

- .NET Framework 4.5.2 for all operating systems ([web installer](https://go.microsoft.com/fwlink/p/?LinkId=397703) or [offline installer](https://go.microsoft.com/fwlink/p/?LinkId=397706))

- .NET Framework 4.5.1 for all operating systems ([web installer](https://go.microsoft.com/fwlink/p/?LinkId=310158) or [offline installer](https://go.microsoft.com/fwlink/p/?LinkId=310159))

- [.NET Framework 4.5](https://go.microsoft.com/fwlink/p/?LinkId=245484)

 Important notes:

> [!NOTE]
> The phrase ".NET Framework 4.5 and its point releases" refers to .NET Framework 4.5 and all later versions.

- Versions of the .NET Framework from .NET Framework 4.5.1 through [!INCLUDE[net_current](../../../includes/net-current-version.md)] are in-place updates to .NET Framework 4.5, which means they use the same runtime version, but the assembly versions are updated and include new types and members.

- .NET Framework 4.5 and its point releases are built incrementally on .NET Framework 4. When you install .NET Framework 4.5 or its point releases on a system that has .NET Framework 4 installed, the version 4 assemblies are replaced with newer versions.

- If you are referencing a Microsoft [out-of-band package](../get-started/the-net-framework-and-out-of-band-releases.md) in your app, the assembly will be included in the app package.

- You must have administrator privileges to install .NET Framework 4.5 and its point releases.

- .NET Framework 4.5 is included in [!INCLUDE[win8](../../../includes/win8-md.md)] and [!INCLUDE[winserver8](../../../includes/winserver8-md.md)], so you don't have to deploy it with your app on those operating systems. Similarly, .NET Framework 4.5.1 is included in [!INCLUDE[win81](../../../includes/win81-md.md)] and Windows Server 2012 R2. .NET Framework 4.5.2 isn't included in any operating systems. .NET Framework 4.6 is included in Windows 10, .NET Framework 4.6.1 is included in Windows 10 November Update, and .NET Framework 4.6.2 is included in Windows 10 Anniversary Update.  .NET Framework 4.7 is included in Windows 10 Creators Update, .NET Framework 4.7.1 is included in Windows 10 Fall Creators Update, and .NET Framework 4.7.2 is included in Windows 10 October 2018 Update and Windows 10 April 2018 Update. .NET Framework 4.8 is included in Windows 10 May 2019 Update. For a full list of hardware and software requirements, see [System Requirements](../../../docs/framework/get-started/system-requirements.md).

- Starting with .NET Framework 4.5, your users can view a list of running .NET Framework apps during setup and close them easily. This may help avoid system restarts caused by .NET Framework installations. See [Reducing System Restarts](../../../docs/framework/deployment/reducing-system-restarts.md).

- Uninstalling .NET Framework 4.5 or one of its point releases also removes pre-existing .NET Framework 4 files. If you want to go back to .NET Framework 4, you must reinstall it and any updates to it. (See [Installing the .NET Framework 4](https://docs.microsoft.com/previous-versions/dotnet/netframework-4.0/5a4x27ek(v=vs.100)).)

- The .NET Framework 4.5 redistributable was updated on October 9, 2012 to correct an issue related to an improper timestamp on a digital certificate, which caused the digital signature on files produced and signed by Microsoft to expire prematurely. If you previously installed the .NET Framework 4.5 redistributable package dated August 16, 2012, we recommend that you update your copy with the latest redistributable from the [Microsoft Download Center](https://go.microsoft.com/fwlink/p/?LinkId=245484). For more information about this issue, see [Microsoft Security Advisory 2749655](https://docs.microsoft.com/security-updates/SecurityAdvisories/2012/2749655).

For information about how a system administrator can deploy the .NET Framework and its system dependencies across a network, see [Deployment Guide for Administrators](../../../docs/framework/deployment/guide-for-administrators.md).

## Deployment options for your app

When you're ready to publish your app to a web server or other centralized location so that users can install it, you can choose from several deployment methods. Some of these are provided with Visual Studio. The following table lists the deployment options for your app and specifies the .NET Framework redistributable package that supports each option. In addition to these, you can write a custom setup program for your app; for more information, see the section [Chaining the .NET Framework Installation to Your App's Setup](#chaining).

|Deployment strategy for your app|Deployment methods available|.NET Framework redistributable to use|
|--------------------------------------|----------------------------------|-------------------------------------------|
|Install from the web|- [InstallAware](#installaware-deployment)<br />- [InstallShield](#installshield-deployment)<br />- [WiX toolset](#wix)<br />- [Manual installation](#installing_manually)|[Web installer](#redistributable-packages)|
|Install from disc|- [InstallAware](#installaware-deployment)<br />- [InstallShield](#installshield-deployment)<br />- [WiX toolset](#wix)<br />- [Manual installation](#installing_manually)|[Offline installer](#redistributable-packages)|
|Install from a local area network (for enterprise apps)|- [ClickOnce](#clickonce-deployment)|Either [web installer](#redistributable-packages) (see [ClickOnce](#clickonce-deployment) for restrictions) or [offline installer](#redistributable-packages)|

## Redistributable Packages

The .NET Framework is available in two redistributable packages: web installer (bootstrapper) and offline installer (stand-alone redistributable). The following table compares the two packages.

||Web installer|Offline installer|
|-|-------------------|-----------------------|
|Download file|.NET Framework 4.8: <br/>[ndp48-web.exe](https://go.microsoft.com/fwlink/?LinkId=2085155)<br/><br/>.NET Framework 4.7.2: <br/>[NDP472-KB4054531-Web.exe](https://go.microsoft.com/fwlink/?LinkId=863262)<br/><br/>.NET Framework 4.7.1: <br/>[NDP471-KB4033344-Web.exe](https://go.microsoft.com/fwlink/?LinkId=852092)<br/><br/>.NET Framework 4.7: <br />[NDP47-KB3186500-Web.exe](https://go.microsoft.com/fwlink/?LinkId=825298) <br /><br />.NET Framework 4.6.2: <br />[NDP462-KB3151802-Web.exe](https://go.microsoft.com/fwlink/?LinkId=780596)<br /><br /> .NET Framework 4.6.1:<br />[NDP461-KB3102438-Web.exe](https://go.microsoft.com/fwlink/?LinkId=671728)<br /><br /> .NET Framework 4.6:<br />[NDP46-KB3045560-Web.exe](https://go.microsoft.com/fwlink/?LinkId=528222)<br /><br /> .NET Framework 4.5.2: <br />[NDP452-KB2901954-Web.exe](https://go.microsoft.com/fwlink/?LinkId=397707)<br /><br /> .NET Framework 4.5.1: <br />[NDP451-KB2859818-Web.exe](https://go.microsoft.com/fwlink/?LinkId=322115)<br /><br /> .NET Framework 4.5: <br />[dotNetFx45_Full_setup.exe](https://go.microsoft.com/fwlink/?LinkId=225704)|.NET Framework 4.8: <br/>[NDP48-x86-x64-AllOS-ENU.exe](https://go.microsoft.com/fwlink/?LinkId=2053984)<br/><br/>.NET Framework 4.7.2: <br/>[NDP472-KB4054530-x86-x64-AllOS-ENU.exe](https://go.microsoft.com/fwlink/?LinkId=863265)<br/><br/>.NET Framework 4.7.1: <br />[NDP471-KB4033342-x86-x64-AllOS-ENU.exe](https://go.microsoft.com/fwlink/?LinkId=852104) <br /><br />.NET Framework 4.7: <br />[NDP47-KB3186497-x86-x64-AllOS-ENU.exe](https://go.microsoft.com/fwlink/?LinkId=825302) <br /><br />.NET Framework 4.6.2: <br />[NDP462-KB3151800-x86-x64-AllOS-ENU.exe](https://go.microsoft.com/fwlink/?LinkId=780600)<br /><br /> .NET Framework 4.6.1: <br />[NDP461-KB3102436-x86-x64-AllOS-ENU.exe](https://go.microsoft.com/fwlink/?LinkId=671743)<br /><br /> .NET Framework 4.6: <br />[NDP46-KB3045557-x86-x64-AllOS-ENU.exe](https://go.microsoft.com/fwlink/?LinkId=528232)<br /><br /> .NET Framework 4.5.2: <br />[NDP452-KB2901907-x86-x64-AllOS-ENU.exe](https://go.microsoft.com/fwlink/?LinkId=397708)<br /><br /> .NET Framework 4.5.1: <br />[NDP451-KB2858728-x86-x64-AllOS-ENU.exe](https://go.microsoft.com/fwlink/?LinkId=322116)<br /><br /> .NET Framework 4.5: <br />[dotNetFx45_Full_x86_x64.exe](https://go.microsoft.com/fwlink/?LinkId=225702)|
|Internet connection required?|Yes|No|
|Size of download|Smaller (includes installer for target platform only)*|Larger*|
|Language packs|Included**|Must be [installed separately](#chain_langpack), unless you use the package that targets all operating systems|
|Deployment method|Supports all methods:<br /><br />- [ClickOnce](#clickonce-deployment)<br />- [InstallAware](#installaware-deployment)<br />- [InstallShield](#installshield-deployment)<br />- [Windows Installer XML (WiX)](#wix)<br />- [Manual installation](#installing_manually)<br />- [Custom setup (chaining)](#chaining)|Supports all methods:<br /><br /> - [ClickOnce](#clickonce-deployment)<br />- [InstallAware](#installaware-deployment)<br />- [InstallShield](#installshield-deployment)<br />- [Windows Installer XML (WiX)](#wix)<br />- [Manual installation](#installing_manually)<br />- [Custom setup (chaining)](#chaining)|
|Location of download for ClickOnce deployment|Microsoft Download Center:<br /><br /> - [.NET Framework 4.8](https://go.microsoft.com/fwlink/?LinkId=2085155) <br/> - [.NET Framework 4.7.2](https://go.microsoft.com/fwlink/?LinkId=863262) <br/> - [.NET Framework 4.7.1](https://go.microsoft.com/fwlink/?LinkId=852092) <br/> - [.NET Framework 4.7](https://go.microsoft.com/fwlink/?LinkId=825298) <br/> - [.NET Framework 4.6.2](https://go.microsoft.com/fwlink/?LinkId=780596)<br />- [.NET Framework 4.6.1](https://go.microsoft.com/fwlink/?LinkId=671728)<br />- [.NET Framework 4.6](https://go.microsoft.com/fwlink/?LinkId=528222)<br />- [.NET Framework 4.5.2](https://go.microsoft.com/fwlink/?LinkId=397703)<br />- [.NET Framework 4.5.1](https://go.microsoft.com/fwlink/p/?LinkId=310158)<br />- [.NET Framework 4.5](https://go.microsoft.com/fwlink/p/?LinkId=245484)|Your own server or the Microsoft Download Center:<br /><br /> - [.NET Framework 4.8](https://go.microsoft.com/fwlink/?LinkId=2053984)<br /> - [.NET Framework 4.7.2](https://go.microsoft.com/fwlink/?LinkId=863265)<br /> - [.NET Framework 4.7.1](https://go.microsoft.com/fwlink/?LinkId=852104)<br /> - [.NET Framework 4.7](https://go.microsoft.com/fwlink/?LinkId=825302)<br /> - [.NET Framework 4.6.2](https://go.microsoft.com/fwlink/?LinkId=780600)<br />- [.NET Framework 4.6.1](https://go.microsoft.com/fwlink/?LinkId=671743)<br />- [.NET Framework 4.6](https://go.microsoft.com/fwlink/?LinkId=528232)<br />- [.NET Framework 4.5.2](https://go.microsoft.com/fwlink/p/?LinkId=397706)<br />- [.NET Framework 4.5.1](https://go.microsoft.com/fwlink/p/?LinkId=310159)<br />- [.NET Framework 4.5](https://go.microsoft.com/fwlink/p/?LinkId=245484)|

\* The offline installer is larger because it contains the components for all the target platforms. When you finish running setup, the Windows operating system caches only the installer that was used. If the offline installer is deleted after the installation, the disk space used is the same as that used by the web installer. If the tool you use (for example, [InstallAware](#installaware-deployment) or [InstallShield](#installshield-deployment)) to create your app's setup program provides a setup file folder that is removed after installation, the offline installer can be automatically deleted by placing it into the setup folder.

\*\* If you're using the web installer with custom setup, you can use default language settings based on the user's Multilingual User Interface (MUI) setting, or specify another language pack by using the `/LCID` option on the command line. See the section [Chaining by Using the Default .NET Framework UI](#chaining_default) for examples.

## Deployment methods

 Four deployment methods are available:

- You can set a dependency on the .NET Framework. You can specify the .NET Framework as a prerequisite in your app's installation, using one of these methods:

  - Use [ClickOnce deployment](#clickonce-deployment) (available with Visual Studio)

  - Create an [InstallAware project](#installaware-deployment) (free edition available for Visual Studio users)

  - Create an [InstallShield project](#installshield-deployment) (available with Visual Studio)

  - Use the [Windows Installer XML (WiX) toolset](#wix)

- You can ask your users to [install the .NET Framework manually](#installing_manually).

- You can chain (include) the .NET Framework setup process in your app's setup, and decide how you want to handle the .NET Framework installation experience:

  - [Use the default UI](#chaining_default). Let the .NET Framework installer provide the installation experience.

  - [Customize the UI](#chaining_custom) to present a unified installation experience and to monitor the .NET Framework installation progress.

These deployment methods are discussed in detail in the following sections.

## Setting a dependency on the .NET Framework

If you use ClickOnce, InstallAware, InstallShield, or WiX to deploy your app, you can add a dependency on the .NET Framework so it can be installed as part of your app.

### ClickOnce deployment

ClickOnce deployment is available for projects that are created with Visual Basic and Visual C#, but it is not available for Visual C++.

In Visual Studio, to choose ClickOnce deployment and add a dependency on the .NET Framework:

1. Open the app project you want to publish.

2. In Solution Explorer, open the shortcut menu for your project, and then choose **Properties**.

3. Choose the **Publish** pane.

4. Choose the **Prerequisites** button.

5. In the **Prerequisites** dialog box, make sure that the **Create setup program to install prerequisite components** check box is selected.

6. In the prerequisites list, locate and select the version of the .NET Framework that you've used to build your project.

7. Choose an option to specify the source location for the prerequisites, and then choose **OK**.

     If you supply a URL for the .NET Framework download location, you can specify either the Microsoft Download Center site or a site of your own. If you are placing the redistributable package on your own server, it must be the offline installer and not the web installer. You can only link to the web installer on the Microsoft Download Center. The URL can also specify a disc on which your own app is being distributed.

8. In the **Property Pages** dialog box, choose **OK**.

<a name="installaware"></a>

### InstallAware deployment
<<<<<<< HEAD
InstallAware builds Windows app (APPX), Windows Installer (MSI), Native Code (EXE), and App-V (Application Virtualization) packages from a single source. Easily [include any version of the .NET Framework](https://www.installaware.com/one-click-pre-requisite-installer.htm) in your setup, optionally customizing the installation by [editing the default scripts](https://www.installaware.com/msicode.htm). For example, InstallAware pre-installs certificates on Windows 7, without which .NET Framework 4.7 setup fails. For more information on InstallAware, see the [InstallAware for Windows Installer](https://www.installaware.com/) website.
=======

InstallAware builds Windows app (APPX), Windows Installer (MSI), Native Code (EXE), and App-V (Application Virtualization) packages from a single source. Easily [include any version of the .NET Framework](https://www.installaware.com/one-click-pre-requisite-installer.htm) in your setup, optionally customizing the installation by [editing the default scripts](https://www.installaware.com/msicode.htm). For example, InstallAware pre-installs certificates on Windows 7, without which the .NET Framework 4.7 setup fails. For more information on InstallAware, see the [InstallAware for Windows Installer](https://www.installaware.com/) website.
>>>>>>> 4f5d9706

### InstallShield deployment

In Visual Studio, to choose InstallShield deployment and add a dependency on the .NET Framework:

1. On the Visual Studio menu bar, choose **File**, **New**, **Project**.

2. In the left pane of the **New Project** dialog box, choose **Other Project Types**, **Setup and Deployment**, **InstallShield LE**.

3. In the **Name** box, type a name for your project, and then choose **OK**.

4. If you are creating a setup and deployment project for the first time, choose **Go to InstallShield** or **Enable InstallShield Limited Edition** to download InstallShield Limited Edition for your version of Microsoft Visual Studio. Restart Visual Studio.

5. Go to **Project Assistant** wizard and choose **Application Files** to add the Project Output. You can configure other project attributes by using this wizard.

6. Go to **Installation Requirements** and select the operating systems and the version of the .NET Framework you want to install.

7. Open the shortcut menu for your setup project and choose **Build**.

<a name="wix"></a>

### Windows Installer XML (WiX) deployment

The Windows Installer XML (WiX) toolset builds Windows installation packages from XML source code. WiX supports a command-line environment that can be integrated into your build processes to build MSI and MSM setup packages. By using WiX, you can [specify the .NET Framework as a prerequisite](http://wixtoolset.org/documentation/manual/v3/howtos/redistributables_and_install_checks/install_dotnet.html), or [create a chainer](http://wixtoolset.org/documentation/manual/v3/xsd/wix/exepackage.html) to fully control the .NET Framework deployment experience. For more information about WiX, see the [Windows Installer XML (WiX) toolset](http://wixtoolset.org/) website.

<a name="installing_manually"></a>

## Installing the .NET Framework manually

In some situations, it might be impractical to automatically install the .NET Framework with your app. In that case, you can have users install the .NET Framework themselves. The redistributable package is available in [two packages](#redistributable-packages). In your setup process, provide instructions for how users should locate and install the .NET Framework.

<a name="chaining"></a>

## Chaining the .NET Framework installation to your app's setup

If you're creating a custom setup program for your app, you can chain (include) the .NET Framework setup process in your app's setup process. Chaining provides two UI options for the .NET Framework installation:

- Use the default UI provided by the .NET Framework installer.

- Create a custom UI for the .NET Framework installation for consistency with your app's setup program.

Both methods allow you to use either the web installer or the offline installer. Each package has its advantages:

- If you use the web installer, the .NET Framework setup process will decide which installation package is required, and download and install only that package from the web.

- If you use the offline installer, you can include the complete set of .NET Framework installation packages with your redistribution media so that your users don't have to download any additional files from the web during setup.

<a name="chaining_default"></a>

### Chaining by using the default .NET Framework UI

To silently chain the .NET Framework installation process and let the .NET Framework installer provide the UI, add the following command to your setup program:

```
<.NET Framework redistributable> /q /norestart /ChainingPackage <PackageName>
```

<<<<<<< HEAD
 For example, if your executable program is Contoso.exe and you want to silently install the .NET Framework 4.5 offline redistributable package, use the command:
=======
For example, if your executable program is Contoso.exe and you want to silently install the [!INCLUDE[net_v45](../../../includes/net-v45-md.md)] offline redistributable package, use the command:
>>>>>>> 4f5d9706

```
dotNetFx45_Full_x86_x64.exe /q /norestart /ChainingPackage Contoso
```

You can use additional command-line options to customize the installation. For example:

- To provide a way for users to close running .NET Framework apps to minimize system restarts, set passive mode and use the `/showrmui` option as follows:

    ```
    dotNetFx45_Full_x86_x64.exe /norestart /passive /showrmui /ChainingPackage Contoso
    ```

     This command allows Restart Manager to display a message box that gives users the opportunity to close .NET Framework apps before installing the .NET Framework.

- If you're using the web installer, you can use the `/LCID` option to specify a language pack. For example, to chain the .NET Framework 4.5 web installer to your Contoso setup program and install the Japanese language pack, add the following command to your app's setup process:

    ```
    dotNetFx45_Full_setup.exe /q /norestart /ChainingPackage Contoso /LCID 1041
    ```

     If you omit the `/LCID` option, setup will install the language pack that matches the user's MUI setting.

    > [!NOTE]
    > Different language packs may have different release dates. If the language pack you specify is not available at the download center, setup will install the .NET Framework without the language pack. If the .NET Framework is already installed on the user’s computer, the setup will install only the language pack.

For a complete list of options, see the [Command-Line Options](#command-line-options) section.

For common return codes, see the [Return Codes](#return-codes) section.

<a name="chaining_custom"></a>

### Chaining by Using a Custom UI

If you have a custom setup package, you may want to silently launch and track the .NET Framework setup while showing your own view of the setup progress. If this is the case, make sure that your code covers the following:

- Check for [.NET Framework hardware and software requirements](../../../docs/framework/get-started/system-requirements.md).

- [Detect](#detect_net) whether the correct version of the .NET Framework is already installed on the user’s computer.

    > [!IMPORTANT]
    > In determining whether the correct version of the .NET Framework is already installed, you should check whether your target version *or* a later version is installed, not whether your target version is installed. In other words, you should evaluate whether the release key you retrieve from the registry is greater than or equal to the release key of your target version, *not* whether it equals the release key of your target version.

- [Detect](#detecting-the-language-packs) whether the language packs are already installed on the user’s computer.

- If you want to control the deployment, silently launch and track the .NET Framework setup process (see [How to: Get Progress from the .NET Framework 4.5 Installer](../../../docs/framework/deployment/how-to-get-progress-from-the-dotnet-installer.md)).

- If you’re deploying the offline installer, [chain the language packs separately](#chain_langpack).

- Customize deployment by using [command-line options](#command-line-options). For example, if you’re chaining the .NET Framework web installer, but you want to override the default language pack, use the `/LCID` option, as described in the previous section.

- [Troubleshoot](#troubleshooting).

<a name="detect_net"></a>

### Detecting the .NET Framework
<<<<<<< HEAD
 The .NET Framework installer writes registry keys when installation is successful. You can test whether .NET Framework 4.5 or later is installed by checking the `HKEY_LOCAL_MACHINE\SOFTWARE\Microsoft\NET Framework Setup\NDP\v4\Full` folder in the registry for a `DWORD` value named `Release`. (Note that "NET Framework Setup" doesn't begin with a period.) The existence of this key indicates that .NET Framework 4.5 or a later version has been installed on that computer. The value of `Release` indicates which version of the .NET Framework is installed.
=======

The .NET Framework installer writes registry keys when installation is successful. You can test whether the [!INCLUDE[net_v45](../../../includes/net-v45-md.md)] or later is installed by checking the `HKEY_LOCAL_MACHINE\SOFTWARE\Microsoft\NET Framework Setup\NDP\v4\Full` folder in the registry for a `DWORD` value named `Release`. (Note that "NET Framework Setup" doesn't begin with a period.) The existence of this key indicates that the [!INCLUDE[net_v45](../../../includes/net-v45-md.md)] or a later version has been installed on that computer. The value of `Release` indicates which version of the .NET Framework is installed.
>>>>>>> 4f5d9706

> [!IMPORTANT]
> You should check for a value  **greater than or equal to** the release keyword value when attempting to detect whether a specific version is present.

|Version|Value of the Release DWORD|
|-------------|--------------------------------|
|.NET Framework 4.8 installed on Windows 10 May 2019 Update|528040|
|.NET Framework 4.8 installed on all OS versions other than Windows 10 May 2019 Update|528049|
|.NET Framework 4.7.2 installed on Windows 10 April 2018 Update and on Windows Server, version 1803|461808|
|.NET Framework 4.7.2 installed on all OS versions other than Windows 10 April 2018 Update, and Windows Server, version 1803. This includes Windows 10 October 2018 Update. |461814|
|.NET Framework 4.7.1 installed on Windows 10 Fall Creators Update and on Windows Server, version 1709|461308|
|.NET Framework 4.7.1 installed on all OS versions other than Windows 10 Fall Creators Update and Windows Server, version 1709|461310|
|.NET Framework 4.7 installed on Windows 10 Creators Update|460798|
|.NET Framework 4.7 installed on all OS versions other than Windows 10 Creators Update|460805|
|.NET Framework 4.6.2 installed on Windows 10 Anniversary Edition and on Windows Server 2016|394802|
|.NET Framework 4.6.2 installed on all OS versions other than Windows 10 Anniversary Edition and Windows Server 2016|394806|
|.NET Framework 4.6.1 installed on Windows 10 November Update|394254|
|.NET Framework 4.6.1 installed on all OS versions other than Windows 10 November Update|394271|
|.NET Framework 4.6 installed on Windows 10|393295|
|.NET Framework 4.6 installed on all OS versions other than Windows 10|393297|
|.NET Framework 4.5.2|379893|
|.NET Framework 4.5.1 installed with [!INCLUDE[win81](../../../includes/win81-md.md)] or Windows Server 2012 R2|378675|
|.NET Framework 4.5.1 installed on [!INCLUDE[win8](../../../includes/win8-md.md)], Windows 7|378758|
|.NET Framework 4.5|378389|

### Detecting the language packs

You can test whether a specific language pack is installed by checking the HKEY_LOCAL_MACHINE\SOFTWARE\Microsoft\NET Framework Setup\NDP\v4\Full\\*LCID* folder in the registry for a DWORD value named `Release`. (Note that "NET Framework Setup" doesn't begin with a period.) *LCID* specifies a locale identifier; see [supported languages](#supported-languages) for a list of these.

For example, to detect whether the full Japanese language pack (LCID=1041) is installed, check for the following values in the registry:

```
Key: HKEY_LOCAL_MACHINE\SOFTWARE\Microsoft\NET Framework Setup\NDP\v4\Full\1041
Name: Release
Type: DWORD
```

<<<<<<< HEAD
 To determine whether the final release version of a language pack is installed for a particular version of the .NET Framework from 4.5 through 4.8, check the value of the RELEASE key DWORD value described in the previous section, [Detecting the .NET Framework](#detect_net).
=======
To determine whether the final release version of a language pack is installed for a particular version of the .NET Framework from 4.5 through 4.7.2, check the value of the RELEASE key DWORD value described in the previous section, [Detecting the .NET Framework](#detect_net).

<a name="chain_langpack"></a>
>>>>>>> 4f5d9706

### Chaining the language packs to your app setup

The .NET Framework provides a set of stand-alone language pack executable files that contain localized resources for specific cultures. The language packs are available from the Microsoft Download Center:

 - [.NET Framework 4.8 language packs](https://go.microsoft.com/fwlink/p/?LinkId=2053984)

- [.NET Framework 4.7.2 language packs](https://go.microsoft.com/fwlink/p/?LinkId=863258)

- [.NET Framework 4.7.1 language packs](https://go.microsoft.com/fwlink/p/?LinkId=852090)

- [.NET Framework 4.7 language packs](https://go.microsoft.com/fwlink/p/?LinkId=825306)

- [.NET Framework 4.6.2 language packs](https://go.microsoft.com/fwlink/p/?LinkId=780604)

- [.NET Framework 4.6.1 language packs](https://go.microsoft.com/fwlink/p/?LinkId=671747)

- [.NET Framework 4.6 language packs](https://go.microsoft.com/fwlink/p/?LinkId=528314)

- [.NET Framework 4.5.2 language packs](https://go.microsoft.com/fwlink/p/?LinkId=397701)

- [.NET Framework 4.5.1 language packs](https://go.microsoft.com/fwlink/p/?LinkId=322101)

- [.NET Framework 4.5 language packs](https://go.microsoft.com/fwlink/p/?LinkId=245451)

> [!IMPORTANT]
> The language packs don't contain the .NET Framework components that are required to run an app; you must install the .NET Framework by using the web or offline installer before you install a language pack.

<<<<<<< HEAD
 Starting with .NET Framework 4.5.1, the package names take the form NDP<`version`>-KB<`number`>-x86-x64-AllOS-<`culture`>.exe, where `version` is the version number of the .NET Framework, `number` is a Microsoft Knowledge Base article number, and `culture` specifies a [country/region](#supported-languages). An example of one of these packages is `NDP452-KB2901907-x86-x64-AllOS-JPN.exe`. Package names are listed in the [Redistributable Packages](#redistributable-packages) section earlier in this article.

 To install a language pack with the .NET Framework offline installer, you must chain it to your app's setup. For example, to deploy .NET Framework 4.5.1 offline installer with the Japanese language pack, use the following command:
=======
Starting with the [!INCLUDE[net_v451](../../../includes/net-v451-md.md)], the package names take the form NDP<`version`>-KB<`number`>-x86-x64-AllOS-<`culture`>.exe, where `version` is the version number of the .NET Framework, `number` is a Microsoft Knowledge Base article number, and `culture` specifies a [country/region](#supported-languages). An example of one of these packages is `NDP452-KB2901907-x86-x64-AllOS-JPN.exe`. Package names are listed in the [Redistributable Packages](#redistributable-packages) section earlier in this article.

To install a language pack with the .NET Framework offline installer, you must chain it to your app's setup. For example, to deploy the [!INCLUDE[net_v451](../../../includes/net-v451-md.md)] offline installer with the Japanese language pack, use the following command:
>>>>>>> 4f5d9706

```
NDP451-KB2858728-x86-x64-AllOS-JPN.exe /q /norestart /ChainingPackage <ProductName>
```

You do not have to chain the language packs if you use the web installer; setup will install the language pack that matches the user's MUI setting. If you want to install a different language, you can use the `/LCID` option to specify a language pack.

For a complete list of command-line options, see the [Command-Line Options](#command-line-options) section.

### Troubleshooting

#### Return codes

The following table lists the most common return codes for the .NET Framework redistributable installer. The return codes are the same for all versions of the installer. For links to detailed information, see the next section.

|Return code|Description|
|-----------------|-----------------|
|0|Installation completed successfully.|
|1602|The user canceled installation.|
|1603|A fatal error occurred during installation.|
|1641|A restart is required to complete the installation. This message indicates success.|
|3010|A restart is required to complete the installation. This message indicates success.|
|5100|The user's computer does not meet system requirements.|

#### Download error codes

See the following content:

- [Background Intelligent Transfer Service (BITS) error codes](https://go.microsoft.com/fwlink/?LinkId=180946)

- [URL moniker error codes](https://go.microsoft.com/fwlink/?LinkId=180947)

- [WinHttp error codes](https://go.microsoft.com/fwlink/?LinkId=180948)

#### Other error codes

See the following content:

- [Windows Installer error codes](https://go.microsoft.com/fwlink/?LinkId=180949)

- [Windows Update Agent result codes](https://go.microsoft.com/fwlink/?LinkId=180951)

## Uninstalling the .NET Framework
<<<<<<< HEAD
 Starting with [!INCLUDE[win8](../../../includes/win8-md.md)], you can uninstall .NET Framework 4.5 or one of its point releases by using **Turn Windows features on and off** in Control Panel. In older versions of Windows, you can uninstall .NET Framework 4.5 or one of its point releases by using **Add or Remove Programs** in Control Panel.
=======

Starting with [!INCLUDE[win8](../../../includes/win8-md.md)], you can uninstall the [!INCLUDE[net_v45](../../../includes/net-v45-md.md)] or one of its point releases by using **Turn Windows features on and off** in Control Panel. In older versions of Windows, you can uninstall the [!INCLUDE[net_v45](../../../includes/net-v45-md.md)] or one of its point releases by using **Add or Remove Programs** in Control Panel.
>>>>>>> 4f5d9706

> [!IMPORTANT]
> For Windows 7 and earlier operating systems, uninstalling .NET Framework 4.5.1, 4.5.2, 4.6, 4.6.1, 4.6.2, 4.7, 4.7.1, 4.7.2, or 4.8 doesn't restore .NET Framework 4.5 files, and uninstalling .NET Framework 4.5 doesn't restore .NET Framework 4 files. If you want to go back to the older version, you must reinstall it and any updates to it.

## Appendix

### Command-line options
<<<<<<< HEAD
 The following table lists options that you can include when you chain the .NET Framework 4.5 redistributable to your app's setup.
=======

The following table lists options that you can include when you chain the [!INCLUDE[net_v45](../../../includes/net-v45-md.md)] redistributable to your app's setup.
>>>>>>> 4f5d9706

|Option|Description|
|------------|-----------------|
|**/CEIPConsent**|Overwrites the default behavior and sends anonymous feedback to Microsoft to improve future deployment experiences. This option can be used only if the setup program prompts for consent and if the user grants permission to send anonymous feedback to Microsoft.|
|**/chainingpackage** `packageName`|Specifies the name of the executable that is doing the chaining. This information is sent to Microsoft as anonymous feedback to help improve future deployment experiences.<br /><br /> If the package name includes spaces, use double quotation marks as delimiters; for example: **/chainingpackage "Lucerne Publishing"**. For an example of a chaining package, see [Getting Progress Information from an Installation Package](https://go.microsoft.com/fwlink/?LinkId=181926) in the MSDN Library.|
|**/LCID**  `LCID`<br /><br /> where `LCID` specifies a locale identifier (see [supported languages](#supported-languages))|Installs the language pack specified by `LCID` and forces the displayed UI to be shown in that language, unless quiet mode is set.<br /><br /> For the web installer, this option chain-installs the language package from the web. **Note:**  Use this option only with the web installer.|
|**/log** `file` &#124; `folder`|Specifies the location of the log file. The default is the temporary folder for the process, and the default file name is based on the package. If the file extension is .txt, a text log is produced. If you specify any other extension or no extension, an HTML log is created.|
|**/msioptions**|Specifies options to be passed for .msi and .msp items; for example: `/msioptions "PROPERTY1='Value'"`.|
|**/norestart**|Prevents the setup program from rebooting automatically. If you use this option, the chaining app has to capture the return code and handle rebooting (see [Getting Progress Information from an Installation Package](https://go.microsoft.com/fwlink/?LinkId=179606) in the MSDN Library).|
|**/passive**|Sets passive mode. Displays the progress bar to indicate that installation is in progress, but does not display any prompts or error messages to the user. In this mode, when chained by a setup program, the chaining package must handle [return codes](#return-codes).|
|**/pipe**|Creates a communication channel to enable a chaining package to get progress.|
|**/promptrestart**|Passive mode only, if the setup program requires a restart, it prompts the user. This option requires user interaction if a restart is required.|
|**/q**|Sets quiet mode.|
|**/repair**|Triggers the repair functionality.|
|**/serialdownload**|Forces the installation to happen only after the package has been downloaded.|
|**/showfinalerror**|Sets passive mode. Displays errors only if the installation is not successful. This option requires user interaction if the installation is not successful.|
|**/showrmui**|Used only with the **/passive** option. Displays a message box that prompts users to close .NET Framework apps that are currently running. This message box behaves the same in passive and non-passive mode.|
|**/uninstall**|Uninstalls the .NET Framework redistributable.|

### Supported languages
<<<<<<< HEAD
The following table lists .NET Framework language packs that are available for .NET Framework 4.5 and its point releases.
=======

The following table lists .NET Framework language packs that are available for the [!INCLUDE[net_v45](../../../includes/net-v45-md.md)] and its point releases.
>>>>>>> 4f5d9706

|LCID|Language – country/region|Culture|
|----------|--------------------------------|-------------|
|1025|Arabic - Saudi Arabia|ar|
|1028|Chinese – Traditional|zh-Hant|
|1029|Czech|cs|
|1030|Danish|da|
|1031|German – Germany|de|
|1032|Greek|el|
|1035|Finnish|fi|
|1036|French – France|fr|
|1037|Hebrew|he|
|1038|Hungarian|hu|
|1040|Italian – Italy|it|
|1041|Japanese|ja|
|1042|Korean|ko|
|1043|Dutch – Netherlands|nl|
|1044|Norwegian (Bokmål)|no|
|1045|Polish|pl|
|1046|Portuguese – Brazil|pt-BR|
|1049|Russian|ru|
|1053|Swedish|sv|
|1055|Turkish|tr|
|2052|Chinese – Simplified|zh-Hans|
|2070|Portuguese – Portugal|pt-PT|
|3082|Spanish - Spain (Modern Sort)|es|

## See also

- [Deployment Guide for Administrators](../../../docs/framework/deployment/guide-for-administrators.md)
- [System Requirements](../../../docs/framework/get-started/system-requirements.md)
- [Install the .NET Framework for developers](../../../docs/framework/install/guide-for-developers.md)
- [Troubleshoot blocked .NET Framework installations and uninstallations](../../../docs/framework/install/troubleshoot-blocked-installations-and-uninstallations.md)
- [Reducing System Restarts During .NET Framework 4.5 Installations](../../../docs/framework/deployment/reducing-system-restarts.md)
- [How to: Get Progress from the .NET Framework 4.5 Installer](../../../docs/framework/deployment/how-to-get-progress-from-the-dotnet-installer.md)<|MERGE_RESOLUTION|>--- conflicted
+++ resolved
@@ -1,13 +1,8 @@
 ---
 title: ".NET Framework deployment guide for developers"
 ms.custom: "updateeachrelease"
-<<<<<<< HEAD
 ms.date: "04/18/2019"
 helpviewer_keywords: 
-=======
-ms.date: "04/10/2018"
-helpviewer_keywords:
->>>>>>> 4f5d9706
   - "developer's guide, deploying .NET Framework"
   - "deployment [.NET Framework], developer's guide"
 ms.assetid: 094d043e-33c4-40ba-a503-e0b20b55f4cf
@@ -15,12 +10,7 @@
 ms.author: "ronpet"
 ---
 # .NET Framework deployment guide for developers
-<<<<<<< HEAD
 This topic provides information for developers who want to install any version of the .NET Framework from .NET Framework 4.5 to [!INCLUDE[net_current](../../../includes/net-current-version.md)] with their apps.
-=======
-
-This topic provides information for developers who want to install any version of the .NET Framework from the .NET Framework 4.5 to the [!INCLUDE[net_current](../../../includes/net-current-version.md)] with their apps.
->>>>>>> 4f5d9706
 
 For download links, see the section [Redistributable Packages](#redistributable-packages). You can also download the redistributable packages and language packs from these Microsoft Download Center pages:
 
@@ -149,12 +139,8 @@
 <a name="installaware"></a>
 
 ### InstallAware deployment
-<<<<<<< HEAD
+
 InstallAware builds Windows app (APPX), Windows Installer (MSI), Native Code (EXE), and App-V (Application Virtualization) packages from a single source. Easily [include any version of the .NET Framework](https://www.installaware.com/one-click-pre-requisite-installer.htm) in your setup, optionally customizing the installation by [editing the default scripts](https://www.installaware.com/msicode.htm). For example, InstallAware pre-installs certificates on Windows 7, without which .NET Framework 4.7 setup fails. For more information on InstallAware, see the [InstallAware for Windows Installer](https://www.installaware.com/) website.
-=======
-
-InstallAware builds Windows app (APPX), Windows Installer (MSI), Native Code (EXE), and App-V (Application Virtualization) packages from a single source. Easily [include any version of the .NET Framework](https://www.installaware.com/one-click-pre-requisite-installer.htm) in your setup, optionally customizing the installation by [editing the default scripts](https://www.installaware.com/msicode.htm). For example, InstallAware pre-installs certificates on Windows 7, without which the .NET Framework 4.7 setup fails. For more information on InstallAware, see the [InstallAware for Windows Installer](https://www.installaware.com/) website.
->>>>>>> 4f5d9706
 
 ### InstallShield deployment
 
@@ -212,11 +198,7 @@
 <.NET Framework redistributable> /q /norestart /ChainingPackage <PackageName>
 ```
 
-<<<<<<< HEAD
- For example, if your executable program is Contoso.exe and you want to silently install the .NET Framework 4.5 offline redistributable package, use the command:
-=======
-For example, if your executable program is Contoso.exe and you want to silently install the [!INCLUDE[net_v45](../../../includes/net-v45-md.md)] offline redistributable package, use the command:
->>>>>>> 4f5d9706
+For example, if your executable program is Contoso.exe and you want to silently install the .NET Framework 4.5 offline redistributable package, use the command:
 
 ```
 dotNetFx45_Full_x86_x64.exe /q /norestart /ChainingPackage Contoso
@@ -273,12 +255,8 @@
 <a name="detect_net"></a>
 
 ### Detecting the .NET Framework
-<<<<<<< HEAD
- The .NET Framework installer writes registry keys when installation is successful. You can test whether .NET Framework 4.5 or later is installed by checking the `HKEY_LOCAL_MACHINE\SOFTWARE\Microsoft\NET Framework Setup\NDP\v4\Full` folder in the registry for a `DWORD` value named `Release`. (Note that "NET Framework Setup" doesn't begin with a period.) The existence of this key indicates that .NET Framework 4.5 or a later version has been installed on that computer. The value of `Release` indicates which version of the .NET Framework is installed.
-=======
-
-The .NET Framework installer writes registry keys when installation is successful. You can test whether the [!INCLUDE[net_v45](../../../includes/net-v45-md.md)] or later is installed by checking the `HKEY_LOCAL_MACHINE\SOFTWARE\Microsoft\NET Framework Setup\NDP\v4\Full` folder in the registry for a `DWORD` value named `Release`. (Note that "NET Framework Setup" doesn't begin with a period.) The existence of this key indicates that the [!INCLUDE[net_v45](../../../includes/net-v45-md.md)] or a later version has been installed on that computer. The value of `Release` indicates which version of the .NET Framework is installed.
->>>>>>> 4f5d9706
+
+The .NET Framework installer writes registry keys when installation is successful. You can test whether .NET Framework 4.5 or later is installed by checking the `HKEY_LOCAL_MACHINE\SOFTWARE\Microsoft\NET Framework Setup\NDP\v4\Full` folder in the registry for a `DWORD` value named `Release`. (Note that "NET Framework Setup" doesn't begin with a period.) The existence of this key indicates that .NET Framework 4.5 or a later version has been installed on that computer. The value of `Release` indicates which version of the .NET Framework is installed.
 
 > [!IMPORTANT]
 > You should check for a value  **greater than or equal to** the release keyword value when attempting to detect whether a specific version is present.
@@ -316,13 +294,9 @@
 Type: DWORD
 ```
 
-<<<<<<< HEAD
- To determine whether the final release version of a language pack is installed for a particular version of the .NET Framework from 4.5 through 4.8, check the value of the RELEASE key DWORD value described in the previous section, [Detecting the .NET Framework](#detect_net).
-=======
 To determine whether the final release version of a language pack is installed for a particular version of the .NET Framework from 4.5 through 4.7.2, check the value of the RELEASE key DWORD value described in the previous section, [Detecting the .NET Framework](#detect_net).
 
 <a name="chain_langpack"></a>
->>>>>>> 4f5d9706
 
 ### Chaining the language packs to your app setup
 
@@ -351,15 +325,9 @@
 > [!IMPORTANT]
 > The language packs don't contain the .NET Framework components that are required to run an app; you must install the .NET Framework by using the web or offline installer before you install a language pack.
 
-<<<<<<< HEAD
- Starting with .NET Framework 4.5.1, the package names take the form NDP<`version`>-KB<`number`>-x86-x64-AllOS-<`culture`>.exe, where `version` is the version number of the .NET Framework, `number` is a Microsoft Knowledge Base article number, and `culture` specifies a [country/region](#supported-languages). An example of one of these packages is `NDP452-KB2901907-x86-x64-AllOS-JPN.exe`. Package names are listed in the [Redistributable Packages](#redistributable-packages) section earlier in this article.
-
- To install a language pack with the .NET Framework offline installer, you must chain it to your app's setup. For example, to deploy .NET Framework 4.5.1 offline installer with the Japanese language pack, use the following command:
-=======
-Starting with the [!INCLUDE[net_v451](../../../includes/net-v451-md.md)], the package names take the form NDP<`version`>-KB<`number`>-x86-x64-AllOS-<`culture`>.exe, where `version` is the version number of the .NET Framework, `number` is a Microsoft Knowledge Base article number, and `culture` specifies a [country/region](#supported-languages). An example of one of these packages is `NDP452-KB2901907-x86-x64-AllOS-JPN.exe`. Package names are listed in the [Redistributable Packages](#redistributable-packages) section earlier in this article.
-
-To install a language pack with the .NET Framework offline installer, you must chain it to your app's setup. For example, to deploy the [!INCLUDE[net_v451](../../../includes/net-v451-md.md)] offline installer with the Japanese language pack, use the following command:
->>>>>>> 4f5d9706
+Starting with .NET Framework 4.5.1, the package names take the form NDP<`version`>-KB<`number`>-x86-x64-AllOS-<`culture`>.exe, where `version` is the version number of the .NET Framework, `number` is a Microsoft Knowledge Base article number, and `culture` specifies a [country/region](#supported-languages). An example of one of these packages is `NDP452-KB2901907-x86-x64-AllOS-JPN.exe`. Package names are listed in the [Redistributable Packages](#redistributable-packages) section earlier in this article.
+
+To install a language pack with the .NET Framework offline installer, you must chain it to your app's setup. For example, to deploy .NET Framework 4.5.1 offline installer with the Japanese language pack, use the following command:
 
 ```
 NDP451-KB2858728-x86-x64-AllOS-JPN.exe /q /norestart /ChainingPackage <ProductName>
@@ -403,12 +371,8 @@
 - [Windows Update Agent result codes](https://go.microsoft.com/fwlink/?LinkId=180951)
 
 ## Uninstalling the .NET Framework
-<<<<<<< HEAD
- Starting with [!INCLUDE[win8](../../../includes/win8-md.md)], you can uninstall .NET Framework 4.5 or one of its point releases by using **Turn Windows features on and off** in Control Panel. In older versions of Windows, you can uninstall .NET Framework 4.5 or one of its point releases by using **Add or Remove Programs** in Control Panel.
-=======
-
-Starting with [!INCLUDE[win8](../../../includes/win8-md.md)], you can uninstall the [!INCLUDE[net_v45](../../../includes/net-v45-md.md)] or one of its point releases by using **Turn Windows features on and off** in Control Panel. In older versions of Windows, you can uninstall the [!INCLUDE[net_v45](../../../includes/net-v45-md.md)] or one of its point releases by using **Add or Remove Programs** in Control Panel.
->>>>>>> 4f5d9706
+
+Starting with [!INCLUDE[win8](../../../includes/win8-md.md)], you can uninstall .NET Framework 4.5 or one of its point releases by using **Turn Windows features on and off** in Control Panel. In older versions of Windows, you can uninstall .NET Framework 4.5 or one of its point releases by using **Add or Remove Programs** in Control Panel.
 
 > [!IMPORTANT]
 > For Windows 7 and earlier operating systems, uninstalling .NET Framework 4.5.1, 4.5.2, 4.6, 4.6.1, 4.6.2, 4.7, 4.7.1, 4.7.2, or 4.8 doesn't restore .NET Framework 4.5 files, and uninstalling .NET Framework 4.5 doesn't restore .NET Framework 4 files. If you want to go back to the older version, you must reinstall it and any updates to it.
@@ -416,12 +380,8 @@
 ## Appendix
 
 ### Command-line options
-<<<<<<< HEAD
- The following table lists options that you can include when you chain the .NET Framework 4.5 redistributable to your app's setup.
-=======
-
-The following table lists options that you can include when you chain the [!INCLUDE[net_v45](../../../includes/net-v45-md.md)] redistributable to your app's setup.
->>>>>>> 4f5d9706
+
+The following table lists options that you can include when you chain the .NET Framework 4.5 redistributable to your app's setup.
 
 |Option|Description|
 |------------|-----------------|
@@ -442,12 +402,8 @@
 |**/uninstall**|Uninstalls the .NET Framework redistributable.|
 
 ### Supported languages
-<<<<<<< HEAD
+
 The following table lists .NET Framework language packs that are available for .NET Framework 4.5 and its point releases.
-=======
-
-The following table lists .NET Framework language packs that are available for the [!INCLUDE[net_v45](../../../includes/net-v45-md.md)] and its point releases.
->>>>>>> 4f5d9706
 
 |LCID|Language – country/region|Culture|
 |----------|--------------------------------|-------------|
