--- conflicted
+++ resolved
@@ -19,20 +19,7 @@
 The common language runtime performs a number of steps when attempting to locate an assembly and resolve an assembly reference. Each step is explained in the following sections. The term probing is often used when describing how the runtime locates assemblies; it refers to the set of heuristics used to locate the assembly based on its name and culture.
 
 > [!NOTE]
-<<<<<<< HEAD
-> You can view binding information in the log file using the [Assembly Binding Log Viewer (Fuslogvw.exe)](../tools/fuslogvw-exe-assembly-binding-log-viewer.md), which is included in the Windows SDK.  
-  
-## Initiating the Bind  
- The process of locating and binding to an assembly begins when the runtime attempts to resolve a reference to another assembly. This reference can be either static or dynamic. The compiler records static references in the assembly manifest's metadata at build time. Dynamic references are constructed on the fly as a result of calling various methods, such as <xref:System.Reflection.Assembly.Load%2A?displayProperty=nameWithType>.  
-  
- The preferred way to reference an assembly is to use a full reference, including the assembly name, version, culture, and public key token (if one exists). The runtime uses this information to locate the assembly, following the steps described later in this section. The runtime uses the same resolution process regardless of whether the reference is for a static or dynamic assembly.  
-  
- You can also make a dynamic reference to an assembly by providing the calling method with only partial information about the assembly, such as specifying only the assembly name. In this case, only the application directory is searched for the assembly, and no other checking occurs. You make a partial reference using any of the various methods for loading assemblies such as <xref:System.Reflection.Assembly.Load%2A?displayProperty=nameWithType> or <xref:System.AppDomain.Load%2A?displayProperty=nameWithType>.  
-  
- Finally, you can make a dynamic reference using a method such as <xref:System.Reflection.Assembly.Load*?displayProperty=nameWithType> and provide only partial information; you then qualify the reference using the [\<qualifyAssembly>](../configure-apps/file-schema/runtime/qualifyassembly-element.md) element in the application configuration file. This element allows you to provide the full reference information (name, version, culture and, if applicable, the public key token) in your application configuration file instead of in your code. You would use this technique if you wanted to fully qualify a reference to an assembly outside the application directory, or if you wanted to reference an assembly in the global assembly cache but you wanted the convenience of specifying the full reference in the configuration file instead of in your code.  
-  
-=======
-> You can view binding information in the log file using the [Assembly Binding Log Viewer (Fuslogvw.exe)](../../../docs/framework/tools/fuslogvw-exe-assembly-binding-log-viewer.md), which is included in the Windows SDK.
+> You can view binding information in the log file using the [Assembly Binding Log Viewer (Fuslogvw.exe)](../tools/fuslogvw-exe-assembly-binding-log-viewer.md), which is included in the Windows SDK.
 
 ## Initiating the Bind
 
@@ -42,9 +29,8 @@
 
 You can also make a dynamic reference to an assembly by providing the calling method with only partial information about the assembly, such as specifying only the assembly name. In this case, only the application directory is searched for the assembly, and no other checking occurs. You make a partial reference using any of the various methods for loading assemblies such as <xref:System.Reflection.Assembly.Load%2A?displayProperty=nameWithType> or <xref:System.AppDomain.Load%2A?displayProperty=nameWithType>.
 
-Finally, you can make a dynamic reference using a method such as <xref:System.Reflection.Assembly.Load*?displayProperty=nameWithType> and provide only partial information; you then qualify the reference using the [\<qualifyAssembly>](../../../docs/framework/configure-apps/file-schema/runtime/qualifyassembly-element.md) element in the application configuration file. This element allows you to provide the full reference information (name, version, culture and, if applicable, the public key token) in your application configuration file instead of in your code. You would use this technique if you wanted to fully qualify a reference to an assembly outside the application directory, or if you wanted to reference an assembly in the global assembly cache but you wanted the convenience of specifying the full reference in the configuration file instead of in your code.
-
->>>>>>> ed858e9e
+Finally, you can make a dynamic reference using a method such as <xref:System.Reflection.Assembly.Load*?displayProperty=nameWithType> and provide only partial information; you then qualify the reference using the [\<qualifyAssembly>](../configure-apps/file-schema/runtime/qualifyassembly-element.md) element in the application configuration file. This element allows you to provide the full reference information (name, version, culture and, if applicable, the public key token) in your application configuration file instead of in your code. You would use this technique if you wanted to fully qualify a reference to an assembly outside the application directory, or if you wanted to reference an assembly in the global assembly cache but you wanted the convenience of specifying the full reference in the configuration file instead of in your code.
+
 > [!NOTE]
 > This type of partial reference should not be used with assemblies that are shared among several applications. Because configuration settings are applied per application and not per assembly, a shared assembly using this type of partial reference would require each application using the shared assembly to have the qualifying information in its configuration file.
 
@@ -68,197 +54,6 @@
     3. Probes for the assembly using the heuristics described in the [probing section](#step4). If the assembly is not found after probing, the runtime requests the Windows Installer to provide the assembly. This acts as an install-on-demand feature.
 
         > [!NOTE]
-<<<<<<< HEAD
-        >  There is no version checking for assemblies without strong names, nor does the runtime check in the global assembly cache for assemblies without strong names.  
-  
-<a name="step1"></a>   
-## Step 1: Examining the Configuration Files  
- Assembly binding behavior can be configured at different levels based on three XML files:  
-  
-- Application configuration file.  
-  
-- Publisher policy file.  
-  
-- Machine configuration file.  
-  
- These files follow the same syntax and provide information such as binding redirects, the location of code, and binding modes for particular assemblies. Each configuration file can contain an [\<assemblyBinding> element](../configure-apps/file-schema/runtime/assemblybinding-element-for-runtime.md) that redirects the binding process. The child elements of the [\<assemblyBinding> element](../configure-apps/file-schema/runtime/assemblybinding-element-for-runtime.md) include the [\<dependentAssembly> element](../configure-apps/file-schema/runtime/dependentassembly-element.md). The children of [\<dependentAssembly> element](../configure-apps/file-schema/runtime/dependentassembly-element.md) include the [\<assemblyIdentity> element](/visualstudio/deployment/assemblyidentity-element-clickonce-deployment), the [\<bindingRedirect> element](../configure-apps/file-schema/runtime/bindingredirect-element.md), and the [\<codeBase> element](../configure-apps/file-schema/runtime/codebase-element.md).  
-  
-> [!NOTE]
-> Configuration information can be found in the three configuration files; not all elements are valid in all configuration files. For example, binding mode and private path information can only be in the application configuration file. For a complete list of the information that is contained in each file, see [Configuring Apps by Using Configuration Files](../configure-apps/index.md).  
-  
-### Application Configuration File  
- First, the common language runtime checks the application configuration file for information that overrides the version information stored in the calling assembly's manifest. The application configuration file can be deployed with an application, but is not required for application execution. Usually the retrieval of this file is almost instantaneous, but in situations where the application base is on a remote computer, such as in an Internet Explorer Web-based scenario, the configuration file must be downloaded.  
-  
- For client executables, the application configuration file resides in the same directory as the application's executable and has the same base name as the executable with a .config extension. For example, the configuration file for C:\Program Files\Myapp\Myapp.exe is C:\Program Files\Myapp\Myapp.exe.config. In a browser-based scenario, the HTML file must use the **\<link>** element to explicitly point to the configuration file.  
-  
- The following code provides a simple example of an application configuration file. This example adds a <xref:System.Diagnostics.TextWriterTraceListener> to the <xref:System.Diagnostics.Debug.Listeners%2A> collection to enable recording debug information to a file.  
-  
-```xml  
-<configuration>  
-   <system.diagnostics>  
-      <trace useGlobalLock="false" autoflush="true" indentsize="0">  
-         <listeners>  
-            <add name="myListener" type="System.Diagnostics.TextWriterTraceListener, system version=1.0.3300.0, Culture=neutral, PublicKeyToken=b77a5c561934e089" initializeData="c:\myListener.log" />  
-         </listeners>  
-      </trace>  
-   </system.diagnostics>  
-</configuration>  
-```  
-  
-### Publisher Policy File  
- Second, the runtime examines the publisher policy file, if one exists. Publisher policy files are distributed by a component publisher as a fix or update to a shared component. These files contain compatibility information issued by the publisher of the shared component that directs an assembly reference to a new version. Unlike application and machine configuration files, publisher policy files are contained in their own assembly that must be installed in the global assembly cache.  
-  
- The following is an example of a Publisher Policy configuration file:  
-  
-```xml  
-<configuration>  
-    <runtime>  
-        <assemblyBinding xmlns="urn:schemas-microsoft-com:asm.v1">  
-  
-            <dependentAssembly>  
-                <assemblyIdentity name="asm6" publicKeyToken="c0305c36380ba429" />   
-                <bindingRedirect oldVersion="3.0.0.0" newVersion="2.0.0.0"/>    
-            </dependentAssembly>  
-  
-        </assemblyBinding>  
-    </runtime>  
-</configuration>  
-```  
-  
- To create an assembly, you can use the [Al.exe (Assembly Linker)](../tools/al-exe-assembly-linker.md) tool with a command such as the following:  
-  
-```  
-Al.exe /link:asm6.exe.config /out:policy.3.0.asm6.dll /keyfile: compatkey.dat /v:3.0.0.0  
-```  
-  
- `compatkey.dat` is a strong-name key file. This command creates a strong-named assembly you can place in the global assembly cache.  
-  
-> [!NOTE]
-> Publisher policy affects all applications that use a shared component.  
-  
- The publisher policy configuration file overrides version information that comes from the application (that is, from the assembly manifest or from the application configuration file). If there is no statement in the application configuration file to redirect the version specified in the assembly manifest, the publisher policy file overrides the version specified in the assembly manifest. However, if there is a redirecting statement in the application configuration file, publisher policy overrides that version rather than the one specified in the manifest.  
-  
- A publisher policy file is used when a shared component is updated and the new version of the shared component should be picked up by all applications using that component. The settings in the publisher policy file override settings in the application configuration file, unless the application configuration file enforces safe mode.  
-  
-#### Safe Mode  
- Publisher policy files are usually explicitly installed as part of a service pack or program update. If there is any problem with the upgraded shared component, you can ignore the overrides in the publisher policy file using safe mode. Safe mode is determined by the **\<publisherPolicy apply="yes**&#124;**no"/>** element, located only in the application configuration file. It specifies whether the publisher policy configuration information should be removed from the binding process.  
-  
- Safe mode can be set for the entire application or for selected assemblies. That is, you can turn off the policy for all assemblies that make up the application, or turn it on for some assemblies but not others. To selectively apply publisher policy to assemblies that make up an application, set **\<publisherPolicy apply\=no/>** and specify which assemblies you want to be affected using the \<**dependentAssembly**> element. To apply publisher policy to all assemblies that make up the application, set **\<publisherPolicy apply\=no/>** with no dependent assembly elements. For more about configuration, see [Configuring Apps by using Configuration Files](../configure-apps/index.md).  
-  
-### Machine Configuration File  
- Third, the runtime examines the machine configuration file. This file, called Machine.config, resides on the local computer in the Config subdirectory of the root directory where the runtime is installed. This file can be used by administrators to specify assembly binding restrictions that are local to that computer. The settings in the machine configuration file take precedence over all other configuration settings; however, this does not mean that all configuration settings should be put in this file. The version determined by the administrator policy file is final, and cannot be overridden. Overrides specified in the Machine.config file affect all applications. For more information about configuration files, see [Configuring Apps by using Configuration Files](../configure-apps/index.md).  
-  
-<a name="step2"></a>   
-## Step 2: Checking for Previously Referenced Assemblies  
- If the requested assembly has also been requested in previous calls, the common language runtime uses the assembly that is already loaded. This can have ramifications when naming assemblies that make up an application. For more information about naming assemblies, see [Assembly Names](../app-domains/assembly-names.md).  
-  
- If a previous request for the assembly failed, subsequent requests for the assembly are failed immediately without attempting to load the assembly. Starting with the .NET Framework version 2.0, assembly binding failures are cached, and the cached information is used to determine whether to attempt to load the assembly.  
-  
-> [!NOTE]
-> To revert to the behavior of the .NET Framework versions 1.0 and 1.1, which did not cache binding failures, include the [\<disableCachingBindingFailures> Element](../configure-apps/file-schema/runtime/disablecachingbindingfailures-element.md) in your configuration file.  
-  
-<a name="step3"></a>   
-## Step 3: Checking the Global Assembly Cache  
- For strong-named assemblies, the binding process continues by looking in the global assembly cache. The global assembly cache stores assemblies that can be used by several applications on a computer. All assemblies in the global assembly cache must have strong names.  
-  
-<a name="step4"></a>   
-## Step 4: Locating the Assembly through Codebases or Probing  
- After the correct assembly version has been determined by using the information in the calling assembly's reference and in the configuration files, and after it has checked in the global assembly cache (only for strong-named assemblies), the common language runtime attempts to find the assembly. The process of locating an assembly involves the following steps:  
-  
-1. If a [\<codeBase>](../configure-apps/file-schema/runtime/codebase-element.md) element is found in the application configuration file, the runtime checks the specified location. If a match is found, that assembly is used and no probing occurs. If the assembly is not found there, the binding request fails.  
-  
-2. The runtime then probes for the referenced assembly using the rules specified later in this section.  
-  
-> [!NOTE]
-> If you have multiple versions of an assembly in a directory and you want to reference a particular version of that assembly, you must use the [\<codeBase>](../configure-apps/file-schema/runtime/codebase-element.md) element instead of the `privatePath` attribute of the [\<probing>](../configure-apps/file-schema/runtime/probing-element.md) element. If you use the [\<probing>](../configure-apps/file-schema/runtime/probing-element.md) element, the runtime stops probing the first time it finds an assembly that matches the simple assembly name referenced, whether it is a correct match or not. If it is a correct match, that assembly is used. If it is not a correct match, probing stops and binding fails.  
-  
-### Locating the Assembly through Codebases  
- Codebase information can be provided by using a [\<codeBase>](../configure-apps/file-schema/runtime/codebase-element.md) element in a configuration file. This codebase is always checked before the runtime attempts to probe for the referenced assembly. If a publisher policy file containing the final version redirect also contains a [\<codeBase>](../configure-apps/file-schema/runtime/codebase-element.md) element, that [\<codeBase>](../configure-apps/file-schema/runtime/codebase-element.md) element is the one that is used. For example, if your application configuration file specifies a [\<codeBase>](../configure-apps/file-schema/runtime/codebase-element.md) element, and a publisher policy file that is overriding the application information also specifies a [\<codeBase>](../configure-apps/file-schema/runtime/codebase-element.md) element, the [\<codeBase>](../configure-apps/file-schema/runtime/codebase-element.md) element in the publisher policy file is used.  
-  
- If no match is found at the location specified by the [\<codeBase>](../configure-apps/file-schema/runtime/codebase-element.md) element, the bind request fails and no further steps are taken. If the runtime determines that an assembly matches the calling assembly's criteria, it uses that assembly. When the file specified by the given [\<codeBase>](../configure-apps/file-schema/runtime/codebase-element.md) element is loaded, the runtime checks to make sure that the name, version, culture, and public key match the calling assembly's reference.  
-  
-> [!NOTE]
-> Referenced assemblies outside the application's root directory must have strong names and must either be installed in the global assembly cache or specified using the [\<codeBase>](../configure-apps/file-schema/runtime/codebase-element.md) element.  
-  
-### Locating the Assembly through Probing  
- If there is no [\<codeBase>](../configure-apps/file-schema/runtime/codebase-element.md) element in the application configuration file, the runtime probes for the assembly using four criteria:  
-  
-- Application base, which is the root location where the application is being executed.  
-  
-- Culture, which is the culture attribute of the assembly being referenced.  
-  
-- Name, which is the name of the referenced assembly.  
-  
-- The `privatePath` attribute of the [\<probing>](../configure-apps/file-schema/runtime/probing-element.md) element, which is the user-defined list of subdirectories under the root location. This location can be specified in the application configuration file and in managed code using the <xref:System.AppDomainSetup.PrivateBinPath?displayProperty=nameWithType> property for an application domain. When specified in managed code, the managed code `privatePath` is probed first, followed by the path specified in the application configuration file.  
-  
-#### Probing the Application Base and Culture Directories  
- The runtime always begins probing in the application's base, which can be either a URL or the application's root directory on a computer. If the referenced assembly is not found in the application base and no culture information is provided, the runtime searches any subdirectories with the assembly name. The directories probed include:  
-  
- [application base] / [assembly name].dll  
-  
- [application base] / [assembly name] / [assembly name].dll  
-  
- If culture information is specified for the referenced assembly, only the following directories are probed:  
-  
- [application base] / [culture] / [assembly name].dll  
-  
- [application base] / [culture] / [assembly name] / [assembly name].dll  
-  
-#### Probing with the privatePath Attribute  
- In addition to the culture subdirectories and the subdirectories named for the referenced assembly, the runtime also probes directories specified using the `privatePath` attribute of the [\<probing>](../configure-apps/file-schema/runtime/probing-element.md) element. The directories specified using the `privatePath` attribute must be subdirectories of the application's root directory. The directories probed vary depending on whether culture information is included in the referenced assembly request.  
-  
- The runtime stops probing the first time it finds an assembly that matches the simple assembly name referenced, whether it is a correct match or not. If it is a correct match, that assembly is used. If it is not a correct match, probing stops and binding fails.  
-  
- If culture is included, the following directories are probed:  
-  
- [application base] / [binpath] / [culture] / [assembly name].dll  
-  
- [application base] / [binpath] / [culture] / [assembly name] / [assembly name].dll  
-  
- If culture information is not included, the following directories are probed:  
-  
- [application base] / [binpath] / [assembly name].dll  
-  
- [application base] / [binpath] / [assembly name] / [assembly name].dll  
-  
-#### Probing Examples  
- Given the following information:  
-  
-- Referenced assembly name: myAssembly  
-  
-- Application root directory: `http://www.code.microsoft.com`  
-  
-- [\<probing>](../configure-apps/file-schema/runtime/probing-element.md) element in configuration file specifies: bin  
-  
-- Culture: de  
-  
- The runtime probes the following URLs:  
-  
- `http://www.code.microsoft.com/de/myAssembly.dll`
-  
- `http://www.code.microsoft.com/de/myAssembly/myAssembly.dll`
-  
- `http://www.code.microsoft.com/bin/de/myAssembly.dll`
-  
- `http://www.code.microsoft.com/bin/de/myAssembly/myAssembly.dll`
-  
-##### Multiple Assemblies with the Same Name  
- The following example shows how to configure multiple assemblies with the same name.  
-  
-```xml  
-<dependentAssembly>  
-   <assemblyIdentity name="Server" publicKeyToken="c0305c36380ba429" />   
-   <codeBase version="1.0.0.0" href="v1/Server.dll" />  
-   <codeBase version="2.0.0.0" href="v2/Server.dll" />  
-</dependentAssembly>  
-```  
-  
-#### Other Locations Probed  
- Assembly location can also be determined using the current binding context. This most often occurs when the <xref:System.Reflection.Assembly.LoadFrom%2A?displayProperty=nameWithType> method is used and in COM interop scenarios. If an assembly uses the <xref:System.Reflection.Assembly.LoadFrom%2A> method to reference another assembly, the calling assembly's location is considered to be a hint about where to find the referenced assembly. If a match is found, that assembly is loaded. If no match is found, the runtime continues with its search semantics and then queries the Windows Installer to provide the assembly. If no assembly is provided that matches the binding request, an exception is thrown. This exception is a <xref:System.TypeLoadException> in managed code if a type was referenced, or a <xref:System.IO.FileNotFoundException> if an assembly being loaded was not found.  
-  
- For example, if Assembly1 references Assembly2 and Assembly1 was downloaded from `http://www.code.microsoft.com/utils`, that location is considered to be a hint about where to find Assembly2.dll. The runtime then probes for the assembly in `http://www.code.microsoft.com/utils/Assembly2.dll` and `http://www.code.microsoft.com/utils/Assembly2/Assembly2.dll`. If Assembly2 is not found at either of those locations, the runtime queries the Windows Installer.  
-  
-=======
         > There is no version checking for assemblies without strong names, nor does the runtime check in the global assembly cache for assemblies without strong names.
 
 <a name="step1"></a>
@@ -273,10 +68,10 @@
 
 - Machine configuration file.
 
-These files follow the same syntax and provide information such as binding redirects, the location of code, and binding modes for particular assemblies. Each configuration file can contain an [\<assemblyBinding> element](../../../docs/framework/configure-apps/file-schema/runtime/assemblybinding-element-for-runtime.md) that redirects the binding process. The child elements of the [\<assemblyBinding> element](../../../docs/framework/configure-apps/file-schema/runtime/assemblybinding-element-for-runtime.md) include the [\<dependentAssembly> element](../../../docs/framework/configure-apps/file-schema/runtime/dependentassembly-element.md). The children of [\<dependentAssembly> element](../../../docs/framework/configure-apps/file-schema/runtime/dependentassembly-element.md) include the [\<assemblyIdentity> element](/visualstudio/deployment/assemblyidentity-element-clickonce-deployment), the [\<bindingRedirect> element](../../../docs/framework/configure-apps/file-schema/runtime/bindingredirect-element.md), and the [\<codeBase> element](../../../docs/framework/configure-apps/file-schema/runtime/codebase-element.md).
-
-> [!NOTE]
-> Configuration information can be found in the three configuration files; not all elements are valid in all configuration files. For example, binding mode and private path information can only be in the application configuration file. For a complete list of the information that is contained in each file, see [Configuring Apps by Using Configuration Files](../../../docs/framework/configure-apps/index.md).
+These files follow the same syntax and provide information such as binding redirects, the location of code, and binding modes for particular assemblies. Each configuration file can contain an [\<assemblyBinding> element](../configure-apps/file-schema/runtime/assemblybinding-element-for-runtime.md) that redirects the binding process. The child elements of the [\<assemblyBinding> element](../configure-apps/file-schema/runtime/assemblybinding-element-for-runtime.md) include the [\<dependentAssembly> element](../configure-apps/file-schema/runtime/dependentassembly-element.md). The children of [\<dependentAssembly> element](../configure-apps/file-schema/runtime/dependentassembly-element.md) include the [\<assemblyIdentity> element](/visualstudio/deployment/assemblyidentity-element-clickonce-deployment), the [\<bindingRedirect> element](../configure-apps/file-schema/runtime/bindingredirect-element.md), and the [\<codeBase> element](../configure-apps/file-schema/runtime/codebase-element.md).
+
+> [!NOTE]
+> Configuration information can be found in the three configuration files; not all elements are valid in all configuration files. For example, binding mode and private path information can only be in the application configuration file. For a complete list of the information that is contained in each file, see [Configuring Apps by Using Configuration Files](../configure-apps/index.md).
 
 ### Application Configuration File
 
@@ -319,7 +114,7 @@
 </configuration>
 ```
 
-To create an assembly, you can use the [Al.exe (Assembly Linker)](../../../docs/framework/tools/al-exe-assembly-linker.md) tool with a command such as the following:
+To create an assembly, you can use the [Al.exe (Assembly Linker)](../tools/al-exe-assembly-linker.md) tool with a command such as the following:
 
 ```
 Al.exe /link:asm6.exe.config /out:policy.3.0.asm6.dll /keyfile: compatkey.dat /v:3.0.0.0
@@ -338,22 +133,22 @@
 
 Publisher policy files are usually explicitly installed as part of a service pack or program update. If there is any problem with the upgraded shared component, you can ignore the overrides in the publisher policy file using safe mode. Safe mode is determined by the **\<publisherPolicy apply="yes**&#124;**no"/>** element, located only in the application configuration file. It specifies whether the publisher policy configuration information should be removed from the binding process.
 
-Safe mode can be set for the entire application or for selected assemblies. That is, you can turn off the policy for all assemblies that make up the application, or turn it on for some assemblies but not others. To selectively apply publisher policy to assemblies that make up an application, set **\<publisherPolicy apply\=no/>** and specify which assemblies you want to be affected using the \<**dependentAssembly**> element. To apply publisher policy to all assemblies that make up the application, set **\<publisherPolicy apply\=no/>** with no dependent assembly elements. For more about configuration, see [Configuring Apps by using Configuration Files](../../../docs/framework/configure-apps/index.md).
+Safe mode can be set for the entire application or for selected assemblies. That is, you can turn off the policy for all assemblies that make up the application, or turn it on for some assemblies but not others. To selectively apply publisher policy to assemblies that make up an application, set **\<publisherPolicy apply\=no/>** and specify which assemblies you want to be affected using the \<**dependentAssembly**> element. To apply publisher policy to all assemblies that make up the application, set **\<publisherPolicy apply\=no/>** with no dependent assembly elements. For more about configuration, see [Configuring Apps by using Configuration Files](../configure-apps/index.md).
 
 ### Machine Configuration File
 
-Third, the runtime examines the machine configuration file. This file, called Machine.config, resides on the local computer in the Config subdirectory of the root directory where the runtime is installed. This file can be used by administrators to specify assembly binding restrictions that are local to that computer. The settings in the machine configuration file take precedence over all other configuration settings; however, this does not mean that all configuration settings should be put in this file. The version determined by the administrator policy file is final, and cannot be overridden. Overrides specified in the Machine.config file affect all applications. For more information about configuration files, see [Configuring Apps by using Configuration Files](../../../docs/framework/configure-apps/index.md).
+Third, the runtime examines the machine configuration file. This file, called Machine.config, resides on the local computer in the Config subdirectory of the root directory where the runtime is installed. This file can be used by administrators to specify assembly binding restrictions that are local to that computer. The settings in the machine configuration file take precedence over all other configuration settings; however, this does not mean that all configuration settings should be put in this file. The version determined by the administrator policy file is final, and cannot be overridden. Overrides specified in the Machine.config file affect all applications. For more information about configuration files, see [Configuring Apps by using Configuration Files](../configure-apps/index.md).
 
 <a name="step2"></a>
 
 ## Step 2: Checking for Previously Referenced Assemblies
 
-If the requested assembly has also been requested in previous calls, the common language runtime uses the assembly that is already loaded. This can have ramifications when naming assemblies that make up an application. For more information about naming assemblies, see [Assembly Names](../../../docs/framework/app-domains/assembly-names.md).
+If the requested assembly has also been requested in previous calls, the common language runtime uses the assembly that is already loaded. This can have ramifications when naming assemblies that make up an application. For more information about naming assemblies, see [Assembly Names](../app-domains/assembly-names.md).
 
 If a previous request for the assembly failed, subsequent requests for the assembly are failed immediately without attempting to load the assembly. Starting with the .NET Framework version 2.0, assembly binding failures are cached, and the cached information is used to determine whether to attempt to load the assembly.
 
 > [!NOTE]
-> To revert to the behavior of the .NET Framework versions 1.0 and 1.1, which did not cache binding failures, include the [\<disableCachingBindingFailures> Element](../../../docs/framework/configure-apps/file-schema/runtime/disablecachingbindingfailures-element.md) in your configuration file.
+> To revert to the behavior of the .NET Framework versions 1.0 and 1.1, which did not cache binding failures, include the [\<disableCachingBindingFailures> Element](../configure-apps/file-schema/runtime/disablecachingbindingfailures-element.md) in your configuration file.
 
 <a name="step3"></a>
 
@@ -367,25 +162,25 @@
 
 After the correct assembly version has been determined by using the information in the calling assembly's reference and in the configuration files, and after it has checked in the global assembly cache (only for strong-named assemblies), the common language runtime attempts to find the assembly. The process of locating an assembly involves the following steps:
 
-1. If a [\<codeBase>](../../../docs/framework/configure-apps/file-schema/runtime/codebase-element.md) element is found in the application configuration file, the runtime checks the specified location. If a match is found, that assembly is used and no probing occurs. If the assembly is not found there, the binding request fails.
+1. If a [\<codeBase>](../configure-apps/file-schema/runtime/codebase-element.md) element is found in the application configuration file, the runtime checks the specified location. If a match is found, that assembly is used and no probing occurs. If the assembly is not found there, the binding request fails.
 
 2. The runtime then probes for the referenced assembly using the rules specified later in this section.
 
 > [!NOTE]
-> If you have multiple versions of an assembly in a directory and you want to reference a particular version of that assembly, you must use the [\<codeBase>](../../../docs/framework/configure-apps/file-schema/runtime/codebase-element.md) element instead of the `privatePath` attribute of the [\<probing>](../../../docs/framework/configure-apps/file-schema/runtime/probing-element.md) element. If you use the [\<probing>](../../../docs/framework/configure-apps/file-schema/runtime/probing-element.md) element, the runtime stops probing the first time it finds an assembly that matches the simple assembly name referenced, whether it is a correct match or not. If it is a correct match, that assembly is used. If it is not a correct match, probing stops and binding fails.
+> If you have multiple versions of an assembly in a directory and you want to reference a particular version of that assembly, you must use the [\<codeBase>](../configure-apps/file-schema/runtime/codebase-element.md) element instead of the `privatePath` attribute of the [\<probing>](../configure-apps/file-schema/runtime/probing-element.md) element. If you use the [\<probing>](../configure-apps/file-schema/runtime/probing-element.md) element, the runtime stops probing the first time it finds an assembly that matches the simple assembly name referenced, whether it is a correct match or not. If it is a correct match, that assembly is used. If it is not a correct match, probing stops and binding fails.
 
 ### Locating the Assembly through Codebases
 
-Codebase information can be provided by using a [\<codeBase>](../../../docs/framework/configure-apps/file-schema/runtime/codebase-element.md) element in a configuration file. This codebase is always checked before the runtime attempts to probe for the referenced assembly. If a publisher policy file containing the final version redirect also contains a [\<codeBase>](../../../docs/framework/configure-apps/file-schema/runtime/codebase-element.md) element, that [\<codeBase>](../../../docs/framework/configure-apps/file-schema/runtime/codebase-element.md) element is the one that is used. For example, if your application configuration file specifies a [\<codeBase>](../../../docs/framework/configure-apps/file-schema/runtime/codebase-element.md) element, and a publisher policy file that is overriding the application information also specifies a [\<codeBase>](../../../docs/framework/configure-apps/file-schema/runtime/codebase-element.md) element, the [\<codeBase>](../../../docs/framework/configure-apps/file-schema/runtime/codebase-element.md) element in the publisher policy file is used.
-
-If no match is found at the location specified by the [\<codeBase>](../../../docs/framework/configure-apps/file-schema/runtime/codebase-element.md) element, the bind request fails and no further steps are taken. If the runtime determines that an assembly matches the calling assembly's criteria, it uses that assembly. When the file specified by the given [\<codeBase>](../../../docs/framework/configure-apps/file-schema/runtime/codebase-element.md) element is loaded, the runtime checks to make sure that the name, version, culture, and public key match the calling assembly's reference.
-
-> [!NOTE]
-> Referenced assemblies outside the application's root directory must have strong names and must either be installed in the global assembly cache or specified using the [\<codeBase>](../../../docs/framework/configure-apps/file-schema/runtime/codebase-element.md) element.
+Codebase information can be provided by using a [\<codeBase>](../configure-apps/file-schema/runtime/codebase-element.md) element in a configuration file. This codebase is always checked before the runtime attempts to probe for the referenced assembly. If a publisher policy file containing the final version redirect also contains a [\<codeBase>](../configure-apps/file-schema/runtime/codebase-element.md) element, that [\<codeBase>](../configure-apps/file-schema/runtime/codebase-element.md) element is the one that is used. For example, if your application configuration file specifies a [\<codeBase>](../configure-apps/file-schema/runtime/codebase-element.md) element, and a publisher policy file that is overriding the application information also specifies a [\<codeBase>](../configure-apps/file-schema/runtime/codebase-element.md) element, the [\<codeBase>](../configure-apps/file-schema/runtime/codebase-element.md) element in the publisher policy file is used.
+
+If no match is found at the location specified by the [\<codeBase>](../configure-apps/file-schema/runtime/codebase-element.md) element, the bind request fails and no further steps are taken. If the runtime determines that an assembly matches the calling assembly's criteria, it uses that assembly. When the file specified by the given [\<codeBase>](../configure-apps/file-schema/runtime/codebase-element.md) element is loaded, the runtime checks to make sure that the name, version, culture, and public key match the calling assembly's reference.
+
+> [!NOTE]
+> Referenced assemblies outside the application's root directory must have strong names and must either be installed in the global assembly cache or specified using the [\<codeBase>](../configure-apps/file-schema/runtime/codebase-element.md) element.
 
 ### Locating the Assembly through Probing
 
-If there is no [\<codeBase>](../../../docs/framework/configure-apps/file-schema/runtime/codebase-element.md) element in the application configuration file, the runtime probes for the assembly using four criteria:
+If there is no [\<codeBase>](../configure-apps/file-schema/runtime/codebase-element.md) element in the application configuration file, the runtime probes for the assembly using four criteria:
 
 - Application base, which is the root location where the application is being executed.
 
@@ -393,7 +188,7 @@
 
 - Name, which is the name of the referenced assembly.
 
-- The `privatePath` attribute of the [\<probing>](../../../docs/framework/configure-apps/file-schema/runtime/probing-element.md) element, which is the user-defined list of subdirectories under the root location. This location can be specified in the application configuration file and in managed code using the <xref:System.AppDomainSetup.PrivateBinPath?displayProperty=nameWithType> property for an application domain. When specified in managed code, the managed code `privatePath` is probed first, followed by the path specified in the application configuration file.
+- The `privatePath` attribute of the [\<probing>](../configure-apps/file-schema/runtime/probing-element.md) element, which is the user-defined list of subdirectories under the root location. This location can be specified in the application configuration file and in managed code using the <xref:System.AppDomainSetup.PrivateBinPath?displayProperty=nameWithType> property for an application domain. When specified in managed code, the managed code `privatePath` is probed first, followed by the path specified in the application configuration file.
 
 #### Probing the Application Base and Culture Directories
 
@@ -411,7 +206,7 @@
 
 #### Probing with the privatePath Attribute
 
-In addition to the culture subdirectories and the subdirectories named for the referenced assembly, the runtime also probes directories specified using the `privatePath` attribute of the [\<probing>](../../../docs/framework/configure-apps/file-schema/runtime/probing-element.md) element. The directories specified using the `privatePath` attribute must be subdirectories of the application's root directory. The directories probed vary depending on whether culture information is included in the referenced assembly request.
+In addition to the culture subdirectories and the subdirectories named for the referenced assembly, the runtime also probes directories specified using the `privatePath` attribute of the [\<probing>](../configure-apps/file-schema/runtime/probing-element.md) element. The directories specified using the `privatePath` attribute must be subdirectories of the application's root directory. The directories probed vary depending on whether culture information is included in the referenced assembly request.
 
 The runtime stops probing the first time it finds an assembly that matches the simple assembly name referenced, whether it is a correct match or not. If it is a correct match, that assembly is used. If it is not a correct match, probing stops and binding fails.
 
@@ -435,7 +230,7 @@
 
 - Application root directory: `http://www.code.microsoft.com`
 
-- [\<probing>](../../../docs/framework/configure-apps/file-schema/runtime/probing-element.md) element in configuration file specifies: bin
+- [\<probing>](../configure-apps/file-schema/runtime/probing-element.md) element in configuration file specifies: bin
 
 - Culture: de
 
@@ -467,7 +262,6 @@
 
 For example, if Assembly1 references Assembly2 and Assembly1 was downloaded from `http://www.code.microsoft.com/utils`, that location is considered to be a hint about where to find Assembly2.dll. The runtime then probes for the assembly in `http://www.code.microsoft.com/utils/Assembly2.dll` and `http://www.code.microsoft.com/utils/Assembly2/Assembly2.dll`. If Assembly2 is not found at either of those locations, the runtime queries the Windows Installer.
 
->>>>>>> ed858e9e
 ## See also
 
 - [Best Practices for Assembly Loading](best-practices-for-assembly-loading.md)
