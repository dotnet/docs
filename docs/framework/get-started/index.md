--- conflicted
+++ resolved
@@ -79,11 +79,7 @@
 
 ## See also
 
-<<<<<<< HEAD
-- [.NET Framework guide](../index.md)
-=======
 - [.NET Framework guide](../index.yml)
->>>>>>> 7a44fd66
 - [What's new](../whats-new/index.md)
 - [.NET API browser](../../../api/index.md)
 - [Development guide](../development-guide.md)