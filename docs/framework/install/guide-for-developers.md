--- conflicted
+++ resolved
@@ -22,11 +22,7 @@
 
 [!INCLUDE[net-framework-4-versions](../../../includes/net-framework-4x-versions.md)]
 
-<<<<<<< HEAD
 For more information about versions of the .NET Framework and how to determine which versions are installed on a computer, see [Versions and Dependencies](../migration-guide/versions-and-dependencies.md) and [How to: Determine Which .NET Framework Versions Are Installed](../migration-guide/how-to-determine-which-versions-are-installed.md).
-=======
-For more information about versions of the .NET Framework and how to determine which versions are installed on a computer, see [Versions and Dependencies](../migration-guide/versions-and-dependencies.md) and [How to: Determine Which .NET Framework Versions Are Installed](../../../docs/framework/migration-guide/how-to-determine-which-versions-are-installed.md).
->>>>>>> 69587186
 
 > [!NOTE]
 > For information on the .NET Framework 3.5, see [Install the .NET Framework 3.5 on Windows 10, Windows 8.1, and Windows 8](dotnet-35-windows-10.md).
