--- conflicted
+++ resolved
@@ -20,71 +20,21 @@
 ms.author: "ronpet"
 manager: "wpickett"
 ---
-<<<<<<< HEAD
 
 # Install the .NET Framework for developers
 
-.NET is an integral part of many applications running on Windows and provides common functionality for those applications to run. For developers, the .NET Framework provides a comprehensive and consistent programming model for building applications that have visually stunning user experiences and seamless and secure communication.
-
-This article provides links for installing the .NET Framework 4.5, its point releases (4.5.1, 4.5.2), the [!INCLUDE[net_v46](../../../includes/net-v46-md.md)], and its point releases (4.6.1, 4.6.2)  on your computer. If you're a developer, you can also use these links to download and redistribute the .NET Framework with your apps.
-
-> [!NOTE]
-> The .NET Framework 4.7 is preinstalled on Windows 10 Creators Update. It is currently not available for installation on earlier versions of the Windows operating system. Support for additional versions of the Windows operating system will be announced in the near future.
-
-Note that installing a new version of the .NET Framework doesn't always replace a previous version. For more information about versions of the .NET Framework and how to determine which versions are installed on a computer, see [Versions and Dependencies](~/docs/framework/migration-guide/versions-and-dependencies.md) and [How to: Determine Which .NET Framework Versions Are Installed](../../../docs/framework/migration-guide/how-to-determine-which-versions-are-installed.md). All of the .NET Framework versions listed in the following table are in-place updates to the .NET Framework 4. In other words, if you install a later version, such as the .NET Framework 4.6, you do not first have to install the previous versions, such as the .NET Framework 4.5, 4.5.1, or 4.5.2. Similarly, if you install a later version, such as the .NET Framework 4.6, you do not first have to uninstall the previous versions, such as the .NET Framework 4.5, 4.5.1, or 4.5.2.
-
-The fact that later .NET Framework 4.x versions are in-place updates to earlier versions means that you *cannot* install an earlier version listed in the table if a later version is already installed. For example, you cannot install the .NET Framework 4.6 on a Windows 10 November Update system, since the .NET Framework 4.6.1 is preinstalled on it.
-
-> [!NOTE]
-> For information on the .NET Framework 3.5, see [Install the .NET Framework 3.5 on Windows 10, Windows 8.1, and Windows 8](~/docs/framework/install/dotnet-35-windows-10.md).
-
-Use the following table for quick links, or read further for details. To view the system requirements for the .NET Framework before installation, see [System Requirements](~/docs/framework/get-started/system-requirements.md). For help with troubleshooting, see [Troubleshoot blocked .NET Framework installations and uninstallations](~/docs/framework/install/troubleshoot-blocked-installations-and-uninstallations.md).
-
-| .NET Framework version | Developer installation | Redistributable installation | Platform support |  
-| ---------------------- | ---------------------- | ---------------------------- | ---------------- |  
-|**4.7**|n/a|n/a|Included in: <br/>Windows 10 Creators Update|
-|**4.6.2**|[NET Framework 4.6.2 Dev Pack](http://go.microsoft.com/fwlink/?LinkId=780617)|[Download page for 4.6.2 web installer](http://go.microsoft.com/fwlink/?LinkId=780597)<br /><br /> [Download page for 4.6.2 offline installer](http://go.microsoft.com/fwlink/?LinkId=780601)|Included in: <br /> Windows 10 Anniversary Edition<br /><br /> You can install on:<br /> Windows 10 <br /> Windows 8.1 and earlier<br /> Windows Server 2012 R2 and earlier<br /> (for a full list, see [system requirements](~/docs/framework/get-started/system-requirements.md))|
-|**4.6.1**|[NET Framework 4.6.1 Dev Pack](http://go.microsoft.com/fwlink/?LinkId=690706)|[Download page for 4.6.1 web installer](http://go.microsoft.com/fwlink/?LinkId=671729)<br /><br /> [Download page for 4.6.1 offline installer](http://go.microsoft.com/fwlink/?LinkId=671744)|You can install on:<br /> Windows 10 <br /> Windows 8.1 and earlier<br /> Windows Server 2012 R2 and earlier<br /> (for a full list, see [system requirements](~/docs/framework/get-started/system-requirements.md))|
-|**4.6**|Included in [!INCLUDE[vs_dev14](../../../includes/vs-dev14-md.md)]. For more information, see [Welcome to Visual Studio 2015](http://msdn.microsoft.com/library/dd831853\(v=vs.140\).aspx).<br /><br /> [Microsoft .NET Framework 4.6 targeting pack](http://go.microsoft.com/fwlink/?LinkId=528261)|[Download page for 4.6 web installer](http://go.microsoft.com/fwlink/?LinkId=528259)<br /><br /> [Download page for 4.6 offline installer](http://go.microsoft.com/fwlink/?LinkId=528233)|Included in: <br /> Windows 10 <br />[!INCLUDE[vs_dev14](../../../includes/vs-dev14-md.md)]<br /><br /> You can also install on:<br /> Windows 8.1 and earlier<br /> Windows Server 2012 R2 and earlier<br /> (for a full list, see [system requirements](~/docs/framework/get-started/system-requirements.md))|
-|**4.5.2**|[Microsoft .NET Framework 4.5.2 Developer Pack](http://go.microsoft.com/fwlink/?LinkId=397702)<br /><br /> For use with [Visual Studio 2013](http://go.microsoft.com/fwlink/?LinkID=325532), Visual Studio 2012, or other IDEs|[Download page for 4.5.2 web installer](http://go.microsoft.com/fwlink/p/?LinkId=397703)<br /><br /> [Download page for 4.5.2 offline installer](http://go.microsoft.com/fwlink/p/?LinkId=397706)|You can install on:<br /> Windows 8.1 and earlier<br /> Windows Server 2012 R2 and earlier<br /> (for a full list, see [system requirements](~/docs/framework/get-started/system-requirements.md))|
-|**4.5.1**|[Microsoft .NET Framework 4.5.1 Developer Pack](http://go.microsoft.com/fwlink/?LinkId=324213)<br /><br /> For use with Visual Studio 2012 or other IDEs|[Download page for 4.5.1 web installer](http://go.microsoft.com/fwlink/p/?LinkId=310158)<br /><br /> [Download page for 4.5.1 offline installer](http://go.microsoft.com/fwlink/p/?LinkId=310159)|Included in:<br /> [!INCLUDE[win81](../../../includes/win81-md.md)]<br /> Windows Server 2012 R2<br /> [Visual Studio 2013](http://go.microsoft.com/fwlink/?LinkID=325532)<br /><br /> You can also install on:<br /> [!INCLUDE[win8](../../../includes/win8-md.md)] and earlier<br /> [!INCLUDE[winserver8](../../../includes/winserver8-md.md)] and earlier<br />(for a full list, see [system requirements](~/docs/framework/get-started/system-requirements.md))|
-|**4.5**|Included in Visual Studio 2012<br /><br /> Also available as part of the [Windows 8 SDK](http://msdn.microsoft.com/windows/hardware/hh852363)|[Download page for 4.5 web installer](http://go.microsoft.com/fwlink/p/?LinkId=245484)|Included in: <br /> [!INCLUDE[win8](../../../includes/win8-md.md)]<br /> [!INCLUDE[winserver8](../../../includes/winserver8-md.md)]<br /> Visual Studio 2012<br /><br /> You can also install on:<br /> Windows 7 and earlier<br /> Windows Server 2008 SP2 and earlier<br />(for a full list, see [system requirements](~/docs/framework/get-started/system-requirements.md))|
-
-You can install the **Dev Pack** for a specific version of the .NET Framework, if one is available, on all supported platforms.
-
-You can install the **Web or Offline installer** on:
-
-- Windows 8.1 and earlier
-
-- Windows Server 2012 R2 and earlier
-
-For a full list, see [System Requirements](~/docs/framework/get-started/system-requirements.md).
-
-For a general introduction to the .NET Framework for both users and developers, see [Getting Started](http://msdn.microsoft.com/library/c693fd34-88fe-4d90-b332-19eeadf3b7e7). For information about deploying the .NET Framework with your app, see the [deployment guide](~/docs/framework/deployment/deployment-guide-for-developers.md). To read about the architecture and key features of the .NET Framework, see the [overview](~/docs/framework/get-started/overview.md).
-
-<a name="choices"></a>
-## Installation choices
-
-Install a developer targeting pack to develop against the most recent version of the .NET Framework in Visual Studio or another development environment, or download the .NET Framework redistributable for distribution with your app or control.
-
-## To install the .NET Framework developer or targeting pack
-
-The developer pack for the .NET Framework 4.5.1 or 4.5.2, the targeting pack for the [!INCLUDE[net_v46](../../../includes/net-v46-md.md)], and  the developer pack for the [!INCLUDE[net_v461](../../../includes/net-v461-md.md)] or 4.6.2 provides the .NET Framework 4.5.1 or 4.5.2 or the [!INCLUDE[net_v46](../../../includes/net-v46-md.md)], 4.6.1,  or 4.6.2 reference assemblies, language packs, and IntelliSense files for use in an integrated development environment such as Visual Studio.  If you are using Visual Studio, the developer pack or targeting pack also adds the installed version of the .NET Framework to the target choices when you create a new project.  Choose one of these developer packs or the targeting pack:  
-=======
-# Installing the .NET Framework
-
 .NET is an integral part of many applications running on Windows and provides common functionality for those applications to run. For developers, the .NET Framework provides a comprehensive and consistent programming model for building applications that have visually stunning user experiences and seamless and secure communication.  
   
- This article provides links for installing the .NET Framework 4.5, its point releases (4.5.1, 4.5.2), the [!INCLUDE[net_v46](../../../includes/net-v46-md.md)], its point releases (4.6.1, 4.6.2), and the .NET Framework 4.7 on your computer. If you're a developer, you can also use these links to download and redistribute the .NET Framework with your apps.
+This article provides links for installing the .NET Framework 4.5, its point releases (4.5.1, 4.5.2), the [!INCLUDE[net_v46](../../../includes/net-v46-md.md)], its point releases (4.6.1, 4.6.2), and the .NET Framework 4.7 on your computer. If you're a developer, you can also use these links to download and redistribute the .NET Framework with your apps.
  
- Note that installing a new version of the .NET Framework doesn't always replace a previous version. For more information about versions of the .NET Framework and how to determine which versions are installed on a computer, see [Versions and Dependencies](~/docs/framework/migration-guide/versions-and-dependencies.md) and [How to: Determine Which .NET Framework Versions Are Installed](../../../docs/framework/migration-guide/how-to-determine-which-versions-are-installed.md). All of the .NET Framework versions listed in the following table are in-place updates to the .NET Framework 4. In other words, if you install a later version, such as the .NET Framework 4.6, you do not first have to install the previous versions, such as the .NET Framework 4.5, 4.5.1, or 4.5.2. Similarly, if you install a later version, such as the .NET Framework 4.6, you do not first have to uninstall the previous versions, such as the .NET Framework 4.5, 4.5.1, or 4.5.2. 
+Note that installing a new version of the .NET Framework doesn't always replace a previous version. For more information about versions of the .NET Framework and how to determine which versions are installed on a computer, see [Versions and Dependencies](~/docs/framework/migration-guide/versions-and-dependencies.md) and [How to: Determine Which .NET Framework Versions Are Installed](../../../docs/framework/migration-guide/how-to-determine-which-versions-are-installed.md). All of the .NET Framework versions listed in the following table are in-place updates to the .NET Framework 4. In other words, if you install a later version, such as the .NET Framework 4.6, you do not first have to install the previous versions, such as the .NET Framework 4.5, 4.5.1, or 4.5.2. Similarly, if you install a later version, such as the .NET Framework 4.6, you do not first have to uninstall the previous versions, such as the .NET Framework 4.5, 4.5.1, or 4.5.2. 
  
 The fact that later .NET Framework 4.x versions are in-place updates to earlier versions means that you *cannot* install an earlier version listed in the table if a later version is already installed. For example, you cannot install the .NET Framework 4.6 on a Windows 10 November Update system, since the .NET Framework 4.6.1 is preinstalled on it.    
   
 > [!NOTE]
->  For information on the .NET Framework 3.5, see [Installing the .NET Framework 3.5 on Windows 8 and later versions](../Topic/Installing%20the%20.NET%20Framework%203.5%20on%20Windows%208,%20Windows%208.1%20and%20Windows%2010.md).  
-  
- Use the following table for quick links, or read further for details. To view the system requirements for the .NET Framework before installation, see [System Requirements](~/docs/framework/get-started/system-requirements.md). For help with troubleshooting, see [Troubleshooting](~/docs/framework/install/troubleshoot-blocked-installations-and-uninstallations.md).  
+> For information on the .NET Framework 3.5, see [Install the .NET Framework 3.5 on Windows 10, Windows 8.1, and Windows 8](~/docs/framework/install/dotnet-35-windows-10.md).  
+  
+Use the following table for quick links, or read further for details. To view the system requirements for the .NET Framework before installation, see [System Requirements](~/docs/framework/get-started/system-requirements.md). For help with troubleshooting, see [Troubleshooting](~/docs/framework/install/troubleshoot-blocked-installations-and-uninstallations.md).  
   
 |.NET Framework version|Developer installation|Redistributable installation|Platform support|  
 |----------------------------|----------------------------|----------------------------------|----------------------|  
@@ -96,32 +46,33 @@
 |**4.5.1**|[Microsoft .NET Framework 4.5.1 Developer Pack](http://go.microsoft.com/fwlink/?LinkId=324213)<br /><br /> For use with Visual Studio 2012 or other IDEs|[Download page for 4.5.1 web installer](http://go.microsoft.com/fwlink/p/?LinkId=310158)<br /><br /> [Download page for 4.5.1 offline installer](http://go.microsoft.com/fwlink/p/?LinkId=310159)|Included in:<br /> [!INCLUDE[win81](../../../includes/win81-md.md)]<br /> Windows Server 2012 R2<br /> [Visual Studio 2013](http://go.microsoft.com/fwlink/?LinkID=325532)<br /><br /> You can also install on:<br /> [!INCLUDE[win8](../../../includes/win8-md.md)] and earlier<br /> [!INCLUDE[winserver8](../../../includes/winserver8-md.md)] and earlier<br />(for a full list, see [system requirements](~/docs/framework/get-started/system-requirements.md))|  
 |**4.5**|Included in Visual Studio 2012<br /><br /> Also available as part of the [Windows 8 SDK](http://msdn.microsoft.com/windows/hardware/hh852363)|[Download page for 4.5 web installer](http://go.microsoft.com/fwlink/p/?LinkId=245484)|Included in: <br /> [!INCLUDE[win8](../../../includes/win8-md.md)]<br /> [!INCLUDE[winserver8](../../../includes/winserver8-md.md)]<br /> Visual Studio 2012<br /><br /> You can also install on:<br /> Windows 7 and earlier<br /> Windows Server 2008 SP2 and earlier<br />(for a full list, see [system requirements](~/docs/framework/get-started/system-requirements.md))|  
   
- You can install the **Dev Pack** for a specific version of the .NET Framework, if one is available, on all supported platforms.  
-  
- You can install the **Web or Offline installer** on:  
-  
--   Windows 8.1 and earlier  
-  
--   Windows Server 2012 R2 and earlier  
-  
- For a full list, see [System Requirements](~/docs/framework/get-started/system-requirements.md).  
-  
- For a general introduction to the .NET Framework for both users and developers, see [Getting Started](http://msdn.microsoft.com/library/c693fd34-88fe-4d90-b332-19eeadf3b7e7). For information about deploying the .NET Framework with your app, see the [deployment guide](~/docs/framework/deployment/deployment-guide-for-developers.md). To read about the architecture and key features of the .NET Framework, see the [overview](~/docs/framework/get-started/overview.md).  
+You can install the **Dev Pack** for a specific version of the .NET Framework, if one is available, on all supported platforms.  
+  
+You can install the **Web or Offline installer** on:  
+  
+- Windows 8.1 and earlier  
+  
+- Windows Server 2012 R2 and earlier  
+  
+For a full list, see [System Requirements](~/docs/framework/get-started/system-requirements.md).  
+  
+For a general introduction to the .NET Framework for both users and developers, see [Getting Started](http://msdn.microsoft.com/library/c693fd34-88fe-4d90-b332-19eeadf3b7e7). For information about deploying the .NET Framework with your app, see the [deployment guide](~/docs/framework/deployment/deployment-guide-for-developers.md). To read about the architecture and key features of the .NET Framework, see the [overview](~/docs/framework/get-started/overview.md).  
   
 <a name="choices"></a>   
-## Installation choices  
- Install a developer targeting pack to develop against the most recent version of the .NET Framework in Visual Studio or another development environment, or download the .NET Framework redistributable for distribution with your app or control.  
-  
-## To install the .NET Framework developer or targeting pack  
- The developer pack for the .NET Framework 4.5.1 or 4.5.2, the targeting pack for the [!INCLUDE[net_v46](../../../includes/net-v46-md.md)], and  the developer pack for the [!INCLUDE[net_v461](../../../includes/net-v461-md.md)], 4.6.2, or 4.7 provides the .NET Framework 4.5.1 or 4.5.2 or the [!INCLUDE[net_v46](../../../includes/net-v46-md.md)], 4.6.1 or 4.6.2, or the .NET Framework 4.7 reference assemblies, language packs, and IntelliSense files for use in an integrated development environment such as Visual Studio.  If you are using Visual Studio, the developer pack or targeting pack also adds the installed version of the .NET Framework to the target choices when you create a new project.  Choose one of these developer packs or the targeting pack:  
+## Installation choices
+
+Install a developer targeting pack to develop against the most recent version of the .NET Framework in Visual Studio or another development environment, or download the .NET Framework redistributable for distribution with your app or control.  
+  
+## To install the .NET Framework developer or targeting pack
+
+The developer pack for the .NET Framework 4.5.1 or 4.5.2, the targeting pack for the [!INCLUDE[net_v46](../../../includes/net-v46-md.md)], and  the developer pack for the [!INCLUDE[net_v461](../../../includes/net-v461-md.md)], 4.6.2, or 4.7 provides the .NET Framework 4.5.1 or 4.5.2 or the [!INCLUDE[net_v46](../../../includes/net-v46-md.md)], 4.6.1 or 4.6.2, or the .NET Framework 4.7 reference assemblies, language packs, and IntelliSense files for use in an integrated development environment such as Visual Studio.  If you are using Visual Studio, the developer pack or targeting pack also adds the installed version of the .NET Framework to the target choices when you create a new project.  Choose one of these developer packs or the targeting pack:  
 
 - [Microsoft .NET Framework 4.7 Dev Pack](http://go.microsoft.com/fwlink/?LinkId=825319)
 
--   [Microsoft .NET Framework 4.6.2 Dev Pack](http://go.microsoft.com/fwlink/?LinkId=780617)  
->>>>>>> 2a65690e
-  
 - [Microsoft .NET Framework 4.6.2 Dev Pack](http://go.microsoft.com/fwlink/?LinkId=780617)  
   
+- [Microsoft .NET Framework 4.6.2 Dev Pack](http://go.microsoft.com/fwlink/?LinkId=780617)  
+  
 - [Microsoft .NET Framework 4.6.1 Dev Pack](http://go.microsoft.com/fwlink/?LinkId=690706)  
   
 - [Microsoft .NET Framework 4.6 Targeting Pack](http://go.microsoft.com/fwlink/?LinkId=528261)  
@@ -146,28 +97,21 @@
   
 Both web and offline installers are designed for x86-based and x64-based computers (see [system requirements](~/docs/framework/get-started/system-requirements.md)), but do not support Itanium-based computers.  
   
-<<<<<<< HEAD
-To install or download the .NET Framework from the Microsoft Download Center, follow these instructions. You can also use the links in the table to download the .exe files directly.  
-1. Open the download page for the .NET Framework version you want to install:  
-  
-   - .NET Framework 4.6.2 ([web installer](http://go.microsoft.com/fwlink/?LinkId=780597) or [offline installer](http://go.microsoft.com/fwlink/p/?LinkId=780601))  
-=======
 1.  Open the download page for the .NET Framework version you want to install:  
 
     - .NET Framework 4.7 ([web installer](http://go.microsoft.com/fwlink/?LinkId=825299) or [offline installer](http://go.microsoft.com/fwlink/p/?LinkId=825303))
 
-    -   .NET Framework 4.6.2 ([web installer](http://go.microsoft.com/fwlink/?LinkId=780597) or [offline installer](http://go.microsoft.com/fwlink/p/?LinkId=780601))  
->>>>>>> 2a65690e
-  
-   - .NET Framework 4.6.1 ([web installer](http://go.microsoft.com/fwlink/?LinkId=671729) or [offline installer](http://go.microsoft.com/fwlink/p/?LinkId=671744))  
-  
-   - .NET Framework 4.6 ([web installer](http://go.microsoft.com/fwlink/?LinkId=528259) or [offline installer](http://go.microsoft.com/fwlink/p/?LinkId=528233))  
-  
-   - .NET Framework 4.5.2 ([web installer](http://go.microsoft.com/fwlink/p/?LinkId=397703) or [offline installer](http://go.microsoft.com/fwlink/p/?LinkId=397706))  
-  
-   - .NET Framework 4.5.1 ([web installer](http://go.microsoft.com/fwlink/p/?LinkId=310158) or [offline installer](http://go.microsoft.com/fwlink/p/?LinkId=310159))  
-  
-   - [.NET Framework 4.5](http://go.microsoft.com/fwlink/p/?LinkId=245484)  
+    - .NET Framework 4.6.2 ([web installer](http://go.microsoft.com/fwlink/?LinkId=780597) or [offline installer](http://go.microsoft.com/fwlink/p/?LinkId=780601))  
+    
+    - .NET Framework 4.6.1 ([web installer](http://go.microsoft.com/fwlink/?LinkId=671729) or [offline installer](http://go.microsoft.com/fwlink/p/?LinkId=671744))  
+  
+    - .NET Framework 4.6 ([web installer](http://go.microsoft.com/fwlink/?LinkId=528259) or [offline installer](http://go.microsoft.com/fwlink/p/?LinkId=528233))  
+  
+    - .NET Framework 4.5.2 ([web installer](http://go.microsoft.com/fwlink/p/?LinkId=397703) or [offline installer](http://go.microsoft.com/fwlink/p/?LinkId=397706))  
+  
+    - .NET Framework 4.5.1 ([web installer](http://go.microsoft.com/fwlink/p/?LinkId=310158) or [offline installer](http://go.microsoft.com/fwlink/p/?LinkId=310159))  
+  
+    - [.NET Framework 4.5](http://go.microsoft.com/fwlink/p/?LinkId=245484)  
   
 1. Select the language for the download page. This option does not download the localized resources of the .NET Framework; it only affects the text displayed on the download page.  
   
@@ -184,49 +128,50 @@
 1. If you want to download resources for additional languages, follow the instructions in the next section to install one or more language packs.  
   
 > [!NOTE]
-<<<<<<< HEAD
-> If you encounter any problems during the installation, see [Troubleshoot blocked .NET Framework installations and uninstallations](~/docs/framework/install/troubleshoot-blocked-installations-and-uninstallations.md).
-
- **Installation notes:**
-
-- The [!INCLUDE[net_v451](../../../includes/net-v451-md.md)] and 4.5.2, as well as the [!INCLUDE[net_v46](../../../includes/net-v46-md.md)], 4.6.1, and 4.6.2, are in-place updates to the [!INCLUDE[net_v45](../../../includes/net-v45-md.md)].
-
-- The [!INCLUDE[net_v45](../../../includes/net-v45-md.md)], its point releases, and the [!INCLUDE[net_v46](../../../includes/net-v46-md.md)] and its point releases replace the [!INCLUDE[net_v40_long](../../../includes/net-v40-long-md.md)]. When you install these versions on a system that has the [!INCLUDE[net_v40_short](../../../includes/net-v40-short-md.md)] installed, the assemblies are replaced.
-
-- Uninstalling the [!INCLUDE[net_v45](../../../includes/net-v45-md.md)], its point releases, or the [!INCLUDE[net_v46](../../../includes/net-v46-md.md)] and its point releases also removes pre-existing [!INCLUDE[net_v40_short](../../../includes/net-v40-short-md.md)] files. If you want to go back to the [!INCLUDE[net_v40_short](../../../includes/net-v40-short-md.md)], you must reinstall it and any updates to it. (See [Installing the .NET Framework 4](http://go.microsoft.com/fwlink/p/?LinkId=230665).)
-
-- You must have administrative credentials to install the [!INCLUDE[net_v45](../../../includes/net-v45-md.md)], its point releases, and the .NET Framework 4.6 and its point releases.
-
-- The .NET Framework 4.5 redistributable was updated on October 9, 2012 to correct an issue related to an improper timestamp on a digital certificate, which caused the digital signature on files produced and signed by Microsoft to expire prematurely. If you previously installed the .NET Framework 4.5 redistributable package dated August 16, 2012, we recommend that you update your copy with the latest redistributable from the [Microsoft Download Center](http://go.microsoft.com/fwlink/p/?LinkId=245484). For more information about this issue, see [Microsoft Security Advisory 2749655](http://technet.microsoft.com/security/advisory/2749655) and [Knowledge Base article 2770445](http://support.microsoft.com/kb/2770445).
-
-<a name="standalone_language_packs"></a>
+> If you encounter any problems during the installation, see [Troubleshooting](~/docs/framework/install/troubleshoot-blocked-installations-and-uninstallations.md).  
+  
+ **Installation notes:**  
+  
+- The [!INCLUDE[net_v451](../../../includes/net-v451-md.md)] and 4.5.2, as well as the [!INCLUDE[net_v46](../../../includes/net-v46-md.md)], 4.6.1, 4.6.2, and 4.7 are in-place updates to the [!INCLUDE[net_v45](../../../includes/net-v45-md.md)].  
+  
+- The [!INCLUDE[net_v45](../../../includes/net-v45-md.md)], its point releases, the [!INCLUDE[net_v46](../../../includes/net-v46-md.md)] and its point releases, and the .NET Framework 4.7 replace the [!INCLUDE[net_v40_long](../../../includes/net-v40-long-md.md)]. When you install these versions on a system that has the [!INCLUDE[net_v40_short](../../../includes/net-v40-short-md.md)] installed, the assemblies are replaced.
+  
+- Uninstalling the [!INCLUDE[net_v45](../../../includes/net-v45-md.md)], its point releases, the [!INCLUDE[net_v46](../../../includes/net-v46-md.md)] and its point releases, or the .NET Framework 4.7 also removes pre-existing [!INCLUDE[net_v40_short](../../../includes/net-v40-short-md.md)] files. If you want to go back to the [!INCLUDE[net_v40_short](../../../includes/net-v40-short-md.md)], you must reinstall it and any updates to it. (See [Installing the .NET Framework 4](http://go.microsoft.com/fwlink/p/?LinkId=230665).)  
+  
+- You must have administrative credentials to install the [!INCLUDE[net_v45](../../../includes/net-v45-md.md)], its point releases, the .NET Framework 4.6 and its point releases, and the .NET Framework 4.7.
+  
+- The .NET Framework 4.5 redistributable was updated on October 9, 2012 to correct an issue related to an improper timestamp on a digital certificate, which caused the digital signature on files produced and signed by Microsoft to expire prematurely. If you previously installed the .NET Framework 4.5 redistributable package dated August 16, 2012, we recommend that you update your copy with the latest redistributable from the [Microsoft Download Center](http://go.microsoft.com/fwlink/p/?LinkId=245484). For more information about this issue, see [Microsoft Security Advisory 2749655](http://technet.microsoft.com/security/advisory/2749655) and [Knowledge Base article 2770445](http://support.microsoft.com/kb/2770445).  
+  
+<a name="standalone_language_packs"></a>   
 ## To install language packs
 
-Language packs are executable files that contain the localized resources (such as translated error messages and UI text) for supported languages. If you don't install a language pack, .NET Framework error messages and other text are displayed in English.  Note that the web installer automatically installs the language pack that matches your operating system, but you can download additional language packs to your computer. The offline installers don’t include any language packs. In addition, language packs are not available for the .NET Framework 4.7.
+ Language packs are executable files that contain the localized resources (such as translated error messages and UI text) for supported languages. If you don't install a language pack, .NET Framework error messages and other text are displayed in English.  Note that the web installer automatically installs the language pack that matches your operating system, but you can download additional language packs to your computer. The offline installers don’t include any language packs. In addition, language packs are not available for the .NET Framework 4.7.
   
 > [!IMPORTANT]
-> The language packs don't contain the .NET Framework components that are required to run an app, so you must run the web or offline installer before you install a language pack. If you have already installed a language pack, uninstall it, install the .NET Framework, and then reinstall the language pack.
-
-1. Open the language pack download page for the .NET Framework version you've installed:
-
-   - [.NET Framework 4.6.2 language packs](http://go.microsoft.com/fwlink/?LinkID=780604)
-
-   - [.NET Framework 4.6.1 language packs](http://go.microsoft.com/fwlink/?LinkID=671747)
-
-   - [.NET Framework 4.6 language packs](http://go.microsoft.com/fwlink/?LinkID=528314)
-
-   - [.NET Framework 4.5.2 language packs](http://go.microsoft.com/fwlink/?LinkId=397701)
-
-   - [.NET Framework 4.5.1 language packs](http://go.microsoft.com/fwlink/?LinkId=322101)
-
-   - [.NET Framework 4.5 language packs](http://go.microsoft.com/fwlink/p/?LinkId=245451)
-
-1. In the language list, choose the language you want to download, and wait a few seconds for the page to reload in that language.
-
-1. Choose **Download**.
-
-The following table lists the supported languages.
-
+> The language packs don't contain the .NET Framework components that are required to run an app, so you must run the web or offline installer before you install a language pack. If you have already installed a language pack, uninstall it, install the .NET Framework, and then reinstall the language pack.  
+  
+1.  Open the language pack download page for the .NET Framework version you've installed:  
+  
+    - [.NET Framework 4.7 language packs](http://go.microsoft.com/fwlink/?LinkID=825306) 
+
+    - [.NET Framework 4.6.2 language packs](http://go.microsoft.com/fwlink/?LinkID=780604)  
+  
+    - [.NET Framework 4.6.1 language packs](http://go.microsoft.com/fwlink/?LinkID=671747)  
+  
+    - [.NET Framework 4.6 language packs](http://go.microsoft.com/fwlink/?LinkID=528314)  
+  
+    - [.NET Framework 4.5.2 language packs](http://go.microsoft.com/fwlink/?LinkId=397701)  
+  
+    - [.NET Framework 4.5.1 language packs](http://go.microsoft.com/fwlink/?LinkId=322101)  
+  
+    - [.NET Framework 4.5 language packs](http://go.microsoft.com/fwlink/p/?LinkId=245451)  
+  
+2.  In the language list, choose the language you want to download, and wait a few seconds for the page to reload in that language.  
+  
+3.  Choose **Download**.  
+  
+The following table lists the supported languages.  
+  
 | Language              | Culture |
 | --------------------- | :-----: |
 | Arabic                | ar      |
@@ -253,115 +198,24 @@
 | Traditional Chinese   | zh-CHT  |
 | Turkish               | tr      |
 | US English            | en-US   |
-
-## Next steps
-
-- If you're new to the .NET Framework, see the [overview](~/docs/framework/get-started/overview.md) for an introduction to key concepts and components.
-
-- For new features and improvements in the [!INCLUDE[net_v462](../../../includes/net-v462-md.md)],  [!INCLUDE[net_v461](../../../includes/net-v461-md.md)], [!INCLUDE[net_v46](../../../includes/net-v46-md.md)], 4.5.2, 4.5.1, and 4.5, see [What's New](../../../docs/framework/whats-new/index.md).
-
-- For detailed information about deploying the .NET Framework with your app, see [Deployment Guide for Developers](~/docs/framework/deployment/deployment-guide-for-developers.md).
-
-- For changes that affect the deployment of the .NET Framework with your app, see [Reducing System Restarts During .NET Framework 4.5 Installations](~/docs/framework/deployment/reducing-system-restarts.md).
-
-- For information about migrating your app from the .NET Framework 4 to the [!INCLUDE[net_v45](../../../includes/net-v45-md.md)] or one of its point releases, see the [migration guide](~/docs/framework/migration-guide/index.md).
-
-- See the [.NET Framework Reference Source](http://referencesource.microsoft.com/) to browse through the .NET Framework source code online. The reference source is also available on [Github](https://github.com/Microsoft/referencesource). You can [download the reference source](http://referencesource.microsoft.com/download.html) for offline viewing and step through the sources (including patches and updates) during debugging. For more information, see the blog entry [A new look for .NET Reference Source](http://blogs.msdn.com/b/dotnet/archive/2014/02/24/a-new-look-for-net-reference-source.aspx).
-
+  
+## Next steps  
+  
+- If you're new to the .NET Framework, see the [overview](~/docs/framework/get-started/overview.md) for an introduction to key concepts and components.  
+  
+- For new features and improvements in the .NET Framework 4.7, [!INCLUDE[net_v462](../../../includes/net-v462-md.md)],  [!INCLUDE[net_v461](../../../includes/net-v461-md.md)], [!INCLUDE[net_v46](../../../includes/net-v46-md.md)], 4.5.2, 4.5.1, and 4.5, see [What's New](../../../docs/framework/whats-new/index.md).  
+  
+- For detailed information about deploying the .NET Framework with your app, see [Deployment Guide for Developers](~/docs/framework/deployment/deployment-guide-for-developers.md).  
+  
+- For changes that affect the deployment of the .NET Framework with your app, see [Reducing System Restarts During .NET Framework 4.5 Installations](~/docs/framework/deployment/reducing-system-restarts.md).  
+  
+- For information about migrating your app from the .NET Framework 4 to the [!INCLUDE[net_v45](../../../includes/net-v45-md.md)] or one of its point releases, see the [migration guide](Migration%20Guide%20to%20the%20.NET%20Framework%204.7,%204.6,%20and%204.5.md). 
+
+- See the [.NET Framework Reference Source](http://referencesource.microsoft.com/) to browse through the .NET Framework source code online. The reference source is also available on [Github](https://github.com/Microsoft/referencesource). You can [download the reference source](http://referencesource.microsoft.com/download.html) for offline viewing and step through the sources (including patches and updates) during debugging. For more information, see the blog entry [A new look for .NET Reference Source](http://blogs.msdn.com/b/dotnet/archive/2014/02/24/a-new-look-for-net-reference-source.aspx).  
+  
 ## See also
 
-[Deployment Guide for Developers](~/docs/framework/deployment/deployment-guide-for-developers.md)
-[Deployment Guide for Administrators](~/docs/framework/deployment/guide-for-administrators.md)
-[Install the .NET Framework 3.5 on Windows 10, Windows 8.1, and Windows 8](~/docs/framework/install/dotnet-35-windows-10.md)
+[Deployment Guide for Developers](~/docs/framework/deployment/deployment-guide-for-developers.md)   
+[Deployment Guide for Administrators](~/docs/framework/deployment/guide-for-administrators.md)   
+[Install the .NET Framework 3.5 on Windows 10, Windows 8.1, and Windows 8](~/docs/framework/install/dotnet-35-windows-10.md)   
 [Troubleshoot Blocked .NET Framework Installations and Uninstallations](~/docs/framework/install/troubleshoot-blocked-installations-and-uninstallations.md)
-=======
->  If you encounter any problems during the installation, see [Troubleshooting](~/docs/framework/install/troubleshoot-blocked-installations-and-uninstallations.md).  
-  
- **Installation notes:**  
-  
--   The [!INCLUDE[net_v451](../../../includes/net-v451-md.md)] and 4.5.2, as well as the [!INCLUDE[net_v46](../../../includes/net-v46-md.md)], 4.6.1, 4.6.2, and 4.7 are in-place updates to the [!INCLUDE[net_v45](../../../includes/net-v45-md.md)].  
-  
--   The [!INCLUDE[net_v45](../../../includes/net-v45-md.md)], its point releases, the [!INCLUDE[net_v46](../../../includes/net-v46-md.md)] and its point releases, and the .NET Framework 4.7 replace the [!INCLUDE[net_v40_long](../../../includes/net-v40-long-md.md)]. When you install these versions on a system that has the [!INCLUDE[net_v40_short](../../../includes/net-v40-short-md.md)] installed, the assemblies are replaced.
-  
--   Uninstalling the [!INCLUDE[net_v45](../../../includes/net-v45-md.md)], its point releases, the [!INCLUDE[net_v46](../../../includes/net-v46-md.md)] and its point releases, or the .NET Framework 4.7 also removes pre-existing [!INCLUDE[net_v40_short](../../../includes/net-v40-short-md.md)] files. If you want to go back to the [!INCLUDE[net_v40_short](../../../includes/net-v40-short-md.md)], you must reinstall it and any updates to it. (See [Installing the .NET Framework 4](http://go.microsoft.com/fwlink/p/?LinkId=230665).)  
-  
--   You must have administrative credentials to install the [!INCLUDE[net_v45](../../../includes/net-v45-md.md)], its point releases, the .NET Framework 4.6 and its point releases, and the .NET Framework 4.7.
-  
--   The .NET Framework 4.5 redistributable was updated on October 9, 2012 to correct an issue related to an improper timestamp on a digital certificate, which caused the digital signature on files produced and signed by Microsoft to expire prematurely. If you previously installed the .NET Framework 4.5 redistributable package dated August 16, 2012, we recommend that you update your copy with the latest redistributable from the [Microsoft Download Center](http://go.microsoft.com/fwlink/p/?LinkId=245484). For more information about this issue, see [Microsoft Security Advisory 2749655](http://technet.microsoft.com/security/advisory/2749655) and [Knowledge Base article 2770445](http://support.microsoft.com/kb/2770445).  
-  
-<a name="standalone_language_packs"></a>   
-## To install language packs  
- Language packs are executable files that contain the localized resources (such as translated error messages and UI text) for supported languages. If you don't install a language pack, .NET Framework error messages and other text are displayed in English.  Note that the web installer automatically installs the language pack that matches your operating system, but you can download additional language packs to your computer. The offline installers don’t include any language packs. In addition, language packs are not available for the .NET Framework 4.7.
-  
-> [!IMPORTANT]
->  The language packs don't contain the .NET Framework components that are required to run an app, so you must run the web or offline installer before you install a language pack. If you have already installed a language pack, uninstall it, install the .NET Framework, and then reinstall the language pack.  
-  
-1.  Open the language pack download page for the .NET Framework version you've installed:  
-  
-    -   [.NET Framework 4.7 language packs](http://go.microsoft.com/fwlink/?LinkID=825306) 
-
-    -   [.NET Framework 4.6.2 language packs](http://go.microsoft.com/fwlink/?LinkID=780604)  
-  
-    -   [.NET Framework 4.6.1 language packs](http://go.microsoft.com/fwlink/?LinkID=671747)  
-  
-    -   [.NET Framework 4.6 language packs](http://go.microsoft.com/fwlink/?LinkID=528314)  
-  
-    -   [.NET Framework 4.5.2 language packs](http://go.microsoft.com/fwlink/?LinkId=397701)  
-  
-    -   [.NET Framework 4.5.1 language packs](http://go.microsoft.com/fwlink/?LinkId=322101)  
-  
-    -   [.NET Framework 4.5 language packs](http://go.microsoft.com/fwlink/p/?LinkId=245451)  
-  
-2.  In the language list, choose the language you want to download, and wait a few seconds for the page to reload in that language.  
-  
-3.  Choose **Download**.  
-  
- The following table lists the supported languages.  
-  
-|Language|Culture|  
-|--------------|-------------|  
-|Arabic|ar|  
-|Czech|cs|  
-|Danish|da|  
-|Dutch|nl|  
-|Finnish|fi|  
-|French|fr|  
-|German|de|  
-|Greek|el|  
-|Hebrew|he|  
-|Hungarian|hu|  
-|Italian|it|  
-|Japanese|ja|  
-|Korean|ko|  
-|Norwegian|no|  
-|Polish|pl|  
-|Portuguese (Brazil)|pt-BR|  
-|Portuguese (Portugal)|pt-PT|  
-|Russian|ru|  
-|Simplified Chinese|zh-CHS|  
-|Spanish|es|  
-|Swedish|sv|  
-|Traditional Chinese|zh-CHT|  
-|Turkish|tr|  
-|US English|en-US|  
-  
-## Next steps  
-  
--   If you're new to the .NET Framework, see the [overview](~/docs/framework/get-started/overview.md) for an introduction to key concepts and components.  
-  
--   For new features and improvements in the .NET Framework 4.7, [!INCLUDE[net_v462](../../../includes/net-v462-md.md)],  [!INCLUDE[net_v461](../../../includes/net-v461-md.md)], [!INCLUDE[net_v46](../../../includes/net-v46-md.md)], 4.5.2, 4.5.1, and 4.5, see [What's New](../../../docs/framework/whats-new/index.md).  
-  
--   For detailed information about deploying the .NET Framework with your app, see [Deployment Guide for Developers](~/docs/framework/deployment/deployment-guide-for-developers.md).  
-  
--   For changes that affect the deployment of the .NET Framework with your app, see [Reducing System Restarts During .NET Framework 4.5 Installations](~/docs/framework/deployment/reducing-system-restarts.md).  
-  
--   For information about migrating your app from the .NET Framework 4 to the [!INCLUDE[net_v45](../../../includes/net-v45-md.md)] or one of its point releases, see the [migration guide](Migration%20Guide%20to%20the%20.NET%20Framework%204.7,%204.6,%20and%204.5.md). 
-
--   See the [.NET Framework Reference Source](http://referencesource.microsoft.com/) to browse through the .NET Framework source code online. The reference source is also available on [Github](https://github.com/Microsoft/referencesource). You can [download the reference source](http://referencesource.microsoft.com/download.html) for offline viewing and step through the sources (including patches and updates) during debugging. For more information, see the blog entry [A new look for .NET Reference Source](http://blogs.msdn.com/b/dotnet/archive/2014/02/24/a-new-look-for-net-reference-source.aspx).  
-  
-## See Also  
- [Deployment Guide for Developers](~/docs/framework/deployment/deployment-guide-for-developers.md)   
- [Deployment Guide for Administrators](~/docs/framework/deployment/guide-for-administrators.md)   
- [Installing the .NET Framework 3.5 on Windows 8 and later versions](../Topic/Installing%20the%20.NET%20Framework%203.5%20on%20Windows%208,%20Windows%208.1%20and%20Windows%2010.md)   
- [Troubleshooting](~/docs/framework/install/troubleshoot-blocked-installations-and-uninstallations.md)
->>>>>>> 2a65690e
