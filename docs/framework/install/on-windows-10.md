---
title: Install the .NET Framework on Windows 10
description: Learn how to install the .NET Framework on Windows 10 or Windows Server 2016.
author: rlander
ms.author: mairaw
keywords: .NET Framework, Install
ms.date: 11/17/2017
ms.topic: article
ms.custom: "updateeachrelease"
ms.prod: .net-framework
---
# Install the .NET Framework on Windows 10 and Windows Server 2016

The .NET Framework is required to run many applications on Windows. The instructions in this article should help you install the .NET Framework versions that you need. The [.NET Framework 4.7.1](https://www.microsoft.com/download/details.aspx?id=56115&desc=dotnet47) is the latest available version.

You may have arrived on this page after trying to run an application and seeing a dialog on your machine similar to the following one:

![This application could not be started](./media/this-application-could-not-be-started.png)

## .NET Framework 4.7.1

The .NET Framework 4.7.1 is included with:

* [Windows 10 Fall Creators Update (version 1709)](https://www.microsoft.com/software-download/windows10)
* [Windows Server 2016 (version 1709)](https://docs.microsoft.com/windows-server/get-started/get-started-with-1709)

> [!div class="button"]
[Download .NET Framework 4.7.1](https://www.microsoft.com/net/download/thank-you/net471?utm_source=ms-docs&utm_medium=referral)

The [.NET Framework 4.7.1](https://www.microsoft.com/download/details.aspx?id=56115&desc=dotnet47) can be used to run applications built for the .NET Framework 4.0 through 4.7.1.

You can install the [.NET Framework 4.7.1](https://www.microsoft.com/en-us/download/details.aspx?id=56115&desc=dotnet47) on:

* Windows 10 Creators Update (version 1703)
* Windows 10 Anniversary Update (version 1607)
* Windows Server 2016

The .NET Framework 4.7.1 is not supported on:

* Windows 10 1507
* Windows 10 1511

If you're using Windows 10 1507 or 1511 and you want to install the .NET Framework 4.7.1, you first need to upgrade to a later Windows 10 version.

## .NET Framework 4.6.2

<<<<<<< HEAD
The [.NET Framework 4.6.2](https://www.microsoft.com/en-us/download/details.aspx?id=53345) is the latest supported .NET Framework version on Windows 10 1507 and 1511.

The .NET Framework 4.6.2 supports apps built for .NET Framework 4.0 through 4.6.2.
=======
The [.NET Framework 4.6.1](https://www.microsoft.com/download/details.aspx?id=49981) is the latest supported .NET Framework version on Windows 10 1507 and 1511.

The .NET Framework 4.6.1 supports apps built for the .NET Framework 4.0 through 4.6.1.
>>>>>>> ad515360

## .NET Framework 3.5

Follow the instructions to install the [.NET Framework 3.5 on Windows 10](dotnet-35-windows-10.md).

The .NET Framework 3.5 supports apps built for the .NET Framework 1.0 through 3.5.

## Additional information

.NET Framework 4.x versions are in-place updates to earlier versions. That means the following:

- You can only have one version of the .NET Framework 4.x installed on your machine.

- You cannot install an earlier version of the .NET Framework on your machine if a later version is already installed.

- 4.x versions of the .NET Framework can be used to run applications built for the .NET Framework 4.0 through that version. For example, .NET Framework 4.7 can be used to run applications built for the .NET Framework 4.0 through 4.7. The latest version (the .NET Framework 4.7.1) can be used to run applications built will all versions of the .NET Framework starting with 4.0.

For a list of all the versions of the .NET Framework available to download, see the [.NET Downloads](https://www.microsoft.com/net/download?utm_source=ms-docs&utm_medium=referral) page.

## Help

If you cannot get the correct version of the .NET Framework installed, you can [contact Microsoft for help](mailto:dotnet-install-help@service.microsoft.com?subject=Install-Help).

## See also

[.NET Downloads](https://www.microsoft.com/net/download?utm_source=ms-docs&utm_medium=referral)   
[Troubleshoot blocked .NET Framework installations and uninstallations](troubleshoot-blocked-installations-and-uninstallations.md)   
[Install the .NET Framework for developers](guide-for-developers.md)<|MERGE_RESOLUTION|>--- conflicted
+++ resolved
@@ -44,15 +44,9 @@
 
 ## .NET Framework 4.6.2
 
-<<<<<<< HEAD
 The [.NET Framework 4.6.2](https://www.microsoft.com/en-us/download/details.aspx?id=53345) is the latest supported .NET Framework version on Windows 10 1507 and 1511.
 
-The .NET Framework 4.6.2 supports apps built for .NET Framework 4.0 through 4.6.2.
-=======
-The [.NET Framework 4.6.1](https://www.microsoft.com/download/details.aspx?id=49981) is the latest supported .NET Framework version on Windows 10 1507 and 1511.
-
-The .NET Framework 4.6.1 supports apps built for the .NET Framework 4.0 through 4.6.1.
->>>>>>> ad515360
+The .NET Framework 4.6.2 supports apps built for the .NET Framework 4.0 through 4.6.2.
 
 ## .NET Framework 3.5
 
