---
title: "How to: Create COM Wrappers"
ms.date: "03/30/2017"
helpviewer_keywords:
  - "COM,wrappers creating"
  - "COM,wrappers Visual Studio"
ms.assetid: bdf89bea-1623-45ee-a57b-cf7c90395efa
author: "rpetrusha"
ms.author: "ronpet"
---
# How to: Create COM Wrappers

You can create Component Object Model (COM) wrappers by using Visual Studio 2005 features or the .NET Framework tools Tlbimp.exe and Regasm.exe. Both methods generate two types of COM wrappers:

- A [Runtime Callable Wrapper](../../standard/native-interop/runtime-callable-wrapper.md) from a type library to run a COM object in managed code.

- A [COM Callable Wrapper](../../standard/native-interop/com-callable-wrapper.md) with the required registry settings to run a managed object in a native application.

In Visual Studio 2005, you can add the COM wrapper as a reference to your project.

## Wrap COM Objects in a Managed Application

### To create a runtime callable wrapper using Visual Studio

1. Open the project for your managed application.

2. On the **Project** menu, click **Show All Files**.

3. On the **Project** menu, click **Add Reference**.

4. In the Add Reference dialog box, click the **COM** tab, select the component you want to use, and click **OK**.

     In **Solution Explorer**, note that the COM component is added to the References folder in your project.

You can now write code to access the COM object. You can begin by declaring the object, such as with an `Imports` statement for Visual Basic or a `Using` statement for C#.

> [!NOTE]
> If you want to program Microsoft Office components, first install the [Microsoft Office Primary Interop Assemblies](https://go.microsoft.com/fwlink/?LinkId=50479) (PIAs) from the Microsoft Download Center. In step 4, select the latest version of the object library available for the Office product you want, such as the **Microsoft Word 11.0 Object Library**.  
  
### To create a runtime callable wrapper using .NET Framework tools  
  
- Run the [Tlbimp.exe (Type Library Importer)](../tools/tlbimp-exe-type-library-importer.md) tool.  
  
 This tool creates an assembly that contains run-time metadata for the types defined in the original type library.  
  
## Wrap Managed Objects in a Native Application  
  
### To create a COM callable wrapper using Visual Studio  
  
1. Create a Class Library project for the managed class that you want to run in native code. The class must have a parameterless constructor.  
  
<<<<<<< HEAD
     Verify that you have a complete four-part version number for your assembly in the AssemblyInfo file. This number is required for maintaining versioning in the Windows registry. For more information about version numbers, see [Assembly Versioning](../app-domains/assembly-versioning.md).  
=======
     Verify that you have a complete four-part version number for your assembly in the AssemblyInfo file. This number is required for maintaining versioning in the Windows registry. For more information about version numbers, see [Assembly Versioning](../../standard/assembly/versioning.md).  
>>>>>>> 80d62c9a
  
2. On the **Project** menu, click **Properties**.  
  
3. Click the **Compile** tab.  
  
4. Select the **Register for COM interop** check box.  
  
 When you build the project, the assembly is automatically registered for COM interop. If you are building a native application in Visual Studio 2005, you can use the assembly by clicking **Add Reference** on the **Project** menu.  
  
### To create a COM callable wrapper using .NET Framework tools  
  
Run the [Regasm.exe (Assembly Registration Tool)](../tools/regasm-exe-assembly-registration-tool.md) tool.  
  
This tool reads the assembly metadata and adds the necessary entries to the registry. As a result, COM clients can create .NET Framework classes transparently. You can use the assembly as if it were a native COM class.  
  
You can run Regasm.exe on an assembly located in any directory, and then run the [Gacutil.exe (Global Assembly Cache Tool)](../tools/gacutil-exe-gac-tool.md) to move it to the global assembly cache. Moving the assembly does not invalidate location registry entries, because the global assembly cache is always examined if the assembly is not found elsewhere.  
  
## See also

- [Runtime Callable Wrapper](../../standard/native-interop/runtime-callable-wrapper.md)
- [COM Callable Wrapper](../../standard/native-interop/com-callable-wrapper.md)<|MERGE_RESOLUTION|>--- conflicted
+++ resolved
@@ -49,11 +49,7 @@
   
 1. Create a Class Library project for the managed class that you want to run in native code. The class must have a parameterless constructor.  
   
-<<<<<<< HEAD
-     Verify that you have a complete four-part version number for your assembly in the AssemblyInfo file. This number is required for maintaining versioning in the Windows registry. For more information about version numbers, see [Assembly Versioning](../app-domains/assembly-versioning.md).  
-=======
      Verify that you have a complete four-part version number for your assembly in the AssemblyInfo file. This number is required for maintaining versioning in the Windows registry. For more information about version numbers, see [Assembly Versioning](../../standard/assembly/versioning.md).  
->>>>>>> 80d62c9a
   
 2. On the **Project** menu, click **Properties**.  
   
