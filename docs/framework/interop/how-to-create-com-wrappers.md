---
title: "How to: Create COM Wrappers"
ms.date: "03/30/2017"
helpviewer_keywords:
  - "COM,wrappers creating"
  - "COM,wrappers Visual Studio"
ms.assetid: bdf89bea-1623-45ee-a57b-cf7c90395efa
author: "rpetrusha"
ms.author: "ronpet"
---
# How to: Create COM Wrappers

You can create Component Object Model (COM) wrappers by using Visual Studio 2005 features or the .NET Framework tools Tlbimp.exe and Regasm.exe. Both methods generate two types of COM wrappers:

-   A [Runtime Callable Wrapper](../../../docs/framework/interop/runtime-callable-wrapper.md) from a type library to run a COM object in managed code.

-   A [COM Callable Wrapper](../../../docs/framework/interop/com-callable-wrapper.md) with the required registry settings to run a managed object in a native application.

In Visual Studio 2005, you can add the COM wrapper as a reference to your project.

## Wrapping COM Objects in a Managed Application

### To create a runtime callable wrapper using Visual Studio

1.  Open the project for your managed application.

2.  On the **Project** menu, click **Show All Files**.

3.  On the **Project** menu, click **Add Reference**.

4.  In the Add Reference dialog box, click the **COM** tab, select the component you want to use, and click **OK**.

     In **Solution Explorer**, note that the COM component is added to the References folder in your project.

 You can now write code to access the COM object. You can begin by declaring the object, such as with an `Imports` statement for [!INCLUDE[vbprvblong](../../../includes/vbprvblong-md.md)] or a `Using` statement for [!INCLUDE[csprcslong](../../../includes/csprcslong-md.md)].

> [!NOTE]
<<<<<<< HEAD
> If you want to program Microsoft Office components, first install the [Microsoft Office Primary Interop Assemblies](http://go.microsoft.com/fwlink/?LinkId=50479) (PIAs) from the Microsoft Download Center. In step 4, select the latest version of the object library available for the Office product you want, such as the **Microsoft Word 11.0 Object Library**.

### To create a runtime callable wrapper using .NET Framework tools

-   Run the [Tlbimp.exe (Type Library Importer)](../../../docs/framework/tools/tlbimp-exe-type-library-importer.md) tool.

 This tool creates an assembly that contains run-time metadata for the types defined in the original type library.

## Wrapping Managed Objects in a Native Application

### To create a COM callable wrapper using Visual Studio

1.  Create a Class Library project for the managed class that you want to run in native code. The class must have a default constructor.

     Verify that you have a complete four-part version number for your assembly in the AssemblyInfo file. This number is required for maintaining versioning in the Windows registry. For more information about version numbers, see [Assembly Versioning](../../../docs/framework/app-domains/assembly-versioning.md).

2.  On the **Project** menu, click **Properties**.

3.  Click the **Compile** tab.

4.  Select the **Register for COM interop** check box.

 When you build the project, the assembly is automatically registered for COM interop. If you are building a native application in Visual Studio 2005, you can use the assembly by clicking **Add Reference** on the **Project** menu.

### To create a COM callable wrapper using .NET Framework tools

-   Run the [Regasm.exe (Assembly Registration Tool)](../../../docs/framework/tools/regasm-exe-assembly-registration-tool.md) tool.

 This tool reads the assembly metadata and adds the necessary entries to the registry. As a result, COM clients can create .NET Framework classes transparently. You can use the assembly as if it were a native COM class.

 You can run Regasm.exe on an assembly located in any directory, and then run the [Gacutil.exe (Global Assembly Cache Tool)](../../../docs/framework/tools/gacutil-exe-gac-tool.md) to move it to the global assembly cache. Moving the assembly does not invalidate location registry entries, because the global assembly cache is always examined if the assembly is not found elsewhere.

## See Also

- [Runtime Callable Wrapper](../../../docs/framework/interop/runtime-callable-wrapper.md)
- [COM Callable Wrapper](../../../docs/framework/interop/com-callable-wrapper.md)
=======
>  If you want to program Microsoft Office components, first install the [Microsoft Office Primary Interop Assemblies](https://go.microsoft.com/fwlink/?LinkId=50479) (PIAs) from the Microsoft Download Center. In step 4, select the latest version of the object library available for the Office product you want, such as the **Microsoft Word 11.0 Object Library**.  
  
#### To create a runtime callable wrapper using .NET Framework tools  
  
-   Run the [Tlbimp.exe (Type Library Importer)](../../../docs/framework/tools/tlbimp-exe-type-library-importer.md) tool.  
  
 This tool creates an assembly that contains run-time metadata for the types defined in the original type library.  
  
## Wrapping Managed Objects in a Native Application  
  
#### To create a COM callable wrapper using Visual Studio  
  
1.  Create a Class Library project for the managed class that you want to run in native code. The class must have a default constructor.  
  
     Verify that you have a complete four-part version number for your assembly in the AssemblyInfo file. This number is required for maintaining versioning in the Windows registry. For more information about version numbers, see [Assembly Versioning](../../../docs/framework/app-domains/assembly-versioning.md).  
  
2.  On the **Project** menu, click **Properties**.  
  
3.  Click the **Compile** tab.  
  
4.  Select the **Register for COM interop** check box.  
  
 When you build the project, the assembly is automatically registered for COM interop. If you are building a native application in [!INCLUDE[vsprvslong](../../../includes/vsprvslong-md.md)], you can use the assembly by clicking **Add Reference** on the **Project** menu.  
  
#### To create a COM callable wrapper using .NET Framework tools  
  
-   Run the [Regasm.exe (Assembly Registration Tool)](../../../docs/framework/tools/regasm-exe-assembly-registration-tool.md) tool.  
  
 This tool reads the assembly metadata and adds the necessary entries to the registry. As a result, COM clients can create .NET Framework classes transparently. You can use the assembly as if it were a native COM class.  
  
 You can run Regasm.exe on an assembly located in any directory, and then run the [Gacutil.exe (Global Assembly Cache Tool)](../../../docs/framework/tools/gacutil-exe-gac-tool.md) to move it to the global assembly cache. Moving the assembly does not invalidate location registry entries, because the global assembly cache is always examined if the assembly is not found elsewhere.  
  
## See Also  
 [Runtime Callable Wrapper](../../../docs/framework/interop/runtime-callable-wrapper.md)  
 [COM Callable Wrapper](../../../docs/framework/interop/com-callable-wrapper.md)
>>>>>>> 8b9e8cd3
<|MERGE_RESOLUTION|>--- conflicted
+++ resolved
@@ -35,44 +35,6 @@
  You can now write code to access the COM object. You can begin by declaring the object, such as with an `Imports` statement for [!INCLUDE[vbprvblong](../../../includes/vbprvblong-md.md)] or a `Using` statement for [!INCLUDE[csprcslong](../../../includes/csprcslong-md.md)].
 
 > [!NOTE]
-<<<<<<< HEAD
-> If you want to program Microsoft Office components, first install the [Microsoft Office Primary Interop Assemblies](http://go.microsoft.com/fwlink/?LinkId=50479) (PIAs) from the Microsoft Download Center. In step 4, select the latest version of the object library available for the Office product you want, such as the **Microsoft Word 11.0 Object Library**.
-
-### To create a runtime callable wrapper using .NET Framework tools
-
--   Run the [Tlbimp.exe (Type Library Importer)](../../../docs/framework/tools/tlbimp-exe-type-library-importer.md) tool.
-
- This tool creates an assembly that contains run-time metadata for the types defined in the original type library.
-
-## Wrapping Managed Objects in a Native Application
-
-### To create a COM callable wrapper using Visual Studio
-
-1.  Create a Class Library project for the managed class that you want to run in native code. The class must have a default constructor.
-
-     Verify that you have a complete four-part version number for your assembly in the AssemblyInfo file. This number is required for maintaining versioning in the Windows registry. For more information about version numbers, see [Assembly Versioning](../../../docs/framework/app-domains/assembly-versioning.md).
-
-2.  On the **Project** menu, click **Properties**.
-
-3.  Click the **Compile** tab.
-
-4.  Select the **Register for COM interop** check box.
-
- When you build the project, the assembly is automatically registered for COM interop. If you are building a native application in Visual Studio 2005, you can use the assembly by clicking **Add Reference** on the **Project** menu.
-
-### To create a COM callable wrapper using .NET Framework tools
-
--   Run the [Regasm.exe (Assembly Registration Tool)](../../../docs/framework/tools/regasm-exe-assembly-registration-tool.md) tool.
-
- This tool reads the assembly metadata and adds the necessary entries to the registry. As a result, COM clients can create .NET Framework classes transparently. You can use the assembly as if it were a native COM class.
-
- You can run Regasm.exe on an assembly located in any directory, and then run the [Gacutil.exe (Global Assembly Cache Tool)](../../../docs/framework/tools/gacutil-exe-gac-tool.md) to move it to the global assembly cache. Moving the assembly does not invalidate location registry entries, because the global assembly cache is always examined if the assembly is not found elsewhere.
-
-## See Also
-
-- [Runtime Callable Wrapper](../../../docs/framework/interop/runtime-callable-wrapper.md)
-- [COM Callable Wrapper](../../../docs/framework/interop/com-callable-wrapper.md)
-=======
 >  If you want to program Microsoft Office components, first install the [Microsoft Office Primary Interop Assemblies](https://go.microsoft.com/fwlink/?LinkId=50479) (PIAs) from the Microsoft Download Center. In step 4, select the latest version of the object library available for the Office product you want, such as the **Microsoft Word 11.0 Object Library**.  
   
 #### To create a runtime callable wrapper using .NET Framework tools  
@@ -107,5 +69,4 @@
   
 ## See Also  
  [Runtime Callable Wrapper](../../../docs/framework/interop/runtime-callable-wrapper.md)  
- [COM Callable Wrapper](../../../docs/framework/interop/com-callable-wrapper.md)
->>>>>>> 8b9e8cd3
+ [COM Callable Wrapper](../../../docs/framework/interop/com-callable-wrapper.md)