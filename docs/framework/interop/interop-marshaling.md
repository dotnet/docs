---
title: "Interop Marshaling"
ms.date: "03/30/2017"
helpviewer_keywords:
  - "marshaling, COM interop"
  - "interop marshaling"
  - "interop marshaling, about interop marshaling"
ms.assetid: 115f7a2f-d422-4605-ab36-13a8dd28142a
author: "rpetrusha"
ms.author: "ronpet"
---
# Interop Marshaling
<<<<<<< HEAD
Interop marshaling governs how data is passed in method arguments and return values between managed and unmanaged memory during calls. Interop marshaling is a run-time activity performed by the common language runtime's marshaling service.  
  
 Most data types have common representations in both managed and unmanaged memory. The interop marshaler handles these types for you. Other types can be ambiguous or not represented at all in managed memory.  
  
 An ambiguous type can have either multiple unmanaged representations that map to a single managed type, or missing type information, such as the size of an array. For ambiguous types, the marshaler provides a default representation and alternative representations where multiple representations exist. You can supply explicit instructions to the marshaler on how it is to marshal an ambiguous type.  
  
 This overview contains the following sections:  
  
- [Platform Invoke and COM Interop Models](#platform_invoke_and_com_interop_models)  
  
- [Marshaling and COM Apartments](#marshaling_and_com_apartments)  
  
- [Marshaling Remote Calls](#marshaling_remote_calls)  
  
- [Related Topics](#related_topics)  
  
- [Reference](#reference)  
  
<a name="platform_invoke_and_com_interop_models"></a>   
## Platform Invoke and COM Interop Models  
 The common language runtime provides two mechanisms for interoperating with unmanaged code:  
  
- Platform invoke, which enables managed code to call functions exported from an unmanaged library.  
  
- COM interop, which enables managed code to interact with Component Object Model (COM) objects through interfaces.  
  
 Both platform invoke and COM interop use interop marshaling to accurately move method arguments between caller and callee and back, if required. As the following illustration shows, a platform invoke method call flows from managed to unmanaged code and never the other way, except when [callback functions](callback-functions.md) are involved. Even though platform invoke calls can flow only from managed to unmanaged code, data can flow in both directions as input or output parameters. COM interop method calls can flow in either direction.  
  
 ![Platform invoke](./media/interop-marshaling/interop-marshaling-invoke-and-com.png "Platform invoke and COM interop call flow")  
  
 At the lowest level, both mechanisms use the same interop marshaling service; however, certain data types are supported exclusively by COM interop or platform invoke. For details, see [Default Marshaling Behavior](default-marshaling-behavior.md).  
  
<a name="marshaling_and_com_apartments"></a>   
## Marshaling and COM Apartments  
 The interop marshaler marshals data between the common language runtime heap and the unmanaged heap. Marshaling occurs whenever the caller and callee cannot operate on the same instance of data. The interop marshaler makes it possible for the caller and callee to appear to be operating on the same data even if they have their own copy of the data.  
  
 COM also has a marshaler that marshals data between COM apartments or different COM processes. When calling between managed and unmanaged code within the same COM apartment, the interop marshaler is the only marshaler involved. When calling between managed code and unmanaged code in a different COM apartment or a different process, both the interop marshaler and the COM marshaler are involved.  
  
### COM Clients and Managed Servers  
 An exported managed server with a type library registered by the [Regasm.exe (Assembly Registration Tool)](../tools/regasm-exe-assembly-registration-tool.md) has a `ThreadingModel` registry entry set to `Both`. This value indicates that the server can be activated in a single-threaded apartment (STA) or a multithreaded apartment (MTA). The server object is created in the same apartment as its caller, as shown in the following table.  
  
|COM client|.NET server|Marshaling requirements|  
|----------------|-----------------|-----------------------------|  
|STA|`Both` becomes STA.|Same-apartment marshaling.|  
|MTA|`Both` becomes MTA.|Same-apartment marshaling.|  
  
 Because the client and server are in the same apartment, the interop marshaling service automatically handles all data marshaling. The following illustration shows the interop marshaling service operating between managed and unmanaged heaps within the same COM-style apartment.  
  
 ![Interop marshaling between managed and unmanaged heaps](./media/interop-marshaling/interop-heaps-managed-and-unmanaged.gif "Same-apartment marshaling process")  
  
 If you plan to export a managed server, be aware that the COM client determines the apartment of the server. A managed server called by a COM client initialized in an MTA must ensure thread safety.  
  
### Managed Clients and COM Servers  
 The default setting for managed client apartments is MTA; however, the application type of the .NET client can change the default setting. For example, a Visual Basic client apartment setting is STA. You can use the <xref:System.STAThreadAttribute?displayProperty=nameWithType>, the <xref:System.MTAThreadAttribute?displayProperty=nameWithType>, the <xref:System.Threading.Thread.ApartmentState%2A?displayProperty=nameWithType> property, or the <xref:System.Web.UI.Page.AspCompatMode%2A?displayProperty=nameWithType> property to examine and change the apartment setting of a managed client.  
  
 The author of the component sets the thread affinity of a COM server. The following table shows the combinations of apartment settings for .NET clients and COM servers. It also shows the resulting marshaling requirements for the combinations.  
  
|.NET client|COM server|Marshaling requirements|  
|-----------------|----------------|-----------------------------|  
|MTA (default)|MTA<br /><br /> STA|Interop marshaling.<br /><br /> Interop and COM marshaling.|  
|STA|MTA<br /><br /> STA|Interop and COM marshaling.<br /><br /> Interop marshaling.|  
  
 When a managed client and unmanaged server are in the same apartment, the interop marshaling service handles all data marshaling. However, when client and server are initialized in different apartments, COM marshaling is also required. The following illustration shows the elements of a cross-apartment call.  
  
 ![COM marshaling](./media/interop-marshaling/single-process-across-multi-apartment.gif "Cross-apartment call between a .NET client and COM object")  
  
 For cross-apartment marshaling, you can do the following:  
  
- Accept the overhead of the cross-apartment marshaling, which is noticeable only when there are many calls across the boundary. You must register the type library of the COM component for calls to successfully cross the apartment boundary.  
  
- Alter the main thread by setting the client thread to STA or MTA. For example, if your C# client calls many STA COM components, you can avoid cross-apartment marshaling by setting the main thread to STA.  
  
    > [!NOTE]
    > Once the thread of a C# client is set to STA, calls to MTA COM components will require cross-apartment marshaling.  
  
 For instructions on explicitly selecting an apartment model, see [Managed and Unmanaged Threading](https://docs.microsoft.com/previous-versions/dotnet/netframework-4.0/5s8ee185(v=vs.100)).  
  
<a name="marshaling_remote_calls"></a>   
## Marshaling Remote Calls  
 As with cross-apartment marshaling, COM marshaling is involved in each call between managed and unmanaged code whenever the objects reside in separate processes. For example:  
  
- A COM client that invokes a managed server on a remote host uses distributed COM (DCOM).  
  
- A managed client that invokes a COM server on a remote host uses DCOM.  
  
 The following illustration shows how interop marshaling and COM marshaling provide communications channels across process and host boundaries.  
  
 ![COM marshaling](./media/interop-marshaling/interop-and-com-marshaling.gif "Cross-process marshaling")  
  
### Preserving Identity  
 The common language runtime preserves the identity of managed and unmanaged references. The following illustration shows the flow of direct unmanaged references (top row) and direct managed references (bottom row) across process and host boundaries.  
  
 ![COM callable wrapper and runtime callable wrapper](./media/interop-marshaling/interop-direct-ref-across-process.gif "Reference passing across process and host boundaries")  
  
 In this illustration:  
  
- An unmanaged client gets a reference to a COM object from a managed object that gets this reference from a remote host. The remoting mechanism is DCOM.  
  
- A managed client gets a reference to a managed object from a COM object that gets this reference from a remote host. The remoting mechanism is DCOM.  
  
    > [!NOTE]
    > The exported type library of the managed server must be registered.  
  
 The number of process boundaries between caller and callee is irrelevant; the same direct referencing occurs for in-process and out-of-process calls.  
  
### Managed Remoting  
 The runtime also provides managed remoting, which you can use to establish a communications channel between managed objects across process and host boundaries. Managed remoting can accommodate a firewall between the communicating components, as the following illustration shows.  
  
 ![SOAP or TcpChannel](./media/interop-marshaling/interop-remote-soap-or-tcp.gif "Remote calls across firewalls using SOAP or the TcpChannel class")  
Remote calls across firewalls using SOAP or the TcpChannel class  
  
 Some unmanaged calls can be channeled through SOAP, such as the calls between serviced components and COM.  
  
<a name="related_topics"></a>   
## Related Topics  
  
|Title|Description|  
|-----------|-----------------|  
|[Default Marshaling Behavior](default-marshaling-behavior.md)|Describes the rules that the interop marshaling service uses to marshal data.|  
|[Marshaling Data with Platform Invoke](marshaling-data-with-platform-invoke.md)|Describes how to declare method parameters and pass arguments to functions exported by unmanaged libraries.|  
|[Marshaling Data with COM Interop](marshaling-data-with-com-interop.md)|Describes how to customize COM wrappers to alter marshaling behavior.|  
|[How to: Migrate Managed-Code DCOM to WCF](how-to-migrate-managed-code-dcom-to-wcf.md)|Describes how to migrate from DCOM to WCF.|  
|[How to: Map HRESULTs and Exceptions](how-to-map-hresults-and-exceptions.md)|Describes how to map custom exceptions to HRESULTs and provides the complete mapping from each HRESULT to its comparable exception class in the .NET Framework.|  
|[Interoperating Using Generic Types](https://docs.microsoft.com/previous-versions/dotnet/netframework-4.0/ms229590(v=vs.100))|Describes which actions are supported when using generic types for COM interoperability.|  
|[Interoperating with Unmanaged Code](index.md)|Describes interoperability services provided by the common language runtime.|  
|[Advanced COM Interoperability](https://docs.microsoft.com/previous-versions/dotnet/netframework-4.0/bd9cdfyx(v=vs.100))|Provides links to more information about incorporating COM components into your .NET Framework application.|  
|[Design Considerations for Interoperation](https://docs.microsoft.com/previous-versions/dotnet/netframework-4.0/61aax4kh(v=vs.100))|Provides tips for writing integrated COM components.|  
  
<a name="reference"></a>   
## Reference  
 <xref:System.Runtime.InteropServices?displayProperty=nameWithType>  
 
=======

Interop marshaling governs how data is passed in method arguments and return values between managed and unmanaged memory during calls. Interop marshaling is a run-time activity performed by the common language runtime's marshaling service.

Most data types have common representations in both managed and unmanaged memory. The interop marshaler handles these types for you. Other types can be ambiguous or not represented at all in managed memory.

An ambiguous type can have either multiple unmanaged representations that map to a single managed type, or missing type information, such as the size of an array. For ambiguous types, the marshaler provides a default representation and alternative representations where multiple representations exist. You can supply explicit instructions to the marshaler on how it is to marshal an ambiguous type.

## Platform Invoke and COM Interop Models

The common language runtime provides two mechanisms for interoperating with unmanaged code:

- Platform invoke, which enables managed code to call functions exported from an unmanaged library.
- COM interop, which enables managed code to interact with Component Object Model (COM) objects through interfaces.

Both platform invoke and COM interop use interop marshaling to accurately move method arguments between caller and callee and back, if required. As the following illustration shows, a platform invoke method call flows from managed to unmanaged code and never the other way, except when [callback functions](callback-functions.md) are involved. Even though platform invoke calls can flow only from managed to unmanaged code, data can flow in both directions as input or output parameters. COM interop method calls can flow in either direction.

![Platform invoke](./media/interop-marshaling/interop-marshaling-invoke-and-com.png "Platform invoke and COM interop call flow")

At the lowest level, both mechanisms use the same interop marshaling service; however, certain data types are supported exclusively by COM interop or platform invoke. For details, see [Default Marshaling Behavior](default-marshaling-behavior.md).

## Marshaling and COM Apartments

The interop marshaler marshals data between the common language runtime heap and the unmanaged heap. Marshaling occurs whenever the caller and callee cannot operate on the same instance of data. The interop marshaler makes it possible for the caller and callee to appear to be operating on the same data even if they have their own copy of the data.

COM also has a marshaler that marshals data between COM apartments or different COM processes. When calling between managed and unmanaged code within the same COM apartment, the interop marshaler is the only marshaler involved. When calling between managed code and unmanaged code in a different COM apartment or a different process, both the interop marshaler and the COM marshaler are involved.

### COM Clients and Managed Servers

An exported managed server with a type library registered by the [Regasm.exe (Assembly Registration Tool)](../tools/regasm-exe-assembly-registration-tool.md) has a `ThreadingModel` registry entry set to `Both`. This value indicates that the server can be activated in a single-threaded apartment (STA) or a multithreaded apartment (MTA). The server object is created in the same apartment as its caller, as shown in the following table:

|COM client|.NET server|Marshaling requirements|
|----------------|-----------------|-----------------------------|
|STA|`Both` becomes STA.|Same-apartment marshaling.|
|MTA|`Both` becomes MTA.|Same-apartment marshaling.|

Because the client and server are in the same apartment, the interop marshaling service automatically handles all data marshaling. The following illustration shows the interop marshaling service operating between managed and unmanaged heaps within the same COM-style apartment.

![Interop marshaling between managed and unmanaged heaps](./media/interop-marshaling/interop-heaps-managed-and-unmanaged.gif "Same-apartment marshaling process")

If you plan to export a managed server, be aware that the COM client determines the apartment of the server. A managed server called by a COM client initialized in an MTA must ensure thread safety.

### Managed Clients and COM Servers

The default setting for managed client apartments is MTA; however, the application type of the .NET client can change the default setting. For example, a Visual Basic client apartment setting is STA. You can use the <xref:System.STAThreadAttribute?displayProperty=nameWithType>, the <xref:System.MTAThreadAttribute?displayProperty=nameWithType>, the <xref:System.Threading.Thread.ApartmentState%2A?displayProperty=nameWithType> property, or the <xref:System.Web.UI.Page.AspCompatMode%2A?displayProperty=nameWithType> property to examine and change the apartment setting of a managed client.

The author of the component sets the thread affinity of a COM server. The following table shows the combinations of apartment settings for .NET clients and COM servers. It also shows the resulting marshaling requirements for the combinations.

|.NET client|COM server|Marshaling requirements|
|-----------------|----------------|-----------------------------|
|MTA (default)|MTA<br /><br /> STA|Interop marshaling.<br /><br /> Interop and COM marshaling.|
|STA|MTA<br /><br /> STA|Interop and COM marshaling.<br /><br /> Interop marshaling.|

When a managed client and unmanaged server are in the same apartment, the interop marshaling service handles all data marshaling. However, when client and server are initialized in different apartments, COM marshaling is also required. The following illustration shows the elements of a cross-apartment call:

![COM marshaling](./media/interop-marshaling/single-process-across-multi-apartment.gif "Cross-apartment call between a .NET client and COM object")

For cross-apartment marshaling, you can do the following:

- Accept the overhead of the cross-apartment marshaling, which is noticeable only when there are many calls across the boundary. You must register the type library of the COM component for calls to successfully cross the apartment boundary.
- Alter the main thread by setting the client thread to STA or MTA. For example, if your C# client calls many STA COM components, you can avoid cross-apartment marshaling by setting the main thread to STA.

    > [!NOTE]
    > Once the thread of a C# client is set to STA, calls to MTA COM components will require cross-apartment marshaling.

For instructions on explicitly selecting an apartment model, see [Managed and Unmanaged Threading](https://docs.microsoft.com/previous-versions/dotnet/netframework-4.0/5s8ee185(v=vs.100)).

## Marshaling Remote Calls

As with cross-apartment marshaling, COM marshaling is involved in each call between managed and unmanaged code whenever the objects reside in separate processes. For example:

- A COM client that invokes a managed server on a remote host uses distributed COM (DCOM).
- A managed client that invokes a COM server on a remote host uses DCOM.

The following illustration shows how interop marshaling and COM marshaling provide communications channels across process and host boundaries:

![COM marshaling](./media/interop-marshaling/interop-and-com-marshaling.gif "Cross-process marshaling")

### Preserving Identity

The common language runtime preserves the identity of managed and unmanaged references. The following illustration shows the flow of direct unmanaged references (top row) and direct managed references (bottom row) across process and host boundaries.

![COM callable wrapper and runtime callable wrapper](./media/interop-marshaling/interop-direct-ref-across-process.gif "Reference passing across process and host boundaries")

In this illustration:

- An unmanaged client gets a reference to a COM object from a managed object that gets this reference from a remote host. The remoting mechanism is DCOM.
- A managed client gets a reference to a managed object from a COM object that gets this reference from a remote host. The remoting mechanism is DCOM.

    > [!NOTE]
    > The exported type library of the managed server must be registered.

The number of process boundaries between caller and callee is irrelevant; the same direct referencing occurs for in-process and out-of-process calls.

### Managed Remoting

The runtime also provides managed remoting, which you can use to establish a communications channel between managed objects across process and host boundaries. Managed remoting can accommodate a firewall between the communicating components, as the following illustration shows:

![SOAP or TcpChannel](./media/interop-marshaling/interop-remote-soap-or-tcp.gif "Remote calls across firewalls using SOAP or the TcpChannel class")
Remote calls across firewalls using SOAP or the TcpChannel class

Some unmanaged calls can be channeled through SOAP, such as the calls between serviced components and COM.

## Related Topics

|Title|Description|
|-----------|-----------------|
|[Default Marshaling Behavior](default-marshaling-behavior.md)|Describes the rules that the interop marshaling service uses to marshal data.|
|[Marshaling Data with Platform Invoke](marshaling-data-with-platform-invoke.md)|Describes how to declare method parameters and pass arguments to functions exported by unmanaged libraries.|
|[Marshaling Data with COM Interop](marshaling-data-with-com-interop.md)|Describes how to customize COM wrappers to alter marshaling behavior.|
|[How to: Migrate Managed-Code DCOM to WCF](how-to-migrate-managed-code-dcom-to-wcf.md)|Describes how to migrate from DCOM to WCF.|
|[How to: Map HRESULTs and Exceptions](how-to-map-hresults-and-exceptions.md)|Describes how to map custom exceptions to HRESULTs and provides the complete mapping from each HRESULT to its comparable exception class in the .NET Framework.|
|[Interoperating Using Generic Types](https://docs.microsoft.com/previous-versions/dotnet/netframework-4.0/ms229590(v=vs.100))|Describes which actions are supported when using generic types for COM interoperability.|
|[Interoperating with Unmanaged Code](index.md)|Describes interoperability services provided by the common language runtime.|
|[Advanced COM Interoperability](https://docs.microsoft.com/previous-versions/dotnet/netframework-4.0/bd9cdfyx(v=vs.100))|Provides links to more information about incorporating COM components into your .NET Framework application.|
|[Design Considerations for Interoperation](https://docs.microsoft.com/previous-versions/dotnet/netframework-4.0/61aax4kh(v=vs.100))|Provides tips for writing integrated COM components.|

## Reference

<xref:System.Runtime.InteropServices?displayProperty=nameWithType>
>>>>>>> f71446fe
<|MERGE_RESOLUTION|>--- conflicted
+++ resolved
@@ -10,140 +10,6 @@
 ms.author: "ronpet"
 ---
 # Interop Marshaling
-<<<<<<< HEAD
-Interop marshaling governs how data is passed in method arguments and return values between managed and unmanaged memory during calls. Interop marshaling is a run-time activity performed by the common language runtime's marshaling service.  
-  
- Most data types have common representations in both managed and unmanaged memory. The interop marshaler handles these types for you. Other types can be ambiguous or not represented at all in managed memory.  
-  
- An ambiguous type can have either multiple unmanaged representations that map to a single managed type, or missing type information, such as the size of an array. For ambiguous types, the marshaler provides a default representation and alternative representations where multiple representations exist. You can supply explicit instructions to the marshaler on how it is to marshal an ambiguous type.  
-  
- This overview contains the following sections:  
-  
-- [Platform Invoke and COM Interop Models](#platform_invoke_and_com_interop_models)  
-  
-- [Marshaling and COM Apartments](#marshaling_and_com_apartments)  
-  
-- [Marshaling Remote Calls](#marshaling_remote_calls)  
-  
-- [Related Topics](#related_topics)  
-  
-- [Reference](#reference)  
-  
-<a name="platform_invoke_and_com_interop_models"></a>   
-## Platform Invoke and COM Interop Models  
- The common language runtime provides two mechanisms for interoperating with unmanaged code:  
-  
-- Platform invoke, which enables managed code to call functions exported from an unmanaged library.  
-  
-- COM interop, which enables managed code to interact with Component Object Model (COM) objects through interfaces.  
-  
- Both platform invoke and COM interop use interop marshaling to accurately move method arguments between caller and callee and back, if required. As the following illustration shows, a platform invoke method call flows from managed to unmanaged code and never the other way, except when [callback functions](callback-functions.md) are involved. Even though platform invoke calls can flow only from managed to unmanaged code, data can flow in both directions as input or output parameters. COM interop method calls can flow in either direction.  
-  
- ![Platform invoke](./media/interop-marshaling/interop-marshaling-invoke-and-com.png "Platform invoke and COM interop call flow")  
-  
- At the lowest level, both mechanisms use the same interop marshaling service; however, certain data types are supported exclusively by COM interop or platform invoke. For details, see [Default Marshaling Behavior](default-marshaling-behavior.md).  
-  
-<a name="marshaling_and_com_apartments"></a>   
-## Marshaling and COM Apartments  
- The interop marshaler marshals data between the common language runtime heap and the unmanaged heap. Marshaling occurs whenever the caller and callee cannot operate on the same instance of data. The interop marshaler makes it possible for the caller and callee to appear to be operating on the same data even if they have their own copy of the data.  
-  
- COM also has a marshaler that marshals data between COM apartments or different COM processes. When calling between managed and unmanaged code within the same COM apartment, the interop marshaler is the only marshaler involved. When calling between managed code and unmanaged code in a different COM apartment or a different process, both the interop marshaler and the COM marshaler are involved.  
-  
-### COM Clients and Managed Servers  
- An exported managed server with a type library registered by the [Regasm.exe (Assembly Registration Tool)](../tools/regasm-exe-assembly-registration-tool.md) has a `ThreadingModel` registry entry set to `Both`. This value indicates that the server can be activated in a single-threaded apartment (STA) or a multithreaded apartment (MTA). The server object is created in the same apartment as its caller, as shown in the following table.  
-  
-|COM client|.NET server|Marshaling requirements|  
-|----------------|-----------------|-----------------------------|  
-|STA|`Both` becomes STA.|Same-apartment marshaling.|  
-|MTA|`Both` becomes MTA.|Same-apartment marshaling.|  
-  
- Because the client and server are in the same apartment, the interop marshaling service automatically handles all data marshaling. The following illustration shows the interop marshaling service operating between managed and unmanaged heaps within the same COM-style apartment.  
-  
- ![Interop marshaling between managed and unmanaged heaps](./media/interop-marshaling/interop-heaps-managed-and-unmanaged.gif "Same-apartment marshaling process")  
-  
- If you plan to export a managed server, be aware that the COM client determines the apartment of the server. A managed server called by a COM client initialized in an MTA must ensure thread safety.  
-  
-### Managed Clients and COM Servers  
- The default setting for managed client apartments is MTA; however, the application type of the .NET client can change the default setting. For example, a Visual Basic client apartment setting is STA. You can use the <xref:System.STAThreadAttribute?displayProperty=nameWithType>, the <xref:System.MTAThreadAttribute?displayProperty=nameWithType>, the <xref:System.Threading.Thread.ApartmentState%2A?displayProperty=nameWithType> property, or the <xref:System.Web.UI.Page.AspCompatMode%2A?displayProperty=nameWithType> property to examine and change the apartment setting of a managed client.  
-  
- The author of the component sets the thread affinity of a COM server. The following table shows the combinations of apartment settings for .NET clients and COM servers. It also shows the resulting marshaling requirements for the combinations.  
-  
-|.NET client|COM server|Marshaling requirements|  
-|-----------------|----------------|-----------------------------|  
-|MTA (default)|MTA<br /><br /> STA|Interop marshaling.<br /><br /> Interop and COM marshaling.|  
-|STA|MTA<br /><br /> STA|Interop and COM marshaling.<br /><br /> Interop marshaling.|  
-  
- When a managed client and unmanaged server are in the same apartment, the interop marshaling service handles all data marshaling. However, when client and server are initialized in different apartments, COM marshaling is also required. The following illustration shows the elements of a cross-apartment call.  
-  
- ![COM marshaling](./media/interop-marshaling/single-process-across-multi-apartment.gif "Cross-apartment call between a .NET client and COM object")  
-  
- For cross-apartment marshaling, you can do the following:  
-  
-- Accept the overhead of the cross-apartment marshaling, which is noticeable only when there are many calls across the boundary. You must register the type library of the COM component for calls to successfully cross the apartment boundary.  
-  
-- Alter the main thread by setting the client thread to STA or MTA. For example, if your C# client calls many STA COM components, you can avoid cross-apartment marshaling by setting the main thread to STA.  
-  
-    > [!NOTE]
-    > Once the thread of a C# client is set to STA, calls to MTA COM components will require cross-apartment marshaling.  
-  
- For instructions on explicitly selecting an apartment model, see [Managed and Unmanaged Threading](https://docs.microsoft.com/previous-versions/dotnet/netframework-4.0/5s8ee185(v=vs.100)).  
-  
-<a name="marshaling_remote_calls"></a>   
-## Marshaling Remote Calls  
- As with cross-apartment marshaling, COM marshaling is involved in each call between managed and unmanaged code whenever the objects reside in separate processes. For example:  
-  
-- A COM client that invokes a managed server on a remote host uses distributed COM (DCOM).  
-  
-- A managed client that invokes a COM server on a remote host uses DCOM.  
-  
- The following illustration shows how interop marshaling and COM marshaling provide communications channels across process and host boundaries.  
-  
- ![COM marshaling](./media/interop-marshaling/interop-and-com-marshaling.gif "Cross-process marshaling")  
-  
-### Preserving Identity  
- The common language runtime preserves the identity of managed and unmanaged references. The following illustration shows the flow of direct unmanaged references (top row) and direct managed references (bottom row) across process and host boundaries.  
-  
- ![COM callable wrapper and runtime callable wrapper](./media/interop-marshaling/interop-direct-ref-across-process.gif "Reference passing across process and host boundaries")  
-  
- In this illustration:  
-  
-- An unmanaged client gets a reference to a COM object from a managed object that gets this reference from a remote host. The remoting mechanism is DCOM.  
-  
-- A managed client gets a reference to a managed object from a COM object that gets this reference from a remote host. The remoting mechanism is DCOM.  
-  
-    > [!NOTE]
-    > The exported type library of the managed server must be registered.  
-  
- The number of process boundaries between caller and callee is irrelevant; the same direct referencing occurs for in-process and out-of-process calls.  
-  
-### Managed Remoting  
- The runtime also provides managed remoting, which you can use to establish a communications channel between managed objects across process and host boundaries. Managed remoting can accommodate a firewall between the communicating components, as the following illustration shows.  
-  
- ![SOAP or TcpChannel](./media/interop-marshaling/interop-remote-soap-or-tcp.gif "Remote calls across firewalls using SOAP or the TcpChannel class")  
-Remote calls across firewalls using SOAP or the TcpChannel class  
-  
- Some unmanaged calls can be channeled through SOAP, such as the calls between serviced components and COM.  
-  
-<a name="related_topics"></a>   
-## Related Topics  
-  
-|Title|Description|  
-|-----------|-----------------|  
-|[Default Marshaling Behavior](default-marshaling-behavior.md)|Describes the rules that the interop marshaling service uses to marshal data.|  
-|[Marshaling Data with Platform Invoke](marshaling-data-with-platform-invoke.md)|Describes how to declare method parameters and pass arguments to functions exported by unmanaged libraries.|  
-|[Marshaling Data with COM Interop](marshaling-data-with-com-interop.md)|Describes how to customize COM wrappers to alter marshaling behavior.|  
-|[How to: Migrate Managed-Code DCOM to WCF](how-to-migrate-managed-code-dcom-to-wcf.md)|Describes how to migrate from DCOM to WCF.|  
-|[How to: Map HRESULTs and Exceptions](how-to-map-hresults-and-exceptions.md)|Describes how to map custom exceptions to HRESULTs and provides the complete mapping from each HRESULT to its comparable exception class in the .NET Framework.|  
-|[Interoperating Using Generic Types](https://docs.microsoft.com/previous-versions/dotnet/netframework-4.0/ms229590(v=vs.100))|Describes which actions are supported when using generic types for COM interoperability.|  
-|[Interoperating with Unmanaged Code](index.md)|Describes interoperability services provided by the common language runtime.|  
-|[Advanced COM Interoperability](https://docs.microsoft.com/previous-versions/dotnet/netframework-4.0/bd9cdfyx(v=vs.100))|Provides links to more information about incorporating COM components into your .NET Framework application.|  
-|[Design Considerations for Interoperation](https://docs.microsoft.com/previous-versions/dotnet/netframework-4.0/61aax4kh(v=vs.100))|Provides tips for writing integrated COM components.|  
-  
-<a name="reference"></a>   
-## Reference  
- <xref:System.Runtime.InteropServices?displayProperty=nameWithType>  
- 
-=======
 
 Interop marshaling governs how data is passed in method arguments and return values between managed and unmanaged memory during calls. Interop marshaling is a run-time activity performed by the common language runtime's marshaling service.
 
@@ -262,5 +128,4 @@
 
 ## Reference
 
-<xref:System.Runtime.InteropServices?displayProperty=nameWithType>
->>>>>>> f71446fe
+<xref:System.Runtime.InteropServices?displayProperty=nameWithType>