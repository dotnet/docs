--- conflicted
+++ resolved
@@ -12,74 +12,18 @@
 ms.author: "ronpet"
 ---
 # Managed Extensibility Framework (MEF)
-<<<<<<< HEAD
-This topic provides an overview of the Managed Extensibility Framework introduced in the .NET Framework 4.
+
+This topic provides an overview of the Managed Extensibility Framework that was introduced in the .NET Framework 4.
 
 <a name="what_is_mef"></a>
 ## What is MEF?
- The Managed Extensibility Framework or MEF is a library for creating lightweight, extensible applications. It allows application developers to discover and use extensions with no configuration required. It also lets extension developers easily encapsulate code and avoid fragile hard dependencies. MEF not only allows extensions to be reused within applications, but across applications as well.
-=======
-
-This topic provides an overview of the Managed Extensibility Framework that was introduced in the .NET Framework 4.
-
-<a name="what_is_mef"></a>
-## What is MEF?
 
 The Managed Extensibility Framework or MEF is a library for creating lightweight, extensible applications. It allows application developers to discover and use extensions with no configuration required. It also lets extension developers easily encapsulate code and avoid fragile hard dependencies. MEF not only allows extensions to be reused within applications, but across applications as well.
->>>>>>> 8b9e8cd3
 
 <a name="the_problem_of_extensibility"></a>
 ## The Problem of Extensibility
  Imagine that you are the architect of a large application that must provide support for extensibility. Your application has to include a potentially large number of smaller components, and is responsible for creating and running them.
 
-<<<<<<< HEAD
- The simplest approach to the problem is to include the components as source code in your application, and call them directly from your code.  This has a number of obvious drawbacks.  Most importantly, you cannot add new components without modifying the source code, a restriction that might be acceptable in, for example, a Web application, but is unworkable in a client application.  Equally problematic, you may not have access to the source code for the components, because they might be developed by third parties, and for the same reason you cannot allow them to access yours.
-
- A slightly more sophisticated approach would be to provide an extension point or interface, to permit decoupling between the application and its components.  Under this model, you might provide an interface that a component can implement, and an API to enable it to interact with your application.  This solves the problem of requiring source code access, but it still has its own difficulties.
-
- Because the application lacks any capacity for discovering components on its own, it must still be explicitly told which components are available and should be loaded.  This is typically accomplished by explicitly registering the available components in a configuration file. This means that assuring that the components are correct becomes a maintenance issue, particularly if it is the end user and not the developer who is expected to do the updating.
-
- In addition, components are incapable of communicating with one another, except through the rigidly defined channels of the application itself.  If the application architect has not anticipated the need for a particular communication, it is usually impossible.
-
- Finally, the component developers must accept a hard dependency on what assembly contains the interface they implement.  This makes it difficult for a component to be used in more than one application, and can also create problems when you create a test framework for components.
-
-<a name="what_mef_provides"></a>
-## What MEF Provides
- Instead of this explicit registration of available components, MEF provides a way to discover them implicitly, via *composition*.  A MEF component, called a *part*, declaratively specifies both its dependencies (known as *imports*) and what capabilities (known as *exports*) it makes available. When a part is created, the MEF composition engine satisfies its imports with what is available from other parts.
-
- This approach solves the problems discussed in the previous section.  Because MEF parts declaratively specify their capabilities, they are discoverable at runtime, which means an application can make use of parts without either hard-coded references or fragile configuration files.  MEF allows applications to discover and examine parts by their metadata, without instantiating them or even loading their assemblies. As a result, there is no need to carefully specify when and how extensions should be loaded.
-
- In addition to its provided exports, a part can specify its imports, which will be filled by other parts.  This makes communication among parts not only possible, but easy, and allows for good factoring of code. For example, services common to many components can be factored into a separate part and easily modified or replaced.
-
- Because the MEF model requires no hard dependency on a particular application assembly, it allows extensions to be reused from application to application.  This also makes it easy to develop a test harness, independent of the application, to test extension components.
-
- An extensible application written by using MEF declares an import that can be filled by extension components, and may also declare exports in order to expose application services to extensions.  Each extension component declares an export, and may also declare imports.  In this way, extension components themselves are automatically extensible.
-
-<a name="where_is_mef_available"></a>
-## Where Is MEF Available?
- MEF is an integral part of the [!INCLUDE[net_v40_short](../../../includes/net-v40-short-md.md)], and is available wherever the .NET Framework is used.  You can use MEF in your client applications, whether they use Windows Forms, WPF, or any other technology, or in server applications that use ASP.NET.
-
-<a name="mef_and_maf"></a>
-## MEF and MAF
- Previous versions of the .NET Framework introduced the Managed Add-in Framework (MAF), designed to allow applications to isolate and manage extensions.  The focus of MAF is slightly higher-level than MEF, concentrating on extension isolation and assembly loading and unloading, while MEF's focus is on discoverability, extensibility, and portability.  The two frameworks interoperate smoothly, and a single application can take advantage of both.
-
-<a name="simplecalculator_an_example_application"></a>
-## SimpleCalculator: An Example Application
- The simplest way to see what MEF can do is to build a simple MEF application. In this example, you build a very simple calculator named SimpleCalculator. The goal of SimpleCalculator is to create a console application that accepts basic arithmetic commands, in the form "5+3" or "6-2", and returns the correct answers. Using MEF, you will be able to add new operators without changing the application code.
-
- To download the complete code for this example, see the [SimpleCalculator sample](http://code.msdn.microsoft.com/windowsdesktop/Simple-Calculator-MEF-1152654e).
-
-> [!NOTE]
->  The purpose of SimpleCalculator is to demonstrate the concepts and syntax of MEF, rather than to necessarily provide a realistic scenario for its use. Many of the applications that would benefit most from the power of MEF are more complex than SimpleCalculator. For more extensive examples, see the [Managed Extensibility Framework](https://github.com/MicrosoftArchive/mef) on GitHub.
-
- To start, in Visual Studio 2010, create a new Console Application project named `SimpleCalculator`. Add a reference to the System.ComponentModel.Composition assembly, where MEF resides. Open Module1.vb or Program.cs and add `Imports` or `using` statements for System.ComponentModel.Composition and System.ComponentModel.Composition.Hosting. These two namespaces contain MEF types you will need to develop an extensible application. In Visual Basic, add the `Public` keyword to the line that declares the `Module1` module.
-
-<a name="composition_container_and_catalogs"></a>
-## Composition Container and Catalogs
- The core of the MEF composition model is the *composition container*, which contains all the parts available and performs composition.  (That is, the matching up of imports to exports.)  The most common type of composition container is <xref:System.ComponentModel.Composition.Hosting.CompositionContainer>, and you will use this for SimpleCalculator.
-
- In Visual Basic, in Module1.vb, add a public class named `Program`. Then add the following line to the `Program` class in Module1.vb or Program.cs:
-=======
  The simplest approach to the problem is to include the components as source code in your application, and call them directly from your code. This has a number of obvious drawbacks. Most importantly, you cannot add new components without modifying the source code, a restriction that might be acceptable in, for example, a Web application, but is unworkable in a client application. Equally problematic, you may not have access to the source code for the components, because they might be developed by third parties, and for the same reason you cannot allow them to access yours.
 
  A slightly more sophisticated approach would be to provide an extension point or interface, to permit decoupling between the application and its components. Under this model, you might provide an interface that a component can implement, and an API to enable it to interact with your application. This solves the problem of requiring source code access, but it still has its own difficulties.
@@ -138,7 +82,6 @@
 If you're using Visual Basic, in Module1.vb, add a public class named `Program`.
 
 Add the following line to the `Program` class in Module1.vb or Program.cs:
->>>>>>> 8b9e8cd3
 
 ```vb
 Dim _container As CompositionContainer
@@ -148,15 +91,9 @@
 private CompositionContainer _container;
 ```
 
-<<<<<<< HEAD
- In order to discover the parts available to it, the composition containers makes use of a *catalog*. A catalog is an object that makes available parts discovered from some source.  MEF provides catalogs to discover parts from a provided type, an assembly, or a directory. Application developers can easily create new catalogs to discover parts from other sources, such as a Web service.
-
- Add the following constructor to the `Program` class:
-=======
 In order to discover the parts available to it, the composition containers makes use of a *catalog*. A catalog is an object that makes available parts discovered from some source. MEF provides catalogs to discover parts from a provided type, an assembly, or a directory. Application developers can easily create new catalogs to discover parts from other sources, such as a Web service.
 
 Add the following constructor to the `Program` class:
->>>>>>> 8b9e8cd3
 
 ```vb
 Public Sub New()
@@ -201,11 +138,7 @@
 }
 ```
 
-<<<<<<< HEAD
- The call to <xref:System.ComponentModel.Composition.AttributedModelServices.ComposeParts%2A> tells the composition container to compose a specific set of parts, in this case the current instance of `Program`. At this point, however, nothing will happen, since `Program` has no imports to fill.
-=======
 The call to <xref:System.ComponentModel.Composition.AttributedModelServices.ComposeParts%2A> tells the composition container to compose a specific set of parts, in this case the current instance of `Program`. At this point, however, nothing will happen, since `Program` has no imports to fill.
->>>>>>> 8b9e8cd3
 
 <a name="imports_and_exports_with_attributes"></a>
 ## Imports and Exports with Attributes
@@ -223,15 +156,9 @@
 public ICalculator calculator;
 ```
 
-<<<<<<< HEAD
- Notice that the declaration of the `calculator` object is not unusual, but that it is decorated with the <xref:System.ComponentModel.Composition.ImportAttribute> attribute.  This attribute declares something to be an import; that is, it will be filled by the composition engine when the object is composed.
-
- Every import has a *contract*, which determines what exports it will be matched with. The contract can be an explicitly specified string, or it can be automatically generated by MEF from a given type, in this case the interface `ICalculator`.  Any export declared with a matching contract will fulfill this import.  Note that while the type of the `calculator` object is in fact `ICalculator`, this is not required. The contract is independent from the type of the importing object.  (In this case, you could leave out the `typeof(ICalculator)`.  MEF will automatically assume the contract to be based on the type of the import unless you specify it explicitly.)
-=======
  Notice that the declaration of the `calculator` object is not unusual, but that it is decorated with the <xref:System.ComponentModel.Composition.ImportAttribute> attribute. This attribute declares something to be an import; that is, it will be filled by the composition engine when the object is composed.
 
  Every import has a *contract*, which determines what exports it will be matched with. The contract can be an explicitly specified string, or it can be automatically generated by MEF from a given type, in this case the interface `ICalculator`. Any export declared with a matching contract will fulfill this import. Note that while the type of the `calculator` object is in fact `ICalculator`, this is not required. The contract is independent from the type of the importing object. (In this case, you could leave out the `typeof(ICalculator)`. MEF will automatically assume the contract to be based on the type of the import unless you specify it explicitly.)
->>>>>>> 8b9e8cd3
 
  Add this very simple interface to the module or `SimpleCalculator` namespace:
 
@@ -248,11 +175,7 @@
 }
 ```
 
-<<<<<<< HEAD
- Now that you have defined `ICalculator`, you need a class that implements it.  Add the following class to the module or `SimpleCalculator` namespace:
-=======
  Now that you have defined `ICalculator`, you need a class that implements it. Add the following class to the module or `SimpleCalculator` namespace:
->>>>>>> 8b9e8cd3
 
 ```vb
 <Export(GetType(ICalculator))>
@@ -270,19 +193,11 @@
 }
 ```
 
-<<<<<<< HEAD
- Here is the export that will match the import in `Program`. In order for the export to match the import, the export must have the same contract.  Exporting under a contract based on `typeof(MySimpleCalculator)` would produce a mismatch, and the import would not be filled; the contract needs to match exactly.
-
- Since the composition container will be populated with all the parts available in this assembly, the `MySimpleCalculator` part will be available.  When the constructor for `Program` performs composition on the `Program` object, its import will be filled with a `MySimpleCalculator` object, which will be created for that purpose.
-
- The user interface layer (`Program`) does not need to know anything else.  You can therefore fill in the rest of the user interface logic in the `Main` method.
-=======
  Here is the export that will match the import in `Program`. In order for the export to match the import, the export must have the same contract. Exporting under a contract based on `typeof(MySimpleCalculator)` would produce a mismatch, and the import would not be filled; the contract needs to match exactly.
 
  Since the composition container will be populated with all the parts available in this assembly, the `MySimpleCalculator` part will be available. When the constructor for `Program` performs composition on the `Program` object, its import will be filled with a `MySimpleCalculator` object, which will be created for that purpose.
 
  The user interface layer (`Program`) does not need to know anything else. You can therefore fill in the rest of the user interface logic in the `Main` method.
->>>>>>> 8b9e8cd3
 
  Add the following code to the `Main` method:
 
@@ -312,19 +227,11 @@
 }
 ```
 
-<<<<<<< HEAD
- This code simply reads a line of input and calls the `Calculate` function of `ICalculator` on the result, which it writes back to the console. That is all the code you need in `Program`.  All the rest of the work will happen in the parts.
-
-<a name="further_imports_and_importmany"></a>
-## Further Imports and ImportMany
- In order for SimpleCalculator to be extensible, it needs to import a list of operations. An ordinary <xref:System.ComponentModel.Composition.ImportAttribute> attribute is filled by one and only one <xref:System.ComponentModel.Composition.ExportAttribute>.  If more than one is available, the composition engine produces an error.  To create an import that can be filled by any number of exports, you can use the <xref:System.ComponentModel.Composition.ImportManyAttribute> attribute.
-=======
  This code simply reads a line of input and calls the `Calculate` function of `ICalculator` on the result, which it writes back to the console. That is all the code you need in `Program`. All the rest of the work will happen in the parts.
 
 <a name="further_imports_and_importmany"></a>
 ## Further Imports and ImportMany
  In order for SimpleCalculator to be extensible, it needs to import a list of operations. An ordinary <xref:System.ComponentModel.Composition.ImportAttribute> attribute is filled by one and only one <xref:System.ComponentModel.Composition.ExportAttribute>. If more than one is available, the composition engine produces an error. To create an import that can be filled by any number of exports, you can use the <xref:System.ComponentModel.Composition.ImportManyAttribute> attribute.
->>>>>>> 8b9e8cd3
 
  Add the following operations property to the `MySimpleCalculator` class:
 
@@ -338,11 +245,7 @@
 IEnumerable<Lazy<IOperation, IOperationData>> operations;
 ```
 
-<<<<<<< HEAD
- <xref:System.Lazy%602> is a type provided by MEF to hold indirect references to exports.  Here, in addition to the exported object itself, you also get *export metadata*, or information that describes the exported object. Each <xref:System.Lazy%602> contains an `IOperation` object, representing an actual operation, and an `IOperationData` object, representing its metadata.
-=======
  <xref:System.Lazy%602> is a type provided by MEF to hold indirect references to exports. Here, in addition to the exported object itself, you also get *export metadata*, or information that describes the exported object. Each <xref:System.Lazy%602> contains an `IOperation` object, representing an actual operation, and an `IOperationData` object, representing its metadata.
->>>>>>> 8b9e8cd3
 
  Add the following simple interfaces to the module or `SimpleCalculator` namespace:
 
@@ -394,15 +297,9 @@
 }
 ```
 
-<<<<<<< HEAD
- The <xref:System.ComponentModel.Composition.ExportAttribute> attribute functions as it did before.  The <xref:System.ComponentModel.Composition.ExportMetadataAttribute> attribute attaches metadata, in the form of a name-value pair, to that export.  While the `Add` class implements `IOperation`, a class that implements `IOperationData` is not explicitly defined. Instead, a class is implicitly created by MEF with properties based on the names of the metadata provided.  (This is one of several ways to access metadata in MEF.)
-
- Composition in MEF is *recursive*. You explicitly composed the `Program` object, which imported an `ICalculator` that turned out to be of type `MySimpleCalculator`.  `MySimpleCalculator`, in turn, imports a collection of `IOperation` objects, and that import will be filled when `MySimpleCalculator` is created, at the same time as the imports of `Program`. If the `Add` class declared a further import, that too would have to be filled, and so on. Any import left unfilled results in a composition error.  (It is possible, however, to declare imports to be optional or to assign them default values.)
-=======
  The <xref:System.ComponentModel.Composition.ExportAttribute> attribute functions as it did before. The <xref:System.ComponentModel.Composition.ExportMetadataAttribute> attribute attaches metadata, in the form of a name-value pair, to that export. While the `Add` class implements `IOperation`, a class that implements `IOperationData` is not explicitly defined. Instead, a class is implicitly created by MEF with properties based on the names of the metadata provided. (This is one of several ways to access metadata in MEF.)
 
  Composition in MEF is *recursive*. You explicitly composed the `Program` object, which imported an `ICalculator` that turned out to be of type `MySimpleCalculator`. `MySimpleCalculator`, in turn, imports a collection of `IOperation` objects, and that import will be filled when `MySimpleCalculator` is created, at the same time as the imports of `Program`. If the `Add` class declared a further import, that too would have to be filled, and so on. Any import left unfilled results in a composition error. (It is possible, however, to declare imports to be optional or to assign them default values.)
->>>>>>> 8b9e8cd3
 
 <a name="calculator_logic"></a>
 ## Calculator Logic
@@ -462,15 +359,9 @@
 }
 ```
 
-<<<<<<< HEAD
- The initial steps parse the input string into left and right operands and an operator character.  In the `foreach` loop, every member of the `operations` collection is examined. These objects are of type <xref:System.Lazy%602>, and their metadata values and exported object can be accessed with the <xref:System.Lazy%602.Metadata%2A> property and the <xref:System.Lazy%601.Value%2A> property respectively. In this case, if the `Symbol` property of the `IOperationData` object is discovered to be a match, the calculator calls the `Operate` method of the `IOperation` object and returns the result.
-
- To complete the calculator, you also need a helper method that returns the position of the first non-digit character in a string.  Add the following helper method to the `MySimpleCalculator` class:
-=======
  The initial steps parse the input string into left and right operands and an operator character. In the `foreach` loop, every member of the `operations` collection is examined. These objects are of type <xref:System.Lazy%602>, and their metadata values and exported object can be accessed with the <xref:System.Lazy%602.Metadata%2A> property and the <xref:System.Lazy%601.Value%2A> property respectively. In this case, if the `Symbol` property of the `IOperationData` object is discovered to be a match, the calculator calls the `Operate` method of the `IOperation` object and returns the result.
 
  To complete the calculator, you also need a helper method that returns the position of the first non-digit character in a string. Add the following helper method to the `MySimpleCalculator` class:
->>>>>>> 8b9e8cd3
 
 ```vb
 Private Function FindFirstNonDigit(ByVal s As String) As Integer
@@ -492,11 +383,7 @@
 }
 ```
 
-<<<<<<< HEAD
- You should now be able to compile and run the project. In Visual Basic, make sure that you added the `Public` keyword to `Module1`. In the console window, type an addition operation, such as "5+3", and the calculator will return the results.  Any other operator will result in the "Operation Not Found!" message.
-=======
  You should now be able to compile and run the project. In Visual Basic, make sure that you added the `Public` keyword to `Module1`. In the console window, type an addition operation, such as "5+3", and the calculator returns the results. Any other operator results in the "Operation Not Found!" message.
->>>>>>> 8b9e8cd3
 
 <a name="extending_simplecalculator_using_a_new_class"></a>
 ## Extending SimpleCalculator Using A New Class
@@ -532,11 +419,7 @@
 ## Extending SimpleCalculator Using A New Assembly
  Adding classes to the source code is simple enough, but MEF provides the ability to look outside an application’s own source for parts. To demonstrate this, you will need to modify SimpleCalculator to search a directory, as well as its own assembly, for parts, by adding a <xref:System.ComponentModel.Composition.Hosting.DirectoryCatalog>.
 
-<<<<<<< HEAD
- Add a new directory named `Extensions` to the SimpleCalculator project.  Make sure to add it at the project level, and not at the solution level. Then add a new Class Library project to the solution, named `ExtendedOperations`. The new project will compile into a separate assembly.
-=======
  Add a new directory named `Extensions` to the SimpleCalculator project. Make sure to add it at the project level, and not at the solution level. Then add a new Class Library project to the solution, named `ExtendedOperations`. The new project will compile into a separate assembly.
->>>>>>> 8b9e8cd3
 
  Open the Project Properties Designer for the ExtendedOperations project and click the **Compile** or **Build** tab. Change the **Build output path** or **Output path** to point to the Extensions directory in the SimpleCalculator project directory (..\SimpleCalculator\Extensions\\).
 
@@ -550,11 +433,7 @@
 catalog.Catalogs.Add(new DirectoryCatalog("C:\\SimpleCalculator\\SimpleCalculator\\Extensions"));
 ```
 
-<<<<<<< HEAD
- Replace the example path with the path to your Extensions directory.  (This absolute path is for debugging purposes only.  In a production application, you would use a relative path.) The <xref:System.ComponentModel.Composition.Hosting.DirectoryCatalog> will now add any parts found in any assemblies in the Extensions directory to the composition container.
-=======
  Replace the example path with the path to your Extensions directory. (This absolute path is for debugging purposes only. In a production application, you would use a relative path.) The <xref:System.ComponentModel.Composition.Hosting.DirectoryCatalog> will now add any parts found in any assemblies in the Extensions directory to the composition container.
->>>>>>> 8b9e8cd3
 
  In the ExtendedOperations project, add references to SimpleCalculator and System.ComponentModel.Composition. In the ExtendedOperations class file, add an `Imports` or a `using` statement for System.ComponentModel.Composition. In Visual Basic, also add an `Imports` statement for SimpleCalculator. Then add the following class to the ExtendedOperations class file:
 
@@ -592,11 +471,7 @@
 
 -   Parts, catalogs, and the composition container
 
-<<<<<<< HEAD
-     Parts and the composition container are the basic building blocks of a MEF application. A part is any object that imports or exports a value, up to and including itself. A catalog provides a collection of parts from a particular source.  The composition container uses the parts provided by a catalog to perform composition, the binding of imports to exports.
-=======
      Parts and the composition container are the basic building blocks of a MEF application. A part is any object that imports or exports a value, up to and including itself. A catalog provides a collection of parts from a particular source. The composition container uses the parts provided by a catalog to perform composition, the binding of imports to exports.
->>>>>>> 8b9e8cd3
 
 -   Imports and exports
 
