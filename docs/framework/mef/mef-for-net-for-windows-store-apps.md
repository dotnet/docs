--- conflicted
+++ resolved
@@ -6,28 +6,6 @@
 ms.author: "ronpet"
 ---
 # MEF for .NET for Windows Store Apps
-<<<<<<< HEAD
-
-<xref:System.Composition?displayProperty=nameWithType> and its child namespaces contain types for developing extensible [!INCLUDE[win8_appname_long](../../../includes/win8-appname-long-md.md)] apps with Managed Extensibility Framework (MEF). These namespaces are part of the [!INCLUDE[net_win8_profile](../../../includes/net-win8-profile-md.md)] subset for the [!INCLUDE[win8](../../../includes/win8-md.md)] operating system.
-
- These namespaces are not part of the core class library distributed with the .NET Framework. To install these namespaces, open your project in Visual Studio 2012, choose **Manage NuGet Packages** from the **Project** menu, and search online for the Microsoft.Composition package.
-
--   <xref:System.Composition?displayProperty=nameWithType> provides classes that constitute the core MEF for [!INCLUDE[win8_appname_long](../../../includes/win8-appname-long-md.md)] apps.
-
--   <xref:System.Composition.Convention?displayProperty=nameWithType> provides types that support using MEF with a convention-based configuration model.
-
--   <xref:System.Composition.Hosting?displayProperty=nameWithType> provides MEF types that are useful to developers of host applications.
-
--   <xref:System.Composition.Hosting.Core?displayProperty=nameWithType> provides MEF types used internally by the composition engine.
-
- For more information about [!INCLUDE[net_win8_profile](../../../includes/net-win8-profile-md.md)] and a list of namespaces and types that it contains, see [.NET for Windows Store apps overview](http://go.microsoft.com/fwlink/p/?LinkID=238312) in the Windows Dev Center.
-
-## See Also
-
-- [.NET for Windows Store apps overview](http://go.microsoft.com/fwlink/p/?LinkID=238312)
-- [.NET for Windows Store apps – supported APIs](http://go.microsoft.com/fwlink/p/?LinkID=247912)
-- [Managed Extensibility Framework (MEF)](../../../docs/framework/mef/index.md)
-=======
 <xref:System.Composition?displayProperty=nameWithType> and its child namespaces contain types for developing extensible [!INCLUDE[win8_appname_long](../../../includes/win8-appname-long-md.md)] apps with Managed Extensibility Framework (MEF). These namespaces are part of the [!INCLUDE[net_win8_profile](../../../includes/net-win8-profile-md.md)] subset for the [!INCLUDE[win8](../../../includes/win8-md.md)] operating system.  
   
  These namespaces are not part of the core class library distributed with the .NET Framework. To install these namespaces, open your project in [!INCLUDE[vs_dev11_long](../../../includes/vs-dev11-long-md.md)], choose **Manage NuGet Packages** from the **Project** menu, and search online for the Microsoft.Composition package.  
@@ -45,5 +23,4 @@
 ## See Also  
  [.NET for Windows Store apps overview](https://go.microsoft.com/fwlink/p/?LinkID=238312)  
  [.NET for Windows Store apps – supported APIs](https://go.microsoft.com/fwlink/p/?LinkID=247912)  
- [Managed Extensibility Framework (MEF)](../../../docs/framework/mef/index.md)
->>>>>>> 8b9e8cd3
+ [Managed Extensibility Framework (MEF)](../../../docs/framework/mef/index.md)