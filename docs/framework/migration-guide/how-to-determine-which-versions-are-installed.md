--- conflicted
+++ resolved
@@ -1,12 +1,7 @@
 ---
 title: "How to: Determine which .NET Framework versions are installed"
-<<<<<<< HEAD
 ms.date: "04/18/2019"
 dev_langs: 
-=======
-ms.date: "04/02/2019"
-dev_langs:
->>>>>>> 975e4cad
   - "csharp"
   - "vb"
 ms.custom: "updateeachrelease"
@@ -89,10 +84,7 @@
 |.NET Framework 4.7|On Windows 10 Creators Update: 460798<br />On all other Windows operating systems (including other Windows 10 operating systems): 460805|
 |.NET Framework 4.7.1|On Windows 10 Fall Creators Update and Windows Server, version 1709: 461308<br/>On all other Windows operating systems (including other Windows 10 operating systems): 461310|
 |.NET Framework 4.7.2|On Windows 10 April 2018 Update and Windows Server, version 1803: 461808<br/>On all Windows operating systems other than Windows 10 April 2018 Update and Windows Server, version 1803: 461814|
-<<<<<<< HEAD
 |.NET Framework 4.8|On Windows 10 May 2019 Update: 528040<br/>On all others Windows operating systems (including other Windows 10 operating systems): 528049|
-=======
->>>>>>> 975e4cad
 
 You can use these values as follows:
 
