--- conflicted
+++ resolved
@@ -9,14 +9,6 @@
 ms.author: "ronpet"
 ---
 # Migrating from the .NET Framework 1.1
-<<<<<<< HEAD
-[!INCLUDE[win7](../../../includes/win7-md.md)] and later versions of the Windows operating system do not support the [!INCLUDE[net_v11_long](../../../includes/net-v11-long-md.md)]. As a result, applications that target the [!INCLUDE[net_v11_short](../../../includes/net-v11-short-md.md)] will not run without modification on [!INCLUDE[win7](../../../includes/win7-md.md)] or later operating system versions. This topic discusses the steps required to run an application that targets the [!INCLUDE[net_v11_short](../../../includes/net-v11-short-md.md)] under [!INCLUDE[win7](../../../includes/win7-md.md)] and later versions of the Windows operating system. For more information about the [!INCLUDE[net_v11_long](../../../includes/net-v11-long-md.md)] and [!INCLUDE[win8](../../../includes/win8-md.md)], see [Running .NET Framework 1.1 Apps on Windows 8 and later versions](../../../docs/framework/install/run-net-framework-1-1-apps.md).
-
-## Retargeting or Recompiling
- There are two ways to get an application that was compiled using the [!INCLUDE[net_v11_short](../../../includes/net-v11-short-md.md)] to run on [!INCLUDE[win7](../../../includes/win7-md.md)] or a later Windows operating system:
-
--   You can retarget the application to run under [!INCLUDE[net_v40_long](../../../includes/net-v40-long-md.md)]. Retargeting requires that you add a [\<supportedRuntime>](../../../docs/framework/configure-apps/file-schema/startup/supportedruntime-element.md) element to the application's configuration file that allows it to run under [!INCLUDE[net_v40_short](../../../includes/net-v40-short-md.md)]. Such a configuration file takes the following form:
-=======
 
 [!INCLUDE[win7](../../../includes/win7-md.md)] and later versions of the Windows operating system do not support the [!INCLUDE[net_v11_long](../../../includes/net-v11-long-md.md)]. As a result, applications that target the [!INCLUDE[net_v11_short](../../../includes/net-v11-short-md.md)] will not run without modification on [!INCLUDE[win7](../../../includes/win7-md.md)] or later operating system versions. This topic discusses the steps required to run an application that targets the [!INCLUDE[net_v11_short](../../../includes/net-v11-short-md.md)] under [!INCLUDE[win7](../../../includes/win7-md.md)] and later versions of the Windows operating system. For more information about the [!INCLUDE[net_v11_long](../../../includes/net-v11-long-md.md)] and [!INCLUDE[win8](../../../includes/win8-md.md)], see [Running .NET Framework 1.1 Apps on Windows 8 and later versions](../../../docs/framework/install/run-net-framework-1-1-apps.md).
 
@@ -25,7 +17,6 @@
 There are two ways to get an application that was compiled using the [!INCLUDE[net_v11_short](../../../includes/net-v11-short-md.md)] to run on [!INCLUDE[win7](../../../includes/win7-md.md)] or a later Windows operating system:
 
 - You can retarget the application to run under .NET Framework 4 and later versions. Retargeting requires that you add a [\<supportedRuntime>](../../../docs/framework/configure-apps/file-schema/startup/supportedruntime-element.md) element to the application's configuration file that allows it to run under .NET Framework 4 and later versions. Such a configuration file takes the following form:
->>>>>>> 8b9e8cd3
 
     ```xml
     <configuration>
@@ -35,20 +26,6 @@
     </configuration>
     ```
 
-<<<<<<< HEAD
--   You can recompile the application with a compiler that targets the [!INCLUDE[net_v40_short](../../../includes/net-v40-short-md.md)]. If you originally used Visual Studio 2003 to develop and compile your solution, you can open the solution in Visual Studio 2010 and use the **Project Compatibility** dialog box to convert the solution and project files from the formats used by Visual Studio 2003 to the Microsoft Build Engine (MSBuild) format used by Visual Studio 2010.
-
- Regardless of whether you prefer to recompile or retarget your application, you must determine whether your application is affected by any changes introduced in later versions of the .NET Framework. These changes are of two kinds:
-
--   Breaking changes that occurred between the [!INCLUDE[net_v11_short](../../../includes/net-v11-short-md.md)] and later versions of the .NET Framework.
-
--   Types and type members that have been marked as deprecated or obsolete between the [!INCLUDE[net_v11_short](../../../includes/net-v11-short-md.md)] and later versions of the .NET Framework.
-
- Whether you retarget your application or recompile it, you should review both the breaking changes and the obsolete types and members for each version of the .NET Framework that was released after [!INCLUDE[net_v11_short](../../../includes/net-v11-short-md.md)].
-
-## Breaking Changes
- When a breaking change occurs, depending on the specific change, a workaround may be available both for retargeted and recompiled applications. In some cases, you can add a child element to the [\<runtime>](../../../docs/framework/configure-apps/file-schema/startup/supportedruntime-element.md) element of your application's configuration file to restore the previous behavior. For example, the following configuration file restores the string sorting and comparison behavior used in the [!INCLUDE[net_v11_short](../../../includes/net-v11-short-md.md)] and can be used either with a retargeted or a recompiled application.
-=======
 - You can recompile the application with a compiler that targets the .NET Framework 4 or a later version. If you originally used Visual Studio 2003 to develop and compile your solution, you can open the solution in Visual Studio 2010 (and possibly later versions too) and use the **Project Compatibility** dialog box to convert the solution and project files from the formats used by Visual Studio 2003 to the Microsoft Build Engine (MSBuild) format.
 
 Regardless of whether you prefer to recompile or retarget your application, you must determine whether your application is affected by any changes introduced in later versions of the .NET Framework. These changes are of two kinds:
@@ -62,7 +39,6 @@
 ## Breaking Changes
 
 When a breaking change occurs, depending on the specific change, a workaround may be available both for retargeted and recompiled applications. In some cases, you can add a child element to the [\<runtime>](../../../docs/framework/configure-apps/file-schema/startup/supportedruntime-element.md) element of your application's configuration file to restore the previous behavior. For example, the following configuration file restores the string sorting and comparison behavior used in the [!INCLUDE[net_v11_short](../../../includes/net-v11-short-md.md)] and can be used either with a retargeted or a recompiled application.
->>>>>>> 8b9e8cd3
 
 ```xml
 <configuration>
@@ -72,22 +48,6 @@
 </configuration>
 ```
 
-<<<<<<< HEAD
- However, in some cases, you may have to modify your source code and recompile your application.
-
- To assess the impact of possible breaking changes on your application, you must review the following lists of changes:
-
--   [Breaking Changes in .NET Framework 2.0](http://go.microsoft.com/fwlink/?LinkId=125263) documents changes in [!INCLUDE[net_v20SP1_short](../../../includes/net-v20sp1-short-md.md)] that can affect an application that targets [!INCLUDE[net_v11_short](../../../includes/net-v11-short-md.md)].
-
--   [Changes in .NET Framework 3.5 SP1](http://go.microsoft.com/fwlink/?LinkID=186989) documents changes between the [!INCLUDE[net_v35_short](../../../includes/net-v35-short-md.md)] and the [!INCLUDE[net_v35SP1_short](../../../includes/net-v35sp1-short-md.md)].
-
--   [.NET Framework 4 Migration Issues](../../../docs/framework/migration-guide/net-framework-4-migration-issues.md) documents changes between the [!INCLUDE[net_v35SP1_short](../../../includes/net-v35sp1-short-md.md)] and the [!INCLUDE[net_v40_short](../../../includes/net-v40-short-md.md)].
-
-## Obsolete Types and Members
- The impact of deprecated types and members is somewhat different for retargeted applications and recompiled applications. The use of obsolete types and members will not affect a retargeted application unless the obsolete type or member has been physically removed from its assembly. Recompiling an application that uses obsolete types or members usually produces a compiler warning rather than a compiler error. However, in some cases, it produces a compiler error, and code that uses the obsolete type or member does not compile successfully. In this case, you must rewrite the source code that calls the obsolete type or member before you recompile your application. For more information about obsolete types and members, see [What's Obsolete in the Class Library](../../../docs/framework/whats-new/whats-obsolete.md).
-
- To assess the impact of types and members that have been deprecated since the release of the [!INCLUDE[net_v20SP1_short](../../../includes/net-v20sp1-short-md.md)], see [What's Obsolete in the Class Library](../../../docs/framework/whats-new/whats-obsolete.md). Review the lists of obsolete types and member for the [!INCLUDE[net_v20SP1_short](../../../includes/net-v20sp1-short-md.md)], the [!INCLUDE[net_v35_short](../../../includes/net-v35-short-md.md)], and the [!INCLUDE[net_v40_short](../../../includes/net-v40-short-md.md)].
-=======
 However, in some cases, you may have to modify your source code and recompile your application.
 
 To assess the impact of possible breaking changes on your application, you must review the following lists of changes:
@@ -102,5 +62,4 @@
 
 The impact of deprecated types and members is somewhat different for retargeted applications and recompiled applications. The use of obsolete types and members will not affect a retargeted application unless the obsolete type or member has been physically removed from its assembly. Recompiling an application that uses obsolete types or members usually produces a compiler warning rather than a compiler error. However, in some cases, it produces a compiler error, and code that uses the obsolete type or member does not compile successfully. In this case, you must rewrite the source code that calls the obsolete type or member before you recompile your application. For more information about obsolete types and members, see [What's Obsolete in the Class Library](../../../docs/framework/whats-new/whats-obsolete.md).
 
-To assess the impact of types and members that have been deprecated since the release of the [!INCLUDE[net_v20SP1_short](../../../includes/net-v20sp1-short-md.md)], see [What's Obsolete in the Class Library](../../../docs/framework/whats-new/whats-obsolete.md). Review the lists of obsolete types and member for the [!INCLUDE[net_v20SP1_short](../../../includes/net-v20sp1-short-md.md)], the [!INCLUDE[net_v35_short](../../../includes/net-v35-short-md.md)], and the [!INCLUDE[net_v40_short](../../../includes/net-v40-short-md.md)].
->>>>>>> 8b9e8cd3
+To assess the impact of types and members that have been deprecated since the release of the [!INCLUDE[net_v20SP1_short](../../../includes/net-v20sp1-short-md.md)], see [What's Obsolete in the Class Library](../../../docs/framework/whats-new/whats-obsolete.md). Review the lists of obsolete types and member for the [!INCLUDE[net_v20SP1_short](../../../includes/net-v20sp1-short-md.md)], the [!INCLUDE[net_v35_short](../../../includes/net-v35-short-md.md)], and the [!INCLUDE[net_v40_short](../../../includes/net-v40-short-md.md)].