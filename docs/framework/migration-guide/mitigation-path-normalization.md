---
title: "Mitigation: Path Normalization"
ms.date: "03/30/2017"
ms.assetid: 158d47b1-ba6d-4fa6-8963-a012666bdc31
author: "rpetrusha"
ms.author: "ronpet"
---
# Mitigation: Path Normalization
Starting with apps the target  the .NET Framework 4.6.2, path normalization in the .NET Framework has changed.  
  
## What is path normalization?  
 Normalizing a path involves modifying the string that identifies a path or file so that it conforms to a valid path on the target operating system. Normalization typically involves:  
  
- Canonicalizing component and directory separators.  
  
- Applying the current directory to a relative path.  
  
- Evaluating the relative directory (`.`) or the parent directory (`..`) in a path.  
  
- Trimming specified characters.  
  
## The changes  
 Starting with apps that target the .NET Framework 4.6.2, path normalization has changed in the following ways:  
  
- The runtime defers to the operating system's [GetFullPathName](/windows/desktop/api/fileapi/nf-fileapi-getfullpathnamea) function to normalize paths.  
  
- Normalization no longer involves trimming the end of directory segments (such as a space at the end of a directory name).  
  
- Support for device path syntax in full trust, including  `\\.\` and, for file I/O APIs   in mscorlib.dll, `\\?\`.  
  
- The runtime does not validate device syntax paths.  
  
- The use of device syntax to access alternate data streams is supported.  
  
## Impact  
 For apps that target the .NET Framework 4.6.2 or later, these changes are on  by default. They should improve performance while allowing methods to access previously inaccessible paths.  
  
<<<<<<< HEAD
 Apps that target the .NET Framework 4.6.1 and earlier versions but are running under the [!INCLUDE[net_v462](../../../includes/net-v462-md.md)] or later are unaffected by this change.  
=======
 Apps that target the [!INCLUDE[net_v461](../../../includes/net-v461-md.md)] and earlier versions but are running under the .NET Framework 4.6.2 or later are unaffected by this change.  
>>>>>>> 3db91bf8
  
## Mitigation  
 Apps that target the .NET Framework 4.6.2 or later can opt out of this change and use legacy normalization by adding the following to the [\<runtime>](../../../docs/framework/configure-apps/file-schema/runtime/runtime-element.md) section of the application configuration file:  
  
```xml  
<runtime>  
    <AppContextSwitchOverrides value="Switch.System.IO.UseLegacyPathHandling=true" />    
</runtime>  
```  
  
<<<<<<< HEAD
 Apps that target the .NET Framework 4.6.1 or earlier but are running on the [!INCLUDE[net_v462](../../../includes/net-v462-md.md)] or later can enable the changes to path normalization by adding the following line to the [\<runtime>](../../../docs/framework/configure-apps/file-schema/runtime/runtime-element.md) section of the application .configuration file:  
=======
 Apps that target the [!INCLUDE[net_v461](../../../includes/net-v461-md.md)] or earlier but are running on the .NET Framework 4.6.2 or later can enable the changes to path normalization by adding the following line to the [\<runtime>](../../../docs/framework/configure-apps/file-schema/runtime/runtime-element.md) section of the application .configuration file:  
>>>>>>> 3db91bf8
  
```xml  
<runtime>  
    <AppContextSwitchOverrides value="Switch.System.IO.UseLegacyPathHandling=false" />    
</runtime>  
```  
  
## See also

- [Retargeting Changes](../../../docs/framework/migration-guide/retargeting-changes-in-the-net-framework-4-6-2.md)<|MERGE_RESOLUTION|>--- conflicted
+++ resolved
@@ -33,13 +33,10 @@
 - The use of device syntax to access alternate data streams is supported.  
   
 ## Impact  
- For apps that target the .NET Framework 4.6.2 or later, these changes are on  by default. They should improve performance while allowing methods to access previously inaccessible paths.  
+
+For apps that target the .NET Framework 4.6.2 or later, these changes are on  by default. They should improve performance while allowing methods to access previously inaccessible paths.  
   
-<<<<<<< HEAD
- Apps that target the .NET Framework 4.6.1 and earlier versions but are running under the [!INCLUDE[net_v462](../../../includes/net-v462-md.md)] or later are unaffected by this change.  
-=======
- Apps that target the [!INCLUDE[net_v461](../../../includes/net-v461-md.md)] and earlier versions but are running under the .NET Framework 4.6.2 or later are unaffected by this change.  
->>>>>>> 3db91bf8
+Apps that target the .NET Framework 4.6.1 and earlier versions but are running under the .NET Framework 4.6.2 or later are unaffected by this change.  
   
 ## Mitigation  
  Apps that target the .NET Framework 4.6.2 or later can opt out of this change and use legacy normalization by adding the following to the [\<runtime>](../../../docs/framework/configure-apps/file-schema/runtime/runtime-element.md) section of the application configuration file:  
@@ -50,11 +47,7 @@
 </runtime>  
 ```  
   
-<<<<<<< HEAD
- Apps that target the .NET Framework 4.6.1 or earlier but are running on the [!INCLUDE[net_v462](../../../includes/net-v462-md.md)] or later can enable the changes to path normalization by adding the following line to the [\<runtime>](../../../docs/framework/configure-apps/file-schema/runtime/runtime-element.md) section of the application .configuration file:  
-=======
- Apps that target the [!INCLUDE[net_v461](../../../includes/net-v461-md.md)] or earlier but are running on the .NET Framework 4.6.2 or later can enable the changes to path normalization by adding the following line to the [\<runtime>](../../../docs/framework/configure-apps/file-schema/runtime/runtime-element.md) section of the application .configuration file:  
->>>>>>> 3db91bf8
+Apps that target the .NET Framework 4.6.1 or earlier but are running on the .NET Framework 4.6.2 or later can enable the changes to path normalization by adding the following line to the [\<runtime>](../../../docs/framework/configure-apps/file-schema/runtime/runtime-element.md) section of the application .configuration file:  
   
 ```xml  
 <runtime>  
