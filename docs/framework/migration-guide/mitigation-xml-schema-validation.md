--- conflicted
+++ resolved
@@ -19,11 +19,7 @@
   
 - Starting with the apps that target the .NET Framework 4.6, detection of the schema validation error is enabled by default; however, it is possible to opt out of it, so that the schema validation error will not be detected.  
   
-<<<<<<< HEAD
-- In apps that run under the [!INCLUDE[net_v46](../../../includes/net-v46-md.md)] but target the .NET Framework 4.5.2 and earlier versions, a schema validation error is not detected by default; however, it is possible to opt into it, so that the schema validation error will be detected.  
-=======
-- In apps that run under the .NET Framework 4.6 but target the [!INCLUDE[net_v452](../../../includes/net-v452-md.md)] and earlier versions, a schema validation error is not detected by default; however, it is possible to opt into it, so that the schema validation error will be detected.  
->>>>>>> 4da12189
+- In apps that run under the .NET Framework 4.6 but target the .NET Framework 4.5.2 and earlier versions, a schema validation error is not detected by default; however, it is possible to opt into it, so that the schema validation error will be detected.  
   
  This behavior can be configured by using the <xref:System.AppContext> class to define the value of the `System.Xml.IgnoreEmptyKeySequences` switch. Because the switch's default value is `false` (empty key sequences are not ignored), apps that target the .NET Framework 4.6 can opt out of the behavior by using the following code to set the switch's value to `true`:  
   
