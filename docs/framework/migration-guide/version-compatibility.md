--- conflicted
+++ resolved
@@ -1,11 +1,6 @@
 ---
-<<<<<<< HEAD
 title: "Version compatibility in .NET Framework"
 description: Learn about compatibility between versions of .NET Framework, including backward compatibility and side-by-side execution.
-ms.custom: "updateeachrelease"
-=======
-title: "Version compatibility in the .NET Framework"
->>>>>>> 566832a6
 ms.date: "04/02/2019"
 helpviewer_keywords: 
   - ".NET Framework, version compatibility"
