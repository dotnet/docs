---
title: "MissingMetadataException Class (.NET Native)"
ms.date: "03/30/2017"
ms.assetid: 408f25c4-6d60-475c-92b1-7b52b777c6db
author: "rpetrusha"
ms.author: "ronpet"
---

# MissingMetadataException Class (.NET Native)

**.NET for Windows apps for Windows 10, .NET Native only**

The exception that is thrown when reflection is used to retrieve metadata that isn't present.

**Namespace:** System.Reflection

> [!IMPORTANT]
> The `MissingMetadataException` class is intended solely for internal use by the .NET Native tool chain. It is not intended for use in third-party code, nor should you handle the exception in your application code. Instead, you eliminate the exception by adding entries to your [runtime directives file](runtime-directives-rd-xml-configuration-file-reference.md). For more information, see the Remarks section.

## Syntax

[!code-csharp[ProjectN#4](../../../samples/snippets/csharp/VS_Snippets_CLR/projectn/cs/missingmetadataexception_syntax1.cs#4)]

Note that the `MissingMetadataException` class derives from <xref:System.TypeAccessException>.

The `MissingMetadataException` class has the following members:

## Constructors

|Constructor|Description|
|-----------------|-----------------|
|`public MissingMetadataException()`|Initializes a new instance of the `MissingMetadataException` class by using a system-supplied message that describes the error.<br /><br /> This constructor is for internal use by the .NET Native tool chain only.|
|`public MissingMetadataException(String message)`|Initializes a new instance of the `MissingMetadataException` class with a specified error message.<br /><br /> This constructor is for internal use by the .NET Native tool chain only.|

## Properties

|Property|Description|
|--------------|-----------------|
|`public IDictionary Data { get; }`|Gets a collection of key/value pairs that provide additional user-defined information about the exception. (Inherited from <xref:System.Exception?displayProperty=nameWithType>.)|
|`public string HelpLink { get; set; }`|Gets or sets a link to the help file associated with this exception. (Inherited from <xref:System.Exception?displayProperty=nameWithType>.)|
|`public int HResult { get; protected set; }`|Gets or sets the `HRESULT`, a coded numeric value that is assigned to a specific exception. (Inherited from <xref:System.Exception?displayProperty=nameWithType>.)|
|`public Exception InnerException { get; }`|Gets the exception that caused the current exception. (Inherited from <xref:System.Exception?displayProperty=nameWithType>.)|
|`public string Message { get; }`|Gets a message that describes the current exception. (Inherited from <xref:System.TypeLoadException>.)|
|`public string Source { get; set; }`|Gets or sets the name of the application or object that caused the error. (Inherited from <xref:System.Exception?displayProperty=nameWithType>.)|
|`public string StackTrace { get; }`|Gets a string representation of the immediate frames on the call stack. (Inherited from <xref:System.Exception?displayProperty=nameWithType>.)|
|`public MethodBase TargetSite { get; }`|Gets the method that threw the current exception. (Inherited from <xref:System.Exception?displayProperty=nameWithType>.)|
|`public string TypeName { get; ]`|Gets the fully qualified name of the type whose metadata is missing. (Inherited from <xref:System.TypeLoadException>.)|

## Methods

|Method|Description|
|------------|-----------------|
|`public bool Equals(Object obj)`|Determines whether the specified object is equal to the current object.  (Inherited from <xref:System.Exception?displayProperty=nameWithType>.)|
|`protected void Finalize()`|Allows an object to try to free resources and perform other cleanup operations before it is reclaimed by garbage collection. (Inherited from <xref:System.Object>.)|
|`public Exception GetBaseException()`|Returns the exception that is the root cause of one or more subsequent exceptions. (Inherited from <xref:System.Exception?displayProperty=nameWithType>.)|
|`public int GetHashCode()`|Returns a hash code for a `MissingMetadataException` instance.   (Inherited from <xref:System.Object>.)|
|`public void GetObjectData(SerializationInfo info, StreamingContext context)`|Sets a <xref:System.Runtime.Serialization.SerializationInfo> object with information about the exception.  (Inherited from <xref:System.TypeLoadException>.)|
|`public Type GetType()`|Gets the runtime type of the current instance. (Inherited from <xref:System.Exception?displayProperty=nameWithType>.)|
|`protected Object MemberwiseClone()`|Creates a shallow copy of the current object. (Inherited from <xref:System.Object>.)|
|`public string ToString()`|Returns the string representation of the current exception. (Inherited from <xref:System.Exception?displayProperty=nameWithType>.)|

## Events

|Event|Description|
|-----------|-----------------|
|`protected event EventHandler<SafeSerializationEventArgs> SerializeObjectState`|Occurs when an exception is serialized to create an exception state object that contains serialized data about the exception. (Inherited from <xref:System.Exception?displayProperty=nameWithType>.)|

## Usage Details

The `MissingMetadataException` exception is thrown when reflection is used to access metadata that isn’t available in an assembly.

<<<<<<< HEAD
The metadata that is available to an app at run time is defined by the runtime directives (XML configuration) file, *.rd.xml. To prevent your app from throwing this exception, you must modify \*.rd.xml to define the metadata that must be present at run time. For information about the format of the \*.rd.xml file, see [Runtime Directives (rd.xml) Configuration File Reference](runtime-directives-rd-xml-configuration-file-reference.md).
=======
The metadata that is available to an app at run time is defined by the runtime directives (XML configuration) file, \*.rd.xml. To prevent your app from throwing this exception, you must modify \*.rd.xml to define the metadata that must be present at run time. For information about the format of the \*.rd.xml file, see [Runtime Directives (rd.xml) Configuration File Reference](../../../docs/framework/net-native/runtime-directives-rd-xml-configuration-file-reference.md).
>>>>>>> 69587186

> [!IMPORTANT]
> Because this exception indicates that metadata needed by your application isn’t available at run time, you shouldn’t handle this exception in a `try`/`catch` block. Instead, you should diagnose the cause of the exception and eliminate it by using a runtime directives file. To get the entry that you can add to your runtime directives file that eliminates the exception, you can use one of two troubleshooters:
>
> - The [MissingMetadataException troubleshooter](https://dotnet.github.io/native/troubleshooter/type.html) for types.
> - The [MissingMetadataException troubleshooter](https://dotnet.github.io/native/troubleshooter/method.html) for methods.

The `MissingMetadataException` class contains no unique members; all of its members are inherited from its base class, <xref:System.TypeAccessException>.

## See also

- <xref:System.Exception?displayProperty=nameWithType>
- <xref:System.TypeAccessException>
- [MissingInteropDataException Class](missinginteropdataexception-class-net-native.md)
- [MissingRuntimeArtifactException Class](missingruntimeartifactexception-class-net-native.md)
- [Runtime Directives (rd.xml) Configuration File Reference](runtime-directives-rd-xml-configuration-file-reference.md)<|MERGE_RESOLUTION|>--- conflicted
+++ resolved
@@ -69,11 +69,7 @@
 
 The `MissingMetadataException` exception is thrown when reflection is used to access metadata that isn’t available in an assembly.
 
-<<<<<<< HEAD
-The metadata that is available to an app at run time is defined by the runtime directives (XML configuration) file, *.rd.xml. To prevent your app from throwing this exception, you must modify \*.rd.xml to define the metadata that must be present at run time. For information about the format of the \*.rd.xml file, see [Runtime Directives (rd.xml) Configuration File Reference](runtime-directives-rd-xml-configuration-file-reference.md).
-=======
-The metadata that is available to an app at run time is defined by the runtime directives (XML configuration) file, \*.rd.xml. To prevent your app from throwing this exception, you must modify \*.rd.xml to define the metadata that must be present at run time. For information about the format of the \*.rd.xml file, see [Runtime Directives (rd.xml) Configuration File Reference](../../../docs/framework/net-native/runtime-directives-rd-xml-configuration-file-reference.md).
->>>>>>> 69587186
+The metadata that is available to an app at run time is defined by the runtime directives (XML configuration) file, \*.rd.xml. To prevent your app from throwing this exception, you must modify \*.rd.xml to define the metadata that must be present at run time. For information about the format of the \*.rd.xml file, see [Runtime Directives (rd.xml) Configuration File Reference](runtime-directives-rd-xml-configuration-file-reference.md).
 
 > [!IMPORTANT]
 > Because this exception indicates that metadata needed by your application isn’t available at run time, you shouldn’t handle this exception in a `try`/`catch` block. Instead, you should diagnose the cause of the exception and eliminate it by using a runtime directives file. To get the entry that you can add to your runtime directives file that eliminates the exception, you can use one of two troubleshooters:
