--- conflicted
+++ resolved
@@ -17,11 +17,7 @@
   
 4. Deploy and run your app to test it using the network isolation tools provided for troubleshooting.  
   
-<<<<<<< HEAD
- For more detailed information on how to configure network capabilities and isolation tools used for troubleshooting network isolation, see [How to configure network isolation capabilities](https://docs.microsoft.com/previous-versions/windows/apps/hh770532(v=win.10)) in the [!INCLUDE[win8_appname_long](../../../includes/win8-appname-long-md.md)] developer documentation.  
-=======
- For more detailed information on how to configure network capabilities and isolation tools used for troubleshooting network isolation, see [How to configure network isolation capabilities](https://go.microsoft.com/fwlink/?LinkID=228265) in the Windows 8.x Store developer documentation.  
->>>>>>> d93ad413
+ For more detailed information on how to configure network capabilities and isolation tools used for troubleshooting network isolation, see [How to configure network isolation capabilities](https://docs.microsoft.com/previous-versions/windows/apps/hh770532(v=win.10)) in the Windows 8.x Store developer documentation.
   
 ## See also
 
