---
title: "Using TCP Services"
ms.date: "03/30/2017"
dev_langs: 
  - "csharp"
  - "vb"
helpviewer_keywords: 
  - "requesting data from Internet, TCP"
  - "receiving data, TCP"
  - "TcpClient class, about TcpClient class"
  - "data requests, TCP"
  - "application protocols, TCP"
  - "network resources, TCP"
  - "sending data, TCP"
  - "TCP"
  - "protocols, TCP"
  - "Internet, TCP"
ms.assetid: d2811830-3bcb-495c-b82d-cda9cf919aad
---
# Using TCP Services

<<<<<<< HEAD
The <xref:System.Net.Sockets.TcpClient> class requests data from an Internet resource using TCP. The methods and properties of **TcpClient** abstract the details for creating a <xref:System.Net.Sockets.Socket> for requesting and receiving data using TCP. Because the connection to the remote device is represented as a stream, data can be read and written with .NET Framework stream-handling techniques.  
  
 The TCP protocol establishes a connection with a remote endpoint and then uses that connection to send and receive data packets. TCP is responsible for ensuring that data packets are sent to the endpoint and assembled in the correct order when they arrive.  
  
 To establish a TCP connection, you must know the address of the network device hosting the service you need and you must know the TCP port that the service uses to communicate. The Internet Assigned Numbers Authority (Iana) defines port numbers for common services (see [Service Name and Transport Protocol Port Number Registry](https://www.iana.org/assignments/service-names-port-numbers/service-names-port-numbers.xhtml)). Services not on the Iana list can have port numbers in the range 1,024 to 65,535.  
  
 The following example demonstrates setting up a **TcpClient** to connect to a time server on TCP port 13.  
  
```vb  
Imports System  
Imports System.Net.Sockets  
Imports System.Text  
  
Public Class TcpTimeClient  
    Private const portNum As Integer = 13  
    Private const hostName As String = "host.contoso.com"  
  
    ' Entry point  that delegates to C-style main Private Function.  
    Public Overloads Shared Sub Main()  
        System.Environment.ExitCode = _  
            Main(System.Environment.GetCommandLineArgs())  
    End Sub  
  
    Overloads Public Shared Function Main(args() As [String]) As Integer  
        Try  
            Dim client As New TcpClient(hostName, portNum)  
  
            Dim ns As NetworkStream = client.GetStream()  
  
            Dim bytes(1024) As Byte  
            Dim bytesRead As Integer = ns.Read(bytes, 0, bytes.Length)  
  
            Console.WriteLine(Encoding.ASCII.GetString(bytes, 0, bytesRead))  
  
        Catch e As Exception  
            Console.WriteLine(e.ToString())  
        End Try  
  
        client.Close()  
  
        Return 0  
    End Function 'Main  
End Class 'TcpTimeClient  
```  
  
```csharp  
using System;  
using System.Net.Sockets;  
using System.Text;  
  
public class TcpTimeClient {  
    private const int portNum = 13;  
    private const string hostName = "host.contoso.com";  
  
    public static int Main(String[] args) {  
        try {  
            TcpClient client = new TcpClient(hostName, portNum);  
  
            NetworkStream ns = client.GetStream();  
  
            byte[] bytes = new byte[1024];  
            int bytesRead = ns.Read(bytes, 0, bytes.Length);  
  
            Console.WriteLine(Encoding.ASCII.GetString(bytes,0,bytesRead));  
  
            client.Close();  
  
        } catch (Exception e) {  
            Console.WriteLine(e.ToString());  
        }  
  
        return 0;  
    }  
}  
```  
  
 <xref:System.Net.Sockets.TcpListener> is used to monitor a TCP port for incoming requests and then create either a **Socket** or a **TcpClient** that manages the connection to the client. The <xref:System.Net.Sockets.TcpListener.Start%2A> method enables listening, and the <xref:System.Net.Sockets.TcpListener.Stop%2A> method disables listening on the port. The <xref:System.Net.Sockets.TcpListener.AcceptTcpClient%2A> method accepts incoming connection requests and creates a **TcpClient** to handle the request, and the <xref:System.Net.Sockets.TcpListener.AcceptSocket%2A> method accepts incoming connection requests and creates a **Socket** to handle the request.  
  
 The following example demonstrates creating a network time server using a **TcpListener** to monitor TCP port 13. When an incoming connection request is accepted, the time server responds with the current date and time from the host server.  
  
```vb  
Imports System
Imports System.Net
Imports System.Net.Sockets  
Imports System.Text  
  
Public Class TcpTimeServer  
  
    Private const portNum As Integer = 13  
  
    ' Entry point that delegates to C-style main Private Function.  
    Public Overloads Shared Sub Main()  
        System.Environment.ExitCode = _  
            Main(System.Environment.GetCommandLineArgs())  
    End Sub  
  
    Overloads Public Shared Function Main(args() As [String]) As Integer  
        Dim done As Boolean = False  
  
        Dim listener As New TcpListener(IPAddress.Any, portNum)  
  
        listener.Start()  
  
        While Not done  
            Console.Write("Waiting for connection...")  
            Dim client As TcpClient = listener.AcceptTcpClient()  
  
            Console.WriteLine("Connection accepted.")  
            Dim ns As NetworkStream = client.GetStream()  
  
            Dim byteTime As Byte() = _  
                Encoding.ASCII.GetBytes(DateTime.Now.ToString())  
  
            Try  
                ns.Write(byteTime, 0, byteTime.Length)  
                ns.Close()  
                client.Close()  
            Catch e As Exception  
                Console.WriteLine(e.ToString())  
            End Try  
        End While  
  
        listener.Stop()  
  
        Return 0  
    End Function 'Main  
End Class 'TcpTimeServer  
```  
  
```csharp  
using System;
using System.Net;  
using System.Net.Sockets;  
using System.Text;  
  
public class TcpTimeServer {  
  
    private const int portNum = 13;  
  
    public static int Main(String[] args) {  
        bool done = false;  
  
        TcpListener listener = new TcpListener(IPAddress.Any, portNum);  
  
        listener.Start();  
  
        while (!done) {  
            Console.Write("Waiting for connection...");  
            TcpClient client = listener.AcceptTcpClient();  
  
            Console.WriteLine("Connection accepted.");  
            NetworkStream ns = client.GetStream();  
  
            byte[] byteTime = Encoding.ASCII.GetBytes(DateTime.Now.ToString());  
  
            try {  
                ns.Write(byteTime, 0, byteTime.Length);  
                ns.Close();  
                client.Close();  
            } catch (Exception e) {  
                Console.WriteLine(e.ToString());  
            }  
        }  
  
        listener.Stop();  
  
        return 0;  
    }  
  
}  
=======
The <xref:System.Net.Sockets.TcpClient> class requests data from an Internet resource using TCP. The methods and properties of **TcpClient** abstract the details for creating a <xref:System.Net.Sockets.Socket> for requesting and receiving data using TCP. Because the connection to the remote device is represented as a stream, data can be read and written with .NET Framework stream-handling techniques.

The TCP protocol establishes a connection with a remote endpoint and then uses that connection to send and receive data packets. TCP is responsible for ensuring that data packets are sent to the endpoint and assembled in the correct order when they arrive.

To establish a TCP connection, you must know the address of the network device hosting the service you need and you must know the TCP port that the service uses to communicate. The Internet Assigned Numbers Authority (Iana) defines port numbers for common services (see [Service Name and Transport Protocol Port Number Registry](https://www.iana.org/assignments/service-names-port-numbers/service-names-port-numbers.xhtml)). Services not on the Iana list can have port numbers in the range 1,024 to 65,535.

The following example demonstrates setting up a **TcpClient** to connect to a time server on TCP port 13:

```vb
Imports System.Net.Sockets
Imports System.Text

Public Class TcpTimeClient
    Private const portNum As Integer = 13
    Private const hostName As String = "host.contoso.com"

    ' Entry point  that delegates to C-style main Private Function.
    Public Overloads Shared Sub Main()
        System.Environment.ExitCode = _
            Main(System.Environment.GetCommandLineArgs())
    End Sub

    Overloads Public Shared Function Main(args As String()) As Integer
        Try
            Dim client As New TcpClient(hostName, portNum)

            Dim ns As NetworkStream = client.GetStream()

            Dim bytes(1024) As Byte
            Dim bytesRead As Integer = ns.Read(bytes, 0, bytes.Length)

            Console.WriteLine(Encoding.ASCII.GetString(bytes, 0, bytesRead))

        Catch e As Exception
            Console.WriteLine(e.ToString())
        End Try

        client.Close()

        Return 0
    End Function
End Class
```

```csharp
using System;
using System.Net.Sockets;
using System.Text;

public class TcpTimeClient
{
    private const int portNum = 13;
    private const string hostName = "host.contoso.com";

    public static int Main(String[] args)
    {
        try
        {
            var client = new TcpClient(hostName, portNum);

            NetworkStream ns = client.GetStream();

            byte[] bytes = new byte[1024];
            int bytesRead = ns.Read(bytes, 0, bytes.Length);

            Console.WriteLine(Encoding.ASCII.GetString(bytes,0,bytesRead));

            client.Close();

        }
        catch (Exception e)
        {
            Console.WriteLine(e.ToString());
        }

        return 0;
    }
}
```

<xref:System.Net.Sockets.TcpListener> is used to monitor a TCP port for incoming requests and then create either a **Socket** or a **TcpClient** that manages the connection to the client. The <xref:System.Net.Sockets.TcpListener.Start%2A> method enables listening, and the <xref:System.Net.Sockets.TcpListener.Stop%2A> method disables listening on the port. The <xref:System.Net.Sockets.TcpListener.AcceptTcpClient%2A> method accepts incoming connection requests and creates a **TcpClient** to handle the request, and the <xref:System.Net.Sockets.TcpListener.AcceptSocket%2A> method accepts incoming connection requests and creates a **Socket** to handle the request.

The following example demonstrates creating a network time server using a **TcpListener** to monitor TCP port 13. When an incoming connection request is accepted, the time server responds with the current date and time from the host server.

```vb
Imports System.Net.Sockets
Imports System.Text

Public Class TcpTimeServer

    Private const portNum As Integer = 13

    ' Entry point that delegates to C-style main Private Function.
    Public Overloads Shared Sub Main()
        System.Environment.ExitCode = _
            Main(System.Environment.GetCommandLineArgs())
    End Sub

    Overloads Public Shared Function Main(args As String()) As Integer
        Dim done As Boolean = False

        Dim listener As New TcpListener(portNum)

        listener.Start()

        While Not done
            Console.Write("Waiting for connection...")
            Dim client As TcpClient = listener.AcceptTcpClient()

            Console.WriteLine("Connection accepted.")
            Dim ns As NetworkStream = client.GetStream()

            Dim byteTime As Byte() = _
                Encoding.ASCII.GetBytes(DateTime.Now.ToString())

            Try
                ns.Write(byteTime, 0, byteTime.Length)
                ns.Close()
                client.Close()
            Catch e As Exception
                Console.WriteLine(e.ToString())
            End Try
        End While

        listener.Stop()

        Return 0
    End Function
End Class
```

```csharp
using System;
using System.Net.Sockets;
using System.Text;

public class TcpTimeServer
{

    private const int portNum = 13;

    public static int Main(String[] args)
    {
        bool done = false;

        var listener = new TcpListener(portNum);

        listener.Start();

        while (!done)
        {
            Console.Write("Waiting for connection...");
            TcpClient client = listener.AcceptTcpClient();

            Console.WriteLine("Connection accepted.");
            NetworkStream ns = client.GetStream();

            byte[] byteTime = Encoding.ASCII.GetBytes(DateTime.Now.ToString());

            try
            {
                ns.Write(byteTime, 0, byteTime.Length);
                ns.Close();
                client.Close();
            }
            catch (Exception e)
            {
                Console.WriteLine(e.ToString());
            }
        }

        listener.Stop();

        return 0;
    }

}
>>>>>>> bcd5074d
```<|MERGE_RESOLUTION|>--- conflicted
+++ resolved
@@ -19,178 +19,6 @@
 ---
 # Using TCP Services
 
-<<<<<<< HEAD
-The <xref:System.Net.Sockets.TcpClient> class requests data from an Internet resource using TCP. The methods and properties of **TcpClient** abstract the details for creating a <xref:System.Net.Sockets.Socket> for requesting and receiving data using TCP. Because the connection to the remote device is represented as a stream, data can be read and written with .NET Framework stream-handling techniques.  
-  
- The TCP protocol establishes a connection with a remote endpoint and then uses that connection to send and receive data packets. TCP is responsible for ensuring that data packets are sent to the endpoint and assembled in the correct order when they arrive.  
-  
- To establish a TCP connection, you must know the address of the network device hosting the service you need and you must know the TCP port that the service uses to communicate. The Internet Assigned Numbers Authority (Iana) defines port numbers for common services (see [Service Name and Transport Protocol Port Number Registry](https://www.iana.org/assignments/service-names-port-numbers/service-names-port-numbers.xhtml)). Services not on the Iana list can have port numbers in the range 1,024 to 65,535.  
-  
- The following example demonstrates setting up a **TcpClient** to connect to a time server on TCP port 13.  
-  
-```vb  
-Imports System  
-Imports System.Net.Sockets  
-Imports System.Text  
-  
-Public Class TcpTimeClient  
-    Private const portNum As Integer = 13  
-    Private const hostName As String = "host.contoso.com"  
-  
-    ' Entry point  that delegates to C-style main Private Function.  
-    Public Overloads Shared Sub Main()  
-        System.Environment.ExitCode = _  
-            Main(System.Environment.GetCommandLineArgs())  
-    End Sub  
-  
-    Overloads Public Shared Function Main(args() As [String]) As Integer  
-        Try  
-            Dim client As New TcpClient(hostName, portNum)  
-  
-            Dim ns As NetworkStream = client.GetStream()  
-  
-            Dim bytes(1024) As Byte  
-            Dim bytesRead As Integer = ns.Read(bytes, 0, bytes.Length)  
-  
-            Console.WriteLine(Encoding.ASCII.GetString(bytes, 0, bytesRead))  
-  
-        Catch e As Exception  
-            Console.WriteLine(e.ToString())  
-        End Try  
-  
-        client.Close()  
-  
-        Return 0  
-    End Function 'Main  
-End Class 'TcpTimeClient  
-```  
-  
-```csharp  
-using System;  
-using System.Net.Sockets;  
-using System.Text;  
-  
-public class TcpTimeClient {  
-    private const int portNum = 13;  
-    private const string hostName = "host.contoso.com";  
-  
-    public static int Main(String[] args) {  
-        try {  
-            TcpClient client = new TcpClient(hostName, portNum);  
-  
-            NetworkStream ns = client.GetStream();  
-  
-            byte[] bytes = new byte[1024];  
-            int bytesRead = ns.Read(bytes, 0, bytes.Length);  
-  
-            Console.WriteLine(Encoding.ASCII.GetString(bytes,0,bytesRead));  
-  
-            client.Close();  
-  
-        } catch (Exception e) {  
-            Console.WriteLine(e.ToString());  
-        }  
-  
-        return 0;  
-    }  
-}  
-```  
-  
- <xref:System.Net.Sockets.TcpListener> is used to monitor a TCP port for incoming requests and then create either a **Socket** or a **TcpClient** that manages the connection to the client. The <xref:System.Net.Sockets.TcpListener.Start%2A> method enables listening, and the <xref:System.Net.Sockets.TcpListener.Stop%2A> method disables listening on the port. The <xref:System.Net.Sockets.TcpListener.AcceptTcpClient%2A> method accepts incoming connection requests and creates a **TcpClient** to handle the request, and the <xref:System.Net.Sockets.TcpListener.AcceptSocket%2A> method accepts incoming connection requests and creates a **Socket** to handle the request.  
-  
- The following example demonstrates creating a network time server using a **TcpListener** to monitor TCP port 13. When an incoming connection request is accepted, the time server responds with the current date and time from the host server.  
-  
-```vb  
-Imports System
-Imports System.Net
-Imports System.Net.Sockets  
-Imports System.Text  
-  
-Public Class TcpTimeServer  
-  
-    Private const portNum As Integer = 13  
-  
-    ' Entry point that delegates to C-style main Private Function.  
-    Public Overloads Shared Sub Main()  
-        System.Environment.ExitCode = _  
-            Main(System.Environment.GetCommandLineArgs())  
-    End Sub  
-  
-    Overloads Public Shared Function Main(args() As [String]) As Integer  
-        Dim done As Boolean = False  
-  
-        Dim listener As New TcpListener(IPAddress.Any, portNum)  
-  
-        listener.Start()  
-  
-        While Not done  
-            Console.Write("Waiting for connection...")  
-            Dim client As TcpClient = listener.AcceptTcpClient()  
-  
-            Console.WriteLine("Connection accepted.")  
-            Dim ns As NetworkStream = client.GetStream()  
-  
-            Dim byteTime As Byte() = _  
-                Encoding.ASCII.GetBytes(DateTime.Now.ToString())  
-  
-            Try  
-                ns.Write(byteTime, 0, byteTime.Length)  
-                ns.Close()  
-                client.Close()  
-            Catch e As Exception  
-                Console.WriteLine(e.ToString())  
-            End Try  
-        End While  
-  
-        listener.Stop()  
-  
-        Return 0  
-    End Function 'Main  
-End Class 'TcpTimeServer  
-```  
-  
-```csharp  
-using System;
-using System.Net;  
-using System.Net.Sockets;  
-using System.Text;  
-  
-public class TcpTimeServer {  
-  
-    private const int portNum = 13;  
-  
-    public static int Main(String[] args) {  
-        bool done = false;  
-  
-        TcpListener listener = new TcpListener(IPAddress.Any, portNum);  
-  
-        listener.Start();  
-  
-        while (!done) {  
-            Console.Write("Waiting for connection...");  
-            TcpClient client = listener.AcceptTcpClient();  
-  
-            Console.WriteLine("Connection accepted.");  
-            NetworkStream ns = client.GetStream();  
-  
-            byte[] byteTime = Encoding.ASCII.GetBytes(DateTime.Now.ToString());  
-  
-            try {  
-                ns.Write(byteTime, 0, byteTime.Length);  
-                ns.Close();  
-                client.Close();  
-            } catch (Exception e) {  
-                Console.WriteLine(e.ToString());  
-            }  
-        }  
-  
-        listener.Stop();  
-  
-        return 0;  
-    }  
-  
-}  
-=======
 The <xref:System.Net.Sockets.TcpClient> class requests data from an Internet resource using TCP. The methods and properties of **TcpClient** abstract the details for creating a <xref:System.Net.Sockets.Socket> for requesting and receiving data using TCP. Because the connection to the remote device is represented as a stream, data can be read and written with .NET Framework stream-handling techniques.
 
 The TCP protocol establishes a connection with a remote endpoint and then uses that connection to send and receive data packets. TCP is responsible for ensuring that data packets are sent to the endpoint and assembled in the correct order when they arrive.
@@ -276,6 +104,7 @@
 The following example demonstrates creating a network time server using a **TcpListener** to monitor TCP port 13. When an incoming connection request is accepted, the time server responds with the current date and time from the host server.
 
 ```vb
+Imports System.Net
 Imports System.Net.Sockets
 Imports System.Text
 
@@ -292,7 +121,7 @@
     Overloads Public Shared Function Main(args As String()) As Integer
         Dim done As Boolean = False
 
-        Dim listener As New TcpListener(portNum)
+        Dim listener As New TcpListener(IPAddress.Any, portNum)
 
         listener.Start()
 
@@ -324,6 +153,7 @@
 
 ```csharp
 using System;
+using System.Net;
 using System.Net.Sockets;
 using System.Text;
 
@@ -336,7 +166,7 @@
     {
         bool done = false;
 
-        var listener = new TcpListener(portNum);
+        var listener = new TcpListener(IPAddress.Any, portNum);
 
         listener.Start();
 
@@ -368,5 +198,4 @@
     }
 
 }
->>>>>>> bcd5074d
 ```