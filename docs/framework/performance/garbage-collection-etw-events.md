---
title: "Garbage Collection ETW Events"
ms.date: "03/30/2017"
helpviewer_keywords:
  - "GC events"
  - "garbage collection events [.NET Framework]"
  - "ETW, garbage collection events (CLR)"
ms.assetid: f14b6fd7-0966-4d87-bc89-54ef3a44a94a
author: "mairaw"
ms.author: "mairaw"
---
# Garbage Collection ETW Events
<<<<<<< HEAD
These events collect information pertaining to garbage collection. They help in diagnostics and debugging, including determining how many times garbage collection was performed, how much memory was freed during garbage collection, and so on.  
  
 This category consists of the following events:  
  
- [GCStart_V1 Event](#gcstart_v1_event)  
  
- [GCEnd_V1 Event](#gcend_v1_event)  
  
- [GCHeapStats_V1 Event](#gcheapstats_v1_event)  
  
- [GCCreateSegment_V1 Event](#gccreatesegment_v1_event)  
  
- [GCFreeSegment_V1 Event](#gcfreesegment_v1_event)  
  
- [GCRestartEEBegin_V1 Event](#gcrestarteebegin_v1_event)  
  
- [GCRestartEEEnd_V1 Event](#gcrestarteeend_v1_event)  
  
- [GCSuspendEE_V1 Event](#gcsuspendee_v1_event)  
  
- [GCSuspendEEEnd_V1 Event](#gcsuspendeeend_v1_event)  
  
- [GCAllocationTick_V2 Event](#gcallocationtick_v2_event)  
  
- [GCFinalizersBegin_V1 Event](#gcfinalizersbegin_v1_event)  
  
- [GCFinalizersEnd_V1 Event](#gcfinalizersend_v1_event)  
  
- [GCCreateConcurrentThread_V1 Event](#gccreateconcurrentthread_v1_event)  
  
- [GCTerminateConcurrentThread_V1 Event](#gcterminateconcurrentthread_v1_event)  
  
<a name="gcstart_v1_event"></a>   
## GCStart_V1 Event  
 The following table shows the keyword and level. (For more information, see [CLR ETW Keywords and Levels](clr-etw-keywords-and-levels.md).)  
  
|Keyword for raising the event|Level|  
|-----------------------------------|-----------|  
|`GCKeyword` (0x1)|Informational (4)|  
  
 The following table shows the event information.  
  
|Event|Event ID|Raised when|  
|-----------|--------------|-----------------|  
|`GCStart_V1`|1|A garbage collection has started.|  
  
 The following table shows the event data.  
  
|Field name|Data type|Description|  
|----------------|---------------|-----------------|  
|Count|win:UInt32|The *n*th garbage collection.|  
|Depth|win:UInt32|The generation that is being collected.|  
|Reason|win:UInt32|Why the garbage collection was triggered:<br /><br /> 0x0 - Small object heap allocation.<br /><br /> 0x1 - Induced.<br /><br /> 0x2 - Low memory.<br /><br /> 0x3 - Empty.<br /><br /> 0x4 - Large object heap allocation.<br /><br /> 0x5 - Out of space (for small object heap).<br /><br /> 0x6 - Out of space (for large object heap).<br /><br /> 0x7 - Induced but not forced as blocking.|  
|Type|win:UInt32|0x0 - Blocking garbage collection occurred outside background garbage collection.<br /><br /> 0x1 - Background garbage collection.<br /><br /> 0x2 - Blocking garbage collection occurred during background garbage collection.|  
|ClrInstanceID|win:UInt16|Unique ID for the instance of CLR or CoreCLR.|  
  
<a name="gcend_v1_event"></a>   
## GCEnd_V1 Event  
 The following table shows the keyword and level.  
  
|Keyword for raising the event|Level|  
|-----------------------------------|-----------|  
|`GCKeyword` (0x1)|Informational (4)|  
  
 The following table shows the event information.  
  
|Event|Event ID|Raised when|  
|-----------|--------------|-----------------|  
|`GCEnd_V1`|2|The garbage collection has ended.|  
  
 The following table shows the event data.  
  
|Field name|Data type|Description|  
|----------------|---------------|-----------------|  
|Count|win:UInt32|The *n*th garbage collection.|  
|Depth|win:UInt32|The generation that was collected.|  
|ClrInstanceID|win:UInt16|Unique ID for the instance of CLR or CoreCLR.|   
  
<a name="gcheapstats_v1_event"></a>   
## GCHeapStats_V1 Event  
 The following table shows the keyword and level.  
  
|Keyword for raising the event|Level|  
|-----------------------------------|-----------|  
|`GCKeyword` (0x1)|Informational (4)|  
  
 The following table shows the event information.  
  
|Event|Event ID|Description|  
|-----------|--------------|-----------------|  
|`GCHeapStats_V1`|4|Shows the heap statistics at the end of each garbage collection.|  
  
 The following table shows the event data.  
  
|Field name|Data type|Description|  
|----------------|---------------|-----------------|  
|GenerationSize0|win:UInt64|The size, in bytes, of generation 0 memory.|  
|TotalPromotedSize0|win:UInt64|The number of bytes that are promoted from generation 0 to generation 1.|  
|GenerationSize1|win:UInt64|The size, in bytes, of generation 1 memory.|  
|TotalPromotedSize1|win:UInt64|The number of bytes that are promoted from generation 1 to generation 2.|  
|GenerationSize2|win:UInt64|The size, in bytes, of generation 2 memory.|  
|TotalPromotedSize2|win:UInt64|The number of bytes that survived in generation 2 after the last collection.|  
|GenerationSize3|win:UInt64|The size, in bytes, of the large object heap.|  
|TotalPromotedSize3|win:UInt64|The number of bytes that survived in the large object heap after the last collection.|  
|FinalizationPromotedSize|win:UInt64|The total size, in bytes, of the objects that are ready for finalization.|  
|FinalizationPromotedCount|win:UInt64|The number of objects that are ready for finalization.|  
|PinnedObjectCount|win:UInt32|The number of pinned (unmovable) objects.|  
|SinkBlockCount|win:UInt32|The number of synchronization blocks in use.|  
|GCHandleCount|win:UInt32|The number of garbage collection handles in use.|  
|ClrInstanceID|win:UInt16|Unique ID for the instance of CLR or CoreCLR.|   
  
<a name="gccreatesegment_v1_event"></a>   
## GCCreateSegment_V1 Event  
 The following table shows the keyword and level.  
  
|Keyword for raising the event|Level|  
|-----------------------------------|-----------|  
|`GCKeyword` (0x1)|Informational (4)|  
  
 The following table shows the event information.  
  
|Event|Event ID|Raised when|  
|-----------|--------------|-----------------|  
|`GCCreateSegment_V1`|5|A new garbage collection segment has been created. In addition, when tracing is enabled on a process that is already running, this event is raised for each existing segment.|  
  
 The following table shows the event data.  
  
|Field name|Data type|Description|  
|----------------|---------------|-----------------|  
|Address|win:UInt64|The address of the segment.|  
|Size|win:UInt64|The size of the segment.|  
|Type|win:UInt32|0x0 - Small object heap.<br /><br /> 0x1 - Large object heap.<br /><br /> 0x2 - Read-only heap.|  
|ClrInstanceID|win:UInt16|Unique ID for the instance of CLR or CoreCLR.|  
  
 Note that the size of segments allocated by the garbage collector is implementation-specific and is subject to change at any time, including in periodic updates. Your app should never make assumptions about or depend on a particular segment size, nor should it attempt to configure the amount of memory available for segment allocations.    
  
<a name="gcfreesegment_v1_event"></a>   
## GCFreeSegment_V1 Event  
 The following table shows the keyword and level.  
  
|Keyword for raising the event|Level|  
|-----------------------------------|-----------|  
|`GCKeyword` (0x1)|Informational (4)|  
  
 The following table shows the event information.  
  
|Event|Event ID|Raised when|  
|-----------|--------------|-----------------|  
|`GCFreeSegment_V1`|6|A garbage collection segment has been released.|  
  
 The following table shows the event data.  
  
|Field name|Data type|Description|  
|----------------|---------------|-----------------|  
|Address|win:UInt64|The address of the segment.|  
|ClrInstanceID|win:UInt16|Unique ID for the instance of CLR or CoreCLR.|   
  
<a name="gcrestarteebegin_v1_event"></a>   
## GCRestartEEBegin_V1 Event  
 The following table shows the keyword and level.  
  
|Keyword for raising the event|Level|  
|-----------------------------------|-----------|  
|`GCKeyword` (0x1)|Informational (4)|  
  
 The following table shows the event information.  
  
|Event|Event ID|Raised when|  
|-----------|--------------|-----------------|  
|`GCRestartEEBegin_V1`|7|Resumption from common language runtime suspension has begun.|  
  
 No event data.  
  
<a name="gcrestarteeend_v1_event"></a>   
## GCRestartEEEnd_V1 Event  
 The following table shows the keyword and level.  
  
|Keyword for raising the event|Level|  
|-----------------------------------|-----------|  
|`GCKeyword` (0x1)|Informational (4)|  
  
 The following table shows the event information.  
  
|Event|Event Id|Raised when|  
|-----------|--------------|-----------------|  
|`GCRestartEEEnd_V1`|3|Resumption from common language runtime suspension has ended.|  
  
 No event data.  
  
<a name="gcsuspendee_v1_event"></a>   
## GCSuspendEE_V1 Event  
 The following table shows the keyword and level.  
  
|Keyword for raising the event|Level|  
|-----------------------------------|-----------|  
|`GCKeyword` (0x1)|Informational (4)|  
  
 The following table shows the event information.  
  
|Event|Event ID|Raised when|  
|-----------|--------------|-----------------|  
|`GCSuspendEE_V1`|9|Start of suspension of the execution engine for garbage collection.|  
  
 The following table shows the event data.  
  
|Field name|Data type|Description|  
|----------------|---------------|-----------------|  
|Reason|win:UInt16|0x0 - Other.<br /><br /> 0x1 - Garbage collection.<br /><br /> 0x2 - Application domain shutdown.<br /><br /> 0x3 - Code pitching.<br /><br /> 0x4 - Shutdown.<br /><br /> 0x5 - Debugger.<br /><br /> 0x6 - Preparation for garbage collection.|  
|Count|win:UInt32|The GC count at the time. Usually, you would see a subsequent GC Start event after this, and its Count would be this Count + 1 as we increase the GC index during a garbage collection.|  
|ClrInstanceID|win:UInt16|Unique ID for the instance of CLR or CoreCLR.|  
  
<a name="gcsuspendeeend_v1_event"></a>   
## GCSuspendEEEnd_V1 Event  
 The following table shows the keyword and level:  
  
|Keyword for raising the event|Level|  
|-----------------------------------|-----------|  
|`GCKeyword` (0x1)|Informational (4)|  
  
 The following table shows the event information:  
  
|Event|Event ID|Raised when|  
|-----------|--------------|-----------------|  
|`GCSuspendEEEnd_V1`|8|End of suspension of the execution engine for garbage collection.|  
  
 No event data.   
  
<a name="gcallocationtick_v2_event"></a>   
## GCAllocationTick_V2 Event  
 The following table shows the keyword and level.  
  
|Keyword for raising the event|Level|  
|-----------------------------------|-----------|  
|`GCKeyword` (0x1)|Informational (4)|  
  
 The following table shows the event information.  
  
|Event|Event ID|Raised when|  
|-----------|--------------|-----------------|  
|`GCAllocationTick_V2`|10|Each time approximately 100 KB is allocated.|  
  
 The following table shows the event data.  
  
|Field name|Data type|Description|  
|----------------|---------------|-----------------|  
|AllocationAmount|win:UInt32|The allocation size, in bytes. This value is accurate for allocations that are less than the length of a ULONG (4,294,967,295 bytes). If the allocation is greater, this field contains a truncated value. Use `AllocationAmount64` for very large allocations.|  
|AllocationKind|win:UInt32|0x0 - Small object allocation (allocation is in small object heap).<br /><br /> 0x1 - Large object allocation (allocation is in large object heap).|  
|ClrInstanceID|win:UInt16|Unique ID for the instance of CLR or CoreCLR.|  
|AllocationAmount64|win:UInt64|The allocation size, in bytes. This value is accurate for very large allocations.|  
|TypeId|win:Pointer|The address of the MethodTable. When there are several types of objects that were allocated during this event, this is the address of the MethodTable that corresponds to the last object allocated (the object that caused the 100 KB threshold to be exceeded).|  
|TypeName|win:UnicodeString|The name of the type that was allocated. When there are several types of objects that were allocated during this event, this is the type of the last object allocated (the object that caused the 100 KB threshold to be exceeded).|  
|HeapIndex|win:UInt32|The heap where the object was allocated. This value is 0 (zero) when running with workstation garbage collection.|  
  
<a name="gcfinalizersbegin_v1_event"></a>   
## GCFinalizersBegin_V1 Event  
 The following table shows the keyword and level.  
  
|Keyword for raising the event|Level|  
|-----------------------------------|-----------|  
|`GCKeyword` (0x1)|Informational (4)|  
  
 The following table shows the event information.  
  
|Event|Event ID|Raised when|  
|-----------|--------------|-----------------|  
|`GCFinalizersBegin_V1`|14|The start of running finalizers.|  
  
 No event data.  
  
<a name="gcfinalizersend_v1_event"></a>   
## GCFinalizersEnd_V1 Event  
 The following table shows the keyword and level.  
  
|Keyword for raising the event|Level|  
|-----------------------------------|-----------|  
|`GCKeyword` (0x1)|Informational (4)|  
  
 The following table shows the event information.  
  
|Event|Event ID|Raised when|  
|-----------|--------------|-----------------|  
|`GCFinalizersEnd_V1`|13|The end of running finalizers.|  
  
 The following table shows the event data.  
  
|Field name|Data type|Description|  
|----------------|---------------|-----------------|  
|Count|win:UInt32|The number of finalizers that were run.|  
|ClrInstanceID|win:UInt16|Unique ID for the instance of CLR or CoreCLR.|   
  
<a name="gccreateconcurrentthread_v1_event"></a>   
## GCCreateConcurrentThread_V1 Event  
 The following table shows the keyword and level.  
  
|Keyword for raising the event|Level|  
|-----------------------------------|-----------|  
|`GCKeyword` (0x1)|Informational (4)|  
|`ThreadingKeyword` (0x10000)|Informational (4)|  
  
 The following table shows the event information.  
  
|Event|Event ID|Raised when|  
|-----------|--------------|-----------------|  
|`GCCreateConcurrentThread_V1`|11|Concurrent garbage collection thread was created.|  
  
 No event data.  
  
<a name="gcterminateconcurrentthread_v1_event"></a>   
## GCTerminateConcurrentThread_V1 Event  
 The following table shows the keyword and level.  
  
|Keyword for raising the event|Level|  
|-----------------------------------|-----------|  
|`GCKeyword` (0x1)|Informational (4)|  
|`ThreadingKeyword` (0x10000)|Informational (4)|  
  
 The following table shows the event information.  
  
|Event|Event ID|Raised when|  
|-----------|--------------|-----------------|  
|`GCTerminateConcurrentThread_V1`|12|Concurrent garbage collection thread was terminated.|  
  
 No event data.  
  
=======

These events collect information pertaining to garbage collection. They help in diagnostics and debugging, including determining how many times garbage collection was performed, how much memory was freed during garbage collection, and so on.

This category consists of the following events:

- [GCStart_V1 Event](#gcstart_v1-event)
- [GCEnd_V1 Event](#gcend_v1-event)
- [GCHeapStats_V1 Event](#gcheapstats_v1-event)
- [GCCreateSegment_V1 Event](#gccreatesegment_v1-event)
- [GCFreeSegment_V1 Event](#gcfreesegment_v1-event)
- [GCRestartEEBegin_V1 Event](#gcrestarteebegin_v1-event)
- [GCRestartEEEnd_V1 Event](#gcrestarteeend_v1-event)
- [GCSuspendEE_V1 Event](#gcsuspendee_v1-event)
- [GCSuspendEEEnd_V1 Event](#gcsuspendeeend_v1-event)
- [GCAllocationTick_V2 Event](#gcallocationtick_v2-event)
- [GCFinalizersBegin_V1 Event](#gcfinalizersbegin_v1-event)
- [GCFinalizersEnd_V1 Event](#gcfinalizersend_v1-event)
- [GCCreateConcurrentThread_V1 Event](#gccreateconcurrentthread_v1-event)
- [GCTerminateConcurrentThread_V1 Event](#gcterminateconcurrentthread_v1-event)

## GCStart_V1 Event  

The following table shows the keyword and level. For more information, see [CLR ETW Keywords and Levels](clr-etw-keywords-and-levels.md).

|Keyword for raising the event|Level|
|-----------------------------------|-----------|
|`GCKeyword` (0x1)|Informational (4)|

The following table shows the event information:

|Event|Event ID|Raised when|
|-----------|--------------|-----------------|
|`GCStart_V1`|1|A garbage collection has started.|

The following table shows the event data:

|Field name|Data type|Description|
|----------------|---------------|-----------------|
|Count|win:UInt32|The *n*th garbage collection.|
|Depth|win:UInt32|The generation that is being collected.|
|Reason|win:UInt32|Why the garbage collection was triggered:<br /><br /> 0x0 - Small object heap allocation.<br /><br /> 0x1 - Induced.<br /><br /> 0x2 - Low memory.<br /><br /> 0x3 - Empty.<br /><br /> 0x4 - Large object heap allocation.<br /><br /> 0x5 - Out of space (for small object heap).<br /><br /> 0x6 - Out of space (for large object heap).<br /><br /> 0x7 - Induced but not forced as blocking.|
|Type|win:UInt32|0x0 - Blocking garbage collection occurred outside background garbage collection.<br /><br /> 0x1 - Background garbage collection.<br /><br /> 0x2 - Blocking garbage collection occurred during background garbage collection.|
|ClrInstanceID|win:UInt16|Unique ID for the instance of CLR or CoreCLR.|

## GCEnd_V1 Event

The following table shows the keyword and level:

|Keyword for raising the event|Level|
|-----------------------------------|-----------|
|`GCKeyword` (0x1)|Informational (4)|

The following table shows the event information:

|Event|Event ID|Raised when|
|-----------|--------------|-----------------|
|`GCEnd_V1`|2|The garbage collection has ended.|

The following table shows the event data:

|Field name|Data type|Description|
|----------------|---------------|-----------------|
|Count|win:UInt32|The *n*th garbage collection.|
|Depth|win:UInt32|The generation that was collected.|
|ClrInstanceID|win:UInt16|Unique ID for the instance of CLR or CoreCLR.|

## GCHeapStats_V1 Event

The following table shows the keyword and level:

|Keyword for raising the event|Level|
|-----------------------------------|-----------|
|`GCKeyword` (0x1)|Informational (4)|

The following table shows the event information:

|Event|Event ID|Description|
|-----------|--------------|-----------------|
|`GCHeapStats_V1`|4|Shows the heap statistics at the end of each garbage collection.|

The following table shows the event data:

|Field name|Data type|Description|
|----------------|---------------|-----------------|
|GenerationSize0|win:UInt64|The size, in bytes, of generation 0 memory.|
|TotalPromotedSize0|win:UInt64|The number of bytes that are promoted from generation 0 to generation 1.|
|GenerationSize1|win:UInt64|The size, in bytes, of generation 1 memory.|
|TotalPromotedSize1|win:UInt64|The number of bytes that are promoted from generation 1 to generation 2.|
|GenerationSize2|win:UInt64|The size, in bytes, of generation 2 memory.|
|TotalPromotedSize2|win:UInt64|The number of bytes that survived in generation 2 after the last collection.|
|GenerationSize3|win:UInt64|The size, in bytes, of the large object heap.|
|TotalPromotedSize3|win:UInt64|The number of bytes that survived in the large object heap after the last collection.|
|FinalizationPromotedSize|win:UInt64|The total size, in bytes, of the objects that are ready for finalization.|
|FinalizationPromotedCount|win:UInt64|The number of objects that are ready for finalization.|
|PinnedObjectCount|win:UInt32|The number of pinned (unmovable) objects.|
|SinkBlockCount|win:UInt32|The number of synchronization blocks in use.|
|GCHandleCount|win:UInt32|The number of garbage collection handles in use.|
|ClrInstanceID|win:UInt16|Unique ID for the instance of CLR or CoreCLR.|
  
## GCCreateSegment_V1 Event

The following table shows the keyword and level:

|Keyword for raising the event|Level|
|-----------------------------------|-----------|
|`GCKeyword` (0x1)|Informational (4)|

The following table shows the event information:

|Event|Event ID|Raised when|
|-----------|--------------|-----------------|
|`GCCreateSegment_V1`|5|A new garbage collection segment has been created. In addition, when tracing is enabled on a process that is already running, this event is raised for each existing segment.|

The following table shows the event data:

|Field name|Data type|Description|
|----------------|---------------|-----------------|
|Address|win:UInt64|The address of the segment.|
|Size|win:UInt64|The size of the segment.|
|Type|win:UInt32|0x0 - Small object heap.<br /><br /> 0x1 - Large object heap.<br /><br /> 0x2 - Read-only heap.|
|ClrInstanceID|win:UInt16|Unique ID for the instance of CLR or CoreCLR.|

Note that the size of segments allocated by the garbage collector is implementation-specific and is subject to change at any time, including in periodic updates. Your app should never make assumptions about or depend on a particular segment size, nor should it attempt to configure the amount of memory available for segment allocations.

## GCFreeSegment_V1 Event

The following table shows the keyword and level:

|Keyword for raising the event|Level|
|-----------------------------------|-----------|
|`GCKeyword` (0x1)|Informational (4)|

The following table shows the event information:

|Event|Event ID|Raised when|
|-----------|--------------|-----------------|
|`GCFreeSegment_V1`|6|A garbage collection segment has been released.|

The following table shows the event data:

|Field name|Data type|Description|
|----------------|---------------|-----------------|
|Address|win:UInt64|The address of the segment.|
|ClrInstanceID|win:UInt16|Unique ID for the instance of CLR or CoreCLR.|

## GCRestartEEBegin_V1 Event

The following table shows the keyword and level:

|Keyword for raising the event|Level|
|-----------------------------------|-----------|
|`GCKeyword` (0x1)|Informational (4)|

The following table shows the event information:

|Event|Event ID|Raised when|
|-----------|--------------|-----------------|
|`GCRestartEEBegin_V1`|7|Resumption from common language runtime suspension has begun.|

No event data.

## GCRestartEEEnd_V1 Event

The following table shows the keyword and level:

|Keyword for raising the event|Level|
|-----------------------------------|-----------|
|`GCKeyword` (0x1)|Informational (4)|

The following table shows the event information:

|Event|Event Id|Raised when|
|-----------|--------------|-----------------|
|`GCRestartEEEnd_V1`|3|Resumption from common language runtime suspension has ended.|

No event data.

## GCSuspendEE_V1 Event

The following table shows the keyword and level:

|Keyword for raising the event|Level|
|-----------------------------------|-----------|
|`GCKeyword` (0x1)|Informational (4)|

The following table shows the event information:

|Event|Event ID|Raised when|
|-----------|--------------|-----------------|
|`GCSuspendEE_V1`|9|Start of suspension of the execution engine for garbage collection.|

The following table shows the event data:

|Field name|Data type|Description|
|----------------|---------------|-----------------|
|Reason|win:UInt16|0x0 - Other.<br /><br /> 0x1 - Garbage collection.<br /><br /> 0x2 - Application domain shutdown.<br /><br /> 0x3 - Code pitching.<br /><br /> 0x4 - Shutdown.<br /><br /> 0x5 - Debugger.<br /><br /> 0x6 - Preparation for garbage collection.|
|Count|win:UInt32|The GC count at the time. Usually, you would see a subsequent GC Start event after this, and its Count would be this Count + 1 as we increase the GC index during a garbage collection.|
|ClrInstanceID|win:UInt16|Unique ID for the instance of CLR or CoreCLR.|

## GCSuspendEEEnd_V1 Event

The following table shows the keyword and level:

|Keyword for raising the event|Level|
|-----------------------------------|-----------|
|`GCKeyword` (0x1)|Informational (4)|

The following table shows the event information:

|Event|Event ID|Raised when|
|-----------|--------------|-----------------|
|`GCSuspendEEEnd_V1`|8|End of suspension of the execution engine for garbage collection.|

No event data.

## GCAllocationTick_V2 Event

The following table shows the keyword and level:

|Keyword for raising the event|Level|
|-----------------------------------|-----------|
|`GCKeyword` (0x1)|Informational (4)|

The following table shows the event information:

|Event|Event ID|Raised when|
|-----------|--------------|-----------------|
|`GCAllocationTick_V2`|10|Each time approximately 100 KB is allocated.|

The following table shows the event data:

|Field name|Data type|Description|
|----------------|---------------|-----------------|
|AllocationAmount|win:UInt32|The allocation size, in bytes. This value is accurate for allocations that are less than the length of a ULONG (4,294,967,295 bytes). If the allocation is greater, this field contains a truncated value. Use `AllocationAmount64` for very large allocations.|
|AllocationKind|win:UInt32|0x0 - Small object allocation (allocation is in small object heap).<br /><br /> 0x1 - Large object allocation (allocation is in large object heap).|
|ClrInstanceID|win:UInt16|Unique ID for the instance of CLR or CoreCLR.|
|AllocationAmount64|win:UInt64|The allocation size, in bytes. This value is accurate for very large allocations.|
|TypeId|win:Pointer|The address of the MethodTable. When there are several types of objects that were allocated during this event, this is the address of the MethodTable that corresponds to the last object allocated (the object that caused the 100 KB threshold to be exceeded).|
|TypeName|win:UnicodeString|The name of the type that was allocated. When there are several types of objects that were allocated during this event, this is the type of the last object allocated (the object that caused the 100 KB threshold to be exceeded).|
|HeapIndex|win:UInt32|The heap where the object was allocated. This value is 0 (zero) when running with workstation garbage collection.|

## GCFinalizersBegin_V1 Event

The following table shows the keyword and level:

|Keyword for raising the event|Level|
|-----------------------------------|-----------|
|`GCKeyword` (0x1)|Informational (4)|

The following table shows the event information:

|Event|Event ID|Raised when|
|-----------|--------------|-----------------|
|`GCFinalizersBegin_V1`|14|The start of running finalizers.|

No event data.

## GCFinalizersEnd_V1 Event

The following table shows the keyword and level:

|Keyword for raising the event|Level|
|-----------------------------------|-----------|
|`GCKeyword` (0x1)|Informational (4)|

The following table shows the event information:

|Event|Event ID|Raised when|
|-----------|--------------|-----------------|
|`GCFinalizersEnd_V1`|13|The end of running finalizers.|

The following table shows the event data:

|Field name|Data type|Description|
|----------------|---------------|-----------------|
|Count|win:UInt32|The number of finalizers that were run.|
|ClrInstanceID|win:UInt16|Unique ID for the instance of CLR or CoreCLR.|

## GCCreateConcurrentThread_V1 Event

The following table shows the keyword and level:

|Keyword for raising the event|Level|
|-----------------------------------|-----------|
|`GCKeyword` (0x1)|Informational (4)|
|`ThreadingKeyword` (0x10000)|Informational (4)|

The following table shows the event information:

|Event|Event ID|Raised when|
|-----------|--------------|-----------------|
|`GCCreateConcurrentThread_V1`|11|Concurrent garbage collection thread was created.|

No event data.

## GCTerminateConcurrentThread_V1 Event

The following table shows the keyword and level:

|Keyword for raising the event|Level|
|-----------------------------------|-----------|
|`GCKeyword` (0x1)|Informational (4)|
|`ThreadingKeyword` (0x10000)|Informational (4)|

The following table shows the event information:

|Event|Event ID|Raised when|
|-----------|--------------|-----------------|
|`GCTerminateConcurrentThread_V1`|12|Concurrent garbage collection thread was terminated.|

No event data.

>>>>>>> f71446fe
## See also

- [CLR ETW Events](clr-etw-events.md)<|MERGE_RESOLUTION|>--- conflicted
+++ resolved
@@ -10,332 +10,6 @@
 ms.author: "mairaw"
 ---
 # Garbage Collection ETW Events
-<<<<<<< HEAD
-These events collect information pertaining to garbage collection. They help in diagnostics and debugging, including determining how many times garbage collection was performed, how much memory was freed during garbage collection, and so on.  
-  
- This category consists of the following events:  
-  
-- [GCStart_V1 Event](#gcstart_v1_event)  
-  
-- [GCEnd_V1 Event](#gcend_v1_event)  
-  
-- [GCHeapStats_V1 Event](#gcheapstats_v1_event)  
-  
-- [GCCreateSegment_V1 Event](#gccreatesegment_v1_event)  
-  
-- [GCFreeSegment_V1 Event](#gcfreesegment_v1_event)  
-  
-- [GCRestartEEBegin_V1 Event](#gcrestarteebegin_v1_event)  
-  
-- [GCRestartEEEnd_V1 Event](#gcrestarteeend_v1_event)  
-  
-- [GCSuspendEE_V1 Event](#gcsuspendee_v1_event)  
-  
-- [GCSuspendEEEnd_V1 Event](#gcsuspendeeend_v1_event)  
-  
-- [GCAllocationTick_V2 Event](#gcallocationtick_v2_event)  
-  
-- [GCFinalizersBegin_V1 Event](#gcfinalizersbegin_v1_event)  
-  
-- [GCFinalizersEnd_V1 Event](#gcfinalizersend_v1_event)  
-  
-- [GCCreateConcurrentThread_V1 Event](#gccreateconcurrentthread_v1_event)  
-  
-- [GCTerminateConcurrentThread_V1 Event](#gcterminateconcurrentthread_v1_event)  
-  
-<a name="gcstart_v1_event"></a>   
-## GCStart_V1 Event  
- The following table shows the keyword and level. (For more information, see [CLR ETW Keywords and Levels](clr-etw-keywords-and-levels.md).)  
-  
-|Keyword for raising the event|Level|  
-|-----------------------------------|-----------|  
-|`GCKeyword` (0x1)|Informational (4)|  
-  
- The following table shows the event information.  
-  
-|Event|Event ID|Raised when|  
-|-----------|--------------|-----------------|  
-|`GCStart_V1`|1|A garbage collection has started.|  
-  
- The following table shows the event data.  
-  
-|Field name|Data type|Description|  
-|----------------|---------------|-----------------|  
-|Count|win:UInt32|The *n*th garbage collection.|  
-|Depth|win:UInt32|The generation that is being collected.|  
-|Reason|win:UInt32|Why the garbage collection was triggered:<br /><br /> 0x0 - Small object heap allocation.<br /><br /> 0x1 - Induced.<br /><br /> 0x2 - Low memory.<br /><br /> 0x3 - Empty.<br /><br /> 0x4 - Large object heap allocation.<br /><br /> 0x5 - Out of space (for small object heap).<br /><br /> 0x6 - Out of space (for large object heap).<br /><br /> 0x7 - Induced but not forced as blocking.|  
-|Type|win:UInt32|0x0 - Blocking garbage collection occurred outside background garbage collection.<br /><br /> 0x1 - Background garbage collection.<br /><br /> 0x2 - Blocking garbage collection occurred during background garbage collection.|  
-|ClrInstanceID|win:UInt16|Unique ID for the instance of CLR or CoreCLR.|  
-  
-<a name="gcend_v1_event"></a>   
-## GCEnd_V1 Event  
- The following table shows the keyword and level.  
-  
-|Keyword for raising the event|Level|  
-|-----------------------------------|-----------|  
-|`GCKeyword` (0x1)|Informational (4)|  
-  
- The following table shows the event information.  
-  
-|Event|Event ID|Raised when|  
-|-----------|--------------|-----------------|  
-|`GCEnd_V1`|2|The garbage collection has ended.|  
-  
- The following table shows the event data.  
-  
-|Field name|Data type|Description|  
-|----------------|---------------|-----------------|  
-|Count|win:UInt32|The *n*th garbage collection.|  
-|Depth|win:UInt32|The generation that was collected.|  
-|ClrInstanceID|win:UInt16|Unique ID for the instance of CLR or CoreCLR.|   
-  
-<a name="gcheapstats_v1_event"></a>   
-## GCHeapStats_V1 Event  
- The following table shows the keyword and level.  
-  
-|Keyword for raising the event|Level|  
-|-----------------------------------|-----------|  
-|`GCKeyword` (0x1)|Informational (4)|  
-  
- The following table shows the event information.  
-  
-|Event|Event ID|Description|  
-|-----------|--------------|-----------------|  
-|`GCHeapStats_V1`|4|Shows the heap statistics at the end of each garbage collection.|  
-  
- The following table shows the event data.  
-  
-|Field name|Data type|Description|  
-|----------------|---------------|-----------------|  
-|GenerationSize0|win:UInt64|The size, in bytes, of generation 0 memory.|  
-|TotalPromotedSize0|win:UInt64|The number of bytes that are promoted from generation 0 to generation 1.|  
-|GenerationSize1|win:UInt64|The size, in bytes, of generation 1 memory.|  
-|TotalPromotedSize1|win:UInt64|The number of bytes that are promoted from generation 1 to generation 2.|  
-|GenerationSize2|win:UInt64|The size, in bytes, of generation 2 memory.|  
-|TotalPromotedSize2|win:UInt64|The number of bytes that survived in generation 2 after the last collection.|  
-|GenerationSize3|win:UInt64|The size, in bytes, of the large object heap.|  
-|TotalPromotedSize3|win:UInt64|The number of bytes that survived in the large object heap after the last collection.|  
-|FinalizationPromotedSize|win:UInt64|The total size, in bytes, of the objects that are ready for finalization.|  
-|FinalizationPromotedCount|win:UInt64|The number of objects that are ready for finalization.|  
-|PinnedObjectCount|win:UInt32|The number of pinned (unmovable) objects.|  
-|SinkBlockCount|win:UInt32|The number of synchronization blocks in use.|  
-|GCHandleCount|win:UInt32|The number of garbage collection handles in use.|  
-|ClrInstanceID|win:UInt16|Unique ID for the instance of CLR or CoreCLR.|   
-  
-<a name="gccreatesegment_v1_event"></a>   
-## GCCreateSegment_V1 Event  
- The following table shows the keyword and level.  
-  
-|Keyword for raising the event|Level|  
-|-----------------------------------|-----------|  
-|`GCKeyword` (0x1)|Informational (4)|  
-  
- The following table shows the event information.  
-  
-|Event|Event ID|Raised when|  
-|-----------|--------------|-----------------|  
-|`GCCreateSegment_V1`|5|A new garbage collection segment has been created. In addition, when tracing is enabled on a process that is already running, this event is raised for each existing segment.|  
-  
- The following table shows the event data.  
-  
-|Field name|Data type|Description|  
-|----------------|---------------|-----------------|  
-|Address|win:UInt64|The address of the segment.|  
-|Size|win:UInt64|The size of the segment.|  
-|Type|win:UInt32|0x0 - Small object heap.<br /><br /> 0x1 - Large object heap.<br /><br /> 0x2 - Read-only heap.|  
-|ClrInstanceID|win:UInt16|Unique ID for the instance of CLR or CoreCLR.|  
-  
- Note that the size of segments allocated by the garbage collector is implementation-specific and is subject to change at any time, including in periodic updates. Your app should never make assumptions about or depend on a particular segment size, nor should it attempt to configure the amount of memory available for segment allocations.    
-  
-<a name="gcfreesegment_v1_event"></a>   
-## GCFreeSegment_V1 Event  
- The following table shows the keyword and level.  
-  
-|Keyword for raising the event|Level|  
-|-----------------------------------|-----------|  
-|`GCKeyword` (0x1)|Informational (4)|  
-  
- The following table shows the event information.  
-  
-|Event|Event ID|Raised when|  
-|-----------|--------------|-----------------|  
-|`GCFreeSegment_V1`|6|A garbage collection segment has been released.|  
-  
- The following table shows the event data.  
-  
-|Field name|Data type|Description|  
-|----------------|---------------|-----------------|  
-|Address|win:UInt64|The address of the segment.|  
-|ClrInstanceID|win:UInt16|Unique ID for the instance of CLR or CoreCLR.|   
-  
-<a name="gcrestarteebegin_v1_event"></a>   
-## GCRestartEEBegin_V1 Event  
- The following table shows the keyword and level.  
-  
-|Keyword for raising the event|Level|  
-|-----------------------------------|-----------|  
-|`GCKeyword` (0x1)|Informational (4)|  
-  
- The following table shows the event information.  
-  
-|Event|Event ID|Raised when|  
-|-----------|--------------|-----------------|  
-|`GCRestartEEBegin_V1`|7|Resumption from common language runtime suspension has begun.|  
-  
- No event data.  
-  
-<a name="gcrestarteeend_v1_event"></a>   
-## GCRestartEEEnd_V1 Event  
- The following table shows the keyword and level.  
-  
-|Keyword for raising the event|Level|  
-|-----------------------------------|-----------|  
-|`GCKeyword` (0x1)|Informational (4)|  
-  
- The following table shows the event information.  
-  
-|Event|Event Id|Raised when|  
-|-----------|--------------|-----------------|  
-|`GCRestartEEEnd_V1`|3|Resumption from common language runtime suspension has ended.|  
-  
- No event data.  
-  
-<a name="gcsuspendee_v1_event"></a>   
-## GCSuspendEE_V1 Event  
- The following table shows the keyword and level.  
-  
-|Keyword for raising the event|Level|  
-|-----------------------------------|-----------|  
-|`GCKeyword` (0x1)|Informational (4)|  
-  
- The following table shows the event information.  
-  
-|Event|Event ID|Raised when|  
-|-----------|--------------|-----------------|  
-|`GCSuspendEE_V1`|9|Start of suspension of the execution engine for garbage collection.|  
-  
- The following table shows the event data.  
-  
-|Field name|Data type|Description|  
-|----------------|---------------|-----------------|  
-|Reason|win:UInt16|0x0 - Other.<br /><br /> 0x1 - Garbage collection.<br /><br /> 0x2 - Application domain shutdown.<br /><br /> 0x3 - Code pitching.<br /><br /> 0x4 - Shutdown.<br /><br /> 0x5 - Debugger.<br /><br /> 0x6 - Preparation for garbage collection.|  
-|Count|win:UInt32|The GC count at the time. Usually, you would see a subsequent GC Start event after this, and its Count would be this Count + 1 as we increase the GC index during a garbage collection.|  
-|ClrInstanceID|win:UInt16|Unique ID for the instance of CLR or CoreCLR.|  
-  
-<a name="gcsuspendeeend_v1_event"></a>   
-## GCSuspendEEEnd_V1 Event  
- The following table shows the keyword and level:  
-  
-|Keyword for raising the event|Level|  
-|-----------------------------------|-----------|  
-|`GCKeyword` (0x1)|Informational (4)|  
-  
- The following table shows the event information:  
-  
-|Event|Event ID|Raised when|  
-|-----------|--------------|-----------------|  
-|`GCSuspendEEEnd_V1`|8|End of suspension of the execution engine for garbage collection.|  
-  
- No event data.   
-  
-<a name="gcallocationtick_v2_event"></a>   
-## GCAllocationTick_V2 Event  
- The following table shows the keyword and level.  
-  
-|Keyword for raising the event|Level|  
-|-----------------------------------|-----------|  
-|`GCKeyword` (0x1)|Informational (4)|  
-  
- The following table shows the event information.  
-  
-|Event|Event ID|Raised when|  
-|-----------|--------------|-----------------|  
-|`GCAllocationTick_V2`|10|Each time approximately 100 KB is allocated.|  
-  
- The following table shows the event data.  
-  
-|Field name|Data type|Description|  
-|----------------|---------------|-----------------|  
-|AllocationAmount|win:UInt32|The allocation size, in bytes. This value is accurate for allocations that are less than the length of a ULONG (4,294,967,295 bytes). If the allocation is greater, this field contains a truncated value. Use `AllocationAmount64` for very large allocations.|  
-|AllocationKind|win:UInt32|0x0 - Small object allocation (allocation is in small object heap).<br /><br /> 0x1 - Large object allocation (allocation is in large object heap).|  
-|ClrInstanceID|win:UInt16|Unique ID for the instance of CLR or CoreCLR.|  
-|AllocationAmount64|win:UInt64|The allocation size, in bytes. This value is accurate for very large allocations.|  
-|TypeId|win:Pointer|The address of the MethodTable. When there are several types of objects that were allocated during this event, this is the address of the MethodTable that corresponds to the last object allocated (the object that caused the 100 KB threshold to be exceeded).|  
-|TypeName|win:UnicodeString|The name of the type that was allocated. When there are several types of objects that were allocated during this event, this is the type of the last object allocated (the object that caused the 100 KB threshold to be exceeded).|  
-|HeapIndex|win:UInt32|The heap where the object was allocated. This value is 0 (zero) when running with workstation garbage collection.|  
-  
-<a name="gcfinalizersbegin_v1_event"></a>   
-## GCFinalizersBegin_V1 Event  
- The following table shows the keyword and level.  
-  
-|Keyword for raising the event|Level|  
-|-----------------------------------|-----------|  
-|`GCKeyword` (0x1)|Informational (4)|  
-  
- The following table shows the event information.  
-  
-|Event|Event ID|Raised when|  
-|-----------|--------------|-----------------|  
-|`GCFinalizersBegin_V1`|14|The start of running finalizers.|  
-  
- No event data.  
-  
-<a name="gcfinalizersend_v1_event"></a>   
-## GCFinalizersEnd_V1 Event  
- The following table shows the keyword and level.  
-  
-|Keyword for raising the event|Level|  
-|-----------------------------------|-----------|  
-|`GCKeyword` (0x1)|Informational (4)|  
-  
- The following table shows the event information.  
-  
-|Event|Event ID|Raised when|  
-|-----------|--------------|-----------------|  
-|`GCFinalizersEnd_V1`|13|The end of running finalizers.|  
-  
- The following table shows the event data.  
-  
-|Field name|Data type|Description|  
-|----------------|---------------|-----------------|  
-|Count|win:UInt32|The number of finalizers that were run.|  
-|ClrInstanceID|win:UInt16|Unique ID for the instance of CLR or CoreCLR.|   
-  
-<a name="gccreateconcurrentthread_v1_event"></a>   
-## GCCreateConcurrentThread_V1 Event  
- The following table shows the keyword and level.  
-  
-|Keyword for raising the event|Level|  
-|-----------------------------------|-----------|  
-|`GCKeyword` (0x1)|Informational (4)|  
-|`ThreadingKeyword` (0x10000)|Informational (4)|  
-  
- The following table shows the event information.  
-  
-|Event|Event ID|Raised when|  
-|-----------|--------------|-----------------|  
-|`GCCreateConcurrentThread_V1`|11|Concurrent garbage collection thread was created.|  
-  
- No event data.  
-  
-<a name="gcterminateconcurrentthread_v1_event"></a>   
-## GCTerminateConcurrentThread_V1 Event  
- The following table shows the keyword and level.  
-  
-|Keyword for raising the event|Level|  
-|-----------------------------------|-----------|  
-|`GCKeyword` (0x1)|Informational (4)|  
-|`ThreadingKeyword` (0x10000)|Informational (4)|  
-  
- The following table shows the event information.  
-  
-|Event|Event ID|Raised when|  
-|-----------|--------------|-----------------|  
-|`GCTerminateConcurrentThread_V1`|12|Concurrent garbage collection thread was terminated.|  
-  
- No event data.  
-  
-=======
 
 These events collect information pertaining to garbage collection. They help in diagnostics and debugging, including determining how many times garbage collection was performed, how much memory was freed during garbage collection, and so on.
 
@@ -648,7 +322,6 @@
 
 No event data.
 
->>>>>>> f71446fe
 ## See also
 
 - [CLR ETW Events](clr-etw-events.md)