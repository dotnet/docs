---
title: "Lazy Initialization"
ms.date: "03/30/2017"
dev_langs: 
  - "csharp"
  - "vb"
helpviewer_keywords: 
  - "lazy initialization in .NET, introduction"
ms.assetid: 56b4ae5c-4745-44ff-ad78-ffe4fcde6b9b
author: "rpetrusha"
ms.author: "ronpet"
---
# Lazy Initialization
*Lazy initialization* of an object means that its creation is deferred until it is first used. (For this topic, the terms *lazy initialization* and *lazy instantiation* are synonymous.) Lazy initialization is primarily used to improve performance, avoid wasteful computation, and reduce program memory requirements. These are the most common scenarios:  
  
- When you have an object that is expensive to create, and the program might not use it. For example, assume that you have in memory a `Customer` object that has an `Orders` property that contains a large array of `Order` objects that, to be initialized, requires a database connection. If the user never asks to display the Orders or use the data in a computation, then there is no reason to use system memory or computing cycles to create it. By using `Lazy<Orders>` to declare the `Orders` object for lazy initialization, you can avoid wasting system resources when the object is not used.  
  
- When you have an object that is expensive to create, and you want to defer its creation until after other expensive operations have been completed. For example, assume that your program loads several object instances when it starts, but only some of them are required immediately. You can improve the startup performance of the program by deferring initialization of the objects that are not required until the required objects have been created.  
  
 Although you can write your own code to perform lazy initialization, we recommend that you use <xref:System.Lazy%601> instead. <xref:System.Lazy%601> and its related types also support thread-safety and provide a consistent exception propagation policy.  
  
 The following table lists the types that the .NET Framework version 4 provides to enable lazy initialization in different scenarios.  
  
|Type|Description|  
|----------|-----------------|  
|<xref:System.Lazy%601>|A wrapper class that provides lazy initialization semantics for any class library or user-defined type.|  
|<xref:System.Threading.ThreadLocal%601>|Resembles <xref:System.Lazy%601> except that it provides lazy initialization semantics on a thread-local basis. Every thread has access to its own unique value.|  
|<xref:System.Threading.LazyInitializer>|Provides advanced `static` (`Shared` in Visual Basic) methods for lazy initialization of objects without the overhead of a class.|  
  
## Basic Lazy Initialization  
 To define a lazy-initialized type, for example, `MyType`, use `Lazy<MyType>` (`Lazy(Of MyType)` in Visual Basic), as shown in the following example. If no delegate is passed in the <xref:System.Lazy%601> constructor, the wrapped type is created by using <xref:System.Activator.CreateInstance%2A?displayProperty=nameWithType> when the value property is first accessed. If the type does not have a parameterless constructor, a run-time exception is thrown.  
  
 In the following example, assume that `Orders` is a class that contains an array of `Order` objects retrieved from a database. A `Customer` object contains an instance of `Orders`, but depending on user actions, the data from the `Orders` object might not be required.  
  
 [!code-csharp[Lazy#1](../../../samples/snippets/csharp/VS_Snippets_Misc/lazy/cs/cs_lazycodefile.cs#1)]
 [!code-vb[Lazy#1](../../../samples/snippets/visualbasic/VS_Snippets_Misc/lazy/vb/lazy_vb.vb#1)]  
  
 You can also pass a delegate in the <xref:System.Lazy%601> constructor that invokes a specific constructor overload on the wrapped type at creation time, and perform any other initialization steps that are required, as shown in the following example.  
  
 [!code-csharp[Lazy#2](../../../samples/snippets/csharp/VS_Snippets_Misc/lazy/cs/cs_lazycodefile.cs#2)]
 [!code-vb[Lazy#2](../../../samples/snippets/visualbasic/VS_Snippets_Misc/lazy/vb/lazy_vb.vb#2)]  
  
 After the Lazy object is created, no instance of `Orders` is created until the <xref:System.Lazy%601.Value%2A> property of the Lazy variable is accessed for the first time. On first access, the wrapped type is created and returned, and stored for any future access.  
  
 [!code-csharp[Lazy#3](../../../samples/snippets/csharp/VS_Snippets_Misc/lazy/cs/cs_lazycodefile.cs#3)]
 [!code-vb[Lazy#3](../../../samples/snippets/visualbasic/VS_Snippets_Misc/lazy/vb/lazy_vb.vb#3)]  
  
 A <xref:System.Lazy%601> object always returns the same object or value that it was initialized with. Therefore, the <xref:System.Lazy%601.Value%2A> property is read-only. If <xref:System.Lazy%601.Value%2A> stores a reference type, you cannot assign a new object to it. (However, you can change the value of its settable public fields and properties.) If <xref:System.Lazy%601.Value%2A> stores a value type, you cannot modify its value. Nevertheless, you can create a new variable by invoking the variable constructor again by using new arguments.  
  
 [!code-csharp[Lazy#4](../../../samples/snippets/csharp/VS_Snippets_Misc/lazy/cs/cs_lazycodefile.cs#4)]
 [!code-vb[Lazy#4](../../../samples/snippets/visualbasic/VS_Snippets_Misc/lazy/vb/lazy_vb.vb#4)]  
  
 The new lazy instance, like the earlier one, does not instantiate `Orders` until its <xref:System.Lazy%601.Value%2A> property is first accessed.  
  
### Thread-Safe Initialization  
 By default, <xref:System.Lazy%601> objects are thread-safe. That is, if the constructor does not specify the kind of thread safety, the <xref:System.Lazy%601> objects it creates are thread-safe. In multi-threaded scenarios, the first thread to access the <xref:System.Lazy%601.Value%2A> property of a thread-safe <xref:System.Lazy%601> object initializes it for all subsequent accesses on all threads, and all threads share the same data. Therefore, it does not matter which thread initializes the object, and race conditions are benign.  
  
> [!NOTE]
<<<<<<< HEAD
>  You can extend this consistency to error conditions by using exception caching. For more information, see the next section, [Exceptions in Lazy Objects](lazy-initialization.md#ExceptionsInLazyObjects).  
=======
> You can extend this consistency to error conditions by using exception caching. For more information, see the next section, [Exceptions in Lazy Objects](../../../docs/framework/performance/lazy-initialization.md#ExceptionsInLazyObjects).  
>>>>>>> 69587186
  
 The following example shows that the same `Lazy<int>` instance has the same value for three separate threads.  
  
 [!code-csharp[Lazy#8](../../../samples/snippets/csharp/VS_Snippets_Misc/lazy/cs/cs_lazycodefile.cs#8)]
 [!code-vb[Lazy#8](../../../samples/snippets/visualbasic/VS_Snippets_Misc/lazy/vb/lazy_vb.vb#8)]  
  
 If you require separate data on each thread, use the <xref:System.Threading.ThreadLocal%601> type, as described later in this topic.  
  
 Some <xref:System.Lazy%601> constructors have a Boolean parameter named `isThreadSafe` that is used to specify whether the <xref:System.Lazy%601.Value%2A> property will be accessed from multiple threads. If you intend to access the property from just one thread, pass in `false` to obtain a modest performance benefit. If you intend to access the property from multiple threads, pass in `true` to instruct the <xref:System.Lazy%601> instance to correctly handle race conditions in which one thread throws an exception at initialization time.  
  
 Some <xref:System.Lazy%601> constructors have a <xref:System.Threading.LazyThreadSafetyMode> parameter named `mode`. These constructors provide an additional thread safety mode. The following table shows how the thread safety of a <xref:System.Lazy%601> object is affected by constructor parameters that specify thread safety. Each constructor has at most one such parameter.  
  
|Thread safety of the object|`LazyThreadSafetyMode` `mode` parameter|Boolean `isThreadSafe` parameter|No thread safety parameters|  
|---------------------------------|---------------------------------------------|--------------------------------------|---------------------------------|  
|Fully thread-safe; only one thread at a time tries to initialize the value.|<xref:System.Threading.LazyThreadSafetyMode.ExecutionAndPublication>|`true`|Yes.|  
|Not thread-safe.|<xref:System.Threading.LazyThreadSafetyMode.None>|`false`|Not applicable.|  
|Fully thread-safe; threads race to initialize the value.|<xref:System.Threading.LazyThreadSafetyMode.PublicationOnly>|Not applicable.|Not applicable.|  
  
 As the table shows, specifying <xref:System.Threading.LazyThreadSafetyMode.ExecutionAndPublication?displayProperty=nameWithType> for the `mode` parameter is the same as specifying `true` for the `isThreadSafe` parameter, and specifying <xref:System.Threading.LazyThreadSafetyMode.None?displayProperty=nameWithType> is the same as specifying `false`.  
  
 Specifying <xref:System.Threading.LazyThreadSafetyMode.PublicationOnly?displayProperty=nameWithType> allows multiple threads to attempt to initialize the <xref:System.Lazy%601> instance. Only one thread can win this race, and all the other threads receive the value that was initialized by the successful thread. If an exception is thrown on a thread during initialization, that thread does not receive the value set by the successful thread. Exceptions are not cached, so a subsequent attempt to access the <xref:System.Lazy%601.Value%2A> property can result in successful initialization. This differs from the way exceptions are treated in other modes, which is described in the following section. For more information, see the <xref:System.Threading.LazyThreadSafetyMode> enumeration.  
  
<a name="ExceptionsInLazyObjects"></a>   
## Exceptions in Lazy Objects  
 As stated earlier, a <xref:System.Lazy%601> object always returns the same object or value that it was initialized with, and therefore the <xref:System.Lazy%601.Value%2A> property is read-only. If you enable exception caching, this immutability also extends to exception behavior. If a lazy-initialized object has exception caching enabled and throws an exception from its initialization method when the <xref:System.Lazy%601.Value%2A> property is first accessed, that same exception is thrown on every subsequent attempt to access the <xref:System.Lazy%601.Value%2A> property. In other words, the constructor of the wrapped type is never re-invoked, even in multithreaded scenarios. Therefore, the <xref:System.Lazy%601> object cannot throw an exception on one access and return a value on a subsequent access.  
  
 Exception caching is enabled when you use any <xref:System.Lazy%601?displayProperty=nameWithType> constructor that takes an initialization method (`valueFactory` parameter); for example, it is enabled when you use the `Lazy(T)(Func(T))`constructor. If the constructor also takes a <xref:System.Threading.LazyThreadSafetyMode> value (`mode` parameter), specify <xref:System.Threading.LazyThreadSafetyMode.ExecutionAndPublication?displayProperty=nameWithType> or <xref:System.Threading.LazyThreadSafetyMode.None?displayProperty=nameWithType>. Specifying an initialization method enables exception caching for these two modes. The initialization method can be very simple. For example, it might call the parameterless constructor for `T`: `new Lazy<Contents>(() => new Contents(), mode)` in C#, or `New Lazy(Of Contents)(Function() New Contents())` in Visual Basic. If you use a <xref:System.Lazy%601?displayProperty=nameWithType> constructor that does not specify an initialization method, exceptions that are thrown by the parameterless constructor for `T` are not cached. For more information, see the <xref:System.Threading.LazyThreadSafetyMode> enumeration.  
  
> [!NOTE]
> If you create a <xref:System.Lazy%601> object with the `isThreadSafe` constructor parameter set to `false` or the `mode` constructor parameter set to <xref:System.Threading.LazyThreadSafetyMode.None?displayProperty=nameWithType>, you must access the <xref:System.Lazy%601> object from a single thread or provide your own synchronization. This applies to all aspects of the object, including exception caching.  
  
 As noted in the previous section, <xref:System.Lazy%601> objects created by specifying <xref:System.Threading.LazyThreadSafetyMode.PublicationOnly?displayProperty=nameWithType> treat exceptions differently. With <xref:System.Threading.LazyThreadSafetyMode.PublicationOnly>, multiple threads can compete to initialize the <xref:System.Lazy%601> instance. In this case, exceptions are not cached, and attempts to access the <xref:System.Lazy%601.Value%2A> property can continue until initialization is successful.  
  
 The following table summarizes the way the <xref:System.Lazy%601> constructors control exception caching.  
  
|Constructor|Thread safety mode|Uses initialization method|Exceptions are cached|  
|-----------------|------------------------|--------------------------------|---------------------------|  
|Lazy(T)()|(<xref:System.Threading.LazyThreadSafetyMode.ExecutionAndPublication>)|No|No|  
|Lazy(T)(Func(T))|(<xref:System.Threading.LazyThreadSafetyMode.ExecutionAndPublication>)|Yes|Yes|  
|Lazy(T)(Boolean)|`True` (<xref:System.Threading.LazyThreadSafetyMode.ExecutionAndPublication>) or `false` (<xref:System.Threading.LazyThreadSafetyMode.None>)|No|No|  
|Lazy(T)(Func(T), Boolean)|`True` (<xref:System.Threading.LazyThreadSafetyMode.ExecutionAndPublication>) or `false` (<xref:System.Threading.LazyThreadSafetyMode.None>)|Yes|Yes|  
|Lazy(T)(LazyThreadSafetyMode)|User-specified|No|No|  
|Lazy(T)(Func(T), LazyThreadSafetyMode)|User-specified|Yes|No if user specifies <xref:System.Threading.LazyThreadSafetyMode.PublicationOnly>; otherwise, yes.|  
  
## Implementing a Lazy-Initialized Property  
 To implement a public property by using lazy initialization, define the backing field of the property as a <xref:System.Lazy%601>, and return the <xref:System.Lazy%601.Value%2A> property from the `get` accessor of the property.  
  
 [!code-csharp[Lazy#5](../../../samples/snippets/csharp/VS_Snippets_Misc/lazy/cs/cs_lazycodefile.cs#5)]
 [!code-vb[Lazy#5](../../../samples/snippets/visualbasic/VS_Snippets_Misc/lazy/vb/lazy_vb.vb#5)]  
  
 The <xref:System.Lazy%601.Value%2A> property is read-only; therefore, the property that exposes it has no `set` accessor. If you require a read/write property backed by a <xref:System.Lazy%601> object, the `set` accessor must create a new <xref:System.Lazy%601> object and assign it to the backing store. The `set` accessor must create a lambda expression that returns the new property value that was passed to the `set` accessor, and pass that lambda expression to the constructor for the new <xref:System.Lazy%601> object. The next access of the <xref:System.Lazy%601.Value%2A> property will cause initialization of the new <xref:System.Lazy%601>, and its <xref:System.Lazy%601.Value%2A> property will thereafter return the new value that was assigned to the property. The reason for this convoluted arrangement is to preserve the multithreading protections built into <xref:System.Lazy%601>. Otherwise, the property accessors would have to cache the first value returned by the <xref:System.Lazy%601.Value%2A> property and only modify the cached value, and you would have to write your own thread-safe code to do that. Because of the additional initializations required by a read/write property backed by a <xref:System.Lazy%601> object, the performance might not be acceptable. Furthermore, depending on the specific scenario, additional coordination might be required to avoid race conditions between setters and getters.  
  
## Thread-Local Lazy Initialization  
 In some multithreaded scenarios, you might want to give each thread its own private data. Such data is called *thread-local data*. In the .NET Framework version 3.5 and earlier, you could apply the `ThreadStatic` attribute to a static variable to make it thread-local. However, using the `ThreadStatic` attribute can lead to subtle errors. For example, even basic initialization statements will cause the variable to be initialized only on the first thread that accesses it, as shown in the following example.  
  
 [!code-csharp[Lazy#6](../../../samples/snippets/csharp/VS_Snippets_Misc/lazy/cs/cs_lazycodefile.cs#6)]
 [!code-vb[Lazy#6](../../../samples/snippets/visualbasic/VS_Snippets_Misc/lazy/vb/lazy_vb.vb#6)]  
  
 On all other threads, the variable will be initialized by using its default value (zero). As an alternative in the .NET Framework version 4, you can use the <xref:System.Threading.ThreadLocal%601?displayProperty=nameWithType> type to create an instance-based, thread-local variable that is initialized on all threads by the <xref:System.Action%601> delegate that you provide. In the following example, all threads that access `counter` will see its starting value as 1.  
  
 [!code-csharp[Lazy#7](../../../samples/snippets/csharp/VS_Snippets_Misc/lazy/cs/cs_lazycodefile.cs#7)]
 [!code-vb[Lazy#7](../../../samples/snippets/visualbasic/VS_Snippets_Misc/lazy/vb/lazy_vb.vb#7)]  
  
 <xref:System.Threading.ThreadLocal%601> wraps its object in much the same way as <xref:System.Lazy%601>, with these essential differences:  
  
- Each thread initializes the thread-local variable by using its own private data that is not accessible from other threads.  
  
- The <xref:System.Threading.ThreadLocal%601.Value%2A?displayProperty=nameWithType> property is read-write, and can be modified any number of times. This can affect exception propagation, for example, one `get` operation can raise an exception but the next one can successfully initialize the value.  
  
- If no initialization delegate is provided, <xref:System.Threading.ThreadLocal%601> will initialize its wrapped type by using the default value of the type. In this regard, <xref:System.Threading.ThreadLocal%601> is consistent with the <xref:System.ThreadStaticAttribute> attribute.  
  
 The following example demonstrates that every thread that accesses the `ThreadLocal<int>` instance gets its own unique copy of the data.  
  
 [!code-csharp[Lazy#9](../../../samples/snippets/csharp/VS_Snippets_Misc/lazy/cs/cs_lazycodefile.cs#9)]
 [!code-vb[Lazy#9](../../../samples/snippets/visualbasic/VS_Snippets_Misc/lazy/vb/lazy_vb.vb#9)]  
  
## Thread-Local Variables in Parallel.For and ForEach  
 When you use the <xref:System.Threading.Tasks.Parallel.For%2A?displayProperty=nameWithType> method or <xref:System.Threading.Tasks.Parallel.ForEach%2A?displayProperty=nameWithType> method to iterate over data sources in parallel, you can use the overloads that have built-in support for thread-local data. In these methods, the thread-locality is achieved by using local delegates to create, access, and clean up the data. For more information, see [How to: Write a Parallel.For Loop with Thread-Local Variables](../../standard/parallel-programming/how-to-write-a-parallel-for-loop-with-thread-local-variables.md) and [How to: Write a Parallel.ForEach Loop with Partition-Local Variables](../../standard/parallel-programming/how-to-write-a-parallel-foreach-loop-with-partition-local-variables.md).  
  
## Using Lazy Initialization for Low-Overhead Scenarios  
 In scenarios where you have to lazy-initialize a large number of objects, you might decide that wrapping each object in a <xref:System.Lazy%601> requires too much memory or too many computing resources. Or, you might have stringent requirements about how lazy initialization is exposed. In such cases, you can use the `static` (`Shared` in Visual Basic) methods of the <xref:System.Threading.LazyInitializer?displayProperty=nameWithType> class to lazy-initialize each object without wrapping it in an instance of <xref:System.Lazy%601>.  
  
 In the following example, assume that, instead of wrapping an entire `Orders` object in one <xref:System.Lazy%601> object, you have lazy-initialized individual `Order` objects only if they are required.  
  
 [!code-csharp[Lazy#10](../../../samples/snippets/csharp/VS_Snippets_Misc/lazy/cs/cs_lazycodefile.cs#10)]
 [!code-vb[Lazy#10](../../../samples/snippets/visualbasic/VS_Snippets_Misc/lazy/vb/lazy_vb.vb#10)]  
  
 In this example, notice that the initialization procedure is invoked on every iteration of the loop. In multi-threaded scenarios, the first thread to invoke the initialization procedure is the one whose value is seen by all threads. Later threads also invoke the initialization procedure, but their results are not used. If this kind of potential race condition is not acceptable, use the overload of <xref:System.Threading.LazyInitializer.EnsureInitialized%2A?displayProperty=nameWithType> that takes a Boolean argument and a synchronization object.  
  
## See also

<<<<<<< HEAD
- [Managed Threading Basics](../../../docs/standard/threading/managed-threading-basics.md)
- [Threads and Threading](../../../docs/standard/threading/threads-and-threading.md)
- [Task Parallel Library (TPL)](../../../docs/standard/parallel-programming/task-parallel-library-tpl.md)
- [How to: Perform Lazy Initialization of Objects](how-to-perform-lazy-initialization-of-objects.md)
=======
- [Managed Threading Basics](../../standard/threading/managed-threading-basics.md)
- [Threads and Threading](../../standard/threading/threads-and-threading.md)
- [Task Parallel Library (TPL)](../../standard/parallel-programming/task-parallel-library-tpl.md)
- [How to: Perform Lazy Initialization of Objects](../../../docs/framework/performance/how-to-perform-lazy-initialization-of-objects.md)
>>>>>>> 69587186
<|MERGE_RESOLUTION|>--- conflicted
+++ resolved
@@ -56,11 +56,7 @@
  By default, <xref:System.Lazy%601> objects are thread-safe. That is, if the constructor does not specify the kind of thread safety, the <xref:System.Lazy%601> objects it creates are thread-safe. In multi-threaded scenarios, the first thread to access the <xref:System.Lazy%601.Value%2A> property of a thread-safe <xref:System.Lazy%601> object initializes it for all subsequent accesses on all threads, and all threads share the same data. Therefore, it does not matter which thread initializes the object, and race conditions are benign.  
   
 > [!NOTE]
-<<<<<<< HEAD
->  You can extend this consistency to error conditions by using exception caching. For more information, see the next section, [Exceptions in Lazy Objects](lazy-initialization.md#ExceptionsInLazyObjects).  
-=======
-> You can extend this consistency to error conditions by using exception caching. For more information, see the next section, [Exceptions in Lazy Objects](../../../docs/framework/performance/lazy-initialization.md#ExceptionsInLazyObjects).  
->>>>>>> 69587186
+> You can extend this consistency to error conditions by using exception caching. For more information, see the next section, [Exceptions in Lazy Objects](lazy-initialization.md#ExceptionsInLazyObjects).  
   
  The following example shows that the same `Lazy<int>` instance has the same value for three separate threads.  
   
@@ -152,14 +148,7 @@
   
 ## See also
 
-<<<<<<< HEAD
-- [Managed Threading Basics](../../../docs/standard/threading/managed-threading-basics.md)
-- [Threads and Threading](../../../docs/standard/threading/threads-and-threading.md)
-- [Task Parallel Library (TPL)](../../../docs/standard/parallel-programming/task-parallel-library-tpl.md)
-- [How to: Perform Lazy Initialization of Objects](how-to-perform-lazy-initialization-of-objects.md)
-=======
 - [Managed Threading Basics](../../standard/threading/managed-threading-basics.md)
 - [Threads and Threading](../../standard/threading/threads-and-threading.md)
 - [Task Parallel Library (TPL)](../../standard/parallel-programming/task-parallel-library-tpl.md)
-- [How to: Perform Lazy Initialization of Objects](../../../docs/framework/performance/how-to-perform-lazy-initialization-of-objects.md)
->>>>>>> 69587186
+- [How to: Perform Lazy Initialization of Objects](how-to-perform-lazy-initialization-of-objects.md)