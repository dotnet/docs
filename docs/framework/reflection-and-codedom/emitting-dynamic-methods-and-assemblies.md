---
title: "Emitting Dynamic Methods and Assemblies"
ms.date: "08/30/2017"
helpviewer_keywords: 
  - "reflection emit"
  - "dynamic assemblies"
  - "metadata, emit interfaces"
  - "reflection emit, overview"
  - "assemblies [.NET Framework], emitting dynamic assemblies"
author: "rpetrusha"
ms.author: "ronpet"
---
# Emitting Dynamic Methods and Assemblies
This section describes a set of managed types in the <xref:System.Reflection.Emit> namespace that allow a compiler or tool to emit metadata and Microsoft intermediate language (MSIL) at run time and optionally generate a portable executable (PE) file on disk. Script engines and compilers are the primary users of this namespace. In this section, the functionality provided by the <xref:System.Reflection.Emit> namespace is referred to as reflection emit.  
  
 Reflection emit provides the following capabilities:  
  
- Define lightweight global methods at run time, using the <xref:System.Reflection.Emit.DynamicMethod> class, and execute them using delegates.  
  
- Define assemblies at run time and then run them and/or save them to disk.  
  
- Define assemblies at run time, run them, and then unload them and allow garbage collection to reclaim their resources.  
  
- Define modules in new assemblies at run time and then run and/or save them to disk.  
  
- Define types in modules at run time, create instances of these types, and invoke their methods.  
  
- Define symbolic information for defined modules that can be used by tools such as debuggers and code profilers.  
  
 In addition to the managed types in the <xref:System.Reflection.Emit> namespace, there are unmanaged metadata interfaces which are described in the [Metadata Interfaces](../unmanaged-api/metadata/metadata-interfaces.md) reference documentation. Managed reflection emit provides stronger semantic error checking and a higher level of abstraction of the metadata than the unmanaged metadata interfaces.  
  
 Another useful resource for working with metadata and MSIL is the Common Language Infrastructure (CLI) documentation, especially "Partition II: Metadata Definition and Semantics" and "Partition III: CIL Instruction Set". The documentation is available online on [MSDN](https://go.microsoft.com/fwlink/?LinkID=65555) and at the [Ecma Web site](https://go.microsoft.com/fwlink/?LinkId=116487).  
  
## In This Section
  
[Security issues in reflection emit](security-issues-in-reflection-emit.md)  
Describes security issues related to creating dynamic assemblies using reflection emit.  

[How to: Define and execute dynamic methods](how-to-define-and-execute-dynamic-methods.md)   
Shows how to execute a simple dynamic method and a dynamic method bound to an instance of a class.

[How to: Define a generic type with reflection emit](how-to-define-a-generic-type-with-reflection-emit.md)   
Shows how to create a simple generic type with two type parameters, how to apply class, interface, and special constraints to the type parameters, and how to create members that use the type parameters of the class as parameter types and return types.

[How to: Define a generic method with reflection emit](how-to-define-a-generic-method-with-reflection-emit.md)   
Shows how to create, emit, and invoke a simple generic method.

[Collectible assemblies for dynamic type generation](collectible-assemblies.md)   
Introduces collectible assemblies, which are dynamic assemblies that can be unloaded without unloading the application domain in which they were created.
  
## Reference  
 <xref:System.Reflection.Emit.OpCodes>  
 Catalogs the MSIL instruction codes you can use to build method bodies.  
  
 <xref:System.Reflection.Emit>  
 Contains managed classes used to emit dynamic methods, assemblies, and types.  
  
 <xref:System.Type>  
 Describes the <xref:System.Type> class, which represents types in managed reflection and reflection emit, and which is key to the use of these technologies.  
  
 <xref:System.Reflection>  
 Contains managed classes used to explore metadata and managed code.  
  
## Related Sections  
 [Reflection](reflection.md)  
 Explains how to explore metadata and managed code.  
  
<<<<<<< HEAD
 [Assemblies in the Common Language Runtime](../app-domains/assemblies-in-the-common-language-runtime.md)  
=======
 [Assemblies in .NET](../../standard/assembly/index.md)  
>>>>>>> 80d62c9a
 Provides an overview of assemblies in .NET implementations.<|MERGE_RESOLUTION|>--- conflicted
+++ resolved
@@ -11,9 +11,10 @@
 ms.author: "ronpet"
 ---
 # Emitting Dynamic Methods and Assemblies
+
 This section describes a set of managed types in the <xref:System.Reflection.Emit> namespace that allow a compiler or tool to emit metadata and Microsoft intermediate language (MSIL) at run time and optionally generate a portable executable (PE) file on disk. Script engines and compilers are the primary users of this namespace. In this section, the functionality provided by the <xref:System.Reflection.Emit> namespace is referred to as reflection emit.  
   
- Reflection emit provides the following capabilities:  
+Reflection emit provides the following capabilities:  
   
 - Define lightweight global methods at run time, using the <xref:System.Reflection.Emit.DynamicMethod> class, and execute them using delegates.  
   
@@ -27,9 +28,9 @@
   
 - Define symbolic information for defined modules that can be used by tools such as debuggers and code profilers.  
   
- In addition to the managed types in the <xref:System.Reflection.Emit> namespace, there are unmanaged metadata interfaces which are described in the [Metadata Interfaces](../unmanaged-api/metadata/metadata-interfaces.md) reference documentation. Managed reflection emit provides stronger semantic error checking and a higher level of abstraction of the metadata than the unmanaged metadata interfaces.  
+In addition to the managed types in the <xref:System.Reflection.Emit> namespace, there are unmanaged metadata interfaces which are described in the [Metadata Interfaces](../unmanaged-api/metadata/metadata-interfaces.md) reference documentation. Managed reflection emit provides stronger semantic error checking and a higher level of abstraction of the metadata than the unmanaged metadata interfaces.  
   
- Another useful resource for working with metadata and MSIL is the Common Language Infrastructure (CLI) documentation, especially "Partition II: Metadata Definition and Semantics" and "Partition III: CIL Instruction Set". The documentation is available online on [MSDN](https://go.microsoft.com/fwlink/?LinkID=65555) and at the [Ecma Web site](https://go.microsoft.com/fwlink/?LinkId=116487).  
+Another useful resource for working with metadata and MSIL is the Common Language Infrastructure (CLI) documentation, especially "Partition II: Metadata Definition and Semantics" and "Partition III: CIL Instruction Set". The documentation is available online on [MSDN](https://go.microsoft.com/fwlink/?LinkID=65555) and at the [Ecma Web site](https://go.microsoft.com/fwlink/?LinkId=116487).  
   
 ## In This Section
   
@@ -49,25 +50,23 @@
 Introduces collectible assemblies, which are dynamic assemblies that can be unloaded without unloading the application domain in which they were created.
   
 ## Reference  
- <xref:System.Reflection.Emit.OpCodes>  
- Catalogs the MSIL instruction codes you can use to build method bodies.  
+
+<xref:System.Reflection.Emit.OpCodes>  
+Catalogs the MSIL instruction codes you can use to build method bodies.  
   
- <xref:System.Reflection.Emit>  
- Contains managed classes used to emit dynamic methods, assemblies, and types.  
+<xref:System.Reflection.Emit>  
+Contains managed classes used to emit dynamic methods, assemblies, and types.  
   
- <xref:System.Type>  
- Describes the <xref:System.Type> class, which represents types in managed reflection and reflection emit, and which is key to the use of these technologies.  
+<xref:System.Type>  
+Describes the <xref:System.Type> class, which represents types in managed reflection and reflection emit, and which is key to the use of these technologies.  
   
- <xref:System.Reflection>  
- Contains managed classes used to explore metadata and managed code.  
+<xref:System.Reflection>  
+Contains managed classes used to explore metadata and managed code.  
   
 ## Related Sections  
- [Reflection](reflection.md)  
- Explains how to explore metadata and managed code.  
+
+[Reflection](reflection.md)  
+Explains how to explore metadata and managed code.  
   
-<<<<<<< HEAD
- [Assemblies in the Common Language Runtime](../app-domains/assemblies-in-the-common-language-runtime.md)  
-=======
- [Assemblies in .NET](../../standard/assembly/index.md)  
->>>>>>> 80d62c9a
- Provides an overview of assemblies in .NET implementations.+[Assemblies in .NET](../../standard/assembly/index.md)  
+Provides an overview of assemblies in .NET implementations.