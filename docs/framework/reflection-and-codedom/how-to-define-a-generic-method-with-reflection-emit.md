--- conflicted
+++ resolved
@@ -21,137 +21,7 @@
 The third procedure shows how to invoke the generic method.
 
 > [!IMPORTANT]
-<<<<<<< HEAD
-> A method is not generic just because it belongs to a generic type and uses the type parameters of that type. A method is generic only if it has its own type parameter list. A generic method can appear on a nongeneric type, as in this example. For an example of a nongeneric method on a generic type, see [How to: Define a Generic Type with Reflection Emit](how-to-define-a-generic-type-with-reflection-emit.md).  
-  
-### To define a generic method  
-  
-1. Before beginning, it is useful to look at how the generic method appears when written using a high-level language. The following code is included in the example code for this topic, along with code to call the generic method. The method has two type parameters, `TInput` and `TOutput`, the second of which must be a reference type (`class`), must have a parameterless constructor (`new`), and must implement `ICollection(Of TInput)` (`ICollection<TInput>` in C#). This interface constraint ensures that the <xref:System.Collections.Generic.ICollection%601.Add%2A?displayProperty=nameWithType> method can be used to add elements to the `TOutput` collection that the method creates. The method has one formal parameter, `input`, which is an array of `TInput`. The method creates a collection of type `TOutput` and copies the elements of `input` to the collection.  
-  
-     [!code-csharp[GenericMethodHowTo#20](../../../samples/snippets/csharp/VS_Snippets_CLR/GenericMethodHowTo/CS/source.cs#20)]
-     [!code-vb[GenericMethodHowTo#20](../../../samples/snippets/visualbasic/VS_Snippets_CLR/GenericMethodHowTo/VB/source.vb#20)]  
-  
-2. Define a dynamic assembly and a dynamic module to contain the type the generic method belongs to. In this case, the assembly has only one module, named `DemoMethodBuilder1`, and the module name is the same as the assembly name plus an extension. In this example, the assembly is saved to disk and also executed, so <xref:System.Reflection.Emit.AssemblyBuilderAccess.RunAndSave?displayProperty=nameWithType> is specified. You can use the [Ildasm.exe (IL Disassembler)](../tools/ildasm-exe-il-disassembler.md) to examine DemoMethodBuilder1.dll and to compare it to the Microsoft intermediate language (MSIL) for the method shown in step 1.  
-  
-     [!code-csharp[GenericMethodHowTo#2](../../../samples/snippets/csharp/VS_Snippets_CLR/GenericMethodHowTo/CS/source.cs#2)]
-     [!code-vb[GenericMethodHowTo#2](../../../samples/snippets/visualbasic/VS_Snippets_CLR/GenericMethodHowTo/VB/source.vb#2)]  
-  
-3. Define the type the generic method belongs to. The type does not have to be generic. A generic method can belong to either a generic or nongeneric type. In this example, the type is a class, is not generic, and is named `DemoType`.  
-  
-     [!code-csharp[GenericMethodHowTo#3](../../../samples/snippets/csharp/VS_Snippets_CLR/GenericMethodHowTo/CS/source.cs#3)]
-     [!code-vb[GenericMethodHowTo#3](../../../samples/snippets/visualbasic/VS_Snippets_CLR/GenericMethodHowTo/VB/source.vb#3)]  
-  
-4. Define the generic method. If the types of a generic method's formal parameters are specified by generic type parameters of the generic method, use the <xref:System.Reflection.Emit.TypeBuilder.DefineMethod%28System.String%2CSystem.Reflection.MethodAttributes%29> method overload to define the method. The generic type parameters of the method are not yet defined, so you cannot specify the types of the method's formal parameters in the call to <xref:System.Reflection.Emit.TypeBuilder.DefineMethod%2A>. In this example, the method is named `Factory`. The method is public and `static` (`Shared` in Visual Basic).  
-  
-     [!code-csharp[GenericMethodHowTo#4](../../../samples/snippets/csharp/VS_Snippets_CLR/GenericMethodHowTo/CS/source.cs#4)]
-     [!code-vb[GenericMethodHowTo#4](../../../samples/snippets/visualbasic/VS_Snippets_CLR/GenericMethodHowTo/VB/source.vb#4)]  
-  
-5. Define the generic type parameters of `DemoMethod` by passing an array of strings containing the names of the parameters to the <xref:System.Reflection.Emit.MethodBuilder.DefineGenericParameters%2A?displayProperty=nameWithType> method. This makes the method a generic method. The following code makes `Factory` a generic method with type parameters `TInput` and `TOutput`. To make the code easier to read, variables with these names are created to hold the <xref:System.Reflection.Emit.GenericTypeParameterBuilder> objects representing the two type parameters.  
-  
-     [!code-csharp[GenericMethodHowTo#5](../../../samples/snippets/csharp/VS_Snippets_CLR/GenericMethodHowTo/CS/source.cs#5)]
-     [!code-vb[GenericMethodHowTo#5](../../../samples/snippets/visualbasic/VS_Snippets_CLR/GenericMethodHowTo/VB/source.vb#5)]  
-  
-6. Optionally add special constraints to the type parameters. Special constraints are added using the <xref:System.Reflection.Emit.GenericTypeParameterBuilder.SetGenericParameterAttributes%2A> method. In this example, `TOutput` is constrained to be a reference type and to have a parameterless constructor.  
-  
-     [!code-csharp[GenericMethodHowTo#6](../../../samples/snippets/csharp/VS_Snippets_CLR/GenericMethodHowTo/CS/source.cs#6)]
-     [!code-vb[GenericMethodHowTo#6](../../../samples/snippets/visualbasic/VS_Snippets_CLR/GenericMethodHowTo/VB/source.vb#6)]  
-  
-7. Optionally add class and interface constraints to the type parameters. In this example, type parameter `TOutput` is constrained to types that implement the `ICollection(Of TInput)` (`ICollection<TInput>` in C#) interface. This ensures that the <xref:System.Collections.Generic.ICollection%601.Add%2A> method can be used to add elements.  
-  
-     [!code-csharp[GenericMethodHowTo#7](../../../samples/snippets/csharp/VS_Snippets_CLR/GenericMethodHowTo/CS/source.cs#7)]
-     [!code-vb[GenericMethodHowTo#7](../../../samples/snippets/visualbasic/VS_Snippets_CLR/GenericMethodHowTo/VB/source.vb#7)]  
-  
-8. Define the formal parameters of the method, using the <xref:System.Reflection.Emit.MethodBuilder.SetParameters%2A> method. In this example, the `Factory` method has one parameter, an array of `TInput`. This type is created by calling the <xref:System.Type.MakeArrayType%2A> method on the <xref:System.Reflection.Emit.GenericTypeParameterBuilder> that represents `TInput`. The argument of <xref:System.Reflection.Emit.MethodBuilder.SetParameters%2A> is an array of <xref:System.Type> objects.  
-  
-     [!code-csharp[GenericMethodHowTo#8](../../../samples/snippets/csharp/VS_Snippets_CLR/GenericMethodHowTo/CS/source.cs#8)]
-     [!code-vb[GenericMethodHowTo#8](../../../samples/snippets/visualbasic/VS_Snippets_CLR/GenericMethodHowTo/VB/source.vb#8)]  
-  
-9. Define the return type for the method, using the <xref:System.Reflection.Emit.MethodBuilder.SetReturnType%2A> method. In this example, an instance of `TOutput` is returned.  
-  
-     [!code-csharp[GenericMethodHowTo#9](../../../samples/snippets/csharp/VS_Snippets_CLR/GenericMethodHowTo/CS/source.cs#9)]
-     [!code-vb[GenericMethodHowTo#9](../../../samples/snippets/visualbasic/VS_Snippets_CLR/GenericMethodHowTo/VB/source.vb#9)]  
-  
-10. Emit the method body, using <xref:System.Reflection.Emit.ILGenerator>. For details, see the accompanying procedure for emitting the method body.  
-  
-    > [!IMPORTANT]
-    >  When you emit calls to methods of generic types, and the type arguments of those types are type parameters of the generic method, you must use the `static`<xref:System.Reflection.Emit.TypeBuilder.GetConstructor%28System.Type%2CSystem.Reflection.ConstructorInfo%29>, <xref:System.Reflection.Emit.TypeBuilder.GetMethod%28System.Type%2CSystem.Reflection.MethodInfo%29>, and <xref:System.Reflection.Emit.TypeBuilder.GetField%28System.Type%2CSystem.Reflection.FieldInfo%29> method overloads of the <xref:System.Reflection.Emit.TypeBuilder> class to obtain constructed forms of the methods. The accompanying procedure for emitting the method body demonstrates this.  
-  
-11. Complete the type that contains the method and save the assembly. The accompanying procedure for invoking the generic method shows two ways to invoke the completed method.  
-  
-     [!code-csharp[GenericMethodHowTo#14](../../../samples/snippets/csharp/VS_Snippets_CLR/GenericMethodHowTo/CS/source.cs#14)]
-     [!code-vb[GenericMethodHowTo#14](../../../samples/snippets/visualbasic/VS_Snippets_CLR/GenericMethodHowTo/VB/source.vb#14)]  
-  
-<a name="procedureSection1"></a>   
-### To emit the method body  
-  
-1. Get a code generator and declare local variables and labels. The <xref:System.Reflection.Emit.ILGenerator.DeclareLocal%2A> method is used to declare local variables. The `Factory` method has four local variables: `retVal` to hold the new `TOutput` that is returned by the method, `ic` to hold the `TOutput` when it is cast to `ICollection(Of TInput)` (`ICollection<TInput>` in C#), `input` to hold the input array of `TInput` objects, and `index` to iterate through the array. The method also has two labels, one to enter the loop (`enterLoop`) and one for the top of the loop (`loopAgain`), defined using the <xref:System.Reflection.Emit.ILGenerator.DefineLabel%2A> method.  
-  
-     The first thing the method does is to load its argument using <xref:System.Reflection.Emit.OpCodes.Ldarg_0> opcode and to store it in the local variable `input` using <xref:System.Reflection.Emit.OpCodes.Stloc_S> opcode.  
-  
-     [!code-csharp[GenericMethodHowTo#10](../../../samples/snippets/csharp/VS_Snippets_CLR/GenericMethodHowTo/CS/source.cs#10)]
-     [!code-vb[GenericMethodHowTo#10](../../../samples/snippets/visualbasic/VS_Snippets_CLR/GenericMethodHowTo/VB/source.vb#10)]  
-  
-2. Emit code to create an instance of `TOutput`, using the generic method overload of the <xref:System.Activator.CreateInstance%2A?displayProperty=nameWithType> method. Using this overload requires the specified type to have a parameterless constructor, which is the reason for adding that constraint to `TOutput`. Create the constructed generic method by passing `TOutput` to <xref:System.Reflection.MethodInfo.MakeGenericMethod%2A>. After emitting code to call the method, emit code to store it in the local variable `retVal` using <xref:System.Reflection.Emit.OpCodes.Stloc_S>  
-  
-     [!code-csharp[GenericMethodHowTo#11](../../../samples/snippets/csharp/VS_Snippets_CLR/GenericMethodHowTo/CS/source.cs#11)]
-     [!code-vb[GenericMethodHowTo#11](../../../samples/snippets/visualbasic/VS_Snippets_CLR/GenericMethodHowTo/VB/source.vb#11)]  
-  
-3. Emit code to cast the new `TOutput` object to `ICollection(Of TInput)` and store it in the local variable `ic`.  
-  
-     [!code-csharp[GenericMethodHowTo#31](../../../samples/snippets/csharp/VS_Snippets_CLR/GenericMethodHowTo/CS/source.cs#31)]
-     [!code-vb[GenericMethodHowTo#31](../../../samples/snippets/visualbasic/VS_Snippets_CLR/GenericMethodHowTo/VB/source.vb#31)]  
-  
-4. Get a <xref:System.Reflection.MethodInfo> representing the <xref:System.Collections.Generic.ICollection%601.Add%2A?displayProperty=nameWithType> method. The method is acting on an `ICollection(Of TInput)` (`ICollection<TInput>` in C#), so it is necessary to get the `Add` method specific to that constructed type. You cannot use the <xref:System.Type.GetMethod%2A> method to get this <xref:System.Reflection.MethodInfo> directly from `icollOfTInput`, because <xref:System.Type.GetMethod%2A> is not supported on a type that has been constructed with a <xref:System.Reflection.Emit.GenericTypeParameterBuilder>. Instead, call <xref:System.Type.GetMethod%2A> on `icoll`, which contains the generic type definition for the <xref:System.Collections.Generic.ICollection%601> generic interface. Then use the <xref:System.Reflection.Emit.TypeBuilder.GetMethod%28System.Type%2CSystem.Reflection.MethodInfo%29>`static` method to produce the <xref:System.Reflection.MethodInfo> for the constructed type. The following code demonstrates this.  
-  
-     [!code-csharp[GenericMethodHowTo#12](../../../samples/snippets/csharp/VS_Snippets_CLR/GenericMethodHowTo/CS/source.cs#12)]
-     [!code-vb[GenericMethodHowTo#12](../../../samples/snippets/visualbasic/VS_Snippets_CLR/GenericMethodHowTo/VB/source.vb#12)]  
-  
-5. Emit code to initialize the `index` variable, by loading a 32-bit integer 0 and storing it in the variable. Emit code to branch to the label `enterLoop`. This label has not yet been marked, because it is inside the loop. Code for the loop is emitted in the next step.  
-  
-     [!code-csharp[GenericMethodHowTo#32](../../../samples/snippets/csharp/VS_Snippets_CLR/GenericMethodHowTo/CS/source.cs#32)]
-     [!code-vb[GenericMethodHowTo#32](../../../samples/snippets/visualbasic/VS_Snippets_CLR/GenericMethodHowTo/VB/source.vb#32)]  
-  
-6. Emit code for the loop. The first step is to mark the top of the loop, by calling <xref:System.Reflection.Emit.ILGenerator.MarkLabel%2A> with the `loopAgain` label. Branch statements that use the label will now branch to this point in the code. The next step is to push the `TOutput` object, cast to `ICollection(Of TInput)`, onto the stack. It is not needed immediately, but needs to be in position for calling the `Add` method. Next the input array is pushed onto the stack, then the `index` variable containing the current index into the array. The <xref:System.Reflection.Emit.OpCodes.Ldelem> opcode pops the index and the array off the stack and pushes the indexed array element onto the stack. The stack is now ready for the call to the <xref:System.Collections.Generic.ICollection%601.Add%2A?displayProperty=nameWithType> method, which pops the collection and the new element off the stack and adds the element to the collection.  
-  
-     The rest of the code in the loop increments the index and tests to see whether the loop is finished: The index and a 32-bit integer 1 are pushed onto the stack and added, leaving the sum on the stack; the sum is stored in `index`. <xref:System.Reflection.Emit.ILGenerator.MarkLabel%2A> is called to set this point as the entry point for the loop. The index is loaded again. The input array is pushed on the stack, and <xref:System.Reflection.Emit.OpCodes.Ldlen> is emitted to get its length. The index and the length are now on the stack, and <xref:System.Reflection.Emit.OpCodes.Clt> is emitted to compare them. If the index is less than the length, <xref:System.Reflection.Emit.OpCodes.Brtrue_S> branches back to the beginning of the loop.  
-  
-     [!code-csharp[GenericMethodHowTo#13](../../../samples/snippets/csharp/VS_Snippets_CLR/GenericMethodHowTo/CS/source.cs#13)]
-     [!code-vb[GenericMethodHowTo#13](../../../samples/snippets/visualbasic/VS_Snippets_CLR/GenericMethodHowTo/VB/source.vb#13)]  
-  
-7. Emit code to push the `TOutput` object onto the stack and return from the method. The local variables `retVal` and `ic` both contain references to the new `TOutput`; `ic` is used only to access the <xref:System.Collections.Generic.ICollection%601.Add%2A?displayProperty=nameWithType> method.  
-  
-     [!code-csharp[GenericMethodHowTo#33](../../../samples/snippets/csharp/VS_Snippets_CLR/GenericMethodHowTo/CS/source.cs#33)]
-     [!code-vb[GenericMethodHowTo#33](../../../samples/snippets/visualbasic/VS_Snippets_CLR/GenericMethodHowTo/VB/source.vb#33)]  
-  
-<a name="procedureSection2"></a>   
-### To invoke the generic method  
-  
-1. `Factory` is a generic method definition. In order to invoke it, you must assign types to its generic type parameters. Use the <xref:System.Reflection.MethodInfo.MakeGenericMethod%2A> method to do this. The following code creates a constructed generic method, specifying <xref:System.String> for `TInput` and `List(Of String)` (`List<string>` in C#) for `TOutput`, and displays a string representation of the method.  
-  
-     [!code-csharp[GenericMethodHowTo#21](../../../samples/snippets/csharp/VS_Snippets_CLR/GenericMethodHowTo/CS/source.cs#21)]
-     [!code-vb[GenericMethodHowTo#21](../../../samples/snippets/visualbasic/VS_Snippets_CLR/GenericMethodHowTo/VB/source.vb#21)]  
-  
-2. To invoke the method late-bound, use the <xref:System.Reflection.MethodBase.Invoke%2A> method. The following code creates an array of <xref:System.Object>, containing as its only element an array of strings, and passes it as the argument list for the generic method. The first parameter of <xref:System.Reflection.MethodBase.Invoke%2A> is a null reference because the method is `static`. The return value is cast to `List(Of String)`, and its first element is displayed.  
-  
-     [!code-csharp[GenericMethodHowTo#22](../../../samples/snippets/csharp/VS_Snippets_CLR/GenericMethodHowTo/CS/source.cs#22)]
-     [!code-vb[GenericMethodHowTo#22](../../../samples/snippets/visualbasic/VS_Snippets_CLR/GenericMethodHowTo/VB/source.vb#22)]  
-  
-3. To invoke the method using a delegate, you must have a delegate that matches the signature of the constructed generic method. An easy way to do this is to create a generic delegate. The following code creates an instance of the generic delegate `D` defined in the example code, using the <xref:System.Delegate.CreateDelegate%28System.Type%2CSystem.Reflection.MethodInfo%29?displayProperty=nameWithType> method overload, and invokes the delegate. Delegates perform better than late-bound calls.  
-  
-     [!code-csharp[GenericMethodHowTo#23](../../../samples/snippets/csharp/VS_Snippets_CLR/GenericMethodHowTo/CS/source.cs#23)]
-     [!code-vb[GenericMethodHowTo#23](../../../samples/snippets/visualbasic/VS_Snippets_CLR/GenericMethodHowTo/VB/source.vb#23)]  
-  
-4. The emitted method can also be called from a program that refers to the saved assembly.  
-  
-## Example  
- The following code example creates a nongeneric type, `DemoType`, with a generic method, `Factory`. This method has two generic type parameters, `TInput` to specify an input type and `TOutput` to specify an output type. The `TOutput` type parameter is constrained to implement `ICollection<TInput>` (`ICollection(Of TInput)` in Visual Basic), to be a reference type, and to have a parameterless constructor.  
-  
- The method has one formal parameter, which is an array of `TInput`. The method returns an instance of `TOutput` that contains all the elements of the input array. `TOutput` can be any generic collection type that implements the <xref:System.Collections.Generic.ICollection%601> generic interface.  
-  
- When the code is executed, the dynamic assembly is saved as DemoGenericMethod1.dll, and can be examined using the [Ildasm.exe (IL Disassembler)](../tools/ildasm-exe-il-disassembler.md).  
-  
-=======
-> A method is not generic just because it belongs to a generic type and uses the type parameters of that type. A method is generic only if it has its own type parameter list. A generic method can appear on a nongeneric type, as in this example. For an example of a nongeneric method on a generic type, see [How to: Define a Generic Type with Reflection Emit](../../../docs/framework/reflection-and-codedom/how-to-define-a-generic-type-with-reflection-emit.md).
+> A method is not generic just because it belongs to a generic type and uses the type parameters of that type. A method is generic only if it has its own type parameter list. A generic method can appear on a nongeneric type, as in this example. For an example of a nongeneric method on a generic type, see [How to: Define a Generic Type with Reflection Emit](how-to-define-a-generic-type-with-reflection-emit.md).
 
 ### To define a generic method
 
@@ -160,7 +30,7 @@
     [!code-csharp[GenericMethodHowTo#20](../../../samples/snippets/csharp/VS_Snippets_CLR/GenericMethodHowTo/CS/source.cs#20)]
     [!code-vb[GenericMethodHowTo#20](../../../samples/snippets/visualbasic/VS_Snippets_CLR/GenericMethodHowTo/VB/source.vb#20)]
 
-2. Define a dynamic assembly and a dynamic module to contain the type the generic method belongs to. In this case, the assembly has only one module, named `DemoMethodBuilder1`, and the module name is the same as the assembly name plus an extension. In this example, the assembly is saved to disk and also executed, so <xref:System.Reflection.Emit.AssemblyBuilderAccess.RunAndSave?displayProperty=nameWithType> is specified. You can use the [Ildasm.exe (IL Disassembler)](../../../docs/framework/tools/ildasm-exe-il-disassembler.md) to examine DemoMethodBuilder1.dll and to compare it to the Microsoft intermediate language (MSIL) for the method shown in step 1.
+2. Define a dynamic assembly and a dynamic module to contain the type the generic method belongs to. In this case, the assembly has only one module, named `DemoMethodBuilder1`, and the module name is the same as the assembly name plus an extension. In this example, the assembly is saved to disk and also executed, so <xref:System.Reflection.Emit.AssemblyBuilderAccess.RunAndSave?displayProperty=nameWithType> is specified. You can use the [Ildasm.exe (IL Disassembler)](../tools/ildasm-exe-il-disassembler.md) to examine DemoMethodBuilder1.dll and to compare it to the Microsoft intermediate language (MSIL) for the method shown in step 1.
 
     [!code-csharp[GenericMethodHowTo#2](../../../samples/snippets/csharp/VS_Snippets_CLR/GenericMethodHowTo/CS/source.cs#2)]
     [!code-vb[GenericMethodHowTo#2](../../../samples/snippets/visualbasic/VS_Snippets_CLR/GenericMethodHowTo/VB/source.vb#2)]
@@ -280,9 +150,8 @@
 
 The method has one formal parameter, which is an array of `TInput`. The method returns an instance of `TOutput` that contains all the elements of the input array. `TOutput` can be any generic collection type that implements the <xref:System.Collections.Generic.ICollection%601> generic interface.
 
-When the code is executed, the dynamic assembly is saved as DemoGenericMethod1.dll, and can be examined using the [Ildasm.exe (IL Disassembler)](../../../docs/framework/tools/ildasm-exe-il-disassembler.md).
+When the code is executed, the dynamic assembly is saved as DemoGenericMethod1.dll, and can be examined using the [Ildasm.exe (IL Disassembler)](../tools/ildasm-exe-il-disassembler.md).
 
->>>>>>> ed858e9e
 > [!NOTE]
 > A good way to learn how to emit code is to write a Visual Basic, C#, or Visual C++ program that performs the task you are trying to emit, and use the disassembler to examine the MSIL produced by the compiler.
 
