--- conflicted
+++ resolved
@@ -17,11 +17,7 @@
 This topic shows how to create a simple generic type with two type parameters, how to apply class constraints, interface constraints, and special constraints to the type parameters, and how to create members that use the type parameters of the class as parameter types and return types.  
   
 > [!IMPORTANT]
-<<<<<<< HEAD
->  A method is not generic just because it belongs to a generic type and uses the type parameters of that type. A method is generic only if it has its own type parameter list. Most methods on generic types are not generic, as in this example. For an example of emitting a generic method, see [How to: Define a Generic Method with Reflection Emit](how-to-define-a-generic-method-with-reflection-emit.md).  
-=======
-> A method is not generic just because it belongs to a generic type and uses the type parameters of that type. A method is generic only if it has its own type parameter list. Most methods on generic types are not generic, as in this example. For an example of emitting a generic method, see [How to: Define a Generic Method with Reflection Emit](../../../docs/framework/reflection-and-codedom/how-to-define-a-generic-method-with-reflection-emit.md).  
->>>>>>> 69587186
+> A method is not generic just because it belongs to a generic type and uses the type parameters of that type. A method is generic only if it has its own type parameter list. Most methods on generic types are not generic, as in this example. For an example of emitting a generic method, see [How to: Define a Generic Method with Reflection Emit](how-to-define-a-generic-method-with-reflection-emit.md).  
   
 ### To define a generic type  
   
