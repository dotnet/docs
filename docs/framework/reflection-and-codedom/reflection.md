--- conflicted
+++ resolved
@@ -56,15 +56,9 @@
 There are other uses for reflection. Compilers for languages such as JScript use reflection to construct symbol tables. The classes in the <xref:System.Runtime.Serialization> namespace use reflection to access data and to determine which fields to persist. The classes in the <xref:System.Runtime.Remoting> namespace use reflection indirectly through serialization.  
   
 ## Runtime Types in Reflection  
-<<<<<<< HEAD
-Reflection provides classes, such as <xref:System.Type> and <xref:System.Reflection.MethodInfo>, to represent types, members, parameters, and other code entities. However, when you use reflection you don't work directly with these classes, most of which are abstract (`MustInherit` in Visual Basic). Instead, you work with types provided by the common language runtime (CLR).  
+Reflection provides classes, such as <xref:System.Type> and <xref:System.Reflection.MethodInfo>, to represent types, members, parameters, and other code entities. However, when you use reflection, you don't work directly with these classes, most of which are abstract (`MustInherit` in Visual Basic). Instead, you work with types provided by the common language runtime (CLR).  
   
-For example, when you use the C# `typeof` operator (`GetType` in Visual Basic) to obtain a <xref:System.Type> object, the object is really a `RuntimeType`. `RuntimeType` derives from <xref:System.Type>, and provides implementations of all the abstract methods.  
-=======
- Reflection provides classes, such as <xref:System.Type> and <xref:System.Reflection.MethodInfo>, to represent types, members, parameters, and other code entities. However, when you use reflection, you don't work directly with these classes, most of which are abstract (`MustInherit` in Visual Basic). Instead, you work with types provided by the common language runtime (CLR).  
-  
- For example, when you use the C# `typeof` operator (`GetType` in Visual Basic) to obtain a <xref:System.Type> object, the object is really a `RuntimeType`. `RuntimeType` derives from <xref:System.Type> and provides implementations of all the abstract methods.  
->>>>>>> 3d0e5f24
+For example, when you use the C# `typeof` operator (`GetType` in Visual Basic) to obtain a <xref:System.Type> object, the object is really a `RuntimeType`. `RuntimeType` derives from <xref:System.Type> and provides implementations of all the abstract methods.  
   
 These runtime classes are `internal` (`Friend` in Visual Basic). They are not documented separately from their base classes, because their behavior is described by the base class documentation.  
   
