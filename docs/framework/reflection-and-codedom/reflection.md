---
title: "Reflection in the .NET Framework"
ms.date: "03/30/2017"
helpviewer_keywords: 
  - "assemblies [.NET Framework], reflection"
  - "EventInfo class, reflection"
  - "common language runtime, reflection"
  - "FieldInfo class, reflection"
  - "ParameterInfo class, reflection"
  - "ConstructorInfo class, reflection"
  - "Assembly class, reflection"
  - "value types, reflection"
  - "reflection, about reflection"
  - "modules, reflection"
  - "runtime, reflection"
  - "Module class, reflection"
  - "MethodInfo class, reflection"
  - "PropertyInfo class, reflection"
  - "type browsers"
  - "reflection"
  - "discovering type information at run time"
  - "type system, reflection"
ms.assetid: d1a58e7f-fb39-4d50-bf84-e3b8f9bf9775
author: "rpetrusha"
ms.author: "ronpet"
---
# Reflection in the .NET Framework
The classes in the <xref:System.Reflection> namespace, together with <xref:System.Type?displayProperty=nameWithType>, enable you to obtain information about loaded [assemblies](../app-domains/assemblies-in-the-common-language-runtime.md) and the types defined within them, such as [classes](../../standard/base-types/common-type-system.md#classes), [interfaces](../../standard/base-types/common-type-system.md#interfaces), and [value types](../../csharp/language-reference/keywords/value-types.md). You can also use reflection to create type instances at run time, and to invoke and access them. For topics about specific aspects of reflection, see [Related Topics](#related_topics) at the end of this overview.
  
<<<<<<< HEAD
 The [common language runtime](../../../docs/standard/clr.md) loader manages [application domains](../app-domains/application-domains.md), which constitute defined boundaries around objects that have the same application scope. This management includes loading each assembly into the appropriate application domain and controlling the memory layout of the type hierarchy within each assembly.  
=======
 The [common language runtime](../../standard/clr.md) loader manages [application domains](../../../docs/framework/app-domains/application-domains.md), which constitute defined boundaries around objects that have the same application scope. This management includes loading each assembly into the appropriate application domain and controlling the memory layout of the type hierarchy within each assembly.  
>>>>>>> 69587186
  
 [Assemblies](../app-domains/assemblies-in-the-common-language-runtime.md) contain modules, modules contain types, and types contain members. Reflection provides objects that encapsulate assemblies, modules, and types. You can use reflection to dynamically create an instance of a type, bind the type to an existing object, or get the type from an existing object. You can then invoke the type's methods or access its fields and properties. Typical uses of reflection include the following:  
  
- Use <xref:System.Reflection.Assembly> to define and load assemblies, load modules that are listed in the assembly manifest, and locate a type from this assembly and create an instance of it.  
  
- Use <xref:System.Reflection.Module> to discover information such as the assembly that contains the module and the classes in the module. You can also get all global methods or other specific, nonglobal methods defined on the module.  
  
- Use <xref:System.Reflection.ConstructorInfo> to discover information such as the name, parameters, access modifiers (such as `public` or `private`), and implementation details (such as `abstract` or `virtual`) of a constructor. Use the <xref:System.Type.GetConstructors%2A> or <xref:System.Type.GetConstructor%2A> method of a <xref:System.Type> to invoke a specific constructor.  
  
- Use <xref:System.Reflection.MethodInfo> to discover information such as the name, return type, parameters, access modifiers (such as `public` or `private`), and implementation details (such as `abstract` or `virtual`) of a method. Use the <xref:System.Type.GetMethods%2A> or <xref:System.Type.GetMethod%2A> method of a <xref:System.Type> to invoke a specific method.  
  
- Use <xref:System.Reflection.FieldInfo> to discover information such as the name, access modifiers (such as `public` or `private`) and implementation details (such as `static`) of a field, and to get or set field values.  
  
- Use <xref:System.Reflection.EventInfo> to discover information such as the name, event-handler data type, custom attributes, declaring type, and reflected type of an event, and to add or remove event handlers.  
  
- Use <xref:System.Reflection.PropertyInfo> to discover information such as the name, data type, declaring type, reflected type, and read-only or writable status of a property, and to get or set property values.  
  
- Use <xref:System.Reflection.ParameterInfo> to discover information such as a parameter's name, data type, whether a parameter is an input or output parameter, and the position of the parameter in a method signature.  
  
- Use <xref:System.Reflection.CustomAttributeData> to discover information about custom attributes when you are working in the reflection-only context of an application domain. <xref:System.Reflection.CustomAttributeData> allows you to examine attributes without creating instances of them.  
  
 The classes of the <xref:System.Reflection.Emit> namespace provide a specialized form of reflection that enables you to build types at run time.  
  
 Reflection can also be used to create applications called type browsers, which enable users to select types and then view the information about those types.  
  
 There are other uses for reflection. Compilers for languages such as JScript use reflection to construct symbol tables. The classes in the <xref:System.Runtime.Serialization> namespace use reflection to access data and to determine which fields to persist. The classes in the <xref:System.Runtime.Remoting> namespace use reflection indirectly through serialization.  
  
## Runtime Types in Reflection  
 Reflection provides classes, such as <xref:System.Type> and <xref:System.Reflection.MethodInfo>, to represent types, members, parameters, and other code entities. However, when you use reflection you don't work directly with these classes, most of which are abstract (`MustInherit` in Visual Basic). Instead, you work with types provided by the common language runtime (CLR).  
  
 For example, when you use the C# `typeof` operator (`GetType` in Visual Basic) to obtain a <xref:System.Type> object, the object is really a `RuntimeType`. `RuntimeType` derives from <xref:System.Type>, and provides implementations of all the abstract methods.  
  
 These runtime classes are `internal` (`Friend` in Visual Basic). They are not documented separately from their base classes, because their behavior is described by the base class documentation.  
  
<a name="related_topics"></a>   
## Related Topics  
  
|Title|Description|  
|-----------|-----------------|  
|[Viewing Type Information](viewing-type-information.md)|Describes the <xref:System.Type> class and provides code examples that illustrate how to use <xref:System.Type> with several reflection classes to obtain information about constructors, methods, fields, properties, and events.|  
|[Reflection and Generic Types](reflection-and-generic-types.md)|Explains how reflection handles the type parameters and type arguments of generic types and generic methods.|  
|[Security Considerations for Reflection](security-considerations-for-reflection.md)|Describes the rules that determine to what degree reflection can be used to discover type information and access types.|  
|[Dynamically Loading and Using Types](dynamically-loading-and-using-types.md)|Describes the reflection custom-binding interface that supports late binding.|  
|[How to: Load Assemblies into the Reflection-Only Context](how-to-load-assemblies-into-the-reflection-only-context.md)|Describes the reflection-only load context. Shows how to load an assembly, how to test the context, and how to examine attributes applied to an assembly in the reflection-only context.|  
|[Accessing Custom Attributes](accessing-custom-attributes.md)|Demonstrates using reflection to query attribute existence and values.|  
|[Specifying Fully Qualified Type Names](specifying-fully-qualified-type-names.md)|Describes the format of fully qualified type names in terms of the Backus-Naur form (BNF), and the syntax required for specifying special characters, assembly names, pointers, references, and arrays.|  
|[How to: Hook Up a Delegate Using Reflection](how-to-hook-up-a-delegate-using-reflection.md)|Explains how to create a delegate for a method and hook the delegate up to an event. Explains how to create an event-handling method at run time using <xref:System.Reflection.Emit.DynamicMethod>.|  
|[Emitting Dynamic Methods and Assemblies](emitting-dynamic-methods-and-assemblies.md)|Explains how to generate dynamic assemblies and dynamic methods.|  
  
## Reference  
 <xref:System.Type?displayProperty=nameWithType>  
  
 <xref:System.Reflection>  
  
 <xref:System.Reflection.Emit>  <|MERGE_RESOLUTION|>--- conflicted
+++ resolved
@@ -27,13 +27,9 @@
 # Reflection in the .NET Framework
 The classes in the <xref:System.Reflection> namespace, together with <xref:System.Type?displayProperty=nameWithType>, enable you to obtain information about loaded [assemblies](../app-domains/assemblies-in-the-common-language-runtime.md) and the types defined within them, such as [classes](../../standard/base-types/common-type-system.md#classes), [interfaces](../../standard/base-types/common-type-system.md#interfaces), and [value types](../../csharp/language-reference/keywords/value-types.md). You can also use reflection to create type instances at run time, and to invoke and access them. For topics about specific aspects of reflection, see [Related Topics](#related_topics) at the end of this overview.
   
-<<<<<<< HEAD
- The [common language runtime](../../../docs/standard/clr.md) loader manages [application domains](../app-domains/application-domains.md), which constitute defined boundaries around objects that have the same application scope. This management includes loading each assembly into the appropriate application domain and controlling the memory layout of the type hierarchy within each assembly.  
-=======
- The [common language runtime](../../standard/clr.md) loader manages [application domains](../../../docs/framework/app-domains/application-domains.md), which constitute defined boundaries around objects that have the same application scope. This management includes loading each assembly into the appropriate application domain and controlling the memory layout of the type hierarchy within each assembly.  
->>>>>>> 69587186
+The [common language runtime](../../standard/clr.md) loader manages [application domains](../app-domains/application-domains.md), which constitute defined boundaries around objects that have the same application scope. This management includes loading each assembly into the appropriate application domain and controlling the memory layout of the type hierarchy within each assembly.  
   
- [Assemblies](../app-domains/assemblies-in-the-common-language-runtime.md) contain modules, modules contain types, and types contain members. Reflection provides objects that encapsulate assemblies, modules, and types. You can use reflection to dynamically create an instance of a type, bind the type to an existing object, or get the type from an existing object. You can then invoke the type's methods or access its fields and properties. Typical uses of reflection include the following:  
+[Assemblies](../app-domains/assemblies-in-the-common-language-runtime.md) contain modules, modules contain types, and types contain members. Reflection provides objects that encapsulate assemblies, modules, and types. You can use reflection to dynamically create an instance of a type, bind the type to an existing object, or get the type from an existing object. You can then invoke the type's methods or access its fields and properties. Typical uses of reflection include the following:  
   
 - Use <xref:System.Reflection.Assembly> to define and load assemblies, load modules that are listed in the assembly manifest, and locate a type from this assembly and create an instance of it.  
   
@@ -53,18 +49,18 @@
   
 - Use <xref:System.Reflection.CustomAttributeData> to discover information about custom attributes when you are working in the reflection-only context of an application domain. <xref:System.Reflection.CustomAttributeData> allows you to examine attributes without creating instances of them.  
   
- The classes of the <xref:System.Reflection.Emit> namespace provide a specialized form of reflection that enables you to build types at run time.  
+The classes of the <xref:System.Reflection.Emit> namespace provide a specialized form of reflection that enables you to build types at run time.  
   
- Reflection can also be used to create applications called type browsers, which enable users to select types and then view the information about those types.  
+Reflection can also be used to create applications called type browsers, which enable users to select types and then view the information about those types.  
   
- There are other uses for reflection. Compilers for languages such as JScript use reflection to construct symbol tables. The classes in the <xref:System.Runtime.Serialization> namespace use reflection to access data and to determine which fields to persist. The classes in the <xref:System.Runtime.Remoting> namespace use reflection indirectly through serialization.  
+There are other uses for reflection. Compilers for languages such as JScript use reflection to construct symbol tables. The classes in the <xref:System.Runtime.Serialization> namespace use reflection to access data and to determine which fields to persist. The classes in the <xref:System.Runtime.Remoting> namespace use reflection indirectly through serialization.  
   
 ## Runtime Types in Reflection  
- Reflection provides classes, such as <xref:System.Type> and <xref:System.Reflection.MethodInfo>, to represent types, members, parameters, and other code entities. However, when you use reflection you don't work directly with these classes, most of which are abstract (`MustInherit` in Visual Basic). Instead, you work with types provided by the common language runtime (CLR).  
+Reflection provides classes, such as <xref:System.Type> and <xref:System.Reflection.MethodInfo>, to represent types, members, parameters, and other code entities. However, when you use reflection you don't work directly with these classes, most of which are abstract (`MustInherit` in Visual Basic). Instead, you work with types provided by the common language runtime (CLR).  
   
- For example, when you use the C# `typeof` operator (`GetType` in Visual Basic) to obtain a <xref:System.Type> object, the object is really a `RuntimeType`. `RuntimeType` derives from <xref:System.Type>, and provides implementations of all the abstract methods.  
+For example, when you use the C# `typeof` operator (`GetType` in Visual Basic) to obtain a <xref:System.Type> object, the object is really a `RuntimeType`. `RuntimeType` derives from <xref:System.Type>, and provides implementations of all the abstract methods.  
   
- These runtime classes are `internal` (`Friend` in Visual Basic). They are not documented separately from their base classes, because their behavior is described by the base class documentation.  
+These runtime classes are `internal` (`Friend` in Visual Basic). They are not documented separately from their base classes, because their behavior is described by the base class documentation.  
   
 <a name="related_topics"></a>   
 ## Related Topics  
