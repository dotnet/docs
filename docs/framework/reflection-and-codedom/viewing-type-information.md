--- conflicted
+++ resolved
@@ -20,11 +20,7 @@
  Use <xref:System.Reflection.Assembly.GetType%2A?displayProperty=nameWithType> or <xref:System.Reflection.Assembly.GetTypes%2A?displayProperty=nameWithType> to obtain **Type** objects from assemblies that have not been loaded, passing in the name of the type or types you want. Use <xref:System.Type.GetType%2A?displayProperty=nameWithType> to get the **Type** objects from an assembly that is already loaded. Use <xref:System.Reflection.Module.GetType%2A?displayProperty=nameWithType> and <xref:System.Reflection.Module.GetTypes%2A?displayProperty=nameWithType> to obtain module **Type** objects.  
   
 > [!NOTE]
-<<<<<<< HEAD
->  If you want to examine and manipulate generic types and methods, please see the additional information provided in [Reflection and Generic Types](reflection-and-generic-types.md) and [How to: Examine and Instantiate Generic Types with Reflection](how-to-examine-and-instantiate-generic-types-with-reflection.md).  
-=======
-> If you want to examine and manipulate generic types and methods, please see the additional information provided in [Reflection and Generic Types](../../../docs/framework/reflection-and-codedom/reflection-and-generic-types.md) and [How to: Examine and Instantiate Generic Types with Reflection](../../../docs/framework/reflection-and-codedom/how-to-examine-and-instantiate-generic-types-with-reflection.md).  
->>>>>>> 69587186
+> If you want to examine and manipulate generic types and methods, please see the additional information provided in [Reflection and Generic Types](reflection-and-generic-types.md) and [How to: Examine and Instantiate Generic Types with Reflection](how-to-examine-and-instantiate-generic-types-with-reflection.md).  
   
  The following example shows the syntax necessary to get the <xref:System.Reflection.Assembly> object and module for an assembly.  
   
