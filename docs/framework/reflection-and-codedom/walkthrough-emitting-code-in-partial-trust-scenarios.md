--- conflicted
+++ resolved
@@ -22,65 +22,6 @@
 Reflection emit uses the same API set in full or partial trust, but some features require special permissions in partially trusted code. In addition, reflection emit has a feature, anonymously hosted dynamic methods, that is designed to be used with partial trust and by security-transparent assemblies.
 
 > [!NOTE]
-<<<<<<< HEAD
-> Before .NET Framework 3.5, emitting code required <xref:System.Security.Permissions.ReflectionPermission> with the <xref:System.Security.Permissions.ReflectionPermissionFlag.ReflectionEmit?displayProperty=nameWithType> flag. This permission is included by default in the `FullTrust` and `Intranet` named permission sets, but not in the `Internet` permission set. Therefore, a library could be used from partial trust only if it had the <xref:System.Security.SecurityCriticalAttribute> attribute and also executed an <xref:System.Security.PermissionSet.Assert%2A> method for <xref:System.Security.Permissions.ReflectionPermissionFlag.ReflectionEmit>. Such libraries require careful security review because coding errors could result in security holes. The .NET Framework 3.5 allows code to be emitted in partial trust scenarios without issuing any security demands, because generating code is not inherently a privileged operation. That is, the generated code has no more permissions than the assembly that emits it. This enables libraries that emit code to be security-transparent and removes the need to assert <xref:System.Security.Permissions.ReflectionPermissionFlag.ReflectionEmit>, so that writing a secure library does not require such a thorough security review.  
-  
- This walkthrough illustrates the following tasks:  
-  
-- [Setting up a simple sandbox for testing partially trusted code](#Setting_up).  
-  
-    > [!IMPORTANT]
-    >  This is a simple way to experiment with code in partial trust. To run code that actually comes from untrusted locations, see [How to: Run Partially Trusted Code in a Sandbox](../misc/how-to-run-partially-trusted-code-in-a-sandbox.md).  
-  
-- [Running code in partially trusted application domains](#Running_code).  
-  
-- [Using anonymously hosted dynamic methods to emit and execute code in partial trust](#Using_methods).  
-  
- For more information about emitting code in partial trust scenarios, see [Security Issues in Reflection Emit](security-issues-in-reflection-emit.md).  
-  
- For a complete listing of the code shown in these procedures, see the [Example section](#Example) at the end of this walkthrough.  
-  
-<a name="Setting_up"></a>   
-## Setting up Partially Trusted Locations  
- The following two procedures show how to set up locations from which you can test code with partial trust.  
-  
-- The first procedure shows how to create a sandboxed application domain in which code is granted Internet permissions.  
-  
-- The second procedure shows how to add <xref:System.Security.Permissions.ReflectionPermission> with the <xref:System.Security.Permissions.ReflectionPermissionFlag.RestrictedMemberAccess?displayProperty=nameWithType> flag to a partially trusted application domain, to enable access to private data in assemblies of equal or lesser trust.  
-  
-### Creating Sandboxed Application Domains  
- To create an application domain in which your assemblies run with partial trust, you must specify the set of permissions to be granted to the assemblies by using the <xref:System.AppDomain.CreateDomain%28System.String%2CSystem.Security.Policy.Evidence%2CSystem.AppDomainSetup%2CSystem.Security.PermissionSet%2CSystem.Security.Policy.StrongName%5B%5D%29?displayProperty=nameWithType> method overload to create the application domain. The easiest way to specify the grant set is to retrieve a named permission set from security policy.  
-  
- The following procedure creates a sandboxed application domain that runs your code with partial trust, to test scenarios in which emitted code can access only public members of public types. A subsequent procedure shows how to add <xref:System.Security.Permissions.ReflectionPermissionFlag.RestrictedMemberAccess>, to test scenarios in which emitted code can access nonpublic types and members in assemblies that are granted equal or lesser permissions.  
-  
-#### To create an application domain with partial trust  
-  
-1. Create a permission set to grant to the assemblies in the sandboxed application domain. In this case, the permission set of the Internet zone is used.  
-  
-     [!code-csharp[HowToEmitCodeInPartialTrust#2](../../../samples/snippets/csharp/VS_Snippets_CLR/HowToEmitCodeInPartialTrust/cs/source.cs#2)]
-     [!code-vb[HowToEmitCodeInPartialTrust#2](../../../samples/snippets/visualbasic/VS_Snippets_CLR/HowToEmitCodeInPartialTrust/vb/source.vb#2)]  
-  
-2. Create an <xref:System.AppDomainSetup> object to initialize the application domain with an application path.  
-  
-    > [!IMPORTANT]
-    >  For simplicity, this code example uses the current folder. To run code that actually comes from the Internet, use a separate folder for the untrusted code, as described in [How to: Run Partially Trusted Code in a Sandbox](../misc/how-to-run-partially-trusted-code-in-a-sandbox.md).  
-  
-     [!code-csharp[HowToEmitCodeInPartialTrust#3](../../../samples/snippets/csharp/VS_Snippets_CLR/HowToEmitCodeInPartialTrust/cs/source.cs#3)]
-     [!code-vb[HowToEmitCodeInPartialTrust#3](../../../samples/snippets/visualbasic/VS_Snippets_CLR/HowToEmitCodeInPartialTrust/vb/source.vb#3)]  
-  
-3. Create the application domain, specifying the application domain setup information and the grant set for all assemblies that execute in the application domain.  
-  
-     [!code-csharp[HowToEmitCodeInPartialTrust#5](../../../samples/snippets/csharp/VS_Snippets_CLR/HowToEmitCodeInPartialTrust/cs/source.cs#5)]
-     [!code-vb[HowToEmitCodeInPartialTrust#5](../../../samples/snippets/visualbasic/VS_Snippets_CLR/HowToEmitCodeInPartialTrust/vb/source.vb#5)]  
-  
-     The last parameter of the <xref:System.AppDomain.CreateDomain%28System.String%2CSystem.Security.Policy.Evidence%2CSystem.AppDomainSetup%2CSystem.Security.PermissionSet%2CSystem.Security.Policy.StrongName%5B%5D%29?displayProperty=nameWithType> method overload enables you to specify a set of assemblies that are to be granted full trust, instead of the grant set of the application domain. You do not have to specify the .NET Framework assemblies that your application uses, because those assemblies are in the global assembly cache. Assemblies in the global assembly cache are always fully trusted. You can use this parameter to specify strong-named assemblies that are not in the global assembly cache.  
-  
-### Adding RestrictedMemberAccess to Sandboxed Domains  
- Host applications can allow anonymously hosted dynamic methods to have access to private data in assemblies that have trust levels equal to or less than the trust level of the assembly that emits the code. To enable this restricted ability to skip just-in-time (JIT) visibility checks, the host application adds a <xref:System.Security.Permissions.ReflectionPermission> object with the <xref:System.Security.Permissions.ReflectionPermissionFlag.RestrictedMemberAccess?displayProperty=nameWithType> (RMA) flag to the grant set.  
-  
- For example, a host might grant Internet applications Internet permissions plus RMA, so that an Internet application can emit code that accesses private data in its own assemblies. Because the access is limited to assemblies of equal or lesser trust, an Internet application cannot access members of fully trusted assemblies such as .NET Framework assemblies.  
-  
-=======
 > Before .NET Framework 3.5, emitting code required <xref:System.Security.Permissions.ReflectionPermission> with the <xref:System.Security.Permissions.ReflectionPermissionFlag.ReflectionEmit?displayProperty=nameWithType> flag. This permission is included by default in the `FullTrust` and `Intranet` named permission sets, but not in the `Internet` permission set. Therefore, a library could be used from partial trust only if it had the <xref:System.Security.SecurityCriticalAttribute> attribute and also executed an <xref:System.Security.PermissionSet.Assert%2A> method for <xref:System.Security.Permissions.ReflectionPermissionFlag.ReflectionEmit>. Such libraries require careful security review because coding errors could result in security holes. The .NET Framework 3.5 allows code to be emitted in partial trust scenarios without issuing any security demands, because generating code is not inherently a privileged operation. That is, the generated code has no more permissions than the assembly that emits it. This enables libraries that emit code to be security-transparent and removes the need to assert <xref:System.Security.Permissions.ReflectionPermissionFlag.ReflectionEmit>, so that writing a secure library does not require such a thorough security review.
 
 This walkthrough illustrates the following tasks:
@@ -88,13 +29,13 @@
 - [Setting up a simple sandbox for testing partially trusted code](#Setting_up).
 
   > [!IMPORTANT]
-  > This is a simple way to experiment with code in partial trust. To run code that actually comes from untrusted locations, see [How to: Run Partially Trusted Code in a Sandbox](../../../docs/framework/misc/how-to-run-partially-trusted-code-in-a-sandbox.md).
+  > This is a simple way to experiment with code in partial trust. To run code that actually comes from untrusted locations, see [How to: Run Partially Trusted Code in a Sandbox](../misc/how-to-run-partially-trusted-code-in-a-sandbox.md).
 
 - [Running code in partially trusted application domains](#Running_code).
 
 - [Using anonymously hosted dynamic methods to emit and execute code in partial trust](#Using_methods).
 
-For more information about emitting code in partial trust scenarios, see [Security Issues in Reflection Emit](../../../docs/framework/reflection-and-codedom/security-issues-in-reflection-emit.md).
+For more information about emitting code in partial trust scenarios, see [Security Issues in Reflection Emit](security-issues-in-reflection-emit.md).
 
 For a complete listing of the code shown in these procedures, see the [Example section](#Example) at the end of this walkthrough.
 
@@ -124,7 +65,7 @@
 2. Create an <xref:System.AppDomainSetup> object to initialize the application domain with an application path.
 
     > [!IMPORTANT]
-    > For simplicity, this code example uses the current folder. To run code that actually comes from the Internet, use a separate folder for the untrusted code, as described in [How to: Run Partially Trusted Code in a Sandbox](../../../docs/framework/misc/how-to-run-partially-trusted-code-in-a-sandbox.md).
+    > For simplicity, this code example uses the current folder. To run code that actually comes from the Internet, use a separate folder for the untrusted code, as described in [How to: Run Partially Trusted Code in a Sandbox](../misc/how-to-run-partially-trusted-code-in-a-sandbox.md).
 
     [!code-csharp[HowToEmitCodeInPartialTrust#3](../../../samples/snippets/csharp/VS_Snippets_CLR/HowToEmitCodeInPartialTrust/cs/source.cs#3)]
     [!code-vb[HowToEmitCodeInPartialTrust#3](../../../samples/snippets/visualbasic/VS_Snippets_CLR/HowToEmitCodeInPartialTrust/vb/source.vb#3)]
@@ -142,7 +83,6 @@
 
 For example, a host might grant Internet applications Internet permissions plus RMA, so that an Internet application can emit code that accesses private data in its own assemblies. Because the access is limited to assemblies of equal or lesser trust, an Internet application cannot access members of fully trusted assemblies such as .NET Framework assemblies.
 
->>>>>>> ed858e9e
 > [!NOTE]
 > To prevent elevation of privilege, stack information for the emitting assembly is included when anonymously hosted dynamic methods are constructed. When the method is invoked, the stack information is checked. Thus, an anonymously hosted dynamic method that is invoked from fully trusted code is still limited to the trust level of the emitting assembly.
 
