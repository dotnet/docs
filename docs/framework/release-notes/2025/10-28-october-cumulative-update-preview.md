--- conflicted
+++ resolved
@@ -1,12 +1,7 @@
 ---
-<<<<<<< HEAD
-title: October 2025 cumulative update preview
-description: Learn about the improvements in the .NET Framework August 2025 cumulative update preview.
-=======
 title: October 2025 cumulative update
 description: Learn about the improvements in the .NET Framework October 2025 cumulative update.
->>>>>>> 553a7005
-ms.date: 10/28/2025
+ms.date: 10/14/2025
 ---
 # October 2025 cumulative update preview
 
@@ -19,13 +14,9 @@
 
 ### Security improvements
 
-<<<<<<< HEAD
-There are no new security improvements in this release. This update is cumulative and contains all previously released security improvements.
-=======
 #### CVE-2025-21176 – Remote Code Execution vulnerability
 
-This security update addresses a remote code execution vulnerability detailed in [CVE-2025-21176](https://msrc.microsoft.com/update-guide/vulnerability/CVE-2025-21176).
->>>>>>> 553a7005
+This security update addresses a remote code execution vulnerability detailed in [CVE 2025-21176](https://msrc.microsoft.com/update-guide/vulnerability/CVE-2025-21176).
 
 ### Quality and reliability improvements
 
