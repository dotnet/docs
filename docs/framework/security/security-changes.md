---
title: "Security Changes in the .NET Framework"
ms.date: "03/30/2017"
helpviewer_keywords: 
  - "Allow Partially Trusted Callers attribute"
  - ".NET Framework 4, security changes"
  - ".NET Framework security"
  - "security-transparent code"
  - "security-critical code"
  - "code access security, changes"
ms.assetid: 5e87881c-9c13-4b52-8ad1-e34bb46e8aaa
author: "mairaw"
ms.author: "mairaw"
---
# Security Changes in the .NET Framework
<<<<<<< HEAD
The most important change to security in the .NET Framework 4.5 is in strong naming. See [Enhanced Strong Naming](../app-domains/enhanced-strong-naming.md) for a description of those changes.  
=======
The most important change to security in the .NET Framework 4.5 is in strong naming. See [Enhanced Strong Naming](../../standard/assembly/enhanced-strong-naming.md) for a description of those changes.  
>>>>>>> 80d62c9a
  
 The .NET Framework provides a two-tier security model for managed applications. [!INCLUDE[win8_appname_long](../../../includes/win8-appname-long-md.md)] apps run in a Windows security container that limits access to resources. Within that container, managed applications run fully trusted. From a code access security (CAS) perspective, there is nothing a developer can do to elevate privileges. For information about the privileges granted by Windows, see [App capability declarations (Windows Store apps)](https://go.microsoft.com/fwlink/?LinkId=230436) in the Windows Dev Center. For information about creating a [!INCLUDE[win8_appname_long](../../../includes/win8-appname-long-md.md)] app, see [Create your first Windows Store app using C# or Visual Basic](https://go.microsoft.com/fwlink/?LinkId=230461).<|MERGE_RESOLUTION|>--- conflicted
+++ resolved
@@ -13,10 +13,7 @@
 ms.author: "mairaw"
 ---
 # Security Changes in the .NET Framework
-<<<<<<< HEAD
-The most important change to security in the .NET Framework 4.5 is in strong naming. See [Enhanced Strong Naming](../app-domains/enhanced-strong-naming.md) for a description of those changes.  
-=======
+
 The most important change to security in the .NET Framework 4.5 is in strong naming. See [Enhanced Strong Naming](../../standard/assembly/enhanced-strong-naming.md) for a description of those changes.  
->>>>>>> 80d62c9a
   
- The .NET Framework provides a two-tier security model for managed applications. [!INCLUDE[win8_appname_long](../../../includes/win8-appname-long-md.md)] apps run in a Windows security container that limits access to resources. Within that container, managed applications run fully trusted. From a code access security (CAS) perspective, there is nothing a developer can do to elevate privileges. For information about the privileges granted by Windows, see [App capability declarations (Windows Store apps)](https://go.microsoft.com/fwlink/?LinkId=230436) in the Windows Dev Center. For information about creating a [!INCLUDE[win8_appname_long](../../../includes/win8-appname-long-md.md)] app, see [Create your first Windows Store app using C# or Visual Basic](https://go.microsoft.com/fwlink/?LinkId=230461).+The .NET Framework provides a two-tier security model for managed applications. [!INCLUDE[win8_appname_long](../../../includes/win8-appname-long-md.md)] apps run in a Windows security container that limits access to resources. Within that container, managed applications run fully trusted. From a code access security (CAS) perspective, there is nothing a developer can do to elevate privileges. For information about the privileges granted by Windows, see [App capability declarations (Windows Store apps)](https://go.microsoft.com/fwlink/?LinkId=230436) in the Windows Dev Center. For information about creating a [!INCLUDE[win8_appname_long](../../../includes/win8-appname-long-md.md)] app, see [Create your first Windows Store app using C# or Visual Basic](https://go.microsoft.com/fwlink/?LinkId=230461).