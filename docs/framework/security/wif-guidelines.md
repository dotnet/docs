---
title: "WIF Guidelines"
ms.date: "03/30/2017"
ms.assetid: 2fc76a0b-e33c-44c1-8f32-44934eb03dd4
author: "BrucePerlerMS"
---
# WIF Guidelines
<<<<<<< HEAD
- [Guidelines for Migrating an Application Built Using WIF 3.5 to WIF 4.5](guidelines-for-migrating-an-application-built-using-wif-3-5-to-wif-4-5.md)  
=======

- [Guidelines for Migrating an Application Built Using WIF 3.5 to WIF 4.5](../../../docs/framework/security/guidelines-for-migrating-an-application-built-using-wif-3-5-to-wif-4-5.md)  
>>>>>>> 80d62c9a
  
- [Namespace Mapping between WIF 3.5 and WIF 4.5](namespace-mapping-between-wif-3-5-and-wif-4-5.md)  
  
## See also

- [Windows Identity Foundation](index.md)<|MERGE_RESOLUTION|>--- conflicted
+++ resolved
@@ -5,12 +5,8 @@
 author: "BrucePerlerMS"
 ---
 # WIF Guidelines
-<<<<<<< HEAD
+
 - [Guidelines for Migrating an Application Built Using WIF 3.5 to WIF 4.5](guidelines-for-migrating-an-application-built-using-wif-3-5-to-wif-4-5.md)  
-=======
-
-- [Guidelines for Migrating an Application Built Using WIF 3.5 to WIF 4.5](../../../docs/framework/security/guidelines-for-migrating-an-application-built-using-wif-3-5-to-wif-4-5.md)  
->>>>>>> 80d62c9a
   
 - [Namespace Mapping between WIF 3.5 and WIF 4.5](namespace-mapping-between-wif-3-5-and-wif-4-5.md)  
   
