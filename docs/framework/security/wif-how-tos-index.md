---
title: "WIF How-To's Index"
ms.date: "03/30/2017"
ms.assetid: 4e8c6d04-fc2e-4b55-8717-c4cbaf681381
author: "BrucePerlerMS"
---
# WIF How-To's Index
<<<<<<< HEAD
- [How To: Build Claims-Aware ASP.NET MVC Web Application Using WIF](how-to-build-claims-aware-aspnet-mvc-web-app-using-wif.md)  
=======

- [How To: Build Claims-Aware ASP.NET MVC Web Application Using WIF](../../../docs/framework/security/how-to-build-claims-aware-aspnet-mvc-web-app-using-wif.md)  
>>>>>>> 80d62c9a
  
- [How To: Build Claims-Aware ASP.NET Web Forms Application Using WIF](how-to-build-claims-aware-aspnet-web-forms-app-using-wif.md)  
  
- [How To: Build Claims-Aware ASP.NET Application Using Forms-Based Authentication](claims-aware-aspnet-app-forms-authentication.md)  
  
- [How To: Build Claims-Aware ASP.NET Application Using Windows Authentication](how-to-build-claims-aware-aspnet-app-using-windows-authentication.md)  
  
- [How To: Debug Claims-Aware Applications And Services Using WIF Tracing](how-to-debug-claims-aware-applications-and-services-using-wif-tracing.md)  
  
- [How To: Display Signed In Status Using WIF](how-to-display-signed-in-status-using-wif.md)  
  
- [How To: Enable Token Replay Detection](how-to-enable-token-replay-detection.md)  
  
- [How To: Enable WIF Tracing](how-to-enable-wif-tracing.md)  
  
- [How To: Enable WIF for a WCF Web Service Application](how-to-enable-wif-for-a-wcf-web-service-application.md)  
  
- [How To: Transform Incoming Claims](how-to-transform-incoming-claims.md)<|MERGE_RESOLUTION|>--- conflicted
+++ resolved
@@ -5,12 +5,8 @@
 author: "BrucePerlerMS"
 ---
 # WIF How-To's Index
-<<<<<<< HEAD
+
 - [How To: Build Claims-Aware ASP.NET MVC Web Application Using WIF](how-to-build-claims-aware-aspnet-mvc-web-app-using-wif.md)  
-=======
-
-- [How To: Build Claims-Aware ASP.NET MVC Web Application Using WIF](../../../docs/framework/security/how-to-build-claims-aware-aspnet-mvc-web-app-using-wif.md)  
->>>>>>> 80d62c9a
   
 - [How To: Build Claims-Aware ASP.NET Web Forms Application Using WIF](how-to-build-claims-aware-aspnet-web-forms-app-using-wif.md)  
   
