--- conflicted
+++ resolved
@@ -695,13 +695,10 @@
       href: release-notes/2024/08-13-august-security-and-quality-rollup.md
     - name: October 2024 security and quality rollup
       href: release-notes/2024/10-08-october-security-and-quality-rollup.md
-<<<<<<< HEAD
+    - name: October 2024 cumulative update preview
+      href: release-notes/2024/10-22-october-preview-cumulative-update.md  
     - name: November 2024 security and quality rollup
       href: release-notes/2024/11-12-november-security-and-quality-rollup.md
-=======
-    - name: October 2024 cumulative update preview
-      href: release-notes/2024/10-22-october-preview-cumulative-update.md  
->>>>>>> 17361f3f
   - name: What's new
     href: whats-new/index.md
   - name: What's new in accessibility
