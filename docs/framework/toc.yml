- name: .NET Framework guide
<<<<<<< HEAD
  href: index.md
- name: Overview of .NET Framework
  href: get-started/overview.md
=======
  href: index.yml
- name: What's new
  href: whats-new/
>>>>>>> 7a44fd66
- name: Get started
  items:
  - name: Overview
    href: get-started/index.md
  - name: .NET Framework and out-of-band releases
    href: get-started/the-net-framework-and-out-of-band-releases.md
  - name: .NET Core and open source
    href: get-started/net-core-and-open-source.md
  - name: System requirements
    href: get-started/system-requirements.md
- name: Installation guide
  items:
  - name: Overview
    href: install/index.md
  - name: For developers
    href: install/guide-for-developers.md
  - name: By OS version
    items:
    - name: Windows 10 and Windows Server 2016
      href: install/on-windows-10.md
    - name: Windows 8.1 and Windows Server 2012 R2
      href: install/on-windows-8-1.md
    - name: Windows 8 and Windows Server 2012
      href: install/on-windows-8.md
    - name: Windows 7 SP1 and Windows Server 2008 R2
      href: install/on-windows-7.md
    - name: Windows Vista and Windows Server 2008
      href: install/on-windows-vista.md
    - name: Windows XP and Windows Server 2003
      href: install/on-windows-xp.md
  - name: Repair .NET framework
    href: install/repair.md
  - name: Troubleshoot
    items:
    - name: Troubleshoot install and uninstall
      href: install/troubleshoot-blocked-installations-and-uninstallations.md
    - name: Troubleshoot 'This application could not be started'
      href: install/application-not-started.md
  - name: .NET Framework 3.5 on Windows 8 through Windows 10
    href: install/dotnet-35-windows-10.md
  - name: .NET Framework 1.1 on Windows 8 through Windows 10
    href: install/run-net-framework-1-1-apps.md
- name: Migration guide
  items:
  - name: Overview
    href: migration-guide/index.md
  - name: Compatibility
    items:
    - name: Application compatibility 
      items:
      - name: Overview
        displayName: App compatibility 
        href: migration-guide/application-compatibility.md
      - name: Runtime changes
        items:
        - name: 4.0 to 4.5
          href: migration-guide/runtime/4.0-4.5.md
        - name: 4.0 to 4.5.1
          href: migration-guide/runtime/4.0-4.5.1.md
        - name: 4.0 to 4.5.2
          href: migration-guide/runtime/4.0-4.5.2.md
        - name: 4.0 to 4.6
          href: migration-guide/runtime/4.0-4.6.md
        - name: 4.0 to 4.6.1
          href: migration-guide/runtime/4.0-4.6.1.md
        - name: 4.0 to 4.6.2
          href: migration-guide/runtime/4.0-4.6.2.md
        - name: 4.0 to 4.7
          href: migration-guide/runtime/4.0-4.7.md
        - name: 4.0 to 4.7.1
          href: migration-guide/runtime/4.0-4.7.1.md
        - name: 4.0 to 4.7.2
          href: migration-guide/runtime/4.0-4.7.2.md
        - name: 4.0 to 4.8
          href: migration-guide/runtime/4.0-4.8.md
        - name: 4.5 to 4.5.1
          href: migration-guide/runtime/4.5-4.5.1.md
        - name: 4.5 to 4.5.2
          href: migration-guide/runtime/4.5-4.5.2.md
        - name: 4.5 to 4.6
          href: migration-guide/runtime/4.5-4.6.md
        - name: 4.5 to 4.6.1
          href: migration-guide/runtime/4.5-4.6.1.md
        - name: 4.5 to 4.6.2
          href: migration-guide/runtime/4.5-4.6.2.md
        - name: 4.5 to 4.7
          href: migration-guide/runtime/4.5-4.7.md
        - name: 4.5 to 4.7.1
          href: migration-guide/runtime/4.5-4.7.1.md
        - name: 4.5 to 4.7.2
          href: migration-guide/runtime/4.5-4.7.2.md
        - name: 4.5 to 4.8
          href: migration-guide/runtime/4.5-4.8.md
        - name: 4.5.1 to 4.5.2
          href: migration-guide/runtime/4.5.1-4.5.2.md
        - name: 4.5.1 to 4.6
          href: migration-guide/runtime/4.5.1-4.6.md
        - name: 4.5.1 to 4.6.1
          href: migration-guide/runtime/4.5.1-4.6.1.md
        - name: 4.5.1 to 4.6.2
          href: migration-guide/runtime/4.5.1-4.6.2.md
        - name: 4.5.1 to 4.7
          href: migration-guide/runtime/4.5.1-4.7.md
        - name: 4.5.1 to 4.7.1
          href: migration-guide/runtime/4.5.1-4.7.1.md
        - name: 4.5.1 to 4.7.2
          href: migration-guide/runtime/4.5.1-4.7.2.md
        - name: 4.5.1 to 4.8
          href: migration-guide/runtime/4.5.1-4.8.md
        - name: 4.5.2 to 4.6
          href: migration-guide/runtime/4.5.2-4.6.md
        - name: 4.5.2 to 4.6.1
          href: migration-guide/runtime/4.5.2-4.6.1.md
        - name: 4.5.2 to 4.6.2
          href: migration-guide/runtime/4.5.2-4.6.2.md
        - name: 4.5.2 to 4.7
          href: migration-guide/runtime/4.5.2-4.7.md
        - name: 4.5.2 to 4.7.1
          href: migration-guide/runtime/4.5.2-4.7.1.md
        - name: 4.5.2 to 4.7.2
          href: migration-guide/runtime/4.5.2-4.7.2.md
        - name: 4.5.2 to 4.8
          href: migration-guide/runtime/4.5.2-4.8.md
        - name: 4.6 to 4.6.1
          href: migration-guide/runtime/4.6-4.6.1.md
        - name: 4.6 to 4.6.2
          href: migration-guide/runtime/4.6-4.6.2.md
        - name: 4.6 to 4.7
          href: migration-guide/runtime/4.6-4.7.md
        - name: 4.6 to 4.7.1
          href: migration-guide/runtime/4.6-4.7.1.md
        - name: 4.6 to 4.7.2
          href: migration-guide/runtime/4.6-4.7.2.md
        - name: 4.6 to 4.8
          href: migration-guide/runtime/4.6-4.8.md
        - name: 4.6.1 to 4.6.2
          href: migration-guide/runtime/4.6.1-4.6.2.md
        - name: 4.6.1 to 4.7
          href: migration-guide/runtime/4.6.1-4.7.md
        - name: 4.6.1 to 4.7.1
          href: migration-guide/runtime/4.6.1-4.7.1.md
        - name: 4.6.1 to 4.7.2
          href: migration-guide/runtime/4.6.1-4.7.2.md
        - name: 4.6.1 to 4.8
          href: migration-guide/runtime/4.6.1-4.8.md
        - name: 4.6.2 to 4.7
          href: migration-guide/runtime/4.6.2-4.7.md
        - name: 4.6.2 to 4.7.1
          href: migration-guide/runtime/4.6.2-4.7.1.md
        - name: 4.6.2 to 4.7.2
          href: migration-guide/runtime/4.6.2-4.7.2.md
        - name: 4.6.2 to 4.8
          href: migration-guide/runtime/4.6.2-4.8.md
        - name: 4.7 to 4.7.1
          href: migration-guide/runtime/4.7-4.7.1.md
        - name: 4.7 to 4.7.2
          href: migration-guide/runtime/4.7-4.7.2.md
        - name: 4.7 to 4.8
          href: migration-guide/runtime/4.7-4.8.md
        - name: 4.7.1 to 4.7.2
          href: migration-guide/runtime/4.7.1-4.7.2.md
        - name: 4.7.1 to 4.8
          href: migration-guide/runtime/4.7.1-4.8.md
        - name: 4.7.2 to 4.8
          href: migration-guide/runtime/4.7.2-4.8.md
      - name: Retargeting changes
        items:
        - name: 4.0 to 4.5
          href: migration-guide/retargeting/4.0-4.5.md
        - name: 4.0 to 4.5.1
          href: migration-guide/retargeting/4.0-4.5.1.md
        - name: 4.0 to 4.5.2
          href: migration-guide/retargeting/4.0-4.5.2.md
        - name: 4.0 to 4.6
          href: migration-guide/retargeting/4.0-4.6.md
        - name: 4.0 to 4.6.1
          href: migration-guide/retargeting/4.0-4.6.1.md
        - name: 4.0 to 4.6.2
          href: migration-guide/retargeting/4.0-4.6.2.md
        - name: 4.0 to 4.7
          href: migration-guide/retargeting/4.0-4.7.md
        - name: 4.0 to 4.7.1
          href: migration-guide/retargeting/4.0-4.7.1.md
        - name: 4.0 to 4.7.2
          href: migration-guide/retargeting/4.0-4.7.2.md
        - name: 4.0 to 4.8
          href: migration-guide/retargeting/4.0-4.8.md
        - name: 4.5 to 4.5.1
          href: migration-guide/retargeting/4.5-4.5.1.md
        - name: 4.5 to 4.5.2
          href: migration-guide/retargeting/4.5-4.5.2.md
        - name: 4.5 to 4.6
          href: migration-guide/retargeting/4.5-4.6.md
        - name: 4.5 to 4.6.1
          href: migration-guide/retargeting/4.5-4.6.1.md
        - name: 4.5 to 4.6.2
          href: migration-guide/retargeting/4.5-4.6.2.md
        - name: 4.5 to 4.7
          href: migration-guide/retargeting/4.5-4.7.md
        - name: 4.5 to 4.7.1
          href: migration-guide/retargeting/4.5-4.7.1.md
        - name: 4.5 to 4.7.2
          href: migration-guide/retargeting/4.5-4.7.2.md
        - name: 4.5 to 4.8
          href: migration-guide/retargeting/4.5-4.8.md
        - name: 4.5.1 to 4.5.2
          href: migration-guide/retargeting/4.5.1-4.5.2.md
        - name: 4.5.1 to 4.6
          href: migration-guide/retargeting/4.5.1-4.6.md
        - name: 4.5.1 to 4.6.1
          href: migration-guide/retargeting/4.5.1-4.6.1.md
        - name: 4.5.1 to 4.6.2
          href: migration-guide/retargeting/4.5.1-4.6.2.md
        - name: 4.5.1 to 4.7
          href: migration-guide/retargeting/4.5.1-4.7.md
        - name: 4.5.1 to 4.7.1
          href: migration-guide/retargeting/4.5.1-4.7.1.md
        - name: 4.5.1 to 4.7.2
          href: migration-guide/retargeting/4.5.1-4.7.2.md
        - name: 4.5.2 to 4.6
          href: migration-guide/retargeting/4.5.2-4.6.md
        - name: 4.5.2 to 4.6.1
          href: migration-guide/retargeting/4.5.2-4.6.1.md
        - name: 4.5.2 to 4.6.2
          href: migration-guide/retargeting/4.5.2-4.6.2.md
        - name: 4.5.2 to 4.7
          href: migration-guide/retargeting/4.5.2-4.7.md
        - name: 4.5.2 to 4.7.1
          href: migration-guide/retargeting/4.5.2-4.7.1.md
        - name: 4.5.2 to 4.7.2
          href: migration-guide/retargeting/4.5.2-4.7.2.md
        - name: 4.5.2 to 4.8
          href: migration-guide/retargeting/4.5.2-4.8.md
        - name: 4.6 to 4.6.1
          href: migration-guide/retargeting/4.6-4.6.1.md
        - name: 4.6 to 4.6.2
          href: migration-guide/retargeting/4.6-4.6.2.md
        - name: 4.6 to 4.7
          href: migration-guide/retargeting/4.6-4.7.md
        - name: 4.6 to 4.7.1
          href: migration-guide/retargeting/4.6-4.7.1.md
        - name: 4.6 to 4.7.2
          href: migration-guide/retargeting/4.6-4.7.2.md
        - name: 4.6 to 4.8
          href: migration-guide/retargeting/4.6-4.8.md
        - name: 4.6.1 to 4.6.2
          href: migration-guide/retargeting/4.6.1-4.6.2.md
        - name: 4.6.1 to 4.7
          href: migration-guide/retargeting/4.6.1-4.7.md
        - name: 4.6.1 to 4.7.1
          href: migration-guide/retargeting/4.6.1-4.7.1.md
        - name: 4.6.1 to 4.7.2
          href: migration-guide/retargeting/4.6.1-4.7.2.md
        - name: 4.6.1 to 4.8
          href: migration-guide/retargeting/4.6.1-4.8.md
        - name: 4.6.2 to 4.7
          href: migration-guide/retargeting/4.6.2-4.7.md
        - name: 4.6.2 to 4.7.1
          href: migration-guide/retargeting/4.6.2-4.7.1.md
        - name: 4.6.2 to 4.7.2
          href: migration-guide/retargeting/4.6.2-4.7.2.md
        - name: 4.6.2 to 4.8
          href: migration-guide/retargeting/4.6.2-4.8.md
        - name: 4.7 to 4.7.1
          href: migration-guide/retargeting/4.7-4.7.1.md
        - name: 4.7 to 4.7.2
          href: migration-guide/retargeting/4.7-4.7.2.md
        - name: 4.7 to 4.8
          href: migration-guide/retargeting/4.7-4.8.md
        - name: 4.7.1 to 4.7.2
          href: migration-guide/retargeting/4.7.1-4.7.2.md
        - name: 4.7.1 to 4.8
          href: migration-guide/retargeting/4.7.1-4.8.md
        - name: 4.7.2 to 4.8
          href: migration-guide/retargeting/4.7.2-4.8.md
    - name: Version compatibility
      href: migration-guide/version-compatibility.md
  - name: .NET Framework versions
    items:
    - name: Versions and dependencies
      href: migration-guide/versions-and-dependencies.md
    - name: Find installed versions
      href: migration-guide/how-to-determine-which-versions-are-installed.md
    - name: Find installed updates
      href: migration-guide/how-to-determine-which-net-framework-updates-are-installed.md
  - name: Configure an app to support .NET Framework 4 or later
    href: migration-guide/how-to-configure-an-app-to-support-net-framework-4-or-4-5.md
  - name: Migrate from .NET Framework 1.1
    href: migration-guide/migrating-from-the-net-framework-1-1.md
  - name: .NET Framework 4 migration issues
    href: migration-guide/net-framework-4-migration-issues.md  
- name: Development guide
  href: development-guide.md
  items:
  - name: Application domains and assemblies
    href: app-domains/
  - name: Resources in desktop apps
    href: resources/
  - name: Accessibility
    href: ui-automation/
  - name: Data and modeling
    href: data/
  - name: Client apps
    items:
    - name: Overview
      href: develop-client-apps.md
    - name: Windows Presentation Foundation
      href: wpf/
    - name: Windows Forms
      href: winforms/
  - name: Service-oriented apps with WCF
    href: wcf/
  - name: Windows Workflow Foundation
    href: windows-workflow-foundation/
  - name: Windows Service apps
    href: windows-services/
  - name: 64-bit apps
    href: 64-bit-apps.md
  - name: Web apps with ASP.NET
    href: develop-web-apps-with-aspnet.md
  - name: Network programming
    href: network-programming/
  - name: Configure apps
    href: configure-apps/
  - name: Compile apps with .NET Native
    href: net-native/
  - name: Debugging, tracing, and profiling
    href: debug-trace-profile/
  - name: Deployment
    href: deployment/
  - name: Performance
    href: performance/
  - name: Dynamic programming
    href: reflection-and-codedom/
  - name: Managed Extensibility Framework (MEF)
    href: mef/
  - name: Interoperate with unmanaged code
    href: interop/
  - name: Unmanaged API reference
    href: unmanaged-api/
  - name: XAML Services
    href: ../desktop-wpf/xaml-services/
- name: Tools
  items:
  - name: Overview
    href: tools/index.md
  - name: Al.exe (Assembly linker)
    href: tools/al-exe-assembly-linker.md
  - name: Aximp.exe (Windows Forms ActiveX control importer)
    href: tools/aximp-exe-windows-forms-activex-control-importer.md
  - name: Caspol.exe (Code access security policy tool)
    href: tools/caspol-exe-code-access-security-policy-tool.md
  - name: Cert2spc.exe (Software publisher certificate test tool)
    href: tools/cert2spc-exe-software-publisher-certificate-test-tool.md
  - name: Certmgr.exe (Certificate manager tool)
    href: tools/certmgr-exe-certificate-manager-tool.md
  - name: Clrver.exe (CLR version tool)
    href: tools/clrver-exe-clr-version-tool.md
  - name: Command prompts
    href: tools/developer-command-prompt-for-vs.md
  - name: CorFlags.exe (CorFlags conversion tool)
    href: tools/corflags-exe-corflags-conversion-tool.md
  - name: Fuslogvw.exe (Assembly binding log viewer)
    href: tools/fuslogvw-exe-assembly-binding-log-viewer.md
  - name: Gacutil.exe (Global assembly cache tool)
    href: tools/gacutil-exe-gac-tool.md
  - name: Ilasm.exe (IL assembler)
    href: tools/ilasm-exe-il-assembler.md
  - name: Ildasm.exe (IL disassembler)
    href: tools/ildasm-exe-il-disassembler.md
  - name: Installutil.exe (Installer tool)
    href: tools/installutil-exe-installer-tool.md
  - name: Lc.exe (License compiler)
    href: tools/lc-exe-license-compiler.md
  - name: Mage.exe (Manifest generation and editing tool)
    href: tools/mage-exe-manifest-generation-and-editing-tool.md
  - name: MageUI.exe (Manifest generation and editing tool, graphical client)
    href: tools/mageui-exe-manifest-generation-and-editing-tool-graphical-client.md
  - name: MDbg.exe (.NET Framework command-line debugger)
    href: tools/mdbg-exe.md
  - name: Mgmtclassgen.exe (Management strongly typed class generator)
    href: tools/mgmtclassgen-exe.md
  - name: Mpgo.exe (Managed profile guided optimization tool)
    href: tools/mpgo-exe-managed-profile-guided-optimization-tool.md
  - name: Ngen.exe (Native image generator)
    href: tools/ngen-exe-native-image-generator.md
  - name: Peverify.exe (PEVerify tool)
    href: tools/peverify-exe-peverify-tool.md
  - name: Regasm.exe (Assembly registration tool)
    href: tools/regasm-exe-assembly-registration-tool.md
  - name: Regsvcs.exe (.NET services installation tool)
    href: tools/regsvcs-exe-net-services-installation-tool.md
  - name: Resgen.exe (Resource file generator)
    href: tools/resgen-exe-resource-file-generator.md
  - name: SecAnnotate.exe (.NET security annotator tool)
    href: tools/secannotate-exe-net-security-annotator-tool.md
  - name: SignTool.exe (Sign tool)
    href: tools/signtool-exe.md
  - name: Sn.exe (Strong name tool)
    href: tools/sn-exe-strong-name-tool.md
  - name: SOS.dll (SOS debugging extension)
    href: tools/sos-dll-sos-debugging-extension.md
  - name: SqlMetal.exe (Code generation tool)
    href: tools/sqlmetal-exe-code-generation-tool.md
  - name: Storeadm.exe (Isolated storage tool)
    href: tools/storeadm-exe-isolated-storage-tool.md
  - name: Tlbexp.exe (Type library exporter)
    href: tools/tlbexp-exe-type-library-exporter.md
  - name: Tlbimp.exe (Type library importer)
    href: tools/tlbimp-exe-type-library-importer.md
  - name: Winmdexp.exe (Windows runtime metadata export tool)
    href: tools/winmdexp-exe-windows-runtime-metadata-export-tool.md
  - name: Winmdexp.exe error messages
    href: tools/winmdexp-exe-error-messages.md
  - name: Winres.exe (Windows Forms resource editor)
    href: tools/winres-exe-windows-forms-resource-editor.md
- name: Additional APIs
  items:
  - name: Overview
    href: additional-apis/index.md
  - name: Microsoft.SqlServer.Server
    items:
    - name: SmiOrderProperty.Item
      href: additional-apis/microsoft.sqlserver.server.smiorderproperty.item.md
  - name: System
    items:
    - name: Exception.PrepForRemoting method
      href: additional-apis/system.exception.prepforremoting.md
  - name: System.Data.SqlTypes
    items:
    - name: SqlChars.Stream property
      href: additional-apis/system.data.sqltypes.sqlchars.stream.md
    - name: SqlStreamChars class
      items:
      - name: SqlStreamChars constructor
        href: additional-apis/system.data.sqltypes.sqlstreamchars.-ctor.md
      - name: CanSeek property
        href: additional-apis/system.data.sqltypes.sqlstreamchars.canseek.md
      - name: IsNull property
        href: additional-apis/system.data.sqltypes.sqlstreamchars.isnull.md
      - name: Length property
        href: additional-apis/system.data.sqltypes.sqlstreamchars.length.md
      - name: Close method
        href: additional-apis/system.data.sqltypes.sqlstreamchars.close.md
      - name: Dispose method
        href: additional-apis/system.data.sqltypes.sqlstreamchars.dispose.md
      - name: Flush method
        href: additional-apis/system.data.sqltypes.sqlstreamchars.flush.md
      - name: Read method
        href: additional-apis/system.data.sqltypes.sqlstreamchars.read.md
      - name: Seek method
        href: additional-apis/system.data.sqltypes.sqlstreamchars.seek.md
      - name: SetLength method
        href: additional-apis/system.data.sqltypes.sqlstreamchars.setlength.md
      - name: Write method
        href: additional-apis/system.data.sqltypes.sqlstreamchars.write.md
  - name: System.IO
    items:
    - name: MemoryStream.InternalGetOriginAndLength method
      href: additional-apis/system.io.memorystream.internalgetoriginandlength.md
  - name: System.Net
    items:
    - name: Connection class
      href: additional-apis/connection.md
      items:
      - name: m_WriteList field
        href: additional-apis/m_writelist.md
    - name: ConnectionGroup class
      href: additional-apis/connectiongroup.md
      items:
      - name: m_ConnectionList field
        href: additional-apis/m_connectionlist.md
    - name: ConnectStream.Connection property
      href: additional-apis/system.net.connectstream.connection.md
    - name: CoreResponseData class
      href: additional-apis/coreresponsedata.md
      items:
      - name: m_ResponseHeaders field
        href: additional-apis/coreresponsedata_m_responseheaders.md
      - name: m_StatusCode field
        href: additional-apis/coreresponsedata_m_statuscode.md
    - name: HttpWebRequest class
      items:
      - name: _AutoRedirects field
        href: additional-apis/_autoredirects.md
      - name: _CoreResponse field
        href: additional-apis/httpwebrequest__coreresponse.md
      - name: _HttpResponse field
        href: additional-apis/_httpresponse.md
    - name: PooledStream.NetworkStream property
      href: additional-apis/system.net.pooledstream.networkstream.md
    - name: RtcState class
      href: additional-apis/system.net.rtcstate.md
    - name: ServicePoint class
      items:
      - name: m_ConnectionGroupList field
        href: additional-apis/m_connectiongrouplist.md
      - name: s_ServicePointTable field
        href: additional-apis/s_servicepointtable.md
    - name: TlsStream.m_Worker field
      href: additional-apis/system.net.tlsstream.m_worker.md
  - name: System.Net.Security
    items:
    - name: SslState.SslProtocol property
      href: additional-apis/system.net.security.sslstate.sslprotocol.md
  - name: System.ServiceModel.Channels
    items:
    - name: Message class
      items:
      - name: BodyToString method
        href: additional-apis/system.servicemodel.channels.message.bodytostring.md
      - name: WriteStartHeaders method
        href: additional-apis/system.servicemodel.channels.message.writestartheaders.md
  - name: System.Windows.Diagnostics
    items:
    - name: VisualDiagnostics.s_isDebuggerCheckDisabledForTestPurposes
      href: additional-apis/s-isdebuggercheckdisabledfortestpurposes-field.md
  - name: System.Windows.Forms.Design
    items:
    - name: DataMemberFieldEditor class
      href: additional-apis/datamemberfieldeditor-class.md
    - name: DataMemberListEditor class
      href: additional-apis/datamemberlisteditor-class.md
  - name: System.Windows.Xps
    items:
    - name: XpsDocumentWriter
      items:
      - name: raise__WritingCancelled method
        href: additional-apis/xpsdocumentwriter-raise-writingcancelled-method-system-windows-xps.md
      - name: raise__WritingCompleted method 
        href: additional-apis/xpsdocumentwriter-raise-writingcompleted-method-system-windows-xps.md
      - name: raise__WritingPrintTicketRequired method
        href: additional-apis/xpsdocumentwriter-raise-writingprintticketrequired-method-system-windows-xps.md
      - name: raise__WritingProgressChanged
        href: additional-apis/xpsdocumentwriter-raise-writingprogresschanged-method-system-windows-xps.md
      - name: _WritingCancelled
        href: additional-apis/xpsdocumentwriter-writingcancelled-event-system-windows-xps.md
      - name: _WritingCompleted
        href: additional-apis/xpsdocumentwriter-writingcompleted-event-system-windows-xps.md
      - name: _WritingProgressChanged
        href: additional-apis/xpsdocumentwriter-writingprogresschanged-event-system-windows-xps.md
  - name: System.Xml
    items:
    - name: XmlReader.CreateSqlReader method
      href: additional-apis/system.xml.xmlreader.createsqlreader.md
  - name: adodb namespace
    items:
    - name: Connection interface
      href: additional-apis/adodb.connection.md
    - name: EventReason enum
      href: additional-apis/adodb.eventreasonenum.md
    - name: EventStatus enum
      href: additional-apis/adodb.eventstatusenum.md
  - name: stdole namespace
    items:
    - name: DISPPARAMS structure
      href: additional-apis/stdole.dispparams.md
    - name: EXCEPINFO structure
      href: additional-apis/stdole.excepinfo.md
    - name: IFont.Name property
      href: additional-apis/stdole.ifont.name.md
    - name: IFontDisp interface
      href: additional-apis/stdole.ifontdisp.md
    - name: IPicture.Handle property
      href: additional-apis/stdole.ipicture.handle.md
    - name: IPictureDisp interface
      href: additional-apis/stdole.ipicturedisp.md
    - name: IPictureDisp.Handle property
      href: additional-apis/stdole.ipicturedisp.handle.md
    - name: StdFont interface
      href: additional-apis/stdole.stdfont.md
    - name: StdPicture interface
      href: additional-apis/stdole.stdpicture.md
- name: What's new and obsolete	
  items:	
  - name: What's new
    href: whats-new/index.md	
  - name: What's new in accessibility	
    href: whats-new/whats-new-in-accessibility.md	
  - name: What's obsolete in API ref	
    href: whats-new/whats-obsolete.md	
    items:	
    - name: Obsolete types	
      href: whats-new/obsolete-types.md	
    - name: Obsolete members	
      href: whats-new/obsolete-members.md<|MERGE_RESOLUTION|>--- conflicted
+++ resolved
@@ -1,13 +1,7 @@
 - name: .NET Framework guide
-<<<<<<< HEAD
-  href: index.md
+  href: index.yml
 - name: Overview of .NET Framework
   href: get-started/overview.md
-=======
-  href: index.yml
-- name: What's new
-  href: whats-new/
->>>>>>> 7a44fd66
 - name: Get started
   items:
   - name: Overview
