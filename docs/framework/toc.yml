--- conflicted
+++ resolved
@@ -703,11 +703,8 @@
       href: release-notes/2025/08-26-august-cumulative-update-preview.md
     - name: September 2025 cumulative update
       href: release-notes/2025/09-09-september-cumulative-update.md
-<<<<<<< HEAD
     - name: October 2025 cumulative update
       href: release-notes/2025/10-14-october-cumulative-update.md
-=======
->>>>>>> aec2cd6c
   - name: What's new
     href: whats-new/index.md
   - name: What's new in accessibility
