---
title: "Aximp.exe (Windows Forms ActiveX Control Importer)"
ms.date: "03/30/2017"
helpviewer_keywords: 
  - "ActiveX controls, hosting in Windows Forms"
  - "ActiveX Control Importer"
  - "type definitions, converting"
  - "Aximp.exe"
  - "Windows Forms ActiveX Control Importer"
ms.assetid: 482c0d83-7144-4497-b626-87d2351b78d0
author: "mairaw"
ms.author: "mairaw"
---
# Aximp.exe (Windows Forms ActiveX Control Importer)
The ActiveX Control Importer converts type definitions in a COM type library for an ActiveX control into a Windows Forms control.  
  
 Windows Forms can only host Windows Forms controls — that is, classes that are derived from <xref:System.Windows.Forms.Control>. Aximp.exe generates a wrapper class for an ActiveX control that can be hosted on a Windows Form. This allows you to use the same design-time support and programming methodology applicable to other Windows Forms controls.  
  
 To host the ActiveX control, you must generate a wrapper control that derives from <xref:System.Windows.Forms.AxHost>. This wrapper control contains an instance of the underlying ActiveX control. It knows how to communicate with the ActiveX control, but it appears as a Windows Forms control. This generated control hosts the ActiveX control and exposes its properties, methods, and events as those of the generated control.  
  
 This tool is automatically installed with Visual Studio. To run the tool, use the Developer Command Prompt for Visual Studio (or the Visual Studio Command Prompt in Windows 7). For more information, see [Command Prompts](developer-command-prompt-for-vs.md).  
  
 At the command prompt, type the following:  
  
## Syntax  
  
```console  
aximp [options]{file.dll | file.ocx}  
```  
  
## Remarks  
  
|Argument|Description|  
|--------------|-----------------|  
|*file*|The name of the source file that contains the ActiveX control to convert. The file argument must have the extension .dll or .ocx.|  
  
|Option|Description|  
|------------|-----------------|  
<<<<<<< HEAD
|`/delaysign`|Specifies to Aximp.exe to sign the resulting control using delayed signing. You must specify this option with either the `/keycontainer:`, `/keyfile:`, or `/publickey:` option. For more information on the delayed signing process, see [Delay Signing an Assembly](../app-domains/delay-sign-assembly.md).|  
=======
|`/delaysign`|Specifies to Aximp.exe to sign the resulting control using delayed signing. You must specify this option with either the `/keycontainer:`, `/keyfile:`, or `/publickey:` option. For more information on the delayed signing process, see [Delay Signing an Assembly](../../standard/assembly/delay-sign.md).|  
>>>>>>> 80d62c9a
|`/help`|Displays command syntax and options for the tool.|  
|`/keycontainer:` *containerName*|Signs the resulting control with a strong name using the public/private key pair found in the key container specified by *containerName*.|  
|`/keyfile:` *filename*|Signs the resulting control with a strong name using the publisher's official public/private key pair found in *filename*.|  
|`/nologo`|Suppresses the Microsoft startup banner display.|  
|`/out:` *filename*|Specifies the name of the assembly to create.|  
|`/publickey:` *filename*|Signs the resulting control with a strong name using the public key found in the file specified by *filename*.|  
|`/rcw:` *filename*|Uses the specified runtime callable wrapper instead of generating a new one. You may specify multiple instances. The current directory is used for relative paths. For more information, see [Runtime Callable Wrapper](../../standard/native-interop/runtime-callable-wrapper.md).|  
|`/silent`|Suppresses the display of success messages.|  
|`/source`|Generates C# source code for the Windows Forms wrapper.|  
|`/verbose`|Specifies verbose mode; displays additional progress information.|  
|`/?`|Displays command syntax and options for the tool.|  
  
 Aximp.exe converts an entire ActiveX Control type library at one time and produces a set of assemblies that contain the common language runtime metadata and control implementation for the types defined in the original type library. The generated files are named according to the following pattern:  
  
 common language runtime proxy for COM types: *progid*.dll  
  
 Windows Forms proxy for ActiveX controls (where Ax signifies ActiveX): Ax*progid*.dll  
  
> [!NOTE]
> If the name of a member of the ActiveX control matches a name defined in the .NET Framework, Aximp.exe will prefix the member name with "Ctl" when it creates the AxHost derived class. For example, if your ActiveX control has a member named "Layout," it is renamed "CtlLayout" in the AxHost derived class because the Layout event is defined within the .NET Framework.  
  
 You can examine these generated files with tools such as [Ildasm.exe (IL Disassembler)](ildasm-exe-il-disassembler.md).  
  
 Using Aximp.exe to generate a .NET assembly for the ActiveX WebBrowser control (shdocvw.dll) is not supported.  
  
 When you run Aximp.exe over shdocvw.dll, it will always create another file named shdocvw.dll in the directory from which the tool is run. If this generated file is placed in the Documents and Settings directory, it causes problems for Microsoft Internet Explorer and Windows Explorer. When the computer is rebooted, Windows looks in the Documents and Settings directory before the system32 directory to find a copy of shdocvw.dll. It will use the copy it finds in Documents and Settings and attempt to load the managed wrappers. Internet Explorer and Windows Explorer will not function properly because they rely on the rendering engine in the version of shdocvw.dll located in the system32 directory. If this problem occurs, delete the copy of shdocvw.dll in the Documents and Settings directory and reboot the computer.  
  
 Using Aximp.exe with shdocvw.dll to create a .NET assembly for use in application development can also cause problems. In this case, your application will load both the system version of shdocvw.dll and the generated version, and may give the system version priority. In this case, when you attempt to load a Web page inside the WebBrowser ActiveX control, users may be prompted with an Open/Save dialog box. When the user clicks **Open**, the Web page will be opened in Internet Explorer. This occurs only with computers that are running Internet Explorer version 6 or earlier. To prevent this problem, use the managed <xref:System.Windows.Forms.WebBrowser> control or use Visual Studio to generate the managed shdocvw.dll as described in [How to: Add References to Type Libraries](../interop/how-to-add-references-to-type-libraries.md).  
  
## Example  
 The following command generates MediaPlayer.dll and AxMediaPlayer.dll for the Media Player control `msdxm.ocx`.  
  
```console 
aximp c:\systemroot\system32\msdxm.ocx  
```  
  
## See also

- [Tools](index.md)
- [Ildasm.exe (IL Disassembler)](ildasm-exe-il-disassembler.md)<|MERGE_RESOLUTION|>--- conflicted
+++ resolved
@@ -36,11 +36,7 @@
   
 |Option|Description|  
 |------------|-----------------|  
-<<<<<<< HEAD
-|`/delaysign`|Specifies to Aximp.exe to sign the resulting control using delayed signing. You must specify this option with either the `/keycontainer:`, `/keyfile:`, or `/publickey:` option. For more information on the delayed signing process, see [Delay Signing an Assembly](../app-domains/delay-sign-assembly.md).|  
-=======
 |`/delaysign`|Specifies to Aximp.exe to sign the resulting control using delayed signing. You must specify this option with either the `/keycontainer:`, `/keyfile:`, or `/publickey:` option. For more information on the delayed signing process, see [Delay Signing an Assembly](../../standard/assembly/delay-sign.md).|  
->>>>>>> 80d62c9a
 |`/help`|Displays command syntax and options for the tool.|  
 |`/keycontainer:` *containerName*|Signs the resulting control with a strong name using the public/private key pair found in the key container specified by *containerName*.|  
 |`/keyfile:` *filename*|Signs the resulting control with a strong name using the publisher's official public/private key pair found in *filename*.|  
