---
title: "Fuslogvw.exe (Assembly Binding Log Viewer)"
ms.date: "03/30/2017"
helpviewer_keywords:
  - "failed assembly binds"
  - "Fuslogvw.exe"
  - "displaying failed assembly bind details"
  - "assemblies [.NET Framework], failed assembly binds"
  - "locating assemblies"
  - "Assembly Binding Log Viewer"
ms.assetid: e32fa443-0778-4cc3-bf36-5c8ea297d296
author: "rpetrusha"
ms.author: "ronpet"
---
# Fuslogvw.exe (Assembly Binding Log Viewer)

The Assembly Binding Log Viewer displays details for assembly binds. This information helps you diagnose why the .NET Framework cannot locate an assembly at run time. These failures are usually the result of an assembly deployed to the wrong location, a native image that is no longer valid, or a mismatch in version numbers or cultures. The common language runtime's failure to locate an assembly typically shows up as a <xref:System.TypeLoadException> in your application.

> [!IMPORTANT]
<<<<<<< HEAD
> You must run fuslogvw.exe with administrator privileges.  
  
 This tool is automatically installed with Visual Studio. To run the tool, use the Developer Command Prompt for Visual Studio (or the Visual Studio Command Prompt in Windows 7) with administrator credentials. For more information, see [Command Prompts](developer-command-prompt-for-vs.md).  
  
 At the command prompt, type the following:  
  
```  
fuslogvw  
```  
  
 The viewer displays an entry for each failed assembly bind. For each failure, the viewer describes the application that initiated the bind; the assembly the bind is for, including name, version, culture and public key; and the date and time of the failure.  
  
### To change the log location view  
  
1. Select the **Default** option button to view bind failures for all application types. By default, log entries are stored in per-user directories on disk in the wininet cache.  
  
2. Select the **Custom** option button to view bind failures in a custom directory that you specify. You must specify the custom location where you want the runtime to store the logs by setting the custom log location in the **Log Settings** dialog to a valid directory name. This directory should be clean, and only contain files that the runtime generates. If it contains an executable that generates a failure to be logged, the failure will not be logged because the tool tries to create a directory with the same name as the executable. In addition, an attempt to run an executable from the log location will fail.  
  
    > [!NOTE]
    > The default bind location is preferable to the custom bind location. The runtime stores the default bind location in the wininet cache, and therefore automatically cleans it out. If you specify a custom bind location, you are responsible for cleaning it out.  
  
### To view details about a specific failure  
  
1. Select the application name of the desired entry in the viewer.  
  
2. Click the **View Log** button. Alternately, you can double-click the selected entry.  
  
     The tool displays the following details about the selected bind failure:  
  
    - The specific reason the bind failed, such as "file not found" or "version mismatch".  
  
    - Information about the application that initiated the bind, including its name, the application's root directory (AppBase), and a description of the private search path, if there is one.  
  
    - The identity of the assembly the tool is looking for.  
  
    - A description of any Application, Publisher, or Administrator version policies that have been applied.  
  
    - Whether the assembly was found in the [global assembly cache](../app-domains/gac.md).  
  
    - A list of all probing URLs.  
  
 The following sample log entry shows detailed information about a failed assembly bind.  
  
```  
*** Assembly Binder Log Entry  (3/5/2007 @ 12:54:20 PM) ***  
  
The operation failed.  
Bind result: hr = 0x80070002. The system cannot find the file specified.  
  
Assembly manager loaded from:  C:\WINNT\Microsoft.NET\Framework\v2.0.50727\fusion.dll  
Running under executable  C:\Program Files\Microsoft.NET\FrameworkSDK\Samples\Tutorials\resourcesandlocalization\graphic\cs\graphicfailtest.exe  
--- A detailed error log follows.   
  
=== Pre-bind state information ===  
LOG: DisplayName = graphicfailtest.resources, Version=0.0.0.0, Culture=en-US, PublicKeyToken=null  
 (Fully-specified)  
LOG: Appbase = C:\Program Files\Microsoft.NET\FrameworkSDK\Samples\Tutorials\resourcesandlocalization\graphic\cs\  
LOG: Initial PrivatePath = NULL  
LOG: Dynamic Base = NULL  
LOG: Cache Base = NULL  
LOG: AppName = NULL  
Calling assembly : graphicfailtest, Version=0.0.0.0, Culture=neutral, PublicKeyToken=null.  
===  
  
LOG: Processing DEVPATH.  
LOG: DEVPATH is not set. Falling through to regular bind.  
LOG: Policy not being applied to reference at this time (private, custom, partial, or location-based assembly bind).  
LOG: Post-policy reference: graphicfailtest.resources, Version=0.0.0.0, Culture=en-US, PublicKeyToken=null  
LOG: Attempting download of new URL file:///C:/Program Files/Microsoft.NET/FrameworkSDK/Samples/Tutorials/resourcesandlocalization/graphic/cs/graphicfailtest.resources.DLL.  
LOG: Attempting download of new URL file:///C:/Program Files/Microsoft.NET/FrameworkSDK/Samples/Tutorials/resourcesandlocalization/graphic/cs/graphicfailtest.resources/graphicfailtest.resources.DLL.  
LOG: Attempting download of new URL file:///C:/Program Files/Microsoft.NET/FrameworkSDK/Samples/Tutorials/resourcesandlocalization/graphic/cs/graphicfailtest.resources.EXE.  
LOG: Attempting download of new URL file:///C:/Program Files/Microsoft.NET/FrameworkSDK/Samples/Tutorials/resourcesandlocalization/graphic/cs/graphicfailtest.resources/graphicfailtest.resources.EXE.  
LOG: All probing URLs attempted and failed.  
```  
  
### To delete a single entry from the log  
  
1. Select an entry in the viewer.  
  
2. Click the **Delete Entry** button.  
  
### To delete all entries from the log  
  
- Click the **Delete All** button.  
  
### To refresh the user interface  
  
- Click the **Refresh** button. The viewer does not automatically detect new log entries while it is running. You must use the **Refresh** button to display them.  
  
### To change the log settings  
  
- Click the **Settings** button to open the **Log Settings** dialog.  
  
### To view the About dialog  
  
- Click the **About** button.  
  
## Binding Logs for Native Images  
 By default, Fuslogvw.exe logs normal assembly bind requests. Alternatively, you can log assembly binds for native images that were created using the [Ngen.exe (Native Image Generator)](ngen-exe-native-image-generator.md).  
  
#### To log assembly binds for native images  
  
- In the **Log Categories** group, select the **Native Images** option button.  
  
 The following log shows a failure caused by a dependency that did not exist when the native image was created for the application. If the dependencies at run time differ from the dependencies when Ngen.exe is run, binding to a native image is not allowed.  
  
```  
*** Assembly Binder Log Entry  (12/8/2006 @ 5:22:07 PM) ***  
  
The operation failed.  
Bind result: hr = 0x80070002. The system cannot find the file specified.  
  
Assembly manager loaded from:  E:\Windows\Microsoft.NET\Framework64\v2.0.50727\mscorwks.dll  
Running under executable  E:\test\App.exe  
--- A detailed error log follows.   
  
LOG: Start binding of native image App, Version=0.0.0.0, Culture=neutral, PublicKeyToken=null.  
LOG: IL assembly loaded from E:\test\App.exe.  
LOG: Start validating native image App, Version=0.0.0.0, Culture=neutral, PublicKeyToken=null.  
LOG: Start validating all the dependencies.  
LOG: [Level 1]Start validating native image dependency mscorlib, Version=2.0.0.0, Culture=neutral, PublicKeyToken=b77a5c561934e089.  
LOG: Dependency evaluation succeeded.  
LOG: [Level 1]Start validating IL dependency b, Version=0.0.0.0, Culture=neutral, PublicKeyToken=null.  
WRN: Dependency assembly was not found at ngen time, but is found at binding time. Disallow using this native image.  
WRN: No matching native image found.  
LOG: Bind to native image assembly did not succeed. Use IL image.  
```  
  
 The following log shows a native image binding failure that occurred because the security settings on the computer when the application was run were different from the security settings at the time the native image was created.  
  
```  
*** Assembly Binder Log Entry  (12/8/2006 @ 5:29:09 PM) ***  
  
The operation failed.  
Bind result: hr = 0x80004005. Unspecified error  
  
Assembly manager loaded from:  E:\Windows\Microsoft.NET\Framework64\v2.0.50727\mscorwks.dll  
Running under executable  E:\test\Application101622.exe  
--- A detailed error log follows.   
  
LOG: Start binding of native image Application101622, Version=0.0.0.0, Culture=neutral, PublicKeyToken=null.  
LOG: IL assembly loaded from E:\test\Application101622.exe.  
LOG: Start validating native image Application101622, Version=0.0.0.0, Culture=neutral, PublicKeyToken=null.  
LOG: Start validating all the dependencies.  
LOG: [Level 1]Start validating native image dependency mscorlib, Version=2.0.0.0, Culture=neutral, PublicKeyToken=b77a5c561934e089.  
LOG: Dependency evaluation succeeded.  
LOG: [Level 1]Start validating IL dependency Dependency101622, Version=0.0.0.0, Culture=neutral, PublicKeyToken=null.  
LOG: Dependency evaluation succeeded.  
LOG: Validation of dependencies succeeded.  
LOG: Start loading all the dependencies into load context.  
LOG: Loading of dependencies succeeded.  
LOG: Bind to native image succeeded.  
Native image has correct version information.  
Attempting to use native image E:\Windows\assembly\NativeImages_v2.0.50727_64\Application101622\1ac7fadabec4f72575d807501e9fdc72\Application101622.ni.exe.  
Rejecting native image because it failed the security check. The assembly's permissions must have changed since the time it was ngenned, or it is running with a different security context.  
Discarding native image.  
```  
  
## The Log Settings Dialog  
 You can use the **Log Settings** dialog to perform the following actions.  
  
#### To disable logging  
  
- Select the **Log disabled** option button.  Note that this option is selected by default.  
  
#### To log assembly binds in exceptions  
  
- Select the **Log in exception text** option button. Only the least detailed fusion log information is logged in exception text. To view full information, use one of the other settings.  
  
     See the Important note regarding assemblies that are loaded as domain neutral.  
  
#### To log assembly bind failures  
  
- Select the **Log bind failures to disk** option button.  
  
     See the Important note regarding assemblies that are loaded as domain neutral.  
  
#### To log all assembly binds  
  
- Select the **Log all binds to disk** option button.  
  
     See the Important note regarding assemblies that are loaded as domain neutral.  
  
=======
> You must run fuslogvw.exe with administrator privileges.

This tool is automatically installed with Visual Studio. To run the tool, use the Developer Command Prompt for Visual Studio (or the Visual Studio Command Prompt in Windows 7) with administrator credentials. For more information, see [Command Prompts](../../../docs/framework/tools/developer-command-prompt-for-vs.md).

At the command prompt, type the following:

```
fuslogvw
```

The viewer displays an entry for each failed assembly bind. For each failure, the viewer describes the application that initiated the bind; the assembly the bind is for, including name, version, culture and public key; and the date and time of the failure.

### To change the log location view

1. Select the **Default** option button to view bind failures for all application types. By default, log entries are stored in per-user directories on disk in the wininet cache.

2. Select the **Custom** option button to view bind failures in a custom directory that you specify. You must specify the custom location where you want the runtime to store the logs by setting the custom log location in the **Log Settings** dialog to a valid directory name. This directory should be clean, and only contain files that the runtime generates. If it contains an executable that generates a failure to be logged, the failure will not be logged because the tool tries to create a directory with the same name as the executable. In addition, an attempt to run an executable from the log location will fail.

    > [!NOTE]
    > The default bind location is preferable to the custom bind location. The runtime stores the default bind location in the wininet cache, and therefore automatically cleans it out. If you specify a custom bind location, you are responsible for cleaning it out.

### To view details about a specific failure

1. Select the application name of the desired entry in the viewer.

2. Click the **View Log** button. Alternately, you can double-click the selected entry.

    The tool displays the following details about the selected bind failure:

    - The specific reason the bind failed, such as "file not found" or "version mismatch".

    - Information about the application that initiated the bind, including its name, the application's root directory (AppBase), and a description of the private search path, if there is one.

    - The identity of the assembly the tool is looking for.

    - A description of any Application, Publisher, or Administrator version policies that have been applied.

    - Whether the assembly was found in the [global assembly cache](../../../docs/framework/app-domains/gac.md).

    - A list of all probing URLs.

The following sample log entry shows detailed information about a failed assembly bind.

```
*** Assembly Binder Log Entry  (3/5/2007 @ 12:54:20 PM) ***

The operation failed.
Bind result: hr = 0x80070002. The system cannot find the file specified.

Assembly manager loaded from:  C:\WINNT\Microsoft.NET\Framework\v2.0.50727\fusion.dll
Running under executable  C:\Program Files\Microsoft.NET\FrameworkSDK\Samples\Tutorials\resourcesandlocalization\graphic\cs\graphicfailtest.exe
--- A detailed error log follows.

=== Pre-bind state information ===
LOG: DisplayName = graphicfailtest.resources, Version=0.0.0.0, Culture=en-US, PublicKeyToken=null
 (Fully-specified)
LOG: Appbase = C:\Program Files\Microsoft.NET\FrameworkSDK\Samples\Tutorials\resourcesandlocalization\graphic\cs\
LOG: Initial PrivatePath = NULL
LOG: Dynamic Base = NULL
LOG: Cache Base = NULL
LOG: AppName = NULL
Calling assembly : graphicfailtest, Version=0.0.0.0, Culture=neutral, PublicKeyToken=null.
===

LOG: Processing DEVPATH.
LOG: DEVPATH is not set. Falling through to regular bind.
LOG: Policy not being applied to reference at this time (private, custom, partial, or location-based assembly bind).
LOG: Post-policy reference: graphicfailtest.resources, Version=0.0.0.0, Culture=en-US, PublicKeyToken=null
LOG: Attempting download of new URL file:///C:/Program Files/Microsoft.NET/FrameworkSDK/Samples/Tutorials/resourcesandlocalization/graphic/cs/graphicfailtest.resources.DLL.
LOG: Attempting download of new URL file:///C:/Program Files/Microsoft.NET/FrameworkSDK/Samples/Tutorials/resourcesandlocalization/graphic/cs/graphicfailtest.resources/graphicfailtest.resources.DLL.
LOG: Attempting download of new URL file:///C:/Program Files/Microsoft.NET/FrameworkSDK/Samples/Tutorials/resourcesandlocalization/graphic/cs/graphicfailtest.resources.EXE.
LOG: Attempting download of new URL file:///C:/Program Files/Microsoft.NET/FrameworkSDK/Samples/Tutorials/resourcesandlocalization/graphic/cs/graphicfailtest.resources/graphicfailtest.resources.EXE.
LOG: All probing URLs attempted and failed.
```

### To delete a single entry from the log

1. Select an entry in the viewer.

2. Click the **Delete Entry** button.

### To delete all entries from the log

- Click the **Delete All** button.

### To refresh the user interface

- Click the **Refresh** button. The viewer does not automatically detect new log entries while it is running. You must use the **Refresh** button to display them.

### To change the log settings

- Click the **Settings** button to open the **Log Settings** dialog.

### To view the About dialog

- Click the **About** button.

## Binding Logs for Native Images

By default, Fuslogvw.exe logs normal assembly bind requests. Alternatively, you can log assembly binds for native images that were created using the [Ngen.exe (Native Image Generator)](../../../docs/framework/tools/ngen-exe-native-image-generator.md).

#### To log assembly binds for native images

- In the **Log Categories** group, select the **Native Images** option button.

The following log shows a failure caused by a dependency that did not exist when the native image was created for the application. If the dependencies at run time differ from the dependencies when Ngen.exe is run, binding to a native image is not allowed.

```
*** Assembly Binder Log Entry  (12/8/2006 @ 5:22:07 PM) ***

The operation failed.
Bind result: hr = 0x80070002. The system cannot find the file specified.

Assembly manager loaded from:  E:\Windows\Microsoft.NET\Framework64\v2.0.50727\mscorwks.dll
Running under executable  E:\test\App.exe
--- A detailed error log follows.

LOG: Start binding of native image App, Version=0.0.0.0, Culture=neutral, PublicKeyToken=null.
LOG: IL assembly loaded from E:\test\App.exe.
LOG: Start validating native image App, Version=0.0.0.0, Culture=neutral, PublicKeyToken=null.
LOG: Start validating all the dependencies.
LOG: [Level 1]Start validating native image dependency mscorlib, Version=2.0.0.0, Culture=neutral, PublicKeyToken=b77a5c561934e089.
LOG: Dependency evaluation succeeded.
LOG: [Level 1]Start validating IL dependency b, Version=0.0.0.0, Culture=neutral, PublicKeyToken=null.
WRN: Dependency assembly was not found at ngen time, but is found at binding time. Disallow using this native image.
WRN: No matching native image found.
LOG: Bind to native image assembly did not succeed. Use IL image.
```

The following log shows a native image binding failure that occurred because the security settings on the computer when the application was run were different from the security settings at the time the native image was created.

```
*** Assembly Binder Log Entry  (12/8/2006 @ 5:29:09 PM) ***

The operation failed.
Bind result: hr = 0x80004005. Unspecified error

Assembly manager loaded from:  E:\Windows\Microsoft.NET\Framework64\v2.0.50727\mscorwks.dll
Running under executable  E:\test\Application101622.exe
--- A detailed error log follows.

LOG: Start binding of native image Application101622, Version=0.0.0.0, Culture=neutral, PublicKeyToken=null.
LOG: IL assembly loaded from E:\test\Application101622.exe.
LOG: Start validating native image Application101622, Version=0.0.0.0, Culture=neutral, PublicKeyToken=null.
LOG: Start validating all the dependencies.
LOG: [Level 1]Start validating native image dependency mscorlib, Version=2.0.0.0, Culture=neutral, PublicKeyToken=b77a5c561934e089.
LOG: Dependency evaluation succeeded.
LOG: [Level 1]Start validating IL dependency Dependency101622, Version=0.0.0.0, Culture=neutral, PublicKeyToken=null.
LOG: Dependency evaluation succeeded.
LOG: Validation of dependencies succeeded.
LOG: Start loading all the dependencies into load context.
LOG: Loading of dependencies succeeded.
LOG: Bind to native image succeeded.
Native image has correct version information.
Attempting to use native image E:\Windows\assembly\NativeImages_v2.0.50727_64\Application101622\1ac7fadabec4f72575d807501e9fdc72\Application101622.ni.exe.
Rejecting native image because it failed the security check. The assembly's permissions must have changed since the time it was ngenned, or it is running with a different security context.
Discarding native image.
```

## The Log Settings Dialog

You can use the **Log Settings** dialog to perform the following actions.

#### To disable logging

- Select the **Log disabled** option button.  Note that this option is selected by default.

#### To log assembly binds in exceptions

- Select the **Log in exception text** option button. Only the least detailed fusion log information is logged in exception text. To view full information, use one of the other settings.

  See the Important note regarding assemblies that are loaded as domain neutral.

#### To log assembly bind failures

- Select the **Log bind failures to disk** option button.

  See the Important note regarding assemblies that are loaded as domain neutral.

#### To log all assembly binds

- Select the **Log all binds to disk** option button.

  See the Important note regarding assemblies that are loaded as domain neutral.

>>>>>>> ed858e9e
> [!IMPORTANT]
> When an assembly is loaded as domain neutral, for example by setting the <xref:System.AppDomainSetup.LoaderOptimization%2A> property to <xref:System.LoaderOptimization.MultiDomain?displayProperty=nameWithType> or <xref:System.LoaderOptimization.MultiDomainHost?displayProperty=nameWithType>, turning on logging might leak memory in some cases. This can happen if a log entry is made when a domain-neutral module is loaded into an application domain, and later the application domain is unloaded. The log entry might not be released until the process ends. Some debuggers automatically turn on logging.

#### To enable a custom log path

1. Select the **Enable custom log path** option button.

2. Enter the path into the **Custom log path** text box.

> [!NOTE]
<<<<<<< HEAD
> The [Assembly Binding Log Viewer (Fuslogvw.exe)](fuslogvw-exe-assembly-binding-log-viewer.md) uses the Internet Explorer (IE) cache to store its binding log. Due to occasional corruption in the IE cache, the [Assembly Binding Log Viewer (Fuslogvw.exe)](fuslogvw-exe-assembly-binding-log-viewer.md) can sometimes stop showing new binding logs in the viewing window. As a result of this corruption, the .NET binding infrastructure (fusion) cannot write to or read from the binding log. (This issue is not encountered if you use a custom log path.)  To fix the corruption and allow fusion to show binding logs again, clear the IE cache by deleting temporary internet files from within the IE Internet Options dialog.  
>   
>  If your unmanaged application hosts the common language runtime by implementing the `IHostAssemblyManager` and `IHostAssemblyStore` interfaces, log entries can't be stored in the wininet cache.  To view log entries for custom hosts that implement these interfaces, you must specify an alternate log path.  
  
#### To enable logging for apps running in the Windows app container  
  
1. Enable a custom log path, as described in the previous procedure. By default, apps that are running in the Windows app container have limited access to the hard disk. The directory you specify will have read/write access for all apps in the app container.  
  
2. Select the **Enable immersive logging** check box.  
  
=======
> The [Assembly Binding Log Viewer (Fuslogvw.exe)](../../../docs/framework/tools/fuslogvw-exe-assembly-binding-log-viewer.md) uses the Internet Explorer (IE) cache to store its binding log. Due to occasional corruption in the IE cache, the [Assembly Binding Log Viewer (Fuslogvw.exe)](../../../docs/framework/tools/fuslogvw-exe-assembly-binding-log-viewer.md) can sometimes stop showing new binding logs in the viewing window. As a result of this corruption, the .NET binding infrastructure (fusion) cannot write to or read from the binding log. (This issue is not encountered if you use a custom log path.)  To fix the corruption and allow fusion to show binding logs again, clear the IE cache by deleting temporary internet files from within the IE Internet Options dialog.
>
> If your unmanaged application hosts the common language runtime by implementing the `IHostAssemblyManager` and `IHostAssemblyStore` interfaces, log entries can't be stored in the wininet cache.  To view log entries for custom hosts that implement these interfaces, you must specify an alternate log path.

#### To enable logging for apps running in the Windows app container

1. Enable a custom log path, as described in the previous procedure. By default, apps that are running in the Windows app container have limited access to the hard disk. The directory you specify will have read/write access for all apps in the app container.

2. Select the **Enable immersive logging** check box.

>>>>>>> ed858e9e
    > [!NOTE]
    > This box is enabled only on Windows 8 or later.

## See also

- <xref:System.TypeLoadException>
- [Tools](index.md)
- [Global Assembly Cache](../app-domains/gac.md)
- [How the Runtime Locates Assemblies](../deployment/how-the-runtime-locates-assemblies.md)
- [Command Prompts](developer-command-prompt-for-vs.md)<|MERGE_RESOLUTION|>--- conflicted
+++ resolved
@@ -17,194 +17,9 @@
 The Assembly Binding Log Viewer displays details for assembly binds. This information helps you diagnose why the .NET Framework cannot locate an assembly at run time. These failures are usually the result of an assembly deployed to the wrong location, a native image that is no longer valid, or a mismatch in version numbers or cultures. The common language runtime's failure to locate an assembly typically shows up as a <xref:System.TypeLoadException> in your application.
 
 > [!IMPORTANT]
-<<<<<<< HEAD
-> You must run fuslogvw.exe with administrator privileges.  
-  
- This tool is automatically installed with Visual Studio. To run the tool, use the Developer Command Prompt for Visual Studio (or the Visual Studio Command Prompt in Windows 7) with administrator credentials. For more information, see [Command Prompts](developer-command-prompt-for-vs.md).  
-  
- At the command prompt, type the following:  
-  
-```  
-fuslogvw  
-```  
-  
- The viewer displays an entry for each failed assembly bind. For each failure, the viewer describes the application that initiated the bind; the assembly the bind is for, including name, version, culture and public key; and the date and time of the failure.  
-  
-### To change the log location view  
-  
-1. Select the **Default** option button to view bind failures for all application types. By default, log entries are stored in per-user directories on disk in the wininet cache.  
-  
-2. Select the **Custom** option button to view bind failures in a custom directory that you specify. You must specify the custom location where you want the runtime to store the logs by setting the custom log location in the **Log Settings** dialog to a valid directory name. This directory should be clean, and only contain files that the runtime generates. If it contains an executable that generates a failure to be logged, the failure will not be logged because the tool tries to create a directory with the same name as the executable. In addition, an attempt to run an executable from the log location will fail.  
-  
-    > [!NOTE]
-    > The default bind location is preferable to the custom bind location. The runtime stores the default bind location in the wininet cache, and therefore automatically cleans it out. If you specify a custom bind location, you are responsible for cleaning it out.  
-  
-### To view details about a specific failure  
-  
-1. Select the application name of the desired entry in the viewer.  
-  
-2. Click the **View Log** button. Alternately, you can double-click the selected entry.  
-  
-     The tool displays the following details about the selected bind failure:  
-  
-    - The specific reason the bind failed, such as "file not found" or "version mismatch".  
-  
-    - Information about the application that initiated the bind, including its name, the application's root directory (AppBase), and a description of the private search path, if there is one.  
-  
-    - The identity of the assembly the tool is looking for.  
-  
-    - A description of any Application, Publisher, or Administrator version policies that have been applied.  
-  
-    - Whether the assembly was found in the [global assembly cache](../app-domains/gac.md).  
-  
-    - A list of all probing URLs.  
-  
- The following sample log entry shows detailed information about a failed assembly bind.  
-  
-```  
-*** Assembly Binder Log Entry  (3/5/2007 @ 12:54:20 PM) ***  
-  
-The operation failed.  
-Bind result: hr = 0x80070002. The system cannot find the file specified.  
-  
-Assembly manager loaded from:  C:\WINNT\Microsoft.NET\Framework\v2.0.50727\fusion.dll  
-Running under executable  C:\Program Files\Microsoft.NET\FrameworkSDK\Samples\Tutorials\resourcesandlocalization\graphic\cs\graphicfailtest.exe  
---- A detailed error log follows.   
-  
-=== Pre-bind state information ===  
-LOG: DisplayName = graphicfailtest.resources, Version=0.0.0.0, Culture=en-US, PublicKeyToken=null  
- (Fully-specified)  
-LOG: Appbase = C:\Program Files\Microsoft.NET\FrameworkSDK\Samples\Tutorials\resourcesandlocalization\graphic\cs\  
-LOG: Initial PrivatePath = NULL  
-LOG: Dynamic Base = NULL  
-LOG: Cache Base = NULL  
-LOG: AppName = NULL  
-Calling assembly : graphicfailtest, Version=0.0.0.0, Culture=neutral, PublicKeyToken=null.  
-===  
-  
-LOG: Processing DEVPATH.  
-LOG: DEVPATH is not set. Falling through to regular bind.  
-LOG: Policy not being applied to reference at this time (private, custom, partial, or location-based assembly bind).  
-LOG: Post-policy reference: graphicfailtest.resources, Version=0.0.0.0, Culture=en-US, PublicKeyToken=null  
-LOG: Attempting download of new URL file:///C:/Program Files/Microsoft.NET/FrameworkSDK/Samples/Tutorials/resourcesandlocalization/graphic/cs/graphicfailtest.resources.DLL.  
-LOG: Attempting download of new URL file:///C:/Program Files/Microsoft.NET/FrameworkSDK/Samples/Tutorials/resourcesandlocalization/graphic/cs/graphicfailtest.resources/graphicfailtest.resources.DLL.  
-LOG: Attempting download of new URL file:///C:/Program Files/Microsoft.NET/FrameworkSDK/Samples/Tutorials/resourcesandlocalization/graphic/cs/graphicfailtest.resources.EXE.  
-LOG: Attempting download of new URL file:///C:/Program Files/Microsoft.NET/FrameworkSDK/Samples/Tutorials/resourcesandlocalization/graphic/cs/graphicfailtest.resources/graphicfailtest.resources.EXE.  
-LOG: All probing URLs attempted and failed.  
-```  
-  
-### To delete a single entry from the log  
-  
-1. Select an entry in the viewer.  
-  
-2. Click the **Delete Entry** button.  
-  
-### To delete all entries from the log  
-  
-- Click the **Delete All** button.  
-  
-### To refresh the user interface  
-  
-- Click the **Refresh** button. The viewer does not automatically detect new log entries while it is running. You must use the **Refresh** button to display them.  
-  
-### To change the log settings  
-  
-- Click the **Settings** button to open the **Log Settings** dialog.  
-  
-### To view the About dialog  
-  
-- Click the **About** button.  
-  
-## Binding Logs for Native Images  
- By default, Fuslogvw.exe logs normal assembly bind requests. Alternatively, you can log assembly binds for native images that were created using the [Ngen.exe (Native Image Generator)](ngen-exe-native-image-generator.md).  
-  
-#### To log assembly binds for native images  
-  
-- In the **Log Categories** group, select the **Native Images** option button.  
-  
- The following log shows a failure caused by a dependency that did not exist when the native image was created for the application. If the dependencies at run time differ from the dependencies when Ngen.exe is run, binding to a native image is not allowed.  
-  
-```  
-*** Assembly Binder Log Entry  (12/8/2006 @ 5:22:07 PM) ***  
-  
-The operation failed.  
-Bind result: hr = 0x80070002. The system cannot find the file specified.  
-  
-Assembly manager loaded from:  E:\Windows\Microsoft.NET\Framework64\v2.0.50727\mscorwks.dll  
-Running under executable  E:\test\App.exe  
---- A detailed error log follows.   
-  
-LOG: Start binding of native image App, Version=0.0.0.0, Culture=neutral, PublicKeyToken=null.  
-LOG: IL assembly loaded from E:\test\App.exe.  
-LOG: Start validating native image App, Version=0.0.0.0, Culture=neutral, PublicKeyToken=null.  
-LOG: Start validating all the dependencies.  
-LOG: [Level 1]Start validating native image dependency mscorlib, Version=2.0.0.0, Culture=neutral, PublicKeyToken=b77a5c561934e089.  
-LOG: Dependency evaluation succeeded.  
-LOG: [Level 1]Start validating IL dependency b, Version=0.0.0.0, Culture=neutral, PublicKeyToken=null.  
-WRN: Dependency assembly was not found at ngen time, but is found at binding time. Disallow using this native image.  
-WRN: No matching native image found.  
-LOG: Bind to native image assembly did not succeed. Use IL image.  
-```  
-  
- The following log shows a native image binding failure that occurred because the security settings on the computer when the application was run were different from the security settings at the time the native image was created.  
-  
-```  
-*** Assembly Binder Log Entry  (12/8/2006 @ 5:29:09 PM) ***  
-  
-The operation failed.  
-Bind result: hr = 0x80004005. Unspecified error  
-  
-Assembly manager loaded from:  E:\Windows\Microsoft.NET\Framework64\v2.0.50727\mscorwks.dll  
-Running under executable  E:\test\Application101622.exe  
---- A detailed error log follows.   
-  
-LOG: Start binding of native image Application101622, Version=0.0.0.0, Culture=neutral, PublicKeyToken=null.  
-LOG: IL assembly loaded from E:\test\Application101622.exe.  
-LOG: Start validating native image Application101622, Version=0.0.0.0, Culture=neutral, PublicKeyToken=null.  
-LOG: Start validating all the dependencies.  
-LOG: [Level 1]Start validating native image dependency mscorlib, Version=2.0.0.0, Culture=neutral, PublicKeyToken=b77a5c561934e089.  
-LOG: Dependency evaluation succeeded.  
-LOG: [Level 1]Start validating IL dependency Dependency101622, Version=0.0.0.0, Culture=neutral, PublicKeyToken=null.  
-LOG: Dependency evaluation succeeded.  
-LOG: Validation of dependencies succeeded.  
-LOG: Start loading all the dependencies into load context.  
-LOG: Loading of dependencies succeeded.  
-LOG: Bind to native image succeeded.  
-Native image has correct version information.  
-Attempting to use native image E:\Windows\assembly\NativeImages_v2.0.50727_64\Application101622\1ac7fadabec4f72575d807501e9fdc72\Application101622.ni.exe.  
-Rejecting native image because it failed the security check. The assembly's permissions must have changed since the time it was ngenned, or it is running with a different security context.  
-Discarding native image.  
-```  
-  
-## The Log Settings Dialog  
- You can use the **Log Settings** dialog to perform the following actions.  
-  
-#### To disable logging  
-  
-- Select the **Log disabled** option button.  Note that this option is selected by default.  
-  
-#### To log assembly binds in exceptions  
-  
-- Select the **Log in exception text** option button. Only the least detailed fusion log information is logged in exception text. To view full information, use one of the other settings.  
-  
-     See the Important note regarding assemblies that are loaded as domain neutral.  
-  
-#### To log assembly bind failures  
-  
-- Select the **Log bind failures to disk** option button.  
-  
-     See the Important note regarding assemblies that are loaded as domain neutral.  
-  
-#### To log all assembly binds  
-  
-- Select the **Log all binds to disk** option button.  
-  
-     See the Important note regarding assemblies that are loaded as domain neutral.  
-  
-=======
 > You must run fuslogvw.exe with administrator privileges.
 
-This tool is automatically installed with Visual Studio. To run the tool, use the Developer Command Prompt for Visual Studio (or the Visual Studio Command Prompt in Windows 7) with administrator credentials. For more information, see [Command Prompts](../../../docs/framework/tools/developer-command-prompt-for-vs.md).
+This tool is automatically installed with Visual Studio. To run the tool, use the Developer Command Prompt for Visual Studio (or the Visual Studio Command Prompt in Windows 7) with administrator credentials. For more information, see [Command Prompts](developer-command-prompt-for-vs.md).
 
 At the command prompt, type the following:
 
@@ -239,7 +54,7 @@
 
     - A description of any Application, Publisher, or Administrator version policies that have been applied.
 
-    - Whether the assembly was found in the [global assembly cache](../../../docs/framework/app-domains/gac.md).
+    - Whether the assembly was found in the [global assembly cache](../app-domains/gac.md).
 
     - A list of all probing URLs.
 
@@ -301,7 +116,7 @@
 
 ## Binding Logs for Native Images
 
-By default, Fuslogvw.exe logs normal assembly bind requests. Alternatively, you can log assembly binds for native images that were created using the [Ngen.exe (Native Image Generator)](../../../docs/framework/tools/ngen-exe-native-image-generator.md).
+By default, Fuslogvw.exe logs normal assembly bind requests. Alternatively, you can log assembly binds for native images that were created using the [Ngen.exe (Native Image Generator)](ngen-exe-native-image-generator.md).
 
 #### To log assembly binds for native images
 
@@ -387,7 +202,6 @@
 
   See the Important note regarding assemblies that are loaded as domain neutral.
 
->>>>>>> ed858e9e
 > [!IMPORTANT]
 > When an assembly is loaded as domain neutral, for example by setting the <xref:System.AppDomainSetup.LoaderOptimization%2A> property to <xref:System.LoaderOptimization.MultiDomain?displayProperty=nameWithType> or <xref:System.LoaderOptimization.MultiDomainHost?displayProperty=nameWithType>, turning on logging might leak memory in some cases. This can happen if a log entry is made when a domain-neutral module is loaded into an application domain, and later the application domain is unloaded. The log entry might not be released until the process ends. Some debuggers automatically turn on logging.
 
@@ -398,19 +212,7 @@
 2. Enter the path into the **Custom log path** text box.
 
 > [!NOTE]
-<<<<<<< HEAD
-> The [Assembly Binding Log Viewer (Fuslogvw.exe)](fuslogvw-exe-assembly-binding-log-viewer.md) uses the Internet Explorer (IE) cache to store its binding log. Due to occasional corruption in the IE cache, the [Assembly Binding Log Viewer (Fuslogvw.exe)](fuslogvw-exe-assembly-binding-log-viewer.md) can sometimes stop showing new binding logs in the viewing window. As a result of this corruption, the .NET binding infrastructure (fusion) cannot write to or read from the binding log. (This issue is not encountered if you use a custom log path.)  To fix the corruption and allow fusion to show binding logs again, clear the IE cache by deleting temporary internet files from within the IE Internet Options dialog.  
->   
->  If your unmanaged application hosts the common language runtime by implementing the `IHostAssemblyManager` and `IHostAssemblyStore` interfaces, log entries can't be stored in the wininet cache.  To view log entries for custom hosts that implement these interfaces, you must specify an alternate log path.  
-  
-#### To enable logging for apps running in the Windows app container  
-  
-1. Enable a custom log path, as described in the previous procedure. By default, apps that are running in the Windows app container have limited access to the hard disk. The directory you specify will have read/write access for all apps in the app container.  
-  
-2. Select the **Enable immersive logging** check box.  
-  
-=======
-> The [Assembly Binding Log Viewer (Fuslogvw.exe)](../../../docs/framework/tools/fuslogvw-exe-assembly-binding-log-viewer.md) uses the Internet Explorer (IE) cache to store its binding log. Due to occasional corruption in the IE cache, the [Assembly Binding Log Viewer (Fuslogvw.exe)](../../../docs/framework/tools/fuslogvw-exe-assembly-binding-log-viewer.md) can sometimes stop showing new binding logs in the viewing window. As a result of this corruption, the .NET binding infrastructure (fusion) cannot write to or read from the binding log. (This issue is not encountered if you use a custom log path.)  To fix the corruption and allow fusion to show binding logs again, clear the IE cache by deleting temporary internet files from within the IE Internet Options dialog.
+> The [Assembly Binding Log Viewer (Fuslogvw.exe)](fuslogvw-exe-assembly-binding-log-viewer.md) uses the Internet Explorer (IE) cache to store its binding log. Due to occasional corruption in the IE cache, the [Assembly Binding Log Viewer (Fuslogvw.exe)](fuslogvw-exe-assembly-binding-log-viewer.md) can sometimes stop showing new binding logs in the viewing window. As a result of this corruption, the .NET binding infrastructure (fusion) cannot write to or read from the binding log. (This issue is not encountered if you use a custom log path.)  To fix the corruption and allow fusion to show binding logs again, clear the IE cache by deleting temporary internet files from within the IE Internet Options dialog.
 >
 > If your unmanaged application hosts the common language runtime by implementing the `IHostAssemblyManager` and `IHostAssemblyStore` interfaces, log entries can't be stored in the wininet cache.  To view log entries for custom hosts that implement these interfaces, you must specify an alternate log path.
 
@@ -420,7 +222,6 @@
 
 2. Select the **Enable immersive logging** check box.
 
->>>>>>> ed858e9e
     > [!NOTE]
     > This box is enabled only on Windows 8 or later.
 
