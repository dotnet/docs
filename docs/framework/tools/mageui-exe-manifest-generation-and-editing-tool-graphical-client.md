--- conflicted
+++ resolved
@@ -15,182 +15,6 @@
  Two versions of Mage.exe and MageUI.exe are included as a component of the Visual Studio 2010 setup. To see version information, run MageUI.exe, select **Help**, and select **About**. This documentation describes version 4.0.x.x of Mage.exe and MageUI.exe.
 
 > [!NOTE]
-<<<<<<< HEAD
->  MageUI.exe does not support the [compatibleFrameworks](/visualstudio/deployment/compatibleframeworks-element-clickonce-deployment) element when saving an application manifest that has already been signed with a certificate using MageUI.exe. Instead, you must use [Mage.exe](../../../docs/framework/tools/mage-exe-manifest-generation-and-editing-tool.md).
-
-## UIElement List
- The following table lists the menu and toolbar items that are available.
-
-|Command|Menu|Shortcut|Description|
-|-------------|----------|--------------|-----------------|
-|**Application Manifest**|**File, New**||Creates a new application manifest.|
-|**Deployment Manifest**|**File, New**||Creates a new deployment manifest.|
-|**Open**|**File**|CTRL+O|Opens an existing deployment manifest, application manifest, or trust license for editing.|
-|**Close**|**File**|CTRL+F4|Closes an open file.<br /><br /> If you modify a file before closing it, MageUI.exe prompts you to re-sign the file with a public key, key pair, or stored certificate.|
-|**Save**|**File**|CTRL+S|Saves to disk the document which currently has user input focus.|
-|**Save As**|**File**||Saves a file to disk, enabling you to supply a new file name and/or location.|
-|**Save All**|**File**||Saves the changes made to all files currently open within MageUI.exe.|
-|**Preferences**|**File**||Opens the **Preferences** dialog box. See the following section for more information.|
-|**Exit**|**File**|ALT+F4|Quits MageUI.exe.|
-|**Cut**|**Edit**|CTRL+X|Removes the currently selected text from the application and moves it to the system Clipboard.|
-|**Copy**|**Edit**|CTRL+C|Copies the currently selected text to the system Clipboard.|
-|**Paste**|**Edit**|CTRL+V|Pastes text from the system Clipboard into the currently active text element.|
-|**Delete**|**Edit**||Deletes an element currently selected in a list, such as a trust license on the **Deployment Manifest** tab.|
-|**Close All**|**Window**||Closes all files currently open in MageUI.exe. If one or more files need saving, MageUI.exe prompts you to save them. MageUI.exe also prompts you to select a signing key for each unsigned or changed file.|
-|**About**|**Help**||Displays version and copyright information about MageUI.exe.|
-
-## Preferences Dialog Box
- The **Preferences** dialog box contains the following elements.
-
-|UI Element|Description|
-|----------------|-----------------|
-|**Sign on save**|Prompts you to sign a file whenever you save your modifications.|
-|**Use default signing certificate**|Uses the key entered in the **Certificate file** text box to sign all files. This eliminates the signing prompt that typically appears when you save a file and **Sign on Save** is selected. Use the ellipsis (**…**) button next to the **Certificate file** text box to select a key file.|
-|Digest algorithm|Specifies the algorithm to generate dependency digests with. Value must be "sha256RSA" or "sha1RSA". Uses SHA1 as the default. Used both in application and deployment manifests. If the user provides a certificate when saving the manifest, uses the algorithms in the certificate to generate dependency digests with.|
-
-## Signing Options Dialog Box
- The **Signing Options** dialog box appears when you save a manifest or trust license for the first time, or when you change a manifest or trust license. It only appears if the **Sign on Save** option in the **Preferences** dialog box is selected. You must be connected to the Internet when signing a manifest that specifies a value in the **TimeStamping URI** text box.
-
- This dialog box contains the following elements.
-
-|UI Element|Description|
-|----------------|-----------------|
-|**Sign with certificate file**|Signs the manifest with a digital certificate stored on the file system.|
-|**File**|Provides an area to type the path to the .pfx file representing the certificate.|
-|**...**|Opens a **Choose File** dialog box for selecting an existing .pfx file.|
-|**New**|Generates a new .pfx that is not verifiable through a Certificate Authority (CA). For more information about the types of certificates used for signing [!INCLUDE[ndptecclick](../../../includes/ndptecclick-md.md)] deployments, see [Trusted Application Deployment Overview](/visualstudio/deployment/trusted-application-deployment-overview).|
-|**Password**|Provides an area to type the password used for signing with this certificate. If not applicable, can be left blank.|
-|**Sign with stored certificate**|Displays a selectable list of digital certificates stored in your computer's certificate store.|
-|**TimeStamping URI**|Displays the Uniform Resource Locator (URI) of a digital timestamping service. Timestamping the manifests prevents you from having to re-sign the manifests if your digital certificate expires before you deploy the next version of your application. For more information, see [Windows root certificate program members](http://go.microsoft.com/fwlink/?LinkId=159000) and [ClickOnce and Authenticode](/visualstudio/deployment/clickonce-and-authenticode).|
-|**Don't Sign**|Allows you to save the manifest without adding a signature from a digital certificate.|
-
-## Tab and Panel Descriptions
- When you open a document with MageUI.exe, it appears within its own tab page. Each tab contains a set of property panels. The panels contain grouped subsets of the document's data.
-
-### Application Manifest Tab
- The **Application Manifest** tab displays the contents of an application manifest. The application manifest describes all files included with the deployment, and the permissions required for the application to run on the client.
-
- The **Application Manifest** tab contains the following tabs.
-
-|UI Element|Description|
-|----------------|-----------------|
-|**Name**|Specifies identifying information about this deployment.|
-|**Description**|Specifies publisher, product, and support information.|
-|**Application Options**|Specifies whether this is a browser application, and whether this manifest is the source of trust information.|
-|**Files**|Specifies all of the files that constitute this deployment.|
-|**Permissions Required**|Specifies the minimum permission set required by the application to run on a client.|
-
-### Name Tab
- The **Name** tab is displayed when you first create or open an application manifest. It uniquely identifies the deployment, and optionally specifies a valid target platform.
-
-|UI Element|Description|
-|----------------|-----------------|
-|**Name**|Required. The name of the application manifest. Usually the same as the file name.|
-|**Version**|Required. The version number of the deployment in the form *N.N.N.N*. Only the first major build number is required. For example, for version 1.0 of an application, valid values would include `1`, `1.0`, `1.0.0`, and `1.0.0.0`.|
-|**Processor**|Optional. The machine architecture on which this deployment can run. The default is `msil`, or Microsoft Intermediate Language, which is the default format of all managed assemblies. Change this field if you have pre-compiled the assemblies in your application for a specific architecture. For more information about pre-compilation, see [Ngen.exe (Native Image Generator)](../../../docs/framework/tools/ngen-exe-native-image-generator.md).|
-|**Culture**|Optional. The two-part ISO country and region code in which this application runs. The default is `neutral`.|
-|**Public key token**|Optional. The public key with which this application manifest has been signed. If this is a new or unsigned manifest, this field will appear as `Unsigned`.|
-
-### Description Tab
- This information is usually provided within the deployment manifest. These fields can only be modified if the **Use Application Manifest Trust Information** check box is selected on the **Application Options** tab.
-
-|UI Element|Description|
-|----------------|-----------------|
-|**Publisher**|The name of the person or organization responsible for the application. This value is used as the Start menu folder name.|
-|**Product**|The full product name. If you selected **Install Locally** for the **Application Type** element on the **Deployment Options** tab of the deployment manifest, this name will be what appears in the **Start** menu link and in **Add or Remove Programs** for this application.|
-|**Support Location**|The URL from which customers can obtain help and support for the application.|
-
-### Application Options Tab
-
-|UI Element|Description|
-|----------------|-----------------|
-|**Windows Presentation Foundation Browser Application**|Specifies whether this is a WPF application that runs in the browser as a XAML browser application (XBAP).|
-|**Use Application Manifest Trust Information**|Specifies whether this manifest contains trust information.|
-
-### Files Tab
-
-|UI Element|Description|
-|----------------|-----------------|
-|**Application directory**|The directory in which the application's files reside. Use the ellipses (**…**) button to select the directory.|
-|**Populate**|Adds all of the files in the application directory and subdirectories to the application manifest. If MageUI.exe finds a single executable file in the directory, it automatically marks this as the Entry Point, which is the file first executed when the ClickOnce application is launched on the client.|
-|**Application Files**|Lists all of the files in the application. Each file has three editable attributes, discussed below.|
-|**File Type**|File Type can be one of four values:<br /><br /> -   None.<br />-   Entry Point. The application's primary executable. Only one executable file can be marked as the entry point.<br />-   Data File. A file, such as an XML file, that supplies data to the application.<br />-   Icon File. An application icon, such as appears on the desktop or in the corner of an application's window.|
-|**Optional**|Files marked optional are not downloaded on initial install or update, but may be downloaded at run time using the System.Deployment On-Demand API. For more information, see [Walkthrough: Downloading Assemblies on Demand with the ClickOnce Deployment API Using the Designer](/visualstudio/deployment/walkthrough-downloading-assemblies-on-demand-with-the-clickonce-deployment-api-using-the-designer).|
-|**Group**|A label for a set of optional files. You can apply a Group label to a set of files, and use the On-Demand API to download a batch of files with a single API call.|
-
-### Permissions Required Tab
- Use the **Permissions Required** tab if you need to grant your application more access to the local computer than is granted by default. For more information, see [Securing ClickOnce Applications](/visualstudio/deployment/securing-clickonce-applications).
-
-|UI Element|Description|
-|----------------|-----------------|
-|**Permission set type**|The minimum permission set required by this application to run on the client. For a description of these permission sets and which permissions they do or do not demand, see [NIB: Named Permission Sets](http://msdn.microsoft.com/library/08250d67-c99d-4ab0-8d2b-b0e12019f6e3).|
-|**Details**|The XML created for the application manifest to represent the permission set. Unless you have a good understanding of the application manifest XML format, you should not edit this XML manually. For more information, see [ClickOnce Application Manifest](/visualstudio/deployment/clickonce-application-manifest).|
-
-### Deployment Manifest Tab
- The **Deployment Manifest** tab contains the following tabs.
-
-|UI Element|Description|
-|----------------|-----------------|
-|**Name**|Specifies identifying information about this deployment.|
-|**Description**|Specifies publisher, product, and support information.|
-|**Deployment Options**|Specifies additional information about the deployment, such as the application type and the start location.|
-|**Update Options**|Specifies how often [!INCLUDE[ndptecclick](../../../includes/ndptecclick-md.md)] should check for application updates.|
-|**Application Reference**|Specifies the application manifest for this deployment.|
-
-### Name Tab
- The **Name** tab is displayed when you first create or open a deployment manifest. It uniquely identifies the deployment, and optionally specifies a valid target platform.
-
-|UI Element|Description|
-|----------------|-----------------|
-|**Name**|Required. The name of the deployment manifest. Usually the same as the file name.|
-|**Version**|Required. The version number of the deployment in the form *N.N.N.N*. Only the first major build number is required. For example, for version 1.0 of an application, valid values would include `1`, `1.0`, `1.0.0`, and `1.0.0.0`.|
-|**Processor**|Optional. The machine architecture on which this deployment can run. The default is `msil`, or Microsoft Intermediate Language, the default format of all managed assemblies. Change this field if you have compiled the assemblies in your application for a specific architecture.|
-|**Culture**|Optional. The two-part ISO country/region code in which this application runs. The default is `neutral`.|
-|**Public key token**|Optional. The public key with which this deployment manifest has been signed. If this is a new or unsigned manifest, this field will appear as `Unsigned`.|
-
-### Description Tab
-
-|UI Element|Description|
-|----------------|-----------------|
-|**Publisher**|Required. The name of the person or organization responsible for the application. This value is used as the Start menu folder name.|
-|**Product**|Required. The full product name. If you selected **Install Locally** for the **Application Type** element on the **Deployment Options** tab, this name will be what appears in the **Start** menu link and in **Add or Remove Programs** for this application.|
-|**Support Location**|Optional. The URL from which customers can obtain help and support for the application.|
-
-### Deployment Options Tab
-
-|UI Element|Description|
-|----------------|-----------------|
-|**Application Type**|Optional. Specifies whether this application installs itself to the client computer (**Install Locally**), runs online (**Online Only**), or is a WPF application that runs in the browser (**WPF Browser Application**). The default is **Install Locally**.|
-|**Start Location**|Optional. The URL from which the application should actually be started. Useful when deploying an application from a CD that should update itself from the Web.|
-|**Include Start Location (ProviderURL) in the manifest**|Optional. Specifies the URL which [!INCLUDE[ndptecclick](../../../includes/ndptecclick-md.md)] will examine for application updates.|
-|**Automatically run application after installing**|Required. Specifies that the [!INCLUDE[ndptecclick](../../../includes/ndptecclick-md.md)] application should run immediately after the initial installation from a URL. The default is the check box is selected.|
-|**Allow URL parameters to be passed to application**|Required. Permits the transfer of parameter data to the [!INCLUDE[ndptecclick](../../../includes/ndptecclick-md.md)] application through a query string appended to the deployment manifest's URL. The default is the check box is cleared.|
-|**Use .deploy file extension**|Required. When selected, all files in the application manifest must have the .deploy extension. The default is the check box is cleared.|
-
-### Update Options Tab
- The **Update Options** tab only contains options mentioned here when the **Application Type** selection box on the **Name** tab is set to **Install Locally**.
-
-|UI Element|Description|
-|----------------|-----------------|
-|**This application should check for updates**|Specifies whether [!INCLUDE[ndptecclick](../../../includes/ndptecclick-md.md)] should check for application updates. If this check box is not selected, the application will not check for updates unless you update it programmatically by using the APIs in the <xref:System.Deployment.Application> namespace.|
-|**Choose when the application should check for updates**|Provides two options for update checks:<br /><br /> -   **Before the application starts**. The update check is performed prior to application execution.<br />-   **After the application starts**. The update check begins once the main form of the application has initialized, and will run the next time the application starts.|
-|**Update check frequency**|Determines how often [!INCLUDE[ndptecclick](../../../includes/ndptecclick-md.md)] should check for updates:<br /><br /> -   **Check every time the application runs**. [!INCLUDE[ndptecclick](../../../includes/ndptecclick-md.md)] will perform an update check every time the user opens the application.<br />-   **Check every**: Select a time interval and a unit (hours, days, or weeks) that must elapse before checking for updates.|
-|**Specify a minimum required version for this application**|Optional. Specifies that a specific version of your application is a required installation, preventing your users from working with an earlier version.|
-|**Version**|Required if **Specify a minimum required version for this application** check box is selected. The version number supplied must be of the form *N.N.N.N*. Only the first major build number is required. For example, for version 1.0 of an application, valid values would include `1`, `1.0`, `1.0.0`, and `1.0.0.0`.|
-
-### Application Reference Tab
- The **Application Reference** tab contains the same fields as the **Name** tab described earlier in this topic. The one exception is the following field.
-
-|UI Element|Description|
-|----------------|-----------------|
-|**Select Manifest**|Allows you to choose the application manifest. All of the other fields on this page will populate when you choose an application manifest.|
-
-## See Also
-
-- [ClickOnce Security and Deployment](/visualstudio/deployment/clickonce-security-and-deployment)
-- [Walkthrough: Manually Deploying a ClickOnce Application](/visualstudio/deployment/walkthrough-manually-deploying-a-clickonce-application)
-- [Mage.exe (Manifest Generation and Editing Tool)](../../../docs/framework/tools/mage-exe-manifest-generation-and-editing-tool.md)
-=======
 >  MageUI.exe does not support the [compatibleFrameworks](/visualstudio/deployment/compatibleframeworks-element-clickonce-deployment) element when saving an application manifest that has already been signed with a certificate using MageUI.exe. Instead, you must use [Mage.exe](../../../docs/framework/tools/mage-exe-manifest-generation-and-editing-tool.md).  
   
 ## UIElement List  
@@ -363,5 +187,4 @@
 ## See Also  
  [ClickOnce Security and Deployment](/visualstudio/deployment/clickonce-security-and-deployment)  
  [Walkthrough: Manually Deploying a ClickOnce Application](/visualstudio/deployment/walkthrough-manually-deploying-a-clickonce-application)  
- [Mage.exe (Manifest Generation and Editing Tool)](../../../docs/framework/tools/mage-exe-manifest-generation-and-editing-tool.md)
->>>>>>> 8b9e8cd3
+ [Mage.exe (Manifest Generation and Editing Tool)](../../../docs/framework/tools/mage-exe-manifest-generation-and-editing-tool.md)