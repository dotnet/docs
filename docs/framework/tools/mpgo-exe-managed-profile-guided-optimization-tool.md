---
title: "Mpgo.exe (Managed Profile Guided Optimization Tool)"
ms.date: "03/30/2017"
helpviewer_keywords:
  - "Mpgo.exe"
  - "training scenarios, generating profiles with"
  - "Managed Profile Guided Optimization Tool"
  - "Ngen.exe"
  - "Ngen.exe, profilers and native images"
ms.assetid: f6976502-a000-4fbe-aaf5-a7aab9ce4ec2
author: "mairaw"
ms.author: "mairaw"
---
# Mpgo.exe (Managed Profile Guided Optimization Tool)
<<<<<<< HEAD

The Managed Profile Guided Optimization Tool (Mpgo.exe) is a command-line tool that uses common end-user scenarios to optimize the native image assemblies that are created by the [Native Image Generator (Ngen.exe)](../../../docs/framework/tools/ngen-exe-native-image-generator.md). This tool enables you to run training scenarios that generate profile data. The [Native Image Generator (Ngen.exe)](../../../docs/framework/tools/ngen-exe-native-image-generator.md) uses this data to optimize its generated native image application assemblies. A training scenario is a trial run of an expected use of your application. Mpgo.exe is available in Visual Studio Ultimate 2012 and later versions. Starting with Visual Studio 2013, you can also use Mpgo.exe to optimize [!INCLUDE[win8_appname_long](../../../includes/win8-appname-long-md.md)] apps.

 Profile-guided optimization improves application startup time, memory utilization (working set size), and throughput by gathering data from training scenarios and using it to optimize the layout of native images.

 When you encounter performance issues with startup time and working set size for Intermediate Language (IL) assemblies, we recommend that you first use Ngen.exe to eliminate just-in-time (JIT) compilation costs and to facilitate code sharing. If you need additional improvements, you can then use Mpgo.exe to further optimize your application. You can use the performance data from the un-optimized native image assemblies as a baseline to evaluate the performance gains. Using Mpgo.exe may result in faster cold startup times and a smaller working set size. Mpgo.exe adds information to IL assemblies that Ngen.exe uses to create optimized native image assemblies. For more information, see the entry [Improving Launch Performance for your Desktop Applications](http://go.microsoft.com/fwlink/p/?LinkId=248943) in the .NET blog.

 This tool is automatically installed with Visual Studio. To run the tool, use the Developer Command Prompt (or the Visual Studio Command Prompt in Windows 7) with administrator credentials, and type the following at the command prompt. For more information, see [Command Prompts](../../../docs/framework/tools/developer-command-prompt-for-vs.md).

 For desktop apps:

```
mpgo –Scenario <command> [-Import <directory>] –AssemblyList <assembly1>  <assembly2> ... -OutDir <directory> [options]
```

 For [!INCLUDE[win8_appname_long](../../../includes/win8-appname-long-md.md)] apps:

## Syntax

```
mpgo –Scenario <packageName> -AppID <appId> -Timeout <seconds>
```

#### Parameters
 All arguments to Mpgo.exe are case-insensitive. Commands are prefixed with a dash.

=======
The Managed Profile Guided Optimization Tool (Mpgo.exe) is a command-line tool that uses common end-user scenarios to optimize the native image assemblies that are created by the [Native Image Generator (Ngen.exe)](../../../docs/framework/tools/ngen-exe-native-image-generator.md). This tool enables you to run training scenarios that generate profile data. The [Native Image Generator (Ngen.exe)](../../../docs/framework/tools/ngen-exe-native-image-generator.md) uses this data to optimize its generated native image application assemblies. A training scenario is a trial run of an expected use of your application. Mpgo.exe is available in Visual Studio Ultimate 2012 and later versions. Starting with [!INCLUDE[vs_dev12](../../../includes/vs-dev12-md.md)], you can also use Mpgo.exe to optimize [!INCLUDE[win8_appname_long](../../../includes/win8-appname-long-md.md)] apps.  
  
 Profile-guided optimization improves application startup time, memory utilization (working set size), and throughput by gathering data from training scenarios and using it to optimize the layout of native images.  
  
 When you encounter performance issues with startup time and working set size for Intermediate Language (IL) assemblies, we recommend that you first use Ngen.exe to eliminate just-in-time (JIT) compilation costs and to facilitate code sharing. If you need additional improvements, you can then use Mpgo.exe to further optimize your application. You can use the performance data from the un-optimized native image assemblies as a baseline to evaluate the performance gains. Using Mpgo.exe may result in faster cold startup times and a smaller working set size. Mpgo.exe adds information to IL assemblies that Ngen.exe uses to create optimized native image assemblies. For more information, see the entry [Improving Launch Performance for your Desktop Applications](https://go.microsoft.com/fwlink/p/?LinkId=248943) in the .NET blog.  
  
 This tool is automatically installed with Visual Studio. To run the tool, use the Developer Command Prompt (or the Visual Studio Command Prompt in Windows 7) with administrator credentials, and type the following at the command prompt. For more information, see [Command Prompts](../../../docs/framework/tools/developer-command-prompt-for-vs.md).  
  
 For desktop apps:  
  
```  
mpgo –Scenario <command> [-Import <directory>] –AssemblyList <assembly1>  <assembly2> ... -OutDir <directory> [options]  
```  
  
 For [!INCLUDE[win8_appname_long](../../../includes/win8-appname-long-md.md)] apps:  
  
## Syntax  
  
```  
mpgo –Scenario <packageName> -AppID <appId> -Timeout <seconds>  
```  
  
#### Parameters  
 All arguments to Mpgo.exe are case-insensitive. Commands are prefixed with a dash.  
  
>>>>>>> 8b9e8cd3
> [!NOTE]
>  You can use either `–Scenario` or `–Import` as a required command, but not both. None of the required parameters are used if you specify the `–Reset` option.

|Required parameter|Description|
|------------------------|-----------------|
|`-Scenario` \<*command*><br /><br /> —or—<br /><br /> `-Scenario` \<*packageName*><br /><br /> -or-<br /><br /> `-Import` \<*directory*>|For desktop apps, use `–Scenario` to specify the command to run the application you want to optimize, including any command-line arguments. Use three sets of double quotation marks around *command* if it specifies a path that includes spaces; for example: `mpgo.exe -scenario """C:\My App\myapp.exe""" -assemblylist """C:\My App\myapp.exe""" -outdir "C:\optimized files"`. Do not use double quotation marks; they will not work correctly if *command* includes spaces.<br /><br /> -or-<br /><br /> For [!INCLUDE[win8_appname_long](../../../includes/win8-appname-long-md.md)] apps, use `–Scenario` to specify the package that you want to generate profile information for. If you specify the package display name or the package family name instead of the full package name, Mpgo.exe will select the package that matches the name you provided if there is only one match. If multiple packages match the specified name, Mpgo.exe will prompt you to choose a package.<br /><br /> —or—<br /><br /> Use `-Import` to specify that optimization data from previously optimized assemblies should be used to optimize the assemblies in `-AssemblyList`. *directory* specifies the directory that contains the previously optimized files. The assemblies specified in `–AssemblyList` or `–AssemblyListFile` are the new versions of the assemblies to be optimized using the data from the imported files. Using optimization data from older version of assemblies enables you to optimize newer versions of assemblies without re-running the scenario.  However, if the imported and target assemblies include significantly different code, the optimization data will be ineffective. The assembly names specified in `–AssemblyList` or `–AssemblyListFile` must be present in the directory specified by `–Import`*directory*. Use three sets of double quotation marks around *directory* if it specifies a path that includes spaces.<br /><br /> You must specify either `–Scenario` or `–Import`, but not both parameters.|
|`-OutDir` \<*directory*>|The directory in which to place the optimized assemblies. If an assembly already exists in the output directory folder, a new copy is created and an index number is appended to its name; for example: *assemblyname*-1.exe. Use double quotation marks around *directory* if it specifies a path that contains spaces.|
|`-AssemblyList` \<*assembly1 assembly2 ...*><br /><br /> —or—<br /><br /> `-AssemblyListFile` \<*file*>|A list of assemblies (including .exe and .dll files), separated by spaces, that you want collect profile information about. You can specify `C:\Dir\*.dll` or `*.dll` to select all the assemblies in the designated or current working directory. See the Remarks section for more information.<br /><br /> —or—<br /><br /> A text file that contains the list of assemblies you want to collect profile information about, listed one assembly per line. If an assembly name begins with a hyphen (-), use an assembly file list or rename the assembly.|
|`-AppID` \<*appId*>|The ID of the application in the specified package. If you use the wildcard (\*), Mpgo.exe will try to enumerate the AppIDs in the package and will fall back to \<*package_family_name*>!App if it fails. If you specify a string that is prefixed by an exclamation point (!), Mpgo.exe will concatenate the package family name with the argument provided.|
|`-Timeout` \<*seconds*>|The amount of time to allow the [!INCLUDE[win8_appname_long](../../../includes/win8-appname-long-md.md)] app to run before the app exits.|

|Optional parameter|Description|
|------------------------|-----------------|
|`-64bit`|Instruments the assemblies for 64-bit systems.  You must specify this parameter for 64-bit assemblies, even if your assembly declares itself as 64 bit.|
|`-ExeConfig` \<*filename*>|Specifies the configuration file that your scenario uses to provide version and loader information.|
|`-f`|Forces the inclusion of the profile data in a binary assembly, even if it's signed.  If the assembly is signed, it must be re-signed; otherwise, the assembly will fail to load and run.|
|`-Reset`|Resets the environment to make certain that an aborted profiling session doesn't affect your assemblies, and then quits. The environment is reset by default before and after a profiling session.|
|`-Timeout` \<*time in seconds*>|Specifies the profiling duration in seconds. Use a value that is slightly more than your observed startup times for GUI applications. At the end of the time-out period, the profile data is recorded although the application continues to run. If you don't set this option, profiling will continue until application shutdown, at which time the data will be recorded.|
|`-LeaveNativeImages`|Specifies that the instrumented native images shouldn't be removed after running the scenario. This option is primarily used when you're getting the application that you specified for the scenario running. It will prevent the recreation of native images for subsequent runs of Mpgo.exe. When you have finished running your application, there may be orphaned native images in the cache if you specify this option. In this case, run Mpgo.exe with the same scenario and assembly list and use the `–RemoveNativeImages` parameter to remove these native images.|
|`-RemoveNativeImages`|Cleans up from a run where `–LeaveNativeImages` was specified. If you specify `-RemoveNativeImages`, Mpgo.exe ignores any arguments except `-64bit` and `–AssemblyList`, and exits after removing all instrumented native images.|

## Remarks
 You can use both `–AssemblyList` and `- AssemblyListFile` multiple times on the command line.

 If you do not specify full path names when specifying assemblies, Mpgo.exe looks in the current directory. If you specify an incorrect path, Mpgo.exe displays an error message but continues to generate data for other assemblies. If you specify an assembly that is not loaded during the training scenario, no training data is generated for that assembly.

 If an assembly in the list is in the global assembly cache, it will not be updated to contain the profile information.  Remove it from the global assembly cache to collect profile information.

 The use of Ngen.exe and Mpgo.exe is recommended only for large managed applications, because the benefit of precompiled native images is typically seen only when it eliminates significant JIT compilation at run time. Running Mpgo.exe on "Hello World" style applications that aren’t working-set intensive will not provide any benefits, and Mpgo.exe may even fail to gather profile data.

> [!NOTE]
<<<<<<< HEAD
>  Ngen.exe and Mpgo.exe are not recommended for ASP.NET applications and Windows Communication Foundation (WCF) services.

## To Use Mpgo.exe

1.  Use a computer that has the Visual Studio Ultimate 2012 and your application installed.

2.  Run Mpgo.exe as an administrator with the necessary parameters.  See the next section for sample commands.

     The optimized intermediate language (IL) assemblies are created in the folder specified by the `–OutDir` parameter (in the examples, this is the `C:\Optimized` folder).

3.  Replace the IL assemblies you used for Ngen.exe  with the new IL assemblies that contain the profile information from the directory specified by `–OutDir`.

4.  The application setup (using the images provided by Mpgo.exe) will install optimized native images.

## Suggested Workflow

1.  Create a set of optimized IL assemblies by using Mpgo.exe with the `–Scenario` parameter.

2.  Check the optimized IL assemblies into source control.

3.  In the build process, call Mpgo.exe with the `–Import` parameter as a post-build step to generate optimized IL images to pass to Ngen.exe.

 This process ensures that all assemblies have optimization data. If you check in updated optimized assemblies (steps 1 and 2) more frequently, the performance numbers will be more consistent throughout product development.

## Using Mpgo.exe from Visual Studio
 You can run Mpgo.exe from Visual Studio (see the article [How to: Specify Build Events (C#)](http://msdn.microsoft.com/library/b4ce1ad9-5215-4b6f-b6a2-798b249aa335)) with the following restrictions:

-   You cannot use quoted paths with trailing slash marks, because Visual Studio macros also use trailing slash marks by default. (For example, `–OutDir "C:\Output Folder\"` is invalid.) To work around this restriction, you can escape the trailing slash. (For example, use `-OutDir "$(OutDir)\"` instead.)

-   By default, Mpgo.exe is not on the Visual Studio build path. You must either add the path to Visual Studio or specify the full path on the Mpgo command line. You can use either the `–Scenario` or the `–Import` parameter in the post-build event in Visual Studio. However, the typical process is to use `–Scenario` one time from a Visual Studio developer command prompt, and then use `–Import` to update the optimized assemblies after each build; for example:  `"C:\Program Files\Microsoft Visual Studio 11.0\Team Tools\Performance Tools\mpgo.exe" -import "$(OutDir)tmp" -assemblylist "$(TargetPath)" -outdir "$(OutDir)\"`.

<a name="samples"></a>
## Examples
 The following Mpgo.exe command from a Visual Studio developer command prompt optimizes a tax application:

```
mpgo –scenario "C:\MyApp\MyTax.exe /params par" –AssemblyList Mytax.dll MyTaxUtil2011.dll –OutDir C:\Optimized –TimeOut 15
```

 The following Mpgo.exe command optimizes a sound application:

```
mpgo –scenario "C:\MyApp\wav2wma.exe –input song1.wav –output song1.wma" –AssemblyList transcode.dll –OutDir C:\Optimized –TimeOut 15
```

 The following Mpgo.exe command uses data from previously optimized assemblies to optimize newer versions of the assemblies:

```
mpgo.exe -import "C:\Optimized" -assemblylist "C:\MyApp\MyTax.dll" "C:\MyApp\MyTaxUtil2011.dll" -outdir C:\ReOptimized
```

## See Also

- [Ngen.exe (Native Image Generator)](../../../docs/framework/tools/ngen-exe-native-image-generator.md)
- [Command Prompts](../../../docs/framework/tools/developer-command-prompt-for-vs.md)
- [Improving Launch Performance for your Desktop Applications](http://go.microsoft.com/fwlink/p/?LinkId=248943)
- [An Overview of Performance Improvements in .NET 4.5](http://go.microsoft.com/fwlink/p/?LinkId=249131)
=======
>  Ngen.exe and Mpgo.exe are not recommended for ASP.NET applications and Windows Communication Foundation (WCF) services.  
  
## To Use Mpgo.exe  
  
1.  Use a computer that has the Visual Studio Ultimate 2012 and your application installed.  
  
2.  Run Mpgo.exe as an administrator with the necessary parameters.  See the next section for sample commands.  
  
     The optimized intermediate language (IL) assemblies are created in the folder specified by the `–OutDir` parameter (in the examples, this is the `C:\Optimized` folder).  
  
3.  Replace the IL assemblies you used for Ngen.exe  with the new IL assemblies that contain the profile information from the directory specified by `–OutDir`.  
  
4.  The application setup (using the images provided by Mpgo.exe) will install optimized native images.  
  
## Suggested Workflow  
  
1.  Create a set of optimized IL assemblies by using Mpgo.exe with the `–Scenario` parameter.  
  
2.  Check the optimized IL assemblies into source control.  
  
3.  In the build process, call Mpgo.exe with the `–Import` parameter as a post-build step to generate optimized IL images to pass to Ngen.exe.  
  
 This process ensures that all assemblies have optimization data. If you check in updated optimized assemblies (steps 1 and 2) more frequently, the performance numbers will be more consistent throughout product development.  
  
## Using Mpgo.exe from Visual Studio  
 You can run Mpgo.exe from Visual Studio (see the article [How to: Specify Build Events (C#)](https://msdn.microsoft.com/library/b4ce1ad9-5215-4b6f-b6a2-798b249aa335)) with the following restrictions:  
  
-   You cannot use quoted paths with trailing slash marks, because Visual Studio macros also use trailing slash marks by default. (For example, `–OutDir "C:\Output Folder\"` is invalid.) To work around this restriction, you can escape the trailing slash. (For example, use `-OutDir "$(OutDir)\"` instead.)  
  
-   By default, Mpgo.exe is not on the Visual Studio build path. You must either add the path to Visual Studio or specify the full path on the Mpgo command line. You can use either the `–Scenario` or the `–Import` parameter in the post-build event in Visual Studio. However, the typical process is to use `–Scenario` one time from a Visual Studio developer command prompt, and then use `–Import` to update the optimized assemblies after each build; for example:  `"C:\Program Files\Microsoft Visual Studio 11.0\Team Tools\Performance Tools\mpgo.exe" -import "$(OutDir)tmp" -assemblylist "$(TargetPath)" -outdir "$(OutDir)\"`.  
  
<a name="samples"></a>   
## Examples  
 The following Mpgo.exe command from a Visual Studio developer command prompt optimizes a tax application:  
  
```  
mpgo –scenario "C:\MyApp\MyTax.exe /params par" –AssemblyList Mytax.dll MyTaxUtil2011.dll –OutDir C:\Optimized –TimeOut 15  
```  
  
 The following Mpgo.exe command optimizes a sound application:  
  
```  
mpgo –scenario "C:\MyApp\wav2wma.exe –input song1.wav –output song1.wma" –AssemblyList transcode.dll –OutDir C:\Optimized –TimeOut 15  
```  
  
 The following Mpgo.exe command uses data from previously optimized assemblies to optimize newer versions of the assemblies:  
  
```  
mpgo.exe -import "C:\Optimized" -assemblylist "C:\MyApp\MyTax.dll" "C:\MyApp\MyTaxUtil2011.dll" -outdir C:\ReOptimized  
```  
  
## See Also  
 [Ngen.exe (Native Image Generator)](../../../docs/framework/tools/ngen-exe-native-image-generator.md)  
 [Command Prompts](../../../docs/framework/tools/developer-command-prompt-for-vs.md)  
 [Improving Launch Performance for your Desktop Applications](https://go.microsoft.com/fwlink/p/?LinkId=248943)  
 [An Overview of Performance Improvements in .NET 4.5](https://go.microsoft.com/fwlink/p/?LinkId=249131)
>>>>>>> 8b9e8cd3
<|MERGE_RESOLUTION|>--- conflicted
+++ resolved
@@ -12,34 +12,6 @@
 ms.author: "mairaw"
 ---
 # Mpgo.exe (Managed Profile Guided Optimization Tool)
-<<<<<<< HEAD
-
-The Managed Profile Guided Optimization Tool (Mpgo.exe) is a command-line tool that uses common end-user scenarios to optimize the native image assemblies that are created by the [Native Image Generator (Ngen.exe)](../../../docs/framework/tools/ngen-exe-native-image-generator.md). This tool enables you to run training scenarios that generate profile data. The [Native Image Generator (Ngen.exe)](../../../docs/framework/tools/ngen-exe-native-image-generator.md) uses this data to optimize its generated native image application assemblies. A training scenario is a trial run of an expected use of your application. Mpgo.exe is available in Visual Studio Ultimate 2012 and later versions. Starting with Visual Studio 2013, you can also use Mpgo.exe to optimize [!INCLUDE[win8_appname_long](../../../includes/win8-appname-long-md.md)] apps.
-
- Profile-guided optimization improves application startup time, memory utilization (working set size), and throughput by gathering data from training scenarios and using it to optimize the layout of native images.
-
- When you encounter performance issues with startup time and working set size for Intermediate Language (IL) assemblies, we recommend that you first use Ngen.exe to eliminate just-in-time (JIT) compilation costs and to facilitate code sharing. If you need additional improvements, you can then use Mpgo.exe to further optimize your application. You can use the performance data from the un-optimized native image assemblies as a baseline to evaluate the performance gains. Using Mpgo.exe may result in faster cold startup times and a smaller working set size. Mpgo.exe adds information to IL assemblies that Ngen.exe uses to create optimized native image assemblies. For more information, see the entry [Improving Launch Performance for your Desktop Applications](http://go.microsoft.com/fwlink/p/?LinkId=248943) in the .NET blog.
-
- This tool is automatically installed with Visual Studio. To run the tool, use the Developer Command Prompt (or the Visual Studio Command Prompt in Windows 7) with administrator credentials, and type the following at the command prompt. For more information, see [Command Prompts](../../../docs/framework/tools/developer-command-prompt-for-vs.md).
-
- For desktop apps:
-
-```
-mpgo –Scenario <command> [-Import <directory>] –AssemblyList <assembly1>  <assembly2> ... -OutDir <directory> [options]
-```
-
- For [!INCLUDE[win8_appname_long](../../../includes/win8-appname-long-md.md)] apps:
-
-## Syntax
-
-```
-mpgo –Scenario <packageName> -AppID <appId> -Timeout <seconds>
-```
-
-#### Parameters
- All arguments to Mpgo.exe are case-insensitive. Commands are prefixed with a dash.
-
-=======
 The Managed Profile Guided Optimization Tool (Mpgo.exe) is a command-line tool that uses common end-user scenarios to optimize the native image assemblies that are created by the [Native Image Generator (Ngen.exe)](../../../docs/framework/tools/ngen-exe-native-image-generator.md). This tool enables you to run training scenarios that generate profile data. The [Native Image Generator (Ngen.exe)](../../../docs/framework/tools/ngen-exe-native-image-generator.md) uses this data to optimize its generated native image application assemblies. A training scenario is a trial run of an expected use of your application. Mpgo.exe is available in Visual Studio Ultimate 2012 and later versions. Starting with [!INCLUDE[vs_dev12](../../../includes/vs-dev12-md.md)], you can also use Mpgo.exe to optimize [!INCLUDE[win8_appname_long](../../../includes/win8-appname-long-md.md)] apps.  
   
  Profile-guided optimization improves application startup time, memory utilization (working set size), and throughput by gathering data from training scenarios and using it to optimize the layout of native images.  
@@ -65,7 +37,6 @@
 #### Parameters  
  All arguments to Mpgo.exe are case-insensitive. Commands are prefixed with a dash.  
   
->>>>>>> 8b9e8cd3
 > [!NOTE]
 >  You can use either `–Scenario` or `–Import` as a required command, but not both. None of the required parameters are used if you specify the `–Reset` option.
 
@@ -97,65 +68,6 @@
  The use of Ngen.exe and Mpgo.exe is recommended only for large managed applications, because the benefit of precompiled native images is typically seen only when it eliminates significant JIT compilation at run time. Running Mpgo.exe on "Hello World" style applications that aren’t working-set intensive will not provide any benefits, and Mpgo.exe may even fail to gather profile data.
 
 > [!NOTE]
-<<<<<<< HEAD
->  Ngen.exe and Mpgo.exe are not recommended for ASP.NET applications and Windows Communication Foundation (WCF) services.
-
-## To Use Mpgo.exe
-
-1.  Use a computer that has the Visual Studio Ultimate 2012 and your application installed.
-
-2.  Run Mpgo.exe as an administrator with the necessary parameters.  See the next section for sample commands.
-
-     The optimized intermediate language (IL) assemblies are created in the folder specified by the `–OutDir` parameter (in the examples, this is the `C:\Optimized` folder).
-
-3.  Replace the IL assemblies you used for Ngen.exe  with the new IL assemblies that contain the profile information from the directory specified by `–OutDir`.
-
-4.  The application setup (using the images provided by Mpgo.exe) will install optimized native images.
-
-## Suggested Workflow
-
-1.  Create a set of optimized IL assemblies by using Mpgo.exe with the `–Scenario` parameter.
-
-2.  Check the optimized IL assemblies into source control.
-
-3.  In the build process, call Mpgo.exe with the `–Import` parameter as a post-build step to generate optimized IL images to pass to Ngen.exe.
-
- This process ensures that all assemblies have optimization data. If you check in updated optimized assemblies (steps 1 and 2) more frequently, the performance numbers will be more consistent throughout product development.
-
-## Using Mpgo.exe from Visual Studio
- You can run Mpgo.exe from Visual Studio (see the article [How to: Specify Build Events (C#)](http://msdn.microsoft.com/library/b4ce1ad9-5215-4b6f-b6a2-798b249aa335)) with the following restrictions:
-
--   You cannot use quoted paths with trailing slash marks, because Visual Studio macros also use trailing slash marks by default. (For example, `–OutDir "C:\Output Folder\"` is invalid.) To work around this restriction, you can escape the trailing slash. (For example, use `-OutDir "$(OutDir)\"` instead.)
-
--   By default, Mpgo.exe is not on the Visual Studio build path. You must either add the path to Visual Studio or specify the full path on the Mpgo command line. You can use either the `–Scenario` or the `–Import` parameter in the post-build event in Visual Studio. However, the typical process is to use `–Scenario` one time from a Visual Studio developer command prompt, and then use `–Import` to update the optimized assemblies after each build; for example:  `"C:\Program Files\Microsoft Visual Studio 11.0\Team Tools\Performance Tools\mpgo.exe" -import "$(OutDir)tmp" -assemblylist "$(TargetPath)" -outdir "$(OutDir)\"`.
-
-<a name="samples"></a>
-## Examples
- The following Mpgo.exe command from a Visual Studio developer command prompt optimizes a tax application:
-
-```
-mpgo –scenario "C:\MyApp\MyTax.exe /params par" –AssemblyList Mytax.dll MyTaxUtil2011.dll –OutDir C:\Optimized –TimeOut 15
-```
-
- The following Mpgo.exe command optimizes a sound application:
-
-```
-mpgo –scenario "C:\MyApp\wav2wma.exe –input song1.wav –output song1.wma" –AssemblyList transcode.dll –OutDir C:\Optimized –TimeOut 15
-```
-
- The following Mpgo.exe command uses data from previously optimized assemblies to optimize newer versions of the assemblies:
-
-```
-mpgo.exe -import "C:\Optimized" -assemblylist "C:\MyApp\MyTax.dll" "C:\MyApp\MyTaxUtil2011.dll" -outdir C:\ReOptimized
-```
-
-## See Also
-
-- [Ngen.exe (Native Image Generator)](../../../docs/framework/tools/ngen-exe-native-image-generator.md)
-- [Command Prompts](../../../docs/framework/tools/developer-command-prompt-for-vs.md)
-- [Improving Launch Performance for your Desktop Applications](http://go.microsoft.com/fwlink/p/?LinkId=248943)
-- [An Overview of Performance Improvements in .NET 4.5](http://go.microsoft.com/fwlink/p/?LinkId=249131)
-=======
 >  Ngen.exe and Mpgo.exe are not recommended for ASP.NET applications and Windows Communication Foundation (WCF) services.  
   
 ## To Use Mpgo.exe  
@@ -211,5 +123,4 @@
  [Ngen.exe (Native Image Generator)](../../../docs/framework/tools/ngen-exe-native-image-generator.md)  
  [Command Prompts](../../../docs/framework/tools/developer-command-prompt-for-vs.md)  
  [Improving Launch Performance for your Desktop Applications](https://go.microsoft.com/fwlink/p/?LinkId=248943)  
- [An Overview of Performance Improvements in .NET 4.5](https://go.microsoft.com/fwlink/p/?LinkId=249131)
->>>>>>> 8b9e8cd3
+ [An Overview of Performance Improvements in .NET 4.5](https://go.microsoft.com/fwlink/p/?LinkId=249131)