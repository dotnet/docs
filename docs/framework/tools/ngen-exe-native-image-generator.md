--- conflicted
+++ resolved
@@ -227,11 +227,7 @@
 Hard binding can affect startup time, because all images that are hard bound to the main application assembly must be loaded at the same time.
 
 > [!NOTE]
-<<<<<<< HEAD
-> Before the [!INCLUDE[net_v35SP1_long](../../../includes/net-v35sp1-long-md.md)], you should put shared, strong-named components in the global assembly cache, because the loader performs extra validation on strong-named assemblies that are not in the global assembly cache, effectively eliminating any improvement in startup time gained by using native images. Optimizations that were introduced in the .NET Framework 3.5 SP1 removed the extra validation.
-=======
-> Before the .NET Framework 3.5 Service Pack 1, you should put shared, strong-named components in the global assembly cache, because the loader performs extra validation on strong-named assemblies that are not in the global assembly cache, effectively eliminating any improvement in startup time gained by using native images. Optimizations that were introduced in the [!INCLUDE[net_v35SP1_short](../../../includes/net-v35sp1-short-md.md)] removed the extra validation.
->>>>>>> e6320736
+> Before the .NET Framework 3.5 Service Pack 1, you should put shared, strong-named components in the global assembly cache, because the loader performs extra validation on strong-named assemblies that are not in the global assembly cache, effectively eliminating any improvement in startup time gained by using native images. Optimizations that were introduced in the .NET Framework 3.5 SP1 removed the extra validation.
 
 <a name="UsageSummary"></a>
 
