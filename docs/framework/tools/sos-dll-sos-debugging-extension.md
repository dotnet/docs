---
title: "SOS.dll (SOS Debugging Extension)"
ms.date: "03/30/2017"
helpviewer_keywords:
  - "debugging extensions"
  - "SOS debugging extensions"
  - "SOS.dll"
ms.assetid: 9ac1b522-77ab-4cdc-852a-20fcdc9ae498
author: "mairaw"
ms.author: "mairaw"
---
<<<<<<< HEAD
# SOS.dll (SOS Debugging Extension)
The SOS Debugging Extension (SOS.dll) helps you debug managed programs in Visual Studio and in the Windows debugger (WinDbg.exe) by providing information about the internal Common Language Runtime (CLR) environment. This tool requires your project to have unmanaged debugging enabled. SOS.dll is automatically installed with the .NET Framework. To use SOS.dll in Visual Studio, install the [Windows Driver Kit (WDK)](http://msdn.microsoft.com/windows/hardware/hh852362).

> [!NOTE]
>  If you are using Visual Studio 2013, SOS.dll is supported in the Windows Debugger within Visual Studio, but not in the Immediate window of the Visual Studio debugger.

## Syntax

```
=======
# SOS.dll (SOS debugging extension)

The SOS Debugging Extension (SOS.dll) helps you debug managed programs in Visual Studio and in the Windows debugger (WinDbg.exe) by providing information about the internal Common Language Runtime (CLR) environment. This tool requires your project to have unmanaged debugging enabled. SOS.dll is automatically installed with the .NET Framework. To use SOS.dll in Visual Studio, install the [Windows Driver Kit (WDK)](/windows-hardware/drivers/download-the-wdk).

## Syntax

```shell
>>>>>>> 8b9e8cd3
![command] [options]
```

## Commands

|Command|Description|
|-------------|-----------------|
<<<<<<< HEAD
|**AnalyzeOOM** (**ao**)|Displays the information for the last OOM that occurred on an allocation request to the garbage collection heap. (In server garbage collection, it displays OOM, if any, on each garbage collection heap.)|
|**BPMD** [**-nofuturemodule**] [\<*module name*> \<*method name*>] [**-md** <`MethodDesc`>] **-list** **-clear** \<*pending breakpoint number*> **-clearall**|Creates a breakpoint at the specified method in the specified module.<br /><br /> If the specified module and method have not been loaded, this command waits for a notification that the module was loaded and just-in-time (JIT) compiled before creating a breakpoint.<br /><br /> You can manage the list of pending breakpoints by using the **-list**, **-clear**, and **-clearall** options:<br /><br /> The **-list** option generates a list of all the pending breakpoints. If a pending breakpoint has a non-zero module ID, that breakpoint is specific to a function in that particular loaded module. If the pending breakpoint has a zero module ID, that breakpoint applies to modules that have not yet been loaded.<br /><br /> Use the **-clear** or **-clearall** option to remove pending breakpoints from the list.|
|**CLRStack** [**-a**] [**-l**] [**-p**] [**-n**]|Provides a stack trace of managed code only.<br /><br /> The **-p** option shows arguments to the managed function.<br /><br /> The **-l** option shows information on local variables in a frame. The SOS Debugging Extension cannot retrieve local names, so the output for local names is in the format \<*local address*> **=** \<*value*>.<br /><br /> The **-a**(all) option is a shortcut for **-l** and **-p**combined.<br /><br /> The **-n** option disables the display of source file names and line numbers. If the debugger has the option SYMOPT_LOAD_LINES specified, SOS will look up the symbols for every managed frame and if successful will display the corresponding source file name and line number. The **-n** (No line numbers) parameter can be specified to disable this behavior.<br /><br /> The SOS Debugging Extension does not display transition frames on x64 and IA-64-based platforms.|
=======
|**AnalyzeOOM** (**ao**)|Displays the information for the last out of memory (OOM) that occurred on an allocation request to the garbage collection heap. (In server garbage collection, it displays OOM, if any, on each garbage collection heap.)|
|**BPMD** [**-nofuturemodule**] [\<*module name*> \<*method name*>] [**-md** <`MethodDesc`>] **-list** **-clear** \<*pending breakpoint number*> **-clearall**|Creates a breakpoint at the specified method in the specified module.<br /><br /> If the specified module and method have not been loaded, this command waits for a notification that the module was loaded and just-in-time (JIT) compiled before creating a breakpoint.<br /><br /> You can manage the list of pending breakpoints by using the **-list**, **-clear**, and **-clearall** options:<br /><br /> The **-list** option generates a list of all the pending breakpoints. If a pending breakpoint has a non-zero module ID, that breakpoint is specific to a function in that particular loaded module. If the pending breakpoint has a zero module ID, that breakpoint applies to modules that have not yet been loaded.<br /><br /> Use the **-clear** or **-clearall** option to remove pending breakpoints from the list.|
|**CLRStack** [**-a**] [**-l**] [**-p**] [**-n**]|Provides a stack trace of managed code only.<br /><br /> The **-p** option shows arguments to the managed function.<br /><br /> The **-l** option shows information on local variables in a frame. The SOS Debugging Extension cannot retrieve local names, so the output for local names is in the format \<*local address*> **=** \<*value*>.<br /><br /> The **-a**(all) option is a shortcut for **-l** and **-p** combined.<br /><br /> The **-n** option disables the display of source file names and line numbers. If the debugger has the option SYMOPT_LOAD_LINES specified, SOS will look up the symbols for every managed frame and if successful will display the corresponding source file name and line number. The **-n** (No line numbers) parameter can be specified to disable this behavior.<br /><br /> The SOS Debugging Extension does not display transition frames on x64 and IA-64-based platforms.|
>>>>>>> 8b9e8cd3
|**COMState**|Lists the COM apartment model for each thread and a `Context` pointer, if available.|
|**DumpArray** [**-start** \<*startIndex*>] [**-length** \<*length*>] [**-details**] [**-nofields**] \<*array object address*><br /><br /> -or-<br /><br /> **DA** [**-start** \<*startIndex*>] [**-length** \<*length*>] [**-detail**] [**-nofields**] *array object address*>|Examines elements of an array object.<br /><br /> The **-start** option specifies the starting index at which to display elements.<br /><br /> The **-length** option specifies how many elements to show.<br /><br /> The **-details** option displays details of the element using the **DumpObj** and **DumpVC** formats.<br /><br /> The **-nofields** option prevents arrays from displaying. This option is available only when the **-detail** option is specified.|
|**DumpAssembly** \<*assembly address*>|Displays information about an assembly.<br /><br /> The **DumpAssembly** command lists multiple modules, if they exist.<br /><br /> You can get an assembly address by using the **DumpDomain** command.|
|**DumpClass** \<*EEClass address*>|Displays information about the `EEClass` structure associated with a type.<br /><br /> The **DumpClass** command displays static field values but does not display nonstatic field values.<br /><br /> Use the **DumpMT**, **DumpObj**, **Name2EE**, or **Token2EE** command to get an `EEClass` structure address.|
|**DumpDomain** [\<*domain address*>]|Enumerates each <xref:System.Reflection.Assembly> object that is loaded within the specified <xref:System.AppDomain> object address.  When called with no parameters, the **DumpDomain** command lists all <xref:System.AppDomain> objects in a process.|
|**DumpHeap** [**-stat**] [**-strings**] [**-short**] [**-min** \<*size*>] [**-max** \<*size*>] [**-thinlock**] [**-startAtLowerBound**] [**-mt** \<*MethodTable address*>] [**-type** \<*partial type name*>][*start* [*end*]]|Displays information about the garbage-collected heap and collection statistics about objects.<br /><br /> The **DumpHeap** command displays a warning if it detects excessive fragmentation in the garbage collector heap.<br /><br /> The **-stat** option restricts the output to the statistical type summary.<br /><br /> The **-strings** option restricts the output to a statistical string value summary.<br /><br /> The **-short** option limits output to just the address of each object. This lets you easily pipe output from the command to another debugger command for automation.<br /><br /> The **-min** option ignores objects that are less than the `size` parameter, specified in bytes.<br /><br /> The **-max** option ignores objects that are larger than the `size` parameter, specified in bytes.<br /><br /> The **-thinlock** option reports ThinLocks.  For more information, see the **SyncBlk** command.<br /><br /> The `-startAtLowerBound` option forces the heap walk to begin at the lower bound of a supplied address range. During the planning phase, the heap is often not walkable because objects are being moved. This option forces **DumpHeap** to begin its walk at the specified lower bound. You must supply the address of a valid object as the lower bound for this option to work. You can display memory at the address of a bad object to manually find the next method table. If the garbage collection is currently in a call to `memcopy`, you may also be able to find the address of the next object by adding the size to the start address, which is supplied as a parameter.<br /><br /> The **-mt** option lists only those objects that correspond to the specified `MethodTable` structure.<br /><br /> The **-type** option lists only those objects whose type name is a substring match of the specified string.<br /><br /> The `start` parameter begins listing from the specified address.<br /><br /> The `end` parameter stops listing at the specified address.|
|**DumpIL** \<*Managed DynamicMethod object*> &#124;       \<*DynamicMethodDesc pointer*> &#124;        \<*MethodDesc pointer*>|Displays the Microsoft intermediate language (MSIL) that is associated with a managed method.<br /><br /> Note that dynamic MSIL is emitted differently than MSIL that is loaded from an assembly. Dynamic MSIL refers to objects in a managed object array rather than to metadata tokens.|
|**DumpLog** [**-addr** \<*addressOfStressLog*>] [<*Filenam*`e`>]|Writes the contents of an in-memory stress log to the specified file. If you do not specify a name, this command creates a file called StressLog.txt in the current directory.<br /><br /> The in-memory stress log helps you diagnose stress failures without using locks or I/O. To enable the stress log, set the following registry keys under HKEY_LOCAL_MACHINE\SOFTWARE\Microsoft\\.NETFramework:<br /><br /> (DWORD) StressLog = 1<br /><br /> (DWORD) LogFacility = 0xffffffff<br /><br /> (DWORD) StressLogSize = 65536<br /><br /> The optional `-addr` option lets you specify a stress log other than the default log.|
|**DumpMD** \<*MethodDesc address*>|Displays information about a `MethodDesc` structure at the specified address.<br /><br /> You can use the **IP2MD** command to get the `MethodDesc` structure address from a managed function.|
|**DumpMT** [**-MD**] \<*MethodTable address*>|Displays information about a method table at the specified address. Specifying the **-MD** option displays a list of all methods defined with the object.<br /><br /> Each managed object contains a method table pointer.|
|**DumpMethodSig** \<*sigaddr*> <*moduleadd*`r`>|Displays information about a `MethodSig` structure at the specified address.|
|**DumpModule** [**-mt**] \<*Module address*>|Displays information about a module at the specified address. The **-mt** option displays the types defined in a module and the types referenced by the module<br /><br /> You can use the **DumpDomain** or **DumpAssembly** command to retrieve a module's address.|
|**DumpObj** [**-nofields**] \<*object address*><br /><br /> -or-<br /><br /> **DO** \<*object address*>|Displays information about an object at the specified address. The **DumpObj** command displays the fields, the `EEClass` structure information, the method table, and the size of the object.<br /><br /> You can use the **DumpStackObjects** command to retrieve an object's address.<br /><br /> Note that you can run the **DumpObj** command on fields of type `CLASS` because they are also objects.<br /><br /> The `-`**nofields** option prevents fields of the object being displayed, it is useful for objects like String.|
|**DumpRuntimeTypes**|Displays the runtime type objects in the garbage collector heap and lists their associated type names and method tables.|
|**DumpStack** [**-EE**] [**-n**] [`top` *stack* [`bottom` *stac*`k`]]|Displays a stack trace.<br /><br /> The **-EE** option causes the **DumpStack** command to display only managed functions. Use the `top` and `bottom` parameters to limit the stack frames displayed on x86 platforms.<br /><br /> The **-n** option disables the display of source file names and line numbers. If the debugger has the option SYMOPT_LOAD_LINES specified, SOS will look up the symbols for every managed frame and if successful will display the corresponding source file name and line number. The **-n** (No line numbers) parameter can be specified to disable this behavior.<br /><br /> On x86 and x64 platforms, the **DumpStack** command creates a verbose stack trace.<br /><br /> On IA-64-based platforms, the **DumpStack** command mimics the debugger's **K** command. The `top` and `bottom` parameters are ignored on IA-64-based platforms.|
|**DumpSig** \<*sigaddr*> \<*moduleaddr*>|Displays information about a `Sig` structure at the specified address.|
|**DumpSigElem** \<*sigaddr*> \<*moduleaddr*>|Displays a single element of a signature object. In most cases, you should use **DumpSig** to look at individual signature objects. However, if a signature has been corrupted in some way, you can use **DumpSigElem** to read the valid portions of it.|
|**DumpStackObjects** [**-verify**] [`top` *stack* [`bottom` *stack*]]<br /><br /> -or-<br /><br /> **DSO** [**-verify**] [`top` *stack* [`bottom` *stack*]]|Displays all managed objects found within the bounds of the current stack.<br /><br /> The **-verify** option validates each non-static `CLASS` field of an object field.<br /><br /> Use the **DumpStackObject** command with stack tracing commands such as the **K** command and the **CLRStack** command to determine the values of local variables and parameters.|
|**DumpVC** \<*MethodTable address*> \<*Address*>|Displays information about the fields of a value class at the specified address.<br /><br /> The **MethodTable** parameter allows the **DumpVC** command to correctly interpret fields. Value classes do not have a method table as their first field.|
|**EEHeap** [**-gc**] [**-loader**]|Displays information about process memory consumed by internal CLR data structures.<br /><br /> The **-gc** and **-loader** options limit the output of this command to garbage collector or loader data structures.<br /><br /> The information for the garbage collector lists the ranges of each segment in the managed heap.  If the pointer falls within a segment range given by **-gc**, the pointer is an object pointer.|
|**EEStack** [**-short**] [**-EE**]|Runs the **DumpStack** command on all threads in the process.<br /><br /> The **-EE** option is passed directly to the **DumpStack** command. The **-short** parameter limits the output to the following kinds of threads:<br /><br /> Threads that have taken a lock.<br /><br /> Threads that have been stalled in order to allow a garbage collection.<br /><br /> Threads that are currently in managed code.|
|**EEVersion**|Displays the CLR version.|
|**EHInfo** [\<*MethodDesc address*>] [\<*Code address*>]|Displays the exception handling blocks in a specified method.  This command displays the code addresses and offsets for the clause block (the `try` block) and the handler block (the `catch` block).|
|**FAQ**|Displays frequently asked questions.|
|**FinalizeQueue** [**-detail**] &#124; [**-allReady**] [**-short**]|Displays all objects registered for finalization.<br /><br /> The **-detail** option displays extra information about any `SyncBlocks` that need to be cleaned up, and any `RuntimeCallableWrappers` (RCWs) that await cleanup. Both of these data structures are cached and cleaned up by the finalizer thread when it runs.<br /><br /> The `-allReady` option displays all objects that are ready for finalization, regardless of whether they are already marked by the garbage collection as such, or will be marked by the next garbage collection. The objects that are in the "ready for finalization" list are finalizable objects that are no longer rooted. This option can be very expensive, because it verifies whether all the objects in the finalizable queues are still rooted.<br /><br /> The `-short` option limits the output to the address of each object. If it is used in conjunction with **-allReady**, it enumerates all objects that have a finalizer that are no longer rooted. If it is used independently, it lists all objects in the finalizable and "ready for finalization" queues.|
|**FindAppDomain** \<*Object address*>|Determines the application domain of an object at the specified address.|
|**FindRoots** **-gen** \<*N*> &#124; **-gen any** &#124;\<*object address*>|Causes the debugger to break in the debuggee on the next collection of the specified generation. The effect is reset as soon as the break occurs. To break on the next collection, you have to reissue the command. The *\<object address>* form of this command is used after the break caused by the **-gen** or **-gen any** has occurred. At that time, the debuggee is in the right state for **FindRoots** to identify roots for objects from the current condemned generations.|
|**GCHandles** [**-perdomain**]|Displays statistics about garbage collector handles in the process.<br /><br /> The **-perdomain** option arranges the statistics by application domain.<br /><br /> Use the **GCHandles** command to find memory leaks caused by garbage collector handle leaks. For example, a memory leak occurs when code retains a large array because a strong garbage collector handle still points to it, and the handle is discarded without freeing it.|
|**GCHandleLeaks**|Searches memory for any references to strong and pinned garbage collector handles in the process and displays the results. If a handle is found, the **GCHandleLeaks** command displays the address of the reference. If a handle is not found in memory, this command displays a notification.|
|**GCInfo** \<*MethodDesc address*>\<*Code address*>|Displays data that indicates when registers or stack locations contain managed objects. If a garbage collection occurs, the collector must know the locations of references to objects so it can update them with new object pointer values.|
|**GCRoot** [**-nostacks**] \<*Object address*>|Displays information about references (or roots) to an object at the specified address.<br /><br /> The **GCRoot** command examines the entire managed heap and the handle table for handles within other objects and handles on the stack. Each stack is then searched for pointers to objects, and the finalizer queue is also searched.<br /><br /> This command does not determine whether a stack root is valid or is discarded. Use the **CLRStack** and **U** commands to disassemble the frame that the local or argument value belongs to in order to determine if the stack root is still in use.<br /><br /> The **-nostacks** option restricts the search to garbage collector handles and freachable objects.|
|**GCWhere**  *\<object address>*|Displays the location and size in the garbage collection heap of the argument passed in. When the argument lies in the managed heap but is not a valid object address, the size is displayed as 0 (zero).|
|**help** [\<*command*>] [`faq`]|Displays all available commands when no parameter is specified, or displays detailed help information about the specified command.<br /><br /> The `faq` parameter displays answers to frequently asked questions.|
|**HeapStat** [**-inclUnrooted** &#124; **-iu**]|Displays the generation sizes for each heap and the total free space in each generation on each heap. If the -**inclUnrooted** option is specified, the report includes information about the managed objects from the garbage collection heap that is no longer rooted.|
|**HistClear**|Releases any resources used by the family of `Hist` commands.<br /><br /> Generally, you do not have to explicitly call `HistClear`, because each `HistInit` cleans up the previous resources.|
|**HistInit**|Initializes the SOS structures from the stress log saved in the debuggee.|
|**HistObj** *<obj_address>*|Examines all stress log relocation records and displays the chain of garbage collection relocations that may have led to the address passed in as an argument.|
|**HistObjFind**  *<obj_address>*|Displays all the log entries that reference an object at the specified address.|
|**HistRoot** *\<root>*|Displays information related to both promotions and relocations of the specified root.<br /><br /> The root value can be used to track the movement of an object through the garbage collections.|
|**IP2MD** \<*Code address*>|Displays the `MethodDesc` structure at the specified address in code that has been JIT-compiled.|
|`ListNearObj` (`lno`) *<obj_address>*|Displays the objects preceding and following the specified address. The command looks for the address in the garbage collection heap that looks like a valid beginning of a managed object (based on a valid method table) and the object following the argument address.|
|**MinidumpMode** [**0**] [**1**]|Prevents running unsafe commands when using a minidump.<br /><br /> Pass **0** to disable this feature or **1** to enable this feature. By default, the **MinidumpMode** value is set to **0**.<br /><br /> Minidumps created with the **.dump /m** command or **.dump** command have limited CLR-specific data and allow you to run only a subset of SOS commands correctly. Some commands may fail with unexpected errors because required areas of memory are not mapped or are only partially mapped. This option protects you from running unsafe commands against minidumps.|
|**Name2EE** \<*module name*> \<*type or method name*><br /><br /> -or-<br /><br /> **Name2EE** \<*module name*>**!**\<*type or method name*>|Displays the `MethodTable` structure and `EEClass` structure for the specified type or method in the specified module.<br /><br /> The specified module must be loaded in the process.<br /><br /> To get the proper type name, browse the module by using the [Ildasm.exe (IL Disassembler)](../../../docs/framework/tools/ildasm-exe-il-disassembler.md). You can also pass `*` as the module name parameter to search all loaded managed modules. The *module name* parameter can also be the debugger's name for a module, such as `mscorlib` or `image00400000`.<br /><br /> This command supports the Windows debugger syntax of <`module`>`!`<`type`>. The type must be fully qualified.|
|**ObjSize** [\<*Object address*>] &#124; [**-aggregate**] [**-stat**]|Displays the size of the specified object. If you do not specify any parameters, the **ObjSize** command displays the size of all objects found on managed threads, displays all garbage collector handles in the process, and totals the size of any objects pointed to by those handles. The **ObjSize** command includes the size of all child objects in addition to the parent.<br /><br /> The **-aggregate** option can be used in conjunction with the **-stat** argument to get a detailed view of the types that are still rooted. By using **!dumpheap -stat** and **!objsize -aggregate -stat**, you can determine which objects are no longer rooted and diagnose various memory issues.|
|**PrintException** [**-nested**] [**-lines**] [\<*Exception object address*>]<br /><br /> -or-<br /><br /> **PE** [**-nested**] [\<*Exception object address*>]|Displays and formats fields of any object derived from the <xref:System.Exception> class at the specified address. If you do not specify an address, the **PrintException** command displays the last exception thrown on the current thread.<br /><br /> The **-nested** option displays details about nested exception objects.<br /><br /> The **-lines** option displays source information, if available.<br /><br /> You can use this command to format and view the `_stackTrace` field, which is a binary array.|
|**ProcInfo** [**-env**] [**-time**] [**-mem**]|Displays environment variables for the process, kernel CPU time, and memory usage statistics.|
|**RCWCleanupList** \<*RCWCleanupList address*>|Displays the list of runtime callable wrappers at the specified address that are awaiting cleanup.|
|**SaveModule** \<*Base address*> \<*Filename*>|Writes an image, which is loaded in memory at the specified address, to the specified file.|
|**SOSFlush**|Flushes an internal SOS cache.|
|**StopOnException** [**-derived**] [**-create** &#124; **-create2**] \<*Exception*> \<*Pseudo-register number*>|Causes the debugger to stop when the specified exception is thrown, but to continue running when other exceptions are thrown.<br /><br /> The **-derived** option catches the specified exception and every exception that derives from the specified exception.|
|**SyncBlk** [**-all** &#124; \<*syncblk number*>]|Displays the specified `SyncBlock` structure or all `SyncBlock` structures.  If you do not pass any arguments, the **SyncBlk** command displays the `SyncBlock` structure corresponding to objects that are owned by a thread.<br /><br /> A `SyncBlock` structure is a container for extra information that does not need to be created for every object. It can hold COM interop data, hash codes, and locking information for thread-safe operations.|
|**ThreadPool**|Displays information about the managed thread pool, including the number of work requests in the queue, the number of completion port threads, and the number of timers.|
|**Token2EE** \<*module name*> \<*token*>|Turns the specified metadata token in the specified module into a `MethodTable` structure or `MethodDesc` structure.<br /><br /> You can pass `*` for the module name parameter to find what that token maps to in every loaded managed module. You can also pass the debugger's name for a module, such as `mscorlib` or `image00400000`.|
|**Threads** [**-live**] [**-special**]|Displays all managed threads in the process.<br /><br /> The **Threads** command displays the debugger shorthand ID, the CLR thread ID, and the operating system thread ID.  Additionally, the **Threads** command displays a Domain column that indicates the application domain in which a thread is executing, an APT column that displays the COM apartment mode, and an Exception column that displays the last exception thrown in the thread.<br /><br /> The **-live** option displays threads associated with a live thread.<br /><br /> The **-special** option displays all special threads created by the CLR. Special threads include garbage collection threads (in concurrent and server garbage collection), debugger helper threads, finalizer threads, <xref:System.AppDomain> unload threads, and thread pool timer threads.|
|**ThreadState \<** *State value field* **>**|Displays the state of the thread. The `value` parameter is the value of the `State` field in the **Threads** report output.<br /><br /> Example:<br /><br /> `0:003> !Threads     ThreadCount:      2     UnstartedThread:  0     BackgroundThread: 1     PendingThread:    0     DeadThread:       0     Hosted Runtime:   no                                           PreEmptive   GC Alloc           Lock            ID OSID ThreadOBJ    State     GC       Context       Domain   Count APT Exception        0    1  250 0019b068      a020 Disabled 02349668:02349fe8 0015def0     0 MTA        2    2  944 001a6020      b220 Enabled  00000000:00000000 0015def0     0 MTA (Finalizer)     0:003> !ThreadState b220         Legal to Join         Background         CLR Owns         CoInitialized         In Multi Threaded Apartment`|
<<<<<<< HEAD
|**TraverseHeap** [**-xml**] \<*filename*>|Writes heap information to the specified file in a format understood by the CLR profiler. The **-xml** option causes the **TraverseHeap** command to format the file as XML.<br /><br /> You can download the CLR Profiler from the [Microsoft Download Center](http://go.microsoft.com/fwlink/?LinkID=67325).|
=======
|**TraverseHeap** [**-xml**] \<*filename*>|Writes heap information to the specified file in a format understood by the CLR profiler. The **-xml** option causes the **TraverseHeap** command to format the file as XML.<br /><br /> You can download the CLR Profiler from the [Microsoft Download Center](https://go.microsoft.com/fwlink/?LinkID=67325).|
>>>>>>> 8b9e8cd3
|**U** [**-gcinfo**] [**-ehinfo**] [**-n**] \<*MethodDesc address*> &#124; \<*Code address*>|Displays an annotated disassembly of a managed method specified either by a `MethodDesc` structure pointer for the method or by a code address within the method body. The **U** command displays the entire method from start to finish, with annotations that convert metadata tokens to names.<br /><br /> The **-gcinfo** option causes the **U** command to display the `GCInfo` structure for the method.<br /><br /> The **-ehinfo** option displays exception information for the method. You can also obtain this information with the **EHInfo** command.<br /><br /> The **-n** option disables the display of source file names and line numbers. If the debugger has the option SYMOPT_LOAD_LINES specified, SOS looks up the symbols for every managed frame and, if successful, displays the corresponding source file name and line number. You can specify the **-n** option to disable this behavior.|
|**VerifyHeap**|Checks the garbage collector heap for signs of corruption and displays any errors found.<br /><br /> Heap corruptions can be caused by platform invoke calls that are constructed incorrectly.|
|**VerifyObj** \<*object address*>|Checks the object that is passed as an argument for signs of corruption.|
|**VMMap**|Traverses the virtual address space and displays the type of protection applied to each region.|
|**VMStat**|Provides a summary view of the virtual address space, ordered by each type of protection applied to that memory (free, reserved, committed, private, mapped, image). The TOTAL column displays the result of the AVERAGE column multiplied by the BLK COUNT column.|

## Remarks
<<<<<<< HEAD
 The SOS Debugging Extension lets you view information about code that is running inside the CLR. For example, you can use the SOS Debugging Extension to display information about the managed heap, look for heap corruptions, display internal data types used by the runtime, and view information about all managed code running inside the runtime.

 To use the SOS Debugging Extension in Visual Studio, install the [Windows Driver Kit (WDK)](http://msdn.microsoft.com/windows/hardware/hh852362). For information about the integrated debugging environment in Visual Studio, see [Debugging Environments](http://msdn.microsoft.com/library/windows/hardware/hh406268.aspx) in the Windows Dev Center.

 You can also use the SOS Debugging Extension by loading it into the WinDbg.exe debugger, which is available from the [WDK and Developer Tools Web site](http://go.microsoft.com/fwlink/?LinkId=103787), and executing commands within WinDbg.exe.

 To load the SOS Debugging Extension into the WinDbg.exe debugger, run the following command in the tool:
=======

The SOS Debugging Extension lets you view information about code that is running inside the CLR. For example, you can use the SOS Debugging Extension to display information about the managed heap, look for heap corruptions, display internal data types used by the runtime, and view information about all managed code running inside the runtime.

To use the SOS Debugging Extension in Visual Studio, install the [Windows Driver Kit (WDK)](/windows-hardware/drivers/download-the-wdk). For information about the integrated debugging environment in Visual Studio, see [Debugging Environments](/windows-hardware/drivers/debugger/debuggers-in-the-debugging-tools-for-windows-package).

You can also use the SOS Debugging Extension by loading it into the [WinDbg.exe debugger](/windows-hardware/drivers/debugger/debugger-download-tools) and executing commands within WinDbg.exe.

To load the SOS Debugging Extension into the WinDbg.exe debugger, run the following command in the tool:
>>>>>>> 8b9e8cd3

```
.loadby sos clr
```

<<<<<<< HEAD
 WinDbg.exe and Visual Studio use a version of SOS.dll that corresponds to the version of Mscorwks.dll currently in use. In versions 1.1 and 2.0 of the .NET Framework, SOS.dll is installed in the same directory as Mscorwks.dll. By default, you should use the version of SOS.dll that matches the current version of Mscorwks.dll.

 To use a dump file created on another computer, make sure that the Mscorwks.dll file that came with that installation is in your symbol path, and load the corresponding version of SOS.dll.

 To load a specific version of SOS.dll, type the following command into the Windows Debugger:
=======
WinDbg.exe and Visual Studio use a version of SOS.dll that corresponds to the version of Mscorwks.dll currently in use. By default, you should use the version of SOS.dll that matches the current version of Mscorwks.dll.

To use a dump file created on another computer, make sure that the Mscorwks.dll file that came with that installation is in your symbol path, and load the corresponding version of SOS.dll.

To load a specific version of SOS.dll, type the following command into the Windows Debugger:
>>>>>>> 8b9e8cd3

```
.load <full path to sos.dll>
```

## Examples
<<<<<<< HEAD
 The following command displays the contents of an array at the address `00ad28d0`.  The display starts from the second element and continues for five elements.
=======

The following command displays the contents of an array at the address `00ad28d0`.  The display starts from the second element and continues for five elements.
>>>>>>> 8b9e8cd3

```
!dumparray -start 2 -length 5 -detail 00ad28d0
```

 The following command displays the contents of an assembly at the address `1ca248`.

```
!dumpassembly 1ca248
```

 The following command displays information about the garbage collector heap.

```
!dumpheap
```

 The following command writes the contents of the in-memory stress log to a (default) file called StressLog.txt in the current directory.

```
!DumpLog
```

 The following command displays the `MethodDesc` structure at the address `902f40`.

```
!dumpmd 902f40
```

 The following command displays information about a module at the address `1caa50`.

```
!dumpmodule 1caa50
```

 The following command displays information about an object at the address `a79d40`.

```
!DumpObj a79d40
```

 The following command displays the fields of a value class at the address `00a79d9c` using the method table at the address `0090320c`.

```
!DumpVC 0090320c 00a79d9c
```

 The following command displays the process memory used by the garbage collector.

```
!eeheap -gc
```

 The following command displays all objects scheduled for finalization.

```
!finalizequeue
```

 The following command determines the application domain of an object at the address `00a79d98`.

```
!findappdomain 00a79d98
```

 The following command displays all garbage collector handles in the current process.

```
!gcinfo 5b68dbb8
```

 The following command displays the `MethodTable` and `EEClass` structures for the `Main` method in the class `MainClass` in the module `unittest.exe`.

```
!name2ee unittest.exe MainClass.Main
```

 The following command displays information about the metadata token at the address `02000003` in the module `unittest.exe`.

```
!token2ee unittest.exe 02000003
```

<<<<<<< HEAD
## See Also
=======
## See also
>>>>>>> 8b9e8cd3

- [Tools](../../../docs/framework/tools/index.md)
- [Command Prompts](../../../docs/framework/tools/developer-command-prompt-for-vs.md)<|MERGE_RESOLUTION|>--- conflicted
+++ resolved
@@ -9,25 +9,13 @@
 author: "mairaw"
 ms.author: "mairaw"
 ---
-<<<<<<< HEAD
-# SOS.dll (SOS Debugging Extension)
-The SOS Debugging Extension (SOS.dll) helps you debug managed programs in Visual Studio and in the Windows debugger (WinDbg.exe) by providing information about the internal Common Language Runtime (CLR) environment. This tool requires your project to have unmanaged debugging enabled. SOS.dll is automatically installed with the .NET Framework. To use SOS.dll in Visual Studio, install the [Windows Driver Kit (WDK)](http://msdn.microsoft.com/windows/hardware/hh852362).
-
-> [!NOTE]
->  If you are using Visual Studio 2013, SOS.dll is supported in the Windows Debugger within Visual Studio, but not in the Immediate window of the Visual Studio debugger.
+# SOS.dll (SOS debugging extension)
+
+The SOS Debugging Extension (SOS.dll) helps you debug managed programs in Visual Studio and in the Windows debugger (WinDbg.exe) by providing information about the internal Common Language Runtime (CLR) environment. This tool requires your project to have unmanaged debugging enabled. SOS.dll is automatically installed with the .NET Framework. To use SOS.dll in Visual Studio, install the [Windows Driver Kit (WDK)](/windows-hardware/drivers/download-the-wdk).
 
 ## Syntax
 
-```
-=======
-# SOS.dll (SOS debugging extension)
-
-The SOS Debugging Extension (SOS.dll) helps you debug managed programs in Visual Studio and in the Windows debugger (WinDbg.exe) by providing information about the internal Common Language Runtime (CLR) environment. This tool requires your project to have unmanaged debugging enabled. SOS.dll is automatically installed with the .NET Framework. To use SOS.dll in Visual Studio, install the [Windows Driver Kit (WDK)](/windows-hardware/drivers/download-the-wdk).
-
-## Syntax
-
 ```shell
->>>>>>> 8b9e8cd3
 ![command] [options]
 ```
 
@@ -35,15 +23,9 @@
 
 |Command|Description|
 |-------------|-----------------|
-<<<<<<< HEAD
-|**AnalyzeOOM** (**ao**)|Displays the information for the last OOM that occurred on an allocation request to the garbage collection heap. (In server garbage collection, it displays OOM, if any, on each garbage collection heap.)|
-|**BPMD** [**-nofuturemodule**] [\<*module name*> \<*method name*>] [**-md** <`MethodDesc`>] **-list** **-clear** \<*pending breakpoint number*> **-clearall**|Creates a breakpoint at the specified method in the specified module.<br /><br /> If the specified module and method have not been loaded, this command waits for a notification that the module was loaded and just-in-time (JIT) compiled before creating a breakpoint.<br /><br /> You can manage the list of pending breakpoints by using the **-list**, **-clear**, and **-clearall** options:<br /><br /> The **-list** option generates a list of all the pending breakpoints. If a pending breakpoint has a non-zero module ID, that breakpoint is specific to a function in that particular loaded module. If the pending breakpoint has a zero module ID, that breakpoint applies to modules that have not yet been loaded.<br /><br /> Use the **-clear** or **-clearall** option to remove pending breakpoints from the list.|
-|**CLRStack** [**-a**] [**-l**] [**-p**] [**-n**]|Provides a stack trace of managed code only.<br /><br /> The **-p** option shows arguments to the managed function.<br /><br /> The **-l** option shows information on local variables in a frame. The SOS Debugging Extension cannot retrieve local names, so the output for local names is in the format \<*local address*> **=** \<*value*>.<br /><br /> The **-a**(all) option is a shortcut for **-l** and **-p**combined.<br /><br /> The **-n** option disables the display of source file names and line numbers. If the debugger has the option SYMOPT_LOAD_LINES specified, SOS will look up the symbols for every managed frame and if successful will display the corresponding source file name and line number. The **-n** (No line numbers) parameter can be specified to disable this behavior.<br /><br /> The SOS Debugging Extension does not display transition frames on x64 and IA-64-based platforms.|
-=======
 |**AnalyzeOOM** (**ao**)|Displays the information for the last out of memory (OOM) that occurred on an allocation request to the garbage collection heap. (In server garbage collection, it displays OOM, if any, on each garbage collection heap.)|
 |**BPMD** [**-nofuturemodule**] [\<*module name*> \<*method name*>] [**-md** <`MethodDesc`>] **-list** **-clear** \<*pending breakpoint number*> **-clearall**|Creates a breakpoint at the specified method in the specified module.<br /><br /> If the specified module and method have not been loaded, this command waits for a notification that the module was loaded and just-in-time (JIT) compiled before creating a breakpoint.<br /><br /> You can manage the list of pending breakpoints by using the **-list**, **-clear**, and **-clearall** options:<br /><br /> The **-list** option generates a list of all the pending breakpoints. If a pending breakpoint has a non-zero module ID, that breakpoint is specific to a function in that particular loaded module. If the pending breakpoint has a zero module ID, that breakpoint applies to modules that have not yet been loaded.<br /><br /> Use the **-clear** or **-clearall** option to remove pending breakpoints from the list.|
 |**CLRStack** [**-a**] [**-l**] [**-p**] [**-n**]|Provides a stack trace of managed code only.<br /><br /> The **-p** option shows arguments to the managed function.<br /><br /> The **-l** option shows information on local variables in a frame. The SOS Debugging Extension cannot retrieve local names, so the output for local names is in the format \<*local address*> **=** \<*value*>.<br /><br /> The **-a**(all) option is a shortcut for **-l** and **-p** combined.<br /><br /> The **-n** option disables the display of source file names and line numbers. If the debugger has the option SYMOPT_LOAD_LINES specified, SOS will look up the symbols for every managed frame and if successful will display the corresponding source file name and line number. The **-n** (No line numbers) parameter can be specified to disable this behavior.<br /><br /> The SOS Debugging Extension does not display transition frames on x64 and IA-64-based platforms.|
->>>>>>> 8b9e8cd3
 |**COMState**|Lists the COM apartment model for each thread and a `Context` pointer, if available.|
 |**DumpArray** [**-start** \<*startIndex*>] [**-length** \<*length*>] [**-details**] [**-nofields**] \<*array object address*><br /><br /> -or-<br /><br /> **DA** [**-start** \<*startIndex*>] [**-length** \<*length*>] [**-detail**] [**-nofields**] *array object address*>|Examines elements of an array object.<br /><br /> The **-start** option specifies the starting index at which to display elements.<br /><br /> The **-length** option specifies how many elements to show.<br /><br /> The **-details** option displays details of the element using the **DumpObj** and **DumpVC** formats.<br /><br /> The **-nofields** option prevents arrays from displaying. This option is available only when the **-detail** option is specified.|
 |**DumpAssembly** \<*assembly address*>|Displays information about an assembly.<br /><br /> The **DumpAssembly** command lists multiple modules, if they exist.<br /><br /> You can get an assembly address by using the **DumpDomain** command.|
@@ -99,11 +81,7 @@
 |**Token2EE** \<*module name*> \<*token*>|Turns the specified metadata token in the specified module into a `MethodTable` structure or `MethodDesc` structure.<br /><br /> You can pass `*` for the module name parameter to find what that token maps to in every loaded managed module. You can also pass the debugger's name for a module, such as `mscorlib` or `image00400000`.|
 |**Threads** [**-live**] [**-special**]|Displays all managed threads in the process.<br /><br /> The **Threads** command displays the debugger shorthand ID, the CLR thread ID, and the operating system thread ID.  Additionally, the **Threads** command displays a Domain column that indicates the application domain in which a thread is executing, an APT column that displays the COM apartment mode, and an Exception column that displays the last exception thrown in the thread.<br /><br /> The **-live** option displays threads associated with a live thread.<br /><br /> The **-special** option displays all special threads created by the CLR. Special threads include garbage collection threads (in concurrent and server garbage collection), debugger helper threads, finalizer threads, <xref:System.AppDomain> unload threads, and thread pool timer threads.|
 |**ThreadState \<** *State value field* **>**|Displays the state of the thread. The `value` parameter is the value of the `State` field in the **Threads** report output.<br /><br /> Example:<br /><br /> `0:003> !Threads     ThreadCount:      2     UnstartedThread:  0     BackgroundThread: 1     PendingThread:    0     DeadThread:       0     Hosted Runtime:   no                                           PreEmptive   GC Alloc           Lock            ID OSID ThreadOBJ    State     GC       Context       Domain   Count APT Exception        0    1  250 0019b068      a020 Disabled 02349668:02349fe8 0015def0     0 MTA        2    2  944 001a6020      b220 Enabled  00000000:00000000 0015def0     0 MTA (Finalizer)     0:003> !ThreadState b220         Legal to Join         Background         CLR Owns         CoInitialized         In Multi Threaded Apartment`|
-<<<<<<< HEAD
-|**TraverseHeap** [**-xml**] \<*filename*>|Writes heap information to the specified file in a format understood by the CLR profiler. The **-xml** option causes the **TraverseHeap** command to format the file as XML.<br /><br /> You can download the CLR Profiler from the [Microsoft Download Center](http://go.microsoft.com/fwlink/?LinkID=67325).|
-=======
 |**TraverseHeap** [**-xml**] \<*filename*>|Writes heap information to the specified file in a format understood by the CLR profiler. The **-xml** option causes the **TraverseHeap** command to format the file as XML.<br /><br /> You can download the CLR Profiler from the [Microsoft Download Center](https://go.microsoft.com/fwlink/?LinkID=67325).|
->>>>>>> 8b9e8cd3
 |**U** [**-gcinfo**] [**-ehinfo**] [**-n**] \<*MethodDesc address*> &#124; \<*Code address*>|Displays an annotated disassembly of a managed method specified either by a `MethodDesc` structure pointer for the method or by a code address within the method body. The **U** command displays the entire method from start to finish, with annotations that convert metadata tokens to names.<br /><br /> The **-gcinfo** option causes the **U** command to display the `GCInfo` structure for the method.<br /><br /> The **-ehinfo** option displays exception information for the method. You can also obtain this information with the **EHInfo** command.<br /><br /> The **-n** option disables the display of source file names and line numbers. If the debugger has the option SYMOPT_LOAD_LINES specified, SOS looks up the symbols for every managed frame and, if successful, displays the corresponding source file name and line number. You can specify the **-n** option to disable this behavior.|
 |**VerifyHeap**|Checks the garbage collector heap for signs of corruption and displays any errors found.<br /><br /> Heap corruptions can be caused by platform invoke calls that are constructed incorrectly.|
 |**VerifyObj** \<*object address*>|Checks the object that is passed as an argument for signs of corruption.|
@@ -111,15 +89,6 @@
 |**VMStat**|Provides a summary view of the virtual address space, ordered by each type of protection applied to that memory (free, reserved, committed, private, mapped, image). The TOTAL column displays the result of the AVERAGE column multiplied by the BLK COUNT column.|
 
 ## Remarks
-<<<<<<< HEAD
- The SOS Debugging Extension lets you view information about code that is running inside the CLR. For example, you can use the SOS Debugging Extension to display information about the managed heap, look for heap corruptions, display internal data types used by the runtime, and view information about all managed code running inside the runtime.
-
- To use the SOS Debugging Extension in Visual Studio, install the [Windows Driver Kit (WDK)](http://msdn.microsoft.com/windows/hardware/hh852362). For information about the integrated debugging environment in Visual Studio, see [Debugging Environments](http://msdn.microsoft.com/library/windows/hardware/hh406268.aspx) in the Windows Dev Center.
-
- You can also use the SOS Debugging Extension by loading it into the WinDbg.exe debugger, which is available from the [WDK and Developer Tools Web site](http://go.microsoft.com/fwlink/?LinkId=103787), and executing commands within WinDbg.exe.
-
- To load the SOS Debugging Extension into the WinDbg.exe debugger, run the following command in the tool:
-=======
 
 The SOS Debugging Extension lets you view information about code that is running inside the CLR. For example, you can use the SOS Debugging Extension to display information about the managed heap, look for heap corruptions, display internal data types used by the runtime, and view information about all managed code running inside the runtime.
 
@@ -128,37 +97,24 @@
 You can also use the SOS Debugging Extension by loading it into the [WinDbg.exe debugger](/windows-hardware/drivers/debugger/debugger-download-tools) and executing commands within WinDbg.exe.
 
 To load the SOS Debugging Extension into the WinDbg.exe debugger, run the following command in the tool:
->>>>>>> 8b9e8cd3
 
 ```
 .loadby sos clr
 ```
 
-<<<<<<< HEAD
- WinDbg.exe and Visual Studio use a version of SOS.dll that corresponds to the version of Mscorwks.dll currently in use. In versions 1.1 and 2.0 of the .NET Framework, SOS.dll is installed in the same directory as Mscorwks.dll. By default, you should use the version of SOS.dll that matches the current version of Mscorwks.dll.
-
- To use a dump file created on another computer, make sure that the Mscorwks.dll file that came with that installation is in your symbol path, and load the corresponding version of SOS.dll.
-
- To load a specific version of SOS.dll, type the following command into the Windows Debugger:
-=======
 WinDbg.exe and Visual Studio use a version of SOS.dll that corresponds to the version of Mscorwks.dll currently in use. By default, you should use the version of SOS.dll that matches the current version of Mscorwks.dll.
 
 To use a dump file created on another computer, make sure that the Mscorwks.dll file that came with that installation is in your symbol path, and load the corresponding version of SOS.dll.
 
 To load a specific version of SOS.dll, type the following command into the Windows Debugger:
->>>>>>> 8b9e8cd3
 
 ```
 .load <full path to sos.dll>
 ```
 
 ## Examples
-<<<<<<< HEAD
- The following command displays the contents of an array at the address `00ad28d0`.  The display starts from the second element and continues for five elements.
-=======
 
 The following command displays the contents of an array at the address `00ad28d0`.  The display starts from the second element and continues for five elements.
->>>>>>> 8b9e8cd3
 
 ```
 !dumparray -start 2 -length 5 -detail 00ad28d0
@@ -242,11 +198,7 @@
 !token2ee unittest.exe 02000003
 ```
 
-<<<<<<< HEAD
-## See Also
-=======
 ## See also
->>>>>>> 8b9e8cd3
 
 - [Tools](../../../docs/framework/tools/index.md)
 - [Command Prompts](../../../docs/framework/tools/developer-command-prompt-for-vs.md)