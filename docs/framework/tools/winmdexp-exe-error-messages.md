--- conflicted
+++ resolved
@@ -161,19 +161,6 @@
 ms.author: "ronpet"
 ---
 # Winmdexp.exe Error Messages
-<<<<<<< HEAD
-
-The build process calls [Winmdexp.exe (Windows Runtime Metadata Export Tool)](../../../docs/framework/tools/winmdexp-exe-windows-runtime-metadata-export-tool.md) when you use the **[!INCLUDE[wrt](../../../includes/wrt-md.md)] Component** template in Visual Studio 2012, so Winmdexp.exe error messages appear in the **Error List**. Winmdexp.exe operates on a module that is compiled with the `/target:winmdobj` option. Because it requires a compiled module as input, its error messages don't appear unless compilation succeeds.
-
- The error messages are designed to contain all the information you need to address the error conditions they report.However, some problems require more information than will fit in the message. You can find additional information in [Diagnosing Windows Runtime component error conditions](http://go.microsoft.com/fwlink/p/?LinkId=251127) in the Windows Dev Center.
-
- If your error is not discussed in that article, and you feel that the message doesn't contain sufficient information to address the issue, please use the feedback link in that article and include the error message. Alternatively, you can file a bug at the [Microsoft Connect website](http://go.microsoft.com/fwlink/p/?LinkId=251130). You can also look for more information on the [Microsoft Forums](http://go.microsoft.com/fwlink/p/?LinkId=251129).
-
-## See Also
-
-- [Winmdexp.exe (Windows Runtime Metadata Export Tool)](../../../docs/framework/tools/winmdexp-exe-windows-runtime-metadata-export-tool.md)
-- [Diagnosing Windows Runtime component error conditions](http://go.microsoft.com/fwlink/p/?LinkId=251127)
-=======
 The build process calls [Winmdexp.exe (Windows Runtime Metadata Export Tool)](../../../docs/framework/tools/winmdexp-exe-windows-runtime-metadata-export-tool.md) when you use the **[!INCLUDE[wrt](../../../includes/wrt-md.md)] Component** template in [!INCLUDE[vs_dev11_long](../../../includes/vs-dev11-long-md.md)], so Winmdexp.exe error messages appear in the **Error List**. Winmdexp.exe operates on a module that is compiled with the `/target:winmdobj` option. Because it requires a compiled module as input, its error messages don't appear unless compilation succeeds.  
   
  The error messages are designed to contain all the information you need to address the error conditions they report.However, some problems require more information than will fit in the message. You can find additional information in [Diagnosing Windows Runtime component error conditions](https://go.microsoft.com/fwlink/p/?LinkId=251127) in the Windows Dev Center.  
@@ -182,5 +169,4 @@
   
 ## See Also  
  [Winmdexp.exe (Windows Runtime Metadata Export Tool)](../../../docs/framework/tools/winmdexp-exe-windows-runtime-metadata-export-tool.md)  
- [Diagnosing Windows Runtime component error conditions](https://go.microsoft.com/fwlink/p/?LinkId=251127)
->>>>>>> 8b9e8cd3
+ [Diagnosing Windows Runtime component error conditions](https://go.microsoft.com/fwlink/p/?LinkId=251127)