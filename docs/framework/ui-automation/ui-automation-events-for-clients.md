---
title: "UI Automation Events for Clients"
ms.date: "03/30/2017"
helpviewer_keywords: 
  - "UI Automation, events for clients"
  - "events, UI Automation clients"
ms.assetid: b909e388-3f24-4997-b6d4-bd9c35c2dc27
---
# UI Automation Events for Clients
> [!NOTE]
> This documentation is intended for .NET Framework developers who want to use the managed [!INCLUDE[TLA2#tla_uiautomation](../../../includes/tla2sharptla-uiautomation-md.md)] classes defined in the <xref:System.Windows.Automation> namespace. For the latest information about [!INCLUDE[TLA2#tla_uiautomation](../../../includes/tla2sharptla-uiautomation-md.md)], see [Windows Automation API: UI Automation](https://go.microsoft.com/fwlink/?LinkID=156746).  
  
 This topic describes how [!INCLUDE[TLA#tla_uiautomation](../../../includes/tlasharptla-uiautomation-md.md)] events are used by UI Automation clients.  
  
 [!INCLUDE[TLA2#tla_uiautomation](../../../includes/tla2sharptla-uiautomation-md.md)] allows clients to subscribe to events of interest. This capability improves performance by eliminating the need to continually poll all the [!INCLUDE[TLA2#tla_ui](../../../includes/tla2sharptla-ui-md.md)] elements in the system to see if any information, structure, or state has changed.  
  
 Efficiency is also improved by the ability to listen for events only within a defined scope. For example, a client can listen for focus change events on all [!INCLUDE[TLA2#tla_uiautomation](../../../includes/tla2sharptla-uiautomation-md.md)] elements in the tree, or on just one element and its descendants.  
  
> [!NOTE]
> Do not assume that all possible events are raised by a [!INCLUDE[TLA#tla_uiautomation](../../../includes/tlasharptla-uiautomation-md.md)] provider. For example, not all property changes cause events to be raised by the standard proxy providers for [!INCLUDE[TLA#tla_winforms](../../../includes/tlasharptla-winforms-md.md)] and [!INCLUDE[TLA2#tla_win32](../../../includes/tla2sharptla-win32-md.md)] controls.  
  
 For a broader view of [!INCLUDE[TLA2#tla_uiautomation](../../../includes/tla2sharptla-uiautomation-md.md)] events, see [UI Automation Events Overview](ui-automation-events-overview.md).  
  
<a name="Subscribing_to_Events"></a>   
## Subscribing to Events  
 Client applications subscribe to events of a particular kind by registering an event handler, using one of the following methods.  
  
|Method|Event Type|Event Arguments Type|Delegate Type|  
|------------|----------------|--------------------------|-------------------|  
|<xref:System.Windows.Automation.Automation.AddAutomationFocusChangedEventHandler%2A>|Focus change|<xref:System.Windows.Automation.AutomationFocusChangedEventArgs>|<xref:System.Windows.Automation.AutomationFocusChangedEventHandler>|  
|<xref:System.Windows.Automation.Automation.AddAutomationPropertyChangedEventHandler%2A>|Property change|<xref:System.Windows.Automation.AutomationPropertyChangedEventArgs>|<xref:System.Windows.Automation.AutomationPropertyChangedEventHandler>|  
|<xref:System.Windows.Automation.Automation.AddStructureChangedEventHandler%2A>|Structure change|<xref:System.Windows.Automation.StructureChangedEventArgs>|<xref:System.Windows.Automation.StructureChangedEventHandler>|  
|<xref:System.Windows.Automation.Automation.AddAutomationEventHandler%2A>|All other events, identified by an <xref:System.Windows.Automation.AutomationEvent>|<xref:System.Windows.Automation.AutomationEventArgs> or <xref:System.Windows.Automation.WindowClosedEventArgs>|<xref:System.Windows.Automation.AutomationEventHandler>|  
  
 Before calling the method, you must create a delegate method to handle the event. If you prefer, you can handle different kinds of events in a single method, and pass this method in multiple calls to one of the methods in the table. For example, a single <xref:System.Windows.Automation.AutomationEventHandler> can be set up to handle various events differently according to the <xref:System.Windows.Automation.AutomationEventArgs.EventId%2A>.  
  
> [!NOTE]
> To process window-closed events, cast the argument type that is passed to the event handler as <xref:System.Windows.Automation.WindowClosedEventArgs>. Because the [!INCLUDE[TLA#tla_uiautomation](../../../includes/tlasharptla-uiautomation-md.md)] element for the window is no longer valid, you cannot use the `sender` parameter to retrieve information; use <xref:System.Windows.Automation.WindowClosedEventArgs.GetRuntimeId%2A> instead.  
  
> [!CAUTION]
<<<<<<< HEAD
>  If your application might receive events from its own [!INCLUDE[TLA2#tla_ui](../../../includes/tla2sharptla-ui-md.md)], do not use your application's [!INCLUDE[TLA2#tla_ui](../../../includes/tla2sharptla-ui-md.md)] thread to subscribe to events, or to unsubscribe. Doing so might lead to unpredictable behavior. For more information, see [UI Automation Threading Issues](ui-automation-threading-issues.md).  
=======
> If your application might receive events from its own [!INCLUDE[TLA2#tla_ui](../../../includes/tla2sharptla-ui-md.md)], do not use your application's [!INCLUDE[TLA2#tla_ui](../../../includes/tla2sharptla-ui-md.md)] thread to subscribe to events, or to unsubscribe. Doing so might lead to unpredictable behavior. For more information, see [UI Automation Threading Issues](../../../docs/framework/ui-automation/ui-automation-threading-issues.md).  
>>>>>>> ed858e9e
  
 On shutdown, or when [!INCLUDE[TLA2#tla_uiautomation](../../../includes/tla2sharptla-uiautomation-md.md)] events are no longer of interest to the application, UI Automation clients should call one of the following methods.  
  
|Method|Description|  
|------------|-----------------|  
|<xref:System.Windows.Automation.Automation.RemoveAutomationEventHandler%2A>|Unregisters an event handler that was registered by using <xref:System.Windows.Automation.Automation.AddAutomationEventHandler%2A>.|  
|<xref:System.Windows.Automation.Automation.RemoveAutomationFocusChangedEventHandler%2A>|Unregisters an event handler that was registered by using <xref:System.Windows.Automation.Automation.AddAutomationFocusChangedEventHandler%2A>.|  
|<xref:System.Windows.Automation.Automation.RemoveAutomationPropertyChangedEventHandler%2A>|Unregisters an event handler that was registered by using <xref:System.Windows.Automation.Automation.AddAutomationPropertyChangedEventHandler%2A>.|  
|<xref:System.Windows.Automation.Automation.RemoveAllEventHandlers%2A>|Unregisters all registered event handlers.|  
  
 For example code, see [Subscribe to UI Automation Events](subscribe-to-ui-automation-events.md).  
  
## See also

- [Subscribe to UI Automation Events](subscribe-to-ui-automation-events.md)
- [UI Automation Events Overview](ui-automation-events-overview.md)
- [UI Automation Properties Overview](ui-automation-properties-overview.md)
- [TrackFocus Sample](https://github.com/Microsoft/WPF-Samples/tree/master/Accessibility/FocusTracker)<|MERGE_RESOLUTION|>--- conflicted
+++ resolved
@@ -38,11 +38,7 @@
 > To process window-closed events, cast the argument type that is passed to the event handler as <xref:System.Windows.Automation.WindowClosedEventArgs>. Because the [!INCLUDE[TLA#tla_uiautomation](../../../includes/tlasharptla-uiautomation-md.md)] element for the window is no longer valid, you cannot use the `sender` parameter to retrieve information; use <xref:System.Windows.Automation.WindowClosedEventArgs.GetRuntimeId%2A> instead.  
   
 > [!CAUTION]
-<<<<<<< HEAD
->  If your application might receive events from its own [!INCLUDE[TLA2#tla_ui](../../../includes/tla2sharptla-ui-md.md)], do not use your application's [!INCLUDE[TLA2#tla_ui](../../../includes/tla2sharptla-ui-md.md)] thread to subscribe to events, or to unsubscribe. Doing so might lead to unpredictable behavior. For more information, see [UI Automation Threading Issues](ui-automation-threading-issues.md).  
-=======
-> If your application might receive events from its own [!INCLUDE[TLA2#tla_ui](../../../includes/tla2sharptla-ui-md.md)], do not use your application's [!INCLUDE[TLA2#tla_ui](../../../includes/tla2sharptla-ui-md.md)] thread to subscribe to events, or to unsubscribe. Doing so might lead to unpredictable behavior. For more information, see [UI Automation Threading Issues](../../../docs/framework/ui-automation/ui-automation-threading-issues.md).  
->>>>>>> ed858e9e
+> If your application might receive events from its own [!INCLUDE[TLA2#tla_ui](../../../includes/tla2sharptla-ui-md.md)], do not use your application's [!INCLUDE[TLA2#tla_ui](../../../includes/tla2sharptla-ui-md.md)] thread to subscribe to events, or to unsubscribe. Doing so might lead to unpredictable behavior. For more information, see [UI Automation Threading Issues](ui-automation-threading-issues.md).  
   
  On shutdown, or when [!INCLUDE[TLA2#tla_uiautomation](../../../includes/tla2sharptla-uiautomation-md.md)] events are no longer of interest to the application, UI Automation clients should call one of the following methods.  
   
