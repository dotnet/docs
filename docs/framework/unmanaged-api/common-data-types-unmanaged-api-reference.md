--- conflicted
+++ resolved
@@ -12,13 +12,9 @@
 |---------------|----------------|----------------|-----------------|  
 |AppDomainID|`typedef UINT_PTR AppDomainID;`|corprof.h|The identifier of an application domain.|  
 |AssemblyID|`typedef UINT_PTR AssemblyID;`|corprof.h|The identifier of an assembly.|  
-<<<<<<< HEAD
 |ClassID|`typedef UINT_PTR ClassID;`|corprof.h|The identifier of a managed class.|  
 |CLRDATA_ADDRESS|`typedef ULONG64 CLRDATA_ADDRESS;`|clrdata.h|A 64-bit memory address.|
-=======
-|ClassID|`typedef UINT_PTR ClassID;`|corprof.h|The identifier of a managed class.|
 |CLRDATA_ENUM|`typedef ULONG64 CLRDATA_ADDRESS;`|Not Available|A 64-bit memory address.|
->>>>>>> 5a1557e5
 |CONNID|`typedef DWORD CONNID;`|cordebug.h, mscoree.h|The connection identifier for a thread that is connected to an instance of Microsoft SQL Server.|  
 |ContextID|`typedef UINT_PTR ContextID;`|corprof.h|The identifier of the context associated with a particular managed thread.|  
 |COR_PRF_ELT_INFO|`typedef UINT_PTR COR_PRF_ELT_INFO;`|corprof.h|An opaque handle that represents information about a particular stack frame.|  
