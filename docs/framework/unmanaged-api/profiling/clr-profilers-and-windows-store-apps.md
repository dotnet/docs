---
title: "CLR Profilers and Windows Store Apps"
ms.date: "03/30/2017"
dev_langs: 
  - "csharp"
applies_to: 
  - "Windows 10"
  - "Windows 8"
helpviewer_keywords: 
  - "profiling API"
  - "profiling API [.NET Framework]"
  - "profiling managed code"
  - "profiling managed code [Windows Store Apps]"
ms.assetid: 1c8eb2e7-f20a-42f9-a795-71503486a0f5
author: "rpetrusha"
ms.author: "ronpet"
---
# CLR Profilers and Windows Store Apps

This topic discusses what you need to think about when writing diagnostic tools that analyze managed code running inside a Windows Store app.  It also provides guidelines to modify your existing development tools so they continue to work when you run them against Windows Store apps.  To understand this information, it’s best if you're  familiar with the Common Language Runtime Profiling API, you’ve already used this API in a diagnostic tool that runs correctly against Windows desktop applications, and you’re now interested in modifying the tool to run correctly against Windows Store apps.  
  
## Introduction

 If you made it past the introductory paragraph, then you’re familiar with the CLR Profiling API.  You’ve already written a diagnostic tool that works well against managed desktop applications.  Now you’re curious what to do so that your tool works with a managed Windows Store app.  Perhaps you’ve already tried to make this work, and have discovered that it’s not a straightforward task.  Indeed, there are a number of considerations that might not be obvious to all tools developers.  For example:  
  
-   Windows Store apps run in a context with severely reduced permissions.  
  
-   Windows Metadata files have unique characteristics when compared to traditional managed modules.  
  
-   Windows Store apps have a habit of suspending themselves when interactivity goes down.  
  
-   Your inter-process communication mechanisms may no longer work for various reasons.  
  
 This topic lists the things you need to be aware of and how to deal with them properly.  
  
 If you’re new to the CLR Profiling API, skip down to the Resources at the end of this topic to find better introductory information.  
  
 Providing detail about specific Windows APIs and how they should be used is also outside the scope of this topic.  Consider this topic a starting point, and refer to MSDN to learn more about any Windows APIs referenced here.  
  
## Architecture and terminology

 Typically, a diagnostic tool has an architecture like the one shown in the following illustration. It uses the term "profiler," but many such tools go well beyond typical performance or memory profiling into areas such as code coverage, mock object frameworks, time-travel debugging, application monitoring, and so on.  For simplicity, this topic will continue to refer to all these tools as profilers.  
  
 The following terminology is used throughout this topic:  
  
**Application**

This is the application that the profiler is analyzing.  Typically, the developer of this application is now using the profiler to help diagnose issues with the application.  Traditionally, this application would be a Windows desktop application, but in this topic, we’re looking at Windows Store apps.  
  
**Profiler DLL**

This is the component that loads into the process space of the application being analyzed.  This component, also known as the profiler "agent," implements the [ICorProfilerCallback](../../../../docs/framework/unmanaged-api/profiling/icorprofilercallback-interface.md)[ICorProfilerCallback Interface](../../../../docs/framework/unmanaged-api/profiling/icorprofilercallback-interface.md)(2,3,etc.) interfaces and consumes the [ICorProfilerInfo](../../../../docs/framework/unmanaged-api/profiling/icorprofilerinfo-interface.md)(2,3,etc.) interfaces to collect data about the analyzed application and potentially modify aspects of the application’s behavior.  
  
**Profiler UI**

This is a desktop application that the profiler user interacts with.  It’s responsible for displaying application status to the user and giving the user the means to control the behavior of the analyzed application.  This component always runs in its own process space, separate from the process space of the application being profiled.  The Profiler UI can also act as the "attach trigger," which is the process that calls the [ICLRProfiling::AttachProfiler](../../../../docs/framework/unmanaged-api/profiling/iclrprofiling-attachprofiler-method.md) method, to cause the analyzed application to load the Profiler DLL in those cases where the profiler DLL did not load on startup.  
  
> [!IMPORTANT]
> Your Profiler UI should remain a Windows desktop application, even when it is used to control and report on a Windows Store app.  Don’t expect to be able to package and ship your diagnostics tool in the Windows Store.  Your tool needs to do things that Windows Store apps cannot do, and many of those things reside inside your Profiler UI.  
  
 Throughout this document, the sample code assumes that:  
  
- Your Profiler DLL is written in C++, because it must be a native DLL, as per the requirements of the CLR Profiling API.  
  
- Your Profiler UI is written in C#.  This isn’t necessary, but because there are no requirements on the language for your Profiler UI’s process, why not pick a language that’s concise and simple?  
  
### Windows RT devices

Windows RT devices are quite locked down.  Third-party profilers simply cannot be loaded on such devices.  This document focuses on Windows 8 PCs.  
  
## Consuming Windows Runtime APIs

 In a number of scenarios discussed in the following sections, your Profiler UI desktop application needs to consume some new Windows Runtime APIs.  You’ll want to consult the documentation to understand which Windows Runtime APIs can be used from desktop applications, and whether their behavior is different when called from desktop applications and Windows Store apps.  
  
 If your Profiler UI is written in managed code, there will be a few steps you’ll need to do to make consuming those Windows Runtime APIs easy.  See the [Managed desktop apps and Windows Runtime](http://go.microsoft.com/fwlink/?LinkID=271858) article for more information.  
  
## Loading the Profiler DLL

 This section describes how your Profiler UI causes the Windows Store app to load your Profiler DLL.  The code discussed in this section belongs in your Profiler UI desktop app, and therefore involves using Windows APIs that are safe for desktop apps but not necessarily safe for Windows Store apps.  
  
 Your Profiler UI can cause your Profiler DLL to be loaded into the application’s process space in two ways:  
  
-   At application startup, as controlled by environment variables.  
  
-   By attaching to the application after startup is complete by calling the [ICLRProfiling::AttachProfiler](../../../../docs/framework/unmanaged-api/profiling/iclrprofiling-attachprofiler-method.md) method.  
  
 One of your first roadblocks will be getting startup-load and attach-load of your Profiler DLL to work properly with Windows Store apps.  Both forms of loading share some special considerations in common, so let’s start with them.  
  
### Common considerations for startup and attach loads

 **Signing your Profiler DLL**  
 When Windows attempts to load your Profiler DLL, it verifies that your Profiler DLL is properly signed.  If not, the load fails by default. There are two ways to do this:  
  
-   Ensure that your Profiler DLL is signed.  
  
-   Tell your user that they must install a developer license on their Windows 8 machine before using your tool.  This can be done automatically from Visual Studio or manually from a command prompt.  For more information, see [Get a developer license](https://msdn.microsoft.com/library/windows/apps/Hh974578.aspx).  
  
 **File system permissions**  
 The Windows Store app must have permission to load and execute your Profiler DLL from the location on the file system in which it resides.  By default, the Windows Store app doesn’t have such permission on most directories, and any failed attempt to load your Profiler DLL will produce an entry in the Windows Application event log that looks something like this:  
  
```Output  
NET Runtime version 4.0.30319.17929 - Loading profiler failed during CoCreateInstance.  Profiler CLSID: '{xxxxxxxxx-xxxx-xxxx-xxxx-xxxxxxxxxxxx}'.  HRESULT: 0x80070005.  Process ID (decimal): 4688.  Message ID: [0x2504].  
```  
  
 Generally, Windows Store apps are only allowed to access a limited set of locations on the disk.  Each Windows Store app can access its own application data folders, as well as a few other areas in the file system for which all Windows Store apps are granted access.  It's best to install your Profiler DLL and its dependencies somewhere under Program Files or Program Files (x86), because all Windows Store apps have read and execute permissions there by default.  
  
### Startup load

 Typically, in a desktop app, your Profiler UI prompts a startup load of your Profiler DLL by initializing an environment block that contains the required CLR Profiling API environment variables (i.e., `COR_PROFILER`, `COR_ENABLE_PROFILING`, and `COR_PROFILER_PATH`), and then creating a new process with that environment block.  The same holds true for Windows Store apps, but the mechanisms are different.  
  
 **Don’t run elevated**  
 If Process A attempts to spawn Windows Store app Process B, Process A should be run at medium integrity level, not at high integrity level (that is, not elevated).  This means that either your Profiler UI should be running at medium integrity level, or it must spawn another desktop process at medium integrity level to take care of launching the Windows Store app.  
  
 **Choosing a Windows Store App to profile**  
 First, you’ll want to ask your profiler user which Windows Store app to launch.  For desktop apps, perhaps you’d show a file Browse dialog, and the user would find and select an .exe file.  But Windows Store apps are different, and using a Browse dialog doesn’t make sense.  Instead, it’s better to show the user a list of Windows Store apps installed for that user to select from.  
  
 You can use the [PackageManager class](https://msdn.microsoft.com/library/windows/apps/windows.management.deployment.packagemanager.aspx) to generate this list.  `PackageManager` is a Windows Runtime class that is available to desktop apps, and in fact it is *only* available to desktop apps.  
  
 The following ode example from a hypothetical Profiler UI written as a desktop app in C# yses the `PackageManager` to generate a list of Windows apps:  
  
```csharp  
string currentUserSID = WindowsIdentity.GetCurrent().User.ToString();  
IAppxFactory appxFactory = (IAppxFactory) new AppxFactory();  
PackageManager packageManager = new PackageManager();  
IEnumerable<Package> packages = packageManager.FindPackagesForUser(currentUserSID);  
```  
  
 **Specifying the custom environment block**  
 A new COM interface, [IPackageDebugSettings](https://msdn.microsoft.com/library/hh438393\(v=vs.85\).aspx), allows you to customize the execution behavior of a Windows Store app to make some forms of diagnostics easier.  One of its methods, [EnableDebugging](https://msdn.microsoft.com/library/hh438395\(v=vs.85\).aspx), lets you pass an environment block to the Windows Store app when it’s launched, along with other useful effects like disabling automatic process suspension.  The environment block is important because that’s where you need to specify the environment variables (`COR_PROFILER`, `COR_ENABLE_PROFILING`, and `COR_PROFILER_PATH)`) used by the CLR to load your Profiler DLL .  
  
 Consider the following code snippet:  
  
```csharp  
IPackageDebugSettings pkgDebugSettings = new PackageDebugSettings();  
pkgDebugSettings.EnableDebugging(packgeFullName, debuggerCommandLine,   
                                                                 (IntPtr)fixedEnvironmentPzz);  
```  
  
 There are a couple of items you'll need to get right:  
  
-   `packageFullName` can be determined while iterating over the packages and grabbing `package.Id.FullName`.  
  
-   `debuggerCommandLine` is a bit more interesting.  In order to pass the custom environment block to the Windows Store app, you need to write your own, simplistic dummy debugger.  Windows spawns the Windows Store app suspended and then attaches your debugger by launching your debugger with a command line like in this example:  
  
    ```Output  
    MyDummyDebugger.exe -p 1336 -tid 1424  
    ```  
  
     where `-p 1336` means the Windows Store app has Process ID 1336, and `-tid 1424` means Thread ID 1424 is the thread that is suspended.  Your dummy debugger would parse the ThreadID from the command-line, resume that thread, and then exit.  
  
     Here’s some example C++ code to do this (be sure to add error checking!):  
  
    ```cpp  
    int wmain(int argc, wchar_t* argv[])  
    {      
        // …  
        // Parse command line here  
        // …  
  
        HANDLE hThread = OpenThread(THREAD_SUSPEND_RESUME,   
                                                                  FALSE /* bInheritHandle */, nThreadID);  
        ResumeThread(hThread);  
        CloseHandle(hThread);  
        return 0;  
    }  
    ```  
  
     You’ll need to deploy this dummy debugger as part of your diagnostics tool installation, and then specify the path to this debugger in the `debuggerCommandLine` parameter.  
  
 **Launching the Windows Store app**  
 The moment to launch the Windows Store app has finally arrived. If you’ve already already tried doing this yourself, you may have noticed that [CreateProcess](/windows/desktop/api/processthreadsapi/nf-processthreadsapi-createprocessa) is not how you create a Windows Store app process.  Instead, you’ll need to use the [IApplicationActivationManager::ActivateApplication](/windows/desktop/api/shobjidl_core/nf-shobjidl_core-iapplicationactivationmanager-activateapplication) method.  To do that, you’ll need to get the App User Model ID of the Windows Store app that you’re launching.  And that means you’ll need to do a little digging through the manifest.  
  
 While iterating over your packages (see "Choosing a Windows Store App to Profile" in the [Startup load](#Startup) section earlier), you’ll want to grab the set of applications contained in the current package’s manifest:  
  
```csharp  
string manifestPath = package.InstalledLocation.Path + "\\AppxManifest.xml";  
  
AppxPackaging.IStream manifestStream;  
SHCreateStreamOnFileEx(  
                    manifestPath,  
                    0x00000040,     // STGM_READ | STGM_SHARE_DENY_NONE  
                    0,              // file creation attributes  
                    false,          // fCreate  
                    null,           // reserved  
                    out manifestStream);  
  
IAppxManifestReader manifestReader = appxFactory.CreateManifestReader(manifestStream);  
  
IAppxManifestApplicationsEnumerator appsEnum = manifestReader.GetApplications();  
```  
  
 Yes, one package can have multiple applications, and each application has its own Application User Model ID.  So you’ll want to ask your user which application to profile, and grab the Application User Model ID from that particular application:  
  
```csharp  
while (appsEnum.GetHasCurrent() != 0)  
{  
    IAppxManifestApplication app = appsEnum.GetCurrent();  
    string appUserModelId = app.GetAppUserModelId();  
    //...
}
```  
  
 Finally, you now have what you need to launch the Windows Store app:  
  
```csharp  
IApplicationActivationManager appActivationMgr = new ApplicationActivationManager();  
appActivationMgr.ActivateApplication(appUserModelId, appArgs, ACTIVATEOPTIONS.AO_NONE, out pid);  
```  
  
 **Remember to call DisableDebugging**  
 When you called [IPackageDebugSettings::EnableDebugging](https://msdn.microsoft.com/library/hh438395\(v=VS.85\).aspx), you made a promise that you would clean up after yourself by calling the [IPackageDebugSettings::DisableDebugging](https://msdn.microsoft.com/library/hh438394\(v=vs.85\).aspx) method, so be sure to do that when the profiling session is over.  
  
### Attach load

 When your Profiler UI wants to attach its Profiler DLL to an application that has already started running, it uses [ICLRProfiling::AttachProfiler](../../../../docs/framework/unmanaged-api/profiling/iclrprofiling-attachprofiler-method.md).  The same holds true with Windows Store apps.  But in addition to the common considerations listed earlier, make sure the that the target Windows Store app is not suspended.  
  
 **EnableDebugging**  
 As with startup load, call the [IPackageDebugSettings::EnableDebugging](https://msdn.microsoft.com/library/hh438395\(v=VS.85\).aspx) method.  You don’t need it for passing an environment block, but you need one of its other features: disabling automatic process suspension.  Otherwise, when your Profiler UI calls [AttachProfiler](../../../../docs/framework/unmanaged-api/profiling/iclrprofiling-attachprofiler-method.md), the target Windows Store app may be suspended.  In fact, this is likely if the user is now interacting with your Profiler UI, and the Windows Store app is not active on any of the user’s screens.  And if the Windows Store app is suspended, it won’t be able to respond to any signal that the CLR sends to it to attach your Profiler DLL.  
  
 So you’ll want to do something like this:  
  
```csharp  
IPackageDebugSettings pkgDebugSettings = new PackageDebugSettings();  
pkgDebugSettings.EnableDebugging(packgeFullName, null /* debuggerCommandLine */,   
                                                                 IntPtr.Zero /* environment */);  
```  
  
 This is the same call you’d make for the startup load case, except you don’t specify a debugger command line or an environment block.  
  
 **DisableDebugging**  
 As always, don’t forget to call [IPackageDebugSettings::DisableDebugging](https://msdn.microsoft.com/library/hh438394\(v=vs.85\).aspx) when your profiling session is completed.  
  
<a name="Running"></a>   
## Running inside the Windows Store app  
 So the Windows Store app has finally loaded your Profiler DLL.  Now your Profiler DLL must be taught how to play by the different rules required by Windows Store apps, including which APIs are allowable and how to run with reduced permissions.  
  
<a name="APIs"></a>   
### Stick to the Windows Store app APIs  
 As you browse the Windows API, you’ll notice that every API is documented as being applicable to desktop apps, Windows Store apps, or both.  For example, the **Requirements** section of the documentation for the [InitializeCriticalSectionAndSpinCount](/windows/desktop/api/synchapi/nf-synchapi-initializecriticalsectionandspincount) function indicates that the function applies to desktop apps only. In contrast, the [InitializeCriticalSectionEx](/windows/desktop/api/synchapi/nf-synchapi-initializecriticalsectionex) function is available for both desktop apps and Windows Store apps.  
  
 When developing your Profiler DLL, treat it as if it’s a Windows Store app and only use APIs that are documented as available to Windows Store apps.  Analyze your dependencies (for example, you can run `link /dump /imports` against your Profiler DLL to audit), and then search the docs to see which of your dependencies are ok and which aren’t.  In most cases, your violations can be fixed by simply replacing them with a newer form of the API that is documented as safe (for example, replacing [InitializeCriticalSectionAndSpinCount](/windows/desktop/api/synchapi/nf-synchapi-initializecriticalsectionandspincount) with [InitializeCriticalSectionEx](/windows/desktop/api/synchapi/nf-synchapi-initializecriticalsectionex)).  
  
 You might notice that your Profiler DLL calls some APIs that apply to desktop apps only, and yet they seem to work even when your Profiler DLL is loaded inside a Windows Store app.  Be aware that it’s risky to use any API not documented for use with Windows Store apps in your Profiler DLL when loaded into a Windows Store app process:  
  
-   Such APIs are not guaranteed to work when called in the unique context that Windows Store apps run in.  
  
-   Such APIs might not work consistently when called from within different Windows Store app processes.  
  
-   Such APIs might seem to work fine from Windows Store apps in the current version of Windows, but may break or be disabled in future releases of Windows.  
  
 The best advice is to fix all your violations and avoid the risk.  
  
 You might find that you absolutely cannot do without a particular API and cannot find a replacement suitable for Windows Store apps.  In such a case, at a minimum:  
  
-   Test, test, test the living daylights out of your usage of that API.  
  
-   Understand that the API might suddenly break or disappear if called from inside Windows Store apps in future releases of Windows.  This won’t be considered a compatibility concern by Microsoft, and supporting your usage of it will not be a priority.  
  
### Reduced permissions

 It’s outside the scope of this topic to list all the ways that Windows Store app permissions differ from desktop apps.  But certainly the behavior will be different every time your Profiler DLL (when loaded into a Windows Store app as compared to a desktop app) tries to access any resources.  The file system is the most common example.  There are but a few places on disk that a given Windows Store app is allowed to access (see [File access and permissions (Windows Runtime apps](https://msdn.microsoft.com/library/windows/apps/hh967755.aspx)), and your Profiler DLL will be under the same restrictions.  Test your code thoroughly.  
  
### Inter-process communication

 As shown in the diagram at the beginning of this paper, your Profiler DLL (loaded into the Windows Store app process space) will likely need to communicate with your Profiler UI (running in a separate desktop app process space) through your own custom inter-process communication (IPC) channel.  The Profiler UI sends signals to the Profiler DLL to modify its behavior, and the Profiler DLL sends data from the analyzed Windows Store app back to the Profiler UI for post-processing and displaying to the profiler user.  
  
 Most profilers need to work this way, but your choices for IPC mechanisms are more limited when your Profiler DLL is loaded into a Windows Store app.  For example, named pipes are not part of the Windows Store app SDK, so you cannot use them.  
  
 But of course, files are still in, albeit in a more limited fashion.  Events are also available.  
  
 **Communicating via files**  
 Most of your data will likely pass between the Profiler DLL and Profiler UI via files.  The key is to pick a file location that both your Profiler DLL (in the context of a Windows Store app) and Profiler UI have read and write access to.  For example, the Temporary Folder path is a location that both your Profiler DLL and Profiler UI can access, but no other Windows Store app package can access (thus shielding any information you log from other Windows Store app packages).  
  
 Both your Profiler UI and Profiler DLL can determine this path independently.  Your Profiler UI, when it iterates through all packages installed for the current user (see the sample code earlier), gets access to the `PackageId` class, from which the Temporary Folder path can be derived with code similar to this snippet.  (As always, error checking is omitted for brevity.)  
  
```csharp  
// C# code for the Profiler UI.  
ApplicationData appData =  
    ApplicationDataManager.CreateForPackageFamily(  
        packageId.FamilyName);  
  
tempDir = appData.TemporaryFolder.Path;  
```  
  
 Meanwhile, your Profiler DLL can do basically the same thing, though it can more easily get to the [ApplicationData](https://msdn.microsoft.com/library/windows/apps/windows.storage.applicationdata.aspx) class by using the [ApplicationData.Current](https://msdn.microsoft.com/library/windows/apps/windows.storage.applicationdata.current.aspx) property.  
  
 **Communicating via events**  
 If you want simple signaling semantics between your Profiler UI and Profiler DLL, you can use events inside Windows Store apps as well as desktop apps.  
  
 From your Profiler DLL, you can simply call the [CreateEventEx](/windows/desktop/api/synchapi/nf-synchapi-createeventexa) function to create a named event with any name you like.  For example:  
  
```cpp  
// Profiler DLL in Windows Store app (C++).  
CreateEventEx(   
    NULL,  // Not inherited  
    "MyNamedEvent"  
    CREATE_EVENT_MANUAL_RESET, /* explicit ResetEvent() required; leave initial state unsignaled */  
    EVENT_ALL_ACCESS);  
```  
  
 Your Profiler UI then needs to find that named event under the Windows Store app’s namespace.  For example, your Profiler UI could call [CreateEventEx](/windows/desktop/api/synchapi/nf-synchapi-createeventexa), specifying the event name as  
  
 `AppContainerNamedObjects\<acSid>\MyNamedEvent`  
  
 `<acSid>` is the Windows Store app’s AppContainer SID.  An earlier section of this topic showed how to iterate over the packages installed for the current user.  From that sample code, you can obtain the packageId.  And from the packageId, you can obtain the `<acSid>` with code similar to the following:  
  
```csharp  
IntPtr acPSID;  
DeriveAppContainerSidFromAppContainerName(packageId.FamilyName, out acPSID);  
  
string acSid;  
ConvertSidToStringSid(acPSID, out acSid);  
  
string acDir;  
GetAppContainerFolderPath(acSid, out acDir);  
```  
  
<<<<<<< HEAD
<a name="Shutdown"></a>   
### No shutdown notifications  
 When running inside a Windows Store app, your Profiler DLL should not rely on either [ICorProfilerCallback::Shutdown](../../../../docs/framework/unmanaged-api/profiling/icorprofilercallback-shutdown-method.md) or even [DllMain](/windows/desktop/Dlls/dllmain) (with `DLL_PROCESS_DETACH`) being called to notify your Profiler DLL that the Windows Store app is exiting.  In fact, you should expect they will never be called.  Historically, many Profiler DLLs have used those notifications as convenient places to flush caches to disk, close files, send notifications back to the Profiler UI, etc.  But now your Profiler DLL needs to be organized a little differently.  
=======
### No shutdown notifications

 When running inside a Windows Store app, your Profiler DLL should not rely on either [ICorProfilerCallback::Shutdown](../../../../docs/framework/unmanaged-api/profiling/icorprofilercallback-shutdown-method.md) or even [DllMain](https://msdn.microsoft.com/library/windows/desktop/ms682583\(v=vs.85\).aspx) (with `DLL_PROCESS_DETACH`) being called to notify your Profiler DLL that the Windows Store app is exiting.  In fact, you should expect they will never be called.  Historically, many Profiler DLLs have used those notifications as convenient places to flush caches to disk, close files, send notifications back to the Profiler UI, etc.  But now your Profiler DLL needs to be organized a little differently.  
>>>>>>> bbf956a6
  
 Your Profiler DLL should be logging information as it goes.  For performance reasons, you may want to batch information in memory and flush it to disk as the batch grows in size past some threshold.  But assume that any information not yet flushed to disk can be lost.  This means you’ll want to pick your threshold wisely, and that your Profiler UI needs to be hardened to deal with incomplete information written by the Profiler DLL.  
  
## Windows Runtime metadata files

 It is outside the scope of this document to go into detail on what Windows Runtime metadata (WinMD) files are.    This section is limited to how the CLR Profiling API reacts when WinMD files are loaded by the Windows Store app your Profiler DLL is analyzing.  
  
### Managed and non-managed WinMDs

 If a developer uses Visual Studio to create a new Windows Runtime Component project, a build of that project produces a WinMD file that describes the metadata (the type descriptions of classes, interfaces, etc.) authored by the developer.  If this project is a managed language project written in C# or VB, that same WinMD file also contains the implementation of those types (meaning that it contains all the IL compiled from the developer’s source code).  Such files are known as managed WinMD files.  They're interesting in that they contain both Windows Runtime metadata and the underlying implementation.  
  
 In contrast, if a developer creates a Windows Runtime Component project for C++, a build of that project produces a WinMD file that contains only metadata, and the implementation is compiled into a separate native DLL.  Similarly, the WinMD files that ship in the Windows SDK contain only metadata, with the implementation compiled into separate native DLLs that ship as part of Windows.  
  
 The information below applies to both managed WinMDs, which contain metadata and implementation, and to non-managed WinMDs, which contain only metadata.  
  
### WinMD files look like CLR modules

 As far as the CLR is concerned, all WinMD files are modules.  The CLR Profiling API therefore tells your Profiler DLL when WinMD files load and what their ModuleIDs are, in the same way as for other managed modules.  
  
 Your Profiler DLL can distinguish WinMD files from other modules by calling the [ICorProfilerInfo3::GetModuleInfo2](../../../../docs/framework/unmanaged-api/profiling/icorprofilerinfo3-getmoduleinfo2-method.md) method and inspecting the `pdwModuleFlags` output parameter for the [COR_PRF_MODULE_WINDOWS_RUNTIME](../../../../docs/framework/unmanaged-api/profiling/cor-prf-module-flags-enumeration.md) flag.  (It’s set if and only if the ModuleID represents a WinMD.)  
  
### Reading metadata from WinMDs

 WinMD files, like regular modules, contain metadata that can be read via the [Metadata APIs](../../../../docs/framework/unmanaged-api/metadata/index.md).  However, the CLR maps Windows Runtime types to .NET Framework types when it reads WinMD files so that developers who program in managed code and consume the WinMD file can have a more natural programming experience.  For some examples of these mappings, see [.NET Framework Support for Windows Store Apps and Windows Runtime](../../../../docs/standard/cross-platform/support-for-windows-store-apps-and-windows-runtime.md).  
  
 So which view will your profiler get when it uses the metadata APIs: the raw Windows Runtime view, or the mapped .NET Framework view?  The answer: it’s up to you.  
  
 When you call the [ICorProfilerInfo::GetModuleMetaData](../../../../docs/framework/unmanaged-api/profiling/icorprofilerinfo-getmodulemetadata-method.md) method on a WinMD to obtain a metadata interface, such as [IMetaDataImport](../../../../docs/framework/unmanaged-api/metadata/imetadataimport-interface.md),  you can choose to set [ofNoTransform](../../../../docs/framework/unmanaged-api/metadata/coropenflags-enumeration.md) in the `dwOpenFlags` parameter to turn off this mapping.  Otherwise, by default, the mapping will be enabled.  Typically, a profiler will keep the mapping enabled, so that the strings that the Profiler DLL obtains from the WinMD metadata (for example, names of types) will look familiar and natural to the profiler user.  
  
### Modifying metadata from WinMDs

 Modifying metadata in WinMDs is not supported.  If you call the [ICorProfilerInfo::GetModuleMetaData](../../../../docs/framework/unmanaged-api/profiling/icorprofilerinfo-getmodulemetadata-method.md) method for a WinMD file and specify [ofWrite](../../../../docs/framework/unmanaged-api/metadata/coropenflags-enumeration.md) in the `dwOpenFlags` parameter or ask for a writeable metadata interface such as [IMetaDataEmit](../../../../docs/framework/unmanaged-api/metadata/imetadataemit-interface.md), [GetModuleMetaData](../../../../docs/framework/unmanaged-api/profiling/icorprofilerinfo-getmodulemetadata-method.md) will fail.  This is of particular importance to IL-rewriting profilers, which need to modify metadata to support their instrumentation (for example, to add AssemblyRefs or new methods).  So you should check for [COR_PRF_MODULE_WINDOWS_RUNTIME](../../../../docs/framework/unmanaged-api/profiling/cor-prf-module-flags-enumeration.md) first (as discussed in the previous section) and refrain from asking for writeable metadata interfaces on such modules.  
  
### Resolving assembly references with WinMDs

 Many profilers need to resolve metadata references manually to aid with instrumentation or type inspection.  Such profilers need to be aware of how the CLR resolves assembly references that point to WinMDs, because those references are resolved in a completely different way than standard assembly references.  
  
## Memory profilers

 The garbage collector and managed heap are not fundamentally different in a Windows Store app and a desktop app.  However, there are some subtle differences that profiler authors need to be aware of.  
  
### ForceGC creates a managed thread

 When doing memory profiling, your Profiler DLL typically creates a separate thread from which to call the [ForceGC Method](../../../../docs/framework/unmanaged-api/profiling/icorprofilerinfo-forcegc-method.md) method.  This is nothing new.  But what might be surprising is that the act of doing a garbage collection inside a Windows Store app may transform your thread into a managed thread (for example, a Profiling API ThreadID will be created for that thread).  
  
 To understand the consequences of this, it’s important to understand the differences between synchronous and asynchronous calls as defined by the CLR Profiling API. Note that this is very different from the concept of asynchronous calls in Windows Store apps.  See the blog post [Why we have CORPROF_E_UNSUPPORTED_CALL_SEQUENCE](https://blogs.msdn.microsoft.com/davbr/2008/12/23/why-we-have-corprof_e_unsupported_call_sequence/) for more information.  
  
 The relevant point is that calls made on threads created by your profiler are always considered synchronous, even if those calls are made from outside an implementation of one of your Profiler DLL’s [ICorProfilerCallback](../../../../docs/framework/unmanaged-api/profiling/icorprofilercallback-interface.md) methods.  At least, that used to be the case.  Now that the CLR has turned your profiler’s thread into a managed thread because of your call to [ForceGC Method](../../../../docs/framework/unmanaged-api/profiling/icorprofilerinfo-forcegc-method.md), that thread is no longer considered your profiler’s thread.  As such, the CLR enforces a more stringent definition of what qualifies as synchronous for that thread—namely that a call must originate from inside one of your Profiler DLL’s [ICorProfilerCallback](../../../../docs/framework/unmanaged-api/profiling/icorprofilercallback-interface.md) methods to qualify as synchronous.  
  
 What does this mean in practice?  Most [ICorProfilerInfo](../../../../docs/framework/unmanaged-api/profiling/icorprofilerinfo-interface.md) methods are only safe to be called synchronously, and will immediately fail otherwise.  So if your Profiler DLL reuses your [ForceGC Method](../../../../docs/framework/unmanaged-api/profiling/icorprofilerinfo-forcegc-method.md) thread for other calls typically made on profiler-created threads (for example, to [RequestProfilerDetach](../../../../docs/framework/unmanaged-api/profiling/icorprofilerinfo3-requestprofilerdetach-method.md), [RequestReJIT](../../../../docs/framework/unmanaged-api/profiling/icorprofilerinfo4-requestrejit-method.md), or [RequestRevert](../../../../docs/framework/unmanaged-api/profiling/icorprofilerinfo4-requestrevert-method.md)), you’re going to have trouble.  Even an asynchronous-safe function such as [DoStackSnapshot](../../../../docs/framework/unmanaged-api/profiling/icorprofilerinfo2-dostacksnapshot-method.md) has special rules when called from managed threads. (See the blog post [Profiler stack walking: Basics and beyond](https://blogs.msdn.microsoft.com/davbr/2005/10/06/profiler-stack-walking-basics-and-beyond/) for more information.)  
  
 Therefore, we recommend that any thread your Profiler DLL creates to call [ForceGC Method](../../../../docs/framework/unmanaged-api/profiling/icorprofilerinfo-forcegc-method.md) should be used *only* for the purpose of triggering GCs and then responding to the GC callbacks.  It should not call into the Profiling API to perform other tasks like stack sampling or detaching.  
  
### ConditionalWeakTableReferences

 Starting with the .NET Framework 4.5, there is a new GC callback, [ConditionalWeakTableElementReferences](../../../../docs/framework/unmanaged-api/profiling/icorprofilercallback5-conditionalweaktableelementreferences-method.md), which gives the profiler more complete information about *dependent handles*. These handles effectively add a reference from a source object to a target object for the purpose of GC lifetime management.  Dependent handles are nothing new, and developers who program in managed code have been able to create their own dependent handles by using the <xref:System.Runtime.CompilerServices.ConditionalWeakTable%602?displayProperty=nameWithType> class even before Windows 8 and the .NET Framework 4.5.  
  
 However, managed XAML Windows Store apps now make heavy use of dependent handles.  In particular, the CLR uses them to aid with managing reference cycles between managed objects and unmanaged Windows Runtime objects.  This means that it’s more important now than ever for memory profilers to be informed of these dependent handles so that they can be visualized along with the rest of the edges in the heap graph.  Your Profiler DLL should use [RootReferences2](../../../../docs/framework/unmanaged-api/profiling/icorprofilercallback2-rootreferences2-method.md), [ObjectReferences](../../../../docs/framework/unmanaged-api/profiling/icorprofilercallback-objectreferences-method.md), and [ConditionalWeakTableElementReferences](../../../../docs/framework/unmanaged-api/profiling/icorprofilercallback5-conditionalweaktableelementreferences-method.md) together to form a complete view of the heap graph.  
  
## Conclusion

 It is possible to use the CLR Profiling API to analyze managed code running inside Windows Store apps.  In fact, you can take an existing profiler that you’re developing and make some specific changes so that it can target Windows Store apps.   Your Profiler UI should use the new APIs for activating the Windows Store app in debugging mode.  Make sure that your Profiler DLL consumes only those APIs applicable for Windows Store apps.  The communication mechanism between your Profiler DLL and Profiler UI should be written with the Windows Store app API restrictions in mind and with awareness of the restricted permissions in place for Windows Store apps.  Your Profiler DLL should be aware of how the CLR treats WinMDs, and how the Garbage Collector’s behavior is different with respect to managed threads.  
  
## Resources

 **The Common Language Runtime**  
 -   [CLR Profiling API Reference](../../../../docs/framework/unmanaged-api/profiling/index.md)  
  
-   [CLR Metadata API Reference](../../../../docs/framework/unmanaged-api/metadata/index.md)  
  
 **The CLR's interaction with the Windows Runtime**  
 [.NET Framework Support for Windows Store Apps and Windows Runtime](../../../../docs/standard/cross-platform/support-for-windows-store-apps-and-windows-runtime.md)  
  
 **Windows Store apps**  
 -   [File access and permissions (Windows Runtime apps](https://msdn.microsoft.com/library/windows/apps/hh967755.aspx)  
  
-   [Get a developer license](https://msdn.microsoft.com/library/windows/apps/Hh974578.aspx)  
  
-   [IPackageDebugSettings Interface](https://msdn.microsoft.com/library/hh438393\(v=vs.85\).aspx)  
  
## See Also

[Profiling](../../../../docs/framework/unmanaged-api/profiling/index.md)  <|MERGE_RESOLUTION|>--- conflicted
+++ resolved
@@ -315,15 +315,9 @@
 GetAppContainerFolderPath(acSid, out acDir);  
 ```  
   
-<<<<<<< HEAD
-<a name="Shutdown"></a>   
-### No shutdown notifications  
+### No shutdown notifications
+
  When running inside a Windows Store app, your Profiler DLL should not rely on either [ICorProfilerCallback::Shutdown](../../../../docs/framework/unmanaged-api/profiling/icorprofilercallback-shutdown-method.md) or even [DllMain](/windows/desktop/Dlls/dllmain) (with `DLL_PROCESS_DETACH`) being called to notify your Profiler DLL that the Windows Store app is exiting.  In fact, you should expect they will never be called.  Historically, many Profiler DLLs have used those notifications as convenient places to flush caches to disk, close files, send notifications back to the Profiler UI, etc.  But now your Profiler DLL needs to be organized a little differently.  
-=======
-### No shutdown notifications
-
- When running inside a Windows Store app, your Profiler DLL should not rely on either [ICorProfilerCallback::Shutdown](../../../../docs/framework/unmanaged-api/profiling/icorprofilercallback-shutdown-method.md) or even [DllMain](https://msdn.microsoft.com/library/windows/desktop/ms682583\(v=vs.85\).aspx) (with `DLL_PROCESS_DETACH`) being called to notify your Profiler DLL that the Windows Store app is exiting.  In fact, you should expect they will never be called.  Historically, many Profiler DLLs have used those notifications as convenient places to flush caches to disk, close files, send notifications back to the Profiler UI, etc.  But now your Profiler DLL needs to be organized a little differently.  
->>>>>>> bbf956a6
   
  Your Profiler DLL should be logging information as it goes.  For performance reasons, you may want to batch information in memory and flush it to disk as the batch grows in size past some threshold.  But assume that any information not yet flushed to disk can be lost.  This means you’ll want to pick your threshold wisely, and that your Profiler UI needs to be hardened to deal with incomplete information written by the Profiler DLL.  
   
