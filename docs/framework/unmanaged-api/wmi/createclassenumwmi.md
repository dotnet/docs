--- conflicted
+++ resolved
@@ -19,21 +19,13 @@
 ---
 
 # CreateClassEnumWmi function
-<<<<<<< HEAD
-=======
-
->>>>>>> 0d45db20
 Returns an enumerator for all classes that satisfy the specified selection criteria.
 
 [!INCLUDE[internalonly-unmanaged](../../../../includes/internalonly-unmanaged.md)]
 
 ## Syntax
 
-<<<<<<< HEAD
-```
-=======
 ```cpp
->>>>>>> 0d45db20
 HRESULT CreateClassEnumWmi (
    [in] BSTR                    strSuperclass,
    [in] long                    lFlags,
@@ -45,28 +37,16 @@
    [in] BSTR                    strUser,
    [in] BSTR                    strPassword,
    [in] BSTR                    strAuthority
-<<<<<<< HEAD
-); 
-=======
 );
->>>>>>> 0d45db20
 ```
 
 ## Parameters
 
-<<<<<<< HEAD
 `strSuperclass`\
 [in] If not `null` or blank, specifies the name of a parent class; the enumerator returns only subclasses of this class. If it is `null` or blank and `lFlags` is WBEM_FLAG_SHALLOW, returns only top-level classes (classes with no parent class). If it is `null` or blank and `lFlags` is `WBEM_FLAG_DEEP`, returns all classes in the namespace.
 
 `lFlags`\
-[in] A combination of flags that affect the behavior of this function. The following values are defined in the *WbemCli.h* header file, or you can define them as constants in your code: 
-=======
-`strSuperclass`
-[in] If not `null` or blank, specifies the name of a parent class; the enumerator returns only subclasses of this class. If it is `null` or blank and `lFlags` is WBEM_FLAG_SHALLOW, returns only top-level classes (classes with no parent class). If it is `null` or blank and `lFlags` is `WBEM_FLAG_DEEP`, returns all classes in the namespace.
-
-`lFlags`
 [in] A combination of flags that affect the behavior of this function. The following values are defined in the *WbemCli.h* header file, or you can define them as constants in your code:
->>>>>>> 0d45db20
 
 |Constant  |Value  |Description  |
 |---------|---------|---------|
@@ -79,29 +59,18 @@
 
 The recommended flags are `WBEM_FLAG_RETURN_IMMEDIATELY` and `WBEM_FLAG_FORWARD_ONLY` for best performance.
 
-<<<<<<< HEAD
 `pCtx`\
-[in] Typically, this value is `null`. Otherwise, it is a pointer to an [IWbemContext](/windows/desktop/api/wbemcli/nn-wbemcli-iwbemcontext) instance that can be used by the provider that is providing the requested classes. 
+[in] Typically, this value is `null`. Otherwise, it is a pointer to an [IWbemContext](/windows/desktop/api/wbemcli/nn-wbemcli-iwbemcontext) instance that can be used by the provider that is providing the requested classes.
 
 `ppEnum`\
 [out] Receives the pointer to the enumerator.
 
 `authLevel`\
-=======
-`pCtx`
-[in] Typically, this value is `null`. Otherwise, it is a pointer to an [IWbemContext](/windows/desktop/api/wbemcli/nn-wbemcli-iwbemcontext) instance that can be used by the provider that is providing the requested classes.
-
-`ppEnum`
-[out] Receives the pointer to the enumerator.
-
-`authLevel`
->>>>>>> 0d45db20
 [in] The authorization level.
 
 `impLevel`\
 [in] The impersonation level.
 
-<<<<<<< HEAD
 `pCurrentNamespace`\
 [in] A pointer to an [IWbemServices](/windows/desktop/api/wbemcli/nn-wbemcli-iwbemservices) object that represents the current namespace.
 
@@ -111,19 +80,7 @@
 `strPassword`\
 [in] The password. See the [ConnectServerWmi](connectserverwmi.md) function for more information.
 
-`strAuthority`\ 
-=======
-`pCurrentNamespace`
-[in] A pointer to an [IWbemServices](/windows/desktop/api/wbemcli/nn-wbemcli-iwbemservices) object that represents the current namespace.
-
-`strUser`
-[in] The user name. See the [ConnectServerWmi](connectserverwmi.md) function for more information.
-
-`strPassword`
-[in] The password. See the [ConnectServerWmi](connectserverwmi.md) function for more information.
-
-`strAuthority`
->>>>>>> 0d45db20
+`strAuthority`\
 [in] The domain name of the user. See the [ConnectServerWmi](connectserverwmi.md) function for more information.
 
 ## Return value
@@ -148,20 +105,12 @@
 If the function call fails, you can obtain additional error information by calling the [GetErrorInfo](geterrorinfo.md) function.
 
 ## Requirements
-<<<<<<< HEAD
- **Platforms:** See [System Requirements](../../../../docs/framework/get-started/system-requirements.md).
-
- **Header:** WMINet_Utils.idl
-
- **.NET Framework Versions:** [!INCLUDE[net_current_v472plus](../../../../includes/net-current-v472plus.md)]
-=======
 
 **Platforms:** See [System Requirements](../../../../docs/framework/get-started/system-requirements.md).
 
 **Header:** WMINet_Utils.idl
 
 **.NET Framework Versions:** [!INCLUDE[net_current_v472plus](../../../../includes/net-current-v472plus.md)]
->>>>>>> 0d45db20
 
 ## See also
 
