--- conflicted
+++ resolved
@@ -26,11 +26,7 @@
 
 ## Syntax
 
-<<<<<<< HEAD
-```
-=======
 ```cpp
->>>>>>> 0d45db20
 HRESULT CreateInstanceEnumWmi (
    [in] BSTR                    strFilter,
    [in] long                    lFlags,
@@ -42,28 +38,16 @@
    [in] BSTR                    strUser,
    [in] BSTR                    strPassword,
    [in] BSTR                    strAuthority
-<<<<<<< HEAD
-); 
-=======
 );
->>>>>>> 0d45db20
 ```
 
 ## Parameters
 
-<<<<<<< HEAD
 `strFilter`\
 [in] The name of the class for which instances are desired. This parameter cannot be `null`.
 
 `lFlags`\
-[in] A combination of flags that affect the behavior of this function. The following values are defined in the *WbemCli.h* header file, or you can define them as constants in your code: 
-=======
-`strFilter`
-[in] The name of the class for which instances are desired. This parameter cannot be `null`.
-
-`lFlags`
 [in] A combination of flags that affect the behavior of this function. The following values are defined in the *WbemCli.h* header file, or you can define them as constants in your code:
->>>>>>> 0d45db20
 
 |Constant  |Value  |Description  |
 |---------|---------|---------|
@@ -76,7 +60,6 @@
 
 The recommended flags are `WBEM_FLAG_RETURN_IMMEDIATELY` and `WBEM_FLAG_FORWARD_ONLY` for best performance.
 
-<<<<<<< HEAD
 `pCtx`\
 [in] Typically, this value is `null`. Otherwise, it is a pointer to an [IWbemContext](/windows/desktop/api/wbemcli/nn-wbemcli-iwbemcontext) instance that may be used by the provider that is providing the requested instances.
 
@@ -84,21 +67,11 @@
 [out] Receives the pointer to the enumerator.
 
 `authLevel`\
-=======
-`pCtx`
-[in] Typically, this value is `null`. Otherwise, it is a pointer to an [IWbemContext](/windows/desktop/api/wbemcli/nn-wbemcli-iwbemcontext) instance that may be used by the provider that is providing the requested instances.
-
-`ppEnum`
-[out] Receives the pointer to the enumerator.
-
-`authLevel`
->>>>>>> 0d45db20
 [in] The authorization level.
 
 `impLevel`\
 [in] The impersonation level.
 
-<<<<<<< HEAD
 `pCurrentNamespace`\
 [in] A pointer to an [IWbemServices](/windows/desktop/api/wbemcli/nn-wbemcli-iwbemservices) object that represents the current namespace.
 
@@ -108,19 +81,7 @@
 `strPassword`\
 [in] The password. See the [ConnectServerWmi](connectserverwmi.md) function for more information.
 
-`strAuthority`\ 
-=======
-`pCurrentNamespace`
-[in] A pointer to an [IWbemServices](/windows/desktop/api/wbemcli/nn-wbemcli-iwbemservices) object that represents the current namespace.
-
-`strUser`
-[in] The user name. See the [ConnectServerWmi](connectserverwmi.md) function for more information.
-
-`strPassword`
-[in] The password. See the [ConnectServerWmi](connectserverwmi.md) function for more information.
-
-`strAuthority`
->>>>>>> 0d45db20
+`strAuthority`\
 [in] The domain name of the user. See the [ConnectServerWmi](connectserverwmi.md) function for more information.
 
 ## Return value
@@ -148,19 +109,11 @@
 
 ## Requirements
 
-<<<<<<< HEAD
- **Platforms:** See [System Requirements](../../../../docs/framework/get-started/system-requirements.md).
-
- **Header:** WMINet_Utils.idl
-
- **.NET Framework Versions:** [!INCLUDE[net_current_v472plus](../../../../includes/net-current-v472plus.md)]
-=======
 **Platforms:** See [System Requirements](../../../../docs/framework/get-started/system-requirements.md).
 
 **Header:** WMINet_Utils.idl
 
 **.NET Framework Versions:** [!INCLUDE[net_current_v472plus](../../../../includes/net-current-v472plus.md)]
->>>>>>> 0d45db20
 
 ## See also
 
