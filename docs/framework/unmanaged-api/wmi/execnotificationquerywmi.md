---
title: ExecNotificationQueryWmi function (Unmanaged API Reference)
description: The ExecNotificationQueryWmi function executes a query to receive events.
ms.date: "11/06/2017"
api_name:
  - "ExecNotificationQueryWmi"
api_location:
  - "WMINet_Utils.dll"
api_type:
  - "DLLExport"
f1_keywords:
  - "ExecNotificationQueryWmi"
helpviewer_keywords:
  - "ExecNotificationQueryWmi function [.NET WMI and performance counters]"
topic_type:
  - "Reference"
author: "rpetrusha"
ms.author: "ronpet"
---

# ExecNotificationQueryWmi function

Executes a query to receive events. The call returns immediately, and the caller can poll the returned enumerator for events as they arrive. Releasing the returned enumerator cancels the query.

[!INCLUDE[internalonly-unmanaged](../../../../includes/internalonly-unmanaged.md)]

## Syntax

<<<<<<< HEAD
```
=======
```cpp
>>>>>>> 0d45db20
HRESULT ExecNotificationQueryWmi (
   [in] BSTR                    strQueryLanguage,
   [in] BSTR                    strQuery,
   [in] long                    lFlags,
   [in] IWbemContext*           pCtx,
   [out] IEnumWbemClassObject** ppEnum,
   [in] DWORD                   authLevel,
   [in] DWORD                   impLevel,
   [in] IWbemServices*          pCurrentNamespace,
   [in] BSTR                    strUser,
   [in] BSTR                    strPassword,
   [in] BSTR                    strAuthority
<<<<<<< HEAD
); 
=======
);
>>>>>>> 0d45db20
```

## Parameters

<<<<<<< HEAD
`strQueryLanguage`\
[in] A string with the valid query language supported by Windows Management. It must be "WQL", the acronym for WMI Query Language.

`strQuery`\
[in] The text of the query. This parameter cannot be `null`.

`lFlags`\
[in] A combination of the following two flags that affect the behavior of this function. These values are defined in the *WbemCli.h* header file, or you can define them as constants in your code. 
=======
`strQueryLanguage`
[in] A string with the valid query language supported by Windows Management. It must be "WQL", the acronym for WMI Query Language.

`strQuery`
[in] The text of the query. This parameter cannot be `null`.

`lFlags`
[in] A combination of the following two flags that affect the behavior of this function. These values are defined in the *WbemCli.h* header file, or you can define them as constants in your code.
>>>>>>> 0d45db20

| Constant | Value  | Description  |
|---------|---------|---------|
| `WBEM_FLAG_RETURN_IMMEDIATELY` | 0x10 | The flag causes a semisynchronous call. If this flag is not set, the call fails. This is because events are received continuously, which means the user must poll the returned enumerator. Blocking this call indefinitely makes that impossible. |
| `WBEM_FLAG_FORWARD_ONLY` | 0x20 | The function returns a forward-only enumerator. Typically, forward-only enumerators are faster and use less memory than conventional enumerators, but they do not allow calls to [Clone](clone.md). |

<<<<<<< HEAD
`pCtx`\
[in] Typically, this value is `null`. Otherwise, it is a pointer to an [IWbemContext](/windows/desktop/api/wbemcli/nn-wbemcli-iwbemcontext) instance that can be used by the provider that is providing the requested events. 

`ppEnum`\
[out] If no error occurs, receives the pointer to the enumerator that allows the caller to retrieve the instances in the query's result set. See the [Remarks](#remarks) section for more information.

`authLevel`\
=======
`pCtx`
[in] Typically, this value is `null`. Otherwise, it is a pointer to an [IWbemContext](/windows/desktop/api/wbemcli/nn-wbemcli-iwbemcontext) instance that can be used by the provider that is providing the requested events.

`ppEnum`
[out] If no error occurs, receives the pointer to the enumerator that allows the caller to retrieve the instances in the query's result set. See the [Remarks](#remarks) section for more information.

`authLevel`
>>>>>>> 0d45db20
[in] The authorization level.

`impLevel`\
[in] The impersonation level.

<<<<<<< HEAD
`pCurrentNamespace`\
[in] A pointer to an [IWbemServices](/windows/desktop/api/wbemcli/nn-wbemcli-iwbemservices) object that represents the current namespace.

`strUser`\
[in] The user name. See the [ConnectServerWmi](connectserverwmi.md) function for more information.

`strPassword`\
[in] The password. See the [ConnectServerWmi](connectserverwmi.md) function for more information.

`strAuthority`\ 
=======
`pCurrentNamespace`
[in] A pointer to an [IWbemServices](/windows/desktop/api/wbemcli/nn-wbemcli-iwbemservices) object that represents the current namespace.

`strUser`
[in] The user name. See the [ConnectServerWmi](connectserverwmi.md) function for more information.

`strPassword`
[in] The password. See the [ConnectServerWmi](connectserverwmi.md) function for more information.

`strAuthority`
>>>>>>> 0d45db20
[in] The domain name of the user. See the [ConnectServerWmi](connectserverwmi.md) function for more information.

## Return value

The following values returned by this function are defined in the *WbemCli.h* header file, or you can define them as constants in your code:

|Constant  |Value  |Description  |
|---------|---------|---------|
| `WBEM_E_ACCESS_DENIED` | 0x80041003 | The user does not have permission to view one or more of the classes that the function can return. |
| `WBEM_E_FAILED` | 0x80041001 | An unspecified error has occurred. |
| `WBEM_E_INVALID_PARAMETER` | 0x80041008 | A parameter is not valid. |
| `WBEM_E_INVALID_CLASS` | 0x80041010 | The query specifies a class that does not exist. |
| `WBEMESS_E_REGISTRATION_TOO_PRECISE` | 0x80042002 | Too much precision in delivery of events has been requested. A larger polling tolerance must be specified. |
| `WBEMESS_E_REGISTRATION_TOO_BROAD` | 0x80042001 | The query requests more information than Windows Management can provide. This `HRESULT` is returned when an event query results in a request to poll all objects in a namespace. |
| `WBEM_E_INVALID_QUERY` | 0x80041017 | The query had a syntax error. |
| `WBEM_E_INVALID_QUERY_TYPE` | 0x80041018 | The requested query language is not supported. |
| `WBEM_E_QUOTA_VIOLATION` | 0x8004106c | The query is too complex. |
| `WBEM_E_OUT_OF_MEMORY` | 0x80041006 | Not enough memory is available to complete the operation. |
| `WBEM_E_SHUTTING_DOWN` | 0x80041033 | WMI was probably stopped and restarting. Call [ConnectServerWmi](connectserverwmi.md) again. |
| `WBEM_E_TRANSPORT_FAILURE` | 0x80041015 | The remote procedure call (RPC) link between the current process and WMI has failed. |
| `WBEM_E_UNPARSABLE_QUERY` | 0x80041058 | The query cannot be parsed. |
| `WBEM_S_NO_ERROR` | 0 | The function call was successful.  |

## Remarks

This function wraps a call to the [IWbemServices::ExecNotificationQuery](/windows/desktop/api/wbemcli/nf-wbemcli-iwbemservices-execnotificationquery) method.

After the function returns, the caller periodically passes the returned `ppEnum` object to the [Next](next.md) function to see if any events are available.

There are limits to the number of `AND` and `OR` keywords that can be used in WQL queries. Large numbers of WQL keywords used in a complex query can cause WMI to return the `WBEM_E_QUOTA_VIOLATION` (or 0x8004106c) error code as an `HRESULT` value. The limit of WQL keywords depends on how complex the query is.

If the function call fails, you can obtain additional error information by calling the [GetErrorInfo](geterrorinfo.md) function.

## Requirements
<<<<<<< HEAD
 **Platforms:** See [System Requirements](../../../../docs/framework/get-started/system-requirements.md).

 **Header:** WMINet_Utils.idl

 **.NET Framework Versions:** [!INCLUDE[net_current_v472plus](../../../../includes/net-current-v472plus.md)]
=======

**Platforms:** See [System Requirements](../../../../docs/framework/get-started/system-requirements.md).

**Header:** WMINet_Utils.idl

**.NET Framework Versions:** [!INCLUDE[net_current_v472plus](../../../../includes/net-current-v472plus.md)]
>>>>>>> 0d45db20

## See also

- [WMI and Performance Counters (Unmanaged API Reference)](index.md)<|MERGE_RESOLUTION|>--- conflicted
+++ resolved
@@ -26,11 +26,7 @@
 
 ## Syntax
 
-<<<<<<< HEAD
-```
-=======
 ```cpp
->>>>>>> 0d45db20
 HRESULT ExecNotificationQueryWmi (
    [in] BSTR                    strQueryLanguage,
    [in] BSTR                    strQuery,
@@ -43,16 +39,11 @@
    [in] BSTR                    strUser,
    [in] BSTR                    strPassword,
    [in] BSTR                    strAuthority
-<<<<<<< HEAD
-); 
-=======
 );
->>>>>>> 0d45db20
 ```
 
 ## Parameters
 
-<<<<<<< HEAD
 `strQueryLanguage`\
 [in] A string with the valid query language supported by Windows Management. It must be "WQL", the acronym for WMI Query Language.
 
@@ -60,46 +51,25 @@
 [in] The text of the query. This parameter cannot be `null`.
 
 `lFlags`\
-[in] A combination of the following two flags that affect the behavior of this function. These values are defined in the *WbemCli.h* header file, or you can define them as constants in your code. 
-=======
-`strQueryLanguage`
-[in] A string with the valid query language supported by Windows Management. It must be "WQL", the acronym for WMI Query Language.
-
-`strQuery`
-[in] The text of the query. This parameter cannot be `null`.
-
-`lFlags`
 [in] A combination of the following two flags that affect the behavior of this function. These values are defined in the *WbemCli.h* header file, or you can define them as constants in your code.
->>>>>>> 0d45db20
 
 | Constant | Value  | Description  |
 |---------|---------|---------|
 | `WBEM_FLAG_RETURN_IMMEDIATELY` | 0x10 | The flag causes a semisynchronous call. If this flag is not set, the call fails. This is because events are received continuously, which means the user must poll the returned enumerator. Blocking this call indefinitely makes that impossible. |
 | `WBEM_FLAG_FORWARD_ONLY` | 0x20 | The function returns a forward-only enumerator. Typically, forward-only enumerators are faster and use less memory than conventional enumerators, but they do not allow calls to [Clone](clone.md). |
 
-<<<<<<< HEAD
 `pCtx`\
-[in] Typically, this value is `null`. Otherwise, it is a pointer to an [IWbemContext](/windows/desktop/api/wbemcli/nn-wbemcli-iwbemcontext) instance that can be used by the provider that is providing the requested events. 
+[in] Typically, this value is `null`. Otherwise, it is a pointer to an [IWbemContext](/windows/desktop/api/wbemcli/nn-wbemcli-iwbemcontext) instance that can be used by the provider that is providing the requested events.
 
 `ppEnum`\
 [out] If no error occurs, receives the pointer to the enumerator that allows the caller to retrieve the instances in the query's result set. See the [Remarks](#remarks) section for more information.
 
 `authLevel`\
-=======
-`pCtx`
-[in] Typically, this value is `null`. Otherwise, it is a pointer to an [IWbemContext](/windows/desktop/api/wbemcli/nn-wbemcli-iwbemcontext) instance that can be used by the provider that is providing the requested events.
-
-`ppEnum`
-[out] If no error occurs, receives the pointer to the enumerator that allows the caller to retrieve the instances in the query's result set. See the [Remarks](#remarks) section for more information.
-
-`authLevel`
->>>>>>> 0d45db20
 [in] The authorization level.
 
 `impLevel`\
 [in] The impersonation level.
 
-<<<<<<< HEAD
 `pCurrentNamespace`\
 [in] A pointer to an [IWbemServices](/windows/desktop/api/wbemcli/nn-wbemcli-iwbemservices) object that represents the current namespace.
 
@@ -109,19 +79,7 @@
 `strPassword`\
 [in] The password. See the [ConnectServerWmi](connectserverwmi.md) function for more information.
 
-`strAuthority`\ 
-=======
-`pCurrentNamespace`
-[in] A pointer to an [IWbemServices](/windows/desktop/api/wbemcli/nn-wbemcli-iwbemservices) object that represents the current namespace.
-
-`strUser`
-[in] The user name. See the [ConnectServerWmi](connectserverwmi.md) function for more information.
-
-`strPassword`
-[in] The password. See the [ConnectServerWmi](connectserverwmi.md) function for more information.
-
-`strAuthority`
->>>>>>> 0d45db20
+`strAuthority`\
 [in] The domain name of the user. See the [ConnectServerWmi](connectserverwmi.md) function for more information.
 
 ## Return value
@@ -156,20 +114,12 @@
 If the function call fails, you can obtain additional error information by calling the [GetErrorInfo](geterrorinfo.md) function.
 
 ## Requirements
-<<<<<<< HEAD
- **Platforms:** See [System Requirements](../../../../docs/framework/get-started/system-requirements.md).
-
- **Header:** WMINet_Utils.idl
-
- **.NET Framework Versions:** [!INCLUDE[net_current_v472plus](../../../../includes/net-current-v472plus.md)]
-=======
 
 **Platforms:** See [System Requirements](../../../../docs/framework/get-started/system-requirements.md).
 
 **Header:** WMINet_Utils.idl
 
 **.NET Framework Versions:** [!INCLUDE[net_current_v472plus](../../../../includes/net-current-v472plus.md)]
->>>>>>> 0d45db20
 
 ## See also
 
