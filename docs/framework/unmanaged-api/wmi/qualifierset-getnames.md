--- conflicted
+++ resolved
@@ -20,36 +20,23 @@
 
 # QualifierSet_GetNames function
 
-<<<<<<< HEAD
-Retrieves the names of all the qualifiers or of certain qualifiers that are available from the current object or property. 
-=======
 Retrieves the names of all the qualifiers or of certain qualifiers that are available from the current object or property.
->>>>>>> 0d45db20
 
 [!INCLUDE[internalonly-unmanaged](../../../../includes/internalonly-unmanaged.md)]
 
 ## Syntax
 
-<<<<<<< HEAD
-```
-=======
 ```cpp
->>>>>>> 0d45db20
 HRESULT QualifierSet_GetNames (
    [in] int                  vFunc,
    [in] IWbemQualifierSet*   ptr,
    [in] LONG                 lFlags,
    [out] SAFEARRAY (BSTR)**  pstrNames
-<<<<<<< HEAD
-); 
-=======
 );
->>>>>>> 0d45db20
 ```
 
 ## Parameters
 
-<<<<<<< HEAD
 `vFunc`\
 [in] This parameter is unused.
 
@@ -57,15 +44,6 @@
 [in] A pointer to an [IWbemQualifierSet](/windows/desktop/api/wbemcli/nn-wbemcli-iwbemqualifierset) instance.
 
 `lFlags`\
-=======
-`vFunc`
-[in] This parameter is unused.
-
-`ptr`
-[in] A pointer to an [IWbemQualifierSet](/windows/desktop/api/wbemcli/nn-wbemcli-iwbemqualifierset) instance.
-
-`lFlags`
->>>>>>> 0d45db20
 [in] One of the following flags or values that specifies which names to include in the enumeration.
 
 |Constant  |Value  |Description  |
@@ -97,19 +75,11 @@
 
 ## Requirements
 
-<<<<<<< HEAD
- **Platforms:** See [System Requirements](../../../../docs/framework/get-started/system-requirements.md).
-
- **Header:** WMINet_Utils.idl
-
- **.NET Framework Versions:** [!INCLUDE[net_current_v472plus](../../../../includes/net-current-v472plus.md)]
-=======
 **Platforms:** See [System Requirements](../../../../docs/framework/get-started/system-requirements.md).
 
 **Header:** WMINet_Utils.idl
 
 **.NET Framework Versions:** [!INCLUDE[net_current_v472plus](../../../../includes/net-current-v472plus.md)]
->>>>>>> 0d45db20
 
 ## See also
 
