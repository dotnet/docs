--- conflicted
+++ resolved
@@ -9,18 +9,6 @@
 ---
 # How to: Create a Custom Client Identity Verifier
 
-<<<<<<< HEAD
-The *identity* feature of Windows Communication Foundation (WCF) enables a client to specify in advance the expected identity of the service. Whenever a server authenticates itself to the client, the identity is checked against the expected identity. (For an explanation of identity and how it works, see [Service Identity and Authentication](../feature-details/service-identity-and-authentication.md).)  
-  
- If needed, the verification can be customized using a custom identity verifier. For example, you can perform additional service identity verification checks. In this example, the custom identity verifier checks additional claims in the X.509 certificate returned from the server. For a sample application, see [Service Identity Sample](/previous-versions/dotnet/framework/wcf/samples/service-identity-sample).  
-  
-### To extend the EndpointIdentity class  
-  
-1. Define a new class that derives from the <xref:System.ServiceModel.EndpointIdentity> class. This example names the extension `OrgEndpointIdentity`.  
-  
-2. Add private members along with properties that will be used by the extended <xref:System.ServiceModel.Security.IdentityVerifier> class to perform the identity check against claims in the security token returned from the service. This example defines one property: the `OrganizationClaim` property.  
-  
-=======
 The *identity* feature of Windows Communication Foundation (WCF) enables a client to specify in advance the expected identity of the service. Whenever a server authenticates itself to the client, the identity is checked against the expected identity. (For an explanation of identity and how it works, see [Service Identity and Authentication](../feature-details/service-identity-and-authentication.md).)
 
  If needed, the verification can be customized using a custom identity verifier. For example, you can perform additional service identity verification checks. In this example, the custom identity verifier checks additional claims in the X.509 certificate returned from the server. For a sample application, see [Service Identity Sample](../samples/service-identity-sample.md).
@@ -31,7 +19,6 @@
 
 2. Add private members along with properties that will be used by the extended <xref:System.ServiceModel.Security.IdentityVerifier> class to perform the identity check against claims in the security token returned from the service. This example defines one property: the `OrganizationClaim` property.
 
->>>>>>> 6c20d775
      [!code-csharp[c_HowToSetCustomClientIdentity#6](../../../../samples/snippets/csharp/VS_Snippets_CFX/c_howtosetcustomclientidentity/cs/source.cs#6)]
      [!code-vb[c_HowToSetCustomClientIdentity#6](../../../../samples/snippets/visualbasic/VS_Snippets_CFX/c_howtosetcustomclientidentity/vb/source.vb#6)]
 
