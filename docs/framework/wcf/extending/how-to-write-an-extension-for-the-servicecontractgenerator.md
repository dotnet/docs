--- conflicted
+++ resolved
@@ -23,7 +23,6 @@
 2. Implement <xref:System.ServiceModel.Description.IWsdlImportExtension> on the same class. The <xref:System.ServiceModel.Description.IWsdlImportExtension.ImportContract%28System.ServiceModel.Description.WsdlImporter%2CSystem.ServiceModel.Description.WsdlContractConversionContext%29> method can process a specific WSDL extension (WSDL annotations in this case) by adding a code generation extension to the imported <xref:System.ServiceModel.Description.ContractDescription> instance.  
   
     ```csharp
-<<<<<<< HEAD
     public void ImportContract(WsdlImporter importer, WsdlContractConversionContext context)
     {
         // Contract documentation
@@ -53,37 +52,6 @@
     {
         Console.WriteLine("ImportEndpoint called.");
     }
-=======
-    public void ImportContract(WsdlImporter importer, WsdlContractConversionContext context)  
-       {  
-                // Contract documentation  
-             if (context.WsdlPortType.Documentation != null)  
-             {  
-                    context.Contract.Behaviors.Add(new WsdlDocumentationImporter(context.WsdlPortType.Documentation));  
-             }  
-             // Operation documentation  
-             foreach (Operation operation in context.WsdlPortType.Operations)  
-             {  
-                if (operation.Documentation != null)  
-                {  
-                   OperationDescription operationDescription = context.Contract.Operations.Find(operation.Name);  
-                   if (operationDescription != null)  
-                   {  
-                            operationDescription.Behaviors.Add(new WsdlDocumentationImporter(operation.Documentation));  
-                   }  
-                }  
-             }  
-          }  
-          public void BeforeImport(ServiceDescriptionCollection wsdlDocuments, XmlSchemaSet xmlSchemas, ICollection<XmlElement> policy)   
-            {  
-                Console.WriteLine("BeforeImport called.");  
-            }  
-  
-          public void ImportEndpoint(WsdlImporter importer, WsdlEndpointConversionContext context)   
-            {  
-                Console.WriteLine("ImportEndpoint called.");  
-            }  
->>>>>>> 7d88a1c3
     ```  
   
 3. Add the WSDL importer to your client configuration.  
@@ -98,36 +66,23 @@
   
 4. In the client code, create a `MetadataExchangeClient` and call `GetMetadata`.  
   
-<<<<<<< HEAD
     ```csharp
-=======
-    ```csharp  
->>>>>>> 7d88a1c3
-    MetadataExchangeClient mexClient = new MetadataExchangeClient(metadataAddress);  
+    var mexClient = new MetadataExchangeClient(metadataAddress);  
     mexClient.ResolveMetadataReferences = true;  
     MetadataSet metaDocs = mexClient.GetMetadata();  
     ```  
   
 5. Create a `WsdlImporter` and call `ImportAllContracts`.  
   
-<<<<<<< HEAD
     ```csharp
-    WsdlImporter importer = new WsdlImporter(metaDocs);
+    var importer = new WsdlImporter(metaDocs);
     System.Collections.ObjectModel.Collection<ContractDescription> contracts = importer.ImportAllContracts();  
-=======
-    ```csharp  
-    WsdlImporter importer = new WsdlImporter(metaDocs);            System.Collections.ObjectModel.Collection<ContractDescription> contracts = importer.ImportAllContracts();  
->>>>>>> 7d88a1c3
     ```  
   
 6. Create a `ServiceContractGenerator` and call `GenerateServiceContractType` for each contract.  
   
-<<<<<<< HEAD
     ```csharp
-=======
-    ```csharp  
->>>>>>> 7d88a1c3
-    ServiceContractGenerator generator = new ServiceContractGenerator();  
+    var generator = new ServiceContractGenerator();  
     foreach (ContractDescription contract in contracts)  
     {  
        generator.GenerateServiceContractType(contract);  
