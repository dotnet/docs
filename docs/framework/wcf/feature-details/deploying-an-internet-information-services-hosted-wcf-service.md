---
title: "Deploying an Internet Information Services-Hosted WCF Service"
ms.date: "03/30/2017"
ms.assetid: 04ebd329-3fbd-44c3-b3ab-1de3517e27d7
---
# Deploying an Internet Information Services-Hosted WCF Service

Developing and deploying a Windows Communication Foundation (WCF) service that is hosted in Internet Information Services (IIS) consists of the following tasks:

<<<<<<< HEAD
-   Ensure that IIS, ASP.NET, WCF, and the WCF activation component are correctly installed and registered.

-   Create a new IIS application, or reuse an existing ASP.NET application.

-   Create a .svc file for the WCF service.

-   Deploy the service implementation to the IIS application.

-   Configure the WCF service.

For a detailed walkthrough of creating an IIS-hosted WCF service, see [How to: Host a WCF Service in IIS](../../../../docs/framework/wcf/feature-details/how-to-host-a-wcf-service-in-iis.md).

## Ensure That IIS, ASP.NET and WCF Are Correctly Installed and Registered

WCF, IIS, and ASP.NET must be installed for IIS-hosted WCF services to function correctly. The procedures for installing WCF (as part of [!INCLUDE[vstecwinfx](../../../../includes/vstecwinfx-md.md)]), ASP.NET, and IIS vary depending on your operating system. For more information about installing WCF and [!INCLUDE[vstecwinfx](../../../../includes/vstecwinfx-md.md)], see [Microsoft .NET Framework 4 Web Installer](https://go.microsoft.com/fwlink/?LinkId=201185). To install IIS on Windows 10, open **Programs and Features** in **Control Panel** and then select **Turn Windows features on or off**. In **Windows Features**, select **Internet Information Services** and then choose **OK**.

![Windows Features with IIS highlighted](media/windows-features-iis.png)

Instructions for installing IIS on other operating systems can be found at [Install IIS on Windows Vista and Windows 7](/iis/install/installing-iis-7/installing-iis-on-windows-vista-and-windows-7) and [Install IIS 8.5 on Windows Server 2012 R2](/iis/install/installing-iis-85/installing-iis-85-on-windows-server-2012-r2).

The installation process for WinFX automatically registers WCF with IIS if IIS is already present on the machine. If IIS is installed after WinFX, an additional step is required to register WCF with IIS and ASP.NET. You can do this as follows, depending on your operating system:

- Windows XP, Windows 7, and Windows Server 2003: Use the [ServiceModel Registration Tool (ServiceModelReg.exe)](../../../../docs/framework/wcf/servicemodelreg-exe.md) tool to register WCF with IIS. To use this tool, type **ServiceModelReg.exe /i /x** in the [Developer Command Prompt for Visual Studio](../../tools/developer-command-prompt-for-vs.md).

- Windows 7: Finally, you must verify that ASP.NET is configured to use the .NET Framework version 4. You do this by running the ASPNET_Regiis tool with the `–i` option. For more information, see [ASP.NET IIS Registration Tool](https://go.microsoft.com/fwlink/?LinkId=201186).

## Create a New IIS Application or Reuse an Existing ASP.NET Application
 IIS-hosted WCF services must reside inside of an IIS application. You can create a new IIS application to host WCF services exclusively. Alternatively, you can deploy an WCF service into an existing application that is already hosting [!INCLUDE[vstecasplong](../../../../includes/vstecasplong-md.md)] content (such as .aspx pages and ASP.NET Web services [ASMX]). For more information about these options, see the "Hosting WCF Side-by-Side with ASP.NET" and "Hosting WCF Services in ASP.NET Compatibility Mode" sections in [WCF Services and ASP.NET](../../../../docs/framework/wcf/feature-details/wcf-services-and-aspnet.md).

 Note that [!INCLUDE[iis601](../../../../includes/iis601-md.md)] and later versions periodically restart an isolated object-oriented programming application. The default value is 1740 minutes. The maximum value supported is 71,582 minutes. This restart can be disabled. For more information about this property, see the [PeriodicRestartTime](https://go.microsoft.com/fwlink/?LinkId=109968).

## Create an .svc File for the WCF Service
 WCF services hosted in IIS are represented as special content files (.svc files) inside the IIS application. This model is similar to the way ASMX pages are represented inside of an IIS application as .asmx files. A .svc file contains a WCF-specific processing directive ([\@ServiceHost](../../../../docs/framework/configure-apps/file-schema/wcf-directive/servicehost.md)) that allows the WCF hosting infrastructure to activate hosted services in response to incoming messages. The most common syntax for a .svc file is in the following statement.
=======
- Ensure that IIS, ASP.NET, WCF, and the WCF activation component are correctly installed and registered.

- Create a new IIS application, or reuse an existing [!INCLUDE[vstecasp](../../../../includes/vstecasp-md.md)] application.

- Create a .svc file for the WCF service.

- Deploy the service implementation to the IIS application.

- Configure the WCF service.

 For a detailed walkthrough of creating an IIS-hosted WCF service, see [How to: Host a WCF Service in IIS](how-to-host-a-wcf-service-in-iis.md).

## Ensure That IIS, ASP.NET and WCF Are Correctly Installed and Registered
WCF, IIS, and ASP.NET must be installed for IIS-hosted WCF services to function correctly. The procedures for installing WCF (as part of the [!INCLUDE[vstecwinfx](../../../../includes/vstecwinfx-md.md)]), ASP.NET and IIS vary depending on the operating system version being used. For more information about installing WCF and the [!INCLUDE[vstecwinfx](../../../../includes/vstecwinfx-md.md)], see [Microsoft .NET Framework 4 Web Installer](https://go.microsoft.com/fwlink/?LinkId=201185). Instructions for installing IIS can be found at [Installing IIS](https://go.microsoft.com/fwlink/?LinkId=201188).

The installation process for the [!INCLUDE[vstecwinfx](../../../../includes/vstecwinfx-md.md)] automatically registers WCF with IIS if IIS is already present on the machine. If IIS is installed after the [!INCLUDE[vstecwinfx](../../../../includes/vstecwinfx-md.md)], an additional step is required to register WCF with IIS and [!INCLUDE[vstecasp](../../../../includes/vstecasp-md.md)]. You can do this as follows, depending on your operating system:

- [!INCLUDE[wxpsp2](../../../../includes/wxpsp2-md.md)], Windows 7, and [!INCLUDE[ws2003](../../../../includes/ws2003-md.md)]: Use the [ServiceModel Registration Tool (ServiceModelReg.exe)](../../../../docs/framework/wcf/servicemodelreg-exe.md) tool to register WCF with IIS: To use this tool, type **ServiceModelReg.exe /i /x** in the Visual Studio command prompt. You can open this command prompt by clicking the start button, selecting **All Programs**, **Microsoft Visual Studio 2012**, **Visual Studio Tools**, and **Visual Studio Command Prompt**

- [!INCLUDE[wv](../../../../includes/wv-md.md)]: Install the Windows Communication Foundation Activation Components subcomponent of the [!INCLUDE[vstecwinfx](../../../../includes/vstecwinfx-md.md)]. To do this, in Control Panel, click **Add or Remove Programs** and then **Add\/Remove Windows Components**. This activates the **Windows Component Wizard**.

- Windows 7:

Finally you must verify that ASP.NET is configured to use the .NET Framework version 4. You do this by running the ASPNET_Regiis tool with the –i option. For more information, see [ASP.NET IIS Registration Tool](https://go.microsoft.com/fwlink/?LinkId=201186)

## Create a New IIS Application or Reuse an Existing ASP.NET Application

IIS-hosted WCF services must reside inside of an IIS application. You can create a new IIS application to host WCF services exclusively. Alternatively, you can deploy an WCF service into an existing application that is already hosting [!INCLUDE[vstecasplong](../../../../includes/vstecasplong-md.md)] content (such as .aspx pages and ASP.NET Web services [ASMX]). For more information about these options, see the "Hosting WCF Side-by-Side with ASP.NET" and "Hosting WCF Services in ASP.NET Compatibility Mode" sections in [WCF Services and ASP.NET](wcf-services-and-aspnet.md).

Note that [!INCLUDE[iis601](../../../../includes/iis601-md.md)] and later versions periodically restart an isolated object-oriented programming application. The default value is 1740 minutes. The maximum value supported is 71,582 minutes. This restart can be disabled. For more information about this property, see the [PeriodicRestartTime](https://go.microsoft.com/fwlink/?LinkId=109968).

## Create an .svc File for the WCF Service
WCF services hosted in IIS are represented as special content files (.svc files) inside the IIS application. This model is similar to the way ASMX pages are represented inside of an IIS application as .asmx files. A .svc file contains a WCF-specific processing directive ([\@ServiceHost](../../../../docs/framework/configure-apps/file-schema/wcf-directive/servicehost.md)) that allows the WCF hosting infrastructure to activate hosted services in response to incoming messages. The most common syntax for a .svc file is in the following statement.
>>>>>>> 125e3b1e

```
<% @ServiceHost Service="MyNamespace.MyServiceImplementationTypeName" %>
```

<<<<<<< HEAD
 It consists of the [\@ServiceHost](../../../../docs/framework/configure-apps/file-schema/wcf-directive/servicehost.md) directive and a single attribute, `Service`. The value of the `Service` attribute is the common language runtime (CLR) type name of the service implementation. Using this directive is basically equivalent to creating a service host using the following code.
=======
It consists of the [\@ServiceHost](../../../../docs/framework/configure-apps/file-schema/wcf-directive/servicehost.md) directive and a single attribute, `Service`. The value of the `Service` attribute is the common language runtime (CLR) type name of the service implementation. Using this directive is basically equivalent to creating a service host using the following code.
>>>>>>> 125e3b1e

```csharp
new ServiceHost( typeof( MyNamespace.MyServiceImplementationTypeName ) );
```

<<<<<<< HEAD
 Additional hosting configuration, such as creating a list of base addresses for the service can also be done. You can also use a custom <xref:System.ServiceModel.Activation.ServiceHostFactory> to extend the directive for use with custom hosting solutions. The IIS applications that host WCF services are not responsible for managing the creation and lifetime of <xref:System.ServiceModel.ServiceHost> instances. The managed WCF hosting infrastructure creates the necessary <xref:System.ServiceModel.ServiceHost> instance dynamically when the first request is received for the .svc file. The instance is not released until either it is closed explicitly by code or when the application is recycled.
=======
Additional hosting configuration, such as creating a list of base addresses for the service can also be done. You can also use a custom <xref:System.ServiceModel.Activation.ServiceHostFactory> to extend the directive for use with custom hosting solutions. The IIS applications that host WCF services are not responsible for managing the creation and lifetime of <xref:System.ServiceModel.ServiceHost> instances. The managed WCF hosting infrastructure creates the necessary <xref:System.ServiceModel.ServiceHost> instance dynamically when the first request is received for the .svc file. The instance is not released until either it is closed explicitly by code or when the application is recycled.
>>>>>>> 125e3b1e

 For more information about the syntax for .svc files, see [\@ServiceHost](../../../../docs/framework/configure-apps/file-schema/wcf-directive/servicehost.md).

## Deploy the Service Implementation to the IIS Application
<<<<<<< HEAD
 WCF services hosted in IIS use the same dynamic compilation model as [!INCLUDE[vstecasplong](../../../../includes/vstecasplong-md.md)]. Just as with ASP.NET, you can deploy the implementation code for IIS-hosted WCF services in several ways at various locations, as follows:

-   As a precompiled .dll file located in the global assembly cache (GAC) or in the application’s \bin directory. Precompiled binaries are not updated until a new version of the class library is deployed.

-   As uncompiled source files located in the application’s \App_Code directory. Source files located in this directory are dynamically required when processing the application’s first request. Any changes to files in the \App_Code directory cause the entire application to be recycled and recompiled when the next request is received.

-   As uncompiled code placed directly in the .svc file. Implementation code can also be located inline in the service’s .svc file, after the \@ServiceHost directive. Any changes to inline code cause the application to be recycled and recompiled when the next request is received.
=======
 WCF services hosted in IIS use the same dynamic compilation model as [!INCLUDE[vstecasplong](../../../../includes/vstecasplong-md.md)]. Just as with [!INCLUDE[vstecasp](../../../../includes/vstecasp-md.md)], you can deploy the implementation code for IIS-hosted WCF services in several ways at various locations, as follows:

- As a precompiled .dll file located in the global assembly cache (GAC) or in the application’s \bin directory. Precompiled binaries are not updated until a new version of the class library is deployed.

- As uncompiled source files located in the application’s \App_Code directory. Source files located in this directory are dynamically required when processing the application’s first request. Any changes to files in the \App_Code directory cause the entire application to be recycled and recompiled when the next request is received.

- As uncompiled code placed directly in the .svc file. Implementation code can also be located inline in the service’s .svc file, after the \@ServiceHost directive. Any changes to inline code cause the application to be recycled and recompiled when the next request is received.
>>>>>>> 125e3b1e

 For more information about the [!INCLUDE[vstecasplong](../../../../includes/vstecasplong-md.md)] compilation model, see [ASP.NET Compilation Overview](https://go.microsoft.com/fwlink/?LinkId=94773).

## Configure the WCF Service
<<<<<<< HEAD
 IIS-hosted WCF services store their configuration in the applications Web.config file. IIS-hosted services use the same configuration elements and syntax as WCF services hosted outside of IIS. However, the following constraints are unique to the IIS hosting environment:

-   Base addresses for IIS-hosted services.

-   Applications hosting WCF services outside of IIS can control the base address of the services they host by passing a set of base address URIs to the <xref:System.ServiceModel.ServiceHost> constructor or by providing a [\<host>](../../../../docs/framework/configure-apps/file-schema/wcf/host.md) element in the service’s configuration. Services hosted in IIS do not have the ability to control their base address; the base address of an IIS-hosted service is the address of its .svc file.

### Endpoint Addresses for IIS-Hosted Services
 When hosted in IIS, endpoint addresses are always considered to be relative to the address of the .svc file that represents the service. For example, if the base address of a WCF service is http://localhost/Application1/MyService.svc with the following endpoint configuration.
=======
IIS-hosted WCF services store their configuration in the applications Web.config file. IIS-hosted services use the same configuration elements and syntax as WCF services hosted outside of IIS. However, the following constraints are unique to the IIS hosting environment:

- Base addresses for IIS-hosted services.

- Applications hosting WCF services outside of IIS can control the base address of the services they host by passing a set of base address URIs to the <xref:System.ServiceModel.ServiceHost> constructor or by providing a [\<host>](../../../../docs/framework/configure-apps/file-schema/wcf/host.md) element in the service’s configuration. Services hosted in IIS do not have the ability to control their base address; the base address of an IIS-hosted service is the address of its .svc file.

### Endpoint Addresses for IIS-Hosted Services

When hosted in IIS, endpoint addresses are always considered to be relative to the address of the .svc file that represents the service. For example, if the base address of a WCF service is `http://localhost/Application1/MyService.svc` with the following endpoint configuration.
>>>>>>> 125e3b1e

```xml
<endpoint address="anotherEndpoint" .../>
```

<<<<<<< HEAD
 This provides an endpoint that can be reached at "http://localhost/Application1/MyService.svc/anotherEndpoint".

 Similarly, the endpoint configuration element that uses an empty string as the relative address provides an endpoint reachable at http://localhost/Application1/MyService.svc, which is the base address.
=======
This provides an endpoint that can be reached at `http://localhost/Application1/MyService.svc/anotherEndpoint`.

Similarly, the endpoint configuration element that uses an empty string as the relative address provides an endpoint reachable at `http://localhost/Application1/MyService.svc`, which is the base address.
>>>>>>> 125e3b1e

```xml
<endpoint address="" ... />
```

<<<<<<< HEAD
 You must always use relative endpoint addresses for IIS-hosted service endpoints. Supplying a fully-qualified endpoint address (for example, http://localhost/MyService.svc) can lead to errors in the deployment of the service if the endpoint address does not point to the IIS-application that hosts the service exposing the endpoint. Using relative endpoint addresses for hosted services avoids these potential conflicts.

### Available Transports
 WCF services hosted in IIS 5.1 and [!INCLUDE[iis601](../../../../includes/iis601-md.md)] are restricted to using HTTP-based communication. On these IIS platforms, configuring a hosted service to use a non-HTTP binding results in an error during service activation. For [!INCLUDE[iisver](../../../../includes/iisver-md.md)], the supported transports include HTTP, Net.TCP, Net.Pipe, Net.MSMQ, and msmq.formatname for backwards compatibility with existing MSMQ applications.

### HTTP Transport Security
 IIS-hosted WCF services can make use of HTTP transport security (for example, HTTPS and HTTP authentication schemes such as Basic, Digest, and Windows Integrated Authentication) as long as the IIS virtual directory that contains the service supports those settings. The HTTP Transport Security settings on a hosted endpoint’s binding must match the transport security settings on the IIS virtual directory that contains it.

 For example, a WCF endpoint configured to use HTTP digest authentication must reside in an IIS virtual directory that is also configured to allow HTTP digest authentication. Unmatched combinations of IIS settings and WCF endpoint settings result in an error during service activation.

## See Also
 [Hosting in Internet Information Services](../../../../docs/framework/wcf/feature-details/hosting-in-internet-information-services.md)
 [Internet Information Services Hosting Best Practices](../../../../docs/framework/wcf/feature-details/internet-information-services-hosting-best-practices.md)
 [Windows Server App Fabric Hosting Features](https://go.microsoft.com/fwlink/?LinkId=201276)
=======
You must always use relative endpoint addresses for IIS-hosted service endpoints. Supplying a fully-qualified endpoint address (for example, `http://localhost/MyService.svc`) can lead to errors in the deployment of the service if the endpoint address does not point to the IIS-application that hosts the service exposing the endpoint. Using relative endpoint addresses for hosted services avoids these potential conflicts.

### Available Transports
WCF services hosted in IIS 5.1 and [!INCLUDE[iis601](../../../../includes/iis601-md.md)] are restricted to using HTTP-based communication. On these IIS platforms, configuring a hosted service to use a non-HTTP binding results in an error during service activation. For [!INCLUDE[iisver](../../../../includes/iisver-md.md)], the supported transports include HTTP, Net.TCP, Net.Pipe, Net.MSMQ, and msmq.formatname for backwards compatibility with existing MSMQ applications.

### HTTP Transport Security
IIS-hosted WCF services can make use of HTTP transport security (for example, HTTPS and HTTP authentication schemes such as Basic, Digest, and Windows Integrated Authentication) as long as the IIS virtual directory that contains the service supports those settings. The HTTP Transport Security settings on a hosted endpoint’s binding must match the transport security settings on the IIS virtual directory that contains it.

For example, a WCF endpoint configured to use HTTP digest authentication must reside in an IIS virtual directory that is also configured to allow HTTP digest authentication. Unmatched combinations of IIS settings and WCF endpoint settings result in an error during service activation.

## See also

- [Hosting in Internet Information Services](hosting-in-internet-information-services.md)
- [Internet Information Services Hosting Best Practices](internet-information-services-hosting-best-practices.md)
- [Windows Server App Fabric Hosting Features](https://go.microsoft.com/fwlink/?LinkId=201276)
>>>>>>> 125e3b1e
<|MERGE_RESOLUTION|>--- conflicted
+++ resolved
@@ -7,16 +7,15 @@
 
 Developing and deploying a Windows Communication Foundation (WCF) service that is hosted in Internet Information Services (IIS) consists of the following tasks:
 
-<<<<<<< HEAD
--   Ensure that IIS, ASP.NET, WCF, and the WCF activation component are correctly installed and registered.
+- Ensure that IIS, ASP.NET, WCF, and the WCF activation component are correctly installed and registered.
 
--   Create a new IIS application, or reuse an existing ASP.NET application.
+- Create a new IIS application, or reuse an existing ASP.NET application.
 
--   Create a .svc file for the WCF service.
+- Create a .svc file for the WCF service.
 
--   Deploy the service implementation to the IIS application.
+- Deploy the service implementation to the IIS application.
 
--   Configure the WCF service.
+- Configure the WCF service.
 
 For a detailed walkthrough of creating an IIS-hosted WCF service, see [How to: Host a WCF Service in IIS](../../../../docs/framework/wcf/feature-details/how-to-host-a-wcf-service-in-iis.md).
 
@@ -35,102 +34,43 @@
 - Windows 7: Finally, you must verify that ASP.NET is configured to use the .NET Framework version 4. You do this by running the ASPNET_Regiis tool with the `–i` option. For more information, see [ASP.NET IIS Registration Tool](https://go.microsoft.com/fwlink/?LinkId=201186).
 
 ## Create a New IIS Application or Reuse an Existing ASP.NET Application
- IIS-hosted WCF services must reside inside of an IIS application. You can create a new IIS application to host WCF services exclusively. Alternatively, you can deploy an WCF service into an existing application that is already hosting [!INCLUDE[vstecasplong](../../../../includes/vstecasplong-md.md)] content (such as .aspx pages and ASP.NET Web services [ASMX]). For more information about these options, see the "Hosting WCF Side-by-Side with ASP.NET" and "Hosting WCF Services in ASP.NET Compatibility Mode" sections in [WCF Services and ASP.NET](../../../../docs/framework/wcf/feature-details/wcf-services-and-aspnet.md).
 
- Note that [!INCLUDE[iis601](../../../../includes/iis601-md.md)] and later versions periodically restart an isolated object-oriented programming application. The default value is 1740 minutes. The maximum value supported is 71,582 minutes. This restart can be disabled. For more information about this property, see the [PeriodicRestartTime](https://go.microsoft.com/fwlink/?LinkId=109968).
-
-## Create an .svc File for the WCF Service
- WCF services hosted in IIS are represented as special content files (.svc files) inside the IIS application. This model is similar to the way ASMX pages are represented inside of an IIS application as .asmx files. A .svc file contains a WCF-specific processing directive ([\@ServiceHost](../../../../docs/framework/configure-apps/file-schema/wcf-directive/servicehost.md)) that allows the WCF hosting infrastructure to activate hosted services in response to incoming messages. The most common syntax for a .svc file is in the following statement.
-=======
-- Ensure that IIS, ASP.NET, WCF, and the WCF activation component are correctly installed and registered.
-
-- Create a new IIS application, or reuse an existing [!INCLUDE[vstecasp](../../../../includes/vstecasp-md.md)] application.
-
-- Create a .svc file for the WCF service.
-
-- Deploy the service implementation to the IIS application.
-
-- Configure the WCF service.
-
- For a detailed walkthrough of creating an IIS-hosted WCF service, see [How to: Host a WCF Service in IIS](how-to-host-a-wcf-service-in-iis.md).
-
-## Ensure That IIS, ASP.NET and WCF Are Correctly Installed and Registered
-WCF, IIS, and ASP.NET must be installed for IIS-hosted WCF services to function correctly. The procedures for installing WCF (as part of the [!INCLUDE[vstecwinfx](../../../../includes/vstecwinfx-md.md)]), ASP.NET and IIS vary depending on the operating system version being used. For more information about installing WCF and the [!INCLUDE[vstecwinfx](../../../../includes/vstecwinfx-md.md)], see [Microsoft .NET Framework 4 Web Installer](https://go.microsoft.com/fwlink/?LinkId=201185). Instructions for installing IIS can be found at [Installing IIS](https://go.microsoft.com/fwlink/?LinkId=201188).
-
-The installation process for the [!INCLUDE[vstecwinfx](../../../../includes/vstecwinfx-md.md)] automatically registers WCF with IIS if IIS is already present on the machine. If IIS is installed after the [!INCLUDE[vstecwinfx](../../../../includes/vstecwinfx-md.md)], an additional step is required to register WCF with IIS and [!INCLUDE[vstecasp](../../../../includes/vstecasp-md.md)]. You can do this as follows, depending on your operating system:
-
-- [!INCLUDE[wxpsp2](../../../../includes/wxpsp2-md.md)], Windows 7, and [!INCLUDE[ws2003](../../../../includes/ws2003-md.md)]: Use the [ServiceModel Registration Tool (ServiceModelReg.exe)](../../../../docs/framework/wcf/servicemodelreg-exe.md) tool to register WCF with IIS: To use this tool, type **ServiceModelReg.exe /i /x** in the Visual Studio command prompt. You can open this command prompt by clicking the start button, selecting **All Programs**, **Microsoft Visual Studio 2012**, **Visual Studio Tools**, and **Visual Studio Command Prompt**
-
-- [!INCLUDE[wv](../../../../includes/wv-md.md)]: Install the Windows Communication Foundation Activation Components subcomponent of the [!INCLUDE[vstecwinfx](../../../../includes/vstecwinfx-md.md)]. To do this, in Control Panel, click **Add or Remove Programs** and then **Add\/Remove Windows Components**. This activates the **Windows Component Wizard**.
-
-- Windows 7:
-
-Finally you must verify that ASP.NET is configured to use the .NET Framework version 4. You do this by running the ASPNET_Regiis tool with the –i option. For more information, see [ASP.NET IIS Registration Tool](https://go.microsoft.com/fwlink/?LinkId=201186)
-
-## Create a New IIS Application or Reuse an Existing ASP.NET Application
-
-IIS-hosted WCF services must reside inside of an IIS application. You can create a new IIS application to host WCF services exclusively. Alternatively, you can deploy an WCF service into an existing application that is already hosting [!INCLUDE[vstecasplong](../../../../includes/vstecasplong-md.md)] content (such as .aspx pages and ASP.NET Web services [ASMX]). For more information about these options, see the "Hosting WCF Side-by-Side with ASP.NET" and "Hosting WCF Services in ASP.NET Compatibility Mode" sections in [WCF Services and ASP.NET](wcf-services-and-aspnet.md).
+IIS-hosted WCF services must reside inside of an IIS application. You can create a new IIS application to host WCF services exclusively. Alternatively, you can deploy an WCF service into an existing application that is already hosting [!INCLUDE[vstecasplong](../../../../includes/vstecasplong-md.md)] content (such as .aspx pages and ASP.NET Web services [ASMX]). For more information about these options, see the "Hosting WCF Side-by-Side with ASP.NET" and "Hosting WCF Services in ASP.NET Compatibility Mode" sections in [WCF Services and ASP.NET](../../../../docs/framework/wcf/feature-details/wcf-services-and-aspnet.md).
 
 Note that [!INCLUDE[iis601](../../../../includes/iis601-md.md)] and later versions periodically restart an isolated object-oriented programming application. The default value is 1740 minutes. The maximum value supported is 71,582 minutes. This restart can be disabled. For more information about this property, see the [PeriodicRestartTime](https://go.microsoft.com/fwlink/?LinkId=109968).
 
 ## Create an .svc File for the WCF Service
+
 WCF services hosted in IIS are represented as special content files (.svc files) inside the IIS application. This model is similar to the way ASMX pages are represented inside of an IIS application as .asmx files. A .svc file contains a WCF-specific processing directive ([\@ServiceHost](../../../../docs/framework/configure-apps/file-schema/wcf-directive/servicehost.md)) that allows the WCF hosting infrastructure to activate hosted services in response to incoming messages. The most common syntax for a .svc file is in the following statement.
->>>>>>> 125e3b1e
 
 ```
 <% @ServiceHost Service="MyNamespace.MyServiceImplementationTypeName" %>
 ```
 
-<<<<<<< HEAD
- It consists of the [\@ServiceHost](../../../../docs/framework/configure-apps/file-schema/wcf-directive/servicehost.md) directive and a single attribute, `Service`. The value of the `Service` attribute is the common language runtime (CLR) type name of the service implementation. Using this directive is basically equivalent to creating a service host using the following code.
-=======
 It consists of the [\@ServiceHost](../../../../docs/framework/configure-apps/file-schema/wcf-directive/servicehost.md) directive and a single attribute, `Service`. The value of the `Service` attribute is the common language runtime (CLR) type name of the service implementation. Using this directive is basically equivalent to creating a service host using the following code.
->>>>>>> 125e3b1e
 
 ```csharp
 new ServiceHost( typeof( MyNamespace.MyServiceImplementationTypeName ) );
 ```
 
-<<<<<<< HEAD
- Additional hosting configuration, such as creating a list of base addresses for the service can also be done. You can also use a custom <xref:System.ServiceModel.Activation.ServiceHostFactory> to extend the directive for use with custom hosting solutions. The IIS applications that host WCF services are not responsible for managing the creation and lifetime of <xref:System.ServiceModel.ServiceHost> instances. The managed WCF hosting infrastructure creates the necessary <xref:System.ServiceModel.ServiceHost> instance dynamically when the first request is received for the .svc file. The instance is not released until either it is closed explicitly by code or when the application is recycled.
-=======
 Additional hosting configuration, such as creating a list of base addresses for the service can also be done. You can also use a custom <xref:System.ServiceModel.Activation.ServiceHostFactory> to extend the directive for use with custom hosting solutions. The IIS applications that host WCF services are not responsible for managing the creation and lifetime of <xref:System.ServiceModel.ServiceHost> instances. The managed WCF hosting infrastructure creates the necessary <xref:System.ServiceModel.ServiceHost> instance dynamically when the first request is received for the .svc file. The instance is not released until either it is closed explicitly by code or when the application is recycled.
->>>>>>> 125e3b1e
 
- For more information about the syntax for .svc files, see [\@ServiceHost](../../../../docs/framework/configure-apps/file-schema/wcf-directive/servicehost.md).
+For more information about the syntax for .svc files, see [\@ServiceHost](../../../../docs/framework/configure-apps/file-schema/wcf-directive/servicehost.md).
 
 ## Deploy the Service Implementation to the IIS Application
-<<<<<<< HEAD
- WCF services hosted in IIS use the same dynamic compilation model as [!INCLUDE[vstecasplong](../../../../includes/vstecasplong-md.md)]. Just as with ASP.NET, you can deploy the implementation code for IIS-hosted WCF services in several ways at various locations, as follows:
 
--   As a precompiled .dll file located in the global assembly cache (GAC) or in the application’s \bin directory. Precompiled binaries are not updated until a new version of the class library is deployed.
-
--   As uncompiled source files located in the application’s \App_Code directory. Source files located in this directory are dynamically required when processing the application’s first request. Any changes to files in the \App_Code directory cause the entire application to be recycled and recompiled when the next request is received.
-
--   As uncompiled code placed directly in the .svc file. Implementation code can also be located inline in the service’s .svc file, after the \@ServiceHost directive. Any changes to inline code cause the application to be recycled and recompiled when the next request is received.
-=======
- WCF services hosted in IIS use the same dynamic compilation model as [!INCLUDE[vstecasplong](../../../../includes/vstecasplong-md.md)]. Just as with [!INCLUDE[vstecasp](../../../../includes/vstecasp-md.md)], you can deploy the implementation code for IIS-hosted WCF services in several ways at various locations, as follows:
+WCF services hosted in IIS use the same dynamic compilation model as [!INCLUDE[vstecasplong](../../../../includes/vstecasplong-md.md)]. Just as with ASP.NET, you can deploy the implementation code for IIS-hosted WCF services in several ways at various locations, as follows:
 
 - As a precompiled .dll file located in the global assembly cache (GAC) or in the application’s \bin directory. Precompiled binaries are not updated until a new version of the class library is deployed.
 
 - As uncompiled source files located in the application’s \App_Code directory. Source files located in this directory are dynamically required when processing the application’s first request. Any changes to files in the \App_Code directory cause the entire application to be recycled and recompiled when the next request is received.
 
 - As uncompiled code placed directly in the .svc file. Implementation code can also be located inline in the service’s .svc file, after the \@ServiceHost directive. Any changes to inline code cause the application to be recycled and recompiled when the next request is received.
->>>>>>> 125e3b1e
 
- For more information about the [!INCLUDE[vstecasplong](../../../../includes/vstecasplong-md.md)] compilation model, see [ASP.NET Compilation Overview](https://go.microsoft.com/fwlink/?LinkId=94773).
+For more information about the [!INCLUDE[vstecasplong](../../../../includes/vstecasplong-md.md)] compilation model, see [ASP.NET Compilation Overview](https://go.microsoft.com/fwlink/?LinkId=94773).
 
 ## Configure the WCF Service
-<<<<<<< HEAD
- IIS-hosted WCF services store their configuration in the applications Web.config file. IIS-hosted services use the same configuration elements and syntax as WCF services hosted outside of IIS. However, the following constraints are unique to the IIS hosting environment:
 
--   Base addresses for IIS-hosted services.
-
--   Applications hosting WCF services outside of IIS can control the base address of the services they host by passing a set of base address URIs to the <xref:System.ServiceModel.ServiceHost> constructor or by providing a [\<host>](../../../../docs/framework/configure-apps/file-schema/wcf/host.md) element in the service’s configuration. Services hosted in IIS do not have the ability to control their base address; the base address of an IIS-hosted service is the address of its .svc file.
-
-### Endpoint Addresses for IIS-Hosted Services
- When hosted in IIS, endpoint addresses are always considered to be relative to the address of the .svc file that represents the service. For example, if the base address of a WCF service is http://localhost/Application1/MyService.svc with the following endpoint configuration.
-=======
 IIS-hosted WCF services store their configuration in the applications Web.config file. IIS-hosted services use the same configuration elements and syntax as WCF services hosted outside of IIS. However, the following constraints are unique to the IIS hosting environment:
 
 - Base addresses for IIS-hosted services.
@@ -140,48 +80,27 @@
 ### Endpoint Addresses for IIS-Hosted Services
 
 When hosted in IIS, endpoint addresses are always considered to be relative to the address of the .svc file that represents the service. For example, if the base address of a WCF service is `http://localhost/Application1/MyService.svc` with the following endpoint configuration.
->>>>>>> 125e3b1e
 
 ```xml
 <endpoint address="anotherEndpoint" .../>
 ```
 
-<<<<<<< HEAD
- This provides an endpoint that can be reached at "http://localhost/Application1/MyService.svc/anotherEndpoint".
-
- Similarly, the endpoint configuration element that uses an empty string as the relative address provides an endpoint reachable at http://localhost/Application1/MyService.svc, which is the base address.
-=======
 This provides an endpoint that can be reached at `http://localhost/Application1/MyService.svc/anotherEndpoint`.
 
 Similarly, the endpoint configuration element that uses an empty string as the relative address provides an endpoint reachable at `http://localhost/Application1/MyService.svc`, which is the base address.
->>>>>>> 125e3b1e
 
 ```xml
 <endpoint address="" ... />
 ```
 
-<<<<<<< HEAD
- You must always use relative endpoint addresses for IIS-hosted service endpoints. Supplying a fully-qualified endpoint address (for example, http://localhost/MyService.svc) can lead to errors in the deployment of the service if the endpoint address does not point to the IIS-application that hosts the service exposing the endpoint. Using relative endpoint addresses for hosted services avoids these potential conflicts.
-
-### Available Transports
- WCF services hosted in IIS 5.1 and [!INCLUDE[iis601](../../../../includes/iis601-md.md)] are restricted to using HTTP-based communication. On these IIS platforms, configuring a hosted service to use a non-HTTP binding results in an error during service activation. For [!INCLUDE[iisver](../../../../includes/iisver-md.md)], the supported transports include HTTP, Net.TCP, Net.Pipe, Net.MSMQ, and msmq.formatname for backwards compatibility with existing MSMQ applications.
-
-### HTTP Transport Security
- IIS-hosted WCF services can make use of HTTP transport security (for example, HTTPS and HTTP authentication schemes such as Basic, Digest, and Windows Integrated Authentication) as long as the IIS virtual directory that contains the service supports those settings. The HTTP Transport Security settings on a hosted endpoint’s binding must match the transport security settings on the IIS virtual directory that contains it.
-
- For example, a WCF endpoint configured to use HTTP digest authentication must reside in an IIS virtual directory that is also configured to allow HTTP digest authentication. Unmatched combinations of IIS settings and WCF endpoint settings result in an error during service activation.
-
-## See Also
- [Hosting in Internet Information Services](../../../../docs/framework/wcf/feature-details/hosting-in-internet-information-services.md)
- [Internet Information Services Hosting Best Practices](../../../../docs/framework/wcf/feature-details/internet-information-services-hosting-best-practices.md)
- [Windows Server App Fabric Hosting Features](https://go.microsoft.com/fwlink/?LinkId=201276)
-=======
 You must always use relative endpoint addresses for IIS-hosted service endpoints. Supplying a fully-qualified endpoint address (for example, `http://localhost/MyService.svc`) can lead to errors in the deployment of the service if the endpoint address does not point to the IIS-application that hosts the service exposing the endpoint. Using relative endpoint addresses for hosted services avoids these potential conflicts.
 
 ### Available Transports
+
 WCF services hosted in IIS 5.1 and [!INCLUDE[iis601](../../../../includes/iis601-md.md)] are restricted to using HTTP-based communication. On these IIS platforms, configuring a hosted service to use a non-HTTP binding results in an error during service activation. For [!INCLUDE[iisver](../../../../includes/iisver-md.md)], the supported transports include HTTP, Net.TCP, Net.Pipe, Net.MSMQ, and msmq.formatname for backwards compatibility with existing MSMQ applications.
 
 ### HTTP Transport Security
+
 IIS-hosted WCF services can make use of HTTP transport security (for example, HTTPS and HTTP authentication schemes such as Basic, Digest, and Windows Integrated Authentication) as long as the IIS virtual directory that contains the service supports those settings. The HTTP Transport Security settings on a hosted endpoint’s binding must match the transport security settings on the IIS virtual directory that contains it.
 
 For example, a WCF endpoint configured to use HTTP digest authentication must reside in an IIS virtual directory that is also configured to allow HTTP digest authentication. Unmatched combinations of IIS settings and WCF endpoint settings result in an error during service activation.
@@ -190,5 +109,4 @@
 
 - [Hosting in Internet Information Services](hosting-in-internet-information-services.md)
 - [Internet Information Services Hosting Best Practices](internet-information-services-hosting-best-practices.md)
-- [Windows Server App Fabric Hosting Features](https://go.microsoft.com/fwlink/?LinkId=201276)
->>>>>>> 125e3b1e
+- [Windows Server App Fabric Hosting Features](https://go.microsoft.com/fwlink/?LinkId=201276)