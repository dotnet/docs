--- conflicted
+++ resolved
@@ -8,11 +8,7 @@
 
 ### Create a Workflow Console Application Project
 
-<<<<<<< HEAD
-1.  Start Visual Studio 2012.
-=======
 1.  Start [!INCLUDE[vs_current_long](../../../../includes/vs-current-long-md.md)].
->>>>>>> 8b9e8cd3
 
 2.  Load the MyWFService project you created in the [How to: Create a Workflow Service with Messaging Activities](../../../../docs/framework/wcf/feature-details/how-to-create-a-workflow-service-with-messaging-activities.md) topic.
 
@@ -24,19 +20,11 @@
 
 4.  After the project is created, the Workflow1.xaml file is opened in the designer. Click the **Toolbox** tab to open the toolbox if it is not already open and click the pushpin to keep the toolbox window open.
 
-<<<<<<< HEAD
-5.  Press Ctrl + F5 to build and launch the service. As before, the ASP.NET Development Server is launched and Internet Explorer displays the WCF Help Page. Notice the URI for this page as you must use it in the next step.
-
-     ![IE displaying WCF Help Page and URI](../../../../docs/framework/wcf/feature-details/media/iewcfhelppagewuri.JPG "IEWCFHelpPageWURI")
-
-6.  Right click the **MyWFClient** project in the **Solution Explorer** and select **Add Service Reference**. Click the **Discover** button to search the current solution for any services. Click the triangle next to Service1.xamlx in the Services list. Click the triangle next to Service1 to list the contracts implemented by the Service1 service. Expand the **Service1** node in the **Services** list. The Echo operation is displayed in the **Operations** list as shown in the following illustration.
-=======
 5.  Press **Ctrl**+**F5** to build and launch the service. As before, the ASP.NET Development Server is launched and Internet Explorer displays the WCF Help Page. Notice the URI for this page as you must use it in the next step.
 
      ![IE displaying WCF Help Page and URI](../../../../docs/framework/wcf/feature-details/media/iewcfhelppagewuri.JPG "IEWCFHelpPageWURI")
 
 6.  Right click the **MyWFClient** project in the **Solution Explorer** and select **Add** > **Service Reference**. Click the **Discover** button to search the current solution for any services. Click the triangle next to Service1.xamlx in the Services list. Click the triangle next to Service1 to list the contracts implemented by the Service1 service. Expand the **Service1** node in the **Services** list. The Echo operation is displayed in the **Operations** list as shown in the following illustration.
->>>>>>> 8b9e8cd3
 
      ![Add Service Reference Dialog](../../../../docs/framework/wcf/feature-details/media/addservicereference.JPG "AddServiceReference")
 
@@ -48,15 +36,6 @@
 
      ![Echo activity in toolbox](../../../../docs/framework/wcf/feature-details/media/echoactivity.JPG "EchoActivity")
 
-<<<<<<< HEAD
-7.  Drag and drop a <!--zz <xref:System.ServiceModel.Activities.Sequence>--> `System.ServiceModel.Activities.Sequence` activity onto the designer surface. It is under the **Control Flow** section of the toolbox.
-
-8.  With the <!--zz <xref:System.ServiceModel.Activities.Sequence>--> `System.ServiceModel.Activities.Sequence` activity in focus, click the **Variables** link and add a string variable named `inString`. Give the variable a default value of `"Hello, world"` as well as a string variable named `outString` as shown in the following diagram.
-
-     ![Adding a variable](../../../../docs/framework/wcf/feature-details/media/instringvar.JPG "inStringVar")
-
-9. Drag and drop an **Echo** activity into the <!--zz <xref:System.ServiceModel.Activities.Sequence>--> `System.ServiceModel.Activities.Sequence`. In the properties window bind the `inMsg` argument to the `inString` variable and the `outMsg` argument to the `outString` variable as shown in the following illustration. This passes in the value of the `inString` variable to the operation and then takes the return value and places it in the `outString` variable.
-=======
 7.  Drag and drop a <xref:System.Activities.Statements.Sequence> activity onto the designer surface. It is under the **Control Flow** section of the toolbox.
 
 8.  With the <xref:System.Activities.Statements.Sequence> activity in focus, click the **Variables** link and add a string variable named `inString`. Give the variable a default value of `"Hello, world"` as well as a string variable named `outString` as shown in the following diagram.
@@ -64,7 +43,6 @@
      ![Adding a variable](../../../../docs/framework/wcf/feature-details/media/instringvar.JPG "inStringVar")
 
 9. Drag and drop an **Echo** activity into the <xref:System.Activities.Statements.Sequence>. In the properties window bind the `inMsg` argument to the `inString` variable and the `outMsg` argument to the `outString` variable as shown in the following illustration. This passes in the value of the `inString` variable to the operation and then takes the return value and places it in the `outString` variable.
->>>>>>> 8b9e8cd3
 
      ![Binding the arguments to variables](../../../../docs/framework/wcf/feature-details/media/argumentbind.JPG "ArgumentBind")
 
@@ -82,8 +60,4 @@
 
 - [Workflow Services](../../../../docs/framework/wcf/feature-details/workflow-services.md)
 - [How to: Create a Workflow Service with Messaging Activities](../../../../docs/framework/wcf/feature-details/how-to-create-a-workflow-service-with-messaging-activities.md)
-<<<<<<< HEAD
-- [Consuming a WCF Service from a Workflow in a Web Project](http://go.microsoft.com/fwlink/?LinkId=207725)
-=======
-- [Consuming a WCF Service from a Workflow in a Web Project](https://go.microsoft.com/fwlink/?LinkId=207725)
->>>>>>> 8b9e8cd3
+- [Consuming a WCF Service from a Workflow in a Web Project](https://go.microsoft.com/fwlink/?LinkId=207725)