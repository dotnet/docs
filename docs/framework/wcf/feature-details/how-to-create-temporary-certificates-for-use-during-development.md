---
title: "How to: Create Temporary Certificates for Use During Development"
ms.date: "03/30/2017"
helpviewer_keywords: 
  - "certificates [WCF], creating temporary certificates"
  - "temporary certificates [WCF]"
ms.assetid: bc5f6637-5513-4d27-99bb-51aad7741e4a
---
# How to: Create Temporary Certificates for Use During Development

When developing a secure service or client using Windows Communication Foundation (WCF), it is often necessary to supply an X.509 certificate to be used as a credential. The certificate typically is part of a chain of certificates with a root authority found in the Trusted Root Certification Authorities store of the computer. Having a certificate chain enables you to scope a set of certificates where typically the root authority is from your organization or business unit. To emulate this at development time, you can create two certificates to satisfy the security requirements. The first is a self-signed certificate that is placed in the Trusted Root Certification Authorities store, and the second certificate is created from the first and is placed in either the Personal store of the Local Machine location, or the Personal store of the Current User location. This topic walks through the steps to create these two certificates using the Powershell [New-SelfSignedCertificate)](/powershell/module/pkiclient/new-selfsignedcertificate) cmdlet.

> [!IMPORTANT]
> The certificates that the New-SelfSignedCertificate cmdlet generates are provided for testing purposes only. When deploying a service or client, be sure to use an appropriate certificate provided by a certification authority. This could either be from a Windows Server certificate server in your organization or a third party.
>
> By default, the [New-SelfSignedCertificate](/powershell/module/pkiclient/new-selfsignedcertificate) cmdlet creates certificates that are self-signed and these certificates are insecure. Placing the self-signed certificates in the Trusted Root Certification Authorities store enables you to create a development environment that more closely simulates your deployment environment.

 For more information about creating and using certificates, see [Working with Certificates](working-with-certificates.md). For more information about using a certificate as a credential, see [Securing Services and Clients](securing-services-and-clients.md). For a tutorial about using Microsoft Authenticode technology, see [Authenticode Overviews and Tutorials](https://go.microsoft.com/fwlink/?LinkId=88919).

## To create a self-signed root authority certificate and export the private key

The following command creates a self-signed certificate with a subject name of "RootCA" in the Current User Personal store.

```powershell
<<<<<<< HEAD
PS $rootcert = New-SelfSignedCertificate -CertStoreLocation Cert:\CurrentUser\My -DnsName "RootCA" -TextExtension @("2.5.29.19={text}CA=true") -KeyUsage CertSign,CrlSign,DigitalSignature
=======
$rootCert = New-SelfSignedCertificate -CertStoreLocation cert:\CurrentUser\My -DnsName "RootCA" -TextExtension @("2.5.29.37={text}1.3.6.1.5.5.7.3.1,1.3.6.1.5.5.7.3.2") -KeyUsage CertSign,DigitalSignature
>>>>>>> cc49f16a
```

We need to export the certificate to a PFX file so that it can be imported to where it's needed in a later step. When exporting a certificate with the private key, a password is needed to protect it. We save the password in a `SecureString` and use the [Export-PfxCertificate](/powershell/module/pkiclient/export-pfxcertificate) cmdlet to export the certificate with the associated private key to a PFX file. We also save just the public certificate into a CRT file using the [Export-Certificate](/powershell/module/pkiclient/export-certificate) cmdlet.

```powershell
[System.Security.SecureString]$rootcertPassword = ConvertTo-SecureString -String "password" -Force -AsPlainText
[String]$rootCertPath = Join-Path -Path 'cert:\CurrentUser\My\' -ChildPath "$($rootcert.Thumbprint)"
Export-PfxCertificate -Cert $rootCertPath -FilePath 'RootCA.pfx' -Password $rootcertPassword
Export-Certificate -Cert $rootCertPath -FilePath 'RootCA.crt'
```

## To create a new certificate signed by a root authority certificate

The following command creates a certificate signed by the `RootCA` with a subject name of "SignedByRootCA" using the private key of the issuer.

```powershell
$testCert = New-SelfSignedCertificate -CertStoreLocation Cert:\LocalMachine\My -DnsName "SignedByRootCA" -KeyExportPolicy Exportable -KeyLength 2048 -KeyUsage DigitalSignature,KeyEncipherment -Signer $rootCert
```

Similarly, we save the signed certificate with private key into a PFX file and just the public key into a CRT file.

```powershell
[String]$testCertPath = Join-Path -Path 'cert:\LocalMachine\My\' -ChildPath "$($testCert.Thumbprint)"
Export-PfxCertificate -Cert $testCertPath -FilePath testcert.pfx -Password $rootcertPassword
Export-Certificate -Cert $testCertPath -FilePath testcert.crt
```

## Installing a Certificate in the Trusted Root Certification Authorities Store

Once a self-signed certificate is created, you can install it in the Trusted Root Certification Authorities store. Any certificates that are signed with the certificate at this point are trusted by the computer. For this reason, delete the certificate from the store as soon as you no longer need it. When you delete this root authority certificate, all other certificates that signed with it become unauthorized. Root authority certificates are simply a mechanism whereby a group of certificates can be scoped as necessary. For example, in peer-to-peer applications, there is typically no need for a root authority because you simply trust the identity of an individual by its supplied certificate.

### To install a self-signed certificate in the Trusted Root Certification Authorities

1. Open the certificate snap-in. For more information, see [How to: View Certificates with the MMC Snap-in](how-to-view-certificates-with-the-mmc-snap-in.md).

2. Open the folder to store the certificate, either the **Local Computer** or the **Current User**.

3. Open the **Trusted Root Certification Authorities** folder.

4. Right-click the **Certificates** folder and click **All Tasks**, then click **Import**.

5. Follow the on-screen wizard instructions to import the RootCA.pfx into the store.

## Using certificates With WCF

Once you have set up the temporary certificates, you can use them to develop WCF solutions that specify certificates as a client credential type. For example, the following XML configuration specifies message security and a certificate as the client credential type.

### To specify a certificate as the client credential type

1. In the configuration file for a service, use the following XML to set the security mode to message, and the client credential type to certificate.

    ```xml
    <bindings>
      <wsHttpBinding>
        <binding name="CertificateForClient">
          <security>
            <message clientCredentialType="Certificate" />
          </security>
        </binding>
      </wsHttpBinding>
    </bindings>
    ```

2. In the configuration file for a client, use the following XML to specify that the certificate is found in the user’s store, and can be found by searching the SubjectName field for the value "CohoWinery."

    ```xml
    <behaviors>
      <endpointBehaviors>
        <behavior name="CertForClient">
          <clientCredentials>
            <clientCertificate findValue="CohoWinery" x509FindType="FindBySubjectName" />
          </clientCredentials>
        </behavior>
      </endpointBehaviors>
    </behaviors>
    ```

For more information about using certificates in WCF, see [Working with Certificates](working-with-certificates.md).

## .NET Framework security

Be sure to delete any temporary root authority certificates from the **Trusted Root Certification Authorities** and **Personal** folders by right-clicking the certificate, then clicking **Delete**.

## See also

- [Working with Certificates](working-with-certificates.md)
- [How to: View Certificates with the MMC Snap-in](how-to-view-certificates-with-the-mmc-snap-in.md)
- [Securing Services and Clients](securing-services-and-clients.md)<|MERGE_RESOLUTION|>--- conflicted
+++ resolved
@@ -22,11 +22,7 @@
 The following command creates a self-signed certificate with a subject name of "RootCA" in the Current User Personal store.
 
 ```powershell
-<<<<<<< HEAD
-PS $rootcert = New-SelfSignedCertificate -CertStoreLocation Cert:\CurrentUser\My -DnsName "RootCA" -TextExtension @("2.5.29.19={text}CA=true") -KeyUsage CertSign,CrlSign,DigitalSignature
-=======
-$rootCert = New-SelfSignedCertificate -CertStoreLocation cert:\CurrentUser\My -DnsName "RootCA" -TextExtension @("2.5.29.37={text}1.3.6.1.5.5.7.3.1,1.3.6.1.5.5.7.3.2") -KeyUsage CertSign,DigitalSignature
->>>>>>> cc49f16a
+$rootcert = New-SelfSignedCertificate -CertStoreLocation Cert:\CurrentUser\My -DnsName "RootCA" -TextExtension @("2.5.29.19={text}CA=true") -KeyUsage CertSign,CrlSign,DigitalSignature
 ```
 
 We need to export the certificate to a PFX file so that it can be imported to where it's needed in a later step. When exporting a certificate with the private key, a password is needed to protect it. We save the password in a `SecureString` and use the [Export-PfxCertificate](/powershell/module/pkiclient/export-pfxcertificate) cmdlet to export the certificate with the associated private key to a PFX file. We also save just the public certificate into a CRT file using the [Export-Certificate](/powershell/module/pkiclient/export-certificate) cmdlet.
