--- conflicted
+++ resolved
@@ -7,29 +7,6 @@
 ms.assetid: 8e37363b-4dad-4fb6-907f-73c30fac1d9a
 ---
 # How to: Host a WCF Service in a Managed Windows Service
-<<<<<<< HEAD
-This topic outlines the basic steps required to create a Windows Communication Foundation (WCF) service that is hosted by a Windows Service. The scenario is enabled by the managed Windows service hosting option that is a long-running WCF service hosted outside of Internet Information Services (IIS) in a secure environment that is not message activated. The lifetime of the service is controlled instead by the operating system. This hosting option is available in all versions of Windows.
-
- Windows services can be managed with the Microsoft.ManagementConsole.SnapIn in Microsoft Management Console (MMC) and can be configured to start up automatically when the system boots up. This hosting option consists of registering the application domain (AppDomain) that hosts a WCF service as a managed Windows service so that the process lifetime of the service is controlled by the Service Control Manager (SCM) for Windows services.
-
- The service code includes a service implementation of the service contract, a Windows Service class, and an installer class. The service implementation class, `CalculatorService`, is a WCF service. The `CalculatorWindowsService` is a Windows service. To qualify as a Windows service, the class inherits from `ServiceBase` and implements the `OnStart` and `OnStop` methods. In `OnStart`, a <xref:System.ServiceModel.ServiceHost> is created for the `CalculatorService` type and opened. In `OnStop`, the service is stopped and disposed. The host is also responsible for providing a base address to the service host, which has been configured in application settings. The installer class, which inherits from <xref:System.Configuration.Install.Installer>, allows the program to be installed as a Windows service by the Installutil.exe tool.
-
-### Construct the service and provide the hosting code
-
-1.  Create a new Visual Studio Console Application project called "Service".
-
-2.  Rename Program.cs to Service.cs.
-
-3.  Change the namespace to Microsoft.ServiceModel.Samples.
-
-4.  Add references to the following assemblies.
-
-    -   System.ServiceModel.dll
-
-    -   System.ServiceProcess.dll
-
-    -   System.Configuration.Install.dll
-=======
 
 This topic outlines the basic steps required to create a Windows Communication Foundation (WCF) service that is hosted by a Windows Service. The scenario is enabled by the managed Windows service hosting option that is a long-running WCF service hosted outside of Internet Information Services (IIS) in a secure environment that is not message activated. The lifetime of the service is controlled instead by the operating system. This hosting option is available in all versions of Windows.
 
@@ -52,7 +29,6 @@
     - System.ServiceProcess.dll
 
     - System.Configuration.Install.dll
->>>>>>> 9591372d
 
 5.  Add the following using statements to Service.cs.
 
@@ -132,36 +108,17 @@
 
      This example explicitly specifies endpoints in the configuration file. If you do not add any endpoints to the service, the runtime adds default endpoints for you. In this example, because the service has a <xref:System.ServiceModel.Description.ServiceMetadataBehavior> set to `true`, your service also has publishing metadata enabled. For more information about default endpoints, bindings, and behaviors, see [Simplified Configuration](../../../../docs/framework/wcf/simplified-configuration.md) and [Simplified Configuration for WCF Services](../../../../docs/framework/wcf/samples/simplified-configuration-for-wcf-services.md).
 
-<<<<<<< HEAD
-### Install and run the service
-
-1.  Build the solution to create the `Service.exe` executable.
-
-2.  Open the Visual Studio 2012 command prompt and navigate to the project directory. Type `installutil bin\service.exe` at the command prompt to install the Windows service.
-
-    > [!NOTE]
-    >  If you do not use the Visual Studio 2012 command prompt, make sure that the `%WinDir%\Microsoft.NET\Framework\v4.0.<current version>` directory is in the system path.
-=======
 ## Install and run the service
 
 1.  Build the solution to create the `Service.exe` executable.
 
 2.  Open Developer Command Prompt for Visual Studio and navigate to the project directory. Type `installutil bin\service.exe` at the command prompt to install the Windows service.
->>>>>>> 9591372d
 
      Type `services.msc` at the command prompt to access the Service Control Manager (SCM). The Windows service should appear in Services as "WCFWindowsServiceSample". The WCF service can only respond to clients if the Windows service is running. To start the service, right-click it in the SCM and select "Start", or type **net start WCFWindowsServiceSample** at the command prompt.
 
 3.  If you make changes to the service, you must first stop it and uninstall it. To stop the service, right-click the service in the SCM and select "Stop", or **type net stop WCFWindowsServiceSample** at the command prompt. Note that if you stop the Windows service and then run a client, an <xref:System.ServiceModel.EndpointNotFoundException> exception occurs when a client attempts to access the service. To uninstall the Windows service type **installutil /u bin\service.exe** at the command prompt.
 
 ## Example
-<<<<<<< HEAD
- The following is a complete listing of the code used by this topic.
-
- [!code-csharp[c_HowTo_HostInNTService#8](../../../../samples/snippets/csharp/VS_Snippets_CFX/c_howto_hostinntservice/cs/service.cs#8)]
- [!code-vb[c_HowTo_HostInNTService#8](../../../../samples/snippets/visualbasic/VS_Snippets_CFX/c_howto_hostinntservice/vb/service.vb#8)]
-
- Like the "Self-Hosting" option, the Windows service hosting environment requires that some hosting code be written as part of the application. The service is implemented as a console application and contains its own hosting code. In other hosting environments, such as Windows Process Activation Service (WAS) hosting in Internet Information Services (IIS), it is not necessary for developers to write hosting code.
-=======
 
 The following is a complete listing of the code used by this topic:
 
@@ -169,7 +126,6 @@
 [!code-vb[c_HowTo_HostInNTService#8](../../../../samples/snippets/visualbasic/VS_Snippets_CFX/c_howto_hostinntservice/vb/service.vb#8)]
 
 Like the "Self-Hosting" option, the Windows service hosting environment requires that some hosting code be written as part of the application. The service is implemented as a console application and contains its own hosting code. In other hosting environments, such as Windows Process Activation Service (WAS) hosting in Internet Information Services (IIS), it is not necessary for developers to write hosting code.
->>>>>>> 9591372d
 
 ## See Also
 
