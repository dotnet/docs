--- conflicted
+++ resolved
@@ -4,94 +4,6 @@
 ms.assetid: 83b62cce-5fc2-4c6d-b27c-5742ba3bac73
 ---
 # How to: Host a Workflow Service with Windows Server App Fabric
-<<<<<<< HEAD
-Hosting workflow services in App Fabric is similar to hosting under IIS/WAS. The only difference is the tools App Fabric provides for deploying, monitoring, and managing workflow services. This topic uses the workflow service created in the [Creating a Long-running Workflow Service](../../../../docs/framework/wcf/feature-details/creating-a-long-running-workflow-service.md). That topic will walk you through creating a workflow service. This topic will explain how to host the workflow service using App Fabric. For more information about Windows Server App Fabric, see [Windows Server App Fabric Documentation](http://go.microsoft.com/fwlink/?LinkID=193037&clcid=0x409). Before completing the steps below make sure you have Windows Server App Fabric installed.  To do this open up Internet Information Services (inetmgr.exe), click your server name in the **Connections** view, click Sites, and click **Default Web Site**. In the right-hand side of the screen you should see a section called **App Fabric**. If you don’t see this section (it will be on the top of the right-hand pane) you do not have App Fabric installed. For more information about installing Windows Server App Fabric see [Installing Windows Server App Fabric](http://go.microsoft.com/fwlink/?LinkId=193136).
-
-### Creating a Simple Workflow Service
-
-1.  Open Visual Studio 2012 and load the OrderProcessing solution you created in the [Creating a Long-running Workflow Service](../../../../docs/framework/wcf/feature-details/creating-a-long-running-workflow-service.md) topic.
-
-2.  Right click the **OrderService** project and select **Properties** and select the **Web** tab.
-
-3.  In the **Start Action** section of the property page select **Specific Page** and type Service1.xamlx in the edit box.
-
-4.  In the **Servers** section of the property page select **Use Local IIS Web Server** and type in the following URL: `http://localhost/OrderService`.
-
-5.  Click the **Create Virtual Directory** button. This will create a new virtual directory and set up the project to copy the needed files to the virtual directory when the project is built.  Alternatively you could manually copy the .xamlx, the web.config, and any needed DLLs to the virtual directory.
-
-### Configuring a Workflow Service Hosted in Windows Server App Fabric
-
-1.  Open Internet Information Services Manager (inetmgr.exe).
-
-2.  Navigate to the OrderService virtual directory in the **Connections** pane.
-
-3.  Right click OrderService and select **Manage WCF and WF Services**, **Configure…**. The **Configure WCF and WF for Application** dialog box is displayed.
-
-4.  Select the **General** tab to display general information about the application as shown in the following screen shot.
-
-     ![General tab of the App Fabric Configuration dialog](../../../../docs/framework/wcf/feature-details/media/appfabricconfiguration-general.gif "AppFabricConfiguration-General")
-
-5.  Select the **Monitoring** tab. This shows various monitoring settings as shown in the following screen shot.
-
-     ![App Fabric Configuration Monitoring tab](../../../../docs/framework/wcf/feature-details/media/appfabricconfiguration-monitoring.gif "AppFabricConfiguration-Monitoring")
-
-     For more information about configuring workflow service monitoring in App Fabric see [Configuring monitoring with App Fabric](http://go.microsoft.com/fwlink/?LinkId=193153).
-
-6.  Select the **Workflow Persistence** tab. This allows you to configure your application to use App Fabric’s default persistence provider as shown in the following screen shot.
-
-     ![App Fabric Configuration &#45; Persistence](../../../../docs/framework/wcf/feature-details/media/appfabricconfiguration-persistence.gif "AppFabricConfiguration-Persistence")
-
-     For more information about configuring workflow persistence in Windows Server App Fabric see [Configuring Workflow Persistence in App Fabric](http://go.microsoft.com/fwlink/?LinkId=193148).
-
-7.  Select the **Workflow Host Management** tab. This allows you to specify when idle workflow service instances should be unloaded and persisted as shown in the following screen shot.
-
-     ![App Fabric Configuration  Workflow Host Management](../../../../docs/framework/wcf/feature-details/media/appfabricconfiguration-management.gif "AppFabricConfiguration-Management")
-
-     For more information about workflow host management configuration see [Configuring Workflow Host Management in App Fabric](http://go.microsoft.com/fwlink/?LinkId=193151).
-
-8.  Select the **Auto-Start** tab. This allows you to specify auto-start settings for the workflow services in the application as shown in the following screen shot.
-
-     ![App Fabric Auto&#45;start configuration](../../../../docs/framework/wcf/feature-details/media/appfabricconfigurationautostart.gif "AppFabricConfigurationAutostart")
-
-     For more information about configuring Auto-Start see [Configuring Auto-Start with App Fabric](http://go.microsoft.com/fwlink/?LinkId=193150).
-
-9. Select the **Throttling** tab. This allows you to configure throttling settings for the workflow service as shown in the following screen shot.
-
-     ![App Fabric configuration throttling](../../../../docs/framework/wcf/feature-details/media/appfabricconfigurationthrottling.gif "AppFabricConfigurationThrottling")
-
-     For more information about configuring throttling see [Configuring Throttling with App Fabric](http://go.microsoft.com/fwlink/?LinkId=193149).
-
-10. Select the **Security** tab. This allows you to configure security settings for the application as shown in the following screen shot.
-
-     ![App Fabric Security Configuration](../../../../docs/framework/wcf/feature-details/media/appfabricconfiguration-security.gif "AppFabricConfiguration-Security")
-
-     For more information about configuring security with Windows Server App Fabric see [Configuring Security with App Fabric](http://go.microsoft.com/fwlink/?LinkId=193152).
-
-### Using Windows Server App Fabric
-
-1.  Build the solution to copy the necessary files to the virtual directory.
-
-2.  Right click the OrderClient project and select **Debug**, **Start New Instance** to launch the client application.
-
-3.  The client will run and Visual Studio will display an **Attach Security Warning** dialog box, click the **Don’t Attach** button. This tells Visual Studio to not attach to the IIS process for debugging.
-
-4.  The client application will immediately call the Workflow service and then wait. The workflow service will go idle and be persisted. You can verify this by starting Internet Information Services (inetmgr.exe), navigating to the OrderService in the Connections pane and selecting it. Next, click the App Fabric Dashboard icon in the right-hand pane. Under Persisted WF Instances you will see there is one persisted workflow service instance as shown in the following screen shot.
-
-     ![App Fabric Dashboard](../../../../docs/framework/wcf/feature-details/media/appfabricdashboard.gif "AppFabricDashboard")
-
-     The **WF Instance History** lists information about the workflow service such as the number of workflow service activations, the number of workflow service instance completions, and the number of workflow instances with failures. Under Active or Idle instances a link will be displayed, clicking on the link will display more information about the idle workflow instances as shown in the following screen shot.
-
-     ![Persisted Workflow Instance Details](../../../../docs/framework/wcf/feature-details/media/persisteddetail.gif "PersistedDetail")
-
-     For more information about Windows Server App Fabric features and how to use them see [Windows Server App Fabric Hosting Features](http://go.microsoft.com/fwlink/?LinkID=193143&clcid=0x409)
-
-## See Also
-
-- [Creating a Long-running Workflow Service](../../../../docs/framework/wcf/feature-details/creating-a-long-running-workflow-service.md)
-- [Windows Server App Fabric Hosting Features](http://go.microsoft.com/fwlink/?LinkId=193143)
-- [Installing Windows Server App Fabric](http://go.microsoft.com/fwlink/?LinkId=193136)
-- [Windows Server App Fabric Documentation](http://go.microsoft.com/fwlink/?LinkID=193037&clcid=0x409)
-=======
 Hosting workflow services in App Fabric is similar to hosting under IIS/WAS. The only difference is the tools App Fabric provides for deploying, monitoring, and managing workflow services. This topic uses the workflow service created in the [Creating a Long-running Workflow Service](../../../../docs/framework/wcf/feature-details/creating-a-long-running-workflow-service.md). That topic will walk you through creating a workflow service. This topic will explain how to host the workflow service using App Fabric. For more information about Windows Server App Fabric, see [Windows Server App Fabric Documentation](https://go.microsoft.com/fwlink/?LinkID=193037&clcid=0x409). Before completing the steps below make sure you have Windows Server App Fabric installed.  To do this open up Internet Information Services (inetmgr.exe), click your server name in the **Connections** view, click Sites, and click **Default Web Site**. In the right-hand side of the screen you should see a section called **App Fabric**. If you don’t see this section (it will be on the top of the right-hand pane) you do not have App Fabric installed. For more information about installing Windows Server App Fabric see [Installing Windows Server App Fabric](https://go.microsoft.com/fwlink/?LinkId=193136).  
   
 ### Creating a Simple Workflow Service  
@@ -176,5 +88,4 @@
  [Creating a Long-running Workflow Service](../../../../docs/framework/wcf/feature-details/creating-a-long-running-workflow-service.md)  
  [Windows Server App Fabric Hosting Features](https://go.microsoft.com/fwlink/?LinkId=193143)  
  [Installing Windows Server App Fabric](https://go.microsoft.com/fwlink/?LinkId=193136)  
- [Windows Server App Fabric Documentation](https://go.microsoft.com/fwlink/?LinkID=193037&clcid=0x409)
->>>>>>> 8b9e8cd3
+ [Windows Server App Fabric Documentation](https://go.microsoft.com/fwlink/?LinkID=193037&clcid=0x409)