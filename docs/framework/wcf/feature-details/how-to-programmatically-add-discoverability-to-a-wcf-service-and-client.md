--- conflicted
+++ resolved
@@ -4,342 +4,6 @@
 ms.assetid: 4f7ae7ab-6fc8-4769-9730-c14d43f7b9b1
 ---
 # How to: Programmatically Add Discoverability to a WCF Service and Client
-<<<<<<< HEAD
-This topic explains how to make a Windows Communication Foundation (WCF) service discoverable. It is based on the [Self-Host](http://go.microsoft.com/fwlink/?LinkId=145523) sample.
-
-### To configure the existing Self-Host service sample for Discovery
-
-1.  Open the Self-Host solution in Visual Studio 2012. The sample is located in the TechnologySamples\Basic\Service\Hosting\SelfHost directory.
-
-2.  Add a reference to `System.ServiceModel.Discovery.dll` to the service project. You may see an error message saying "System. ServiceModel.Discovery.dll or one of its dependencies requires a later version of the [!INCLUDE[dnprdnshort](../../../../includes/dnprdnshort-md.md)] than the one specified in the project …" If you see this message, right-click the project in the Solution Explorer and choose **Properties**. In the **Project Properties** window, make sure that the **Target Framework** is [!INCLUDE[netfx_current_long](../../../../includes/netfx-current-long-md.md)].
-
-3.  Open the Service.cs file and add the following `using` statement.
-
-    ```csharp
-    using System.ServiceModel.Discovery;
-    ```
-
-4.  In the `Main()` method, inside the `using` statement, add a <xref:System.ServiceModel.Discovery.ServiceDiscoveryBehavior> instance to the service host.
-
-    ```csharp
-    public static void Main()
-    {
-        // Create a ServiceHost for the CalculatorService type.
-        using (ServiceHost serviceHost = new ServiceHost(typeof(CalculatorService)))
-        {
-            // Add a ServiceDiscoveryBehavior
-            serviceHost.Description.Behaviors.Add(new ServiceDiscoveryBehavior());
-
-            // ...
-        }
-    }
-    ```
-
-     The <xref:System.ServiceModel.Discovery.ServiceDiscoveryBehavior> specifies that the service it is applied to is discoverable.
-
-5.  Add a <xref:System.ServiceModel.Discovery.UdpDiscoveryEndpoint> to the service host right after the code that adds the <xref:System.ServiceModel.Discovery.ServiceDiscoveryBehavior>.
-
-    ```csharp
-    // Add ServiceDiscoveryBehavior
-    serviceHost.Description.Behaviors.Add(new ServiceDiscoveryBehavior());
-
-    // Add a UdpDiscoveryEndpoint
-    serviceHost.AddServiceEndpoint(new UdpDiscoveryEndpoint());
-    ```
-
-     This code specifies that discovery messages should be sent to the standard UDP discovery endpoint.
-
-### To create a client application that uses discovery to call the service
-
-1.  Add a new console application to the solution called `DiscoveryClientApp`.
-
-2.  Add a reference to `System.ServiceModel.dll` and `System.ServiceModel.Discovery.dll`
-
-3.  Copy the GeneratedClient.cs and App.config files from the existing client project to the new DiscoveryClientApp project. To do this, right-click the files in the **Solution Explorer**, select **Copy**, and then select the **DiscoveryClientApp** project, right-click and select **Paste**.
-
-4.  Open Program.cs.
-
-5.  Add the following `using` statements.
-
-    ```csharp
-    using System.ServiceModel;
-    using System.ServiceModel.Discovery;
-    using Microsoft.ServiceModel.Samples;
-    ```
-
-6.  Add a static method called `FindCalculatorServiceAddress()` to the `Program` class.
-
-    ```csharp
-    static EndpointAddress FindCalculatorServiceAddress()
-    {
-    }
-    ```
-
-     This method uses discovery to search for the `CalculatorService` service.
-
-7.  Inside the `FindCalculatorServiceAddress` method, create a new <xref:System.ServiceModel.Discovery.DiscoveryClient> instance, passing in a <xref:System.ServiceModel.Discovery.UdpDiscoveryEndpoint> to the constructor.
-
-    ```csharp
-    static EndpointAddress FindCalculatorServiceAddress()
-    {
-        // Create DiscoveryClient
-        DiscoveryClient discoveryClient = new DiscoveryClient(new UdpDiscoveryEndpoint());
-    }
-    ```
-
-     This tells WCF that the <xref:System.ServiceModel.Discovery.DiscoveryClient> class should use the standard UDP discovery endpoint to send and receive discovery messages.
-
-8.  On the next line, call the <xref:System.ServiceModel.Discovery.DiscoveryClient.Find%2A> method and specify a <xref:System.ServiceModel.Discovery.FindCriteria> instance that contains the service contract you want to search for. In this case, specify `ICalculator`.
-
-    ```csharp
-    // Find ICalculatorService endpoints
-    FindResponse findResponse = discoveryClient.Find(new FindCriteria(typeof(ICalculator)));
-    ```
-
-9. After the call to <xref:System.ServiceModel.Discovery.DiscoveryClient.Find%2A>, check to see if there is at least one matching service and return the <xref:System.ServiceModel.EndpointAddress> of the first matching service. Otherwise return `null`.
-
-    ```csharp
-    if (findResponse.Endpoints.Count > 0)
-    {
-        return findResponse.Endpoints[0].Address;
-    }
-    else
-    {
-        return null;
-    }
-    ```
-
-10. Add a static method named `InvokeCalculatorService` to the `Program` class.
-
-    ```csharp
-    static void InvokeCalculatorService(EndpointAddress endpointAddress)
-    {
-    }
-    ```
-
-     This method uses the endpoint address returned from `FindCalculatorServiceAddress` to call the calculator service.
-
-11. Inside the `InvokeCalculatorService` method, create an instance of the `CalculatorServiceClient` class. This class is defined by the [Self-Host](http://go.microsoft.com/fwlink/?LinkId=145523) sample. It was generated using Svcutil.exe.
-
-    ```csharp
-    // Create a client
-    CalculatorClient client = new CalculatorClient();
-    ```
-
-12. On the next line, set the endpoint address of the client to the endpoint address returned from `FindCalculatorServiceAddress()`.
-
-    ```csharp
-    // Connect to the discovered service endpoint
-    client.Endpoint.Address = endpointAddress;
-    ```
-
-13. Immediately after the code for the previous step, call the methods exposed by the calculator service.
-
-    ```csharp
-    Console.WriteLine("Invoking CalculatorService at {0}", endpointAddress);
-
-    double value1 = 100.00D;
-    double value2 = 15.99D;
-
-    // Call the Add service operation.
-    double result = client.Add(value1, value2);
-    Console.WriteLine("Add({0},{1}) = {2}", value1, value2, result);
-
-    // Call the Subtract service operation.
-    result = client.Subtract(value1, value2);
-    Console.WriteLine("Subtract({0},{1}) = {2}", value1, value2, result);
-
-    // Call the Multiply service operation.
-    result = client.Multiply(value1, value2);
-    Console.WriteLine("Multiply({0},{1}) = {2}", value1, value2, result);
-
-    // Call the Divide service operation.
-    result = client.Divide(value1, value2);
-    Console.WriteLine("Divide({0},{1}) = {2}", value1, value2, result);
-    Console.WriteLine();
-
-    //Closing the client gracefully closes the connection and cleans up resources
-    client.Close();
-    ```
-
-14. Add code to the `Main()` method in the `Program` class to call `FindCalculatorServiceAddress`.
-
-    ```csharp
-    public static void Main()
-    {
-        EndpointAddress endpointAddress = FindCalculatorServiceAddress();
-    }
-    ```
-
-15. On the next line, call the `InvokeCalculatorService()` and pass in the endpoint address returned from `FindCalculatorServiceAddress()`.
-
-    ```csharp
-    if (endpointAddress != null)
-    {
-        InvokeCalculatorService(endpointAddress);
-    }
-
-    Console.WriteLine("Press <ENTER> to exit.");
-    Console.ReadLine();
-    ```
-
-### To test the application
-
-1.  Open an elevated command prompt and run Service.exe.
-
-2.  Open a command prompt and run Discoveryclientapp.exe.
-
-3.  The output from service.exe should look like the following output.
-
-    ```Output
-    Received Add(100,15.99)
-    Return: 115.99
-    Received Subtract(100,15.99)
-    Return: 84.01
-    Received Multiply(100,15.99)
-    Return: 1599
-    Received Divide(100,15.99)
-    Return: 6.25390869293308
-    ```
-
-4.  The output from Discoveryclientapp.exe should look like the following output.
-
-    ```Output
-    Invoking CalculatorService at http://localhost:8000/ServiceModelSamples/service
-    Add(100,15.99) = 115.99
-    Subtract(100,15.99) = 84.01
-    Multiply(100,15.99) = 1599
-    Divide(100,15.99) = 6.25390869293308
-
-    Press <ENTER> to exit.
-    ```
-
-## Example
- The following is a listing of the code for this sample. Because this code is based on the [Self-Host](http://go.microsoft.com/fwlink/?LinkId=145523) sample, only those files that are changed are listed. For more information about the Self-Host sample, see [Setup Instructions](http://go.microsoft.com/fwlink/?LinkId=145522).
-
-```csharp
-// Service.cs
-using System;
-using System.Configuration;
-using System.ServiceModel;
-using System.ServiceModel.Discovery;
-
-namespace Microsoft.ServiceModel.Samples
-{
-    // See SelfHost sample for service contract and implementation
-    // ...
-
-        // Host the service within this EXE console application.
-        public static void Main()
-        {
-            // Create a ServiceHost for the CalculatorService type.
-            using (ServiceHost serviceHost = new ServiceHost(typeof(CalculatorService)))
-            {
-                // Add the ServiceDiscoveryBehavior to make the service discoverable
-                serviceHost.Description.Behaviors.Add(new ServiceDiscoveryBehavior());
-                serviceHost.AddServiceEndpoint(new UdpDiscoveryEndpoint());
-
-                // Open the ServiceHost to create listeners and start listening for messages.
-                serviceHost.Open();
-
-                // The service can now be accessed.
-                Console.WriteLine("The service is ready.");
-                Console.WriteLine("Press <ENTER> to terminate service.");
-                Console.WriteLine();
-                Console.ReadLine();
-            }
-        }
-    }
-}
-```
-
-```csharp
-// Program.cs
-using System;
-using System.Collections.Generic;
-using System.Linq;
-using System.ServiceModel;
-using System.ServiceModel.Discovery;
-using Microsoft.ServiceModel.Samples;
-using System.Text;
-
-namespace DiscoveryClientApp
-{
-    class Program
-    {
-        static EndpointAddress FindCalculatorServiceAddress()
-        {
-            // Create DiscoveryClient
-            DiscoveryClient discoveryClient = new DiscoveryClient(new UdpDiscoveryEndpoint());
-
-            // Find ICalculatorService endpoints
-            FindResponse findResponse = discoveryClient.Find(new FindCriteria(typeof(ICalculator)));
-
-            if (findResponse.Endpoints.Count > 0)
-            {
-                return findResponse.Endpoints[0].Address;
-            }
-            else
-            {
-                return null;
-            }
-        }
-
-        static void InvokeCalculatorService(EndpointAddress endpointAddress)
-        {
-            // Create a client
-            CalculatorClient client = new CalculatorClient();
-
-            // Connect to the discovered service endpoint
-            client.Endpoint.Address = endpointAddress;
-
-            Console.WriteLine("Invoking CalculatorService at {0}", endpointAddress);
-
-            double value1 = 100.00D;
-            double value2 = 15.99D;
-
-            // Call the Add service operation.
-            double result = client.Add(value1, value2);
-            Console.WriteLine("Add({0},{1}) = {2}", value1, value2, result);
-
-            // Call the Subtract service operation.
-            result = client.Subtract(value1, value2);
-            Console.WriteLine("Subtract({0},{1}) = {2}", value1, value2, result);
-
-            // Call the Multiply service operation.
-            result = client.Multiply(value1, value2);
-            Console.WriteLine("Multiply({0},{1}) = {2}", value1, value2, result);
-
-            // Call the Divide service operation.
-            result = client.Divide(value1, value2);
-            Console.WriteLine("Divide({0},{1}) = {2}", value1, value2, result);
-            Console.WriteLine();
-
-            //Closing the client gracefully closes the connection and cleans up resources
-            client.Close();
-        }
-        static void Main(string[] args)
-        {
-            EndpointAddress endpointAddress = FindCalculatorServiceAddress();
-
-            if (endpointAddress != null)
-            {
-                InvokeCalculatorService(endpointAddress);
-            }
-
-            Console.WriteLine("Press <ENTER> to exit.");
-            Console.ReadLine();
-
-        }
-    }
-}
-```
-
-## See Also
-
-- [WCF Discovery Overview](../../../../docs/framework/wcf/feature-details/wcf-discovery-overview.md)
-- [WCF Discovery Object Model](../../../../docs/framework/wcf/feature-details/wcf-discovery-object-model.md)
-=======
 This topic explains how to make a Windows Communication Foundation (WCF) service discoverable. It is based on the [Self-Host](https://go.microsoft.com/fwlink/?LinkId=145523) sample.  
   
 ### To configure the existing Self-Host service sample for Discovery  
@@ -672,5 +336,4 @@
 
 ## See Also  
  [WCF Discovery Overview](../../../../docs/framework/wcf/feature-details/wcf-discovery-overview.md)  
- [WCF Discovery Object Model](../../../../docs/framework/wcf/feature-details/wcf-discovery-object-model.md)
->>>>>>> 8b9e8cd3
+ [WCF Discovery Object Model](../../../../docs/framework/wcf/feature-details/wcf-discovery-object-model.md)