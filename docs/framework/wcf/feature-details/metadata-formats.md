---
title: "Metadata Formats"
ms.date: "03/30/2017"
ms.assetid: baad1e68-28fc-4a6a-8a43-75e47e7fa871
---
# Metadata formats

Windows Communication Foundation (WCF) supports the metadata formats in the following table.  
  
## Metadata Specifications and Usage  
  
|Protocol|Specification and usage|  
|--------------|-----------------------------|  
|WSDL 1.1|[Web Services Description Language (WSDL) 1.1](https://www.w3.org/TR/wsdl/)<br /><br /> WCF uses Web Services Description Language (WSDL) to describe services.|  
|XML Schema|[XML Schema Part 2: Datatypes Second Edition](https://www.w3.org/TR/2004/REC-xmlschema-2-20041028/) and [XML Schema Part 1: Structures Second Edition](https://www.w3.org/TR/2004/REC-xmlschema-1-20041028/)<br /><br /> WCF uses the XML Schema to describe data types used in messages.|  
|WS Policy|[Web Services Policy 1.2 - Framework (WS-Policy)](https://www.w3.org/Submission/WS-Policy/)<br /><br /> [Web Services Policy 1.5 - Framework](https://www.w3.org/TR/ws-policy/)<br /><br /> WCF uses the WS-Policy 1.2 or 1.5 specifications with domain-specific assertions to describe service requirements and capabilities.|  
|WS Policy Attachments|[Web Services Policy 1.2 - Attachment (WS-PolicyAttachment)](https://www.w3.org/Submission/WS-PolicyAttachment/)<br /><br /> WCF implements WS-Policy Attachments to attach policy expressions at various scopes in WSDL.|  
<<<<<<< HEAD
|WS Metadata Exchange|[Web Services Metadata Exchange (WS-MetadataExchange) version 1.1](http://specs.xmlsoap.org/ws/2004/09/mex/WS-MetadataExchange.pdf)<br /><br /> WCF implements WS-MetadataExchange to retrieve XML Schema, WSDL, and WS-Policy.|  
=======
|WS Metadata Exchange|[Web Services Metadata Exchange (WS-MetadataExchange)](https://www.w3.org/TR/ws-metadata-exchange/)<br /><br /> WCF implements WS-MetadataExchange to retrieve XML Schema, WSDL, and WS-Policy.|  
>>>>>>> ed77902e
|WS Addressing Binding for WSDL|[Web Services Addressing 1.0 - WSDL Binding](https://www.w3.org/TR/ws-addr-wsdl/)<br /><br /> WCF implements WS-Addressing Binding for WSDL to attach addressing information in WSDL.|  
  
## See also

- [Web Services Protocols Supported by System-Provided Interoperability Bindings](web-services-protocols-supported-by-system-provided-interoperability-bindings.md)
- [WSDL and Policy](wsdl-and-policy.md)<|MERGE_RESOLUTION|>--- conflicted
+++ resolved
@@ -15,11 +15,7 @@
 |XML Schema|[XML Schema Part 2: Datatypes Second Edition](https://www.w3.org/TR/2004/REC-xmlschema-2-20041028/) and [XML Schema Part 1: Structures Second Edition](https://www.w3.org/TR/2004/REC-xmlschema-1-20041028/)<br /><br /> WCF uses the XML Schema to describe data types used in messages.|  
 |WS Policy|[Web Services Policy 1.2 - Framework (WS-Policy)](https://www.w3.org/Submission/WS-Policy/)<br /><br /> [Web Services Policy 1.5 - Framework](https://www.w3.org/TR/ws-policy/)<br /><br /> WCF uses the WS-Policy 1.2 or 1.5 specifications with domain-specific assertions to describe service requirements and capabilities.|  
 |WS Policy Attachments|[Web Services Policy 1.2 - Attachment (WS-PolicyAttachment)](https://www.w3.org/Submission/WS-PolicyAttachment/)<br /><br /> WCF implements WS-Policy Attachments to attach policy expressions at various scopes in WSDL.|  
-<<<<<<< HEAD
 |WS Metadata Exchange|[Web Services Metadata Exchange (WS-MetadataExchange) version 1.1](http://specs.xmlsoap.org/ws/2004/09/mex/WS-MetadataExchange.pdf)<br /><br /> WCF implements WS-MetadataExchange to retrieve XML Schema, WSDL, and WS-Policy.|  
-=======
-|WS Metadata Exchange|[Web Services Metadata Exchange (WS-MetadataExchange)](https://www.w3.org/TR/ws-metadata-exchange/)<br /><br /> WCF implements WS-MetadataExchange to retrieve XML Schema, WSDL, and WS-Policy.|  
->>>>>>> ed77902e
 |WS Addressing Binding for WSDL|[Web Services Addressing 1.0 - WSDL Binding](https://www.w3.org/TR/ws-addr-wsdl/)<br /><br /> WCF implements WS-Addressing Binding for WSDL to attach addressing information in WSDL.|  
   
 ## See also
