--- conflicted
+++ resolved
@@ -24,27 +24,6 @@
 2. Implement the service contract. The contract has only one operation (`GetImage`). This method generates a bitmap and then save it to a <xref:System.IO.MemoryStream> in .jpg format. The operation then returns that stream to the caller.  
   
     ```csharp
-<<<<<<< HEAD
-    public class Service : IImageServer  
-       {  
-           public Stream GetImage(int width, int height)  
-           {  
-               Bitmap bitmap = new Bitmap(width, height);  
-               for (int i = 0; i < bitmap.Width; i++)  
-               {  
-                   for (int j = 0; j < bitmap.Height; j++)  
-                   {  
-                       bitmap.SetPixel(i, j, (Math.Abs(i - j) < 2) ? Color.Blue : Color.Yellow);  
-                   }  
-               }  
-               MemoryStream ms = new MemoryStream();  
-               bitmap.Save(ms, System.Drawing.Imaging.ImageFormat.Jpeg);  
-               ms.Position = 0;  
-               WebOperationContext.Current.OutgoingResponse.ContentType = "image/jpeg";  
-               return ms;  
-           }  
-       }  
-=======
     public class Service : IImageServer
     {
         public Stream GetImage(int width, int height)
@@ -64,7 +43,6 @@
             return ms;
         }
     }
->>>>>>> a32016d4
     ```  
   
      Notice the second to last line of code: `WebOperationContext.Current.OutgoingResponse.ContentType = "image/jpeg";`  
