---
title: "Troubleshooting Correlation"
ms.date: "03/30/2017"
ms.assetid: 98003875-233d-4512-a688-4b2a1b0b5371
---
# Troubleshooting Correlation
<<<<<<< HEAD
Correlation is used to relate workflow service messages to each other and to the correct workflow instance, but if it is not configured correctly, messages will not be received and applications will not work correctly. This topic provides an overview of several methods for troubleshooting correlation issues, and also lists some common issues that can occur when you use correlation.  
  
## Handle the UnknownMessageReceived Event  
 The <xref:System.ServiceModel.ServiceHostBase.UnknownMessageReceived> event occurs when an unknown message is received by a service, including messages that cannot be correlated to an existing instance. For self-hosted services, this event can be handled in the host application.  
  
```csharp  
host.UnknownMessageReceived += delegate(object sender, UnknownMessageReceivedEventArgs e)  
{  
    Console.WriteLine("Unknown Message Received:");  
    Console.WriteLine(e.Message);  
};  
```  
  
 For Web-hosted services, this event can be handled by deriving a class from <xref:System.ServiceModel.Activities.Activation.WorkflowServiceHostFactory> and overriding <xref:System.ServiceModel.Activities.Activation.WorkflowServiceHostFactory.CreateWorkflowServiceHost%2A>.  
  
```csharp  
class CustomFactory : WorkflowServiceHostFactory  
{  
    protected override WorkflowServiceHost CreateWorkflowServiceHost(Activity activity, Uri[] baseAddresses)  
    {  
        // Create the WorkflowServiceHost.  
        WorkflowServiceHost host = new WorkflowServiceHost(activity, baseAddresses);  
  
        // Handle the UnknownMessageReceived event.  
        host.UnknownMessageReceived += delegate(object sender, UnknownMessageReceivedEventArgs e)  
        {  
            Console.WriteLine("Unknown Message Received:");  
            Console.WriteLine(e.Message);  
        };  
  
        return host;  
    }  
}  
```  
  
 This custom <xref:System.ServiceModel.Activities.Activation.WorkflowServiceHostFactory> can then be specified in the `svc` file for the service.  
  
```  
<% @ServiceHost Language="C#" Service="OrderServiceWorkflow" Factory="CustomFactory" %>  
```  
  
 When this handler is invoked, the message can be retrieved by using the <xref:System.ServiceModel.UnknownMessageReceivedEventArgs.Message%2A> property of the <xref:System.ServiceModel.UnknownMessageReceivedEventArgs>, and will resemble the following message.  
  
```Output  
<s:Envelope xmlns:s="http://schemas.xmlsoap.org/soap/envelope/">  
  <s:Header>  
    <To s:mustUnderstand="1" xmlns="http://schemas.microsoft.com/ws/2005/05/addressing/none">http://localhost:8080/OrderService</To>  
    <Action s:mustUnderstand="1" xmlns="http://schemas.microsoft.com/ws/2005/05/addressing/none">http://tempuri.org/IService/AddItem</Action>  
  </s:Header>  
  <s:Body>  
    <AddItem xmlns="http://tempuri.org/">  
      <Item>Books</Item>  
    </AddItem>  
  </s:Body>  
</s:Envelope>  
```  
  
 Inspecting messages dispatched to the <xref:System.ServiceModel.ServiceHostBase.UnknownMessageReceived> handler may provide clues about why the message did not correlate to an instance of the workflow service.  
  
## Use Tracking to Monitor the Progress of the Workflow  
 Tracking provides a way to monitor the progress of a workflow. By default, tracking records are emitted for workflow life-cycle events, activity life-cycle events, fault propagation, and bookmark resumption. Additionally, custom tracking records can be emitted by custom activities. When troubleshooting correlation, the activity tracking records, the bookmark resumption records, and the fault propagation records are the most useful. The activity tracking records can be used to determine the current progress of the workflow and can help identify which messaging activity is currently waiting for messages. Bookmark resumption records are useful because they indicate that a message was received by the workflow, and fault propagation records provide a record of any faults in the workflow. To enable tracking, specify the desired <xref:System.Activities.Tracking.TrackingParticipant> in the <xref:System.ServiceModel.Activities.WorkflowServiceHost.WorkflowExtensions%2A> of the <xref:System.ServiceModel.Activities.WorkflowServiceHost>. In the following example, the `ConsoleTrackingParticipant` (from the [Custom Tracking](../../../../docs/framework/windows-workflow-foundation/samples/custom-tracking.md) sample) is configured by using the default tracking profile.  
  
```csharp  
host.WorkflowExtensions.Add(new ConsoleTrackingParticipant());  
```  
  
A tracking participant such as the ConsoleTrackingParticipant is useful for self-hosted workflow services that have a console window. For a Web-hosted service, a tracking participant that logs the tracking information to a durable store should be used, such as the built-in <xref:System.Activities.Tracking.EtwTrackingParticipant>, or a custom tracking participant that logs the information to a file.  
  
For more information about tracking and configuring tracking for a Web-hosted workflow service, see [Workflow Tracking and Tracing](../../../../docs/framework/windows-workflow-foundation/workflow-tracking-and-tracing.md), [Configuring Tracking for a Workflow](../../../../docs/framework/windows-workflow-foundation/configuring-tracking-for-a-workflow.md), and the [Tracking &#91;WF Samples&#93;](../../../../docs/framework/windows-workflow-foundation/samples/tracking.md) samples.  
  
## Use WCF Tracing  
 WCF tracing provides tracing of the flow of messages to and from a workflow service. This tracing information is useful when troubleshooting correlation issues, especially for content-based correlation. To enable tracing, specify the desired trace listeners in the `system.diagnostics` section of the `web.config` file if the workflow service is Web-hosted, or the `app.config` file if the workflow service is self-hosted. To include the contents of the messages in the trace file, specify `true` for `logEntireMessage` in the `messageLogging` element in the `diagnostics` section of `system.serviceModel`. In the following example, tracing information, including the content of the messages, is configured to be written to a file that is named `service.svclog`.  
  
```xml  
<?xml version="1.0" encoding="utf-8" ?>  
<configuration>  
  <system.diagnostics>  
    <sources>  
      <source name="System.ServiceModel" switchValue="Information" propagateActivity="true">  
        <listeners>  
          <add name="corr"/>  
        </listeners>  
      </source>  
      <source name="System.ServiceModel.MessageLogging">  
        <listeners>  
          <add name="corr"/>  
        </listeners>  
      </source>  
    </sources>  
  
    <sharedListeners>  
      <add name="corr" type="System.Diagnostics.XmlWriterTraceListener" initializeData="c:\logs\service.svclog">  
      </add>  
    </sharedListeners>  
  </system.diagnostics>  
  
  <system.serviceModel>  
    <diagnostics>  
      <messageLogging logEntireMessage="true" logMalformedMessages="false"  
         logMessagesAtServiceLevel="false" logMessagesAtTransportLevel="true" maxSizeOfMessageToLog="2147483647">  
      </messageLogging>  
    </diagnostics>  
  </system.serviceModel>  
</configuration>  
```  
  
 To view the trace information that is contained in `service.svclog`, the [Service Trace Viewer Tool (SvcTraceViewer.exe)](../../../../docs/framework/wcf/service-trace-viewer-tool-svctraceviewer-exe.md) is used. This is especially useful when troubleshooting content-based correlation issues because you can view the message contents and see exactly what is being passed, and whether it matches the <xref:System.ServiceModel.CorrelationQuery> for the content-based correlation. For more information about WCF tracing, see [Service Trace Viewer Tool (SvcTraceViewer.exe)](../../../../docs/framework/wcf/service-trace-viewer-tool-svctraceviewer-exe.md), [Configuring Tracing](../../../../docs/framework/wcf/diagnostics/tracing/configuring-tracing.md), and [Using Tracing to Troubleshoot Your Application](../../../../docs/framework/wcf/diagnostics/tracing/using-tracing-to-troubleshoot-your-application.md).  
  
## Common Context Exchange Correlation Issues  
 Certain types of correlation require that a specific type of binding is used for the correlation to work correctly. Examples include request-reply correlation, which requires a two-way binding such as <xref:System.ServiceModel.BasicHttpBinding>, and context exchange correlation, which requires a context-based binding such as <xref:System.ServiceModel.BasicHttpContextBinding>. Most bindings support two-way operations so this is not a common issue for request-reply correlation, but there are only a handful of context-based bindings including <xref:System.ServiceModel.BasicHttpContextBinding>, <xref:System.ServiceModel.WSHttpContextBinding>, and <xref:System.ServiceModel.NetTcpContextBinding>. If one of these bindings is not used, the initial call to a workflow service will succeed, but subsequent calls will fail with the following <xref:System.ServiceModel.FaultException>.  
  
```Output  
There is no context attached to the incoming message for the service   
and the current operation is not marked with "CanCreateInstance = true".   
In order to communicate with this service check whether the incoming binding   
supports the context protocol and has a valid context initialized.  
```  
  
 The context information that is used for context correlation can be returned by the <xref:System.ServiceModel.Activities.SendReply> to the <xref:System.ServiceModel.Activities.Receive> activity that initializes the context correlation when using a two-way operation, or it can be specified by the caller if the operation is one-way. If the context is not sent by the caller or returned by the workflow service, then the same <xref:System.ServiceModel.FaultException> described previously will be returned when a subsequent operation is invoked.  
  
 For more information, see [Context Exchange](../../../../docs/framework/wcf/feature-details/context-exchange-correlation.md).  
  
## Common Request-Reply Correlation Issues  
 Request-reply correlation is used with a <xref:System.ServiceModel.Activities.Receive>/<xref:System.ServiceModel.Activities.SendReply> pair to implement a two-way operation in a workflow service and with a <xref:System.ServiceModel.Activities.Send>/<xref:System.ServiceModel.Activities.ReceiveReply> pair that invokes a two-way operation in another Web service. When invoking a two-way operation in a WCF service, the service can be either a traditional imperative code-based WCF service or it can be a workflow service. To use request-reply correlation a two-way binding must be used, such as <xref:System.ServiceModel.BasicHttpBinding>, and the operations must be two-way.  
  
 If the workflow service has two-way operations in parallel, or overlapping <xref:System.ServiceModel.Activities.Receive>/<xref:System.ServiceModel.Activities.SendReply> or <xref:System.ServiceModel.Activities.Send>/<xref:System.ServiceModel.Activities.ReceiveReply> pairs, then the implicit correlation handle management provided by <xref:System.ServiceModel.Activities.WorkflowServiceHost> may not be sufficient, especially in high-stress scenarios, and messages may not be correctly routed. To prevent this issue from occurring, we recommend that you always explicitly specify a <xref:System.ServiceModel.Activities.CorrelationHandle> when using request-reply correlation. When using the **SendAndReceiveReply** and **ReceiveAndSendReply** templates from the Messaging section of the **Toolbox** in the workflow designer, a <xref:System.ServiceModel.Activities.CorrelationHandle> is explicitly configured by default. When building a workflow by using code, the <xref:System.ServiceModel.Activities.CorrelationHandle> is specified in the <xref:System.ServiceModel.Activities.Receive.CorrelationInitializers%2A> of the first activity in the pair. In the following example, a <xref:System.ServiceModel.Activities.Receive> activity is configured with an explicit <xref:System.ServiceModel.Activities.CorrelationInitializer.CorrelationHandle%2A> specified in the <xref:System.ServiceModel.Activities.RequestReplyCorrelationInitializer>.  
  
```csharp  
Variable<CorrelationHandle> RRHandle = new Variable<CorrelationHandle>();  
  
Receive StartOrder = new Receive  
{  
    CanCreateInstance = true,  
    ServiceContractName = OrderContractName,  
    OperationName = "StartOrder",  
    CorrelationInitializers =  
    {  
        new RequestReplyCorrelationInitializer  
        {  
            CorrelationHandle = RRHandle  
        }  
    }  
};  
  
SendReply ReplyToStartOrder = new SendReply  
{  
    Request = StartOrder,  
    Content = ... // Contains the return value, if any.  
};  
  
// Construct a workflow using StartOrder and ReplyToStartOrder.  
```  
  
 Persistence is not permitted between a <xref:System.ServiceModel.Activities.Receive>/<xref:System.ServiceModel.Activities.SendReply> pair or a <xref:System.ServiceModel.Activities.Send>/<xref:System.ServiceModel.Activities.ReceiveReply> pair. A no-persist zone is created that lasts until both activities have completed. If an activity, such as a delay activity, is in this no-persist zone and causes the workflow to become idle, the workflow will not persist even if it the host is configured to persist workflows when they become idle. If an activity, such as a persist activity, attempts to explicitly persist in the no-persist zone, a fatal exception is thrown, the workflow aborts, and a <xref:System.ServiceModel.FaultException> is returned to the caller. The fatal exception message is "System.InvalidOperationException: Persist activities cannot be contained within no persistence blocks.". This exception is not returned to the caller but can be observed if tracking is enabled. The message for the <xref:System.ServiceModel.FaultException> returned to the caller is "The operation could not be performed because WorkflowInstance '5836145b-7da2-49d0-a052-a49162adeab6' has completed".  
  
 For more information about request-reply correlation, see [Request-Reply](../../../../docs/framework/wcf/feature-details/request-reply-correlation.md).  
  
## Common Content Correlation Issues  
 Content-based correlation is used when a workflow service receives multiple messages and a piece of data in the exchanged messages identifies the desired instance. Content-based correlation uses this data in the message, such as a customer number or order ID, to route messages to the correct workflow instance. This section describes several common issues that may occur when using content-based correlation.  
  
### Ensure the Identifying Data Is Unique  
 The data that is used to identify the instance is hashed into a correlation key. Care must be taken to guarantee that the data that is used for correlation is unique or else collisions in the hashed key might occur and cause messages to be misrouted. For example, a correlation based only on a customer name may cause a collision because there may be multiple customers who have the same name. The colon (:) should not be used as part of the data that is used to correlate the message because it is already used to delimit the message query’s key and value to form the string that is subsequently hashed. If persistence is being used, make sure that the current identifying data has not been used by a previously persisted instance. Temporarily disabling persistence can help identify this issue. WCF tracing can be used to view the calculated correlation key and is useful for debugging this kind of issue.  
  
### Race Conditions  
 There is a small gap in time between the service receiving a message and the correlation actually being initialized, during which follow-up messages will be ignored. If a workflow service initializes the content-based correlation by using data passed from the client over a one-way operation, and the caller sends immediate follow-up messages, these messages will be ignored during this interval. This can be avoided by using a two-way operation to initialize the correlation, or by using a <xref:System.ServiceModel.Activities.TransactedReceiveScope>.  
  
### Correlation Query Issues  
 Correlation queries are used to specify what data in a message is used to correlate the message. This data is specified by using an XPath query. If messages to a service are not being dispatched even though everything appears to be correct, one strategy for troubleshooting is to specify a literal value that matches the value of the message data instead of an XPath query. To specify a literal value, use the `string` function. In the following example, a <xref:System.ServiceModel.MessageQuerySet> is configured to use a literal value of `11445` for the `OrderId` and the XPath query is commented out.  
  
```csharp  
MessageQuerySet = new MessageQuerySet  
{  
    {  
        "OrderId",   
        //new XPathMessageQuery("sm:body()/tempuri:StartOrderResponse/tempuri:OrderId")  
        new XPathMessageQuery("string('11445')")  
    }  
}  
```  
  
 If an XPath query is configured incorrectly such that no correlation data is retrieved, a fault is returned with the following message: "A correlation query yielded an empty result set. Please ensure correlation queries for the endpoint are correctly configured." One quick way to troubleshoot this is to replace the XPath query with a literal value as described in the previous section. This issue can occur if you use the XPath query builder in the **Add Correlation Initializers** or **CorrelatesOn Definition** dialog boxes and your workflow service uses message contracts. In the following example, a message contract class is defined.  
  
```csharp  
[MessageContract]  
public class AddItemMessage  
{  
    [MessageHeader]  
    public string CartId;  
  
    [MessageBodyMember]  
    public string Item;  
}  
```  
  
 This message contract is used by a <xref:System.ServiceModel.Activities.Receive> activity in a workflow. The `CartId` in the header of the message is used to correlate the message to the correct instance. If the XPath query that retrieves the `CartId` is created using the correlation dialogs in the workflow designer, the following incorrect XPath query is generated.  
  
```  
sm:body()/xg0:AddItemMessage/xg0:CartId  
```  
  
 This XPath query would be correct if the <xref:System.ServiceModel.Activities.Receive> activity used parameters for the data, but since it is using a message contract it is incorrect. The following XPath query is the correct XPath query to retrieve the `CartId` from the header.  
  
```  
sm:header()/tempuri:CartId  
```  
  
 This can be confirmed by examining the body of the message.  
  
```xml  
<s:Envelope xmlns:s="http://schemas.xmlsoap.org/soap/envelope/">  
  <s:Header>  
    <Action s:mustUnderstand="1" xmlns="http://schemas.microsoft.com/ws/2005/05/addressing/none">http://tempuri.org/IService/AddItem</Action>  
    <h:CartId xmlns:h="http://tempuri.org/">80c95b41-c98d-4660-a6c1-99412206e54c</h:CartId>  
  </s:Header>  
  <s:Body>  
    <AddItemMessage xmlns="http://tempuri.org/">  
      <Item>Books</Item>  
    </AddItemMessage>  
  </s:Body>  
</s:Envelope>  
```  
  
 The following example shows a <xref:System.ServiceModel.Activities.Receive> activity configured for an `AddItem` operation that uses the previous message contract to receive data. The XPath query is correctly configured.  
  
```xaml  
<Receive CorrelatesWith="[CCHandle] OperationName="AddItem" ServiceContractName="p:IService">  
  <Receive.CorrelatesOn>  
    <XPathMessageQuery x:Key="key1">  
      <XPathMessageQuery.Namespaces>  
        <ssx:XPathMessageContextMarkup>  
          <x:String x:Key="xg0">http://schemas.datacontract.org/2004/07/MessageContractWFService</x:String>  
        </ssx:XPathMessageContextMarkup>  
      </XPathMessageQuery.Namespaces>sm:header()/tempuri:CartId</XPathMessageQuery>  
  </Receive.CorrelatesOn>  
  <ReceiveMessageContent DeclaredMessageType="m:AddItemMessage">  
    <p1:OutArgument x:TypeArguments="m:AddItemMessage">[AddItemMessage]</p1:OutArgument>  
  </ReceiveMessageContent>  
</Receive>  
```  
  
 For more information about content-based correlation, see [Content based correlation](../../../../docs/framework/wcf/feature-details/content-based-correlation.md).
=======
Correlation is used to relate workflow service messages to each other and to the correct workflow instance, but if it is not configured correctly, messages will not be received and applications will not work correctly. This topic provides an overview of several methods for troubleshooting correlation issues, and also lists some common issues that can occur when you use correlation.

## Handle the UnknownMessageReceived Event
 The <xref:System.ServiceModel.ServiceHostBase.UnknownMessageReceived> event occurs when an unknown message is received by a service, including messages that cannot be correlated to an existing instance. For self-hosted services, this event can be handled in the host application.

```csharp
host.UnknownMessageReceived += delegate(object sender, UnknownMessageReceivedEventArgs e)
{
    Console.WriteLine("Unknown Message Received:");
    Console.WriteLine(e.Message);
};
```

 For Web-hosted services, this event can be handled by deriving a class from <xref:System.ServiceModel.Activities.Activation.WorkflowServiceHostFactory> and overriding <xref:System.ServiceModel.Activities.Activation.WorkflowServiceHostFactory.CreateWorkflowServiceHost%2A>.

```csharp
class CustomFactory : WorkflowServiceHostFactory
{
    protected override WorkflowServiceHost CreateWorkflowServiceHost(Activity activity, Uri[] baseAddresses)
    {
        // Create the WorkflowServiceHost.
        WorkflowServiceHost host = new WorkflowServiceHost(activity, baseAddresses);

        // Handle the UnknownMessageReceived event.
        host.UnknownMessageReceived += delegate(object sender, UnknownMessageReceivedEventArgs e)
        {
            Console.WriteLine("Unknown Message Received:");
            Console.WriteLine(e.Message);
        };

        return host;
    }
}
```

 This custom <xref:System.ServiceModel.Activities.Activation.WorkflowServiceHostFactory> can then be specified in the `svc` file for the service.

```
<% @ServiceHost Language="C#" Service="OrderServiceWorkflow" Factory="CustomFactory" %>
```

 When this handler is invoked, the message can be retrieved by using the <xref:System.ServiceModel.UnknownMessageReceivedEventArgs.Message%2A> property of the <xref:System.ServiceModel.UnknownMessageReceivedEventArgs>, and will resemble the following message.

```Output
<s:Envelope xmlns:s="http://schemas.xmlsoap.org/soap/envelope/">
  <s:Header>
    <To s:mustUnderstand="1" xmlns="http://schemas.microsoft.com/ws/2005/05/addressing/none">http://localhost:8080/OrderService</To>
    <Action s:mustUnderstand="1" xmlns="http://schemas.microsoft.com/ws/2005/05/addressing/none">http://tempuri.org/IService/AddItem</Action>
  </s:Header>
  <s:Body>
    <AddItem xmlns="http://tempuri.org/">
      <Item>Books</Item>
    </AddItem>
  </s:Body>
</s:Envelope>
```

 Inspecting messages dispatched to the <xref:System.ServiceModel.ServiceHostBase.UnknownMessageReceived> handler may provide clues about why the message did not correlate to an instance of the workflow service.

## Use Tracking to Monitor the Progress of the Workflow
 Tracking provides a way to monitor the progress of a workflow. By default, tracking records are emitted for workflow life-cycle events, activity life-cycle events, fault propagation, and bookmark resumption. Additionally, custom tracking records can be emitted by custom activities. When troubleshooting correlation, the activity tracking records, the bookmark resumption records, and the fault propagation records are the most useful. The activity tracking records can be used to determine the current progress of the workflow and can help identify which messaging activity is currently waiting for messages. Bookmark resumption records are useful because they indicate that a message was received by the workflow, and fault propagation records provide a record of any faults in the workflow. To enable tracking, specify the desired <xref:System.Activities.Tracking.TrackingParticipant> in the <xref:System.ServiceModel.Activities.WorkflowServiceHost.WorkflowExtensions%2A> of the <xref:System.ServiceModel.Activities.WorkflowServiceHost>. In the following example, the `ConsoleTrackingParticipant` (from the [Custom Tracking](../../../../docs/framework/windows-workflow-foundation/samples/custom-tracking.md) sample) is configured by using the default tracking profile.

```csharp
host.WorkflowExtensions.Add(new ConsoleTrackingParticipant());
```

 A tracking participant such as the ConsoleTrackingParticipant is useful for self-hosted workflow services that have a console window. For a Web-hosted service, a tracking participant that logs the tracking information to a durable store should be used, such as the built-in <xref:System.Activities.Tracking.EtwTrackingParticipant>, or a custom tracking participant that logs the information to a file, such as the `TextWriterTrackingParticpant` from the [Tracking Using a Text File](../../../../docs/framework/windows-workflow-foundation/samples/tracking-using-a-text-file.md) sample.

 For more information about tracking and configuring tracking for a Web-hosted workflow service, see [Workflow Tracking and Tracing](../../../../docs/framework/windows-workflow-foundation/workflow-tracking-and-tracing.md), [Configuring Tracking for a Workflow](../../../../docs/framework/windows-workflow-foundation/configuring-tracking-for-a-workflow.md), and the [Tracking &#91;WF Samples&#93;](../../../../docs/framework/windows-workflow-foundation/samples/tracking.md) samples.

## Use WCF Tracing
 WCF tracing provides tracing of the flow of messages to and from a workflow service. This tracing information is useful when troubleshooting correlation issues, especially for content-based correlation. To enable tracing, specify the desired trace listeners in the `system.diagnostics` section of the `web.config` file if the workflow service is Web-hosted, or the `app.config` file if the workflow service is self-hosted. To include the contents of the messages in the trace file, specify `true` for `logEntireMessage` in the `messageLogging` element in the `diagnostics` section of `system.serviceModel`. In the following example, tracing information, including the content of the messages, is configured to be written to a file that is named `service.svclog`.

```xml
<?xml version="1.0" encoding="utf-8" ?>
<configuration>
  <system.diagnostics>
    <sources>
      <source name="System.ServiceModel" switchValue="Information" propagateActivity="true">
        <listeners>
          <add name="corr"/>
        </listeners>
      </source>
      <source name="System.ServiceModel.MessageLogging">
        <listeners>
          <add name="corr"/>
        </listeners>
      </source>
    </sources>

    <sharedListeners>
      <add name="corr" type="System.Diagnostics.XmlWriterTraceListener" initializeData="c:\logs\service.svclog">
      </add>
    </sharedListeners>
  </system.diagnostics>

  <system.serviceModel>
    <diagnostics>
      <messageLogging logEntireMessage="true" logMalformedMessages="false"
         logMessagesAtServiceLevel="false" logMessagesAtTransportLevel="true" maxSizeOfMessageToLog="2147483647">
      </messageLogging>
    </diagnostics>
  </system.serviceModel>
</configuration>
```

 To view the trace information that is contained in `service.svclog`, the [Service Trace Viewer Tool (SvcTraceViewer.exe)](../../../../docs/framework/wcf/service-trace-viewer-tool-svctraceviewer-exe.md) is used. This is especially useful when troubleshooting content-based correlation issues because you can view the message contents and see exactly what is being passed, and whether it matches the <xref:System.ServiceModel.CorrelationQuery> for the content-based correlation. For more information about WCF tracing, see [Service Trace Viewer Tool (SvcTraceViewer.exe)](../../../../docs/framework/wcf/service-trace-viewer-tool-svctraceviewer-exe.md), [Configuring Tracing](../../../../docs/framework/wcf/diagnostics/tracing/configuring-tracing.md), and [Using Tracing to Troubleshoot Your Application](../../../../docs/framework/wcf/diagnostics/tracing/using-tracing-to-troubleshoot-your-application.md).

## Common Context Exchange Correlation Issues
 Certain types of correlation require that a specific type of binding is used for the correlation to work correctly. Examples include request-reply correlation, which requires a two-way binding such as <xref:System.ServiceModel.BasicHttpBinding>, and context exchange correlation, which requires a context-based binding such as <xref:System.ServiceModel.BasicHttpContextBinding>. Most bindings support two-way operations so this is not a common issue for request-reply correlation, but there are only a handful of context-based bindings including <xref:System.ServiceModel.BasicHttpContextBinding>, <xref:System.ServiceModel.WSHttpContextBinding>, and <xref:System.ServiceModel.NetTcpContextBinding>. If one of these bindings is not used, the initial call to a workflow service will succeed, but subsequent calls will fail with the following <xref:System.ServiceModel.FaultException>.

```Output
There is no context attached to the incoming message for the service
and the current operation is not marked with "CanCreateInstance = true".
In order to communicate with this service check whether the incoming binding
supports the context protocol and has a valid context initialized.
```

 The context information that is used for context correlation can be returned by the <xref:System.ServiceModel.Activities.SendReply> to the <xref:System.ServiceModel.Activities.Receive> activity that initializes the context correlation when using a two-way operation, or it can be specified by the caller if the operation is one-way. If the context is not sent by the caller or returned by the workflow service, then the same <xref:System.ServiceModel.FaultException> described previously will be returned when a subsequent operation is invoked.

## Common Request-Reply Correlation Issues
 Request-reply correlation is used with a <xref:System.ServiceModel.Activities.Receive>/<xref:System.ServiceModel.Activities.SendReply> pair to implement a two-way operation in a workflow service and with a <xref:System.ServiceModel.Activities.Send>/<xref:System.ServiceModel.Activities.ReceiveReply> pair that invokes a two-way operation in another Web service. When invoking a two-way operation in a WCF service, the service can be either a traditional imperative code-based WCF service or it can be a workflow service. To use request-reply correlation a two-way binding must be used, such as <xref:System.ServiceModel.BasicHttpBinding>, and the operations must be two-way.

 If the workflow service has two-way operations in parallel, or overlapping <xref:System.ServiceModel.Activities.Receive>/<xref:System.ServiceModel.Activities.SendReply> or <xref:System.ServiceModel.Activities.Send>/<xref:System.ServiceModel.Activities.ReceiveReply> pairs, then the implicit correlation handle management provided by <xref:System.ServiceModel.Activities.WorkflowServiceHost> may not be sufficient, especially in high-stress scenarios, and messages may not be correctly routed. To prevent this issue from occurring, we recommend that you always explicitly specify a <xref:System.ServiceModel.Activities.CorrelationHandle> when using request-reply correlation. When using the **SendAndReceiveReply** and **ReceiveAndSendReply** templates from the Messaging section of the **Toolbox** in the workflow designer, a <xref:System.ServiceModel.Activities.CorrelationHandle> is explicitly configured by default. When building a workflow by using code, the <xref:System.ServiceModel.Activities.CorrelationHandle> is specified in the <xref:System.ServiceModel.Activities.Receive.CorrelationInitializers%2A> of the first activity in the pair. In the following example, a <xref:System.ServiceModel.Activities.Receive> activity is configured with an explicit <xref:System.ServiceModel.Activities.CorrelationInitializer.CorrelationHandle%2A> specified in the <xref:System.ServiceModel.Activities.RequestReplyCorrelationInitializer>.

```csharp
Variable<CorrelationHandle> RRHandle = new Variable<CorrelationHandle>();

Receive StartOrder = new Receive
{
    CanCreateInstance = true,
    ServiceContractName = OrderContractName,
    OperationName = "StartOrder",
    CorrelationInitializers =
    {
        new RequestReplyCorrelationInitializer
        {
            CorrelationHandle = RRHandle
        }
    }
};

SendReply ReplyToStartOrder = new SendReply
{
    Request = StartOrder,
    Content = ... // Contains the return value, if any.
};

// Construct a workflow using StartOrder and ReplyToStartOrder.
```

 Persistence is not permitted between a <xref:System.ServiceModel.Activities.Receive>/<xref:System.ServiceModel.Activities.SendReply> pair or a <xref:System.ServiceModel.Activities.Send>/<xref:System.ServiceModel.Activities.ReceiveReply> pair. A no-persist zone is created that lasts until both activities have completed. If an activity, such as a delay activity, is in this no-persist zone and causes the workflow to become idle, the workflow will not persist even if it the host is configured to persist workflows when they become idle. If an activity, such as a persist activity, attempts to explicitly persist in the no-persist zone, a fatal exception is thrown, the workflow aborts, and a <xref:System.ServiceModel.FaultException> is returned to the caller. The fatal exception message is "System.InvalidOperationException: Persist activities cannot be contained within no persistence blocks.". This exception is not returned to the caller but can be observed if tracking is enabled. The message for the <xref:System.ServiceModel.FaultException> returned to the caller is "The operation could not be performed because WorkflowInstance '5836145b-7da2-49d0-a052-a49162adeab6' has completed".

 For more information about request-reply correlation, see [Request-Reply](../../../../docs/framework/wcf/feature-details/request-reply-correlation.md).

## Common Content Correlation Issues
 Content-based correlation is used when a workflow service receives multiple messages and a piece of data in the exchanged messages identifies the desired instance. Content-based correlation uses this data in the message, such as a customer number or order ID, to route messages to the correct workflow instance. This section describes several common issues that may occur when using content-based correlation.

### Ensure the Identifying Data Is Unique
 The data that is used to identify the instance is hashed into a correlation key. Care must be taken to guarantee that the data that is used for correlation is unique or else collisions in the hashed key might occur and cause messages to be misrouted. For example, a correlation based only on a customer name may cause a collision because there may be multiple customers who have the same name. The colon (:) should not be used as part of the data that is used to correlate the message because it is already used to delimit the message query’s key and value to form the string that is subsequently hashed. If persistence is being used, make sure that the current identifying data has not been used by a previously persisted instance. Temporarily disabling persistence can help identify this issue. WCF tracing can be used to view the calculated correlation key and is useful for debugging this kind of issue.

### Race Conditions
 There is a small gap in time between the service receiving a message and the correlation actually being initialized, during which follow-up messages will be ignored. If a workflow service initializes the content-based correlation by using data passed from the client over a one-way operation, and the caller sends immediate follow-up messages, these messages will be ignored during this interval. This can be avoided by using a two-way operation to initialize the correlation, or by using a <xref:System.ServiceModel.Activities.TransactedReceiveScope>.

### Correlation Query Issues
 Correlation queries are used to specify what data in a message is used to correlate the message. This data is specified by using an XPath query. If messages to a service are not being dispatched even though everything appears to be correct, one strategy for troubleshooting is to specify a literal value that matches the value of the message data instead of an XPath query. To specify a literal value, use the `string` function. In the following example, a <xref:System.ServiceModel.MessageQuerySet> is configured to use a literal value of `11445` for the `OrderId` and the XPath query is commented out.

```csharp
MessageQuerySet = new MessageQuerySet
{
    {
        "OrderId",
        //new XPathMessageQuery("sm:body()/tempuri:StartOrderResponse/tempuri:OrderId")
        new XPathMessageQuery("string('11445')")
    }
}
```

 If an XPath query is configured incorrectly such that no correlation data is retrieved, a fault is returned with the following message: "A correlation query yielded an empty result set. Please ensure correlation queries for the endpoint are correctly configured." One quick way to troubleshoot this is to replace the XPath query with a literal value as described in the previous section. This issue can occur if you use the XPath query builder in the **Add Correlation Initializers** or **CorrelatesOn Definition** dialog boxes and your workflow service uses message contracts. In the following example, a message contract class is defined.

```csharp
[MessageContract]
public class AddItemMessage
{
    [MessageHeader]
    public string CartId;

    [MessageBodyMember]
    public string Item;
}
```

 This message contract is used by a <xref:System.ServiceModel.Activities.Receive> activity in a workflow. The `CartId` in the header of the message is used to correlate the message to the correct instance. If the XPath query that retrieves the `CartId` is created using the correlation dialogs in the workflow designer, the following incorrect XPath query is generated.

```
sm:body()/xg0:AddItemMessage/xg0:CartId
```

 This XPath query would be correct if the <xref:System.ServiceModel.Activities.Receive> activity used parameters for the data, but since it is using a message contract it is incorrect. The following XPath query is the correct XPath query to retrieve the `CartId` from the header.

```
sm:header()/tempuri:CartId
```

 This can be confirmed by examining the body of the message.

```xml
<s:Envelope xmlns:s="http://schemas.xmlsoap.org/soap/envelope/">
  <s:Header>
    <Action s:mustUnderstand="1" xmlns="http://schemas.microsoft.com/ws/2005/05/addressing/none">http://tempuri.org/IService/AddItem</Action>
    <h:CartId xmlns:h="http://tempuri.org/">80c95b41-c98d-4660-a6c1-99412206e54c</h:CartId>
  </s:Header>
  <s:Body>
    <AddItemMessage xmlns="http://tempuri.org/">
      <Item>Books</Item>
    </AddItemMessage>
  </s:Body>
</s:Envelope>
```

 The following example shows a <xref:System.ServiceModel.Activities.Receive> activity configured for an `AddItem` operation that uses the previous message contract to receive data. The XPath query is correctly configured.

```xaml
<Receive CorrelatesWith="[CCHandle] OperationName="AddItem" ServiceContractName="p:IService">
  <Receive.CorrelatesOn>
    <XPathMessageQuery x:Key="key1">
      <XPathMessageQuery.Namespaces>
        <ssx:XPathMessageContextMarkup>
          <x:String x:Key="xg0">http://schemas.datacontract.org/2004/07/MessageContractWFService</x:String>
        </ssx:XPathMessageContextMarkup>
      </XPathMessageQuery.Namespaces>sm:header()/tempuri:CartId</XPathMessageQuery>
  </Receive.CorrelatesOn>
  <ReceiveMessageContent DeclaredMessageType="m:AddItemMessage">
    <p1:OutArgument x:TypeArguments="m:AddItemMessage">[AddItemMessage]</p1:OutArgument>
  </ReceiveMessageContent>
</Receive>
```

For more information about content-based correlation, see the [Correlated Calculator](../../../../docs/framework/windows-workflow-foundation/samples/correlated-calculator.md) sample.
>>>>>>> 8384791b
<|MERGE_RESOLUTION|>--- conflicted
+++ resolved
@@ -4,249 +4,6 @@
 ms.assetid: 98003875-233d-4512-a688-4b2a1b0b5371
 ---
 # Troubleshooting Correlation
-<<<<<<< HEAD
-Correlation is used to relate workflow service messages to each other and to the correct workflow instance, but if it is not configured correctly, messages will not be received and applications will not work correctly. This topic provides an overview of several methods for troubleshooting correlation issues, and also lists some common issues that can occur when you use correlation.  
-  
-## Handle the UnknownMessageReceived Event  
- The <xref:System.ServiceModel.ServiceHostBase.UnknownMessageReceived> event occurs when an unknown message is received by a service, including messages that cannot be correlated to an existing instance. For self-hosted services, this event can be handled in the host application.  
-  
-```csharp  
-host.UnknownMessageReceived += delegate(object sender, UnknownMessageReceivedEventArgs e)  
-{  
-    Console.WriteLine("Unknown Message Received:");  
-    Console.WriteLine(e.Message);  
-};  
-```  
-  
- For Web-hosted services, this event can be handled by deriving a class from <xref:System.ServiceModel.Activities.Activation.WorkflowServiceHostFactory> and overriding <xref:System.ServiceModel.Activities.Activation.WorkflowServiceHostFactory.CreateWorkflowServiceHost%2A>.  
-  
-```csharp  
-class CustomFactory : WorkflowServiceHostFactory  
-{  
-    protected override WorkflowServiceHost CreateWorkflowServiceHost(Activity activity, Uri[] baseAddresses)  
-    {  
-        // Create the WorkflowServiceHost.  
-        WorkflowServiceHost host = new WorkflowServiceHost(activity, baseAddresses);  
-  
-        // Handle the UnknownMessageReceived event.  
-        host.UnknownMessageReceived += delegate(object sender, UnknownMessageReceivedEventArgs e)  
-        {  
-            Console.WriteLine("Unknown Message Received:");  
-            Console.WriteLine(e.Message);  
-        };  
-  
-        return host;  
-    }  
-}  
-```  
-  
- This custom <xref:System.ServiceModel.Activities.Activation.WorkflowServiceHostFactory> can then be specified in the `svc` file for the service.  
-  
-```  
-<% @ServiceHost Language="C#" Service="OrderServiceWorkflow" Factory="CustomFactory" %>  
-```  
-  
- When this handler is invoked, the message can be retrieved by using the <xref:System.ServiceModel.UnknownMessageReceivedEventArgs.Message%2A> property of the <xref:System.ServiceModel.UnknownMessageReceivedEventArgs>, and will resemble the following message.  
-  
-```Output  
-<s:Envelope xmlns:s="http://schemas.xmlsoap.org/soap/envelope/">  
-  <s:Header>  
-    <To s:mustUnderstand="1" xmlns="http://schemas.microsoft.com/ws/2005/05/addressing/none">http://localhost:8080/OrderService</To>  
-    <Action s:mustUnderstand="1" xmlns="http://schemas.microsoft.com/ws/2005/05/addressing/none">http://tempuri.org/IService/AddItem</Action>  
-  </s:Header>  
-  <s:Body>  
-    <AddItem xmlns="http://tempuri.org/">  
-      <Item>Books</Item>  
-    </AddItem>  
-  </s:Body>  
-</s:Envelope>  
-```  
-  
- Inspecting messages dispatched to the <xref:System.ServiceModel.ServiceHostBase.UnknownMessageReceived> handler may provide clues about why the message did not correlate to an instance of the workflow service.  
-  
-## Use Tracking to Monitor the Progress of the Workflow  
- Tracking provides a way to monitor the progress of a workflow. By default, tracking records are emitted for workflow life-cycle events, activity life-cycle events, fault propagation, and bookmark resumption. Additionally, custom tracking records can be emitted by custom activities. When troubleshooting correlation, the activity tracking records, the bookmark resumption records, and the fault propagation records are the most useful. The activity tracking records can be used to determine the current progress of the workflow and can help identify which messaging activity is currently waiting for messages. Bookmark resumption records are useful because they indicate that a message was received by the workflow, and fault propagation records provide a record of any faults in the workflow. To enable tracking, specify the desired <xref:System.Activities.Tracking.TrackingParticipant> in the <xref:System.ServiceModel.Activities.WorkflowServiceHost.WorkflowExtensions%2A> of the <xref:System.ServiceModel.Activities.WorkflowServiceHost>. In the following example, the `ConsoleTrackingParticipant` (from the [Custom Tracking](../../../../docs/framework/windows-workflow-foundation/samples/custom-tracking.md) sample) is configured by using the default tracking profile.  
-  
-```csharp  
-host.WorkflowExtensions.Add(new ConsoleTrackingParticipant());  
-```  
-  
-A tracking participant such as the ConsoleTrackingParticipant is useful for self-hosted workflow services that have a console window. For a Web-hosted service, a tracking participant that logs the tracking information to a durable store should be used, such as the built-in <xref:System.Activities.Tracking.EtwTrackingParticipant>, or a custom tracking participant that logs the information to a file.  
-  
-For more information about tracking and configuring tracking for a Web-hosted workflow service, see [Workflow Tracking and Tracing](../../../../docs/framework/windows-workflow-foundation/workflow-tracking-and-tracing.md), [Configuring Tracking for a Workflow](../../../../docs/framework/windows-workflow-foundation/configuring-tracking-for-a-workflow.md), and the [Tracking &#91;WF Samples&#93;](../../../../docs/framework/windows-workflow-foundation/samples/tracking.md) samples.  
-  
-## Use WCF Tracing  
- WCF tracing provides tracing of the flow of messages to and from a workflow service. This tracing information is useful when troubleshooting correlation issues, especially for content-based correlation. To enable tracing, specify the desired trace listeners in the `system.diagnostics` section of the `web.config` file if the workflow service is Web-hosted, or the `app.config` file if the workflow service is self-hosted. To include the contents of the messages in the trace file, specify `true` for `logEntireMessage` in the `messageLogging` element in the `diagnostics` section of `system.serviceModel`. In the following example, tracing information, including the content of the messages, is configured to be written to a file that is named `service.svclog`.  
-  
-```xml  
-<?xml version="1.0" encoding="utf-8" ?>  
-<configuration>  
-  <system.diagnostics>  
-    <sources>  
-      <source name="System.ServiceModel" switchValue="Information" propagateActivity="true">  
-        <listeners>  
-          <add name="corr"/>  
-        </listeners>  
-      </source>  
-      <source name="System.ServiceModel.MessageLogging">  
-        <listeners>  
-          <add name="corr"/>  
-        </listeners>  
-      </source>  
-    </sources>  
-  
-    <sharedListeners>  
-      <add name="corr" type="System.Diagnostics.XmlWriterTraceListener" initializeData="c:\logs\service.svclog">  
-      </add>  
-    </sharedListeners>  
-  </system.diagnostics>  
-  
-  <system.serviceModel>  
-    <diagnostics>  
-      <messageLogging logEntireMessage="true" logMalformedMessages="false"  
-         logMessagesAtServiceLevel="false" logMessagesAtTransportLevel="true" maxSizeOfMessageToLog="2147483647">  
-      </messageLogging>  
-    </diagnostics>  
-  </system.serviceModel>  
-</configuration>  
-```  
-  
- To view the trace information that is contained in `service.svclog`, the [Service Trace Viewer Tool (SvcTraceViewer.exe)](../../../../docs/framework/wcf/service-trace-viewer-tool-svctraceviewer-exe.md) is used. This is especially useful when troubleshooting content-based correlation issues because you can view the message contents and see exactly what is being passed, and whether it matches the <xref:System.ServiceModel.CorrelationQuery> for the content-based correlation. For more information about WCF tracing, see [Service Trace Viewer Tool (SvcTraceViewer.exe)](../../../../docs/framework/wcf/service-trace-viewer-tool-svctraceviewer-exe.md), [Configuring Tracing](../../../../docs/framework/wcf/diagnostics/tracing/configuring-tracing.md), and [Using Tracing to Troubleshoot Your Application](../../../../docs/framework/wcf/diagnostics/tracing/using-tracing-to-troubleshoot-your-application.md).  
-  
-## Common Context Exchange Correlation Issues  
- Certain types of correlation require that a specific type of binding is used for the correlation to work correctly. Examples include request-reply correlation, which requires a two-way binding such as <xref:System.ServiceModel.BasicHttpBinding>, and context exchange correlation, which requires a context-based binding such as <xref:System.ServiceModel.BasicHttpContextBinding>. Most bindings support two-way operations so this is not a common issue for request-reply correlation, but there are only a handful of context-based bindings including <xref:System.ServiceModel.BasicHttpContextBinding>, <xref:System.ServiceModel.WSHttpContextBinding>, and <xref:System.ServiceModel.NetTcpContextBinding>. If one of these bindings is not used, the initial call to a workflow service will succeed, but subsequent calls will fail with the following <xref:System.ServiceModel.FaultException>.  
-  
-```Output  
-There is no context attached to the incoming message for the service   
-and the current operation is not marked with "CanCreateInstance = true".   
-In order to communicate with this service check whether the incoming binding   
-supports the context protocol and has a valid context initialized.  
-```  
-  
- The context information that is used for context correlation can be returned by the <xref:System.ServiceModel.Activities.SendReply> to the <xref:System.ServiceModel.Activities.Receive> activity that initializes the context correlation when using a two-way operation, or it can be specified by the caller if the operation is one-way. If the context is not sent by the caller or returned by the workflow service, then the same <xref:System.ServiceModel.FaultException> described previously will be returned when a subsequent operation is invoked.  
-  
- For more information, see [Context Exchange](../../../../docs/framework/wcf/feature-details/context-exchange-correlation.md).  
-  
-## Common Request-Reply Correlation Issues  
- Request-reply correlation is used with a <xref:System.ServiceModel.Activities.Receive>/<xref:System.ServiceModel.Activities.SendReply> pair to implement a two-way operation in a workflow service and with a <xref:System.ServiceModel.Activities.Send>/<xref:System.ServiceModel.Activities.ReceiveReply> pair that invokes a two-way operation in another Web service. When invoking a two-way operation in a WCF service, the service can be either a traditional imperative code-based WCF service or it can be a workflow service. To use request-reply correlation a two-way binding must be used, such as <xref:System.ServiceModel.BasicHttpBinding>, and the operations must be two-way.  
-  
- If the workflow service has two-way operations in parallel, or overlapping <xref:System.ServiceModel.Activities.Receive>/<xref:System.ServiceModel.Activities.SendReply> or <xref:System.ServiceModel.Activities.Send>/<xref:System.ServiceModel.Activities.ReceiveReply> pairs, then the implicit correlation handle management provided by <xref:System.ServiceModel.Activities.WorkflowServiceHost> may not be sufficient, especially in high-stress scenarios, and messages may not be correctly routed. To prevent this issue from occurring, we recommend that you always explicitly specify a <xref:System.ServiceModel.Activities.CorrelationHandle> when using request-reply correlation. When using the **SendAndReceiveReply** and **ReceiveAndSendReply** templates from the Messaging section of the **Toolbox** in the workflow designer, a <xref:System.ServiceModel.Activities.CorrelationHandle> is explicitly configured by default. When building a workflow by using code, the <xref:System.ServiceModel.Activities.CorrelationHandle> is specified in the <xref:System.ServiceModel.Activities.Receive.CorrelationInitializers%2A> of the first activity in the pair. In the following example, a <xref:System.ServiceModel.Activities.Receive> activity is configured with an explicit <xref:System.ServiceModel.Activities.CorrelationInitializer.CorrelationHandle%2A> specified in the <xref:System.ServiceModel.Activities.RequestReplyCorrelationInitializer>.  
-  
-```csharp  
-Variable<CorrelationHandle> RRHandle = new Variable<CorrelationHandle>();  
-  
-Receive StartOrder = new Receive  
-{  
-    CanCreateInstance = true,  
-    ServiceContractName = OrderContractName,  
-    OperationName = "StartOrder",  
-    CorrelationInitializers =  
-    {  
-        new RequestReplyCorrelationInitializer  
-        {  
-            CorrelationHandle = RRHandle  
-        }  
-    }  
-};  
-  
-SendReply ReplyToStartOrder = new SendReply  
-{  
-    Request = StartOrder,  
-    Content = ... // Contains the return value, if any.  
-};  
-  
-// Construct a workflow using StartOrder and ReplyToStartOrder.  
-```  
-  
- Persistence is not permitted between a <xref:System.ServiceModel.Activities.Receive>/<xref:System.ServiceModel.Activities.SendReply> pair or a <xref:System.ServiceModel.Activities.Send>/<xref:System.ServiceModel.Activities.ReceiveReply> pair. A no-persist zone is created that lasts until both activities have completed. If an activity, such as a delay activity, is in this no-persist zone and causes the workflow to become idle, the workflow will not persist even if it the host is configured to persist workflows when they become idle. If an activity, such as a persist activity, attempts to explicitly persist in the no-persist zone, a fatal exception is thrown, the workflow aborts, and a <xref:System.ServiceModel.FaultException> is returned to the caller. The fatal exception message is "System.InvalidOperationException: Persist activities cannot be contained within no persistence blocks.". This exception is not returned to the caller but can be observed if tracking is enabled. The message for the <xref:System.ServiceModel.FaultException> returned to the caller is "The operation could not be performed because WorkflowInstance '5836145b-7da2-49d0-a052-a49162adeab6' has completed".  
-  
- For more information about request-reply correlation, see [Request-Reply](../../../../docs/framework/wcf/feature-details/request-reply-correlation.md).  
-  
-## Common Content Correlation Issues  
- Content-based correlation is used when a workflow service receives multiple messages and a piece of data in the exchanged messages identifies the desired instance. Content-based correlation uses this data in the message, such as a customer number or order ID, to route messages to the correct workflow instance. This section describes several common issues that may occur when using content-based correlation.  
-  
-### Ensure the Identifying Data Is Unique  
- The data that is used to identify the instance is hashed into a correlation key. Care must be taken to guarantee that the data that is used for correlation is unique or else collisions in the hashed key might occur and cause messages to be misrouted. For example, a correlation based only on a customer name may cause a collision because there may be multiple customers who have the same name. The colon (:) should not be used as part of the data that is used to correlate the message because it is already used to delimit the message query’s key and value to form the string that is subsequently hashed. If persistence is being used, make sure that the current identifying data has not been used by a previously persisted instance. Temporarily disabling persistence can help identify this issue. WCF tracing can be used to view the calculated correlation key and is useful for debugging this kind of issue.  
-  
-### Race Conditions  
- There is a small gap in time between the service receiving a message and the correlation actually being initialized, during which follow-up messages will be ignored. If a workflow service initializes the content-based correlation by using data passed from the client over a one-way operation, and the caller sends immediate follow-up messages, these messages will be ignored during this interval. This can be avoided by using a two-way operation to initialize the correlation, or by using a <xref:System.ServiceModel.Activities.TransactedReceiveScope>.  
-  
-### Correlation Query Issues  
- Correlation queries are used to specify what data in a message is used to correlate the message. This data is specified by using an XPath query. If messages to a service are not being dispatched even though everything appears to be correct, one strategy for troubleshooting is to specify a literal value that matches the value of the message data instead of an XPath query. To specify a literal value, use the `string` function. In the following example, a <xref:System.ServiceModel.MessageQuerySet> is configured to use a literal value of `11445` for the `OrderId` and the XPath query is commented out.  
-  
-```csharp  
-MessageQuerySet = new MessageQuerySet  
-{  
-    {  
-        "OrderId",   
-        //new XPathMessageQuery("sm:body()/tempuri:StartOrderResponse/tempuri:OrderId")  
-        new XPathMessageQuery("string('11445')")  
-    }  
-}  
-```  
-  
- If an XPath query is configured incorrectly such that no correlation data is retrieved, a fault is returned with the following message: "A correlation query yielded an empty result set. Please ensure correlation queries for the endpoint are correctly configured." One quick way to troubleshoot this is to replace the XPath query with a literal value as described in the previous section. This issue can occur if you use the XPath query builder in the **Add Correlation Initializers** or **CorrelatesOn Definition** dialog boxes and your workflow service uses message contracts. In the following example, a message contract class is defined.  
-  
-```csharp  
-[MessageContract]  
-public class AddItemMessage  
-{  
-    [MessageHeader]  
-    public string CartId;  
-  
-    [MessageBodyMember]  
-    public string Item;  
-}  
-```  
-  
- This message contract is used by a <xref:System.ServiceModel.Activities.Receive> activity in a workflow. The `CartId` in the header of the message is used to correlate the message to the correct instance. If the XPath query that retrieves the `CartId` is created using the correlation dialogs in the workflow designer, the following incorrect XPath query is generated.  
-  
-```  
-sm:body()/xg0:AddItemMessage/xg0:CartId  
-```  
-  
- This XPath query would be correct if the <xref:System.ServiceModel.Activities.Receive> activity used parameters for the data, but since it is using a message contract it is incorrect. The following XPath query is the correct XPath query to retrieve the `CartId` from the header.  
-  
-```  
-sm:header()/tempuri:CartId  
-```  
-  
- This can be confirmed by examining the body of the message.  
-  
-```xml  
-<s:Envelope xmlns:s="http://schemas.xmlsoap.org/soap/envelope/">  
-  <s:Header>  
-    <Action s:mustUnderstand="1" xmlns="http://schemas.microsoft.com/ws/2005/05/addressing/none">http://tempuri.org/IService/AddItem</Action>  
-    <h:CartId xmlns:h="http://tempuri.org/">80c95b41-c98d-4660-a6c1-99412206e54c</h:CartId>  
-  </s:Header>  
-  <s:Body>  
-    <AddItemMessage xmlns="http://tempuri.org/">  
-      <Item>Books</Item>  
-    </AddItemMessage>  
-  </s:Body>  
-</s:Envelope>  
-```  
-  
- The following example shows a <xref:System.ServiceModel.Activities.Receive> activity configured for an `AddItem` operation that uses the previous message contract to receive data. The XPath query is correctly configured.  
-  
-```xaml  
-<Receive CorrelatesWith="[CCHandle] OperationName="AddItem" ServiceContractName="p:IService">  
-  <Receive.CorrelatesOn>  
-    <XPathMessageQuery x:Key="key1">  
-      <XPathMessageQuery.Namespaces>  
-        <ssx:XPathMessageContextMarkup>  
-          <x:String x:Key="xg0">http://schemas.datacontract.org/2004/07/MessageContractWFService</x:String>  
-        </ssx:XPathMessageContextMarkup>  
-      </XPathMessageQuery.Namespaces>sm:header()/tempuri:CartId</XPathMessageQuery>  
-  </Receive.CorrelatesOn>  
-  <ReceiveMessageContent DeclaredMessageType="m:AddItemMessage">  
-    <p1:OutArgument x:TypeArguments="m:AddItemMessage">[AddItemMessage]</p1:OutArgument>  
-  </ReceiveMessageContent>  
-</Receive>  
-```  
-  
- For more information about content-based correlation, see [Content based correlation](../../../../docs/framework/wcf/feature-details/content-based-correlation.md).
-=======
 Correlation is used to relate workflow service messages to each other and to the correct workflow instance, but if it is not configured correctly, messages will not be received and applications will not work correctly. This topic provides an overview of several methods for troubleshooting correlation issues, and also lists some common issues that can occur when you use correlation.
 
 ## Handle the UnknownMessageReceived Event
@@ -313,7 +70,7 @@
 host.WorkflowExtensions.Add(new ConsoleTrackingParticipant());
 ```
 
- A tracking participant such as the ConsoleTrackingParticipant is useful for self-hosted workflow services that have a console window. For a Web-hosted service, a tracking participant that logs the tracking information to a durable store should be used, such as the built-in <xref:System.Activities.Tracking.EtwTrackingParticipant>, or a custom tracking participant that logs the information to a file, such as the `TextWriterTrackingParticpant` from the [Tracking Using a Text File](../../../../docs/framework/windows-workflow-foundation/samples/tracking-using-a-text-file.md) sample.
+ A tracking participant such as the ConsoleTrackingParticipant is useful for self-hosted workflow services that have a console window. For a Web-hosted service, a tracking participant that logs the tracking information to a durable store should be used, such as the built-in <xref:System.Activities.Tracking.EtwTrackingParticipant>, or a custom tracking participant that logs the information to a file.
 
  For more information about tracking and configuring tracking for a Web-hosted workflow service, see [Workflow Tracking and Tracing](../../../../docs/framework/windows-workflow-foundation/workflow-tracking-and-tracing.md), [Configuring Tracking for a Workflow](../../../../docs/framework/windows-workflow-foundation/configuring-tracking-for-a-workflow.md), and the [Tracking &#91;WF Samples&#93;](../../../../docs/framework/windows-workflow-foundation/samples/tracking.md) samples.
 
@@ -451,7 +208,7 @@
 sm:header()/tempuri:CartId
 ```
 
- This can be confirmed by examining the body of the message.
+This can be confirmed by examining the body of the message.
 
 ```xml
 <s:Envelope xmlns:s="http://schemas.xmlsoap.org/soap/envelope/">
@@ -467,7 +224,7 @@
 </s:Envelope>
 ```
 
- The following example shows a <xref:System.ServiceModel.Activities.Receive> activity configured for an `AddItem` operation that uses the previous message contract to receive data. The XPath query is correctly configured.
+The following example shows a <xref:System.ServiceModel.Activities.Receive> activity configured for an `AddItem` operation that uses the previous message contract to receive data. The XPath query is correctly configured.
 
 ```xaml
 <Receive CorrelatesWith="[CCHandle] OperationName="AddItem" ServiceContractName="p:IService">
@@ -483,7 +240,4 @@
     <p1:OutArgument x:TypeArguments="m:AddItemMessage">[AddItemMessage]</p1:OutArgument>
   </ReceiveMessageContent>
 </Receive>
-```
-
-For more information about content-based correlation, see the [Correlated Calculator](../../../../docs/framework/windows-workflow-foundation/samples/correlated-calculator.md) sample.
->>>>>>> 8384791b
+```