---
title: "Getting Started Tutorial1"
ms.date: "03/30/2017"
helpviewer_keywords:
  - "WCF [WCF], getting started"
  - "Windows Communication Foundation [WCF], getting started"
  - "getting started [WCF]"
ms.assetid: df939177-73cb-4440-bd95-092a421516a1
---
# Getting Started Tutorial
<<<<<<< HEAD
=======

>>>>>>> 8b9e8cd3
The topics contained in this section are intended to give you quick exposure to the Windows Communication Foundation (WCF) programming experience. They are designed to be completed in the order of the list at the bottom of this topic. Working through this tutorial gives you an introductory understanding of the steps required to create WCF service and client applications. A service exposes one or more endpoints, each of which exposes one or more service operations. The *endpoint* of a service specifies an address where the service can be found, a binding that contains the information that describes how a client must communicate with the service, and a contract that defines the functionality provided by the service to its clients.

 After you work through the sequence of topics in this tutorial, you will have a running service, and a client that calls the service. The first three topics describe how to define a service contract, how to implement the service contract, and how to host the service. The service that is created is self-hosted within a console application. Services can also be hosted under Internet Information Services (IIS). For more information about how to do this, see [How to: Host a WCF Service in IIS](../../../docs/framework/wcf/feature-details/how-to-host-a-wcf-service-in-iis.md). The service is configured in code; however, services can also be configured within a configuration file. For more information about using a configuration file see [Configuring Services Using Configuration Files](../../../docs/framework/wcf/configuring-services-using-configuration-files.md).

<<<<<<< HEAD
 The next three topics describe how to create a client proxy, configure the client application, and use the client proxy to call service operation exposed by the service. Services publish metadata that define the information a client application needs to communicate with the service. Visual Studio 2012 automates the process of accessing this metadata and uses it to construct and configure the client application for the service. If you are not using Visual Studio 2012, you can use the [ServiceModel Metadata Utility Tool (Svcutil.exe)](../../../docs/framework/wcf/servicemodel-metadata-utility-tool-svcutil-exe.md) to construct and configure the client application for the service.

 All of the topics in this section assume you are using Visual Studio 2011 as the development environment. If you are using another development environment, ignore the Visual Studio specific instructions.

> [!NOTE]
>  If you are running [!INCLUDE[wv](../../../includes/wv-md.md)] or later versions of the Windows operating system, you must start Visual Studio by going to the Start menu and right clicking Visual Studio 2011 and selecting **Run as Administrator**. To always launch Visual Studio 2011 as an administrator you can create a short cut, right click the short cut, select properties, select the **Compatibility** tab, and check the **Run this program as an administrator** checkbox. When you start Visual Studio 2011 with this shortcut, it will always run as administrator.

 For sample applications that can be downloaded to your hard disk and run, see the topics in [Windows Communication Foundation Samples](http://msdn.microsoft.com/library/8ec9d192-5d81-4f64-bfd3-90c5e5858c91). For this topic, see, in particular, the [Getting Started](../../../docs/framework/wcf/samples/getting-started-sample.md).

 For more in-depth information about creating services and clients, see [Basic WCF Programming](../../../docs/framework/wcf/basic-wcf-programming.md).

## In This Section
 [How to: Define a Service Contract](../../../docs/framework/wcf/how-to-define-a-wcf-service-contract.md)
 Describes how to create a WCF contract using a user-defined interface. The contract defines the functionality exposed by the service.

 [How to: Implement a Service Contract](../../../docs/framework/wcf/how-to-implement-a-wcf-contract.md)
 Describes how to implement a service contract. Once a contract is define, it must be implemented with a service class.

 [How to: Host and Run a Basic Service](../../../docs/framework/wcf/how-to-host-and-run-a-basic-wcf-service.md)
 Describes how to configure an endpoint for the service in code and how to host the service in a console application. To become active, a service must be configured and hosted within a run-time environment. This environment creates the service and controls its context and lifetime.

 [How to: Create a Client](../../../docs/framework/wcf/how-to-create-a-wcf-client.md)
 Describes how to retrieve metadata used to create a WCF client proxy from a WCF service. This process uses the Add Service Reference functionality within Visual Studio 2011.

 [How to: Configure a Client](../../../docs/framework/wcf/how-to-configure-a-basic-wcf-client.md)
 Describes how to configure a WCF client Configuring the client requires specifying the endpoint that the client uses to access the service.

 [How to: Use a Client](../../../docs/framework/wcf/how-to-use-a-wcf-client.md)
 Describes how to use the WCF client proxy to invoke service operations.

## Reference
 <xref:System.ServiceModel.ServiceContractAttribute>

 <xref:System.ServiceModel.OperationContractAttribute>

## Related Sections
 [Windows Communication Foundation Samples](http://msdn.microsoft.com/library/8ec9d192-5d81-4f64-bfd3-90c5e5858c91)

 [Basic Programming Lifecycle](../../../docs/framework/wcf/basic-programming-lifecycle.md)
=======
 The next three topics describe how to create a client proxy, configure the client application, and use the client proxy to call service operation exposed by the service. Services publish metadata that define the information a client application needs to communicate with the service. [!INCLUDE[vs_current_long](../../../includes/vs-current-long-md.md)] automates the process of accessing this metadata and uses it to construct and configure the client application for the service. If you are not using [!INCLUDE[vs_current_long](../../../includes/vs-current-long-md.md)], you can use the [ServiceModel Metadata Utility Tool (Svcutil.exe)](../../../docs/framework/wcf/servicemodel-metadata-utility-tool-svcutil-exe.md) to construct and configure the client application for the service.

The topics in this section assume you are using Visual Studio as the development environment. If you are using another development environment, ignore the Visual Studio-specific instructions.

For sample applications that can be downloaded to your hard disk and run, see the topics in [Windows Communication Foundation Samples](https://msdn.microsoft.com/library/8ec9d192-5d81-4f64-bfd3-90c5e5858c91). For this topic, see, in particular, the [Getting Started](../../../docs/framework/wcf/samples/getting-started-sample.md).

For more in-depth information about creating services and clients, see [Basic WCF Programming](../../../docs/framework/wcf/basic-wcf-programming.md).

## In This Section
 [How to: Define a Service Contract](../../../docs/framework/wcf/how-to-define-a-wcf-service-contract.md)

 Describes how to create a WCF contract using a user-defined interface. The contract defines the functionality exposed by the service.

 [How to: Implement a Service Contract](../../../docs/framework/wcf/how-to-implement-a-wcf-contract.md)

 Describes how to implement a service contract. Once a contract is define, it must be implemented with a service class.

 [How to: Host and Run a Basic Service](../../../docs/framework/wcf/how-to-host-and-run-a-basic-wcf-service.md)

 Describes how to configure an endpoint for the service in code and how to host the service in a console application. To become active, a service must be configured and hosted within a run-time environment. This environment creates the service and controls its context and lifetime.

 [How to: Create a Client](../../../docs/framework/wcf/how-to-create-a-wcf-client.md)

 Describes how to retrieve metadata used to create a WCF client proxy from a WCF service. This process uses the Add Service Reference functionality within Visual Studio.

 [How to: Configure a Client](../../../docs/framework/wcf/how-to-configure-a-basic-wcf-client.md)

 Describes how to configure a WCF client Configuring the client requires specifying the endpoint that the client uses to access the service.

 [How to: Use a Client](../../../docs/framework/wcf/how-to-use-a-wcf-client.md)

 Describes how to use the WCF client proxy to invoke service operations.

## Reference

- <xref:System.ServiceModel.ServiceContractAttribute>
- <xref:System.ServiceModel.OperationContractAttribute>

## Related Sections

- [Windows Communication Foundation Samples](https://msdn.microsoft.com/library/8ec9d192-5d81-4f64-bfd3-90c5e5858c91)
- [Basic Programming Lifecycle](../../../docs/framework/wcf/basic-programming-lifecycle.md)
>>>>>>> 8b9e8cd3

## See Also

- [Conceptual Overview](../../../docs/framework/wcf/conceptual-overview.md)
- [Guide to the Documentation](../../../docs/framework/wcf/guide-to-the-documentation.md)
- [What Is Windows Communication Foundation](../../../docs/framework/wcf/whats-wcf.md)
- [WCF Feature Details](../../../docs/framework/wcf/feature-details/index.md)<|MERGE_RESOLUTION|>--- conflicted
+++ resolved
@@ -8,55 +8,10 @@
 ms.assetid: df939177-73cb-4440-bd95-092a421516a1
 ---
 # Getting Started Tutorial
-<<<<<<< HEAD
-=======
-
->>>>>>> 8b9e8cd3
 The topics contained in this section are intended to give you quick exposure to the Windows Communication Foundation (WCF) programming experience. They are designed to be completed in the order of the list at the bottom of this topic. Working through this tutorial gives you an introductory understanding of the steps required to create WCF service and client applications. A service exposes one or more endpoints, each of which exposes one or more service operations. The *endpoint* of a service specifies an address where the service can be found, a binding that contains the information that describes how a client must communicate with the service, and a contract that defines the functionality provided by the service to its clients.
 
  After you work through the sequence of topics in this tutorial, you will have a running service, and a client that calls the service. The first three topics describe how to define a service contract, how to implement the service contract, and how to host the service. The service that is created is self-hosted within a console application. Services can also be hosted under Internet Information Services (IIS). For more information about how to do this, see [How to: Host a WCF Service in IIS](../../../docs/framework/wcf/feature-details/how-to-host-a-wcf-service-in-iis.md). The service is configured in code; however, services can also be configured within a configuration file. For more information about using a configuration file see [Configuring Services Using Configuration Files](../../../docs/framework/wcf/configuring-services-using-configuration-files.md).
 
-<<<<<<< HEAD
- The next three topics describe how to create a client proxy, configure the client application, and use the client proxy to call service operation exposed by the service. Services publish metadata that define the information a client application needs to communicate with the service. Visual Studio 2012 automates the process of accessing this metadata and uses it to construct and configure the client application for the service. If you are not using Visual Studio 2012, you can use the [ServiceModel Metadata Utility Tool (Svcutil.exe)](../../../docs/framework/wcf/servicemodel-metadata-utility-tool-svcutil-exe.md) to construct and configure the client application for the service.
-
- All of the topics in this section assume you are using Visual Studio 2011 as the development environment. If you are using another development environment, ignore the Visual Studio specific instructions.
-
-> [!NOTE]
->  If you are running [!INCLUDE[wv](../../../includes/wv-md.md)] or later versions of the Windows operating system, you must start Visual Studio by going to the Start menu and right clicking Visual Studio 2011 and selecting **Run as Administrator**. To always launch Visual Studio 2011 as an administrator you can create a short cut, right click the short cut, select properties, select the **Compatibility** tab, and check the **Run this program as an administrator** checkbox. When you start Visual Studio 2011 with this shortcut, it will always run as administrator.
-
- For sample applications that can be downloaded to your hard disk and run, see the topics in [Windows Communication Foundation Samples](http://msdn.microsoft.com/library/8ec9d192-5d81-4f64-bfd3-90c5e5858c91). For this topic, see, in particular, the [Getting Started](../../../docs/framework/wcf/samples/getting-started-sample.md).
-
- For more in-depth information about creating services and clients, see [Basic WCF Programming](../../../docs/framework/wcf/basic-wcf-programming.md).
-
-## In This Section
- [How to: Define a Service Contract](../../../docs/framework/wcf/how-to-define-a-wcf-service-contract.md)
- Describes how to create a WCF contract using a user-defined interface. The contract defines the functionality exposed by the service.
-
- [How to: Implement a Service Contract](../../../docs/framework/wcf/how-to-implement-a-wcf-contract.md)
- Describes how to implement a service contract. Once a contract is define, it must be implemented with a service class.
-
- [How to: Host and Run a Basic Service](../../../docs/framework/wcf/how-to-host-and-run-a-basic-wcf-service.md)
- Describes how to configure an endpoint for the service in code and how to host the service in a console application. To become active, a service must be configured and hosted within a run-time environment. This environment creates the service and controls its context and lifetime.
-
- [How to: Create a Client](../../../docs/framework/wcf/how-to-create-a-wcf-client.md)
- Describes how to retrieve metadata used to create a WCF client proxy from a WCF service. This process uses the Add Service Reference functionality within Visual Studio 2011.
-
- [How to: Configure a Client](../../../docs/framework/wcf/how-to-configure-a-basic-wcf-client.md)
- Describes how to configure a WCF client Configuring the client requires specifying the endpoint that the client uses to access the service.
-
- [How to: Use a Client](../../../docs/framework/wcf/how-to-use-a-wcf-client.md)
- Describes how to use the WCF client proxy to invoke service operations.
-
-## Reference
- <xref:System.ServiceModel.ServiceContractAttribute>
-
- <xref:System.ServiceModel.OperationContractAttribute>
-
-## Related Sections
- [Windows Communication Foundation Samples](http://msdn.microsoft.com/library/8ec9d192-5d81-4f64-bfd3-90c5e5858c91)
-
- [Basic Programming Lifecycle](../../../docs/framework/wcf/basic-programming-lifecycle.md)
-=======
  The next three topics describe how to create a client proxy, configure the client application, and use the client proxy to call service operation exposed by the service. Services publish metadata that define the information a client application needs to communicate with the service. [!INCLUDE[vs_current_long](../../../includes/vs-current-long-md.md)] automates the process of accessing this metadata and uses it to construct and configure the client application for the service. If you are not using [!INCLUDE[vs_current_long](../../../includes/vs-current-long-md.md)], you can use the [ServiceModel Metadata Utility Tool (Svcutil.exe)](../../../docs/framework/wcf/servicemodel-metadata-utility-tool-svcutil-exe.md) to construct and configure the client application for the service.
 
 The topics in this section assume you are using Visual Studio as the development environment. If you are using another development environment, ignore the Visual Studio-specific instructions.
@@ -99,7 +54,6 @@
 
 - [Windows Communication Foundation Samples](https://msdn.microsoft.com/library/8ec9d192-5d81-4f64-bfd3-90c5e5858c91)
 - [Basic Programming Lifecycle](../../../docs/framework/wcf/basic-programming-lifecycle.md)
->>>>>>> 8b9e8cd3
 
 ## See Also
 
