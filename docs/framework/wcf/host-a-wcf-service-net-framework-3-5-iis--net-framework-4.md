---
title: "How to: Host a WCF Service Written with .NET Framework 3.5 in IIS Running Under .NET Framework 4"
ms.date: "03/30/2017"
ms.assetid: 9aabc785-068d-4d32-8841-3ef39308d8d6
---
# How to: Host a WCF Service Written with .NET Framework 3.5 in IIS Running Under .NET Framework 4
<<<<<<< HEAD
When hosting a Windows Communication Foundation (WCF) service written with .NET Framework 3.5 on a machine running [!INCLUDE[netfx40_long](../../../includes/netfx40-long-md.md)], you may get a <xref:System.ServiceModel.ProtocolException> with the following text.  
=======

When hosting a Windows Communication Foundation (WCF) service written with [!INCLUDE[netfx35_long](../../../includes/netfx35-long-md.md)] on a machine running .NET Framework 4, you may get a <xref:System.ServiceModel.ProtocolException> with the following text.  
>>>>>>> 04682a0a
  
```output  
Unhandled Exception: System.ServiceModel.ProtocolException: The content type text/html; charset=utf-8 of the response message does not match the content type of the binding (application/soap+xml; charset=utf-8). If using a custom encoder, be sure that the IsContentTypeSupported method is implemented properly. The first 1024 bytes of the response were: '<html>    <head>        <title>The application domain or application pool is currently running version 4.0 or later of the .NET Framework. This can occur if IIS settings have been set to 4.0 or later for this Web application, or if you are using version 4.0 or later of the ASP.NET Web Development Server. The <compilation> element in the Web.config file for this Web application does not contain the required 'targetFrameworkMoniker' attribute for this version of the .NET Framework (for example, '<compilation targetFrameworkMoniker=".NETFramework,Version=v4.0">'). Update the Web.config file with this attribute, or configure the Web application to use a different version of the .NET Framework.</title>...  
```  
  
 Or if you try to browse to the service's .svc file you may see an error page with the following text.  
  
```output  
The application domain or application pool is currently running version 4.0 or later of the .NET Framework. This can occur if IIS settings have been set to 4.0 or later for this Web application, or if you are using version 4.0 or later of the ASP.NET Web Development Server. The <compilation> element in the Web.config file for this Web application does not contain the required 'targetFrameworkMoniker' attribute for this version of the .NET Framework (for example, '<compilation targetFrameworkMoniker=".NETFramework,Version=v4.0">'). Update the Web.config file with this attribute, or configure the Web application to use a different version of the .NET Framework.  
```  
  
<<<<<<< HEAD
 These errors occur because the application domain IIS is running within is running [!INCLUDE[netfx40_short](../../../includes/netfx40-short-md.md)] and the WCF service is expecting to run under .NET Framework 3.5. This topic explains the modifications required to get the service to run.  
=======
 These errors occur because the application domain IIS is running within is running .NET Framework 4 and the WCF service is expecting to run under [!INCLUDE[netfx35_short](../../../includes/netfx35-short-md.md)]. This topic explains the modifications required to get the service to run.  
>>>>>>> 04682a0a
  
 Next find the <`compilers`> element and change the CompilerVersion provider option to have a value of 4.0. By default, there are two <`compiler`> elements under the <`compilers`> element. You must update the CompilerVersion provider option for both as shown in the following example.  
  
```xml  
<system.codedom>  
      <compilers>  
        <compiler language="c#;cs;csharp" extension=".cs" warningLevel="4"  
                  type="Microsoft.CSharp.CSharpCodeProvider, System, Version=2.0.0.0, Culture=neutral, PublicKeyToken=b77a5c561934e089">  
          <providerOption name="CompilerVersion" value="v3.5"/>  
          <providerOption name="WarnAsError" value="false"/>  
        </compiler>  
        <compiler language="vb;vbs;visualbasic;vbscript" extension=".vb" warningLevel="4"  
                  type="Microsoft.VisualBasic.VBCodeProvider, System, Version=2.0.0.0, Culture=neutral, PublicKeyToken=b77a5c561934e089">  
          <providerOption name="CompilerVersion" value="v3.5"/>  
          <providerOption name="OptionInfer" value="true"/>  
          <providerOption name="WarnAsError" value="false"/>  
        </compiler>  
      </compilers>  
    </system.codedom>  
```  
  
### Add the required targetFramework attribute  
  
1. Open the service's Web.config file and look for the <`compilation`> element.  
  
2. Add the `targetFramework` attribute to the <`compilation`> element as shown in the following example.  
  
    ```xml  
    <compilation debug="false"  
            targetFramework="4.0">  
  
            <assemblies>  
              <add assembly="System.Core, Version=3.5.0.0, Culture=neutral, PublicKeyToken=B77A5C561934E089"/>  
              <add assembly="System.Xml.Linq, Version=3.5.0.0, Culture=neutral, PublicKeyToken=B77A5C561934E089"/>  
              <add assembly="System.Web.Extensions, Version=3.5.0.0, Culture=neutral, PublicKeyToken=31BF3856AD364E35"/>  
              <add assembly="System.Data.DataSetExtensions, Version=3.5.0.0, Culture=neutral, PublicKeyToken=B77A5C561934E089"/>  
            </assemblies>  
  
          </compilation>  
    ```  
  
3. Find the <`compilers`> element and change the CompilerVersion provider option to have a value of 4.0. By default, there are two <`compiler`> elements under the <`compilers`> element. You must update the CompilerVersion provider option for both as shown in the following example.  
  
    ```xml  
    <system.codedom>  
          <compilers>  
            <compiler language="c#;cs;csharp" extension=".cs" warningLevel="4"  
                      type="Microsoft.CSharp.CSharpCodeProvider, System, Version=2.0.0.0, Culture=neutral, PublicKeyToken=b77a5c561934e089">  
              <providerOption name="CompilerVersion" value="v3.5"/>  
              <providerOption name="WarnAsError" value="false"/>  
            </compiler>  
            <compiler language="vb;vbs;visualbasic;vbscript" extension=".vb" warningLevel="4"  
                      type="Microsoft.VisualBasic.VBCodeProvider, System, Version=2.0.0.0, Culture=neutral, PublicKeyToken=b77a5c561934e089">  
              <providerOption name="CompilerVersion" value="v3.5"/>  
              <providerOption name="OptionInfer" value="true"/>  
              <providerOption name="WarnAsError" value="false"/>  
            </compiler>  
          </compilers>  
        </system.codedom>  
    ```<|MERGE_RESOLUTION|>--- conflicted
+++ resolved
@@ -4,12 +4,8 @@
 ms.assetid: 9aabc785-068d-4d32-8841-3ef39308d8d6
 ---
 # How to: Host a WCF Service Written with .NET Framework 3.5 in IIS Running Under .NET Framework 4
-<<<<<<< HEAD
-When hosting a Windows Communication Foundation (WCF) service written with .NET Framework 3.5 on a machine running [!INCLUDE[netfx40_long](../../../includes/netfx40-long-md.md)], you may get a <xref:System.ServiceModel.ProtocolException> with the following text.  
-=======
 
-When hosting a Windows Communication Foundation (WCF) service written with [!INCLUDE[netfx35_long](../../../includes/netfx35-long-md.md)] on a machine running .NET Framework 4, you may get a <xref:System.ServiceModel.ProtocolException> with the following text.  
->>>>>>> 04682a0a
+When hosting a Windows Communication Foundation (WCF) service written with .NET Framework 3.5 on a machine running .NET Framework 4, you may get a <xref:System.ServiceModel.ProtocolException> with the following text.
   
 ```output  
 Unhandled Exception: System.ServiceModel.ProtocolException: The content type text/html; charset=utf-8 of the response message does not match the content type of the binding (application/soap+xml; charset=utf-8). If using a custom encoder, be sure that the IsContentTypeSupported method is implemented properly. The first 1024 bytes of the response were: '<html>    <head>        <title>The application domain or application pool is currently running version 4.0 or later of the .NET Framework. This can occur if IIS settings have been set to 4.0 or later for this Web application, or if you are using version 4.0 or later of the ASP.NET Web Development Server. The <compilation> element in the Web.config file for this Web application does not contain the required 'targetFrameworkMoniker' attribute for this version of the .NET Framework (for example, '<compilation targetFrameworkMoniker=".NETFramework,Version=v4.0">'). Update the Web.config file with this attribute, or configure the Web application to use a different version of the .NET Framework.</title>...  
@@ -21,11 +17,7 @@
 The application domain or application pool is currently running version 4.0 or later of the .NET Framework. This can occur if IIS settings have been set to 4.0 or later for this Web application, or if you are using version 4.0 or later of the ASP.NET Web Development Server. The <compilation> element in the Web.config file for this Web application does not contain the required 'targetFrameworkMoniker' attribute for this version of the .NET Framework (for example, '<compilation targetFrameworkMoniker=".NETFramework,Version=v4.0">'). Update the Web.config file with this attribute, or configure the Web application to use a different version of the .NET Framework.  
 ```  
   
-<<<<<<< HEAD
- These errors occur because the application domain IIS is running within is running [!INCLUDE[netfx40_short](../../../includes/netfx40-short-md.md)] and the WCF service is expecting to run under .NET Framework 3.5. This topic explains the modifications required to get the service to run.  
-=======
- These errors occur because the application domain IIS is running within is running .NET Framework 4 and the WCF service is expecting to run under [!INCLUDE[netfx35_short](../../../includes/netfx35-short-md.md)]. This topic explains the modifications required to get the service to run.  
->>>>>>> 04682a0a
+ These errors occur because the application domain IIS is running within is running .NET Framework 4 and the WCF service is expecting to run under .NET Framework 3.5. This topic explains the modifications required to get the service to run.
   
  Next find the <`compilers`> element and change the CompilerVersion provider option to have a value of 4.0. By default, there are two <`compiler`> elements under the <`compilers`> element. You must update the CompilerVersion provider option for both as shown in the following example.  
   
