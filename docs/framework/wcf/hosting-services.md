--- conflicted
+++ resolved
@@ -1,75 +1,66 @@
 ---
 title: "Hosting Services"
 ms.date: "03/30/2017"
-helpviewer_keywords: 
+helpviewer_keywords:
   - "hosting services [WCF]"
 ms.assetid: 192be927-6be2-4fda-98f0-e513c4881acc
 ---
-# Hosting Services
-To become active, a service must be hosted within a run-time environment that creates it and controls its context and lifetime. Windows Communication Foundation (WCF) services are designed to run in any Windows process that supports managed code.  
-  
- WCF provides a unified programming model for building service-oriented applications. This programming model remains consistent and is independent of the run-time environment in which the service is deployed. In practice, this means that the code for your services looks much the same whatever the hosting option.  
-  
- These hosting options range from running inside a console application to server environments such as a Windows service running within a worker process managed by Internet Information Services (IIS) or by Windows Process Activation Service (WAS). Developers choose the hosting environment that satisfies the service's deployment requirements. These requirements might derive from the platform on which the application is deployed, the transport on which it must send and receive messages, or on the type of process recycling and other process management required to ensure adequate availability, or on some other management or reliability requirements. The next section provides information and guidance on hosting options.  
-  
-## Hosting Options  
-  
-#### Self-Hosting in a Managed Application  
- WCF services can be hosted in any managed application. This is the most flexible option because it requires the least infrastructure to deploy. You embed the code for the service inside the managed application code and then create and open an instance of the <xref:System.ServiceModel.ServiceHost> to make the service available. For more information, see [How to: Host a WCF Service in a Managed Application](how-to-host-a-wcf-service-in-a-managed-application.md).  
-  
- This option enables two common scenarios: WCF services running inside console applications and rich client applications such as those based on Windows Presentation Foundation (WPF) or Windows Forms (WinForms). Hosting a WCF service inside a console application is typically useful during the application's development phase. This makes them easy to debug, easy to get trace information from to find out what is happening inside of the application, and easy to move around by copying them to new locations. This hosting option also makes it easy for rich client applications, such as WPF and WinForms applications, to communicate with the outside world. For example, a peer-to-peer collaboration client that uses WPF for its user interface and also hosts a WCF service that allows other clients to connect to it and share information.  
-  
-#### Managed Windows Services  
- This hosting option consists of registering the application domain (AppDomain) that hosts an WCF service as a managed Windows Service (formerly known as NT service) so that the process lifetime of the service is controlled by the service control manager (SCM) for Windows services. Like the self-hosting option, this type of hosting environment requires that some hosting code is written as part of the application. The service is implemented as both a Windows Service and as an WCF service by causing it to inherit from the <xref:System.ServiceProcess.ServiceBase> class as well as from an WCF service contract interface. The <xref:System.ServiceModel.ServiceHost> is then created and opened within an overridden <xref:System.ServiceProcess.ServiceBase.OnStart%28System.String%5B%5D%29> method and closed within an overridden <xref:System.ServiceProcess.ServiceBase.OnStop> method. An installer class that inherits from <xref:System.Configuration.Install.Installer> must also be implemented to allow the program to be installed as a Windows Service by the Installutil.exe tool. For more information, see [How to: Host a WCF Service in a Managed Windows Service](./feature-details/how-to-host-a-wcf-service-in-a-managed-windows-service.md). The scenario enabled by the managed Windows Service hosting option is that of a long-running WCF service hosted outside of IIS in a secure environment that is not message-activated. The lifetime of the service is controlled instead by the operating system. This hosting option is available in all versions of Windows.  
-  
-#### Internet Information Services (IIS)  
- The IIS hosting option is integrated with ASP.NET and uses the features these technologies offer, such as process recycling, idle shutdown, process health monitoring, and message-based activation. On the [!INCLUDE[wxp](../../../includes/wxp-md.md)] and [!INCLUDE[ws2003](../../../includes/ws2003-md.md)] operating systems, this is the preferred solution for hosting Web service applications that must be highly available and highly scalable. IIS also offers the integrated manageability that customers expect from an enterprise-class server product. This hosting option requires that IIS be properly configured, but it does not require that any hosting code be written as part of the application. For more information about how to configure IIS hosting for a WCF service, see [How to: Host a WCF Service in IIS](./feature-details/how-to-host-a-wcf-service-in-iis.md).  
-  
- Note that IIS-hosted services can only use the HTTP transport. Its implementation in IIS 5.1 has introduced some limitations in [!INCLUDE[wxp](../../../includes/wxp-md.md)]. The message-based activation provided for an WCF service by IIS 5.1 on [!INCLUDE[wxp](../../../includes/wxp-md.md)] blocks any other self-hosted WCF service on the same computer from using port 80 to communicate. WCF services can run in the same AppDomain/Application Pool/Worker Process as other applications when hosted by IIS 6.0 on [!INCLUDE[ws2003](../../../includes/ws2003-md.md)]. But because WCF and IIS 6.0 both use the kernel-mode HTTP stack (HTTP.sys), IIS 6.0 can share port 80 with other self-hosted WCF services running on the same machine, unlike IIS 5.1.  
-  
-#### Windows Process Activation Service (WAS)  
- Windows Process Activation Service (WAS) is the new process activation mechanism for the [!INCLUDE[lserver](../../../includes/lserver-md.md)] that is also available on [!INCLUDE[wv](../../../includes/wv-md.md)]. It retains the familiar IIS 6.0 process model (application pools and message-based process activation) and hosting features (such as rapid failure protection, health monitoring, and recycling), but it removes the dependency on HTTP from the activation architecture. IIS 7.0 uses WAS to accomplish message-based activation over HTTP. Additional WCF components also plug into WAS to provide message-based activation over the other protocols that WCF supports, such as TCP, MSMQ, and named pipes. This allows applications that use communication protocols to use the IIS features such as process recycling, rapid fail protection, and the common configuration system that were only available to HTTP-based applications.  
-  
- This hosting option requires that WAS be properly configured, but it does not require you to write any hosting code as part of the application. For more information about how to configure WAS hosting, see [How to: Host a WCF Service in WAS](./feature-details/how-to-host-a-wcf-service-in-was.md).  
-  
-## Choosing a Hosting Environment  
- The following table summarizes some of the key benefits and scenarios associated with each of the hosting options.  
-  
-|Hosting Environment|Common Scenarios|Key Benefits and Limitations|  
-|-------------------------|----------------------|----------------------------------|  
-|Managed Application ("Self-Hosted")|-   Console applications used during development.<br />-   Rich WinForm and WPF client applications accessing services.|-   Flexible.<br />-   Easy to deploy.<br />-   Not an enterprise solution for services.|  
-|Windows Services (formerly known as NT services)|-   A long-running WCF service hosted outside of IIS.|-   Service process lifetime controlled by the operating system, not message-activated.<br />-   Supported by all versions of Windows.<br />-   Secure environment.|  
-|IIS 5.1, IIS 6.0|-   Running a WCF service side-by-side with ASP.NET content on the Internet using the HTTP protocol.|-   Process recycling.<br />-   Idle shutdown.<br />-   Process health monitoring.<br />-   Message-based activation.<br />-   HTTP only.|  
-|Windows Process Activation Service (WAS)|-   Running a WCF service without installing IIS on the Internet using various transport protocols.|-   IIS is not required.<br />-   Process recycling.<br />-   Idle shutdown.<br />-   Process health monitoring.<br />-   Message-based activation.<br />-   Works with HTTP, TCP, named pipes, and MSMQ.|  
-|IIS 7.0|-   Running a WCF service with ASP.NET content.<br />-   Running a WCF service on the Internet using various transport protocols.|-   WAS benefits.<br />-   Integrated with ASP.NET and IIS content.|  
-  
- The choice of a hosting environment depends on the version of Windows on which it is deployed, the transports it requires to send messages and the type of process and application domain recycling it requires. The following table summarizes the data related to these requirements.  
-  
-|Hosting Environment|Platform Availability|Transports Supported|Process and AppDomain Recycling|  
-|-------------------------|---------------------------|--------------------------|-------------------------------------|  
-|Managed Applications ("Self-Hosted")|[!INCLUDE[wxp](../../../includes/wxp-md.md)], [!INCLUDE[ws2003](../../../includes/ws2003-md.md)], [!INCLUDE[wv](../../../includes/wv-md.md)],<br /><br /> [!INCLUDE[lserver](../../../includes/lserver-md.md)]|HTTP,<br /><br /> net.tcp,<br /><br /> net.pipe,<br /><br /> net.msmq|No|  
-|Windows Services (formerly known as NT services)|[!INCLUDE[wxp](../../../includes/wxp-md.md)], [!INCLUDE[ws2003](../../../includes/ws2003-md.md)], [!INCLUDE[wv](../../../includes/wv-md.md)],<br /><br /> [!INCLUDE[lserver](../../../includes/lserver-md.md)]|HTTP,<br /><br /> net.tcp,<br /><br /> net.pipe,<br /><br /> net.msmq|No|  
-|IIS 5.1|[!INCLUDE[wxp](../../../includes/wxp-md.md)]|HTTP|Yes|  
-|IIS 6.0|[!INCLUDE[ws2003](../../../includes/ws2003-md.md)]|HTTP|Yes|  
-|Windows Process Activation Service (WAS)|[!INCLUDE[wv](../../../includes/wv-md.md)], [!INCLUDE[lserver](../../../includes/lserver-md.md)]|HTTP,<br /><br /> net.tcp,<br /><br /> net.pipe,<br /><br /> net.msmq|Yes|  
-  
- It is important to note that running a service or any extension from an untrusted host compromises security. Also, note that when opening a <xref:System.ServiceModel.ServiceHost> under impersonation, an application must ensure that the user is not logged off, for example by caching the <xref:System.Security.Principal.WindowsIdentity> of the user.  
-  
+# Hosting services
+
+To become active, a service must be hosted within a run-time environment that creates it and controls its context and lifetime. Windows Communication Foundation (WCF) services are designed to run in any Windows process that supports managed code.
+
+WCF provides a unified programming model for building service-oriented applications. This programming model remains consistent and is independent of the run-time environment in which the service is deployed. In practice, this means that the code for your services looks much the same whatever the hosting option.
+
+These hosting options range from running inside a console application to server environments such as a Windows service running within a worker process managed by Internet Information Services (IIS) or by Windows Process Activation Service (WAS). Developers choose the hosting environment that satisfies the service's deployment requirements. These requirements might derive from the platform on which the application is deployed, the transport on which it must send and receive messages, or on the type of process recycling and other process management required to ensure adequate availability, or on some other management or reliability requirements. The next section provides information and guidance on hosting options.
+
+## Hosting options
+
+### Self-Host in a Managed Application
+ WCF services can be hosted in any managed application. This is the most flexible option because it requires the least infrastructure to deploy. You embed the code for the service inside the managed application code and then create and open an instance of the <xref:System.ServiceModel.ServiceHost> to make the service available. For more information, see [How to: Host a WCF Service in a Managed Application](how-to-host-a-wcf-service-in-a-managed-application.md).
+
+ This option enables two common scenarios: WCF services running inside console applications and rich client applications such as those based on Windows Presentation Foundation (WPF) or Windows Forms (WinForms). Hosting a WCF service inside a console application is typically useful during the application's development phase. This makes them easy to debug, easy to get trace information from to find out what is happening inside of the application, and easy to move around by copying them to new locations. This hosting option also makes it easy for rich client applications, such as WPF and WinForms applications, to communicate with the outside world. For example, a peer-to-peer collaboration client that uses WPF for its user interface and also hosts a WCF service that allows other clients to connect to it and share information.
+
+### Managed Windows Services
+ This hosting option consists of registering the application domain (AppDomain) that hosts an WCF service as a managed Windows Service (formerly known as NT service) so that the process lifetime of the service is controlled by the service control manager (SCM) for Windows services. Like the self-hosting option, this type of hosting environment requires that some hosting code is written as part of the application. The service is implemented as both a Windows Service and as an WCF service by causing it to inherit from the <xref:System.ServiceProcess.ServiceBase> class as well as from an WCF service contract interface. The <xref:System.ServiceModel.ServiceHost> is then created and opened within an overridden <xref:System.ServiceProcess.ServiceBase.OnStart%28System.String%5B%5D%29> method and closed within an overridden <xref:System.ServiceProcess.ServiceBase.OnStop> method. An installer class that inherits from <xref:System.Configuration.Install.Installer> must also be implemented to allow the program to be installed as a Windows Service by the Installutil.exe tool. For more information, see [How to: Host a WCF Service in a Managed Windows Service](./feature-details/how-to-host-a-wcf-service-in-a-managed-windows-service.md). The scenario enabled by the managed Windows Service hosting option is that of a long-running WCF service hosted outside of IIS in a secure environment that is not message-activated. The lifetime of the service is controlled instead by the operating system. This hosting option is available in all versions of Windows.
+
+### Internet Information Services (IIS)
+ The IIS hosting option is integrated with ASP.NET and uses the features these technologies offer, such as process recycling, idle shutdown, process health monitoring, and message-based activation. On the [!INCLUDE[wxp](../../../includes/wxp-md.md)] and [!INCLUDE[ws2003](../../../includes/ws2003-md.md)] operating systems, this is the preferred solution for hosting Web service applications that must be highly available and highly scalable. IIS also offers the integrated manageability that customers expect from an enterprise-class server product. This hosting option requires that IIS be properly configured, but it does not require that any hosting code be written as part of the application. For more information about how to configure IIS hosting for a WCF service, see [How to: Host a WCF Service in IIS](./feature-details/how-to-host-a-wcf-service-in-iis.md).
+
+ Note that IIS-hosted services can only use the HTTP transport. Its implementation in IIS 5.1 has introduced some limitations in [!INCLUDE[wxp](../../../includes/wxp-md.md)]. The message-based activation provided for an WCF service by IIS 5.1 on [!INCLUDE[wxp](../../../includes/wxp-md.md)] blocks any other self-hosted WCF service on the same computer from using port 80 to communicate. WCF services can run in the same AppDomain/Application Pool/Worker Process as other applications when hosted by IIS 6.0 on [!INCLUDE[ws2003](../../../includes/ws2003-md.md)]. But because WCF and IIS 6.0 both use the kernel-mode HTTP stack (HTTP.sys), IIS 6.0 can share port 80 with other self-hosted WCF services running on the same machine, unlike IIS 5.1.
+
+### Windows Process Activation Service (WAS)
+ Windows Process Activation Service (WAS) is the new process activation mechanism for the [!INCLUDE[lserver](../../../includes/lserver-md.md)] that is also available on [!INCLUDE[wv](../../../includes/wv-md.md)]. It retains the familiar IIS 6.0 process model (application pools and message-based process activation) and hosting features (such as rapid failure protection, health monitoring, and recycling), but it removes the dependency on HTTP from the activation architecture. IIS 7.0 uses WAS to accomplish message-based activation over HTTP. Additional WCF components also plug into WAS to provide message-based activation over the other protocols that WCF supports, such as TCP, MSMQ, and named pipes. This allows applications that use communication protocols to use the IIS features such as process recycling, rapid fail protection, and the common configuration system that were only available to HTTP-based applications.
+
+ This hosting option requires that WAS be properly configured, but it does not require you to write any hosting code as part of the application. For more information about how to configure WAS hosting, see [How to: Host a WCF Service in WAS](./feature-details/how-to-host-a-wcf-service-in-was.md).
+
+## Choose a Hosting Environment
+ The following table summarizes some of the key benefits and scenarios associated with each of the hosting options.
+
+|Hosting Environment|Common Scenarios|Key Benefits and Limitations|
+|-------------------------|----------------------|----------------------------------|
+|Managed Application ("Self-Hosted")|-   Console applications used during development.<br />-   Rich WinForm and WPF client applications accessing services.|-   Flexible.<br />-   Easy to deploy.<br />-   Not an enterprise solution for services.|
+|Windows Services (formerly known as NT services)|-   A long-running WCF service hosted outside of IIS.|-   Service process lifetime controlled by the operating system, not message-activated.<br />-   Supported by all versions of Windows.<br />-   Secure environment.|
+|IIS 5.1, IIS 6.0|-   Running a WCF service side-by-side with ASP.NET content on the Internet using the HTTP protocol.|-   Process recycling.<br />-   Idle shutdown.<br />-   Process health monitoring.<br />-   Message-based activation.<br />-   HTTP only.|
+|Windows Process Activation Service (WAS)|-   Running a WCF service without installing IIS on the Internet using various transport protocols.|-   IIS is not required.<br />-   Process recycling.<br />-   Idle shutdown.<br />-   Process health monitoring.<br />-   Message-based activation.<br />-   Works with HTTP, TCP, named pipes, and MSMQ.|
+|IIS 7.0|-   Running a WCF service with ASP.NET content.<br />-   Running a WCF service on the Internet using various transport protocols.|-   WAS benefits.<br />-   Integrated with ASP.NET and IIS content.|
+
+ The choice of a hosting environment depends on the version of Windows on which it is deployed, the transports it requires to send messages and the type of process and application domain recycling it requires. The following table summarizes the data related to these requirements.
+
+|Hosting Environment|Platform Availability|Transports Supported|Process and AppDomain Recycling|
+|-------------------------|---------------------------|--------------------------|-------------------------------------|
+|Managed Applications ("Self-Hosted")|[!INCLUDE[wxp](../../../includes/wxp-md.md)], [!INCLUDE[ws2003](../../../includes/ws2003-md.md)], [!INCLUDE[wv](../../../includes/wv-md.md)],<br /><br /> [!INCLUDE[lserver](../../../includes/lserver-md.md)]|HTTP,<br /><br /> net.tcp,<br /><br /> net.pipe,<br /><br /> net.msmq|No|
+|Windows Services (formerly known as NT services)|[!INCLUDE[wxp](../../../includes/wxp-md.md)], [!INCLUDE[ws2003](../../../includes/ws2003-md.md)], [!INCLUDE[wv](../../../includes/wv-md.md)],<br /><br /> [!INCLUDE[lserver](../../../includes/lserver-md.md)]|HTTP,<br /><br /> net.tcp,<br /><br /> net.pipe,<br /><br /> net.msmq|No|
+|IIS 5.1|[!INCLUDE[wxp](../../../includes/wxp-md.md)]|HTTP|Yes|
+|IIS 6.0|[!INCLUDE[ws2003](../../../includes/ws2003-md.md)]|HTTP|Yes|
+|Windows Process Activation Service (WAS)|[!INCLUDE[wv](../../../includes/wv-md.md)], [!INCLUDE[lserver](../../../includes/lserver-md.md)]|HTTP,<br /><br /> net.tcp,<br /><br /> net.pipe,<br /><br /> net.msmq|Yes|
+
+ It is important to note that running a service or any extension from an untrusted host compromises security. Also, note that when opening a <xref:System.ServiceModel.ServiceHost> under impersonation, an application must ensure that the user is not logged off, for example by caching the <xref:System.Security.Principal.WindowsIdentity> of the user.
+
 ## See also
 
-<<<<<<< HEAD
-- [Basic Programming Lifecycle](../../../docs/framework/wcf/basic-programming-lifecycle.md)
-- [Implementing Service Contracts](../../../docs/framework/wcf/implementing-service-contracts.md)
-- [How to: Host a WCF Service in IIS](../../../docs/framework/wcf/feature-details/how-to-host-a-wcf-service-in-iis.md)
-- [How to: Host a WCF Service in WAS](../../../docs/framework/wcf/feature-details/how-to-host-a-wcf-service-in-was.md)
-- [How to: Host a WCF Service in a Managed Windows Service](../../../docs/framework/wcf/feature-details/how-to-host-a-wcf-service-in-a-managed-windows-service.md)
-- [How to: Host a WCF Service in a Managed Application](../../../docs/framework/wcf/how-to-host-a-wcf-service-in-a-managed-application.md)
-=======
-- [System Requirements](wcf-system-requirements.md)
 - [Basic Programming Lifecycle](basic-programming-lifecycle.md)
 - [Implementing Service Contracts](implementing-service-contracts.md)
 - [How to: Host a WCF Service in IIS](./feature-details/how-to-host-a-wcf-service-in-iis.md)
 - [How to: Host a WCF Service in WAS](./feature-details/how-to-host-a-wcf-service-in-was.md)
 - [How to: Host a WCF Service in a Managed Windows Service](./feature-details/how-to-host-a-wcf-service-in-a-managed-windows-service.md)
-- [How to: Host a WCF Service in a Managed Application](how-to-host-a-wcf-service-in-a-managed-application.md)
->>>>>>> 7705ef80
+- [How to: Host a WCF Service in a Managed Application](how-to-host-a-wcf-service-in-a-managed-application.md)