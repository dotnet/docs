---
title: "How to: Create a Windows Communication Foundation Client"
<<<<<<< HEAD
ms.date: "03/30/2017"
=======
ms.date: 09/14/2018
>>>>>>> 8b9e8cd3
helpviewer_keywords:
  - "clients [WCF], running"
  - "WCF clients [WCF], running"
ms.assetid: a67884cc-1c4b-416b-8c96-5c954099f19f
---
# How to: Create a Windows Communication Foundation Client
<<<<<<< HEAD
This is the fourth of six tasks required to create a Windows Communication Foundation (WCF) application. For an overview of all six of the tasks, see the [Getting Started Tutorial](../../../docs/framework/wcf/getting-started-tutorial.md) topic.

 This topic describes how to retrieve metadata from a WCF service and use it to create a WCF proxy that can access the service. This task is completed by using the Add Service Reference functionality provided by Visual Studio . This tool obtains the metadata from the service’s MEX endpoint and generates a managed source code file for a client proxy in the language you have chosen (C# by default). In addition to creating the client proxy, the tool also creates or updates the client configuration file which enables the client application to connect to the service at one of its endpoints.

> [!NOTE]
>  You can also use the [ServiceModel Metadata Utility Tool (Svcutil.exe)](../../../docs/framework/wcf/servicemodel-metadata-utility-tool-svcutil-exe.md) tool to generate the proxy class and configuration instead of using Add Service Reference inside of Visual Studio.

> [!WARNING]
>  When calling a WCF service from a class library project in Visual Studio 2012 you can use the Add Service Reference feature to automatically generate a proxy and associated configuration file.  The configuration file will not be used by the class library project. You will need to add the settings in the generated configuration file to the app.config file for the executable that will call the class library.

 The client application uses the generated proxy class to communicate with the service. This procedure is described in [How to: Use a Client](../../../docs/framework/wcf/how-to-use-a-wcf-client.md).

### To create a Windows Communication Foundation client

1.  Create a new console application project by right-clicking on the Getting Started solution, selecting, **Add**, **New Project**. In the **Add New Project** dialog on the left hand side of the dialog select **Windows** under **C#** or **VB**. In the center section of the dialog select **Console Application**. Name the project `GettingStartedClient`.

2.  Set the target framework of the GettingStartedClient project to .NET Framework 4.5 by right clicking on **GettingStartedClient** in the Solution Explorer and selecting **Properties**. In the dropdown box labeled **Target Framework** select **.NET Framework 4.5**. Setting the target framework for a VB project is a little different, in the GettingStartedClient project properties dialog, click the **Compile** tab on the left-hand side of the screen, and then click the **Advanced Compile Options** button at the lower left-hand corner of the dialog. Then select **.NET Framework 4.5** in the dropdown box labeled **Target Framework**.

     Setting the target framework will cause Visual Studio 2011 to reload the solution, press **OK** when prompted.

3.  Add a reference to System.ServiceModel to the GettingStartedClient project by right-clicking the **Reference** folder under the GettingStartedClient project in Solution Explorer and select **Add** Reference. In the **Add Reference** dialog select **Framework** on the left-hand side of the dialog. In the Search Assemblies textbox, type in `System.ServiceModel`. In the center section of the dialog select **System.ServiceModel**, click the **Add** button, and click the **Close** button. Save the solution by clicking the **Save All** button below the main menu.

4.  Next you wlll add a service reference to the Calculator Service. Before you can do that, you must start up the GettingStartedHost console application. Once the host is running you can right click the References folder under the GettingStartedClient project in the Solution Explorer and select Add Service Reference and type in the following URL in the address box of the Add Service Reference dialog:  [http://localhost:8000/ServiceModelSamples/Service](http://localhost:8000/ServiceModelSamples/Service) and   click the **Go** button. The CalculatorService should then be displayed in the Services list box, Double click CalculatorService and it will expand and show the service contracts implemented by the service. Leave the default namespace as is and click the **OK** button.

     When you add a reference to a service using Visual Studio a new item will appear in the Solution Explorer under the Service References folder under the GettingStartedClient project.  If you use the [ServiceModel Metadata Utility Tool (Svcutil.exe)](../../../docs/framework/wcf/servicemodel-metadata-utility-tool-svcutil-exe.md) tool a source code file and app.config file will be generated.

     You can also use the command-line tool [ServiceModel Metadata Utility Tool (Svcutil.exe)](../../../docs/framework/wcf/servicemodel-metadata-utility-tool-svcutil-exe.md) with the appropriate switches to create the client code. The following example generates a code file and a configuration file for the service. The first example shows how to generate the proxy in VB and the second shows how to generated the proxy in C#:

    ```
    svcutil.exe /language:vb /out:generatedProxy.vb /config:app.config http://localhost:8000/ServiceModelSamples/service
    ```

    ```csharp
    svcutil.exe /language:cs /out:generatedProxy.cs /config:app.config http://localhost:8000/ServiceModelSamples/service
    ```

 You have now created the proxy that the client application will use to call the calculator service. Proceed to the next topic in the series: [How to: Configure a Client](../../../docs/framework/wcf/how-to-configure-a-basic-wcf-client.md)

## See Also
=======

This is the fourth of six tasks required to create a Windows Communication Foundation (WCF) application. For an overview of all six of the tasks, see the [Getting Started Tutorial](../../../docs/framework/wcf/getting-started-tutorial.md) topic.

This topic describes how to retrieve metadata from a WCF service and use it to create a WCF proxy that can access the service. This task is completed by using the **Add Service Reference** functionality provided by Visual Studio. This tool obtains the metadata from the service’s MEX endpoint and generates a managed source code file for a client proxy in the language you have chosen (C# by default). In addition to creating the client proxy, the tool also creates or updates the client configuration file which enables the client application to connect to the service at one of its endpoints.

> [!NOTE]
> You can also use the [ServiceModel Metadata Utility Tool (Svcutil.exe)](../../../docs/framework/wcf/servicemodel-metadata-utility-tool-svcutil-exe.md) tool to generate the proxy class and configuration instead of using **Add Service Reference** in Visual Studio.

> [!NOTE]
> When calling a WCF service from a class library project in Visual Studio, you can use the **Add Service Reference** feature to automatically generate a proxy and associated configuration file. The configuration file will not be used by the class library project. You need to add the settings in the generated configuration file to the app.config file for the executable that calls the class library.

The client application uses the generated proxy class to communicate with the service. This procedure is described in [How to: Use a Client](../../../docs/framework/wcf/how-to-use-a-wcf-client.md).

## To create a Windows Communication Foundation client

1. Create a new console application project in Visual Studio. Right-click on the Getting Started solution in **Solution Explorer** and select **Add** > **New Project**. In the **Add New Project** dialog, on the left-hand side, select the **Windows Desktop** category under **Visual C#** or **Visual Basic**. Select the **Console App (.NET Framework)** template, and then name the project **GettingStartedClient**.

2. Add a reference to System.ServiceModel to the GettingStartedClient project. Right-click on the **References** folder under the GettingStartedClient project in **Solution Explorer**, and then select **Add Reference**. In the **Add Reference** dialog, select **Framework** on the left-hand side of the dialog under **Assemblies**. Find and select **System.ServiceModel**, and then choose **OK**. Save the solution by selecting **File** > **Save All**.

3. Add a service reference to the Calculator Service.

   1. First, start up the GettingStartedHost console application.

   2. Once the host is running, right-click the **References** folder under the GettingStartedClient project in **Solution Explorer** and select **Add** > **Service Reference**.

   3. Enter the following URL in the address box of the **Add Service Reference** dialog: [http://localhost:8000/GettingStartedClient/Service](http://localhost:8000/GettingStartedClient/Service)

   4. Choose **Go**.

   The CalculatorService is displayed in the **Services** list box. Double-click CalculatorService to expand it and show the service contracts implemented by the service. Leave the default namespace as-is and choose **OK**.

    When you add a reference to a service using Visual Studio, a new item appears in **Solution Explorer** under the **Service References** folder under the GettingStartedClient project. If you use the [ServiceModel Metadata Utility Tool (Svcutil.exe)](../../../docs/framework/wcf/servicemodel-metadata-utility-tool-svcutil-exe.md) tool, a source code file and app.config file are generated.

    You can also use the command-line tool [ServiceModel Metadata Utility Tool (Svcutil.exe)](../../../docs/framework/wcf/servicemodel-metadata-utility-tool-svcutil-exe.md) with the appropriate switches to create the client code. The following example generates a code file and a configuration file for the service. The first example shows how to generate the proxy in VB, and the second shows how to generate the proxy in C#:

    ```shell
    svcutil.exe /language:vb /out:generatedProxy.vb /config:app.config http://localhost:8000/GettingStartedClient/service
    ```

    ```shell
    svcutil.exe /language:cs /out:generatedProxy.cs /config:app.config http://localhost:8000/GettingStartedClient/service
    ```

## Next steps

You've created the proxy that the client application will use to call the calculator service. Proceed to the next topic in the series.

> [!div class="nextstepaction"]
> [How to: Configure a Client](../../../docs/framework/wcf/how-to-configure-a-basic-wcf-client.md)

## See also
>>>>>>> 8b9e8cd3

- [ServiceModel Metadata Utility Tool (Svcutil.exe)](../../../docs/framework/wcf/servicemodel-metadata-utility-tool-svcutil-exe.md)
- [Getting Started](../../../docs/framework/wcf/samples/getting-started-sample.md)
- [Self-Host](../../../docs/framework/wcf/samples/self-host.md)
- [How to: Publish Metadata for a Service Using a Configuration File](../../../docs/framework/wcf/feature-details/how-to-publish-metadata-for-a-service-using-a-configuration-file.md)
- [How to: Use Svcutil.exe to Download Metadata Documents](../../../docs/framework/wcf/feature-details/how-to-use-svcutil-exe-to-download-metadata-documents.md)<|MERGE_RESOLUTION|>--- conflicted
+++ resolved
@@ -1,57 +1,12 @@
 ---
 title: "How to: Create a Windows Communication Foundation Client"
-<<<<<<< HEAD
-ms.date: "03/30/2017"
-=======
 ms.date: 09/14/2018
->>>>>>> 8b9e8cd3
 helpviewer_keywords:
   - "clients [WCF], running"
   - "WCF clients [WCF], running"
 ms.assetid: a67884cc-1c4b-416b-8c96-5c954099f19f
 ---
 # How to: Create a Windows Communication Foundation Client
-<<<<<<< HEAD
-This is the fourth of six tasks required to create a Windows Communication Foundation (WCF) application. For an overview of all six of the tasks, see the [Getting Started Tutorial](../../../docs/framework/wcf/getting-started-tutorial.md) topic.
-
- This topic describes how to retrieve metadata from a WCF service and use it to create a WCF proxy that can access the service. This task is completed by using the Add Service Reference functionality provided by Visual Studio . This tool obtains the metadata from the service’s MEX endpoint and generates a managed source code file for a client proxy in the language you have chosen (C# by default). In addition to creating the client proxy, the tool also creates or updates the client configuration file which enables the client application to connect to the service at one of its endpoints.
-
-> [!NOTE]
->  You can also use the [ServiceModel Metadata Utility Tool (Svcutil.exe)](../../../docs/framework/wcf/servicemodel-metadata-utility-tool-svcutil-exe.md) tool to generate the proxy class and configuration instead of using Add Service Reference inside of Visual Studio.
-
-> [!WARNING]
->  When calling a WCF service from a class library project in Visual Studio 2012 you can use the Add Service Reference feature to automatically generate a proxy and associated configuration file.  The configuration file will not be used by the class library project. You will need to add the settings in the generated configuration file to the app.config file for the executable that will call the class library.
-
- The client application uses the generated proxy class to communicate with the service. This procedure is described in [How to: Use a Client](../../../docs/framework/wcf/how-to-use-a-wcf-client.md).
-
-### To create a Windows Communication Foundation client
-
-1.  Create a new console application project by right-clicking on the Getting Started solution, selecting, **Add**, **New Project**. In the **Add New Project** dialog on the left hand side of the dialog select **Windows** under **C#** or **VB**. In the center section of the dialog select **Console Application**. Name the project `GettingStartedClient`.
-
-2.  Set the target framework of the GettingStartedClient project to .NET Framework 4.5 by right clicking on **GettingStartedClient** in the Solution Explorer and selecting **Properties**. In the dropdown box labeled **Target Framework** select **.NET Framework 4.5**. Setting the target framework for a VB project is a little different, in the GettingStartedClient project properties dialog, click the **Compile** tab on the left-hand side of the screen, and then click the **Advanced Compile Options** button at the lower left-hand corner of the dialog. Then select **.NET Framework 4.5** in the dropdown box labeled **Target Framework**.
-
-     Setting the target framework will cause Visual Studio 2011 to reload the solution, press **OK** when prompted.
-
-3.  Add a reference to System.ServiceModel to the GettingStartedClient project by right-clicking the **Reference** folder under the GettingStartedClient project in Solution Explorer and select **Add** Reference. In the **Add Reference** dialog select **Framework** on the left-hand side of the dialog. In the Search Assemblies textbox, type in `System.ServiceModel`. In the center section of the dialog select **System.ServiceModel**, click the **Add** button, and click the **Close** button. Save the solution by clicking the **Save All** button below the main menu.
-
-4.  Next you wlll add a service reference to the Calculator Service. Before you can do that, you must start up the GettingStartedHost console application. Once the host is running you can right click the References folder under the GettingStartedClient project in the Solution Explorer and select Add Service Reference and type in the following URL in the address box of the Add Service Reference dialog:  [http://localhost:8000/ServiceModelSamples/Service](http://localhost:8000/ServiceModelSamples/Service) and   click the **Go** button. The CalculatorService should then be displayed in the Services list box, Double click CalculatorService and it will expand and show the service contracts implemented by the service. Leave the default namespace as is and click the **OK** button.
-
-     When you add a reference to a service using Visual Studio a new item will appear in the Solution Explorer under the Service References folder under the GettingStartedClient project.  If you use the [ServiceModel Metadata Utility Tool (Svcutil.exe)](../../../docs/framework/wcf/servicemodel-metadata-utility-tool-svcutil-exe.md) tool a source code file and app.config file will be generated.
-
-     You can also use the command-line tool [ServiceModel Metadata Utility Tool (Svcutil.exe)](../../../docs/framework/wcf/servicemodel-metadata-utility-tool-svcutil-exe.md) with the appropriate switches to create the client code. The following example generates a code file and a configuration file for the service. The first example shows how to generate the proxy in VB and the second shows how to generated the proxy in C#:
-
-    ```
-    svcutil.exe /language:vb /out:generatedProxy.vb /config:app.config http://localhost:8000/ServiceModelSamples/service
-    ```
-
-    ```csharp
-    svcutil.exe /language:cs /out:generatedProxy.cs /config:app.config http://localhost:8000/ServiceModelSamples/service
-    ```
-
- You have now created the proxy that the client application will use to call the calculator service. Proceed to the next topic in the series: [How to: Configure a Client](../../../docs/framework/wcf/how-to-configure-a-basic-wcf-client.md)
-
-## See Also
-=======
 
 This is the fourth of six tasks required to create a Windows Communication Foundation (WCF) application. For an overview of all six of the tasks, see the [Getting Started Tutorial](../../../docs/framework/wcf/getting-started-tutorial.md) topic.
 
@@ -103,7 +58,6 @@
 > [How to: Configure a Client](../../../docs/framework/wcf/how-to-configure-a-basic-wcf-client.md)
 
 ## See also
->>>>>>> 8b9e8cd3
 
 - [ServiceModel Metadata Utility Tool (Svcutil.exe)](../../../docs/framework/wcf/servicemodel-metadata-utility-tool-svcutil-exe.md)
 - [Getting Started](../../../docs/framework/wcf/samples/getting-started-sample.md)
