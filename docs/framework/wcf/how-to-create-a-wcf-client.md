--- conflicted
+++ resolved
@@ -16,44 +16,6 @@
 > You can also use the [ServiceModel Metadata Utility Tool (Svcutil.exe)](../../../docs/framework/wcf/servicemodel-metadata-utility-tool-svcutil-exe.md) tool to generate the proxy class and configuration instead of using Add Service Reference inside of Visual Studio.
 
 > [!WARNING]
-<<<<<<< HEAD
->  When calling a WCF service from a class library project in [!INCLUDE[vs_current_long](../../../includes/vs-current-long-md.md)] you can use the Add Service Reference feature to automatically generate a proxy and associated configuration file.  The configuration file will not be used by the class library project. You will need to add the settings in the generated configuration file to the app.config file for the executable that will call the class library.  
-  
- The client application uses the generated proxy class to communicate with the service. This procedure is described in [How to: Use a Client](../../../docs/framework/wcf/how-to-use-a-wcf-client.md).  
-  
-### To create a Windows Communication Foundation client  
-  
-1.  Create a new console application project by right-clicking on the Getting Started solution, selecting, **Add**, **New Project**. In the **Add New Project** dialog on the left hand side of the dialog select **Windows** under **C#** or **VB**. In the center section of the dialog select **Console Application**. Name the project `GettingStartedClient`.  
-  
-2.  Set the target framework of the GettingStartedClient project to .NET Framework 4.5 by right clicking on **GettingStartedClient** in the Solution Explorer and selecting **Properties**. In the dropdown box labeled **Target Framework** select **.NET Framework 4.5**. Setting the target framework for a VB project is a little different, in the GettingStartedClient project properties dialog, click the **Compile** tab on the left-hand side of the screen, and then click the **Advanced Compile Options** button at the lower left-hand corner of the dialog. Then select **.NET Framework 4.5** in the dropdown box labeled **Target Framework**.  
-  
-     Setting the target framework will cause Visual Studio 2011 to reload the solution, press **OK** when prompted.  
-  
-3.  Add a reference to System.ServiceModel to the GettingStartedClient project by right-clicking the **Reference** folder under the GettingStartedClient project in Solution Explorer and select **Add** Reference. In the **Add Reference** dialog select **Framework** on the left-hand side of the dialog. In the Search Assemblies textbox, type in `System.ServiceModel`. In the center section of the dialog select **System.ServiceModel**, click the **Add** button, and click the **Close** button. Save the solution by clicking the **Save All** button below the main menu.  
-  
-4.  Next you wlll add a service reference to the Calculator Service. Before you can do that, you must start up the GettingStartedHost console application. Once the host is running you can right click the References folder under the GettingStartedClient project in the Solution Explorer and select Add Service Reference and type in the following URL in the address box of the Add Service Reference dialog:  [http://localhost:8000/GettingStartedClient/Service](http://localhost:8000/GettingStartedClient/Service) and   click the **Go** button. The CalculatorService should then be displayed in the Services list box, Double click CalculatorService and it will expand and show the service contracts implemented by the service. Leave the default namespace as is and click the **OK** button.  
-  
-     When you add a reference to a service using Visual Studio a new item will appear in the Solution Explorer under the Service References folder under the GettingStartedClient project.  If you use the [ServiceModel Metadata Utility Tool (Svcutil.exe)](../../../docs/framework/wcf/servicemodel-metadata-utility-tool-svcutil-exe.md) tool a source code file and app.config file will be generated.  
-  
-     You can also use the command-line tool [ServiceModel Metadata Utility Tool (Svcutil.exe)](../../../docs/framework/wcf/servicemodel-metadata-utility-tool-svcutil-exe.md) with the appropriate switches to create the client code. The following example generates a code file and a configuration file for the service. The first example shows how to generate the proxy in VB and the second shows how to generated the proxy in C#:  
-  
-    ```  
-    svcutil.exe /language:vb /out:generatedProxy.vb /config:app.config http://localhost:8000/GettingStartedClient/service  
-    ```  
-  
-    ```csharp  
-    svcutil.exe /language:cs /out:generatedProxy.cs /config:app.config http://localhost:8000/GettingStartedClient/service  
-    ```  
-  
- You have now created the proxy that the client application will use to call the calculator service. Proceed to the next topic in the series: [How to: Configure a Client](../../../docs/framework/wcf/how-to-configure-a-basic-wcf-client.md)  
-  
-## See Also  
- [ServiceModel Metadata Utility Tool (Svcutil.exe)](../../../docs/framework/wcf/servicemodel-metadata-utility-tool-svcutil-exe.md)  
- [Getting Started](../../../docs/framework/wcf/samples/getting-started-sample.md)  
- [Self-Host](../../../docs/framework/wcf/samples/self-host.md)  
- [How to: Publish Metadata for a Service Using a Configuration File](../../../docs/framework/wcf/feature-details/how-to-publish-metadata-for-a-service-using-a-configuration-file.md)  
- [How to: Use Svcutil.exe to Download Metadata Documents](../../../docs/framework/wcf/feature-details/how-to-use-svcutil-exe-to-download-metadata-documents.md)
-=======
 > When calling a WCF service from a class library project in [!INCLUDE[vs_current_long](../../../includes/vs-current-long-md.md)] you can use the Add Service Reference feature to automatically generate a proxy and associated configuration file.  The configuration file will not be used by the class library project. You will need to add the settings in the generated configuration file to the app.config file for the executable that will call the class library.
 
  The client application uses the generated proxy class to communicate with the service. This procedure is described in [How to: Use a Client](../../../docs/framework/wcf/how-to-use-a-wcf-client.md).
@@ -68,18 +30,18 @@
 
 3.  Add a reference to System.ServiceModel to the GettingStartedClient project by right-clicking the **Reference** folder under the GettingStartedClient project in Solution Explorer and select **Add** Reference. In the **Add Reference** dialog select **Framework** on the left-hand side of the dialog. In the Search Assemblies textbox, type in `System.ServiceModel`. In the center section of the dialog select **System.ServiceModel**, click the **Add** button, and click the **Close** button. Save the solution by clicking the **Save All** button below the main menu.
 
-4.  Next you add a service reference to the Calculator Service. Before you can do that, you must start up the GettingStartedHost console application. Once the host is running, right-click the **References** folder under the GettingStartedClient project in **Solution Explorer** and select **Add** > **Service Reference**. Type in the following URL in the address box of the **Add Service Reference** dialog:  [http://localhost:8000/ServiceModelSamples/Service](http://localhost:8000/ServiceModelSamples/Service) and click the **Go** button. The CalculatorService should then be displayed in the Services list box. Double-click CalculatorService and it will expand and show the service contracts implemented by the service. Leave the default namespace as is and click the **OK** button.
+4.  Next you add a service reference to the Calculator Service. Before you can do that, you must start up the GettingStartedHost console application. Once the host is running, right-click the **References** folder under the GettingStartedClient project in **Solution Explorer** and select **Add** > **Service Reference**. Type in the following URL in the address box of the **Add Service Reference** dialog:  [http://localhost:8000/GettingStartedClient/Service](http://localhost:8000/GettingStartedClient/Service) and click the **Go** button. The CalculatorService should then be displayed in the Services list box. Double-click CalculatorService and it will expand and show the service contracts implemented by the service. Leave the default namespace as is and click the **OK** button.
 
      When you add a reference to a service using Visual Studio a new item will appear in the Solution Explorer under the Service References folder under the GettingStartedClient project.  If you use the [ServiceModel Metadata Utility Tool (Svcutil.exe)](../../../docs/framework/wcf/servicemodel-metadata-utility-tool-svcutil-exe.md) tool a source code file and app.config file will be generated.
 
      You can also use the command-line tool [ServiceModel Metadata Utility Tool (Svcutil.exe)](../../../docs/framework/wcf/servicemodel-metadata-utility-tool-svcutil-exe.md) with the appropriate switches to create the client code. The following example generates a code file and a configuration file for the service. The first example shows how to generate the proxy in VB and the second shows how to generated the proxy in C#:
 
     ```
-    svcutil.exe /language:vb /out:generatedProxy.vb /config:app.config http://localhost:8000/ServiceModelSamples/service
+    svcutil.exe /language:vb /out:generatedProxy.vb /config:app.config http://localhost:8000/GettingStartedClient/service
     ```
 
     ```csharp
-    svcutil.exe /language:cs /out:generatedProxy.cs /config:app.config http://localhost:8000/ServiceModelSamples/service
+    svcutil.exe /language:cs /out:generatedProxy.cs /config:app.config http://localhost:8000/GettingStartedClient/service
     ```
 
  You have now created the proxy that the client application will use to call the calculator service. Proceed to the next topic in the series: [How to: Configure a Client](../../../docs/framework/wcf/how-to-configure-a-basic-wcf-client.md)
@@ -90,5 +52,4 @@
 - [Getting Started](../../../docs/framework/wcf/samples/getting-started-sample.md)
 - [Self-Host](../../../docs/framework/wcf/samples/self-host.md)
 - [How to: Publish Metadata for a Service Using a Configuration File](../../../docs/framework/wcf/feature-details/how-to-publish-metadata-for-a-service-using-a-configuration-file.md)
-- [How to: Use Svcutil.exe to Download Metadata Documents](../../../docs/framework/wcf/feature-details/how-to-use-svcutil-exe-to-download-metadata-documents.md)
->>>>>>> 25f4b778
+- [How to: Use Svcutil.exe to Download Metadata Documents](../../../docs/framework/wcf/feature-details/how-to-use-svcutil-exe-to-download-metadata-documents.md)