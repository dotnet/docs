---
title: "How to: Host a WCF Service in a Managed Application"
<<<<<<< HEAD
ms.date: "03/30/2017"
=======
ms.date: 09/17/2018
>>>>>>> 8b9e8cd3
dev_langs:
  - "csharp"
  - "vb"
ms.assetid: 5eb29db0-b6dc-4e77-8c68-0a62f79d743b
---
<<<<<<< HEAD
# How to: Host a WCF Service in a Managed Application
To host a service inside a managed application, embed the code for the service inside the managed application code, define an endpoint for the service either imperatively in code, declaratively through configuration, or using default endpoints, and then create an instance of <xref:System.ServiceModel.ServiceHost>.

 To start receiving messages, call <xref:System.ServiceModel.ICommunicationObject.Open%2A> on <xref:System.ServiceModel.ServiceHost>. This creates and opens the listener for the service. Hosting a service in this way is often referred to as "self-hosting" because the managed application is doing the hosting work itself. To close the service, call <xref:System.ServiceModel.Channels.CommunicationObject.Close%2A?displayProperty=nameWithType> on <xref:System.ServiceModel.ServiceHost>.

 A service can also be hosted in a managed Windows service, in Internet Information Services (IIS), or in Windows Process Activation Service (WAS). For more information about hosting options for a service, see [Hosting Services](../../../docs/framework/wcf/hosting-services.md).

 Hosting a service in a managed application is the most flexible option because it requires the least infrastructure to deploy. For more information about hosting services in managed applications, see [Hosting in a Managed Application](../../../docs/framework/wcf/feature-details/hosting-in-a-managed-application.md).

 The following procedure demonstrates how to implement a self-hosted service in a console application.

### To create a self-hosted service

1.  Open Visual Studio 2012 and select **New**, **Project...** from the **File** menu.

2.  In the **Installed Templates** list, select **Visual C#**, **Windows** or **Visual Basic**, **Windows**. Depending on your Visual Studio 2012 settings, one or both of these may be under the **Other Languages** node in the **Installed Templates** list.

3.  Select **Console Application** from the **Windows** list. Type `SelfHost` in the **Name** box and click **OK**.

4.  Right-click **SelfHost** in **Solution Explorer** and select **Add Reference...**. Select **System.ServiceModel** from the **.NET** tab and click **OK**.

    > [!TIP]
    >  If the **Solution Explorer** window is not visible, select **Solution Explorer** from the **View** menu.

5.  Double-click **Program.cs** or **Module1.vb** in **Solution Explorer** to open it in the code window if it is not already open. Add the following statements at the top of the file.
=======
# How to: Host a WCF service in a managed app

To host a service inside a managed application, embed the code for the service inside the managed application code, define an endpoint for the service either imperatively in code, declaratively through configuration, or using default endpoints, and then create an instance of <xref:System.ServiceModel.ServiceHost>.

To start receiving messages, call <xref:System.ServiceModel.ICommunicationObject.Open%2A> on <xref:System.ServiceModel.ServiceHost>. This creates and opens the listener for the service. Hosting a service in this way is often referred to as "self-hosting" because the managed application is doing the hosting work itself. To close the service, call <xref:System.ServiceModel.Channels.CommunicationObject.Close%2A?displayProperty=nameWithType> on <xref:System.ServiceModel.ServiceHost>.

A service can also be hosted in a managed Windows service, in Internet Information Services (IIS), or in Windows Process Activation Service (WAS). For more information about hosting options for a service, see [Hosting Services](../../../docs/framework/wcf/hosting-services.md).

Hosting a service in a managed application is the most flexible option because it requires the least infrastructure to deploy. For more information about hosting services in managed applications, see [Hosting in a Managed Application](../../../docs/framework/wcf/feature-details/hosting-in-a-managed-application.md).

The following procedure demonstrates how to implement a self-hosted service in a console application.

## Create a self-hosted service

1. Create a new console application:

   1. Open Visual Studio and select **New** > **Project** from the **File** menu.

   2. In the **Installed Templates** list, select **Visual C#** or **Visual Basic**, and then select **Windows Desktop**.

   3. Select the **Console App** template. Type `SelfHost` in the **Name** box and then choose **OK**.

2. Right-click **SelfHost** in **Solution Explorer** and select **Add Reference**. Select **System.ServiceModel** from the **.NET** tab and then choose **OK**.

    > [!TIP]
    > If the **Solution Explorer** window is not visible, select **Solution Explorer** from the **View** menu.

3. Double-click **Program.cs** or **Module1.vb** in **Solution Explorer** to open it in the code window, if it's not already open. Add the following statements at the top of the file:
>>>>>>> 8b9e8cd3

     [!code-csharp[CFX_SelfHost4#1](../../../samples/snippets/csharp/VS_Snippets_CFX/cfx_selfhost4/cs/program.cs#1)]
     [!code-vb[CFX_SelfHost4#1](../../../samples/snippets/visualbasic/VS_Snippets_CFX/cfx_selfhost4/vb/module1.vb#1)]

<<<<<<< HEAD
6.  Define and implement a service contract. This example defines a `HelloWorldService` that returns a message based on the input to the service.
=======
4. Define and implement a service contract. This example defines a `HelloWorldService` that returns a message based on the input to the service.
>>>>>>> 8b9e8cd3

     [!code-csharp[CFX_SelfHost4#2](../../../samples/snippets/csharp/VS_Snippets_CFX/cfx_selfhost4/cs/program.cs#2)]
     [!code-vb[CFX_SelfHost4#2](../../../samples/snippets/visualbasic/VS_Snippets_CFX/cfx_selfhost4/vb/module1.vb#2)]

    > [!NOTE]
<<<<<<< HEAD
    >  For more information about how to define and implement a service interface, see [How to: Define a Service Contract](../../../docs/framework/wcf/how-to-define-a-wcf-service-contract.md) and [How to: Implement a Service Contract](../../../docs/framework/wcf/how-to-implement-a-wcf-contract.md).

7.  At the top of the `Main` method, create an instance of the <xref:System.Uri> class with the base address for the service.
=======
    > For more information about how to define and implement a service interface, see [How to: Define a Service Contract](../../../docs/framework/wcf/how-to-define-a-wcf-service-contract.md) and [How to: Implement a Service Contract](../../../docs/framework/wcf/how-to-implement-a-wcf-contract.md).

5. At the top of the `Main` method, create an instance of the <xref:System.Uri> class with the base address for the service.
>>>>>>> 8b9e8cd3

     [!code-csharp[CFX_SelfHost4#3](../../../samples/snippets/csharp/VS_Snippets_CFX/cfx_selfhost4/cs/program.cs#3)]
     [!code-vb[CFX_SelfHost4#3](../../../samples/snippets/visualbasic/VS_Snippets_CFX/cfx_selfhost4/vb/module1.vb#3)]

<<<<<<< HEAD
8.  Create an instance of the <xref:System.ServiceModel.ServiceHost> class, passing a <xref:System.Type> that represents the service type and the base address Uniform Resource Identifier (URI) to the <xref:System.ServiceModel.ServiceHost.%23ctor%28System.Type%2CSystem.Uri%5B%5D%29>. Enable metadata publishing, and then call the <xref:System.ServiceModel.ICommunicationObject.Open%2A> method on the <xref:System.ServiceModel.ServiceHost> to initialize the service and prepare it to receive messages.
=======
6. Create an instance of the <xref:System.ServiceModel.ServiceHost> class, passing a <xref:System.Type> that represents the service type and the base address Uniform Resource Identifier (URI) to the <xref:System.ServiceModel.ServiceHost.%23ctor%28System.Type%2CSystem.Uri%5B%5D%29>. Enable metadata publishing, and then call the <xref:System.ServiceModel.ICommunicationObject.Open%2A> method on the <xref:System.ServiceModel.ServiceHost> to initialize the service and prepare it to receive messages.
>>>>>>> 8b9e8cd3

     [!code-csharp[CFX_SelfHost4#4](../../../samples/snippets/csharp/VS_Snippets_CFX/cfx_selfhost4/cs/program.cs#4)]
     [!code-vb[CFX_SelfHost4#4](../../../samples/snippets/visualbasic/VS_Snippets_CFX/cfx_selfhost4/vb/module1.vb#4)]

    > [!NOTE]
<<<<<<< HEAD
    >  This example uses default endpoints, and no configuration file is required for this service. If no endpoints are configured, then the runtime creates one endpoint for each base address for each service contract implemented by the service. For more information about default endpoints, see [Simplified Configuration](../../../docs/framework/wcf/simplified-configuration.md) and [Simplified Configuration for WCF Services](../../../docs/framework/wcf/samples/simplified-configuration-for-wcf-services.md).

9. Press CTRL+SHIFT+B to build the solution.

### To test the service

1.  Press Ctrl + F5 to run the service.

2.  Open **WCF Test Client**.

    > [!TIP]
    >  To open **WCF Test Client**, open a Visual Studio 2012 command prompt and execute **WcfTestClient.exe**.

3.  Select **Add Service...** from the **File** menu.

4.  Type `http://localhost:8080/hello` into the address box and click **OK**.

    > [!TIP]
    >  Make sure the service is running or else this step fails. If you have changed the base address in the code, then use the modified base address in this step.

5.  Double-click **SayHello** under the **My Service Projects** node. Type your name into the **Value** column in the **Request** list, and click **Invoke**. A reply message appears in the **Response** list.

## Example
 The following example creates a <xref:System.ServiceModel.ServiceHost> object to host a service of type `HelloWorldService`, and then calls the <xref:System.ServiceModel.ICommunicationObject.Open%2A> method on <xref:System.ServiceModel.ServiceHost>. A base address is provided in code, metadata publishing is enabled, and default endpoints are used.

 [!code-csharp[CFX_SelfHost4#5](../../../samples/snippets/csharp/VS_Snippets_CFX/cfx_selfhost4/cs/program.cs#5)]
 [!code-vb[CFX_SelfHost4#5](../../../samples/snippets/visualbasic/VS_Snippets_CFX/cfx_selfhost4/vb/module1.vb#5)]

## See Also
=======
    > This example uses default endpoints, and no configuration file is required for this service. If no endpoints are configured, then the runtime creates one endpoint for each base address for each service contract implemented by the service. For more information about default endpoints, see [Simplified Configuration](../../../docs/framework/wcf/simplified-configuration.md) and [Simplified Configuration for WCF Services](../../../docs/framework/wcf/samples/simplified-configuration-for-wcf-services.md).

7. Press **Ctrl**+**Shift**+**B** to build the solution.

## Test the service

1. Press **Ctrl**+**F5** to run the service.

2. Open **WCF Test Client**.

    > [!TIP]
    > To open **WCF Test Client**, open Developer Command Prompt for Visual Studio and execute **WcfTestClient.exe**.

3. Select **Add Service** from the **File** menu.

4. Type `http://localhost:8080/hello` into the address box and click **OK**.

    > [!TIP]
    > Make sure the service is running or else this step fails. If you have changed the base address in the code, then use the modified base address in this step.

5. Double-click **SayHello** under the **My Service Projects** node. Type your name into the **Value** column in the **Request** list, and click **Invoke**.

   A reply message appears in the **Response** list.

## Example

The following example creates a <xref:System.ServiceModel.ServiceHost> object to host a service of type `HelloWorldService`, and then calls the <xref:System.ServiceModel.ICommunicationObject.Open%2A> method on <xref:System.ServiceModel.ServiceHost>. A base address is provided in code, metadata publishing is enabled, and default endpoints are used.

[!code-csharp[CFX_SelfHost4#5](../../../samples/snippets/csharp/VS_Snippets_CFX/cfx_selfhost4/cs/program.cs#5)]
[!code-vb[CFX_SelfHost4#5](../../../samples/snippets/visualbasic/VS_Snippets_CFX/cfx_selfhost4/vb/module1.vb#5)]

## See also
>>>>>>> 8b9e8cd3

- <xref:System.Uri>
- <xref:System.Configuration.ConfigurationManager.AppSettings%2A>
- <xref:System.Configuration.ConfigurationManager>
- [How to: Host a WCF Service in IIS](../../../docs/framework/wcf/feature-details/how-to-host-a-wcf-service-in-iis.md)
- [Self-Host](../../../docs/framework/wcf/samples/self-host.md)
- [Hosting Services](../../../docs/framework/wcf/hosting-services.md)
- [How to: Define a Service Contract](../../../docs/framework/wcf/how-to-define-a-wcf-service-contract.md)
- [How to: Implement a Service Contract](../../../docs/framework/wcf/how-to-implement-a-wcf-contract.md)
- [ServiceModel Metadata Utility Tool (Svcutil.exe)](../../../docs/framework/wcf/servicemodel-metadata-utility-tool-svcutil-exe.md)
- [Using Bindings to Configure Services and Clients](../../../docs/framework/wcf/using-bindings-to-configure-services-and-clients.md)
- [System-Provided Bindings](../../../docs/framework/wcf/system-provided-bindings.md)<|MERGE_RESOLUTION|>--- conflicted
+++ resolved
@@ -1,42 +1,11 @@
 ---
 title: "How to: Host a WCF Service in a Managed Application"
-<<<<<<< HEAD
-ms.date: "03/30/2017"
-=======
 ms.date: 09/17/2018
->>>>>>> 8b9e8cd3
 dev_langs:
   - "csharp"
   - "vb"
 ms.assetid: 5eb29db0-b6dc-4e77-8c68-0a62f79d743b
 ---
-<<<<<<< HEAD
-# How to: Host a WCF Service in a Managed Application
-To host a service inside a managed application, embed the code for the service inside the managed application code, define an endpoint for the service either imperatively in code, declaratively through configuration, or using default endpoints, and then create an instance of <xref:System.ServiceModel.ServiceHost>.
-
- To start receiving messages, call <xref:System.ServiceModel.ICommunicationObject.Open%2A> on <xref:System.ServiceModel.ServiceHost>. This creates and opens the listener for the service. Hosting a service in this way is often referred to as "self-hosting" because the managed application is doing the hosting work itself. To close the service, call <xref:System.ServiceModel.Channels.CommunicationObject.Close%2A?displayProperty=nameWithType> on <xref:System.ServiceModel.ServiceHost>.
-
- A service can also be hosted in a managed Windows service, in Internet Information Services (IIS), or in Windows Process Activation Service (WAS). For more information about hosting options for a service, see [Hosting Services](../../../docs/framework/wcf/hosting-services.md).
-
- Hosting a service in a managed application is the most flexible option because it requires the least infrastructure to deploy. For more information about hosting services in managed applications, see [Hosting in a Managed Application](../../../docs/framework/wcf/feature-details/hosting-in-a-managed-application.md).
-
- The following procedure demonstrates how to implement a self-hosted service in a console application.
-
-### To create a self-hosted service
-
-1.  Open Visual Studio 2012 and select **New**, **Project...** from the **File** menu.
-
-2.  In the **Installed Templates** list, select **Visual C#**, **Windows** or **Visual Basic**, **Windows**. Depending on your Visual Studio 2012 settings, one or both of these may be under the **Other Languages** node in the **Installed Templates** list.
-
-3.  Select **Console Application** from the **Windows** list. Type `SelfHost` in the **Name** box and click **OK**.
-
-4.  Right-click **SelfHost** in **Solution Explorer** and select **Add Reference...**. Select **System.ServiceModel** from the **.NET** tab and click **OK**.
-
-    > [!TIP]
-    >  If the **Solution Explorer** window is not visible, select **Solution Explorer** from the **View** menu.
-
-5.  Double-click **Program.cs** or **Module1.vb** in **Solution Explorer** to open it in the code window if it is not already open. Add the following statements at the top of the file.
-=======
 # How to: Host a WCF service in a managed app
 
 To host a service inside a managed application, embed the code for the service inside the managed application code, define an endpoint for the service either imperatively in code, declaratively through configuration, or using default endpoints, and then create an instance of <xref:System.ServiceModel.ServiceHost>.
@@ -65,75 +34,29 @@
     > If the **Solution Explorer** window is not visible, select **Solution Explorer** from the **View** menu.
 
 3. Double-click **Program.cs** or **Module1.vb** in **Solution Explorer** to open it in the code window, if it's not already open. Add the following statements at the top of the file:
->>>>>>> 8b9e8cd3
 
      [!code-csharp[CFX_SelfHost4#1](../../../samples/snippets/csharp/VS_Snippets_CFX/cfx_selfhost4/cs/program.cs#1)]
      [!code-vb[CFX_SelfHost4#1](../../../samples/snippets/visualbasic/VS_Snippets_CFX/cfx_selfhost4/vb/module1.vb#1)]
 
-<<<<<<< HEAD
-6.  Define and implement a service contract. This example defines a `HelloWorldService` that returns a message based on the input to the service.
-=======
 4. Define and implement a service contract. This example defines a `HelloWorldService` that returns a message based on the input to the service.
->>>>>>> 8b9e8cd3
 
      [!code-csharp[CFX_SelfHost4#2](../../../samples/snippets/csharp/VS_Snippets_CFX/cfx_selfhost4/cs/program.cs#2)]
      [!code-vb[CFX_SelfHost4#2](../../../samples/snippets/visualbasic/VS_Snippets_CFX/cfx_selfhost4/vb/module1.vb#2)]
 
     > [!NOTE]
-<<<<<<< HEAD
-    >  For more information about how to define and implement a service interface, see [How to: Define a Service Contract](../../../docs/framework/wcf/how-to-define-a-wcf-service-contract.md) and [How to: Implement a Service Contract](../../../docs/framework/wcf/how-to-implement-a-wcf-contract.md).
-
-7.  At the top of the `Main` method, create an instance of the <xref:System.Uri> class with the base address for the service.
-=======
     > For more information about how to define and implement a service interface, see [How to: Define a Service Contract](../../../docs/framework/wcf/how-to-define-a-wcf-service-contract.md) and [How to: Implement a Service Contract](../../../docs/framework/wcf/how-to-implement-a-wcf-contract.md).
 
 5. At the top of the `Main` method, create an instance of the <xref:System.Uri> class with the base address for the service.
->>>>>>> 8b9e8cd3
 
      [!code-csharp[CFX_SelfHost4#3](../../../samples/snippets/csharp/VS_Snippets_CFX/cfx_selfhost4/cs/program.cs#3)]
      [!code-vb[CFX_SelfHost4#3](../../../samples/snippets/visualbasic/VS_Snippets_CFX/cfx_selfhost4/vb/module1.vb#3)]
 
-<<<<<<< HEAD
-8.  Create an instance of the <xref:System.ServiceModel.ServiceHost> class, passing a <xref:System.Type> that represents the service type and the base address Uniform Resource Identifier (URI) to the <xref:System.ServiceModel.ServiceHost.%23ctor%28System.Type%2CSystem.Uri%5B%5D%29>. Enable metadata publishing, and then call the <xref:System.ServiceModel.ICommunicationObject.Open%2A> method on the <xref:System.ServiceModel.ServiceHost> to initialize the service and prepare it to receive messages.
-=======
 6. Create an instance of the <xref:System.ServiceModel.ServiceHost> class, passing a <xref:System.Type> that represents the service type and the base address Uniform Resource Identifier (URI) to the <xref:System.ServiceModel.ServiceHost.%23ctor%28System.Type%2CSystem.Uri%5B%5D%29>. Enable metadata publishing, and then call the <xref:System.ServiceModel.ICommunicationObject.Open%2A> method on the <xref:System.ServiceModel.ServiceHost> to initialize the service and prepare it to receive messages.
->>>>>>> 8b9e8cd3
 
      [!code-csharp[CFX_SelfHost4#4](../../../samples/snippets/csharp/VS_Snippets_CFX/cfx_selfhost4/cs/program.cs#4)]
      [!code-vb[CFX_SelfHost4#4](../../../samples/snippets/visualbasic/VS_Snippets_CFX/cfx_selfhost4/vb/module1.vb#4)]
 
     > [!NOTE]
-<<<<<<< HEAD
-    >  This example uses default endpoints, and no configuration file is required for this service. If no endpoints are configured, then the runtime creates one endpoint for each base address for each service contract implemented by the service. For more information about default endpoints, see [Simplified Configuration](../../../docs/framework/wcf/simplified-configuration.md) and [Simplified Configuration for WCF Services](../../../docs/framework/wcf/samples/simplified-configuration-for-wcf-services.md).
-
-9. Press CTRL+SHIFT+B to build the solution.
-
-### To test the service
-
-1.  Press Ctrl + F5 to run the service.
-
-2.  Open **WCF Test Client**.
-
-    > [!TIP]
-    >  To open **WCF Test Client**, open a Visual Studio 2012 command prompt and execute **WcfTestClient.exe**.
-
-3.  Select **Add Service...** from the **File** menu.
-
-4.  Type `http://localhost:8080/hello` into the address box and click **OK**.
-
-    > [!TIP]
-    >  Make sure the service is running or else this step fails. If you have changed the base address in the code, then use the modified base address in this step.
-
-5.  Double-click **SayHello** under the **My Service Projects** node. Type your name into the **Value** column in the **Request** list, and click **Invoke**. A reply message appears in the **Response** list.
-
-## Example
- The following example creates a <xref:System.ServiceModel.ServiceHost> object to host a service of type `HelloWorldService`, and then calls the <xref:System.ServiceModel.ICommunicationObject.Open%2A> method on <xref:System.ServiceModel.ServiceHost>. A base address is provided in code, metadata publishing is enabled, and default endpoints are used.
-
- [!code-csharp[CFX_SelfHost4#5](../../../samples/snippets/csharp/VS_Snippets_CFX/cfx_selfhost4/cs/program.cs#5)]
- [!code-vb[CFX_SelfHost4#5](../../../samples/snippets/visualbasic/VS_Snippets_CFX/cfx_selfhost4/vb/module1.vb#5)]
-
-## See Also
-=======
     > This example uses default endpoints, and no configuration file is required for this service. If no endpoints are configured, then the runtime creates one endpoint for each base address for each service contract implemented by the service. For more information about default endpoints, see [Simplified Configuration](../../../docs/framework/wcf/simplified-configuration.md) and [Simplified Configuration for WCF Services](../../../docs/framework/wcf/samples/simplified-configuration-for-wcf-services.md).
 
 7. Press **Ctrl**+**Shift**+**B** to build the solution.
@@ -166,7 +89,6 @@
 [!code-vb[CFX_SelfHost4#5](../../../samples/snippets/visualbasic/VS_Snippets_CFX/cfx_selfhost4/vb/module1.vb#5)]
 
 ## See also
->>>>>>> 8b9e8cd3
 
 - <xref:System.Uri>
 - <xref:System.Configuration.ConfigurationManager.AppSettings%2A>
