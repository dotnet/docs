---
title: "How to: Host and Run a Basic Windows Communication Foundation Service"
<<<<<<< HEAD
ms.date: "03/30/2017"
=======
ms.date: 09/14/2018
>>>>>>> 8b9e8cd3
dev_langs:
  - "csharp"
  - "vb"
helpviewer_keywords:
  - "WCF services [WCF]"
  - "WCF services [WCF], running"
ms.assetid: 31774d36-923b-4e2d-812e-aa190127266f
---
# How to: Host and Run a Basic Windows Communication Foundation Service
<<<<<<< HEAD
This is the third of six tasks required to create a Windows Communication Foundation (WCF) application. For an overview of all six of the tasks, see the [Getting Started Tutorial](../../../docs/framework/wcf/getting-started-tutorial.md) topic.

 This topic describes how to host a Windows Communication Foundation (WCF) service in a console application. This procedure consists of the following steps:

-   Create a console application project to host the service.

-   Create a service host for the service.

-   Enable metadata exchange.

-   Open the service host.

 A complete listing of the code written in this task is provided in the example following the procedure.

## To create a new console application to host the service

1.  Create a new Console Application project by right-clicking on the Getting Started solution, selecting, **Add**, **New Project**. In the **Add New Project** dialog on the left hand side of the dialog select **Windows** under **C#** or **VB**. In the center section of the dialog select **Console Application**. Name the project GettingStartedHost.

2.  Set the target framework of the GettingStartedHost project to .NET Framework 4.5 by right clicking on **GettingStartedHost** in the Solution Explorer and selecting **Properties**. In the dropdown box labeled **Target Framework** select **.NET Framework 4.5**. Setting the target framework for a VB project is a little different, in the GettingStartedHost project properties dialog, click the **Compile** tab on the left-hand side of the screen, and then click the **Advanced Compile Options** button at the lower left-hand corner of the dialog. Then select **.NET Framework 4.5** in the dropdown box labeled **Target Framework**.

     Setting the target framework will cause Visual Studio 2012 to reload the solution, press **OK** when prompted.

3.  Add a reference to the GettingStartedLib project to the GettingStartedHost project by right clicking on the **References** folder under the GettingStartedHost project in the solution explorer and select **Add Reference**. In the **Add Reference** dialog, select **Solution** on the left-hand side of the dialog and select GettingStartedLib in the center section of the dialog and click **Add**. This makes the types defined in GettingStartedLib available to the GettingStartedHost project.

4.  Add a reference to System.ServiceModel to the GettingStartedHost project by right-clicking the **Reference** folder under the GettingStartedHost project in Solution Explorer and select **Add** Reference. In the **Add Reference** dialog select **Framework** on the left-hand side of the dialog. In the Search Assemblies textbox, type in `System.ServiceModel`. In the center section of the dialog select **System.ServiceModel**, click the **Add** button, and click the **Close** button. Save the solution by clicking the Save All button below the main menu.

### To host the service

-   Open the Program.cs or Module.vb file and enter the following code:

    ```csharp
    // program.cs
    using System;
    using System.Collections.Generic;
    using System.Linq;
    using System.Text;
    using System.ServiceModel;
    using GettingStartedLib;
    using System.ServiceModel.Description;

    namespace GettingStartedHost
    {
        class Program
        {
            static void Main(string[] args)
            {
                // Step 1 Create a URI to serve as the base address.
                Uri baseAddress = new Uri("http://localhost:8000/GettingStarted/");

                // Step 2 Create a ServiceHost instance
                ServiceHost selfHost = new ServiceHost(typeof(CalculatorService), baseAddress);

                try
                {
                    // Step 3 Add a service endpoint.
                    selfHost.AddServiceEndpoint(typeof(ICalculator), new WSHttpBinding(), "CalculatorService");

                    // Step 4 Enable metadata exchange.
                    ServiceMetadataBehavior smb = new ServiceMetadataBehavior();
                    smb.HttpGetEnabled = true;
                    selfHost.Description.Behaviors.Add(smb);

                    // Step 5 Start the service.
                    selfHost.Open();
                    Console.WriteLine("The service is ready.");
                    Console.WriteLine("Press <ENTER> to terminate service.");
                    Console.WriteLine();
                    Console.ReadLine();

                    // Close the ServiceHostBase to shutdown the service.
                    selfHost.Close();
                }
                catch (CommunicationException ce)
                {
                    Console.WriteLine("An exception occurred: {0}", ce.Message);
                    selfHost.Abort();
                }
            }
        }
    }
    ```

    ```vb
    'Module1.vb
    Imports System
    Imports System.ServiceModel
    Imports System.ServiceModel.Description
    Imports GettingStartedLibVB.GettingStartedLib

    Module Service

        Class Program
            Shared Sub Main()
                ' Step 1 Create a URI to serve as the base address
                Dim baseAddress As New Uri("http://localhost:8000/ServiceModelSamples/Service")

                ' Step 2 Create a ServiceHost instance
                Dim selfHost As New ServiceHost(GetType(CalculatorService), baseAddress)
                Try

                    ' Step 3 Add a service endpoint
                    ' Add a service endpoint
                    selfHost.AddServiceEndpoint( _
                        GetType(ICalculator), _
                        New WSHttpBinding(), _
                        "CalculatorService")

                    ' Step 4 Enable metadata exchange.
                    Dim smb As New ServiceMetadataBehavior()
                    smb.HttpGetEnabled = True
                    selfHost.Description.Behaviors.Add(smb)

                    ' Step 5 Start the service
                    selfHost.Open()
                    Console.WriteLine("The service is ready.")
                    Console.WriteLine("Press <ENTER> to terminate service.")
                    Console.WriteLine()
                    Console.ReadLine()

                    ' Close the ServiceHostBase to shutdown the service.
                    selfHost.Close()
                Catch ce As CommunicationException
                    Console.WriteLine("An exception occurred: {0}", ce.Message)
                    selfHost.Abort()
                End Try
            End Sub
        End Class

    End Module
    ```

    1.  Step 1 - Creates an instance of the Uri class to hold the base address of the service. Services are identified by a URL which contains a base address and an optional URI. The base address is formatted as follows:[transport]://[machine-name or domain][:optional port #]/[optional URI segment]The base address for the calculator service uses the HTTP transport, localhost, port 8000, and the URI segment "GettingStarted"

    2.  Step 2 – Creates an instance of the <xref:System.ServiceModel.ServiceHost> class to host the service. The constructor takes two parameters, the type of the class that implements the service contract, and the base address of the service.

    3.  Step 3 – Creates a <xref:System.ServiceModel.Description.ServiceEndpoint> instance. A service endpoint is composed of an address, a binding, and a service contract. The <xref:System.ServiceModel.Description.ServiceEndpoint> constructor therefore takes the service contract interface type, a binding, and an address. The service contract is `ICalculator`, which you defined and implement in the service type. The binding used in this sample is <xref:System.ServiceModel.WSHttpBinding> which is a built-in binding that is used for connecting to endpoints that conform to the WS-* specifications. For more information about WCF bindings, see [WCF Bindings Overview](../../../docs/framework/wcf/bindings-overview.md). The address is appended to the base address to identify the endpoint. The address specified in this code is "CalculatorService" so the fully qualified address for the endpoint is `"http://localhost:8000/GettingStarted/CalculatorService"`.

        > [!IMPORTANT]
        >  Adding a service endpoint is optional when using .NET Framework 4 or later. In these versions, if no endpoints are added in code or configuration, WCF adds one default endpoint for each combination of base address and contract implemented by the service. For more information about default endpoints see [Specifying an Endpoint Address](../../../docs/framework/wcf/specifying-an-endpoint-address.md). For more information about default endpoints, bindings, and behaviors, see [Simplified Configuration](../../../docs/framework/wcf/simplified-configuration.md) and [Simplified Configuration for WCF Services](../../../docs/framework/wcf/samples/simplified-configuration-for-wcf-services.md).

    4.  Step 4 – Enable metadata exchange. Clients will use metadata exchange to generate proxies that will be used to call the service operations. To enable metadata exchange create a <xref:System.ServiceModel.Description.ServiceMetadataBehavior> instance, set it’s <xref:System.ServiceModel.Description.ServiceMetadataBehavior.HttpGetEnabled%2A> property to `true`, and add the behavior to the <!--zz <xref:System.ServiceModel.ServiceHost.Behaviors%2A>  -->`System.ServiceModel.ServiceHost.Behaviors%2A` collection of the <xref:System.ServiceModel.ServiceHost> instance.

    5.  Step 5 – Open the <xref:System.ServiceModel.ServiceHost> to listen for incoming messages. Notice the code waits for the user to hit enter. If you do not do this, the app will close immediately and the service will shut down.Also notice a  try/catch block used. After the <xref:System.ServiceModel.ServiceHost> has been instantiated, all other code is placed in a try/catch block. For more information about safely catching exceptions thrown by <xref:System.ServiceModel.ServiceHost>, see [Avoiding Problems with the Using Statement](../../../docs/framework/wcf/samples/avoiding-problems-with-the-using-statement.md)
=======

This is the third of six tasks required to create a Windows Communication Foundation (WCF) application. For an overview of all six of the tasks, see the [Getting Started Tutorial](../../../docs/framework/wcf/getting-started-tutorial.md) topic.

This topic describes how to host a Windows Communication Foundation (WCF) service in a console application. This procedure consists of the following steps:

- Create a console application project to host the service.

- Create a service host for the service.

- Enable metadata exchange.

- Open the service host.

A complete listing of the code written in this task is provided in the example following the procedure.

## Create a new console application to host the service

1. Create a new Console Application project in Visual Studio by right-clicking on the Getting Started solution and selecting **Add** > **New Project**. In the **Add New Project** dialog, on the left-hand side, select the **Windows Desktop** category under **Visual C#** or **Visual Basic**. Select the **Console App (.NET Framework)** template, and then name the project **GettingStartedHost**.

2. Add a reference to the GettingStartedLib project to the GettingStartedHost project. Right-click on the **References** folder under the GettingStartedHost project in **Solution Explorer**, and then select **Add Reference**. In the **Add Reference** dialog, select **Solution** on the left-hand side of the dialog, select GettingStartedLib in the center section of the dialog, and then choose **Add**. This makes the types defined in GettingStartedLib available to the GettingStartedHost project.

3. Add a reference to System.ServiceModel to the GettingStartedHost project. Right-click the **References** folder under the GettingStartedHost project in **Solution Explorer** and select **Add Reference**. In the **Add Reference** dialog, select **Framework** on the left-hand side of the dialog under **Assemblies**. Find and select **System.ServiceModel**, and then choose **OK**. Save the solution by selecting **File** > **Save All**.

## Host the service

Open the Program.cs or Module.vb file and enter the following code:

```csharp
using System;
using System.ServiceModel;
using System.ServiceModel.Description;
using GettingStartedLib;

namespace GettingStartedHost
{
    class Program
    {
        static void Main(string[] args)
        {
            // Step 1 Create a URI to serve as the base address.
            Uri baseAddress = new Uri("http://localhost:8000/GettingStarted/");

            // Step 2 Create a ServiceHost instance
            ServiceHost selfHost = new ServiceHost(typeof(CalculatorService), baseAddress);

            try
            {
                // Step 3 Add a service endpoint.
                selfHost.AddServiceEndpoint(typeof(ICalculator), new WSHttpBinding(), "CalculatorService");

                // Step 4 Enable metadata exchange.
                ServiceMetadataBehavior smb = new ServiceMetadataBehavior();
                smb.HttpGetEnabled = true;
                selfHost.Description.Behaviors.Add(smb);

                // Step 5 Start the service.
                selfHost.Open();
                Console.WriteLine("The service is ready.");
                Console.WriteLine("Press <ENTER> to terminate service.");
                Console.WriteLine();
                Console.ReadLine();

                // Close the ServiceHostBase to shutdown the service.
                selfHost.Close();
            }
            catch (CommunicationException ce)
            {
                Console.WriteLine("An exception occurred: {0}", ce.Message);
                selfHost.Abort();
            }
        }
    }
}
```

```vb
Imports System.ServiceModel
Imports System.ServiceModel.Description
Imports GettingStartedLibVB.GettingStartedLib

Module Service

    Class Program
        Shared Sub Main()
            ' Step 1 Create a URI to serve as the base address
            Dim baseAddress As New Uri("http://localhost:8000/ServiceModelSamples/Service")

            ' Step 2 Create a ServiceHost instance
            Dim selfHost As New ServiceHost(GetType(CalculatorService), baseAddress)
           Try

                ' Step 3 Add a service endpoint
                ' Add a service endpoint
                selfHost.AddServiceEndpoint( _
                    GetType(ICalculator), _
                    New WSHttpBinding(), _
                    "CalculatorService")

                ' Step 4 Enable metadata exchange.
                Dim smb As New ServiceMetadataBehavior()
                smb.HttpGetEnabled = True
                selfHost.Description.Behaviors.Add(smb)

                ' Step 5 Start the service
                selfHost.Open()
                Console.WriteLine("The service is ready.")
                Console.WriteLine("Press <ENTER> to terminate service.")
                Console.WriteLine()
                Console.ReadLine()

                ' Close the ServiceHostBase to shutdown the service.
                selfHost.Close()
            Catch ce As CommunicationException
                Console.WriteLine("An exception occurred: {0}", ce.Message)
                selfHost.Abort()
            End Try
        End Sub
    End Class

End Module
```

**Step 1** - Creates an instance of the Uri class to hold the base address of the service. Services are identified by a URL which contains a base address and an optional URI. The base address is formatted as follows:[transport]://[machine-name or domain][:optional port #]/[optional URI segment]The base address for the calculator service uses the HTTP transport, localhost, port 8000, and the URI segment "GettingStarted"

**Step 2** – Creates an instance of the <xref:System.ServiceModel.ServiceHost> class to host the service. The constructor takes two parameters, the type of the class that implements the service contract, and the base address of the service.

**Step 3** – Creates a <xref:System.ServiceModel.Description.ServiceEndpoint> instance. A service endpoint is composed of an address, a binding, and a service contract. The <xref:System.ServiceModel.Description.ServiceEndpoint> constructor therefore takes the service contract interface type, a binding, and an address. The service contract is `ICalculator`, which you defined and implement in the service type. The binding used in this sample is <xref:System.ServiceModel.WSHttpBinding> which is a built-in binding that is used for connecting to endpoints that conform to the WS-* specifications. For more information about WCF bindings, see [WCF Bindings Overview](../../../docs/framework/wcf/bindings-overview.md). The address is appended to the base address to identify the endpoint. The address specified in this code is "CalculatorService" so the fully qualified address for the endpoint is `"http://localhost:8000/GettingStarted/CalculatorService"`.

    > [!IMPORTANT]
    > Adding a service endpoint is optional when using .NET Framework 4 or later. In these versions, if no endpoints are added in code or configuration, WCF adds one default endpoint for each combination of base address and contract implemented by the service. For more information about default endpoints see [Specifying an Endpoint Address](../../../docs/framework/wcf/specifying-an-endpoint-address.md). For more information about default endpoints, bindings, and behaviors, see [Simplified Configuration](../../../docs/framework/wcf/simplified-configuration.md) and [Simplified Configuration for WCF Services](../../../docs/framework/wcf/samples/simplified-configuration-for-wcf-services.md).

**Step 4** – Enable metadata exchange. Clients will use metadata exchange to generate proxies that will be used to call the service operations. To enable metadata exchange create a <xref:System.ServiceModel.Description.ServiceMetadataBehavior> instance, set it’s <xref:System.ServiceModel.Description.ServiceMetadataBehavior.HttpGetEnabled%2A> property to `true`, and add the behavior to the <!--zz <xref:System.ServiceModel.ServiceHost.Behaviors%2A>  -->`System.ServiceModel.ServiceHost.Behaviors%2A` collection of the <xref:System.ServiceModel.ServiceHost> instance.

**Step 5** – Open the <xref:System.ServiceModel.ServiceHost> to listen for incoming messages. Notice the code waits for the user to hit enter. If you do not do this, the app will close immediately and the service will shut down.Also notice a  try/catch block used. After the <xref:System.ServiceModel.ServiceHost> has been instantiated, all other code is placed in a try/catch block. For more information about safely catching exceptions thrown by <xref:System.ServiceModel.ServiceHost>, see [Avoiding Problems with the Using Statement](../../../docs/framework/wcf/samples/avoiding-problems-with-the-using-statement.md)
>>>>>>> 8b9e8cd3

> [!IMPORTANT]
> Edit App.config in GettingStartedLib to reflect the changes made in code:
> 1. Change line 14 to `<service name="GettingStartedLib.CalculatorService">`
> 2. Change line 17 to `<add baseAddress = "http://localhost:8000/GettingStarted/CalculatorService" />`
> 3. Change line 22 to `<endpoint address="" binding="wsHttpBinding" contract="GettingStartedLib.ICalculator">`

<<<<<<< HEAD
### To verify the service is working

1.  Run the GettingStartedHost console application from inside Visual Studio 2012. When running on [!INCLUDE[wv](../../../includes/wv-md.md)] and later operating systems, the service must be run with administrator privileges. Because Visual Studio was run with Administrator privileges, GettingStartedHost is also run with Administrator privileges. You can also start a new command prompt running it with Administrator privileges and run service.exe within it.

2.  Open Internet Explorer and browse to the service's debug page at `http://localhost:8000/GettingStarted/CalculatorService`.

## Example
 The following example includes the service contract and implementation from previous steps in the tutorial and hosts the service in a console application.

 To compile this with a command-line compiler, compile IService1.cs and Service1.cs into a class library referencing `System.ServiceModel.dll`. And compile Program.cs to a console application.

```csharp
// IService1.cs
using System;
using System.Collections.Generic;
using System.Linq;
using System.Runtime.Serialization;
using System.ServiceModel;
using System.Text;
=======
## Verify the service is working

1. Run the GettingStartedHost console application from inside Visual Studio.

   The service must be run with administrator privileges. Because Visual Studio was opened with administrator privileges, GettingStartedHost is also run with administrator privileges. You can also open a new command prompt using **Run as administrator** and run service.exe within it.

2. Open a web browser and browse to the service's debug page at `http://localhost:8000/GettingStarted/CalculatorService`.

## Example

The following example includes the service contract and implementation from previous steps in the tutorial and hosts the service in a console application.

To compile this with a command-line compiler, compile IService1.cs and Service1.cs into a class library that references `System.ServiceModel.dll`. Compile Program.cs as a console application.

```csharp
using System;
using System.ServiceModel;
>>>>>>> 8b9e8cd3

namespace GettingStartedLib
{
        [ServiceContract(Namespace = "http://Microsoft.ServiceModel.Samples")]
        public interface ICalculator
        {
            [OperationContract]
            double Add(double n1, double n2);
            [OperationContract]
            double Subtract(double n1, double n2);
            [OperationContract]
            double Multiply(double n1, double n2);
            [OperationContract]
            double Divide(double n1, double n2);
        }
}
```

```csharp
<<<<<<< HEAD
// Service1.cs
using System;
using System.Collections.Generic;
using System.Linq;
using System.Runtime.Serialization;
using System.ServiceModel;
using System.Text;
=======
using System;
using System.ServiceModel;
>>>>>>> 8b9e8cd3

namespace GettingStartedLib
{
    public class CalculatorService : ICalculator
    {
        public double Add(double n1, double n2)
        {
            double result = n1 + n2;
            Console.WriteLine("Received Add({0},{1})", n1, n2);
            // Code added to write output to the console window.
            Console.WriteLine("Return: {0}", result);
            return result;
        }

        public double Subtract(double n1, double n2)
        {
            double result = n1 - n2;
            Console.WriteLine("Received Subtract({0},{1})", n1, n2);
            Console.WriteLine("Return: {0}", result);
            return result;
        }

        public double Multiply(double n1, double n2)
        {
            double result = n1 * n2;
            Console.WriteLine("Received Multiply({0},{1})", n1, n2);
            Console.WriteLine("Return: {0}", result);
            return result;
        }

        public double Divide(double n1, double n2)
        {
            double result = n1 / n2;
            Console.WriteLine("Received Divide({0},{1})", n1, n2);
            Console.WriteLine("Return: {0}", result);
            return result;
        }
    }
}
```

```csharp
<<<<<<< HEAD
//Program.cs
using System;
using System.Collections.Generic;
using System.Linq;
using System.Text;
using System.ServiceModel;
using GettingStartedLib;
using System.ServiceModel.Description;
=======
using System;
using System.ServiceModel;
using System.ServiceModel.Description;
using GettingStartedLib;
>>>>>>> 8b9e8cd3

namespace GettingStartedHost
{
    class Program
    {
        static void Main(string[] args)
        {
            // Step 1 of the address configuration procedure: Create a URI to serve as the base address.
            Uri baseAddress = new Uri("http://localhost:8000/ServiceModelSamples/Service");

            // Step 2 of the hosting procedure: Create ServiceHost
            ServiceHost selfHost = new ServiceHost(typeof(CalculatorService), baseAddress);

            try
            {
                // Step 3 of the hosting procedure: Add a service endpoint.
                selfHost.AddServiceEndpoint(typeof(ICalculator), new WSHttpBinding(), "CalculatorService");

                // Step 4 of the hosting procedure: Enable metadata exchange.
                ServiceMetadataBehavior smb = new ServiceMetadataBehavior();
                smb.HttpGetEnabled = true;
                selfHost.Description.Behaviors.Add(smb);

                // Step 5 of the hosting procedure: Start (and then stop) the service.
                selfHost.Open();
                Console.WriteLine("The service is ready.");
                Console.WriteLine("Press <ENTER> to terminate service.");
                Console.WriteLine();
                Console.ReadLine();

                // Close the ServiceHostBase to shutdown the service.
                selfHost.Close();
            }
            catch (CommunicationException ce)
            {
                Console.WriteLine("An exception occurred: {0}", ce.Message);
                selfHost.Abort();
            }
        }
    }
}
```

```vb
<<<<<<< HEAD
'IService1.vb
Imports System
=======
>>>>>>> 8b9e8cd3
Imports System.ServiceModel

Namespace GettingStartedLib

    <ServiceContract(Namespace:="http://Microsoft.ServiceModel.Samples")> _
    Public Interface ICalculator

        <OperationContract()> _
        Function Add(ByVal n1 As Double, ByVal n2 As Double) As Double
        <OperationContract()> _
        Function Subtract(ByVal n1 As Double, ByVal n2 As Double) As Double
        <OperationContract()> _
        Function Multiply(ByVal n1 As Double, ByVal n2 As Double) As Double
        <OperationContract()> _
        Function Divide(ByVal n1 As Double, ByVal n2 As Double) As Double
    End Interface
End Namespace
```

```vb
<<<<<<< HEAD
'Service1.vb
Imports System
=======
>>>>>>> 8b9e8cd3
Imports System.ServiceModel

Namespace GettingStartedLib

    Public Class CalculatorService
        Implements ICalculator

        Public Function Add(ByVal n1 As Double, ByVal n2 As Double) As Double Implements ICalculator.Add
            Dim result As Double = n1 + n2
            ' Code added to write output to the console window.
            Console.WriteLine("Received Add({0},{1})", n1, n2)
            Console.WriteLine("Return: {0}", result)
            Return result
        End Function

        Public Function Subtract(ByVal n1 As Double, ByVal n2 As Double) As Double Implements ICalculator.Subtract
            Dim result As Double = n1 - n2
            Console.WriteLine("Received Subtract({0},{1})", n1, n2)
            Console.WriteLine("Return: {0}", result)
            Return result

        End Function

        Public Function Multiply(ByVal n1 As Double, ByVal n2 As Double) As Double Implements ICalculator.Multiply
            Dim result As Double = n1 * n2
            Console.WriteLine("Received Multiply({0},{1})", n1, n2)
            Console.WriteLine("Return: {0}", result)
            Return result

        End Function

        Public Function Divide(ByVal n1 As Double, ByVal n2 As Double) As Double Implements ICalculator.Divide
            Dim result As Double = n1 / n2
            Console.WriteLine("Received Divide({0},{1})", n1, n2)
            Console.WriteLine("Return: {0}", result)
            Return result

        End Function
    End Class
End Namespace
```

```vb
<<<<<<< HEAD
'Module1.vb
Imports System
=======
>>>>>>> 8b9e8cd3
Imports System.ServiceModel
Imports System.ServiceModel.Description
Imports GettingStartedLibVB.GettingStartedLib

Module Service

    Class Program
        Shared Sub Main()
            ' Step 1 of the address configuration procedure: Create a URI to serve as the base address.
            Dim baseAddress As New Uri("http://localhost:8000/ServiceModelSamples/Service")

            ' Step 2 of the hosting procedure: Create ServiceHost
            Dim selfHost As New ServiceHost(GetType(CalculatorService), baseAddress)
            Try

                ' Step 3 of the hosting procedure: Add a service endpoint.
                ' Add a service endpoint
                selfHost.AddServiceEndpoint( _
                    GetType(ICalculator), _
                    New WSHttpBinding(), _
                    "CalculatorService")

                ' Step 4 of the hosting procedure: Enable metadata exchange.
                ' Enable metadata exchange
                Dim smb As New ServiceMetadataBehavior()
                smb.HttpGetEnabled = True
                selfHost.Description.Behaviors.Add(smb)

                ' Step 5 of the hosting procedure: Start (and then stop) the service.
                selfHost.Open()
                Console.WriteLine("The service is ready.")
                Console.WriteLine("Press <ENTER> to terminate service.")
                Console.WriteLine()
                Console.ReadLine()

                ' Close the ServiceHostBase to shutdown the service.
                selfHost.Close()
            Catch ce As CommunicationException
                Console.WriteLine("An exception occurred: {0}", ce.Message)
                selfHost.Abort()
            End Try
        End Sub
    End Class

End Module
```

> [!NOTE]
<<<<<<< HEAD
>  Services such as this one require permission to register HTTP addresses on the machine for listening. Administrator accounts have this permission, but non-administrator accounts must be granted permission for HTTP namespaces. For more information about how to configure namespace reservations, see [Configuring HTTP and HTTPS](../../../docs/framework/wcf/feature-details/configuring-http-and-https.md). When running under Visual Studio, the service.exe must be run with administrator privileges.

 Now the service is running. Proceed to [How to: Create a Client](../../../docs/framework/wcf/how-to-create-a-wcf-client.md). For troubleshooting information, see [Troubleshooting the Getting Started Tutorial](../../../docs/framework/wcf/troubleshooting-the-getting-started-tutorial.md).

## See Also
=======
> Services such as this one require permission to register HTTP addresses on the machine for listening. Administrator accounts have this permission, but non-administrator accounts must be granted permission for HTTP namespaces. For more information about how to configure namespace reservations, see [Configuring HTTP and HTTPS](../../../docs/framework/wcf/feature-details/configuring-http-and-https.md). When running under Visual Studio, the service.exe must be run with administrator privileges.

## Next steps

Now the service is running. In the next task, you create a WCF client.

> [!div class="nextstepaction"]
> [How to: Create a WCF client](../../../docs/framework/wcf/how-to-create-a-wcf-client.md)

For troubleshooting information, see [Troubleshooting the Getting Started Tutorial](../../../docs/framework/wcf/troubleshooting-the-getting-started-tutorial.md).

## See also
>>>>>>> 8b9e8cd3

- [Getting Started](../../../docs/framework/wcf/samples/getting-started-sample.md)
- [Self-Host](../../../docs/framework/wcf/samples/self-host.md)<|MERGE_RESOLUTION|>--- conflicted
+++ resolved
@@ -1,10 +1,6 @@
 ---
 title: "How to: Host and Run a Basic Windows Communication Foundation Service"
-<<<<<<< HEAD
-ms.date: "03/30/2017"
-=======
 ms.date: 09/14/2018
->>>>>>> 8b9e8cd3
 dev_langs:
   - "csharp"
   - "vb"
@@ -14,151 +10,6 @@
 ms.assetid: 31774d36-923b-4e2d-812e-aa190127266f
 ---
 # How to: Host and Run a Basic Windows Communication Foundation Service
-<<<<<<< HEAD
-This is the third of six tasks required to create a Windows Communication Foundation (WCF) application. For an overview of all six of the tasks, see the [Getting Started Tutorial](../../../docs/framework/wcf/getting-started-tutorial.md) topic.
-
- This topic describes how to host a Windows Communication Foundation (WCF) service in a console application. This procedure consists of the following steps:
-
--   Create a console application project to host the service.
-
--   Create a service host for the service.
-
--   Enable metadata exchange.
-
--   Open the service host.
-
- A complete listing of the code written in this task is provided in the example following the procedure.
-
-## To create a new console application to host the service
-
-1.  Create a new Console Application project by right-clicking on the Getting Started solution, selecting, **Add**, **New Project**. In the **Add New Project** dialog on the left hand side of the dialog select **Windows** under **C#** or **VB**. In the center section of the dialog select **Console Application**. Name the project GettingStartedHost.
-
-2.  Set the target framework of the GettingStartedHost project to .NET Framework 4.5 by right clicking on **GettingStartedHost** in the Solution Explorer and selecting **Properties**. In the dropdown box labeled **Target Framework** select **.NET Framework 4.5**. Setting the target framework for a VB project is a little different, in the GettingStartedHost project properties dialog, click the **Compile** tab on the left-hand side of the screen, and then click the **Advanced Compile Options** button at the lower left-hand corner of the dialog. Then select **.NET Framework 4.5** in the dropdown box labeled **Target Framework**.
-
-     Setting the target framework will cause Visual Studio 2012 to reload the solution, press **OK** when prompted.
-
-3.  Add a reference to the GettingStartedLib project to the GettingStartedHost project by right clicking on the **References** folder under the GettingStartedHost project in the solution explorer and select **Add Reference**. In the **Add Reference** dialog, select **Solution** on the left-hand side of the dialog and select GettingStartedLib in the center section of the dialog and click **Add**. This makes the types defined in GettingStartedLib available to the GettingStartedHost project.
-
-4.  Add a reference to System.ServiceModel to the GettingStartedHost project by right-clicking the **Reference** folder under the GettingStartedHost project in Solution Explorer and select **Add** Reference. In the **Add Reference** dialog select **Framework** on the left-hand side of the dialog. In the Search Assemblies textbox, type in `System.ServiceModel`. In the center section of the dialog select **System.ServiceModel**, click the **Add** button, and click the **Close** button. Save the solution by clicking the Save All button below the main menu.
-
-### To host the service
-
--   Open the Program.cs or Module.vb file and enter the following code:
-
-    ```csharp
-    // program.cs
-    using System;
-    using System.Collections.Generic;
-    using System.Linq;
-    using System.Text;
-    using System.ServiceModel;
-    using GettingStartedLib;
-    using System.ServiceModel.Description;
-
-    namespace GettingStartedHost
-    {
-        class Program
-        {
-            static void Main(string[] args)
-            {
-                // Step 1 Create a URI to serve as the base address.
-                Uri baseAddress = new Uri("http://localhost:8000/GettingStarted/");
-
-                // Step 2 Create a ServiceHost instance
-                ServiceHost selfHost = new ServiceHost(typeof(CalculatorService), baseAddress);
-
-                try
-                {
-                    // Step 3 Add a service endpoint.
-                    selfHost.AddServiceEndpoint(typeof(ICalculator), new WSHttpBinding(), "CalculatorService");
-
-                    // Step 4 Enable metadata exchange.
-                    ServiceMetadataBehavior smb = new ServiceMetadataBehavior();
-                    smb.HttpGetEnabled = true;
-                    selfHost.Description.Behaviors.Add(smb);
-
-                    // Step 5 Start the service.
-                    selfHost.Open();
-                    Console.WriteLine("The service is ready.");
-                    Console.WriteLine("Press <ENTER> to terminate service.");
-                    Console.WriteLine();
-                    Console.ReadLine();
-
-                    // Close the ServiceHostBase to shutdown the service.
-                    selfHost.Close();
-                }
-                catch (CommunicationException ce)
-                {
-                    Console.WriteLine("An exception occurred: {0}", ce.Message);
-                    selfHost.Abort();
-                }
-            }
-        }
-    }
-    ```
-
-    ```vb
-    'Module1.vb
-    Imports System
-    Imports System.ServiceModel
-    Imports System.ServiceModel.Description
-    Imports GettingStartedLibVB.GettingStartedLib
-
-    Module Service
-
-        Class Program
-            Shared Sub Main()
-                ' Step 1 Create a URI to serve as the base address
-                Dim baseAddress As New Uri("http://localhost:8000/ServiceModelSamples/Service")
-
-                ' Step 2 Create a ServiceHost instance
-                Dim selfHost As New ServiceHost(GetType(CalculatorService), baseAddress)
-                Try
-
-                    ' Step 3 Add a service endpoint
-                    ' Add a service endpoint
-                    selfHost.AddServiceEndpoint( _
-                        GetType(ICalculator), _
-                        New WSHttpBinding(), _
-                        "CalculatorService")
-
-                    ' Step 4 Enable metadata exchange.
-                    Dim smb As New ServiceMetadataBehavior()
-                    smb.HttpGetEnabled = True
-                    selfHost.Description.Behaviors.Add(smb)
-
-                    ' Step 5 Start the service
-                    selfHost.Open()
-                    Console.WriteLine("The service is ready.")
-                    Console.WriteLine("Press <ENTER> to terminate service.")
-                    Console.WriteLine()
-                    Console.ReadLine()
-
-                    ' Close the ServiceHostBase to shutdown the service.
-                    selfHost.Close()
-                Catch ce As CommunicationException
-                    Console.WriteLine("An exception occurred: {0}", ce.Message)
-                    selfHost.Abort()
-                End Try
-            End Sub
-        End Class
-
-    End Module
-    ```
-
-    1.  Step 1 - Creates an instance of the Uri class to hold the base address of the service. Services are identified by a URL which contains a base address and an optional URI. The base address is formatted as follows:[transport]://[machine-name or domain][:optional port #]/[optional URI segment]The base address for the calculator service uses the HTTP transport, localhost, port 8000, and the URI segment "GettingStarted"
-
-    2.  Step 2 – Creates an instance of the <xref:System.ServiceModel.ServiceHost> class to host the service. The constructor takes two parameters, the type of the class that implements the service contract, and the base address of the service.
-
-    3.  Step 3 – Creates a <xref:System.ServiceModel.Description.ServiceEndpoint> instance. A service endpoint is composed of an address, a binding, and a service contract. The <xref:System.ServiceModel.Description.ServiceEndpoint> constructor therefore takes the service contract interface type, a binding, and an address. The service contract is `ICalculator`, which you defined and implement in the service type. The binding used in this sample is <xref:System.ServiceModel.WSHttpBinding> which is a built-in binding that is used for connecting to endpoints that conform to the WS-* specifications. For more information about WCF bindings, see [WCF Bindings Overview](../../../docs/framework/wcf/bindings-overview.md). The address is appended to the base address to identify the endpoint. The address specified in this code is "CalculatorService" so the fully qualified address for the endpoint is `"http://localhost:8000/GettingStarted/CalculatorService"`.
-
-        > [!IMPORTANT]
-        >  Adding a service endpoint is optional when using .NET Framework 4 or later. In these versions, if no endpoints are added in code or configuration, WCF adds one default endpoint for each combination of base address and contract implemented by the service. For more information about default endpoints see [Specifying an Endpoint Address](../../../docs/framework/wcf/specifying-an-endpoint-address.md). For more information about default endpoints, bindings, and behaviors, see [Simplified Configuration](../../../docs/framework/wcf/simplified-configuration.md) and [Simplified Configuration for WCF Services](../../../docs/framework/wcf/samples/simplified-configuration-for-wcf-services.md).
-
-    4.  Step 4 – Enable metadata exchange. Clients will use metadata exchange to generate proxies that will be used to call the service operations. To enable metadata exchange create a <xref:System.ServiceModel.Description.ServiceMetadataBehavior> instance, set it’s <xref:System.ServiceModel.Description.ServiceMetadataBehavior.HttpGetEnabled%2A> property to `true`, and add the behavior to the <!--zz <xref:System.ServiceModel.ServiceHost.Behaviors%2A>  -->`System.ServiceModel.ServiceHost.Behaviors%2A` collection of the <xref:System.ServiceModel.ServiceHost> instance.
-
-    5.  Step 5 – Open the <xref:System.ServiceModel.ServiceHost> to listen for incoming messages. Notice the code waits for the user to hit enter. If you do not do this, the app will close immediately and the service will shut down.Also notice a  try/catch block used. After the <xref:System.ServiceModel.ServiceHost> has been instantiated, all other code is placed in a try/catch block. For more information about safely catching exceptions thrown by <xref:System.ServiceModel.ServiceHost>, see [Avoiding Problems with the Using Statement](../../../docs/framework/wcf/samples/avoiding-problems-with-the-using-statement.md)
-=======
 
 This is the third of six tasks required to create a Windows Communication Foundation (WCF) application. For an overview of all six of the tasks, see the [Getting Started Tutorial](../../../docs/framework/wcf/getting-started-tutorial.md) topic.
 
@@ -293,7 +144,6 @@
 **Step 4** – Enable metadata exchange. Clients will use metadata exchange to generate proxies that will be used to call the service operations. To enable metadata exchange create a <xref:System.ServiceModel.Description.ServiceMetadataBehavior> instance, set it’s <xref:System.ServiceModel.Description.ServiceMetadataBehavior.HttpGetEnabled%2A> property to `true`, and add the behavior to the <!--zz <xref:System.ServiceModel.ServiceHost.Behaviors%2A>  -->`System.ServiceModel.ServiceHost.Behaviors%2A` collection of the <xref:System.ServiceModel.ServiceHost> instance.
 
 **Step 5** – Open the <xref:System.ServiceModel.ServiceHost> to listen for incoming messages. Notice the code waits for the user to hit enter. If you do not do this, the app will close immediately and the service will shut down.Also notice a  try/catch block used. After the <xref:System.ServiceModel.ServiceHost> has been instantiated, all other code is placed in a try/catch block. For more information about safely catching exceptions thrown by <xref:System.ServiceModel.ServiceHost>, see [Avoiding Problems with the Using Statement](../../../docs/framework/wcf/samples/avoiding-problems-with-the-using-statement.md)
->>>>>>> 8b9e8cd3
 
 > [!IMPORTANT]
 > Edit App.config in GettingStartedLib to reflect the changes made in code:
@@ -301,27 +151,6 @@
 > 2. Change line 17 to `<add baseAddress = "http://localhost:8000/GettingStarted/CalculatorService" />`
 > 3. Change line 22 to `<endpoint address="" binding="wsHttpBinding" contract="GettingStartedLib.ICalculator">`
 
-<<<<<<< HEAD
-### To verify the service is working
-
-1.  Run the GettingStartedHost console application from inside Visual Studio 2012. When running on [!INCLUDE[wv](../../../includes/wv-md.md)] and later operating systems, the service must be run with administrator privileges. Because Visual Studio was run with Administrator privileges, GettingStartedHost is also run with Administrator privileges. You can also start a new command prompt running it with Administrator privileges and run service.exe within it.
-
-2.  Open Internet Explorer and browse to the service's debug page at `http://localhost:8000/GettingStarted/CalculatorService`.
-
-## Example
- The following example includes the service contract and implementation from previous steps in the tutorial and hosts the service in a console application.
-
- To compile this with a command-line compiler, compile IService1.cs and Service1.cs into a class library referencing `System.ServiceModel.dll`. And compile Program.cs to a console application.
-
-```csharp
-// IService1.cs
-using System;
-using System.Collections.Generic;
-using System.Linq;
-using System.Runtime.Serialization;
-using System.ServiceModel;
-using System.Text;
-=======
 ## Verify the service is working
 
 1. Run the GettingStartedHost console application from inside Visual Studio.
@@ -339,7 +168,6 @@
 ```csharp
 using System;
 using System.ServiceModel;
->>>>>>> 8b9e8cd3
 
 namespace GettingStartedLib
 {
@@ -359,18 +187,8 @@
 ```
 
 ```csharp
-<<<<<<< HEAD
-// Service1.cs
-using System;
-using System.Collections.Generic;
-using System.Linq;
-using System.Runtime.Serialization;
-using System.ServiceModel;
-using System.Text;
-=======
 using System;
 using System.ServiceModel;
->>>>>>> 8b9e8cd3
 
 namespace GettingStartedLib
 {
@@ -413,21 +231,10 @@
 ```
 
 ```csharp
-<<<<<<< HEAD
-//Program.cs
-using System;
-using System.Collections.Generic;
-using System.Linq;
-using System.Text;
-using System.ServiceModel;
-using GettingStartedLib;
-using System.ServiceModel.Description;
-=======
 using System;
 using System.ServiceModel;
 using System.ServiceModel.Description;
 using GettingStartedLib;
->>>>>>> 8b9e8cd3
 
 namespace GettingStartedHost
 {
@@ -472,11 +279,6 @@
 ```
 
 ```vb
-<<<<<<< HEAD
-'IService1.vb
-Imports System
-=======
->>>>>>> 8b9e8cd3
 Imports System.ServiceModel
 
 Namespace GettingStartedLib
@@ -497,11 +299,6 @@
 ```
 
 ```vb
-<<<<<<< HEAD
-'Service1.vb
-Imports System
-=======
->>>>>>> 8b9e8cd3
 Imports System.ServiceModel
 
 Namespace GettingStartedLib
@@ -545,11 +342,6 @@
 ```
 
 ```vb
-<<<<<<< HEAD
-'Module1.vb
-Imports System
-=======
->>>>>>> 8b9e8cd3
 Imports System.ServiceModel
 Imports System.ServiceModel.Description
 Imports GettingStartedLibVB.GettingStartedLib
@@ -598,13 +390,6 @@
 ```
 
 > [!NOTE]
-<<<<<<< HEAD
->  Services such as this one require permission to register HTTP addresses on the machine for listening. Administrator accounts have this permission, but non-administrator accounts must be granted permission for HTTP namespaces. For more information about how to configure namespace reservations, see [Configuring HTTP and HTTPS](../../../docs/framework/wcf/feature-details/configuring-http-and-https.md). When running under Visual Studio, the service.exe must be run with administrator privileges.
-
- Now the service is running. Proceed to [How to: Create a Client](../../../docs/framework/wcf/how-to-create-a-wcf-client.md). For troubleshooting information, see [Troubleshooting the Getting Started Tutorial](../../../docs/framework/wcf/troubleshooting-the-getting-started-tutorial.md).
-
-## See Also
-=======
 > Services such as this one require permission to register HTTP addresses on the machine for listening. Administrator accounts have this permission, but non-administrator accounts must be granted permission for HTTP namespaces. For more information about how to configure namespace reservations, see [Configuring HTTP and HTTPS](../../../docs/framework/wcf/feature-details/configuring-http-and-https.md). When running under Visual Studio, the service.exe must be run with administrator privileges.
 
 ## Next steps
@@ -617,7 +402,6 @@
 For troubleshooting information, see [Troubleshooting the Getting Started Tutorial](../../../docs/framework/wcf/troubleshooting-the-getting-started-tutorial.md).
 
 ## See also
->>>>>>> 8b9e8cd3
 
 - [Getting Started](../../../docs/framework/wcf/samples/getting-started-sample.md)
 - [Self-Host](../../../docs/framework/wcf/samples/self-host.md)