---
title: "Tutorial: Host and run a basic Windows Communication Foundation service"
ms.date: 01/25/2019
dev_langs:
  - "csharp"
  - "vb"
helpviewer_keywords:
  - "WCF services [WCF]"
  - "WCF services [WCF], running"
ms.assetid: 31774d36-923b-4e2d-812e-aa190127266f
---
# Tutorial: Host and run a basic Windows Communication Foundation service

This tutorial describes the third of five tasks required to create a basic Windows Communication Foundation (WCF) application. For an overview of the tutorials, see [Tutorial: Get started with Windows Communication Foundation applications](getting-started-tutorial.md).

The next task for creating a WCF application is to host a WCF service in a console application. After you create a console application project, you then add a program to host the service. This program has the following [steps](#service-hosting-program-steps):

1. Create a URI for the base address.
2. Create a class instance for hosting the service.
3. Create a service endpoint.
4. Enable metadata exchange.
5. Open the service host to listen for incoming messages.

A WCF service exposes one or more *endpoints*, each of which exposes one or more service operations. A service endpoint specifies the following information: 
- An address where you can find the service.
- A binding that contains the information that describes how a client must communicate with the service. 
- A contract that defines the functionality that the service provides to its clients.

In this tutorial, you learn how to:
> [!div class="checklist"]
> - Create and configure a console app project for hosting a WCF service.
> - Add code to host the WCF service.
> - Update the configuration file.
> - Start the WCF service and verify it's running.


## Create and configure a console app project for hosting the service

1. Create a console app project in Visual Studio. 
 
    1. From the **File** menu, select **Open** > **Project/Solution** and browse to the **GettingStarted** solution you previously created (*GettingStarted.sln*). Select **Open**.

    2. From the **View** menu, select **Solution Explorer**.
    
    3. In the **Solution Explorer** window, select the **GettingStarted** solution (top node), and then select **Add** > **New Project** from the shortcut menu. 

    4. In the **Add New Project** window, on the left side, select the **Windows Desktop** category under **Visual C#** or **Visual Basic**. 

    5. Select the **Console App (.NET Framework)** template, and enter *GettingStartedHost* for the **Name**. Select **OK**.

2. Add a reference in the **GettingStartedHost** project to the **GettingStartedLib** project. 

    1. In the **Solution Explorer** window, select the **References** folder under the **GettingStartedHost** project, and then select **Add Reference** from the shortcut menu. 

    2. In the **Add Reference** dialog, under **Projects** on the left side of the window, select **Solution**. 
 
    3. Find and select **GettingStartedLib** in the center section of the window, and then select **OK**. 

       This action makes the types defined in the **GettingStartedLib** project available to the **GettingStartedHost** project.

3. Add a reference in the **GettingStartedHost** project to the <xref:System.ServiceModel> assembly. 

    1. In the **Solution Explorer** window, select the **References** folder under the **GettingStartedHost** project, and then select **Add Reference** from the shortcut menu.
    
    2. In the **Add Reference** window, under **Assemblies** on the left side of the window, select **Framework**. 

    3. Select **System.ServiceModel**, and then select **OK**. 
    
    4. Save the solution by selecting **File** > **Save All**.

## Add code to host the service

1. Open the *Program.cs* (or *Module1.vb*) file in the **GettingStartedHost** project and replace its code with the following code:

    ```csharp
    using System;
    using System.ServiceModel;
    using System.ServiceModel.Description;
    using GettingStartedLib;

    namespace GettingStartedHost
    {
        class Program
        {
            static void Main(string[] args)
            {
                // Step 1: Create a URI to serve as the base address.
                Uri baseAddress = new Uri("http://localhost:8000/GettingStarted/");

                // Step 2: Create a ServiceHost instance.
                ServiceHost selfHost = new ServiceHost(typeof(CalculatorService), baseAddress);

                try
                {
                    // Step 3: Add a service endpoint.
                    selfHost.AddServiceEndpoint(typeof(ICalculator), new WSHttpBinding(), "CalculatorService");

                    // Step 4: Enable metadata exchange.
                    ServiceMetadataBehavior smb = new ServiceMetadataBehavior();
                    smb.HttpGetEnabled = true;
                    selfHost.Description.Behaviors.Add(smb)    ;

                    // Step 5: Start (and then stop) the service.
                    selfHost.Open();
                    Console.WriteLine("The service is ready.");
                    Console.WriteLine("Press <Enter> to terminate service.");
                    Console.WriteLine();
                    Console.ReadLine();

                    // Close the ServiceHost to stop the service.
                    selfHost.Close();
                }
                catch (CommunicationException ce)
                {
                    Console.WriteLine("An exception occurred: {0}", ce.Message);
                    selfHost.Abort();
                }
            }
        }
    }
<<<<<<< HEAD
    ```

    ```vb
    Imports System.ServiceModel
    Imports System.ServiceModel.Description
    Imports GettingStartedLib.GettingStartedLib
=======
}
```

```vb
Imports System.ServiceModel
Imports System.ServiceModel.Description
Imports GettingStartedLibVB.GettingStartedLib

Module Service

    Class Program
        Shared Sub Main()
            ' Step 1 Create a URI to serve as the base address
            Dim baseAddress As New Uri("http://localhost:8000/GettingStarted")

            ' Step 2 Create a ServiceHost instance
            Dim selfHost As New ServiceHost(GetType(CalculatorService), baseAddress)
           Try

                ' Step 3 Add a service endpoint
                ' Add a service endpoint
                selfHost.AddServiceEndpoint( _
                    GetType(ICalculator), _
                    New WSHttpBinding(), _
                    "CalculatorService")

                ' Step 4 Enable metadata exchange.
                Dim smb As New ServiceMetadataBehavior()
                smb.HttpGetEnabled = True
                selfHost.Description.Behaviors.Add(smb)

                ' Step 5 Start the service
                selfHost.Open()
                Console.WriteLine("The service is ready.")
                Console.WriteLine("Press <ENTER> to terminate service.")
                Console.WriteLine()
                Console.ReadLine()

                ' Close the ServiceHostBase to shutdown the service.
                selfHost.Close()
            Catch ce As CommunicationException
                Console.WriteLine("An exception occurred: {0}", ce.Message)
                selfHost.Abort()
            End Try
        End Sub
    End Class

End Module
```

**Step 1** - Creates an instance of the Uri class to hold the base address of the service. Services are identified by a URL which contains a base address and an optional URI. The base address is formatted as follows:[transport]://[machine-name or domain][:optional port #]/[optional URI segment]The base address for the calculator service uses the HTTP transport, localhost, port 8000, and the URI segment "GettingStarted"

**Step 2** – Creates an instance of the <xref:System.ServiceModel.ServiceHost> class to host the service. The constructor takes two parameters, the type of the class that implements the service contract, and the base address of the service.

**Step 3** – Creates a <xref:System.ServiceModel.Description.ServiceEndpoint> instance. A service endpoint is composed of an address, a binding, and a service contract. The <xref:System.ServiceModel.Description.ServiceEndpoint> constructor therefore takes the service contract interface type, a binding, and an address. The service contract is `ICalculator`, which you defined and implement in the service type. The binding used in this sample is <xref:System.ServiceModel.WSHttpBinding> which is a built-in binding that is used for connecting to endpoints that conform to the WS-* specifications. For more information about WCF bindings, see [WCF Bindings Overview](bindings-overview.md). The address is appended to the base address to identify the endpoint. The address specified in this code is "CalculatorService" so the fully qualified address for the endpoint is `"http://localhost:8000/GettingStarted/CalculatorService"`.

> [!IMPORTANT]
> Adding a service endpoint is optional when using .NET Framework 4 or later. In these versions, if no endpoints are added in code or configuration, WCF adds one default endpoint for each combination of base address and contract implemented by the service. For more information about default endpoints see [Specifying an Endpoint Address](specifying-an-endpoint-address.md). For more information about default endpoints, bindings, and behaviors, see [Simplified Configuration](simplified-configuration.md) and [Simplified Configuration for WCF Services](./samples/simplified-configuration-for-wcf-services.md).
>>>>>>> edcda3e3

    Module Service

        Class Program
            Shared Sub Main()
                ' Step 1: Create a URI to serve as the base address.
                Dim baseAddress As New Uri("http://localhost:8000/GettingStarted/")

<<<<<<< HEAD
                ' Step 2: Create a ServiceHost instance.
                Dim selfHost As New ServiceHost(GetType(CalculatorService), baseAddress)
               Try
=======
> [!IMPORTANT]
> When you add a WCF Service Library, Visual Studio can host it for you when you debug by starting a service host. To avoid conflicts you can disable this. 
> 1. Open Project Properties for GettingStartedLib.
> 2. Go to **WCF Options** and uncheck **Start WCF Service Host when debugging**.
>>>>>>> edcda3e3

                    ' Step 3: Add a service endpoint.
                    selfHost.AddServiceEndpoint( _
                        GetType(ICalculator), _
                        New WSHttpBinding(), _
                        "CalculatorService")

                    ' Step 4: Enable metadata exchange.
                    Dim smb As New ServiceMetadataBehavior()
                    smb.HttpGetEnabled = True
                    selfHost.Description.Behaviors.Add(smb)

                    ' Step 5: Start (and then stop) the service.
                    selfHost.Open()
                    Console.WriteLine("The service is ready.")
                    Console.WriteLine("Press <Enter> to terminate service.")
                    Console.WriteLine()
                    Console.ReadLine()

<<<<<<< HEAD
                    ' Close the ServiceHost to stop the service.
                    selfHost.Close()
=======
2. Open a web browser and browse to the service's debug page at `http://localhost:8000/GettingStarted/`. **Note! Ending slash is significant.**
>>>>>>> edcda3e3

                Catch ce As CommunicationException
                    Console.WriteLine("An exception occurred: {0}", ce.Message)
                    selfHost.Abort()
                End Try
            End Sub
        End Class

    End Module
    ```
    
    For information about how this code works, see [Service hosting program steps](#service-hosting-program-steps).


2. Edit *App.config* in **GettingStartedLib**:
   - For Visual C# projects, edit *App.config* to reflect the changes you made to *Program.cs*:
       - Change line 14 to `<service name="GettingStartedLib.CalculatorService">`
       - Change line 17 to `<add baseAddress = "http://localhost:8000/GettingStarted/CalculatorService" />`
       - Change line 22 to `<endpoint address="" binding="wsHttpBinding" contract="GettingStartedLib.ICalculator">`

   - For Visual Basic projects, edit *App.config* to reflect the changes you made to *Module1.vb*:
       - Change line 14 to `<service name="GettingStartedLib.GettingStartedLib.CalculatorService">`
       - Change line 17 to `<add baseAddress = "http://localhost:8000/GettingStarted/CalculatorService" />`
       - Change line 22 to `<endpoint address="" binding="wsHttpBinding" contract="GettingStartedLib.GettingStartedLib.ICalculator">`

3. For Visual Basic projects, make the following change to the project properties:

   1. In the **Solution Explorer** window, select the **GettingStartedHost** folder, and then select **Properties** from the shortcut menu.

   2. In the **GettingStartedHost** window, for **Startup object**, select **Service.Program** from the list. 

   3. From the main menu, select **File** > **Save All**.

<<<<<<< HEAD
=======
        public double Divide(double n1, double n2)
        {
            double result = n1 / n2;
            Console.WriteLine("Received Divide({0},{1})", n1, n2);
            Console.WriteLine("Return: {0}", result);
            return result;
        }
    }
}
```

```csharp
using System;
using System.ServiceModel;
using System.ServiceModel.Description;
using GettingStartedLib;

namespace GettingStartedHost
{
    class Program
    {
        static void Main(string[] args)
        {
            // Step 1 of the address configuration procedure: Create a URI to serve as the base address.
            Uri baseAddress = new Uri("http://localhost:8000/GettingStarted/");
>>>>>>> edcda3e3

## Verify the service is working

<<<<<<< HEAD
1. Build the solution, and then run the **GettingStartedHost** console application from inside Visual Studio. As an alternative, you can open a new command prompt by using **Run as administrator** and run *GettingStartedHost.exe* within it. 
=======
            try
            {
                // Step 3 of the hosting procedure: Add a service endpoint.
                selfHost.AddServiceEndpoint(typeof(ICalculator), new WSHttpBinding(), "CalculatorService");

                // Step 4 of the hosting procedure: Enable metadata exchange.
                ServiceMetadataBehavior smb = new ServiceMetadataBehavior();
                smb.HttpGetEnabled = true;
                selfHost.Description.Behaviors.Add(smb);

                // Step 5 of the hosting procedure: Start (and then stop) the service.
                selfHost.Open();
                Console.WriteLine("The service is ready.");
                Console.WriteLine("Press <ENTER> to terminate service.");
                Console.WriteLine();
                Console.ReadLine();

                // Close the ServiceHostBase to shutdown the service.
                selfHost.Close();
            }
            catch (CommunicationException ce)
            {
                Console.WriteLine("An exception occurred: {0}", ce.Message);
                selfHost.Abort();
            }
        }
    }
}
```

```vb
Imports System.ServiceModel

Namespace GettingStartedLib

    <ServiceContract(Namespace:="http://Microsoft.ServiceModel.Samples")> _
    Public Interface ICalculator

        <OperationContract()> _
        Function Add(ByVal n1 As Double, ByVal n2 As Double) As Double
        <OperationContract()> _
        Function Subtract(ByVal n1 As Double, ByVal n2 As Double) As Double
        <OperationContract()> _
        Function Multiply(ByVal n1 As Double, ByVal n2 As Double) As Double
        <OperationContract()> _
        Function Divide(ByVal n1 As Double, ByVal n2 As Double) As Double
    End Interface
End Namespace
```

```vb
Imports System.ServiceModel

Namespace GettingStartedLib

    Public Class CalculatorService
        Implements ICalculator

        Public Function Add(ByVal n1 As Double, ByVal n2 As Double) As Double Implements ICalculator.Add
            Dim result As Double = n1 + n2
            ' Code added to write output to the console window.
            Console.WriteLine("Received Add({0},{1})", n1, n2)
            Console.WriteLine("Return: {0}", result)
            Return result
        End Function

        Public Function Subtract(ByVal n1 As Double, ByVal n2 As Double) As Double Implements ICalculator.Subtract
            Dim result As Double = n1 - n2
            Console.WriteLine("Received Subtract({0},{1})", n1, n2)
            Console.WriteLine("Return: {0}", result)
            Return result

        End Function

        Public Function Multiply(ByVal n1 As Double, ByVal n2 As Double) As Double Implements ICalculator.Multiply
            Dim result As Double = n1 * n2
            Console.WriteLine("Received Multiply({0},{1})", n1, n2)
            Console.WriteLine("Return: {0}", result)
            Return result

        End Function

        Public Function Divide(ByVal n1 As Double, ByVal n2 As Double) As Double Implements ICalculator.Divide
            Dim result As Double = n1 / n2
            Console.WriteLine("Received Divide({0},{1})", n1, n2)
            Console.WriteLine("Return: {0}", result)
            Return result

        End Function
    End Class
End Namespace
```

```vb
Imports System.ServiceModel
Imports System.ServiceModel.Description
Imports GettingStartedLibVB.GettingStartedLib

Module Service

    Class Program
        Shared Sub Main()
            ' Step 1 of the address configuration procedure: Create a URI to serve as the base address.
            Dim baseAddress As New Uri("http://localhost:8000/GettingStarted/")

            ' Step 2 of the hosting procedure: Create ServiceHost
            Dim selfHost As New ServiceHost(GetType(CalculatorService), baseAddress)
            Try

                ' Step 3 of the hosting procedure: Add a service endpoint.
                ' Add a service endpoint
                selfHost.AddServiceEndpoint( _
                    GetType(ICalculator), _
                    New WSHttpBinding(), _
                    "CalculatorService")

                ' Step 4 of the hosting procedure: Enable metadata exchange.
                ' Enable metadata exchange
                Dim smb As New ServiceMetadataBehavior()
                smb.HttpGetEnabled = True
                selfHost.Description.Behaviors.Add(smb)

                ' Step 5 of the hosting procedure: Start (and then stop) the service.
                selfHost.Open()
                Console.WriteLine("The service is ready.")
                Console.WriteLine("Press <ENTER> to terminate service.")
                Console.WriteLine()
                Console.ReadLine()

                ' Close the ServiceHostBase to shutdown the service.
                selfHost.Close()
            Catch ce As CommunicationException
                Console.WriteLine("An exception occurred: {0}", ce.Message)
                selfHost.Abort()
            End Try
        End Sub
    End Class

End Module
```

> [!NOTE]
> Services such as this one require permission to register HTTP addresses on the machine for listening. Administrator accounts have this permission, but non-administrator accounts must be granted permission for HTTP namespaces. For more information about how to configure namespace reservations, see [Configuring HTTP and HTTPS](feature-details/configuring-http-and-https.md). When running under Visual Studio, the service.exe must be run with administrator privileges.
>>>>>>> edcda3e3

2. Open a web browser and browse to the service's page at `http://localhost:8000/GettingStarted/CalculatorService`.
   
   > [!NOTE]
   > Services such as this one require the proper permission to register HTTP addresses on the machine for listening. Administrator accounts have this permission, but non-administrator accounts must be granted permission for HTTP namespaces. For more information about how to configure namespace reservations, see [Configuring HTTP and HTTPS](feature-details/configuring-http-and-https.md). 


## Service hosting program steps

The steps in the code you added to host the service are described as follows:

- **Step 1**: Create an instance of the `Uri` class to hold the base address of the service. A URL that contains a base address has an optional URI that identifies a service. The base address is formatted as follows: `<transport>://<machine-name or domain><:optional port #>/<optional URI segment>`. The base address for the calculator service uses the HTTP transport, localhost, port 8000, and the URI segment, GettingStarted.

<<<<<<< HEAD
- **Step 2**: Create an instance of the <xref:System.ServiceModel.ServiceHost> class, which you use to host the service. The constructor takes two parameters: the type of the class that implements the service contract and the base address of the service.

- **Step 3**: Create a <xref:System.ServiceModel.Description.ServiceEndpoint> instance. A service endpoint is composed of an address, a binding, and a service contract. The <xref:System.ServiceModel.Description.ServiceEndpoint> constructor is composed of the service contract interface type, a binding, and an address. The service contract is `ICalculator`, which you defined and implement in the service type. The binding for this sample is <xref:System.ServiceModel.WSHttpBinding>, which is a built-in binding and connects to endpoints that conform to the WS-* specifications. For more information about WCF bindings, see [WCF bindings overview](bindings-overview.md). You append the address to the base address to identify the endpoint. The code specifies the address as CalculatorService and the fully qualified address for the endpoint as `http://localhost:8000/GettingStarted/CalculatorService`.

    > [!IMPORTANT]
    > For .NET Framework Version 4 and later, adding a service endpoint is optional. For these versions, if you don't add your code or configuration, WCF adds one default endpoint for each combination of base address and contract implemented by the service. For more information about default endpoints, see [Specifying an endpoint address](specifying-an-endpoint-address.md). For more information about default endpoints, bindings, and behaviors, see [Simplified configuration](simplified-configuration.md) and [Simplified configuration for WCF services](samples/simplified-configuration-for-wcf-services.md).

- **Step 4**: Enable metadata exchange. Clients use metadata exchange to generate proxies for calling the service operations. To enable metadata exchange, create a <xref:System.ServiceModel.Description.ServiceMetadataBehavior> instance, set its <xref:System.ServiceModel.Description.ServiceMetadataBehavior.HttpGetEnabled> property to `true`, and add the `ServiceMetadataBehavior` object to the <!--zz <xref:System.ServiceModel.ServiceHost.Behaviors%2A>  -->`System.ServiceModel.ServiceHost.Behaviors` collection of the <xref:System.ServiceModel.ServiceHost> instance.

- **Step 5**: Open <xref:System.ServiceModel.ServiceHost> to listen for incoming messages. The application waits for you to press **Enter**. If you don't press **Enter**, the app closes immediately and the service shuts down. After the application instantiates <xref:System.ServiceModel.ServiceHost>, it executes a try/catch block. For more information about safely catching exceptions thrown by <xref:System.ServiceModel.ServiceHost>, see [Use Close and Abort to release WCF client resources](samples/use-close-abort-release-wcf-client-resources.md).


## Next steps

In this tutorial, you learned how to:
> [!div class="checklist"]
> - Create and configure a console app project for hosting a WCF service.
> - Add code to host the WCF service.
> - Update the configuration file.
> - Start the WCF service and verify it's running.

Advance to the next tutorial to learn how to create a WCF client.

> [!div class="nextstepaction"]
> [Tutorial: Create a WCF client](how-to-create-a-wcf-client.md)
=======
- [Getting Started](samples/getting-started-sample.md)
- [Self-Host](samples/self-host.md)
- [Hosting Services](hosting-services.md)
>>>>>>> edcda3e3
<|MERGE_RESOLUTION|>--- conflicted
+++ resolved
@@ -100,14 +100,14 @@
                     smb.HttpGetEnabled = true;
                     selfHost.Description.Behaviors.Add(smb)    ;
 
-                    // Step 5: Start (and then stop) the service.
+                    // Step 5: Start the service.
                     selfHost.Open();
                     Console.WriteLine("The service is ready.");
-                    Console.WriteLine("Press <Enter> to terminate service.");
+
+                    // Close the ServiceHost to stop the service.
+                    Console.WriteLine("Press <Enter> to terminate the service.");
                     Console.WriteLine();
                     Console.ReadLine();
-
-                    // Close the ServiceHost to stop the service.
                     selfHost.Close();
                 }
                 catch (CommunicationException ce)
@@ -118,73 +118,12 @@
             }
         }
     }
-<<<<<<< HEAD
     ```
 
     ```vb
     Imports System.ServiceModel
     Imports System.ServiceModel.Description
     Imports GettingStartedLib.GettingStartedLib
-=======
-}
-```
-
-```vb
-Imports System.ServiceModel
-Imports System.ServiceModel.Description
-Imports GettingStartedLibVB.GettingStartedLib
-
-Module Service
-
-    Class Program
-        Shared Sub Main()
-            ' Step 1 Create a URI to serve as the base address
-            Dim baseAddress As New Uri("http://localhost:8000/GettingStarted")
-
-            ' Step 2 Create a ServiceHost instance
-            Dim selfHost As New ServiceHost(GetType(CalculatorService), baseAddress)
-           Try
-
-                ' Step 3 Add a service endpoint
-                ' Add a service endpoint
-                selfHost.AddServiceEndpoint( _
-                    GetType(ICalculator), _
-                    New WSHttpBinding(), _
-                    "CalculatorService")
-
-                ' Step 4 Enable metadata exchange.
-                Dim smb As New ServiceMetadataBehavior()
-                smb.HttpGetEnabled = True
-                selfHost.Description.Behaviors.Add(smb)
-
-                ' Step 5 Start the service
-                selfHost.Open()
-                Console.WriteLine("The service is ready.")
-                Console.WriteLine("Press <ENTER> to terminate service.")
-                Console.WriteLine()
-                Console.ReadLine()
-
-                ' Close the ServiceHostBase to shutdown the service.
-                selfHost.Close()
-            Catch ce As CommunicationException
-                Console.WriteLine("An exception occurred: {0}", ce.Message)
-                selfHost.Abort()
-            End Try
-        End Sub
-    End Class
-
-End Module
-```
-
-**Step 1** - Creates an instance of the Uri class to hold the base address of the service. Services are identified by a URL which contains a base address and an optional URI. The base address is formatted as follows:[transport]://[machine-name or domain][:optional port #]/[optional URI segment]The base address for the calculator service uses the HTTP transport, localhost, port 8000, and the URI segment "GettingStarted"
-
-**Step 2** – Creates an instance of the <xref:System.ServiceModel.ServiceHost> class to host the service. The constructor takes two parameters, the type of the class that implements the service contract, and the base address of the service.
-
-**Step 3** – Creates a <xref:System.ServiceModel.Description.ServiceEndpoint> instance. A service endpoint is composed of an address, a binding, and a service contract. The <xref:System.ServiceModel.Description.ServiceEndpoint> constructor therefore takes the service contract interface type, a binding, and an address. The service contract is `ICalculator`, which you defined and implement in the service type. The binding used in this sample is <xref:System.ServiceModel.WSHttpBinding> which is a built-in binding that is used for connecting to endpoints that conform to the WS-* specifications. For more information about WCF bindings, see [WCF Bindings Overview](bindings-overview.md). The address is appended to the base address to identify the endpoint. The address specified in this code is "CalculatorService" so the fully qualified address for the endpoint is `"http://localhost:8000/GettingStarted/CalculatorService"`.
-
-> [!IMPORTANT]
-> Adding a service endpoint is optional when using .NET Framework 4 or later. In these versions, if no endpoints are added in code or configuration, WCF adds one default endpoint for each combination of base address and contract implemented by the service. For more information about default endpoints see [Specifying an Endpoint Address](specifying-an-endpoint-address.md). For more information about default endpoints, bindings, and behaviors, see [Simplified Configuration](simplified-configuration.md) and [Simplified Configuration for WCF Services](./samples/simplified-configuration-for-wcf-services.md).
->>>>>>> edcda3e3
 
     Module Service
 
@@ -193,16 +132,9 @@
                 ' Step 1: Create a URI to serve as the base address.
                 Dim baseAddress As New Uri("http://localhost:8000/GettingStarted/")
 
-<<<<<<< HEAD
                 ' Step 2: Create a ServiceHost instance.
                 Dim selfHost As New ServiceHost(GetType(CalculatorService), baseAddress)
                Try
-=======
-> [!IMPORTANT]
-> When you add a WCF Service Library, Visual Studio can host it for you when you debug by starting a service host. To avoid conflicts you can disable this. 
-> 1. Open Project Properties for GettingStartedLib.
-> 2. Go to **WCF Options** and uncheck **Start WCF Service Host when debugging**.
->>>>>>> edcda3e3
 
                     ' Step 3: Add a service endpoint.
                     selfHost.AddServiceEndpoint( _
@@ -215,19 +147,15 @@
                     smb.HttpGetEnabled = True
                     selfHost.Description.Behaviors.Add(smb)
 
-                    ' Step 5: Start (and then stop) the service.
+                    ' Step 5: Start the service.
                     selfHost.Open()
                     Console.WriteLine("The service is ready.")
-                    Console.WriteLine("Press <Enter> to terminate service.")
+
+                    ' Close the ServiceHost to stop the service.
+                    Console.WriteLine("Press <Enter> to terminate the service.")
                     Console.WriteLine()
                     Console.ReadLine()
-
-<<<<<<< HEAD
-                    ' Close the ServiceHost to stop the service.
                     selfHost.Close()
-=======
-2. Open a web browser and browse to the service's debug page at `http://localhost:8000/GettingStarted/`. **Note! Ending slash is significant.**
->>>>>>> edcda3e3
 
                 Catch ce As CommunicationException
                     Console.WriteLine("An exception occurred: {0}", ce.Message)
@@ -261,184 +189,12 @@
 
    3. From the main menu, select **File** > **Save All**.
 
-<<<<<<< HEAD
-=======
-        public double Divide(double n1, double n2)
-        {
-            double result = n1 / n2;
-            Console.WriteLine("Received Divide({0},{1})", n1, n2);
-            Console.WriteLine("Return: {0}", result);
-            return result;
-        }
-    }
-}
-```
-
-```csharp
-using System;
-using System.ServiceModel;
-using System.ServiceModel.Description;
-using GettingStartedLib;
-
-namespace GettingStartedHost
-{
-    class Program
-    {
-        static void Main(string[] args)
-        {
-            // Step 1 of the address configuration procedure: Create a URI to serve as the base address.
-            Uri baseAddress = new Uri("http://localhost:8000/GettingStarted/");
->>>>>>> edcda3e3
 
 ## Verify the service is working
 
-<<<<<<< HEAD
-1. Build the solution, and then run the **GettingStartedHost** console application from inside Visual Studio. As an alternative, you can open a new command prompt by using **Run as administrator** and run *GettingStartedHost.exe* within it. 
-=======
-            try
-            {
-                // Step 3 of the hosting procedure: Add a service endpoint.
-                selfHost.AddServiceEndpoint(typeof(ICalculator), new WSHttpBinding(), "CalculatorService");
-
-                // Step 4 of the hosting procedure: Enable metadata exchange.
-                ServiceMetadataBehavior smb = new ServiceMetadataBehavior();
-                smb.HttpGetEnabled = true;
-                selfHost.Description.Behaviors.Add(smb);
-
-                // Step 5 of the hosting procedure: Start (and then stop) the service.
-                selfHost.Open();
-                Console.WriteLine("The service is ready.");
-                Console.WriteLine("Press <ENTER> to terminate service.");
-                Console.WriteLine();
-                Console.ReadLine();
-
-                // Close the ServiceHostBase to shutdown the service.
-                selfHost.Close();
-            }
-            catch (CommunicationException ce)
-            {
-                Console.WriteLine("An exception occurred: {0}", ce.Message);
-                selfHost.Abort();
-            }
-        }
-    }
-}
-```
-
-```vb
-Imports System.ServiceModel
-
-Namespace GettingStartedLib
-
-    <ServiceContract(Namespace:="http://Microsoft.ServiceModel.Samples")> _
-    Public Interface ICalculator
-
-        <OperationContract()> _
-        Function Add(ByVal n1 As Double, ByVal n2 As Double) As Double
-        <OperationContract()> _
-        Function Subtract(ByVal n1 As Double, ByVal n2 As Double) As Double
-        <OperationContract()> _
-        Function Multiply(ByVal n1 As Double, ByVal n2 As Double) As Double
-        <OperationContract()> _
-        Function Divide(ByVal n1 As Double, ByVal n2 As Double) As Double
-    End Interface
-End Namespace
-```
-
-```vb
-Imports System.ServiceModel
-
-Namespace GettingStartedLib
-
-    Public Class CalculatorService
-        Implements ICalculator
-
-        Public Function Add(ByVal n1 As Double, ByVal n2 As Double) As Double Implements ICalculator.Add
-            Dim result As Double = n1 + n2
-            ' Code added to write output to the console window.
-            Console.WriteLine("Received Add({0},{1})", n1, n2)
-            Console.WriteLine("Return: {0}", result)
-            Return result
-        End Function
-
-        Public Function Subtract(ByVal n1 As Double, ByVal n2 As Double) As Double Implements ICalculator.Subtract
-            Dim result As Double = n1 - n2
-            Console.WriteLine("Received Subtract({0},{1})", n1, n2)
-            Console.WriteLine("Return: {0}", result)
-            Return result
-
-        End Function
-
-        Public Function Multiply(ByVal n1 As Double, ByVal n2 As Double) As Double Implements ICalculator.Multiply
-            Dim result As Double = n1 * n2
-            Console.WriteLine("Received Multiply({0},{1})", n1, n2)
-            Console.WriteLine("Return: {0}", result)
-            Return result
-
-        End Function
-
-        Public Function Divide(ByVal n1 As Double, ByVal n2 As Double) As Double Implements ICalculator.Divide
-            Dim result As Double = n1 / n2
-            Console.WriteLine("Received Divide({0},{1})", n1, n2)
-            Console.WriteLine("Return: {0}", result)
-            Return result
-
-        End Function
-    End Class
-End Namespace
-```
-
-```vb
-Imports System.ServiceModel
-Imports System.ServiceModel.Description
-Imports GettingStartedLibVB.GettingStartedLib
-
-Module Service
-
-    Class Program
-        Shared Sub Main()
-            ' Step 1 of the address configuration procedure: Create a URI to serve as the base address.
-            Dim baseAddress As New Uri("http://localhost:8000/GettingStarted/")
-
-            ' Step 2 of the hosting procedure: Create ServiceHost
-            Dim selfHost As New ServiceHost(GetType(CalculatorService), baseAddress)
-            Try
-
-                ' Step 3 of the hosting procedure: Add a service endpoint.
-                ' Add a service endpoint
-                selfHost.AddServiceEndpoint( _
-                    GetType(ICalculator), _
-                    New WSHttpBinding(), _
-                    "CalculatorService")
-
-                ' Step 4 of the hosting procedure: Enable metadata exchange.
-                ' Enable metadata exchange
-                Dim smb As New ServiceMetadataBehavior()
-                smb.HttpGetEnabled = True
-                selfHost.Description.Behaviors.Add(smb)
-
-                ' Step 5 of the hosting procedure: Start (and then stop) the service.
-                selfHost.Open()
-                Console.WriteLine("The service is ready.")
-                Console.WriteLine("Press <ENTER> to terminate service.")
-                Console.WriteLine()
-                Console.ReadLine()
-
-                ' Close the ServiceHostBase to shutdown the service.
-                selfHost.Close()
-            Catch ce As CommunicationException
-                Console.WriteLine("An exception occurred: {0}", ce.Message)
-                selfHost.Abort()
-            End Try
-        End Sub
-    End Class
-
-End Module
-```
-
-> [!NOTE]
-> Services such as this one require permission to register HTTP addresses on the machine for listening. Administrator accounts have this permission, but non-administrator accounts must be granted permission for HTTP namespaces. For more information about how to configure namespace reservations, see [Configuring HTTP and HTTPS](feature-details/configuring-http-and-https.md). When running under Visual Studio, the service.exe must be run with administrator privileges.
->>>>>>> edcda3e3
+1. Build the solution, and then run the **GettingStartedHost** console application from inside Visual Studio. 
+
+    The service must be run with administrator privileges. Because Visual Studio was opened with administrator privileges, **GettingStartedHost** is also run with administrator privileges. As an alternative, you can open a new command prompt as an adminstrator (select **More** > **Run as administrator** from the shortcut menu) and run *GettingStartedHost.exe* within it.
 
 2. Open a web browser and browse to the service's page at `http://localhost:8000/GettingStarted/CalculatorService`.
    
@@ -452,7 +208,6 @@
 
 - **Step 1**: Create an instance of the `Uri` class to hold the base address of the service. A URL that contains a base address has an optional URI that identifies a service. The base address is formatted as follows: `<transport>://<machine-name or domain><:optional port #>/<optional URI segment>`. The base address for the calculator service uses the HTTP transport, localhost, port 8000, and the URI segment, GettingStarted.
 
-<<<<<<< HEAD
 - **Step 2**: Create an instance of the <xref:System.ServiceModel.ServiceHost> class, which you use to host the service. The constructor takes two parameters: the type of the class that implements the service contract and the base address of the service.
 
 - **Step 3**: Create a <xref:System.ServiceModel.Description.ServiceEndpoint> instance. A service endpoint is composed of an address, a binding, and a service contract. The <xref:System.ServiceModel.Description.ServiceEndpoint> constructor is composed of the service contract interface type, a binding, and an address. The service contract is `ICalculator`, which you defined and implement in the service type. The binding for this sample is <xref:System.ServiceModel.WSHttpBinding>, which is a built-in binding and connects to endpoints that conform to the WS-* specifications. For more information about WCF bindings, see [WCF bindings overview](bindings-overview.md). You append the address to the base address to identify the endpoint. The code specifies the address as CalculatorService and the fully qualified address for the endpoint as `http://localhost:8000/GettingStarted/CalculatorService`.
@@ -460,9 +215,14 @@
     > [!IMPORTANT]
     > For .NET Framework Version 4 and later, adding a service endpoint is optional. For these versions, if you don't add your code or configuration, WCF adds one default endpoint for each combination of base address and contract implemented by the service. For more information about default endpoints, see [Specifying an endpoint address](specifying-an-endpoint-address.md). For more information about default endpoints, bindings, and behaviors, see [Simplified configuration](simplified-configuration.md) and [Simplified configuration for WCF services](samples/simplified-configuration-for-wcf-services.md).
 
-- **Step 4**: Enable metadata exchange. Clients use metadata exchange to generate proxies for calling the service operations. To enable metadata exchange, create a <xref:System.ServiceModel.Description.ServiceMetadataBehavior> instance, set its <xref:System.ServiceModel.Description.ServiceMetadataBehavior.HttpGetEnabled> property to `true`, and add the `ServiceMetadataBehavior` object to the <!--zz <xref:System.ServiceModel.ServiceHost.Behaviors%2A>  -->`System.ServiceModel.ServiceHost.Behaviors` collection of the <xref:System.ServiceModel.ServiceHost> instance.
+- **Step 4**: Enable metadata exchange. Clients use metadata exchange to generate proxies for calling the service operations. To enable metadata exchange, create a <xref:System.ServiceModel.Description.ServiceMetadataBehavior> instance, set its <xref:System.ServiceModel.Description.ServiceMetadataBehavior.HttpGetEnabled> property to `true`, and add the `ServiceMetadataBehavior` object to the <xref:System.ServiceModel.Description.ServiceDescription.Behaviors%2A> collection of the <xref:System.ServiceModel.ServiceHost> instance.
 
 - **Step 5**: Open <xref:System.ServiceModel.ServiceHost> to listen for incoming messages. The application waits for you to press **Enter**. If you don't press **Enter**, the app closes immediately and the service shuts down. After the application instantiates <xref:System.ServiceModel.ServiceHost>, it executes a try/catch block. For more information about safely catching exceptions thrown by <xref:System.ServiceModel.ServiceHost>, see [Use Close and Abort to release WCF client resources](samples/use-close-abort-release-wcf-client-resources.md).
+
+> [!IMPORTANT]
+> When you add a WCF service library, Visual Studio hosts it for you if you debug it by starting a service host. To avoid conflicts, you can prevent Visual Studio from hosting the WCF service library. 
+> 1. Select the **GettingStartedLib** project in **Solution Explorer** and choose **Properties** from the shortcut menu.
+> 2. Select **WCF Options** and uncheck **Start WCF Service Host when debugging another project in the same solution**.
 
 
 ## Next steps
@@ -477,9 +237,4 @@
 Advance to the next tutorial to learn how to create a WCF client.
 
 > [!div class="nextstepaction"]
-> [Tutorial: Create a WCF client](how-to-create-a-wcf-client.md)
-=======
-- [Getting Started](samples/getting-started-sample.md)
-- [Self-Host](samples/self-host.md)
-- [Hosting Services](hosting-services.md)
->>>>>>> edcda3e3
+> [Tutorial: Create a WCF client](how-to-create-a-wcf-client.md)