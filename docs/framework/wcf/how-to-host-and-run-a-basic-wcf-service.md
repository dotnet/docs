---
title: "How to host and run a basic Windows Communication Foundation service"
ms.date: 09/14/2018
dev_langs:
  - "csharp"
  - "vb"
helpviewer_keywords:
  - "WCF services [WCF]"
  - "WCF services [WCF], running"
ms.assetid: 31774d36-923b-4e2d-812e-aa190127266f
---
# How to host and run a basic Windows Communication Foundation service

This is the third of six tasks required to create a Windows Communication Foundation (WCF) application. For an overview of all six of the tasks, see the [Getting Started Tutorial](getting-started-tutorial.md) topic.

This topic describes how to host a Windows Communication Foundation (WCF) service in a console application. This procedure consists of the following steps:

- Create a console application project to host the service.

- Create a service host for the service.

- Enable metadata exchange.

- Open the service host.

A complete listing of the code written in this task is provided in the example following the procedure.

## Create a new console application to host the service

1. Create a new Console Application project in Visual Studio by right-clicking on the Getting Started solution and selecting **Add** > **New Project**. In the **Add New Project** dialog, on the left-hand side, select the **Windows Desktop** category under **Visual C#** or **Visual Basic**. Select the **Console App (.NET Framework)** template, and then name the project **GettingStartedHost**.

2. Add a reference to the GettingStartedLib project to the GettingStartedHost project. Right-click on the **References** folder under the GettingStartedHost project in **Solution Explorer**, and then select **Add Reference**. In the **Add Reference** dialog, select **Solution** on the left-hand side of the dialog, select GettingStartedLib in the center section of the dialog, and then choose **Add**. This makes the types defined in GettingStartedLib available to the GettingStartedHost project.

3. Add a reference to System.ServiceModel to the GettingStartedHost project. Right-click the **References** folder under the GettingStartedHost project in **Solution Explorer** and select **Add Reference**. In the **Add Reference** dialog, select **Framework** on the left-hand side of the dialog under **Assemblies**. Find and select **System.ServiceModel**, and then choose **OK**. Save the solution by selecting **File** > **Save All**.

## Host the service

Open the Program.cs or Module.vb file and enter the following code:

```csharp
using System;
using System.ServiceModel;
using System.ServiceModel.Description;
using GettingStartedLib;

namespace GettingStartedHost
{
    class Program
    {
        static void Main(string[] args)
        {
            // Step 1 Create a URI to serve as the base address.
            Uri baseAddress = new Uri("http://localhost:8000/GettingStarted/");

            // Step 2 Create a ServiceHost instance
            ServiceHost selfHost = new ServiceHost(typeof(CalculatorService), baseAddress);

            try
            {
                // Step 3 Add a service endpoint.
                selfHost.AddServiceEndpoint(typeof(ICalculator), new WSHttpBinding(), "CalculatorService");

                // Step 4 Enable metadata exchange.
                ServiceMetadataBehavior smb = new ServiceMetadataBehavior();
                smb.HttpGetEnabled = true;
                selfHost.Description.Behaviors.Add(smb);

                // Step 5 Start the service.
                selfHost.Open();
                Console.WriteLine("The service is ready.");
                Console.WriteLine("Press <ENTER> to terminate service.");
                Console.WriteLine();
                Console.ReadLine();

                // Close the ServiceHostBase to shutdown the service.
                selfHost.Close();
            }
            catch (CommunicationException ce)
            {
                Console.WriteLine("An exception occurred: {0}", ce.Message);
                selfHost.Abort();
            }
        }
    }
}
```

```vb
Imports System.ServiceModel
Imports System.ServiceModel.Description
Imports GettingStartedLibVB.GettingStartedLib

Module Service

    Class Program
        Shared Sub Main()
            ' Step 1 Create a URI to serve as the base address
            Dim baseAddress As New Uri("http://localhost:8000/GettingStarted")

            ' Step 2 Create a ServiceHost instance
            Dim selfHost As New ServiceHost(GetType(CalculatorService), baseAddress)
           Try

                ' Step 3 Add a service endpoint
                ' Add a service endpoint
                selfHost.AddServiceEndpoint( _
                    GetType(ICalculator), _
                    New WSHttpBinding(), _
                    "CalculatorService")

                ' Step 4 Enable metadata exchange.
                Dim smb As New ServiceMetadataBehavior()
                smb.HttpGetEnabled = True
                selfHost.Description.Behaviors.Add(smb)

                ' Step 5 Start the service
                selfHost.Open()
                Console.WriteLine("The service is ready.")
                Console.WriteLine("Press <ENTER> to terminate service.")
                Console.WriteLine()
                Console.ReadLine()

                ' Close the ServiceHostBase to shutdown the service.
                selfHost.Close()
            Catch ce As CommunicationException
                Console.WriteLine("An exception occurred: {0}", ce.Message)
                selfHost.Abort()
            End Try
        End Sub
    End Class

End Module
```

**Step 1** - Creates an instance of the Uri class to hold the base address of the service. Services are identified by a URL which contains a base address and an optional URI. The base address is formatted as follows:[transport]://[machine-name or domain][:optional port #]/[optional URI segment]The base address for the calculator service uses the HTTP transport, localhost, port 8000, and the URI segment "GettingStarted"

**Step 2** – Creates an instance of the <xref:System.ServiceModel.ServiceHost> class to host the service. The constructor takes two parameters, the type of the class that implements the service contract, and the base address of the service.

**Step 3** – Creates a <xref:System.ServiceModel.Description.ServiceEndpoint> instance. A service endpoint is composed of an address, a binding, and a service contract. The <xref:System.ServiceModel.Description.ServiceEndpoint> constructor therefore takes the service contract interface type, a binding, and an address. The service contract is `ICalculator`, which you defined and implement in the service type. The binding used in this sample is <xref:System.ServiceModel.WSHttpBinding> which is a built-in binding that is used for connecting to endpoints that conform to the WS-* specifications. For more information about WCF bindings, see [WCF Bindings Overview](bindings-overview.md). The address is appended to the base address to identify the endpoint. The address specified in this code is "CalculatorService" so the fully qualified address for the endpoint is `"http://localhost:8000/GettingStarted/CalculatorService"`.

<<<<<<< HEAD
> [!IMPORTANT]
> Adding a service endpoint is optional when using .NET Framework 4 or later. In these versions, if no endpoints are added in code or configuration, WCF adds one default endpoint for each combination of base address and contract implemented by the service. For more information about default endpoints see [Specifying an Endpoint Address](../../../docs/framework/wcf/specifying-an-endpoint-address.md). For more information about default endpoints, bindings, and behaviors, see [Simplified Configuration](../../../docs/framework/wcf/simplified-configuration.md) and [Simplified Configuration for WCF Services](../../../docs/framework/wcf/samples/simplified-configuration-for-wcf-services.md).
=======
    > [!IMPORTANT]
    > Adding a service endpoint is optional when using .NET Framework 4 or later. In these versions, if no endpoints are added in code or configuration, WCF adds one default endpoint for each combination of base address and contract implemented by the service. For more information about default endpoints see [Specifying an Endpoint Address](specifying-an-endpoint-address.md). For more information about default endpoints, bindings, and behaviors, see [Simplified Configuration](simplified-configuration.md) and [Simplified Configuration for WCF Services](./samples/simplified-configuration-for-wcf-services.md).
>>>>>>> f1cd0ce8

**Step 4** – Enable metadata exchange. Clients will use metadata exchange to generate proxies that will be used to call the service operations. To enable metadata exchange create a <xref:System.ServiceModel.Description.ServiceMetadataBehavior> instance, set it’s <xref:System.ServiceModel.Description.ServiceMetadataBehavior.HttpGetEnabled%2A> property to `true`, and add the behavior to the <xref:System.ServiceModel.Description.ServiceDescription.Behaviors%2A> collection of the <xref:System.ServiceModel.ServiceHost> instance.

**Step 5** – Open the <xref:System.ServiceModel.ServiceHost> to listen for incoming messages. Notice the code waits for the user to hit enter. If you do not do this, the app will close immediately and the service will shut down.Also notice a  try/catch block used. After the <xref:System.ServiceModel.ServiceHost> has been instantiated, all other code is placed in a try/catch block. For more information about safely catching exceptions thrown by <xref:System.ServiceModel.ServiceHost>, see [Use Close and Abort to release WCF client resources](samples/use-close-abort-release-wcf-client-resources.md)

> [!IMPORTANT]
> When you add a WCF Service Library, Visual Studio can host it for you when you debug by starting a service host. To avoid conflicts you can disable this. 
> 1. Open Project Properties for GettingStartedLib.
> 2. Go to **WCF Options** and uncheck **Start WCF Service Host when debugging**.

## Verify the service is working

1. Run the GettingStartedHost console application from inside Visual Studio.

   The service must be run with administrator privileges. Because Visual Studio was opened with administrator privileges, GettingStartedHost is also run with administrator privileges. You can also open a new command prompt using **Run as administrator** and run service.exe within it.

2. Open a web browser and browse to the service's debug page at `http://localhost:8000/GettingStarted/`. **Note! Ending slash is significant.**

## Example

The following example includes the service contract and implementation from previous steps in the tutorial and hosts the service in a console application.

To compile this with a command-line compiler, compile IService1.cs and Service1.cs into a class library that references `System.ServiceModel.dll`. Compile Program.cs as a console application.

```csharp
using System;
using System.ServiceModel;

namespace GettingStartedLib
{
        [ServiceContract(Namespace = "http://Microsoft.ServiceModel.Samples")]
        public interface ICalculator
        {
            [OperationContract]
            double Add(double n1, double n2);
            [OperationContract]
            double Subtract(double n1, double n2);
            [OperationContract]
            double Multiply(double n1, double n2);
            [OperationContract]
            double Divide(double n1, double n2);
        }
}
```

```csharp
using System;
using System.ServiceModel;

namespace GettingStartedLib
{
    public class CalculatorService : ICalculator
    {
        public double Add(double n1, double n2)
        {
            double result = n1 + n2;
            Console.WriteLine("Received Add({0},{1})", n1, n2);
            // Code added to write output to the console window.
            Console.WriteLine("Return: {0}", result);
            return result;
        }

        public double Subtract(double n1, double n2)
        {
            double result = n1 - n2;
            Console.WriteLine("Received Subtract({0},{1})", n1, n2);
            Console.WriteLine("Return: {0}", result);
            return result;
        }

        public double Multiply(double n1, double n2)
        {
            double result = n1 * n2;
            Console.WriteLine("Received Multiply({0},{1})", n1, n2);
            Console.WriteLine("Return: {0}", result);
            return result;
        }

        public double Divide(double n1, double n2)
        {
            double result = n1 / n2;
            Console.WriteLine("Received Divide({0},{1})", n1, n2);
            Console.WriteLine("Return: {0}", result);
            return result;
        }
    }
}
```

```csharp
using System;
using System.ServiceModel;
using System.ServiceModel.Description;
using GettingStartedLib;

namespace GettingStartedHost
{
    class Program
    {
        static void Main(string[] args)
        {
            // Step 1 of the address configuration procedure: Create a URI to serve as the base address.
            Uri baseAddress = new Uri("http://localhost:8000/GettingStarted/");

            // Step 2 of the hosting procedure: Create ServiceHost
            ServiceHost selfHost = new ServiceHost(typeof(CalculatorService), baseAddress);

            try
            {
                // Step 3 of the hosting procedure: Add a service endpoint.
                selfHost.AddServiceEndpoint(typeof(ICalculator), new WSHttpBinding(), "CalculatorService");

                // Step 4 of the hosting procedure: Enable metadata exchange.
                ServiceMetadataBehavior smb = new ServiceMetadataBehavior();
                smb.HttpGetEnabled = true;
                selfHost.Description.Behaviors.Add(smb);

                // Step 5 of the hosting procedure: Start (and then stop) the service.
                selfHost.Open();
                Console.WriteLine("The service is ready.");
                Console.WriteLine("Press <ENTER> to terminate service.");
                Console.WriteLine();
                Console.ReadLine();

                // Close the ServiceHostBase to shutdown the service.
                selfHost.Close();
            }
            catch (CommunicationException ce)
            {
                Console.WriteLine("An exception occurred: {0}", ce.Message);
                selfHost.Abort();
            }
        }
    }
}
```

```vb
Imports System.ServiceModel

Namespace GettingStartedLib

    <ServiceContract(Namespace:="http://Microsoft.ServiceModel.Samples")> _
    Public Interface ICalculator

        <OperationContract()> _
        Function Add(ByVal n1 As Double, ByVal n2 As Double) As Double
        <OperationContract()> _
        Function Subtract(ByVal n1 As Double, ByVal n2 As Double) As Double
        <OperationContract()> _
        Function Multiply(ByVal n1 As Double, ByVal n2 As Double) As Double
        <OperationContract()> _
        Function Divide(ByVal n1 As Double, ByVal n2 As Double) As Double
    End Interface
End Namespace
```

```vb
Imports System.ServiceModel

Namespace GettingStartedLib

    Public Class CalculatorService
        Implements ICalculator

        Public Function Add(ByVal n1 As Double, ByVal n2 As Double) As Double Implements ICalculator.Add
            Dim result As Double = n1 + n2
            ' Code added to write output to the console window.
            Console.WriteLine("Received Add({0},{1})", n1, n2)
            Console.WriteLine("Return: {0}", result)
            Return result
        End Function

        Public Function Subtract(ByVal n1 As Double, ByVal n2 As Double) As Double Implements ICalculator.Subtract
            Dim result As Double = n1 - n2
            Console.WriteLine("Received Subtract({0},{1})", n1, n2)
            Console.WriteLine("Return: {0}", result)
            Return result

        End Function

        Public Function Multiply(ByVal n1 As Double, ByVal n2 As Double) As Double Implements ICalculator.Multiply
            Dim result As Double = n1 * n2
            Console.WriteLine("Received Multiply({0},{1})", n1, n2)
            Console.WriteLine("Return: {0}", result)
            Return result

        End Function

        Public Function Divide(ByVal n1 As Double, ByVal n2 As Double) As Double Implements ICalculator.Divide
            Dim result As Double = n1 / n2
            Console.WriteLine("Received Divide({0},{1})", n1, n2)
            Console.WriteLine("Return: {0}", result)
            Return result

        End Function
    End Class
End Namespace
```

```vb
Imports System.ServiceModel
Imports System.ServiceModel.Description
Imports GettingStartedLibVB.GettingStartedLib

Module Service

    Class Program
        Shared Sub Main()
            ' Step 1 of the address configuration procedure: Create a URI to serve as the base address.
            Dim baseAddress As New Uri("http://localhost:8000/GettingStarted/")

            ' Step 2 of the hosting procedure: Create ServiceHost
            Dim selfHost As New ServiceHost(GetType(CalculatorService), baseAddress)
            Try

                ' Step 3 of the hosting procedure: Add a service endpoint.
                ' Add a service endpoint
                selfHost.AddServiceEndpoint( _
                    GetType(ICalculator), _
                    New WSHttpBinding(), _
                    "CalculatorService")

                ' Step 4 of the hosting procedure: Enable metadata exchange.
                ' Enable metadata exchange
                Dim smb As New ServiceMetadataBehavior()
                smb.HttpGetEnabled = True
                selfHost.Description.Behaviors.Add(smb)

                ' Step 5 of the hosting procedure: Start (and then stop) the service.
                selfHost.Open()
                Console.WriteLine("The service is ready.")
                Console.WriteLine("Press <ENTER> to terminate service.")
                Console.WriteLine()
                Console.ReadLine()

                ' Close the ServiceHostBase to shutdown the service.
                selfHost.Close()
            Catch ce As CommunicationException
                Console.WriteLine("An exception occurred: {0}", ce.Message)
                selfHost.Abort()
            End Try
        End Sub
    End Class

End Module
```

> [!NOTE]
> Services such as this one require permission to register HTTP addresses on the machine for listening. Administrator accounts have this permission, but non-administrator accounts must be granted permission for HTTP namespaces. For more information about how to configure namespace reservations, see [Configuring HTTP and HTTPS](feature-details/configuring-http-and-https.md). When running under Visual Studio, the service.exe must be run with administrator privileges.

## Next steps

Now the service is running. In the next task, you create a WCF client.

> [!div class="nextstepaction"]
> [How to: Create a WCF client](how-to-create-a-wcf-client.md)

For troubleshooting information, see [Troubleshooting the Getting Started Tutorial](troubleshooting-the-getting-started-tutorial.md).

## See also

<<<<<<< HEAD
- [Getting Started](../../../docs/framework/wcf/samples/getting-started-sample.md)
- [Self-Host](../../../docs/framework/wcf/samples/self-host.md)
- [Hosting Services] (../../../docs/framework/wcf/hosting-services.md)
=======
- [Getting Started](samples/getting-started-sample.md)
- [Self-Host](samples/self-host.md)
>>>>>>> f1cd0ce8
<|MERGE_RESOLUTION|>--- conflicted
+++ resolved
@@ -138,13 +138,8 @@
 
 **Step 3** – Creates a <xref:System.ServiceModel.Description.ServiceEndpoint> instance. A service endpoint is composed of an address, a binding, and a service contract. The <xref:System.ServiceModel.Description.ServiceEndpoint> constructor therefore takes the service contract interface type, a binding, and an address. The service contract is `ICalculator`, which you defined and implement in the service type. The binding used in this sample is <xref:System.ServiceModel.WSHttpBinding> which is a built-in binding that is used for connecting to endpoints that conform to the WS-* specifications. For more information about WCF bindings, see [WCF Bindings Overview](bindings-overview.md). The address is appended to the base address to identify the endpoint. The address specified in this code is "CalculatorService" so the fully qualified address for the endpoint is `"http://localhost:8000/GettingStarted/CalculatorService"`.
 
-<<<<<<< HEAD
 > [!IMPORTANT]
-> Adding a service endpoint is optional when using .NET Framework 4 or later. In these versions, if no endpoints are added in code or configuration, WCF adds one default endpoint for each combination of base address and contract implemented by the service. For more information about default endpoints see [Specifying an Endpoint Address](../../../docs/framework/wcf/specifying-an-endpoint-address.md). For more information about default endpoints, bindings, and behaviors, see [Simplified Configuration](../../../docs/framework/wcf/simplified-configuration.md) and [Simplified Configuration for WCF Services](../../../docs/framework/wcf/samples/simplified-configuration-for-wcf-services.md).
-=======
-    > [!IMPORTANT]
-    > Adding a service endpoint is optional when using .NET Framework 4 or later. In these versions, if no endpoints are added in code or configuration, WCF adds one default endpoint for each combination of base address and contract implemented by the service. For more information about default endpoints see [Specifying an Endpoint Address](specifying-an-endpoint-address.md). For more information about default endpoints, bindings, and behaviors, see [Simplified Configuration](simplified-configuration.md) and [Simplified Configuration for WCF Services](./samples/simplified-configuration-for-wcf-services.md).
->>>>>>> f1cd0ce8
+> Adding a service endpoint is optional when using .NET Framework 4 or later. In these versions, if no endpoints are added in code or configuration, WCF adds one default endpoint for each combination of base address and contract implemented by the service. For more information about default endpoints see [Specifying an Endpoint Address](specifying-an-endpoint-address.md). For more information about default endpoints, bindings, and behaviors, see [Simplified Configuration](simplified-configuration.md) and [Simplified Configuration for WCF Services](./samples/simplified-configuration-for-wcf-services.md).
 
 **Step 4** – Enable metadata exchange. Clients will use metadata exchange to generate proxies that will be used to call the service operations. To enable metadata exchange create a <xref:System.ServiceModel.Description.ServiceMetadataBehavior> instance, set it’s <xref:System.ServiceModel.Description.ServiceMetadataBehavior.HttpGetEnabled%2A> property to `true`, and add the behavior to the <xref:System.ServiceModel.Description.ServiceDescription.Behaviors%2A> collection of the <xref:System.ServiceModel.ServiceHost> instance.
 
@@ -407,11 +402,6 @@
 
 ## See also
 
-<<<<<<< HEAD
-- [Getting Started](../../../docs/framework/wcf/samples/getting-started-sample.md)
-- [Self-Host](../../../docs/framework/wcf/samples/self-host.md)
-- [Hosting Services] (../../../docs/framework/wcf/hosting-services.md)
-=======
 - [Getting Started](samples/getting-started-sample.md)
 - [Self-Host](samples/self-host.md)
->>>>>>> f1cd0ce8
+- [Hosting Services](hosting-services.md)