--- conflicted
+++ resolved
@@ -4,18 +4,11 @@
 ms.assetid: cdd9a331-53fe-4e0d-bdfe-782264aec5c9
 ---
 # Operating System Resources Required by WCF
-Windows Communication Foundation (WCF) depends on several resources that are provided by the operating system to function. The following table lists those resources.  
-  
-|Resource|Description|  
-|--------------|-----------------|  
-|Microsoft Distributed Transaction Coordinator (MSDTC)|Required to support OleTx transactions.|  
-|Internet Information Services (IIS)|Required if you want to use IIS to host your application.|  
-|Windows Process Activation Service (WAS)|Required if you want to use WAS to host your application.|  
-<<<<<<< HEAD
-  
-=======
-  
-## See also
 
-- [System Requirements](wcf-system-requirements.md)
->>>>>>> 7705ef80
+Windows Communication Foundation (WCF) depends on several resources that are provided by the operating system to function. The following table lists those resources:
+
+|Resource|Description|
+|--------------|-----------------|
+|Microsoft Distributed Transaction Coordinator (MSDTC)|Required to support OleTx transactions.|
+|Internet Information Services (IIS)|Required if you want to use IIS to host your application.|
+|Windows Process Activation Service (WAS)|Required if you want to use WAS to host your application.|