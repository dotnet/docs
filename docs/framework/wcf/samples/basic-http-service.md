---
title: "Basic HTTP Service"
ms.date: "03/30/2017"
ms.assetid: 27048b43-8a54-4f2a-9952-594bbfab10ad
---
# Basic HTTP Service
<<<<<<< HEAD
This sample demonstrates how to implement an HTTP-based, RPC-based service - popularly referred to as "POX" (Plain Old XML) service – using the Windows Communication Foundation (WCF) REST Programming model. This sample consists of two components: a self-hosted WCF HTTP service (Service.cs) and a console application (Program.cs) that creates the service and makes calls to it.

## Sample Details
 The WCF service exposes 2 operations, `EchoWithGet` and `EchoWithPost`, which returns the string that was passed as input.

 The `EchoWithGet` operation is annotated with <xref:System.ServiceModel.Web.WebGetAttribute>, which indicates that the operation processes HTTP `GET` requests. Because the <xref:System.ServiceModel.Web.WebGetAttribute> does not explicitly specify a <xref:System.UriTemplate>, the operation expects the input string to be passed in using a query string parameter with name `s`. Note that the format of the URI that the service expects can be customized using the <xref:System.ServiceModel.Web.WebGetAttribute.UriTemplate%2A> property.

 The `EchoWithPost` operation is annotated with <xref:System.ServiceModel.Web.WebInvokeAttribute>, which indicates it is not a `GET` operation (it has side effects). Because the <xref:System.ServiceModel.Web.WebInvokeAttribute> does not explicitly specify a `Method`, the operation processes HTTP `POST` requests that have the string in the request body (in the XML format, for instance). Note that the HTTP method and the format of the URI for the request can be customized using the <xref:System.ServiceModel.Web.WebInvokeAttribute.Method%2A> and <xref:System.ServiceModel.Web.WebInvokeAttribute.UriTemplate> properties respectively.

 The App.config file configures the WCF service with a default <xref:System.ServiceModel.Description.WebHttpEndpoint> that has the <xref:System.ServiceModel.Description.WebHttpEndpoint.HelpEnabled%2A> property set to `true`. As a result, the WCF infrastructure creates an automatic HTML based help page at `http://localhost:8000/Customers/help` that provides information about how to construct HTTP requests to the service and how to consume the service’s HTTP response.

 Program.cs demonstrates how a WCF channel factory can be used to make calls to the service and process responses. Note that this is just one way to access a WCF service. It is also possible to access the service using other .NET Framework classes like <xref:System.Net.HttpWebRequest> and <xref:System.Net.WebClient>. Other samples in the SDK (such as the [Automatic Format Selection](../../../../docs/framework/wcf/samples/automatic-format-selection.md) sample and [Basic Resource Service](../../../../docs/framework/wcf/samples/basic-resource-service.md) sample) show how to use these classes to communicate with a WCF service.

 The sample consists a self-hosted service and a client that both run within a console application. As the console application runs, the client makes requests to the service and writes the pertinent information from the responses to the console window.

#### To use this sample

1.  Open the solution for the Basic Http Service Sample. When launching Visual Studio 2012, you must run as an administrator for the sample to execute successfully. Do this by right-clicking the Visual Studio 2012 icon and selecting **Run as Administrator** from the context menu.

2.  Press CTRL+SHIFT+B to build the solution and then press Ctrl+F5 to run the console application without debugging. The console window appears and provides the URI of the running service and the URI of the HTML help page for the running service. At any point in time you can view the HTML help page by typing the URI of the help page in a browser. As the sample runs, the client writes the status of the current activity.

3.  Press any key to terminate the sample.

> [!IMPORTANT]
>  The samples may already be installed on your machine. Check for the following (default) directory before continuing.
>
>  `<InstallDrive>:\WF_WCF_Samples`
>
>  If this directory does not exist, go to [Windows Communication Foundation (WCF) and Windows Workflow Foundation (WF) Samples for .NET Framework 4](http://go.microsoft.com/fwlink/?LinkId=150780) to download all Windows Communication Foundation (WCF) and [!INCLUDE[wf1](../../../../includes/wf1-md.md)] samples. This sample is located in the following directory.
>
>  `<InstallDrive>:\WF_WCF_Samples\WCF\Basic\Web\BasicHttpService`

## See Also
 [Automatic Format Selection](../../../../docs/framework/wcf/samples/automatic-format-selection.md)
 [Basic Resource Service](../../../../docs/framework/wcf/samples/basic-resource-service.md)
=======
This sample demonstrates how to implement an HTTP-based, RPC-based service - popularly referred to as "POX" (Plain Old XML) service – using the Windows Communication Foundation (WCF) REST Programming model. This sample consists of two components: a self-hosted WCF HTTP service (Service.cs) and a console application (Program.cs) that creates the service and makes calls to it.  
  
## Sample Details  
 The WCF service exposes 2 operations, `EchoWithGet` and `EchoWithPost`, which returns the string that was passed as input.  
  
 The `EchoWithGet` operation is annotated with <xref:System.ServiceModel.Web.WebGetAttribute>, which indicates that the operation processes HTTP `GET` requests. Because the <xref:System.ServiceModel.Web.WebGetAttribute> does not explicitly specify a <xref:System.UriTemplate>, the operation expects the input string to be passed in using a query string parameter with name `s`. Note that the format of the URI that the service expects can be customized using the <xref:System.ServiceModel.Web.WebGetAttribute.UriTemplate%2A> property.  
  
 The `EchoWithPost` operation is annotated with <xref:System.ServiceModel.Web.WebInvokeAttribute>, which indicates it is not a `GET` operation (it has side effects). Because the <xref:System.ServiceModel.Web.WebInvokeAttribute> does not explicitly specify a `Method`, the operation processes HTTP `POST` requests that have the string in the request body (in the XML format, for instance). Note that the HTTP method and the format of the URI for the request can be customized using the <xref:System.ServiceModel.Web.WebInvokeAttribute.Method%2A> and <xref:System.ServiceModel.Web.WebInvokeAttribute.UriTemplate> properties respectively.  
  
 The App.config file configures the WCF service with a default <xref:System.ServiceModel.Description.WebHttpEndpoint> that has the <xref:System.ServiceModel.Description.WebHttpEndpoint.HelpEnabled%2A> property set to `true`. As a result, the WCF infrastructure creates an automatic HTML based help page at `http://localhost:8000/Customers/help` that provides information about how to construct HTTP requests to the service and how to consume the service’s HTTP response.  
  
 Program.cs demonstrates how a WCF channel factory can be used to make calls to the service and process responses. Note that this is just one way to access a WCF service. It is also possible to access the service using other .NET Framework classes like <xref:System.Net.HttpWebRequest> and <xref:System.Net.WebClient>.
  
 The sample consists a self-hosted service and a client that both run within a console application. As the console application runs, the client makes requests to the service and writes the pertinent information from the responses to the console window.  
  
#### To use this sample  
  
1.  Open the solution for the Basic Http Service Sample. When launching [!INCLUDE[vs_current_long](../../../../includes/vs-current-long-md.md)], you must run as an administrator for the sample to execute successfully. Do this by right-clicking the [!INCLUDE[vs_current_long](../../../../includes/vs-current-long-md.md)] icon and selecting **Run as Administrator** from the context menu.  
  
2.  Press CTRL+SHIFT+B to build the solution and then press Ctrl+F5 to run the console application without debugging. The console window appears and provides the URI of the running service and the URI of the HTML help page for the running service. At any point in time you can view the HTML help page by typing the URI of the help page in a browser. As the sample runs, the client writes the status of the current activity.  
  
3.  Press any key to terminate the sample.  
  
> [!IMPORTANT]
>  The samples may already be installed on your machine. Check for the following (default) directory before continuing.  
>   
>  `<InstallDrive>:\WF_WCF_Samples`  
>   
>  If this directory does not exist, go to [Windows Communication Foundation (WCF) and Windows Workflow Foundation (WF) Samples for .NET Framework 4](https://go.microsoft.com/fwlink/?LinkId=150780) to download all Windows Communication Foundation (WCF) and [!INCLUDE[wf1](../../../../includes/wf1-md.md)] samples. This sample is located in the following directory.  
>   
>  `<InstallDrive>:\WF_WCF_Samples\WCF\Basic\Web\BasicHttpService`  
>>>>>>> 8b9e8cd3
<|MERGE_RESOLUTION|>--- conflicted
+++ resolved
@@ -4,43 +4,6 @@
 ms.assetid: 27048b43-8a54-4f2a-9952-594bbfab10ad
 ---
 # Basic HTTP Service
-<<<<<<< HEAD
-This sample demonstrates how to implement an HTTP-based, RPC-based service - popularly referred to as "POX" (Plain Old XML) service – using the Windows Communication Foundation (WCF) REST Programming model. This sample consists of two components: a self-hosted WCF HTTP service (Service.cs) and a console application (Program.cs) that creates the service and makes calls to it.
-
-## Sample Details
- The WCF service exposes 2 operations, `EchoWithGet` and `EchoWithPost`, which returns the string that was passed as input.
-
- The `EchoWithGet` operation is annotated with <xref:System.ServiceModel.Web.WebGetAttribute>, which indicates that the operation processes HTTP `GET` requests. Because the <xref:System.ServiceModel.Web.WebGetAttribute> does not explicitly specify a <xref:System.UriTemplate>, the operation expects the input string to be passed in using a query string parameter with name `s`. Note that the format of the URI that the service expects can be customized using the <xref:System.ServiceModel.Web.WebGetAttribute.UriTemplate%2A> property.
-
- The `EchoWithPost` operation is annotated with <xref:System.ServiceModel.Web.WebInvokeAttribute>, which indicates it is not a `GET` operation (it has side effects). Because the <xref:System.ServiceModel.Web.WebInvokeAttribute> does not explicitly specify a `Method`, the operation processes HTTP `POST` requests that have the string in the request body (in the XML format, for instance). Note that the HTTP method and the format of the URI for the request can be customized using the <xref:System.ServiceModel.Web.WebInvokeAttribute.Method%2A> and <xref:System.ServiceModel.Web.WebInvokeAttribute.UriTemplate> properties respectively.
-
- The App.config file configures the WCF service with a default <xref:System.ServiceModel.Description.WebHttpEndpoint> that has the <xref:System.ServiceModel.Description.WebHttpEndpoint.HelpEnabled%2A> property set to `true`. As a result, the WCF infrastructure creates an automatic HTML based help page at `http://localhost:8000/Customers/help` that provides information about how to construct HTTP requests to the service and how to consume the service’s HTTP response.
-
- Program.cs demonstrates how a WCF channel factory can be used to make calls to the service and process responses. Note that this is just one way to access a WCF service. It is also possible to access the service using other .NET Framework classes like <xref:System.Net.HttpWebRequest> and <xref:System.Net.WebClient>. Other samples in the SDK (such as the [Automatic Format Selection](../../../../docs/framework/wcf/samples/automatic-format-selection.md) sample and [Basic Resource Service](../../../../docs/framework/wcf/samples/basic-resource-service.md) sample) show how to use these classes to communicate with a WCF service.
-
- The sample consists a self-hosted service and a client that both run within a console application. As the console application runs, the client makes requests to the service and writes the pertinent information from the responses to the console window.
-
-#### To use this sample
-
-1.  Open the solution for the Basic Http Service Sample. When launching Visual Studio 2012, you must run as an administrator for the sample to execute successfully. Do this by right-clicking the Visual Studio 2012 icon and selecting **Run as Administrator** from the context menu.
-
-2.  Press CTRL+SHIFT+B to build the solution and then press Ctrl+F5 to run the console application without debugging. The console window appears and provides the URI of the running service and the URI of the HTML help page for the running service. At any point in time you can view the HTML help page by typing the URI of the help page in a browser. As the sample runs, the client writes the status of the current activity.
-
-3.  Press any key to terminate the sample.
-
-> [!IMPORTANT]
->  The samples may already be installed on your machine. Check for the following (default) directory before continuing.
->
->  `<InstallDrive>:\WF_WCF_Samples`
->
->  If this directory does not exist, go to [Windows Communication Foundation (WCF) and Windows Workflow Foundation (WF) Samples for .NET Framework 4](http://go.microsoft.com/fwlink/?LinkId=150780) to download all Windows Communication Foundation (WCF) and [!INCLUDE[wf1](../../../../includes/wf1-md.md)] samples. This sample is located in the following directory.
->
->  `<InstallDrive>:\WF_WCF_Samples\WCF\Basic\Web\BasicHttpService`
-
-## See Also
- [Automatic Format Selection](../../../../docs/framework/wcf/samples/automatic-format-selection.md)
- [Basic Resource Service](../../../../docs/framework/wcf/samples/basic-resource-service.md)
-=======
 This sample demonstrates how to implement an HTTP-based, RPC-based service - popularly referred to as "POX" (Plain Old XML) service – using the Windows Communication Foundation (WCF) REST Programming model. This sample consists of two components: a self-hosted WCF HTTP service (Service.cs) and a console application (Program.cs) that creates the service and makes calls to it.  
   
 ## Sample Details  
@@ -71,5 +34,4 @@
 >   
 >  If this directory does not exist, go to [Windows Communication Foundation (WCF) and Windows Workflow Foundation (WF) Samples for .NET Framework 4](https://go.microsoft.com/fwlink/?LinkId=150780) to download all Windows Communication Foundation (WCF) and [!INCLUDE[wf1](../../../../includes/wf1-md.md)] samples. This sample is located in the following directory.  
 >   
->  `<InstallDrive>:\WF_WCF_Samples\WCF\Basic\Web\BasicHttpService`  
->>>>>>> 8b9e8cd3
+>  `<InstallDrive>:\WF_WCF_Samples\WCF\Basic\Web\BasicHttpService`  