---
title: "Custom Message Interceptor"
ms.date: "03/30/2017"
ms.assetid: 73f20972-53f8-475a-8bfe-c133bfa225b0
---
# Custom Message Interceptor
This sample demonstrates the use of the channel extensibility model. In particular, it shows how to implement a custom binding element that creates channel factories and channel listeners to intercept all incoming and outgoing messages at a particular point in the run-time stack. The sample also includes a client and server that demonstrate the use of these custom factories.  
  
 In this sample, both the client and the service are console programs (.exe). The client and service both make use of a common library (.dll) that contains the custom binding element and its associated run-time objects.  
  
> [!NOTE]
> The setup procedure and build instructions for this sample are located at the end of this topic.  
  
> [!IMPORTANT]
> The samples may already be installed on your machine. Check for the following (default) directory before continuing.  
>   
> `<InstallDrive>:\WF_WCF_Samples`  
>   
> If this directory does not exist, go to [Windows Communication Foundation (WCF) and Windows Workflow Foundation (WF) Samples for .NET Framework 4](https://go.microsoft.com/fwlink/?LinkId=150780) to download all Windows Communication Foundation (WCF) and [!INCLUDE[wf1](../../../../includes/wf1-md.md)] samples. This sample is located in the following directory.  
>   
> `<InstallDrive>:\WF_WCF_Samples\WCF\Extensibility\Channels\MessageInterceptor`  
  
 The sample describes the recommended procedure for creating a custom layered channel in Windows Communication Foundation (WCF), by using the channel framework and following WCF best practices. The steps to create a custom layered channel are as follows:  
  
1. Decide which of the channel shapes your channel factory and channel listener will support.  
  
2. Create a channel factory and a channel listener that support your channel shapes.  
  
3. Add a binding element that adds the custom layered channel to a channel stack.  
  
4. Add a binding element extension section to expose the new binding element to the configuration system.  
  
## Channel Shapes  
 The first step in writing a custom layered channel is to decide which shapes are required for the channel. For our message inspector, we support any shape that the layer below us supports (for example, if the layer below us can build <xref:System.ServiceModel.Channels.IOutputChannel> and <xref:System.ServiceModel.Channels.IDuplexSessionChannel>, then we also expose <xref:System.ServiceModel.Channels.IOutputChannel> and <xref:System.ServiceModel.Channels.IDuplexSessionChannel>).  
  
## Channel Factory and Listener Factory  
 The next step in writing a custom layered channel is to create an implementation of <xref:System.ServiceModel.Channels.IChannelFactory> for client channels and of <xref:System.ServiceModel.Channels.IChannelListener> for service channels.  
  
 These classes take an inner factory and listener, and delegate all but the `OnCreateChannel` and `OnAcceptChannel` calls to the inner factory and listener.  
  
<<<<<<< HEAD
```csharp
=======
```csharp  
>>>>>>> efe0662d
class InterceptingChannelFactory<TChannel> : ChannelFactoryBase<TChannel>  
{ 
    //... 
}

class InterceptingChannelListener<TChannel> : ListenerFactoryBase<TChannel>  
{ 
    //...
}  
```  
  
## Adding a Binding Element  
 The sample defines a custom binding element: `InterceptingBindingElement`. `InterceptingBindingElement` takes a `ChannelMessageInterceptor` as an input, and uses this `ChannelMessageInterceptor` to manipulate messages that pass through it. This is the only class that must be public. The factory, listener, and channels can all be internal implementations of the public run-time interfaces.  
  
```csharp
<<<<<<< HEAD
public class InterceptingBindingElement : BindingElement  
=======
public class InterceptingBindingElement : BindingElement 
{
}
>>>>>>> efe0662d
```  
  
## Adding Configuration Support  
 To integrate with binding configuration, the library defines a configuration section handler as a binding element extension section. The client and server configuration files must register the binding element extension with the configuration system. Implementers that want to expose their binding element to the configuration system can derive from this class.  
  
```csharp
<<<<<<< HEAD
public abstract class InterceptingElement : BindingElementExtensionElement { ... }  
=======
public abstract class InterceptingElement : BindingElementExtensionElement 
{ 
    //... 
}
>>>>>>> efe0662d
```  
  
## Adding Policy  
 To integrate with our policy system, `InterceptingBindingElement` implements IPolicyExportExtension to signal that we should participate in generating policy. To support importing policy on a generated client, the user can register a derived class of `InterceptingBindingElementImporter` and override `CreateMessageInterceptor`() to generate their policy-enabled `ChannelMessageInterceptor` class.  
  
## Example: Droppable Message Inspector  
 Included in the sample is an example implementation of `ChannelMessageInspector` which drops messages.  
  
<<<<<<< HEAD
```csharp
=======
```csharp  
>>>>>>> efe0662d
class DroppingServerElement : InterceptingElement  
{  
    protected override ChannelMessageInterceptor CreateMessageInterceptor()  
    {  
        return new DroppingServerInterceptor();  
    }  
}  
```  
  
 You can access it from configuration as follows:  
  
```xml  
<configuration>  
    ...  
    <system.serviceModel>  
        ...  
        <extensions>  
            <bindingElementExtensions>  
                <add name="droppingInterceptor"   
                   type=  
          "Microsoft.ServiceModel.Samples.DroppingServerElement, library"/>  
            </bindingElementExtensions>  
        </extensions>  
    </system.serviceModel>  
</configuration>  
```  
  
 The client and server both use this newly created configuration section to insert the custom factories into the lowest-level of their run-time channel stacks (above the transport level).  
  
```xml  
<customBinding>  
  <binding name="sampleBinding">  
    <droppingInterceptor/>  
    <httpTransport/>  
  </binding>  
</customBinding>  
```  
  
 The client uses the `MessageInterceptor` library to add a custom header to even numbered messages. The service on the other hand uses `MessageInterceptor` library to drop any messages that do not have this special header.  
  
 You should see the following client output after running the service and then the client.  
  
```console  
Reporting the next 10 wind speed  
100 kph  
Server dropped a message.  
90 kph  
80 kph  
Server dropped a message.  
70 kph  
60 kph  
Server dropped a message.  
50 kph  
40 kph  
Server dropped a message.  
30 kph  
20 kph  
Server dropped a message.  
10 kph  
Press ENTER to shut down client  
```  
  
 The client reports 10 different wind speeds to the service, but only tags half of them with the special header.  
  
 On the service, you should see the following output:  
  
```console  
Press ENTER to exit.  
Dangerous wind detected! Reported speed (90) is greater than 64 kph.  
Dangerous wind detected! Reported speed (70) is greater than 64 kph.  
5 wind speed reports have been received.  
```  
  
### To set up, build, and run the sample  
  
1. Install ASP.NET 4.0 using the following command.  
  
    ```console  
    %windir%\Microsoft.NET\Framework\v4.0.XXXXX\aspnet_regiis.exe /i /enable  
    ```  
  
2. Ensure that you have performed the [One-Time Setup Procedure for the Windows Communication Foundation Samples](../../../../docs/framework/wcf/samples/one-time-setup-procedure-for-the-wcf-samples.md).  
  
3. To build the solution, follow the instructions in [Building the Windows Communication Foundation Samples](../../../../docs/framework/wcf/samples/building-the-samples.md).  
  
4. To run the sample in a single- or cross-machine configuration, follow the instructions in [Running the Windows Communication Foundation Samples](../../../../docs/framework/wcf/samples/running-the-samples.md).  
  
5. Run Service.exe first then run Client.exe and watch both console windows for output.  <|MERGE_RESOLUTION|>--- conflicted
+++ resolved
@@ -38,11 +38,7 @@
   
  These classes take an inner factory and listener, and delegate all but the `OnCreateChannel` and `OnAcceptChannel` calls to the inner factory and listener.  
   
-<<<<<<< HEAD
 ```csharp
-=======
-```csharp  
->>>>>>> efe0662d
 class InterceptingChannelFactory<TChannel> : ChannelFactoryBase<TChannel>  
 { 
     //... 
@@ -58,27 +54,19 @@
  The sample defines a custom binding element: `InterceptingBindingElement`. `InterceptingBindingElement` takes a `ChannelMessageInterceptor` as an input, and uses this `ChannelMessageInterceptor` to manipulate messages that pass through it. This is the only class that must be public. The factory, listener, and channels can all be internal implementations of the public run-time interfaces.  
   
 ```csharp
-<<<<<<< HEAD
-public class InterceptingBindingElement : BindingElement  
-=======
-public class InterceptingBindingElement : BindingElement 
+public class InterceptingBindingElement : BindingElement
 {
 }
->>>>>>> efe0662d
 ```  
   
 ## Adding Configuration Support  
  To integrate with binding configuration, the library defines a configuration section handler as a binding element extension section. The client and server configuration files must register the binding element extension with the configuration system. Implementers that want to expose their binding element to the configuration system can derive from this class.  
   
 ```csharp
-<<<<<<< HEAD
-public abstract class InterceptingElement : BindingElementExtensionElement { ... }  
-=======
 public abstract class InterceptingElement : BindingElementExtensionElement 
 { 
     //... 
 }
->>>>>>> efe0662d
 ```  
   
 ## Adding Policy  
@@ -87,11 +75,7 @@
 ## Example: Droppable Message Inspector  
  Included in the sample is an example implementation of `ChannelMessageInspector` which drops messages.  
   
-<<<<<<< HEAD
 ```csharp
-=======
-```csharp  
->>>>>>> efe0662d
 class DroppingServerElement : InterceptingElement  
 {  
     protected override ChannelMessageInterceptor CreateMessageInterceptor()  
