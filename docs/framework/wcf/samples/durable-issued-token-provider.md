---
title: "Durable Issued Token Provider"
ms.date: "03/30/2017"
ms.assetid: 76fb27f5-8787-4b6a-bf4c-99b4be1d2e8b
---
# Durable Issued Token Provider
This sample demonstrates how to implement a custom client issued token provider.  
  
## Discussion  
 A token provider in Windows Communication Foundation (WCF) is used to supply credentials to the security infrastructure. The token provider in general examines the target and issues appropriate credentials so that the security infrastructure can secure the message. WCF ships with a CardSpace token provider. Custom token providers are useful in the following cases:  
  
- If you have a credential store that the built-in token provider cannot operate with.  
  
- If you want to provide your own custom mechanism for transforming the credentials from the point when the user provides the details to when the WCF client uses the credentials.  
  
- If you are building a custom token.  
  
 This sample shows how to build a custom token provider that caches tokens issued by a Security Token Service (STS).  
  
 To summarize, this sample demonstrates the following:  
  
- How a client can be configured with a custom token provider.  
  
- How issued tokens can be cached and provided to the WCF client.  
  
- How the server is authenticated by the client using the server's X.509 certificate.  
  
 This sample consists of a client console program (Client.exe), a security token service console program (Securitytokenservice.exe) and a service console program (Service.exe). The service implements a contract that defines a request-reply communication pattern. The contract is defined by the `ICalculator` interface, which exposes math operations (add, subtract, multiply, and divide). The client gets a security token from the Security Token Service (STS) and makes synchronous requests to the service for a given math operation and the service replies with the result. Client activity is visible in the console window.  
  
> [!NOTE]
> The set-up procedure and build instructions for this sample are located at the end of this topic.  
  
 This sample exposes the ICalculator contract using the [\<wsHttpBinding>](../../../../docs/framework/configure-apps/file-schema/wcf/wshttpbinding.md). The configuration of this binding on the client is shown in the following code.  
  
```xml  
<bindings>
  <wsFederationHttpBinding>
    <binding name="ServiceFed">
      <security mode="Message">
        <message issuedKeyType="SymmetricKey" 
                 issuedTokenType="http://docs.oasis-open.org/wss/oasis-wss-saml-token-profile-1.1#SAMLV1.1">
          <issuer address="http://localhost:8000/sts/windows" 
                  binding="wsHttpBinding" />
        </message>
      </security>
    </binding>
  </wsFederationHttpBinding>
</bindings>  
```  
  
 On the `security` element of `wsFederationHttpBinding`, the `mode` value configures which security mode should be used. In this sample, messages security is being used, which is why the `message` element of `wsFederationHttpBinding` is specified inside the `security` element of `wsFederationHttpBinding`. The `issuer` element of `wsFederationHttpBinding` inside the `message` element of `wsFederationHttpBinding` specifies the address and binding for the Security Token Service that issues a security token to the client so that the client can authenticate to the Calculator service.  
  
 The configuration of this binding on the service is shown in the following code.  
  
```xml  
<bindings>
  <wsFederationHttpBinding>
    <binding name="ServiceFed">
      <security mode="Message">
        <message issuedKeyType="SymmetricKey" 
                 issuedTokenType="http://docs.oasis-open.org/wss/oasis-wss-saml-token-profile-1.1#SAMLV1.1">
          <issuerMetadata address="http://localhost:8000/sts/mex">
            <identity>
              <certificateReference storeLocation="CurrentUser" 
                                    storeName="TrustedPeople" 
                                    x509FindType="FindBySubjectDistinguishedName" 
                                    findValue="CN=STS" />
            </identity>
          </issuerMetadata>
        </message>
      </security>
    </binding>
  </wsFederationHttpBinding>
</bindings>  
```  
  
 On the `security` element of `wsFederationHttpBinding`, the `mode` value configures which security mode should be used. In this sample, messages security is being used, which is why the `message` element of `wsFederationHttpBinding` is specified inside the `security` element of `wsFederationHttpBinding`. The `issuerMetadata` element of `wsFederationHttpBinding` inside the `message` element of `wsFederationHttpBinding` specifies the address and identity for an endpoint that can be used to retrieve metadata for the Security Token Service.  
  
 The behavior for the service is shown in the following code.  
  
```xml  
<behavior name="ServiceBehavior">
  <serviceDebug includeExceptionDetailInFaults="true" />
  <serviceMetadata httpGetEnabled="true" />
  <serviceCredentials>
    <issuedTokenAuthentication>
      <knownCertificates>
        <add storeLocation="LocalMachine" 
              storeName="TrustedPeople" 
              x509FindType="FindBySubjectDistinguishedName" 
              findValue="CN=STS" />
      </knownCertificates>
    </issuedTokenAuthentication>
    <serviceCertificate storeLocation="LocalMachine" 
                        storeName="My" 
                        x509FindType="FindBySubjectDistinguishedName" 
                        findValue="CN=localhost" />
  </serviceCredentials>
</behavior>  
```  
  
 The `issuedTokenAuthentication` element inside the `serviceCredentials` element allows the service to specify constraints on the tokens it allows clients to present during authentication. This configuration specifies that tokens signed by a certificate whose Subject Name is CN=STS are accepted by the service.  
  
 The Security Token Service exposes a single endpoint using the standard wsHttpBinding. The Security Token Service responds to request from clients for tokens and, provided the client authenticates using a Windows account, issues a token that contains the client's user name as a claim in the issued token. As part of creating the token, the Security Token Service signs the token using the private key associated with the CN=STS certificate. In addition, it creates a symmetric key and encrypts it using the public key associated with the CN=localhost certificate. In returning the token to the client, the Security Token Service also returns the symmetric key. The client presents the issued token to the Calculator service, and proves that it knows the symmetric key by signing the message with that key.  
  
## Custom Client Credentials and Token Provider  
 The following steps show how to develop a custom token provider that caches issued tokens and integrate it with WCF: security.  
  
### To develop a custom token provider  
  
1. Write a custom token provider.  
  
     The sample implements a custom token provider that returns a security token retrieved from a cache.  
  
     To perform this task, the custom token provider derives the <xref:System.IdentityModel.Selectors.SecurityTokenProvider> class and overrides the <xref:System.IdentityModel.Selectors.SecurityTokenProvider.GetTokenCore%2A> method. This method tries to get a token from the cache, or if a token cannot be found in the cache, retrieves a token from the underlying provider and then caches that token. In both cases the method returns a `SecurityToken`.  
  
<<<<<<< HEAD
    ```csharp  
=======
    ```csharp
>>>>>>> 675d1195
    protected override SecurityToken GetTokenCore(TimeSpan timeout)  
    {  
      GenericXmlSecurityToken token;  
      if (!this.cache.TryGetToken(target, issuer, out token))  
      {  
        token = (GenericXmlSecurityToken) this.innerTokenProvider.GetToken(timeout);  
        this.cache.AddToken(token, target, issuer);  
      }  
      return token;  
    }  
    ```  
  
2. Write custom security token manager.  
  
     The <xref:System.IdentityModel.Selectors.SecurityTokenManager> is used to create a <xref:System.IdentityModel.Selectors.SecurityTokenProvider> for a specific <xref:System.IdentityModel.Selectors.SecurityTokenRequirement> that is passed to it in the `CreateSecurityTokenProvider` method. Security token manager is also used to create token authenticators and token serializers, but those are not covered by this sample. In this sample, the custom security token manager inherits from the <xref:System.ServiceModel.ClientCredentialsSecurityTokenManager> class and overrides the `CreateSecurityTokenProvider` method to return the custom token provider when the passed token requirements indicate that an issued token is requested.  
  
<<<<<<< HEAD
    ```csharp  
=======
    ```csharp
>>>>>>> 675d1195
    class DurableIssuedTokenClientCredentialsTokenManager :  
     ClientCredentialsSecurityTokenManager  
    {  
      IssuedTokenCache cache;  
  
      public DurableIssuedTokenClientCredentialsTokenManager ( DurableIssuedTokenClientCredentials creds ): base(creds)  
      {  
        this.cache = creds.IssuedTokenCache;  
      }  
  
      public override SecurityTokenProvider CreateSecurityTokenProvider ( SecurityTokenRequirement tokenRequirement )  
      {  
        if (IsIssuedSecurityTokenRequirement(tokenRequirement))  
        {  
          return new DurableIssuedSecurityTokenProvider ((IssuedSecurityTokenProvider)base.CreateSecurityTokenProvider( tokenRequirement), this.cache);  
        }  
        else  
        {  
          return base.CreateSecurityTokenProvider(tokenRequirement);  
        }  
      }  
    }  
    ```  
  
3. Write a custom client credential.  
  
     A client credentials class is used to represent the credentials that are configured for the client proxy and creates the security token manager that is used to obtain token authenticators, token providers and token serializers.  
  
<<<<<<< HEAD
    ```csharp  
=======
    ```csharp
>>>>>>> 675d1195
    public class DurableIssuedTokenClientCredentials : ClientCredentials  
    {  
      IssuedTokenCache cache;  
  
      public DurableIssuedTokenClientCredentials() : base()  
      {  
      }  
  
      DurableIssuedTokenClientCredentials ( DurableIssuedTokenClientCredentials other) : base(other)  
      {  
        this.cache = other.cache;  
      }  
  
      public IssuedTokenCache IssuedTokenCache  
      {  
        get  
        {  
          return this.cache;  
        }  
        set  
        {  
          this.cache = value;  
        }  
      }  
  
      protected override ClientCredentials CloneCore()  
      {  
        return new DurableIssuedTokenClientCredentials(this);  
      }  
  
      public override SecurityTokenManager CreateSecurityTokenManager()  
      {  
        return new DurableIssuedTokenClientCredentialsTokenManager ((DurableIssuedTokenClientCredentials)this.Clone());  
      }  
    }  
    ```  
  
4. Implement the token cache. The sample implementation uses an abstract base class through which consumers of a given token cache interact with the cache.  
  
<<<<<<< HEAD
    ```csharp  
=======
    ```csharp
>>>>>>> 675d1195
    public abstract class IssuedTokenCache  
    {  
      public abstract void AddToken ( GenericXmlSecurityToken token, EndpointAddress target, EndpointAddress issuer);  
      public abstract bool TryGetToken(EndpointAddress target, EndpointAddress issuer, out GenericXmlSecurityToken cachedToken);  
    }  
    // Configure the client to use the custom client credential.  
    ```  
  
     For the client to use the custom client credential, the sample deletes the default client credential class and supplies the new client credential class.  
  
<<<<<<< HEAD
    ```csharp  
=======
    ```csharp
>>>>>>> 675d1195
    clientFactory.Endpoint.Behaviors.Remove<ClientCredentials>();  
    DurableIssuedTokenClientCredentials durableCreds = new DurableIssuedTokenClientCredentials();  
    durableCreds.IssuedTokenCache = cache;  
    durableCreds.ServiceCertificate.Authentication.CertificateValidationMode = X509CertificateValidationMode.PeerOrChainTrust;  
    clientFactory.Endpoint.Behaviors.Add(durableCreds);  
    ```  
  
## Running the sample  
 See the following instructions to run the sample. When you run the sample, the request for the security token is shown in the Security Token Service console window. The operation requests and responses are displayed in the client and service console windows. Press ENTER in any of the console windows to shut down the application.  
  
## The Setup.cmd Batch File  
 The Setup.cmd batch file included with this sample allows you to configure the server and security token service with relevant certificates to run a self-hosted application. The batch file creates two certificates both in the CurrentUser/TrustedPeople certificate store. The first certificate has a subject name of CN=STS and is used by the Security Token Service to sign the security tokens that it issues to the client. The second certificate has a subject name of CN=localhost and is used by the Security Token Service to encrypt a secret so that the service can decrypt it.  
  
### To set up, build, and run the sample  
  
1. Run the Setup.cmd file to create the required certificates.  
  
2. To build the solution, follow the instructions in [Building the Windows Communication Foundation Samples](../../../../docs/framework/wcf/samples/building-the-samples.md). Ensure that all the projects in the solution are built (Shared, RSTRSTR, Service, SecurityTokenService, and Client).  
  
3. Ensure that Service.exe and SecurityTokenService.exe are both running with administrator privileges.  
  
4. Run Client.exe.  
  
### To clean up after the sample  
  
1. Run Cleanup.cmd in the samples folder once you have finished running the sample.  
  
> [!IMPORTANT]
> The samples may already be installed on your machine. Check for the following (default) directory before continuing.  
>   
> `<InstallDrive>:\WF_WCF_Samples`  
>   
> If this directory does not exist, go to [Windows Communication Foundation (WCF) and Windows Workflow Foundation (WF) Samples for .NET Framework 4](https://go.microsoft.com/fwlink/?LinkId=150780) to download all Windows Communication Foundation (WCF) and [!INCLUDE[wf1](../../../../includes/wf1-md.md)] samples. This sample is located in the following directory.  
>   
> `<InstallDrive>:\WF_WCF_Samples\WCF\Extensibility\Security\DurableIssuedTokenProvider`  <|MERGE_RESOLUTION|>--- conflicted
+++ resolved
@@ -114,11 +114,7 @@
   
      To perform this task, the custom token provider derives the <xref:System.IdentityModel.Selectors.SecurityTokenProvider> class and overrides the <xref:System.IdentityModel.Selectors.SecurityTokenProvider.GetTokenCore%2A> method. This method tries to get a token from the cache, or if a token cannot be found in the cache, retrieves a token from the underlying provider and then caches that token. In both cases the method returns a `SecurityToken`.  
   
-<<<<<<< HEAD
-    ```csharp  
-=======
-    ```csharp
->>>>>>> 675d1195
+    ```csharp  
     protected override SecurityToken GetTokenCore(TimeSpan timeout)  
     {  
       GenericXmlSecurityToken token;  
@@ -135,11 +131,7 @@
   
      The <xref:System.IdentityModel.Selectors.SecurityTokenManager> is used to create a <xref:System.IdentityModel.Selectors.SecurityTokenProvider> for a specific <xref:System.IdentityModel.Selectors.SecurityTokenRequirement> that is passed to it in the `CreateSecurityTokenProvider` method. Security token manager is also used to create token authenticators and token serializers, but those are not covered by this sample. In this sample, the custom security token manager inherits from the <xref:System.ServiceModel.ClientCredentialsSecurityTokenManager> class and overrides the `CreateSecurityTokenProvider` method to return the custom token provider when the passed token requirements indicate that an issued token is requested.  
   
-<<<<<<< HEAD
-    ```csharp  
-=======
-    ```csharp
->>>>>>> 675d1195
+    ```csharp  
     class DurableIssuedTokenClientCredentialsTokenManager :  
      ClientCredentialsSecurityTokenManager  
     {  
@@ -168,11 +160,7 @@
   
      A client credentials class is used to represent the credentials that are configured for the client proxy and creates the security token manager that is used to obtain token authenticators, token providers and token serializers.  
   
-<<<<<<< HEAD
-    ```csharp  
-=======
-    ```csharp
->>>>>>> 675d1195
+    ```csharp  
     public class DurableIssuedTokenClientCredentials : ClientCredentials  
     {  
       IssuedTokenCache cache;  
@@ -212,11 +200,7 @@
   
 4. Implement the token cache. The sample implementation uses an abstract base class through which consumers of a given token cache interact with the cache.  
   
-<<<<<<< HEAD
-    ```csharp  
-=======
-    ```csharp
->>>>>>> 675d1195
+    ```csharp  
     public abstract class IssuedTokenCache  
     {  
       public abstract void AddToken ( GenericXmlSecurityToken token, EndpointAddress target, EndpointAddress issuer);  
@@ -227,11 +211,7 @@
   
      For the client to use the custom client credential, the sample deletes the default client credential class and supplies the new client credential class.  
   
-<<<<<<< HEAD
-    ```csharp  
-=======
-    ```csharp
->>>>>>> 675d1195
+    ```csharp  
     clientFactory.Endpoint.Behaviors.Remove<ClientCredentials>();  
     DurableIssuedTokenClientCredentials durableCreds = new DurableIssuedTokenClientCredentials();  
     durableCreds.IssuedTokenCache = cache;  
