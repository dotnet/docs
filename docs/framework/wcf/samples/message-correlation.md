---
title: "Message Correlation"
ms.date: "03/30/2017"
ms.assetid: 3f62babd-c991-421f-bcd8-391655c82a1f
---
# Message Correlation
<<<<<<< HEAD
This sample demonstrates how a Message Queuing (MSMQ) application can send an MSMQ message to a Windows Communication Foundation (WCF) service and how messages can be correlated between sender and receiver applications in a request/response scenario. This sample uses the msmqIntegrationBinding binding. The service in this case is a self-hosted console application to allow you to observe the service that receives queued messages. k

 The service processes the message received from the sender and sends a response message back to the sender. The sender correlates the response it received to the request it sent originally. The `MessageID` and `CorrelationID` properties of the message are used to correlate the request and response messages.

 The `IOrderProcessor` service contract defines a one-way service operation that is suitable for use with queuing. An MSMQ message does not have an Action header, so it is not possible to map different MSMQ messages to operation contracts automatically. Therefore, there can be only one operation contract in this case. If you want to define more operation contracts in the service, the application must provide information as to which header in the MSMQ message (for example, the label, or correlationID) can be used to decide which operation contract to dispatch. This is demonstrated in the [Custom Demux](../../../../docs/framework/wcf/samples/custom-demux.md).

 The MSMQ message also does not contain information as to which headers are mapped to the different parameters of the operation contract. Therefore, there can be only one parameter in the operation contract. The parameter is of type <!--zz <xref:System.ServiceModel.MSMQIntegration.MsmqMessage%601>`MsmqMessage<T>`--> , `System.ServiceModel.MSMQIntegration.MsmqMessage` which contains the underlying MSMQ message. The type "T" in the `MsmqMessage<T>` class represents the data that is serialized into the MSMQ message body. In this sample, the `PurchaseOrder` type is serialized into the MSMQ message body.
=======
This sample demonstrates how a Message Queuing (MSMQ) application can send an MSMQ message to a Windows Communication Foundation (WCF) service and how messages can be correlated between sender and receiver applications in a request/response scenario. This sample uses the msmqIntegrationBinding binding. The service in this case is a self-hosted console application to allow you to observe the service that receives queued messages. k  
  
 The service processes the message received from the sender and sends a response message back to the sender. The sender correlates the response it received to the request it sent originally. The `MessageID` and `CorrelationID` properties of the message are used to correlate the request and response messages.  
  
 The `IOrderProcessor` service contract defines a one-way service operation that is suitable for use with queuing. An MSMQ message does not have an Action header, so it is not possible to map different MSMQ messages to operation contracts automatically. Therefore, there can be only one operation contract in this case. If you want to define more operation contracts in the service, the application must provide information as to which header in the MSMQ message (for example, the label, or correlationID) can be used to decide which operation contract to dispatch. 
  
 The MSMQ message also does not contain information as to which headers are mapped to the different parameters of the operation contract. Therefore, there can be only one parameter in the operation contract. The parameter is of type <xref:System.ServiceModel.MsmqIntegration.MsmqMessage%601>, which contains the underlying MSMQ message. The type "T" in the `MsmqMessage<T>` class represents the data that is serialized into the MSMQ message body. In this sample, the `PurchaseOrder` type is serialized into the MSMQ message body.  
>>>>>>> 8b9e8cd3

```csharp
[ServiceContract(Namespace = "http://Microsoft.ServiceModel.Samples")]
[ServiceKnownType(typeof(PurchaseOrder))]
public interface IOrderProcessor
{
    [OperationContract(IsOneWay = true, Action = "*")]
    void SubmitPurchaseOrder(MsmqMessage<PurchaseOrder> msg);
}
```

 The service operation processes the purchase order and displays the contents of the purchase order and its status in the service console window. The <xref:System.ServiceModel.OperationBehaviorAttribute> configures the operation to enlist in a transaction with the queue and to mark the transaction complete when the operation returns. The `PurchaseOrder` contains the order details that must be processed by the service.

```csharp
// Service class that implements the service contract.
public class OrderProcessorService : IOrderProcessor
{
   [OperationBehavior(TransactionScopeRequired = true,
          TransactionAutoComplete = true)]
   public void SubmitPurchaseOrder(MsmqMessage<PurchaseOrder> ordermsg)
   {
       PurchaseOrder po = (PurchaseOrder)ordermsg.Body;
       Random statusIndexer = new Random();
       po.Status = PurchaseOrder.OrderStates[statusIndexer.Next(3)];
       Console.WriteLine("Processing {0} ", po);
       //Send a response to the client that the order has been received
         and is pending fullfillment.
       SendResponse(ordermsg);
    }

    private void SendResponse(MsmqMessage<PurchaseOrder> ordermsg)
    {
        OrderResponseClient client = new OrderResponseClient("OrderResponseEndpoint");

        //Set the correlation ID such that the client can correlate the response to the order.
        MsmqMessage<PurchaseOrder> orderResponsemsg = new MsmqMessage<PurchaseOrder>(ordermsg.Body);
        orderResponsemsg.CorrelationId = ordermsg.Id;
        using (TransactionScope scope = new TransactionScope(TransactionScopeOption.Required))
        {
            client.SendOrderResponse(orderResponsemsg);
            scope.Complete();
        }

        client.Close();
    }
}
```

 The service uses a custom client `OrderResponseClient` to send the MSMQ message to the queue. Because the application that receives and processes the message is an MSMQ application and not a WCF application, there is no implicit service contract between the two applications. So we cannot create a proxy using the Svcutil.exe tool in this scenario.

 The custom proxy is essentially the same for all WCF applications that use the `msmqIntegrationBinding` binding to send messages. Unlike other proxies, it does not include a range of service operations. It is a submit message operation only.

```csharp
[System.ServiceModel.ServiceContractAttribute(Namespace = "http://Microsoft.ServiceModel.Samples")]
public interface IOrderResponse
{

    [System.ServiceModel.OperationContractAttribute(IsOneWay = true, Action = "*")]
    void SendOrderResponse(MsmqMessage<PurchaseOrder> msg);
}

public partial class OrderResponseClient : System.ServiceModel.ClientBase<IOrderResponse>, IOrderResponse
{

    public OrderResponseClient()
    { }

    public OrderResponseClient(string configurationName)
        : base(configurationName)
    { }

    public OrderResponseClient(System.ServiceModel.Channels.Binding binding, System.ServiceModel.EndpointAddress address)
        : base(binding, address)
    { }

    public void SendOrderResponse(MsmqMessage<PurchaseOrder> msg)
    {
        base.Channel.SendOrderResponse(msg);
    }
}
```

 The service is self hosted. When using the MSMQ integration transport, the queue used must be created in advance. This can be done manually or through code. In this sample, the service contains <xref:System.Messaging> code to check for the existence of the queue and create it if necessary. The queue name is read from the configuration file.

```csharp
public static void Main()
{
       // Get the MSMQ queue name from application settings in configuration.
      string queueName =
                ConfigurationManager.AppSettings["orderQueueName"];
      // Create the transacted MSMQ queue if necessary.
      if (!MessageQueue.Exists(queueName))
                MessageQueue.Create(queueName, true);
     // Create a ServiceHost for the OrderProcessorService type.
     using (ServiceHost serviceHost = new
                   ServiceHost(typeof(OrderProcessorService)))
     {
            serviceHost.Open();
            // The service can now be accessed.
            Console.WriteLine("The service is ready.");
            Console.WriteLine("Press <ENTER> to terminate service.");
            Console.ReadLine();
            // Close the ServiceHost to shutdown the service.
            serviceHost.Close();
      }
}
```

 The MSMQ queue to which the order requests are sent is specified in the appSettings section of the configuration file. The client and service endpoints are defined in the system.serviceModel section of the configuration file. Both specify the `msmqIntegrationbinding` binding.

```xml
<appSettings>
  <add key="orderQueueName" value=".\private$\Orders" />
</appSettings>

<system.serviceModel>
  <client>
    <endpoint    name="OrderResponseEndpoint"
              address="msmq.formatname:DIRECT=OS:.\private$\OrderResponse"
              binding="msmqIntegrationBinding"
              bindingConfiguration="OrderProcessorBinding"
              contract="Microsoft.ServiceModel.Samples.IOrderResponse">
    </endpoint>
  </client>

  <services>
    <service
      name="Microsoft.ServiceModel.Samples.OrderProcessorService">
      <endpoint address="msmq.formatname:DIRECT=OS:.\private$\Orders"
                            binding="msmqIntegrationBinding"
                bindingConfiguration="OrderProcessorBinding"
                contract="Microsoft.ServiceModel.Samples.IOrderProcessor">
      </endpoint>
    </service>
  </services>

  <bindings>
    <msmqIntegrationBinding>
      <binding name="OrderProcessorBinding" >
        <security mode="None" />
      </binding>
    </msmqIntegrationBinding>
  </bindings>

</system.serviceModel>
```

 The client application uses <xref:System.Messaging> to send a durable and transactional message to the queue. The message's body contains the purchase order.

```csharp
static void PlaceOrder()
{
    //Connect to the queue
    MessageQueue orderQueue =
            new MessageQueue(
                    ConfigurationManager.AppSettings["orderQueueName"])
    // Create the purchase order.
    PurchaseOrder po = new PurchaseOrder();
    po.CustomerId = "somecustomer.com";
    po.PONumber = Guid.NewGuid().ToString();
    PurchaseOrderLineItem lineItem1 = new PurchaseOrderLineItem();
    lineItem1.ProductId = "Blue Widget";
    lineItem1.Quantity = 54;
    lineItem1.UnitCost = 29.99F;

    PurchaseOrderLineItem lineItem2 = new PurchaseOrderLineItem();
    lineItem2.ProductId = "Red Widget";
    lineItem2.Quantity = 890;
    lineItem2.UnitCost = 45.89F;

    po.orderLineItems = new PurchaseOrderLineItem[2];
    po.orderLineItems[0] = lineItem1;
    po.orderLineItems[1] = lineItem2;

    Message msg = new Message();
    msg.UseDeadLetterQueue = true;
    msg.Body = po;

    //Create a transaction scope.
    using (TransactionScope scope = new
     TransactionScope(TransactionScopeOption.Required))
    {
        // Submit the purchase order.
        orderQueue.Send(msg, MessageQueueTransactionType.Automatic);
        // Complete the transaction.
        scope.Complete();
    }
    //Save the messageID for order response correlation.
    orderMessageID = msg.Id;
    Console.WriteLine("Placed the order, waiting for response...");
}
```

 The MSMQ queue from which the order responses are received is specified in an appSettings section of the configuration file, as shown in the following sample configuration.

> [!NOTE]
>  The queue name uses a dot (.) for the local computer and backslash separators in its path. The WCF endpoint address specifies a msmq.formatname scheme, and uses "localhost" for the local computer. A properly formed format name follows msmq.formatname in the URI according to MSMQ guidelines.

```xml
<appSettings>
    <add key=" orderResponseQueueName" value=".\private$\Orders" />
</appSettings>
```

 The client application saves the `messageID` of the order request message that it sends to the service and waits for a response from the service. Once a response arrives in the queue the client correlates it with the order message it sent using the `correlationID` property of the message, which contains the `messageID` of the order message that the client sent to the service originally.

```csharp
static void DisplayOrderStatus()
{
    MessageQueue orderResponseQueue = new
     MessageQueue(ConfigurationManager.AppSettings
                  ["orderResponseQueueName"]);
    //Create a transaction scope.
    bool responseReceived = false;
    orderResponseQueue.MessageReadPropertyFilter.CorrelationId = true;
    while (!responseReceived)
    {
       Message responseMsg;
       using (TransactionScope scope2 = new
         TransactionScope(TransactionScopeOption.Required))
       {
          //Receive the Order Response message.
          responseMsg =
              orderResponseQueue.Receive
                   (MessageQueueTransactionType.Automatic);
          scope2.Complete();
     }
     responseMsg.Formatter = new
     System.Messaging.XmlMessageFormatter(new Type[] {
         typeof(PurchaseOrder) });
     PurchaseOrder responsepo = (PurchaseOrder)responseMsg.Body;
    //Check if the response is for the order placed.
    if (orderMessageID == responseMsg.CorrelationId)
    {
       responseReceived = true;
       Console.WriteLine("Status of current Order: OrderID-{0},Order
            Status-{1}", responsepo.PONumber, responsepo.Status);
    }
    else
    {
       Console.WriteLine("Status of previous Order: OrderID-{0},Order
            Status-{1}", responsepo.PONumber, responsepo.Status);
    }
  }
}
```

 When you run the sample, the client and service activities are displayed in both the service and client console windows. You can see the service receive messages from the client and sends a response back to the client. The client displays the response received from the service. Press ENTER in each console window to shut down the service and client.

> [!NOTE]
>  This sample requires the installation of Message Queuing (MSMQ). See the MSMQ installation instructions in the See Also section.

### To setup, build, and run the sample

1.  Ensure that you have performed the [One-Time Setup Procedure for the Windows Communication Foundation Samples](../../../../docs/framework/wcf/samples/one-time-setup-procedure-for-the-wcf-samples.md).

2.  If the service is run first, it will check to ensure that the queue is present. If the queue is not present, the service will create one. You can run the service first to create the queue, or you can create one via the MSMQ Queue Manager. Follow these steps to create a queue in Windows 2008.

    1.  Open Server Manager in Visual Studio 2012.

    2.  Expand the **Features** tab.

    3.  Right-click **Private Message Queues**, and select **New**, **Private Queue**.

    4.  Check the **Transactional** box.

    5.  Enter `ServiceModelSamplesTransacted` as the name of the new queue.

3.  To build the C# or Visual Basic .NET edition of the solution, follow the instructions in [Building the Windows Communication Foundation Samples](../../../../docs/framework/wcf/samples/building-the-samples.md).

4.  To run the sample in a single-computer configuration, follow the instructions in [Running the Windows Communication Foundation Samples](../../../../docs/framework/wcf/samples/running-the-samples.md).

### To run the sample across computers

1.  Copy the service program files from the \service\bin\ folder, under the language-specific folder, to the service computer.

2.  Copy the client program files from the \client\bin\ folder, under the language-specific folder, to the client computer.

3.  In the Client.exe.config file, change the orderQueueName to specify the service computer name instead of ".".

4.  In the Service.exe.config file, change the client endpoint address to specify the client computer name instead of ".".

5.  On the service computer, launch Service.exe from a command prompt.

6.  On the client computer, launch Client.exe from a command prompt.

> [!IMPORTANT]
<<<<<<< HEAD
>  The samples may already be installed on your computer. Check for the following (default) directory before continuing.
>
>  `<InstallDrive>:\WF_WCF_Samples`
>
>  If this directory does not exist, go to [Windows Communication Foundation (WCF) and Windows Workflow Foundation (WF) Samples for .NET Framework 4](http://go.microsoft.com/fwlink/?LinkId=150780) to download all Windows Communication Foundation (WCF) and [!INCLUDE[wf1](../../../../includes/wf1-md.md)] samples. This sample is located in the following directory.
>
>  `<InstallDrive>:\WF_WCF_Samples\WCF\Basic\Binding\MSMQIntegration\MessageCorrelation`

## See Also
 [Queuing in WCF](../../../../docs/framework/wcf/feature-details/queuing-in-wcf.md)
 [Message Queuing](http://go.microsoft.com/fwlink/?LinkId=94968)
=======
>  The samples may already be installed on your computer. Check for the following (default) directory before continuing.  
>   
>  `<InstallDrive>:\WF_WCF_Samples`  
>   
>  If this directory does not exist, go to [Windows Communication Foundation (WCF) and Windows Workflow Foundation (WF) Samples for .NET Framework 4](https://go.microsoft.com/fwlink/?LinkId=150780) to download all Windows Communication Foundation (WCF) and [!INCLUDE[wf1](../../../../includes/wf1-md.md)] samples. This sample is located in the following directory.  
>   
>  `<InstallDrive>:\WF_WCF_Samples\WCF\Basic\Binding\MSMQIntegration\MessageCorrelation`  
  
## See Also  
 [Queuing in WCF](../../../../docs/framework/wcf/feature-details/queuing-in-wcf.md)  
 [Message Queuing](https://go.microsoft.com/fwlink/?LinkId=94968)
>>>>>>> 8b9e8cd3
<|MERGE_RESOLUTION|>--- conflicted
+++ resolved
@@ -4,15 +4,6 @@
 ms.assetid: 3f62babd-c991-421f-bcd8-391655c82a1f
 ---
 # Message Correlation
-<<<<<<< HEAD
-This sample demonstrates how a Message Queuing (MSMQ) application can send an MSMQ message to a Windows Communication Foundation (WCF) service and how messages can be correlated between sender and receiver applications in a request/response scenario. This sample uses the msmqIntegrationBinding binding. The service in this case is a self-hosted console application to allow you to observe the service that receives queued messages. k
-
- The service processes the message received from the sender and sends a response message back to the sender. The sender correlates the response it received to the request it sent originally. The `MessageID` and `CorrelationID` properties of the message are used to correlate the request and response messages.
-
- The `IOrderProcessor` service contract defines a one-way service operation that is suitable for use with queuing. An MSMQ message does not have an Action header, so it is not possible to map different MSMQ messages to operation contracts automatically. Therefore, there can be only one operation contract in this case. If you want to define more operation contracts in the service, the application must provide information as to which header in the MSMQ message (for example, the label, or correlationID) can be used to decide which operation contract to dispatch. This is demonstrated in the [Custom Demux](../../../../docs/framework/wcf/samples/custom-demux.md).
-
- The MSMQ message also does not contain information as to which headers are mapped to the different parameters of the operation contract. Therefore, there can be only one parameter in the operation contract. The parameter is of type <!--zz <xref:System.ServiceModel.MSMQIntegration.MsmqMessage%601>`MsmqMessage<T>`--> , `System.ServiceModel.MSMQIntegration.MsmqMessage` which contains the underlying MSMQ message. The type "T" in the `MsmqMessage<T>` class represents the data that is serialized into the MSMQ message body. In this sample, the `PurchaseOrder` type is serialized into the MSMQ message body.
-=======
 This sample demonstrates how a Message Queuing (MSMQ) application can send an MSMQ message to a Windows Communication Foundation (WCF) service and how messages can be correlated between sender and receiver applications in a request/response scenario. This sample uses the msmqIntegrationBinding binding. The service in this case is a self-hosted console application to allow you to observe the service that receives queued messages. k  
   
  The service processes the message received from the sender and sends a response message back to the sender. The sender correlates the response it received to the request it sent originally. The `MessageID` and `CorrelationID` properties of the message are used to correlate the request and response messages.  
@@ -20,7 +11,6 @@
  The `IOrderProcessor` service contract defines a one-way service operation that is suitable for use with queuing. An MSMQ message does not have an Action header, so it is not possible to map different MSMQ messages to operation contracts automatically. Therefore, there can be only one operation contract in this case. If you want to define more operation contracts in the service, the application must provide information as to which header in the MSMQ message (for example, the label, or correlationID) can be used to decide which operation contract to dispatch. 
   
  The MSMQ message also does not contain information as to which headers are mapped to the different parameters of the operation contract. Therefore, there can be only one parameter in the operation contract. The parameter is of type <xref:System.ServiceModel.MsmqIntegration.MsmqMessage%601>, which contains the underlying MSMQ message. The type "T" in the `MsmqMessage<T>` class represents the data that is serialized into the MSMQ message body. In this sample, the `PurchaseOrder` type is serialized into the MSMQ message body.  
->>>>>>> 8b9e8cd3
 
 ```csharp
 [ServiceContract(Namespace = "http://Microsoft.ServiceModel.Samples")]
@@ -308,19 +298,6 @@
 6.  On the client computer, launch Client.exe from a command prompt.
 
 > [!IMPORTANT]
-<<<<<<< HEAD
->  The samples may already be installed on your computer. Check for the following (default) directory before continuing.
->
->  `<InstallDrive>:\WF_WCF_Samples`
->
->  If this directory does not exist, go to [Windows Communication Foundation (WCF) and Windows Workflow Foundation (WF) Samples for .NET Framework 4](http://go.microsoft.com/fwlink/?LinkId=150780) to download all Windows Communication Foundation (WCF) and [!INCLUDE[wf1](../../../../includes/wf1-md.md)] samples. This sample is located in the following directory.
->
->  `<InstallDrive>:\WF_WCF_Samples\WCF\Basic\Binding\MSMQIntegration\MessageCorrelation`
-
-## See Also
- [Queuing in WCF](../../../../docs/framework/wcf/feature-details/queuing-in-wcf.md)
- [Message Queuing](http://go.microsoft.com/fwlink/?LinkId=94968)
-=======
 >  The samples may already be installed on your computer. Check for the following (default) directory before continuing.  
 >   
 >  `<InstallDrive>:\WF_WCF_Samples`  
@@ -331,5 +308,4 @@
   
 ## See Also  
  [Queuing in WCF](../../../../docs/framework/wcf/feature-details/queuing-in-wcf.md)  
- [Message Queuing](https://go.microsoft.com/fwlink/?LinkId=94968)
->>>>>>> 8b9e8cd3
+ [Message Queuing](https://go.microsoft.com/fwlink/?LinkId=94968)