---
title: "Message Inspectors"
ms.date: "03/30/2017"
ms.assetid: 9bd1f305-ad03-4dd7-971f-fa1014b97c9b
---
# Message Inspectors
This sample demonstrates how to implement and configure client and service message inspectors.  
  
 A message inspector is an extensibility object that can be used in the service model's client runtime and dispatch runtime programmatically or through configuration and that can inspect and alter messages after they are received or before they are sent.  
  
 This sample implements a basic client and service message validation mechanism that validates incoming messages against a set of configurable XML Schema documents. Note that this sample does not validate messages for each operation. This is an intentional simplification.  
  
## Message Inspector  
 Client message inspectors implement the <xref:System.ServiceModel.Dispatcher.IClientMessageInspector> interface and service message inspectors implement the <xref:System.ServiceModel.Dispatcher.IDispatchMessageInspector> interface. The implementations can be combined into a single class to form a message inspector that works for both sides. This sample implements such a combined message inspector. The inspector is constructed passing in a set of schemas against which incoming and outgoing messages are validated and allows the developer to specify whether incoming or outgoing messages are validated and whether the inspector is in dispatch or client mode, which affects the error handling as discussed later in this topic.  
  
<<<<<<< HEAD
```csharp
=======
```csharp  
>>>>>>> 42b90d78
public class SchemaValidationMessageInspector : IClientMessageInspector, IDispatchMessageInspector  
{  
    XmlSchemaSet schemaSet;  
    bool validateRequest;  
    bool validateReply;  
    bool isClientSide;  
    [ThreadStatic]  
    bool isRequest;  
  
    public SchemaValidationMessageInspector(XmlSchemaSet schemaSet,  
         bool validateRequest, bool validateReply, bool isClientSide)  
    {  
        this.schemaSet = schemaSet;  
        this.validateReply = validateReply;  
        this.validateRequest = validateRequest;  
        this.isClientSide = isClientSide;  
    }  
```  
  
 Any service (dispatcher) message inspector must implement the two <xref:System.ServiceModel.Dispatcher.IDispatchMessageInspector> methods <xref:System.ServiceModel.Dispatcher.IDispatchMessageInspector.AfterReceiveRequest%2A> and <xref:System.ServiceModel.Dispatcher.IDispatchMessageInspector.BeforeSendReply%28System.ServiceModel.Channels.Message%40%2CSystem.Object%29>.  
  
 <xref:System.ServiceModel.Dispatcher.IDispatchMessageInspector.AfterReceiveRequest%2A> is invoked by the dispatcher when a message has been received, processed by the channel stack and assigned to a service, but before it is deserialized and dispatched to an operation. If the incoming message was encrypted, the message is already decrypted when it reaches the message inspector. The method gets the `request` message passed as a reference parameter, which allows the message to be inspected, manipulated or replaced as required. The return value can be any object and is used as a correlation state object that is passed to <xref:System.ServiceModel.Dispatcher.IDispatchMessageInspector.BeforeSendReply%2A> when the service returns a reply to the current message. In this sample, <xref:System.ServiceModel.Dispatcher.IDispatchMessageInspector.AfterReceiveRequest%2A> delegates the inspection (validation) of the message to the private, local method `ValidateMessageBody` and returns no correlation state object. This method ensures that no invalid messages pass into the service.  
  
```csharp  
object IDispatchMessageInspector.AfterReceiveRequest(ref System.ServiceModel.Channels.Message request, System.ServiceModel.IClientChannel channel, System.ServiceModel.InstanceContext instanceContext)  
{  
    if (validateRequest)  
    {  
        // inspect the message. If a validation error occurs,  
        // the thrown fault exception bubbles up.  
        ValidateMessageBody(ref request, true);  
    }  
    return null;  
}  
```  
  
 <xref:System.ServiceModel.Dispatcher.IDispatchMessageInspector.BeforeSendReply%28System.ServiceModel.Channels.Message%40%2CSystem.Object%29> is invoked whenever a reply is ready to be sent back to a client, or in the case of one-way messages, when the incoming message has been processed. This allows extensions to count on being called symmetrically, regardless of MEP. As with <xref:System.ServiceModel.Dispatcher.IDispatchMessageInspector.AfterReceiveRequest%2A>, the message is passed as a reference parameter and can be inspected, modified or replaced. The validation of the message that is performed in this sample is again delegated to the `ValidMessageBody` method, but the handling of validation errors is slightly different in this case.  
  
 If a validation error occurs on the service, the `ValidateMessageBody` method throws <xref:System.ServiceModel.FaultException>-derived exceptions. In <xref:System.ServiceModel.Dispatcher.IDispatchMessageInspector.AfterReceiveRequest%2A>, these exceptions can be put into the service model infrastructure where they are automatically transformed into SOAP faults and relayed to the client. In <xref:System.ServiceModel.Dispatcher.IDispatchMessageInspector.BeforeSendReply%2A>, <xref:System.ServiceModel.FaultException> exceptions must not be put into the infrastructure, because the transformation of fault exceptions thrown by the service occurs before the message inspector is called. Therefore the following implementation catches the known `ReplyValidationFault` exception and replaces the reply message with an explicit fault message. This method ensures that no invalid messages are returned by the service implementation.  
  
```csharp  
void IDispatchMessageInspector.BeforeSendReply(ref System.ServiceModel.Channels.Message reply, object correlationState)  
{  
    if (validateReply)  
    {  
        // Inspect the reply, catch a possible validation error   
        try  
        {  
            ValidateMessageBody(ref reply, false);  
        }  
        catch (ReplyValidationFault fault)  
        {  
            // if a validation error occurred, the message is replaced  
            // with the validation fault.  
            reply = Message.CreateMessage(reply.Version,   
                    fault.CreateMessageFault(), reply.Headers.Action);  
        }  
    }  
```  
  
 The client message inspector is very similar. The two methods that must be implemented from <xref:System.ServiceModel.Dispatcher.IClientMessageInspector> are <xref:System.ServiceModel.Dispatcher.IClientMessageInspector.AfterReceiveReply%2A> and <xref:System.ServiceModel.Dispatcher.IClientMessageInspector.BeforeSendRequest%2A>.  
  
 <xref:System.ServiceModel.Dispatcher.IClientMessageInspector.BeforeSendRequest%2A> is invoked when the message has been composed either by the client application or by the operation formatter. As with the dispatcher message inspectors, the message can just be inspected or entirely replaced. In this sample, the inspector delegates to the same local `ValidateMessageBody` helper method that is also used for the dispatch message inspectors.  
  
 The behavioral difference between the client and service validation (as specified in the constructor) is that the client validation throws local exceptions that are put into the user code because they occur locally and not because of a service failure. Generally, the rule is that service dispatcher inspectors throw faults and that client inspectors throw exceptions.  
  
 This <xref:System.ServiceModel.Dispatcher.IClientMessageInspector.BeforeSendRequest%2A> implementation ensures that no invalid messages are sent to the service.  
  
```csharp  
object IClientMessageInspector.BeforeSendRequest(ref System.ServiceModel.Channels.Message request, System.ServiceModel.IClientChannel channel)  
{  
    if (validateRequest)  
    {  
        ValidateMessageBody(ref request, true);  
    }  
    return null;  
}  
```  
  
 The `AfterReceiveReply` implementation ensures that no invalid messages received from the service are relayed to the client user code.  
  
```csharp  
void IClientMessageInspector.AfterReceiveReply(ref System.ServiceModel.Channels.Message reply, object correlationState)  
{  
    if (validateReply)  
    {  
        ValidateMessageBody(ref reply, false);  
    }  
}  
```  
  
 The heart of this particular message inspector is the `ValidateMessageBody` method. To perform its work, it wraps a validating <xref:System.Xml.XmlReader> around the body content sub-tree of the passed message. The reader is populated with the set of schemas that the message inspector holds and the validation callback is set to a delegate referring to the `InspectionValidationHandler` that is defined alongside this method. To perform the validation, the message is then read and spooled into a memory stream-backed <xref:System.Xml.XmlDictionaryWriter>. If a validation error or warning occurs in the process, the callback method is invoked.  
  
 If no error occurs, a new message is constructed that copies the properties and headers from the original message and uses the now-validated infoset in the memory stream, which is wrapped by an <xref:System.Xml.XmlDictionaryReader> and added to the replacement message.  
  
```csharp  
void ValidateMessageBody(ref System.ServiceModel.Channels.Message message, bool isRequest)  
{  
    if (!message.IsFault)  
    {  
        XmlDictionaryReaderQuotas quotas =   
                new XmlDictionaryReaderQuotas();  
        XmlReader bodyReader =   
            message.GetReaderAtBodyContents().ReadSubtree();  
        XmlReaderSettings wrapperSettings =   
                              new XmlReaderSettings();  
        wrapperSettings.CloseInput = true;  
        wrapperSettings.Schemas = schemaSet;  
        wrapperSettings.ValidationFlags =   
                                XmlSchemaValidationFlags.None;  
        wrapperSettings.ValidationType = ValidationType.Schema;  
        wrapperSettings.ValidationEventHandler += new   
           ValidationEventHandler(InspectionValidationHandler);  
        XmlReader wrappedReader = XmlReader.Create(bodyReader,   
                                            wrapperSettings);  
  
        // pull body into a memory backed writer to validate  
        this.isRequest = isRequest;  
        MemoryStream memStream = new MemoryStream();  
        XmlDictionaryWriter xdw =  
              XmlDictionaryWriter.CreateBinaryWriter(memStream);  
        xdw.WriteNode(wrappedReader, false);  
        xdw.Flush(); memStream.Position = 0;  
        XmlDictionaryReader xdr =   
        XmlDictionaryReader.CreateBinaryReader(memStream, quotas);  
  
        // reconstruct the message with the validated body  
        Message replacedMessage =   
            Message.CreateMessage(message.Version, null, xdr);  
        replacedMessage.Headers.CopyHeadersFrom(message.Headers);  
        replacedMessage.Properties.CopyProperties(message.Properties);  
        message = replacedMessage;  
    }  
}  
```  
  
 The `InspectionValidationHandler` method is called by the validating <xref:System.Xml.XmlReader> whenever a schema validation error or warning occurs. The following implementation only works with errors and ignores all warnings.  
  
 On first consideration, it might seem possible to inject a validating <xref:System.Xml.XmlReader> into the message with the message inspector and let the validation happen as the message is processed and without buffering the message. That, however, means that this callback throws the validation exceptions somewhere into the service model infrastructure or the user code as invalid XML nodes are detected, resulting in unpredictable behavior. The buffering approach shields the user code from invalid messages, entirely.  
  
 As previously discussed, the exceptions thrown by the handler differ between the client and the service. On the service, the exceptions are derived from <xref:System.ServiceModel.FaultException>, on the client the exceptions are regular custom exceptions.  
  
```csharp  
        void InspectionValidationHandler(object sender, ValidationEventArgs e)  
{  
    if (e.Severity == XmlSeverityType.Error)  
    {  
        // We are treating client and service side validation errors  
        // differently here. Client side errors cause exceptions  
        // and are thrown straight up to the user code. Service side  
        // validations cause faults.  
        if (isClientSide)  
        {  
            if (isRequest)  
            {  
                throw new RequestClientValidationException(e.Message);  
            }  
            else  
            {  
                throw new ReplyClientValidationException(e.Message);  
            }  
        }  
        else  
        {  
            if (isRequest)  
            {  
                // this fault is caught by the ServiceModel   
                // infrastructure and turned into a fault reply.  
                throw new RequestValidationFault(e.Message);  
             }  
             else  
             {  
                // this fault is caught and turned into a fault message  
                // in BeforeSendReply in this class  
                throw new ReplyValidationFault(e.Message);  
              }  
          }  
      }  
    }  
```  
  
## Behavior  
 Message inspectors are extensions to the client runtime or the dispatch runtime. Such extensions are configured using *behaviors*. A behavior is a class that changes the behavior of the service model runtime by changing the default configuration or adding extensions (such as message inspectors) to it.  
  
 The following `SchemaValidationBehavior` class is the behavior used to add this sample's message inspector to the client or dispatch runtime. The implementation is rather basic in both cases. In <xref:System.ServiceModel.Description.IEndpointBehavior.ApplyClientBehavior%2A> and <xref:System.ServiceModel.Description.IEndpointBehavior.ApplyDispatchBehavior%2A>, the message inspector is created and added to the <xref:System.ServiceModel.Dispatcher.ClientRuntime.MessageInspectors%2A> collection of the respective runtime.  
  
<<<<<<< HEAD
```csharp
=======
```csharp  
>>>>>>> 42b90d78
public class SchemaValidationBehavior : IEndpointBehavior  
{  
    XmlSchemaSet schemaSet;   
    bool validateRequest;   
    bool validateReply;  
  
    public SchemaValidationBehavior(XmlSchemaSet schemaSet, bool   
                           inspectRequest, bool inspectReply)  
    {  
        this.schemaSet = schemaSet;  
        this.validateReply = inspectReply;  
        this.validateRequest = inspectRequest;  
    }  
    #region IEndpointBehavior Members  
  
    public void AddBindingParameters(ServiceEndpoint endpoint,   
       System.ServiceModel.Channels.BindingParameterCollection   
                                            bindingParameters)  
    {  
    }  
  
    public void ApplyClientBehavior(ServiceEndpoint endpoint,   
            System.ServiceModel.Dispatcher.ClientRuntime clientRuntime)  
    {  
        SchemaValidationMessageInspector inspector =   
           new SchemaValidationMessageInspector(schemaSet,   
                      validateRequest, validateReply, true);  
            clientRuntime.MessageInspectors.Add(inspector);  
    }  
  
    public void ApplyDispatchBehavior(ServiceEndpoint endpoint,   
         System.ServiceModel.Dispatcher.EndpointDispatcher   
                                          endpointDispatcher)  
    {  
        SchemaValidationMessageInspector inspector =   
           new SchemaValidationMessageInspector(schemaSet,   
                        validateRequest, validateReply, false);  
   endpointDispatcher.DispatchRuntime.MessageInspectors.Add(inspector);  
    }  
  
   public void Validate(ServiceEndpoint endpoint)  
   {  
   }  
  
    #endregion  
}  
```  
  
> [!NOTE]
> This particular behavior does not double as an attribute and therefore cannot be added declaratively onto a contract type of a service type. This is a by-design decision made because the schema collection cannot be loaded in an attribute declaration and referring to an extra configuration location (for instance to the application settings) in this attribute means creating a configuration element that is not consistent with the rest of the service model configuration. Therefore, this behavior can only be added imperatively through code and through a service model configuration extension.  
  
## Adding the Message Inspector through Configuration  
 For configuring a custom behavior on an endpoint in the application configuration file, the service model requires implementers to create a configuration *extension element* represented by a class derived from <xref:System.ServiceModel.Configuration.BehaviorExtensionElement>. This extension must then be added to the service model's configuration section for extensions as shown for the following extension discussed in this section.  
  
```xml  
<system.serviceModel>  
…  
   <extensions>  
      <behaviorExtensions>  
        <add name="schemaValidator" type="Microsoft.ServiceModel.Samples.SchemaValidationBehaviorExtensionElement, MessageInspectors, Version=1.0.0.0, Culture=neutral, PublicKeyToken=null"/>  
      </behaviorExtensions>  
    </extensions>  
…  
</system.serviceModel>  
```  
  
 Extensions can be added in the application or ASP.NET configuration file, which is the most common choice, or in the machine configuration file.  
  
 When the extension is added to a configuration scope, the behavior can be added to a behavior configuration as it is shown in the following code. Behavior configurations are reusable elements that can be applied to multiple endpoints as required. Because the particular behavior to be configured here implements <xref:System.ServiceModel.Description.IEndpointBehavior>, it is only valid in the respective configuration section in the configuration file.  
  
```xml  
<system.serviceModel>  
   <behaviors>  
      …  
     <endpointBehaviors>  
        <behavior name="HelloServiceEndpointBehavior">  
          <schemaValidator validateRequest="True" validateReply="True">  
            <schemas>  
              <add location="messages.xsd" />    
            </schemas>  
          </schemaValidator>  
        </behavior>  
      </endpointBehaviors>  
      …  
    </behaviors>  
</system.serviceModel>  
```  
  
 The `<schemaValidator>` element that configures the message inspector is backed by the `SchemaValidationBehaviorExtensionElement` class. The class exposes two Boolean public properties named `ValidateRequest` and `ValidateReply`. Both of these are marked with a <xref:System.Configuration.ConfigurationPropertyAttribute>. This attribute constitutes the link between the code properties and the XML attributes that can be seen on the preceding XML configuration element. The class also has a property `Schemas` that is additionally marked with the <xref:System.Configuration.ConfigurationCollectionAttribute> and is of the type `SchemaCollection`, which is also part of this sample but omitted from this document for brevity. This property along with the collection and the collection element class `SchemaConfigElement` backs the `<schemas>` element in the preceding configuration snippet and allows adding a collection of schemas to the validation set.  
  
 The overridden `CreateBehavior` method turns the configuration data into a behavior object when the runtime evaluates the configuration data as it builds a client or an endpoint.  
  
<<<<<<< HEAD
```csharp
=======
```csharp  
>>>>>>> 42b90d78
public class SchemaValidationBehaviorExtensionElement : BehaviorExtensionElement  
{  
    public SchemaValidationBehaviorExtensionElement()  
    {  
    }  
  
    public override Type BehaviorType   
    {   
        get  
        {  
            return typeof(SchemaValidationBehavior);  
        }   
    }  
  
    protected override object CreateBehavior()  
    {  
        XmlSchemaSet schemaSet = new XmlSchemaSet();  
        foreach (SchemaConfigElement schemaCfg in this.Schemas)  
        {  
            Uri baseSchema = new   
                Uri(AppDomain.CurrentDomain.BaseDirectory);  
            string location = new   
                Uri(baseSchema,schemaCfg.Location).ToString();  
            XmlSchema schema =   
                XmlSchema.Read(new XmlTextReader(location), null);  
            schemaSet.Add(schema);  
        }  
     return new   
     SchemaValidationBehavior(schemaSet,ValidateRequest,ValidateReply);  
    }  
  
[ConfigurationProperty("validateRequest",DefaultValue=false,IsRequired=false)]  
public bool ValidateRequest  
{  
    get { return (bool)base["validateRequest"]; }  
    set { base["validateRequest"] = value; }  
}  
  
[ConfigurationProperty("validateReply", DefaultValue = false, IsRequired = false)]  
        public bool ValidateReply  
        {  
            get { return (bool)base["validateReply"]; }  
            set { base["validateReply"] = value; }  
        }  
  
     //Declare the Schema collection property.  
     //Note: the "IsDefaultCollection = false" instructs   
     //.NET Framework to build a nested section of   
     //the kind <Schema> ...</Schema>.  
    [ConfigurationProperty("schemas", IsDefaultCollection = true)]  
    [ConfigurationCollection(typeof(SchemasCollection),  
        AddItemName = "add",  
        ClearItemsName = "clear",  
        RemoveItemName = "remove")]  
    public SchemasCollection Schemas  
    {  
        get  
        {  
            SchemasCollection SchemasCollection =  
            (SchemasCollection)base["schemas"];  
            return SchemasCollection;  
        }  
    }  
}  
```  
  
## Adding Message Inspectors Imperatively  
 Except through attributes (which is not supported in this sample for the reason cited previously) and configuration, behaviors can quite easily be added to a client and service runtime using imperative code. In this sample, this is done in the client application to test the client message inspector. The `GenericClient` class is derived from <xref:System.ServiceModel.ClientBase%601>, which exposes the endpoint configuration to the user code. Before the client is implicitly opened the endpoint configuration can be changed, for instance by adding behaviors as shown in the following code. Adding the behavior on the service is largely equivalent to the client technique shown here and must be performed before the service host is opened.  
  
```csharp  
try  
{  
    Console.WriteLine("*** Call 'Hello' with generic client, with client behavior");  
    GenericClient client = new GenericClient();  
  
    // Configure client programmatically, adding behavior  
    XmlSchema schema = XmlSchema.Read(new StreamReader("messages.xsd"),   
                                                          null);  
    XmlSchemaSet schemaSet = new XmlSchemaSet();  
    schemaSet.Add(schema);  
    client.Endpoint.Behaviors.Add(new   
                SchemaValidationBehavior(schemaSet, true, true));  
  
    Console.WriteLine("--- Sending valid client request:");  
    GenericCallValid(client, helloAction);  
    Console.WriteLine("--- Sending invalid client request:");  
    GenericCallInvalid(client, helloAction);  
  
    client.Close();  
}  
catch (Exception e)  
{  
    DumpException(e);  
}  
```  
  
#### To set up, build, and run the sample  
  
1. Ensure that you have performed the [One-Time Setup Procedure for the Windows Communication Foundation Samples](../../../../docs/framework/wcf/samples/one-time-setup-procedure-for-the-wcf-samples.md).  
  
2. To build the solution, follow the instructions in [Building the Windows Communication Foundation Samples](../../../../docs/framework/wcf/samples/building-the-samples.md).  
  
3. To run the sample in a single- or cross-machine configuration, follow the instructions in [Running the Windows Communication Foundation Samples](../../../../docs/framework/wcf/samples/running-the-samples.md).  
  
> [!IMPORTANT]
> The samples may already be installed on your machine. Check for the following (default) directory before continuing.  
>   
> `<InstallDrive>:\WF_WCF_Samples`  
>   
> If this directory does not exist, go to [Windows Communication Foundation (WCF) and Windows Workflow Foundation (WF) Samples for .NET Framework 4](https://go.microsoft.com/fwlink/?LinkId=150780) to download all Windows Communication Foundation (WCF) and [!INCLUDE[wf1](../../../../includes/wf1-md.md)] samples. This sample is located in the following directory.  
>   
> `<InstallDrive>:\WF_WCF_Samples\WCF\Extensibility\MessageInspectors`  <|MERGE_RESOLUTION|>--- conflicted
+++ resolved
@@ -13,11 +13,7 @@
 ## Message Inspector  
  Client message inspectors implement the <xref:System.ServiceModel.Dispatcher.IClientMessageInspector> interface and service message inspectors implement the <xref:System.ServiceModel.Dispatcher.IDispatchMessageInspector> interface. The implementations can be combined into a single class to form a message inspector that works for both sides. This sample implements such a combined message inspector. The inspector is constructed passing in a set of schemas against which incoming and outgoing messages are validated and allows the developer to specify whether incoming or outgoing messages are validated and whether the inspector is in dispatch or client mode, which affects the error handling as discussed later in this topic.  
   
-<<<<<<< HEAD
 ```csharp
-=======
-```csharp  
->>>>>>> 42b90d78
 public class SchemaValidationMessageInspector : IClientMessageInspector, IDispatchMessageInspector  
 {  
     XmlSchemaSet schemaSet;  
@@ -204,11 +200,7 @@
   
  The following `SchemaValidationBehavior` class is the behavior used to add this sample's message inspector to the client or dispatch runtime. The implementation is rather basic in both cases. In <xref:System.ServiceModel.Description.IEndpointBehavior.ApplyClientBehavior%2A> and <xref:System.ServiceModel.Description.IEndpointBehavior.ApplyDispatchBehavior%2A>, the message inspector is created and added to the <xref:System.ServiceModel.Dispatcher.ClientRuntime.MessageInspectors%2A> collection of the respective runtime.  
   
-<<<<<<< HEAD
 ```csharp
-=======
-```csharp  
->>>>>>> 42b90d78
 public class SchemaValidationBehavior : IEndpointBehavior  
 {  
     XmlSchemaSet schemaSet;   
@@ -301,11 +293,7 @@
   
  The overridden `CreateBehavior` method turns the configuration data into a behavior object when the runtime evaluates the configuration data as it builds a client or an endpoint.  
   
-<<<<<<< HEAD
 ```csharp
-=======
-```csharp  
->>>>>>> 42b90d78
 public class SchemaValidationBehaviorExtensionElement : BehaviorExtensionElement  
 {  
     public SchemaValidationBehaviorExtensionElement()  
