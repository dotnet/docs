--- conflicted
+++ resolved
@@ -4,15 +4,6 @@
 ms.assetid: 6d718eb0-9f61-4653-8a75-d2dac8fb3520
 ---
 # Message Queuing to Windows Communication Foundation
-<<<<<<< HEAD
-This sample demonstrates how a Message Queuing (MSMQ) application can send an MSMQ message to a Windows Communication Foundation (WCF) service. The service is a self-hosted console application to enable you to observe the service receiving queued messages.
-
- The service contract is `IOrderProcessor`, which defines a one-way service that is suitable for use with queues. An MSMQ message does not have an Action header, so it is not possible to map different MSMQ messages to operation contracts automatically. Therefore, there can be only one operation contract. If you want to define more than one operation contract for the service, the application must provide information as to which header in the MSMQ message (for example, the label or correlationID) can be used to decide which operation contract to dispatch. This is demonstrated in the [Custom Demux](../../../../docs/framework/wcf/samples/custom-demux.md).
-
- The MSMQ message does not contain information as to which headers are mapped to the different parameters of the operation contract. The parameter is of type <xref:System.ServiceModel.MsmqIntegration.MsmqMessage%601>(`MsmqMessage<T>`), which contains the underlying MSMQ message. The type "T" in the <xref:System.ServiceModel.MsmqIntegration.MsmqMessage%601>(`MsmqMessage<T>`) class represents the data that is serialized into the MSMQ message body. In this sample, the `PurchaseOrder` type is serialized into the MSMQ message body.
-
- The following sample code shows the service contract of the order processing service.
-=======
 This sample demonstrates how a Message Queuing (MSMQ) application can send an MSMQ message to a Windows Communication Foundation (WCF) service. The service is a self-hosted console application to enable you to observe the service receiving queued messages.  
   
  The service contract is `IOrderProcessor`, which defines a one-way service that is suitable for use with queues. An MSMQ message does not have an Action header, so it is not possible to map different MSMQ messages to operation contracts automatically. Therefore, there can be only one operation contract. If you want to define more than one operation contract for the service, the application must provide information as to which header in the MSMQ message (for example, the label or correlationID) can be used to decide which operation contract to dispatch.
@@ -20,7 +11,6 @@
  The MSMQ message does not contain information as to which headers are mapped to the different parameters of the operation contract. The parameter is of type <xref:System.ServiceModel.MsmqIntegration.MsmqMessage%601>(`MsmqMessage<T>`), which contains the underlying MSMQ message. The type "T" in the <xref:System.ServiceModel.MsmqIntegration.MsmqMessage%601>(`MsmqMessage<T>`) class represents the data that is serialized into the MSMQ message body. In this sample, the `PurchaseOrder` type is serialized into the MSMQ message body.  
   
  The following sample code shows the service contract of the order processing service.  
->>>>>>> 8b9e8cd3
 
 ```csharp
 // Define a service contract.
@@ -149,20 +139,6 @@
 5.  On the client computer, launch Client.exe from a command prompt.
 
 > [!IMPORTANT]
-<<<<<<< HEAD
->  The samples may already be installed on your computer. Check for the following (default) directory before continuing.
->
->  `<InstallDrive>:\WF_WCF_Samples`
->
->  If this directory does not exist, go to [Windows Communication Foundation (WCF) and Windows Workflow Foundation (WF) Samples for .NET Framework 4](http://go.microsoft.com/fwlink/?LinkId=150780) to download all Windows Communication Foundation (WCF) and [!INCLUDE[wf1](../../../../includes/wf1-md.md)] samples. This sample is located in the following directory.
->
->  `<InstallDrive>:\WF_WCF_Samples\WCF\Basic\Binding\MSMQIntegration\MsmqToWcf`
-
-## See Also
- [Queues in WCF](../../../../docs/framework/wcf/feature-details/queues-in-wcf.md)
- [How to: Exchange Messages with WCF Endpoints and Message Queuing Applications](../../../../docs/framework/wcf/feature-details/how-to-exchange-messages-with-wcf-endpoints-and-message-queuing-applications.md)
- [Message Queuing](http://go.microsoft.com/fwlink/?LinkId=94968)
-=======
 >  The samples may already be installed on your computer. Check for the following (default) directory before continuing.  
 >   
 >  `<InstallDrive>:\WF_WCF_Samples`  
@@ -174,5 +150,4 @@
 ## See Also  
  [Queues in WCF](../../../../docs/framework/wcf/feature-details/queues-in-wcf.md)  
  [How to: Exchange Messages with WCF Endpoints and Message Queuing Applications](../../../../docs/framework/wcf/feature-details/how-to-exchange-messages-with-wcf-endpoints-and-message-queuing-applications.md)  
- [Message Queuing](https://go.microsoft.com/fwlink/?LinkId=94968)
->>>>>>> 8b9e8cd3
+ [Message Queuing](https://go.microsoft.com/fwlink/?LinkId=94968)