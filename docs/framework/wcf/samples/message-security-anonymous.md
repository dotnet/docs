--- conflicted
+++ resolved
@@ -198,42 +198,6 @@
 2.  Run Setup.bat from the sample install folder in a Visual Studio command prompt run with administrator privileges. This installs all the certificates required for running the sample.
 
     > [!NOTE]
-<<<<<<< HEAD
-    >  The setup batch file is designed to be run from a  Visual Studio 2012Command Prompt. It requires that the path environment variable point to the directory where the SDK is installed. This environment variable is automatically set within a Visual Studio 2012Command Prompt.
-
-3.  Verify access to the service using a browser by entering the address http://localhost/servicemodelsamples/service.svc.
-
-4.  Launch Client.exe from \client\bin. Client activity is displayed on the client console application.
-
-5.  If the client and service are not able to communicate, see [Troubleshooting Tips](http://msdn.microsoft.com/library/8787c877-5e96-42da-8214-fa737a38f10b).
-
-### To run the sample across computers
-
-1.  Create a directory on the service computer. Create a virtual application named servicemodelsamples for this directory by using the Internet Information Services (IIS) management tool.
-
-2.  Copy the service program files from \inetpub\wwwroot\servicemodelsamples to the virtual directory on the service computer. Ensure that you copy the files in the \bin subdirectory. Also copy the Setup.bat and Cleanup.bat files to the service computer.
-
-3.  Create a directory on the client computer for the client binaries.
-
-4.  Copy the client program files to the client directory on the client computer. Also copy the Setup.bat, Cleanup.bat, and ImportServiceCert.bat files to the client.
-
-5.  On the server, run `setup.bat service` in a Visual Studio command prompt opened with administrator privileges. Running `setup.bat` with the `service` argument creates a service certificate with the fully-qualified domain name of the computer and exports the service certificate to a file named Service.cer.
-
-6.  Edit Web.config to reflect the new certificate name (in the `findValue` attribute in the [\<serviceCertificate>](../../../../docs/framework/configure-apps/file-schema/wcf/servicecertificate-of-servicecredentials.md)), which is the same as the fully-qualified domain name of the computer.
-
-7.  Copy the Service.cer file from the service directory to the client directory on the client computer.
-
-8.  In the Client.exe.config file on the client computer, change the address value of the endpoint to match the new address of your service.
-
-9. On the client, run ImportServiceCert.bat in a Visual Studio command prompt opened with administrator privileges. This imports the service certificate from the Service.cer file into the CurrentUser - TrustedPeople store.
-
-10. On the client computer, launch Client.exe from a command prompt. If the client and service are not able to communicate, see [Troubleshooting Tips](http://msdn.microsoft.com/library/8787c877-5e96-42da-8214-fa737a38f10b).
-
-### To clean up after the sample
-
--   Run Cleanup.bat in the samples folder after you have finished running the sample.
-
-=======
     >  The setup batch file is designed to be run from a  [!INCLUDE[vs_current_long](../../../../includes/vs-current-long-md.md)]Command Prompt. It requires that the path environment variable point to the directory where the SDK is installed. This environment variable is automatically set within a [!INCLUDE[vs_current_long](../../../../includes/vs-current-long-md.md)]Command Prompt.  
   
 3.  Verify access to the service using a browser by entering the address http://localhost/servicemodelsamples/service.svc.  
@@ -268,7 +232,6 @@
   
 -   Run Cleanup.bat in the samples folder after you have finished running the sample.  
   
->>>>>>> 8b9e8cd3
 > [!NOTE]
 >  This script does not remove service certificates on a client when running this sample across computers. If you have run Windows Communication Foundation (WCF) samples that use certificates across computers, be sure to clear the service certificates that have been installed in the CurrentUser - TrustedPeople store. To do this, use the following command: `certmgr -del -r CurrentUser -s TrustedPeople -c -n <Fully Qualified Server Machine Name>` For example: `certmgr -del -r CurrentUser -s TrustedPeople -c -n server1.contoso.com.`
 
