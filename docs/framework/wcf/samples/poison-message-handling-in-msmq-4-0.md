--- conflicted
+++ resolved
@@ -306,21 +306,6 @@
 2.  Ensure that you change the configuration on the PoisonMessageServer, server and the client before you run the sample.
 
     > [!NOTE]
-<<<<<<< HEAD
-    >  Setting `security mode` to `None` is equivalent to setting `MsmqAuthenticationMode`, `MsmqProtectionLevel`, and `Message` security to `None`.
-
-3.  In order for Meta Data Exchange to work, we register a URL with http binding. This requires that the service run in an elevated command window. Otherwise, you get an exception such as: `Unhandled Exception: System.ServiceModel.AddressAccessDeniedException: HTTP could not register URL http://+:8000/ServiceModelSamples/service/. Your process does not have access rights to this namespace (see http://go.microsoft.com/fwlink/?LinkId=70353 for details). ---> System.Net.HttpListenerException: Access is denied`.
-
-> [!IMPORTANT]
->  The samples may already be installed on your computer. Check for the following (default) directory before continuing.
->
->  `<InstallDrive>:\WF_WCF_Samples`
->
->  If this directory does not exist, go to [Windows Communication Foundation (WCF) and Windows Workflow Foundation (WF) Samples for .NET Framework 4](http://go.microsoft.com/fwlink/?LinkId=150780) to download all Windows Communication Foundation (WCF) and [!INCLUDE[wf1](../../../../includes/wf1-md.md)] samples. This sample is located in the following directory.
->
->  `<InstallDrive>:\WF_WCF_Samples\WCF\Basic\Binding\Net\MSMQ\Poison\MSMQ4`
-
-=======
     >  Setting `security mode` to `None` is equivalent to setting `MsmqAuthenticationMode`, `MsmqProtectionLevel`, and `Message` security to `None`.  
   
 3.  In order for Meta Data Exchange to work, we register a URL with http binding. This requires that the service run in an elevated command window. Otherwise, you get an exception such as: `Unhandled Exception: System.ServiceModel.AddressAccessDeniedException: HTTP could not register URL http://+:8000/ServiceModelSamples/service/. Your process does not have access rights to this namespace (see https://go.microsoft.com/fwlink/?LinkId=70353 for details). ---> System.Net.HttpListenerException: Access is denied`.  
@@ -332,7 +317,4 @@
 >   
 >  If this directory does not exist, go to [Windows Communication Foundation (WCF) and Windows Workflow Foundation (WF) Samples for .NET Framework 4](https://go.microsoft.com/fwlink/?LinkId=150780) to download all Windows Communication Foundation (WCF) and [!INCLUDE[wf1](../../../../includes/wf1-md.md)] samples. This sample is located in the following directory.  
 >   
->  `<InstallDrive>:\WF_WCF_Samples\WCF\Basic\Binding\Net\MSMQ\Poison\MSMQ4`  
-  
->>>>>>> 8b9e8cd3
-## See Also+>  `<InstallDrive>:\WF_WCF_Samples\WCF\Basic\Binding\Net\MSMQ\Poison\MSMQ4`