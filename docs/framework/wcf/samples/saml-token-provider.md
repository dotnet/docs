---
title: "SAML Token Provider"
ms.date: "03/30/2017"
ms.assetid: eb16e5e2-4c8d-4f61-a479-9c965fcec80c
---
# SAML Token Provider
This sample demonstrates how to implement a custom client SAML token provider. A token provider in Windows Communication Foundation (WCF) is used for supplying credentials to the security infrastructure. The token provider in general examines the target and issues appropriate credentials so that the security infrastructure can secure the message. WCF ships with the default Credential Manager Token Provider. WCF also ships with a CardSpace token provider. Custom token providers are useful in the following cases:

- If you have a credential store that these token providers cannot operate with.

- If you want to provide your own custom mechanism for transforming the credentials from the point when the user provides the details to when the WCF client framework uses the credentials.

- If you are building a custom token.

 This sample shows how to build a custom token provider that allows a SAML token obtained from outside of the WCF client framework to be used.

 To summarize, this sample demonstrates the following:

- How a client can be configured with a custom token provider.

- How a SAML token can be passed to the custom client credentials.

- How the SAML token is provided to the WCF client framework.

- How the server is authenticated by the client using the server's X.509 certificate.

 The service exposes two endpoints for communicating with the service, defined using the configuration file App.config. Each endpoint consists of an address, a binding, and a contract. The binding is configured with a standard `wsFederationHttpBinding`, which uses Message security. One endpoint expects the client to authenticate with a SAML token that uses a symmetric proof key while the other expects the client to authenticate with a SAML token that uses an asymmetric proof key. The service also configures the service certificate using `serviceCredentials` behavior. The `serviceCredentials` behavior allows you to configure a service certificate. A service certificate is used by a client to authenticate the service and provide message protection. The following configuration references the "localhost" certificate installed during the sample setup as described in the setup instructions at the end of this topic. The `serviceCredentials` behavior also allows you to configure certificates that are trusted to sign SAML tokens. The following configuration references the 'Alice' certificate installed during the sample.

```xml
<system.serviceModel>
 <services>
  <service
          name="Microsoft.ServiceModel.Samples.CalculatorService"
          behaviorConfiguration="CalculatorServiceBehavior">
   <host>
    <baseAddresses>
     <!-- configure base address provided by host -->
     <add
  baseAddress="http://localhost:8000/servicemodelsamples/service/" />
    </baseAddresses>
   </host>
   <!-- use base address provided by host -->
   <!-- Endpoint that expect SAML tokens with Symmetric proof keys -->
   <endpoint address="calc/symm"
             binding="wsFederationHttpBinding"
             bindingConfiguration="Binding1"
             contract="Microsoft.ServiceModel.Samples.ICalculator" />
   <!-- Endpoint that expect SAML tokens with Asymmetric proof keys -->
   <endpoint address="calc/asymm"
             binding="wsFederationHttpBinding"
             bindingConfiguration="Binding2"
             contract="Microsoft.ServiceModel.Samples.ICalculator" />
  </service>
 </services>

 <bindings>
  <wsFederationHttpBinding>
   <!-- Binding that expect SAML tokens with Symmetric proof keys -->
   <binding name="Binding1">
    <security mode="Message">
     <message negotiateServiceCredential ="false"
              issuedKeyType="SymmetricKey"
              issuedTokenType="http://docs.oasis-open.org/wss/oasis-wss-saml-token-profile-1.1#SAMLV1.1"  />
    </security>
   </binding>
   <!-- Binding that expect SAML tokens with Asymmetric proof keys -->
   <binding name="Binding2">
    <security mode="Message">
     <message negotiateServiceCredential ="false"
              issuedKeyType="AsymmetricKey"
              issuedTokenType="http://docs.oasis-open.org/wss/oasis-wss-saml-token-profile-1.1#SAMLV1.1"  />
    </security>
   </binding>
  </wsFederationHttpBinding>
 </bindings>

 <behaviors>
  <serviceBehaviors>
   <behavior name="CalculatorServiceBehavior">
    <!--
    The serviceCredentials behavior allows one to define a service certificate.
    A service certificate is used by a client to authenticate the service and provide message protection.
    This configuration references the "localhost" certificate installed during the setup instructions.
    -->
    <serviceCredentials>
     <!-- Set allowUntrustedRsaIssuers to true to allow self-signed, asymmetric key based SAML tokens -->
     <issuedTokenAuthentication allowUntrustedRsaIssuers ="true" >
      <!-- Add Alice to the list of certs trusted to issue SAML tokens -->
      <knownCertificates>
       <add storeLocation="LocalMachine"
            storeName="TrustedPeople"
            x509FindType="FindBySubjectName"
            findValue="Alice"/>
      </knownCertificates>
     </issuedTokenAuthentication>
     <serviceCertificate storeLocation="LocalMachine"
                         storeName="My"
                         x509FindType="FindBySubjectName"
                         findValue="localhost"  />
    </serviceCredentials>
   </behavior>
  </serviceBehaviors>
 </behaviors>

</system.serviceModel>
```

 The following steps show how to develop a custom SAML token provider and integrate it with WCF: security framework:

1. Write a custom SAML token provider.

     The sample implements a custom SAML token provider that returns a security token based on a SAML assertion that is provided at construction time.

     To perform this task, the custom token provider is derived from the <xref:System.IdentityModel.Selectors.SecurityTokenProvider> class and overrides the <xref:System.IdentityModel.Selectors.SecurityTokenProvider.GetTokenCore%2A> method. This method creates and returns a new `SecurityToken`.

    ```csharp
    protected override SecurityToken GetTokenCore(TimeSpan timeout)
    {
     // Create a SamlSecurityToken from the provided assertion
     SamlSecurityToken samlToken = new SamlSecurityToken(assertion);

     // Create a SecurityTokenSerializer that will be used to
     // serialize the SamlSecurityToken
     WSSecurityTokenSerializer ser = new WSSecurityTokenSerializer();
     // Create a memory stream to write the serialized token into
     // Use an initial size of 64Kb
     MemoryStream s = new MemoryStream(UInt16.MaxValue);

     // Create an XmlWriter over the stream
     XmlWriter xw = XmlWriter.Create(s);

     // Write the SamlSecurityToken into the stream
     ser.WriteToken(xw, samlToken);

     // Seek back to the beginning of the stream
     s.Seek(0, SeekOrigin.Begin);

     // Load the serialized token into a DOM
     XmlDocument dom = new XmlDocument();
     dom.Load(s);

     // Create a KeyIdentifierClause for the SamlSecurityToken
     SamlAssertionKeyIdentifierClause samlKeyIdentifierClause = samlToken.CreateKeyIdentifierClause<SamlAssertionKeyIdentifierClause>();

    // Return a GenericXmlToken from the XML for the
    // SamlSecurityToken, the proof token, the valid from and valid
    // until times from the assertion and the key identifier clause
    // created above
    return new GenericXmlSecurityToken(dom.DocumentElement, proofToken, assertion.Conditions.NotBefore, assertion.Conditions.NotOnOrAfter, samlKeyIdentifierClause, samlKeyIdentifierClause, null);
    }
    ```

2. Write custom security token manager.

     The <xref:System.IdentityModel.Selectors.SecurityTokenManager> class is used to create <xref:System.IdentityModel.Selectors.SecurityTokenProvider> for specific <xref:System.IdentityModel.Selectors.SecurityTokenRequirement> that is passed to it in `CreateSecurityTokenProvider` method. A security token manager is also used to create token authenticators and token serializer, but those are not covered by this sample. In this sample the custom security token manager inherits from the <xref:System.ServiceModel.ClientCredentialsSecurityTokenManager> class and overrides the `CreateSecurityTokenProvider` method to return the custom SAML token provider when the passed token requirements indicate that the SAML token is requested. If the client credentials class (see step 3) has not specified an assertion, the security token manager creates an appropriate instance.

    ```csharp
<<<<<<< HEAD
    public class SamlSecurityTokenManager : ClientCredentialsSecurityTokenManager
=======
    public class SamlSecurityTokenManager :
     ClientCredentialsSecurityTokenManager
>>>>>>> 42b90d78
    {
     SamlClientCredentials samlClientCredentials;

     public SamlSecurityTokenManager ( SamlClientCredentials samlClientCredentials)
      : base(samlClientCredentials)
     {
      // Store the creating client credentials
      this.samlClientCredentials = samlClientCredentials;
     }

     public override SecurityTokenProvider CreateSecurityTokenProvider ( SecurityTokenRequirement tokenRequirement )
     {
      // If token requirement matches SAML token return the
      // custom SAML token provider
      if (tokenRequirement.TokenType == SecurityTokenTypes.Saml ||
          tokenRequirement.TokenType == "http://docs.oasis-open.org/wss/oasis-wss-saml-token-profile-1.1#SAMLV1.1")
      {
       // Retrieve the SAML assertion and proof token from the
       // client credentials
       SamlAssertion assertion = this.samlClientCredentials.Assertion;
       SecurityToken prooftoken = this.samlClientCredentials.ProofToken;

       // If either the assertion of proof token is null...
       if (assertion == null || prooftoken == null)
       {
        // ...get the SecurityBindingElement and then the
        // specified algorithm suite
        SecurityBindingElement sbe = null;
        SecurityAlgorithmSuite sas = null;

        if ( tokenRequirement.TryGetProperty<SecurityBindingElement> ( "http://schemas.microsoft.com/ws/2006/05/servicemodel/securitytokenrequirement/SecurityBindingElement", out sbe))
        {
         sas = sbe.DefaultAlgorithmSuite;
        }

        // If the token requirement is for a SymmetricKey based token..
        if (tokenRequirement.KeyType == SecurityKeyType.SymmetricKey)
        {
         // Create a symmetric proof token
         prooftoken = SamlUtilities.CreateSymmetricProofToken ( tokenRequirement.KeySize );
         // and a corresponding assertion based on the claims specified in the client credentials
         assertion = SamlUtilities.CreateSymmetricKeyBasedAssertion ( this.samlClientCredentials.Claims, new X509SecurityToken ( samlClientCredentials.ClientCertificate.Certificate ), new X509SecurityToken ( samlClientCredentials.ServiceCertificate.DefaultCertificate ), (BinarySecretSecurityToken)prooftoken, sas);
        }
        // otherwise...
        else
        {
         // Create an asymmetric proof token
         prooftoken = SamlUtilities.CreateAsymmetricProofToken();
         // and a corresponding assertion based on the claims
         // specified in the client credentials
         assertion = SamlUtilities.CreateAsymmetricKeyBasedAssertion ( this.samlClientCredentials.Claims, prooftoken, sas );
        }
       }

       // Create a SamlSecurityTokenProvider based on the assertion and proof token
       return new SamlSecurityTokenProvider(assertion, prooftoken);
      }
      // otherwise use base implementation
      else
      {
       return base.CreateSecurityTokenProvider(tokenRequirement);
      }
    }
    ```

3. Write a custom client credential.

     Client credentials class is used to represent the credentials that are configured for the client proxy and creates a security token manager that is used to obtain token authenticators, token providers and token serializer.

    ```csharp
    public class SamlClientCredentials : ClientCredentials
    {
     ClaimSet claims;
     SamlAssertion assertion;
     SecurityToken proofToken;

     public SamlClientCredentials() : base()
     {
      // Set SupportInteractive to false to suppress Cardspace UI
      base.SupportInteractive = false;
     }

     protected SamlClientCredentials(SamlClientCredentials other) : base ( other )
     {
      // Just do reference copy given sample nature
      this.assertion = other.assertion;
      this.claims = other.claims;
      this.proofToken = other.proofToken;
     }

     public SamlAssertion Assertion { get { return assertion; } set { assertion = value; } }

     public SecurityToken ProofToken { get { return proofToken; } set { proofToken = value; } }
     public ClaimSet Claims { get { return claims; } set { claims = value; } }

     protected override ClientCredentials CloneCore()
     {
      return new SamlClientCredentials(this);
     }

     public override SecurityTokenManager CreateSecurityTokenManager()
     {
      // return custom security token manager
      return new SamlSecurityTokenManager(this);
     }
    }
    ```

4. Configure the client to use the custom client credential.

     The sample deletes the default client credential class and supplies the new client credential class so the client can use the custom client credential.

    ```csharp
    // Create new credentials class
    SamlClientCredentials samlCC = new SamlClientCredentials();

    // Set the client certificate. This is the cert that will be used to sign the SAML token in the symmetric proof key case
    samlCC.ClientCertificate.SetCertificate(StoreLocation.CurrentUser, StoreName.My, X509FindType.FindBySubjectName, "Alice");

    // Set the service certificate. This is the cert that will be used to encrypt the proof key in the symmetric proof key case
    samlCC.ServiceCertificate.SetDefaultCertificate(StoreLocation.CurrentUser, StoreName.TrustedPeople, X509FindType.FindBySubjectName, "localhost");

    // Create some claims to put in the SAML assertion
    IList<Claim> claims = new List<Claim>();
    claims.Add(Claim.CreateNameClaim(samlCC.ClientCertificate.Certificate.Subject));
    ClaimSet claimset = new DefaultClaimSet(claims);
    samlCC.Claims = claimset;

    // set new credentials
    client.ChannelFactory.Endpoint.Behaviors.Remove(typeof(ClientCredentials));
    client.ChannelFactory.Endpoint.Behaviors.Add(samlCC);
    ```

 On the service, the claims associated with the caller are displayed. When you run the sample, the operation requests and responses are displayed in the client console window. Press ENTER in the client window to shut down the client.

## Setup Batch File
 The Setup.bat batch file included with this sample allows you to configure the server with the relevant certificate to run a self-hosted application that requires server certificate-based security. This batch file must be modified to work across computers or to work in a non-hosted case.

 The following provides a brief overview of the different sections of the batch files so that they can be modified to run in the appropriate configuration.

- Creating the server certificate:

     The following lines from the Setup.bat batch file create the server certificate to be used. The `%SERVER_NAME%` variable specifies the server name. Change this variable to specify your own server name. The default value in this batch file is localhost.

     The certificate is stored in My (Personal) store under the LocalMachine store location.

    ```console
    echo ************
    echo Server cert setup starting
    echo %SERVER_NAME%
    echo ************
    echo making server cert
    echo ************
    makecert.exe -sr LocalMachine -ss My -a sha1 -n CN=%SERVER_NAME% -sky exchange -pe
    ```

- Installing the server certificate into the client's trusted certificate store:

     The following lines in the Setup.bat batch file copy the server certificate into the client trusted people store. This step is required because certificates generated by Makecert.exe are not implicitly trusted by the client system. If you already have a certificate that is rooted in a client trusted root certificate—for example, a Microsoft-issued certificate—this step of populating the client certificate store with the server certificate is not required.

    ```console
    certmgr.exe -add -r LocalMachine -s My -c -n %SERVER_NAME% -r LocalMachine -s TrustedPeople
    ```

- Creating the issuer certificate.

     The following lines from the Setup.bat batch file create the issuer certificate to be used. The `%USER_NAME%` variable specifies the issuer name. Change this variable to specify your own issuer name. The default value in this batch file is Alice.

     The certificate is stored in My store under the CurrentUser store location.

    ```console
    echo ************
    echo Server cert setup starting
    echo %SERVER_NAME%
    echo ************
    echo making server cert
    echo ************
    makecert.exe -sr CurrentUser -ss My -a sha1 -n CN=%USER_NAME% -sky exchange -pe
    ```

- Installing the issuer certificate into the server's trusted certificate store.

     The following lines in the Setup.bat batch file copy the server certificate into the client trusted people store. This step is required because certificates generated by Makecert.exe are not implicitly trusted by the client system. If you already have a certificate that is rooted in a client trusted root certificate—for example, a Microsoft-issued certificate—this step of populating the server certificate store with the issuer certificate is not required.

    ```console
    certmgr.exe -add -r CurrentUser -s My -c -n %USER_NAME% -r LocalMachine -s TrustedPeople
    ```

#### To set up and build the sample

1. Ensure that you have performed the [One-Time Setup Procedure for the Windows Communication Foundation Samples](../../../../docs/framework/wcf/samples/one-time-setup-procedure-for-the-wcf-samples.md).

2. To build the solution, follow the instructions in [Building the Windows Communication Foundation Samples](../../../../docs/framework/wcf/samples/building-the-samples.md).

> [!NOTE]
> If you use Svcutil.exe to regenerate the configuration for this sample, be sure to modify the endpoint name in the client configuration to match the client code.

#### To run the sample on the same computer

1. Run Setup.bat from the sample installation folder inside a Visual Studio 2012 command prompt run with administrator privileges. This installs all the certificates required for running the sample.

    > [!NOTE]
    > The Setup.bat batch file is designed to be run from a Visual Studio 2012 Command Prompt. The PATH environment variable set within the Visual Studio 2012 Command Prompt points to the directory that contains executables required by the Setup.bat script.  
  
2. Launch Service.exe from service\bin.  
  
3. Launch Client.exe from \client\bin. Client activity is displayed on the client console application.  
  
4. If the client and service are not able to communicate, see [Troubleshooting Tips for WCF Samples](https://docs.microsoft.com/previous-versions/dotnet/netframework-3.5/ms751511(v=vs.90)).  
  
#### To run the sample across computers  
  
1. Create a directory on the service computer for the service binaries.  
  
2. Copy the service program files to the service directory on the service computer. Also copy the Setup.bat and Cleanup.bat files to the service computer.  
  
3. You must have a server certificate with the subject name that contains the fully-qualified domain name of the computer. The Service.exe.config file must be updated to reflect this new certificate name. You can create server certificate by modifying the Setup.bat batch file. Note that the setup.bat file must be run in a Developer Command Prompt for Visual Studio window opened with administrator privileges. You must set the `%SERVER_NAME%` variable to the fully-qualified host name of the computer that is used to host the service.  
  
4. Copy the server certificate into the CurrentUser-TrustedPeople store of the client. This step is not necessary when the server certificate is issued by a client trusted issuer.  
  
5. In the Service.exe.config file on the service computer, change the value of the base address to specify a fully-qualified computer name instead of localhost.  
  
6. On the service computer, run Service.exe from a command prompt.  
  
7. Copy the client program files from the \client\bin\ folder, under the language-specific folder, to the client computer.  
  
8. In the Client.exe.config file on the client computer, change the address value of the endpoint to match the new address of your service.  
  
9. On the client computer, launch `Client.exe` from a command prompt window.  
  
10. If the client and service are not able to communicate, see [Troubleshooting Tips for WCF Samples](https://docs.microsoft.com/previous-versions/dotnet/netframework-3.5/ms751511(v=vs.90)).  
  
#### To clean up after the sample  
  
1. Run Cleanup.bat in the samples folder once you have finished running the sample.  <|MERGE_RESOLUTION|>--- conflicted
+++ resolved
@@ -155,12 +155,7 @@
      The <xref:System.IdentityModel.Selectors.SecurityTokenManager> class is used to create <xref:System.IdentityModel.Selectors.SecurityTokenProvider> for specific <xref:System.IdentityModel.Selectors.SecurityTokenRequirement> that is passed to it in `CreateSecurityTokenProvider` method. A security token manager is also used to create token authenticators and token serializer, but those are not covered by this sample. In this sample the custom security token manager inherits from the <xref:System.ServiceModel.ClientCredentialsSecurityTokenManager> class and overrides the `CreateSecurityTokenProvider` method to return the custom SAML token provider when the passed token requirements indicate that the SAML token is requested. If the client credentials class (see step 3) has not specified an assertion, the security token manager creates an appropriate instance.
 
     ```csharp
-<<<<<<< HEAD
     public class SamlSecurityTokenManager : ClientCredentialsSecurityTokenManager
-=======
-    public class SamlSecurityTokenManager :
-     ClientCredentialsSecurityTokenManager
->>>>>>> 42b90d78
     {
      SamlClientCredentials samlClientCredentials;
 
