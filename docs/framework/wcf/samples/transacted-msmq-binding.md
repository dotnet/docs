--- conflicted
+++ resolved
@@ -224,16 +224,6 @@
     >  Setting `security``mode` to `None` is equivalent to setting <xref:System.ServiceModel.MsmqTransportSecurity.MsmqAuthenticationMode%2A>, <xref:System.ServiceModel.MsmqTransportSecurity.MsmqProtectionLevel%2A>, and `Message` security to `None`.
 
 > [!IMPORTANT]
-<<<<<<< HEAD
->  The samples may already be installed on your computer. Check for the following (default) directory before continuing.
->
->  `<InstallDrive>:\WF_WCF_Samples`
->
->  If this directory does not exist, go to [Windows Communication Foundation (WCF) and Windows Workflow Foundation (WF) Samples for .NET Framework 4](http://go.microsoft.com/fwlink/?LinkId=150780) to download all Windows Communication Foundation (WCF) and [!INCLUDE[wf1](../../../../includes/wf1-md.md)] samples. This sample is located in the following directory.
->
->  `<InstallDrive>:\WF_WCF_Samples\WCF\Basic\Binding\Net\MSMQ\Transacted`
-
-=======
 >  The samples may already be installed on your computer. Check for the following (default) directory before continuing.  
 >   
 >  `<InstallDrive>:\WF_WCF_Samples`  
@@ -242,5 +232,4 @@
 >   
 >  `<InstallDrive>:\WF_WCF_Samples\WCF\Basic\Binding\Net\MSMQ\Transacted`  
   
->>>>>>> 8b9e8cd3
 ## See Also