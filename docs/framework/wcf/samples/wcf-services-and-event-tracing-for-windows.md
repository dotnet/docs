--- conflicted
+++ resolved
@@ -73,18 +73,6 @@
 4.  Choose the **Clear** option to clear the events.
 
 > [!IMPORTANT]
-<<<<<<< HEAD
->  The samples may already be installed on your computer. Check for the following (default) directory before continuing.
->
->  `<InstallDrive>:\WF_WCF_Samples`
->
->  If this directory does not exist, go to [Windows Communication Foundation (WCF) and Windows Workflow Foundation (WF) Samples for .NET Framework 4](http://go.microsoft.com/fwlink/?LinkId=150780) to download all Windows Communication Foundation (WCF) and [!INCLUDE[wf1](../../../../includes/wf1-md.md)] samples. This sample is located in the following directory.
->
->  `<InstallDrive>:\WF_WCF_Samples\WCF\Basic\Management\ETWTracing`
-
-## See Also
- [AppFabric Monitoring Samples](http://go.microsoft.com/fwlink/?LinkId=193959)
-=======
 >  The samples may already be installed on your computer. Check for the following (default) directory before continuing.  
 >   
 >  `<InstallDrive>:\WF_WCF_Samples`  
@@ -94,5 +82,4 @@
 >  `<InstallDrive>:\WF_WCF_Samples\WCF\Basic\Management\ETWTracing`  
   
 ## See Also  
- [AppFabric Monitoring Samples](https://go.microsoft.com/fwlink/?LinkId=193959)
->>>>>>> 8b9e8cd3
+ [AppFabric Monitoring Samples](https://go.microsoft.com/fwlink/?LinkId=193959)