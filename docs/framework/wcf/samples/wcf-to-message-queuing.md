--- conflicted
+++ resolved
@@ -124,54 +124,6 @@
  When you run the sample, the client and service activities are displayed in both the service and client console windows. You can see the service receive messages from the client. Press ENTER in each console window to shut down the service and client. Note that because queuing is in use, the client and service do not have to be up and running at the same time. For example, you could run the client, shut it down, and then start up the service and it would still receive its messages.
 
 > [!NOTE]
-<<<<<<< HEAD
->  This sample requires the installation of Message Queuing. See the installation instructions in [Message Queuing](http://go.microsoft.com/fwlink/?LinkId=94968).
-
-### To setup, build, and run the sample
-
-1.  Ensure that you have performed the [One-Time Setup Procedure for the Windows Communication Foundation Samples](../../../../docs/framework/wcf/samples/one-time-setup-procedure-for-the-wcf-samples.md).
-
-2.  If the service is run first, it will check to ensure that the queue is present. If the queue is not present, the service will create one. You can run the service first to create the queue, or you can create one via the MSMQ Queue Manager. Follow these steps to create a queue in Windows 2008.
-
-    1.  Open Server Manager in Visual Studio 2012.
-
-    2.  Expand the **Features** tab.
-
-    3.  Right-click **Private Message Queues**, and select **New**, **Private Queue**.
-
-    4.  Check the **Transactional** box.
-
-    5.  Enter `ServiceModelSamplesTransacted` as the name of the new queue.
-
-3.  To build the C# or Visual Basic .NET edition of the solution, follow the instructions in [Building the Windows Communication Foundation Samples](../../../../docs/framework/wcf/samples/building-the-samples.md).
-
-4.  To run the sample in a single-computer configuration, follow the instructions in [Running the Windows Communication Foundation Samples](../../../../docs/framework/wcf/samples/running-the-samples.md).
-
-### To run the sample across computers
-
-1.  Copy the service program files from the \service\bin\ folder, under the language-specific folder, to the service computer.
-
-2.  Copy the client program files from the \client\bin\ folder, under the language-specific folder, to the client computer.
-
-3.  In the Client.exe.config file, change the client endpoint address to specify the service computer name instead of ".".
-
-4.  On the service computer, launch Service.exe from a command prompt.
-
-5.  On the client computer, launch Client.exe from a command prompt.
-
-> [!IMPORTANT]
->  The samples may already be installed on your computer. Check for the following (default) directory before continuing.
->
->  `<InstallDrive>:\WF_WCF_Samples`
->
->  If this directory does not exist, go to [Windows Communication Foundation (WCF) and Windows Workflow Foundation (WF) Samples for .NET Framework 4](http://go.microsoft.com/fwlink/?LinkId=150780) to download all Windows Communication Foundation (WCF) and [!INCLUDE[wf1](../../../../includes/wf1-md.md)] samples. This sample is located in the following directory.
->
->  `<InstallDrive>:\WF_WCF_Samples\WCF\Basic\Binding\MSMQIntegration\WcfToMsmq`
-
-## See Also
- [How to: Exchange Messages with WCF Endpoints and Message Queuing Applications](../../../../docs/framework/wcf/feature-details/how-to-exchange-messages-with-wcf-endpoints-and-message-queuing-applications.md)
- [Message Queuing](http://go.microsoft.com/fwlink/?LinkId=94968)
-=======
 >  This sample requires the installation of Message Queuing. See the installation instructions in [Message Queuing](https://go.microsoft.com/fwlink/?LinkId=94968).  
   
 ### To setup, build, and run the sample  
@@ -217,5 +169,4 @@
   
 ## See Also  
  [How to: Exchange Messages with WCF Endpoints and Message Queuing Applications](../../../../docs/framework/wcf/feature-details/how-to-exchange-messages-with-wcf-endpoints-and-message-queuing-applications.md)  
- [Message Queuing](https://go.microsoft.com/fwlink/?LinkId=94968)
->>>>>>> 8b9e8cd3
+ [Message Queuing](https://go.microsoft.com/fwlink/?LinkId=94968)