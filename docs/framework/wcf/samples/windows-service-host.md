--- conflicted
+++ resolved
@@ -13,54 +13,6 @@
 >  The set-up procedure and build instructions for this sample are located at the end of this topic.
 
 > [!IMPORTANT]
-<<<<<<< HEAD
->  The samples may already be installed on your computer. Check for the following (default) directory before continuing.
->
->  `<InstallDrive>:\WF_WCF_Samples`
->
->  If this directory does not exist, go to [Windows Communication Foundation (WCF) and Windows Workflow Foundation (WF) Samples for .NET Framework 4](http://go.microsoft.com/fwlink/?LinkId=150780) to download all Windows Communication Foundation (WCF) and [!INCLUDE[wf1](../../../../includes/wf1-md.md)] samples. This sample is located in the following directory.
->
->  `<InstallDrive>:\WF_WCF_Samples\WCF\Basic\Services\Hosting\WindowsService`
-
- After building this service, it must be installed with the Installutil.exe utility like any other Windows Service. If you are going to make changes to the service, you must first uninstall it with `installutil /u`. The Setup.bat and Cleanup.bat files included in this sample are the commands to install and start up the Windows Service, and to shut down and uninstall the Windows Service. The WCF service can only respond to clients if the Windows Service is running. If you stop the Windows Service by using the Services applet from **Control Panel** and run the client, a <xref:System.ServiceModel.EndpointNotFoundException> exception occurs when a client attempts to access the service. If you restart the Windows Service and rerun the client, communication succeeds.
-
- The service code includes an installer class, a WCF service implementation class which implements the ICalculator contract, and a Windows Service class that acts as the run-time host. The installer class, which inherits from <xref:System.Configuration.Install.Installer>, allows the program to be installed as an NT service by the Installutil.exe tool. The service implementation class, `WcfCalculatorService`, is an WCF service that implements a basic service contract. This WCF service is hosted inside a Windows Service class called `WindowsCalculatorService`. To qualify as a Windows Service, the class inherits from <xref:System.ServiceProcess.ServiceBase> and implements the <xref:System.ServiceProcess.ServiceBase.OnStart%28System.String%5B%5D%29> and <xref:System.ServiceProcess.ServiceBase.OnStop> methods. In <xref:System.ServiceProcess.ServiceBase.OnStart%28System.String%5B%5D%29>, a <xref:System.ServiceModel.ServiceHost> object is created for the `WcfCalculatorService` type and opened. In <xref:System.ServiceProcess.ServiceBase.OnStop>, the ServiceHost is closed by calling the <xref:System.ServiceModel.Channels.CommunicationObject.Close%28System.TimeSpan%29> method of the <xref:System.ServiceModel.ServiceHost> object. The host's base address is configured using the [\<add>](../../../../docs/framework/configure-apps/file-schema/wcf/add-of-baseaddresses.md) element, which is a child of [\<baseAddresses>](../../../../docs/framework/configure-apps/file-schema/wcf/baseaddresses.md), which is a child of the [\<host>](../../../../docs/framework/configure-apps/file-schema/wcf/host.md) element, which is a child of the [\<service>](../../../../docs/framework/configure-apps/file-schema/wcf/service.md) element.
-
- The endpoint that is defined uses the base address and a [\<wsHttpBinding>](../../../../docs/framework/configure-apps/file-schema/wcf/wshttpbinding.md). The following sample shows the configuration of the base address as well as the endpoint that exposes the CalculatorService.
-
-```xml
-<services>
-  <service name="Microsoft.ServiceModel.Samples.WcfCalculatorService"
-           behaviorConfiguration="CalculatorServiceBehavior">
-    <host>
-      <baseAddresses>
-        <add baseAddress="http://localhost:8000/ServiceModelSamples/service"/>
-      </baseAddresses>
-    </host>
-    <!-- This endpoint is exposed at the base address provided by host: http://localhost:8000/ServiceModelSamples/service.  -->
-    <endpoint address=""
-              binding="wsHttpBinding"
-              contract="Microsoft.ServiceModel.Samples.ICalculator" />
-    ...
-  </service>
-</services>
-```
-
- When you run the sample, the operation requests and responses are displayed in both the service and client console windows. Press ENTER in each console window to shut down the service and client.
-
-### To set up, build, and run the sample
-
-1.  Ensure that you have performed the [One-Time Setup Procedure for the Windows Communication Foundation Samples](../../../../docs/framework/wcf/samples/one-time-setup-procedure-for-the-wcf-samples.md).
-
-2.  To build the C# or Visual Basic .NET edition of the solution, follow the instructions in [Building the Windows Communication Foundation Samples](../../../../docs/framework/wcf/samples/building-the-samples.md).
-
-3.  After the solution has been built, run Setup.bat from an elevated Visual Studio 2012 command prompt to install the Windows service using the Installutil.exe tool. The service should appear in Services.
-
-4.  To run the sample in a single- or cross-computer configuration, follow the instructions in [Running the Windows Communication Foundation Samples](../../../../docs/framework/wcf/samples/running-the-samples.md).
-
-## See Also
- [AppFabric Hosting and Persistence Samples](http://go.microsoft.com/fwlink/?LinkId=193961)
-=======
 >  The samples may already be installed on your computer. Check for the following (default) directory before continuing.  
 >   
 >  `<InstallDrive>:\WF_WCF_Samples`  
@@ -106,5 +58,4 @@
 4.  To run the sample in a single- or cross-computer configuration, follow the instructions in [Running the Windows Communication Foundation Samples](../../../../docs/framework/wcf/samples/running-the-samples.md).  
   
 ## See Also  
- [AppFabric Hosting and Persistence Samples](https://go.microsoft.com/fwlink/?LinkId=193961)
->>>>>>> 8b9e8cd3
+ [AppFabric Hosting and Persistence Samples](https://go.microsoft.com/fwlink/?LinkId=193961)