---
title: "WS 2007 Federation HTTP Binding"
ms.date: "03/30/2017"
ms.assetid: 91c1b477-a96e-4bf5-9330-5e9312113371
---
# WS 2007 Federation HTTP Binding

This sample demonstrates the use of <xref:System.ServiceModel.WS2007FederationHttpBinding>, a standard binding that you can use to build federated scenarios that support version 1.3 of the WS-Trust specification.

> [!NOTE]
> The setup procedure and build instructions for this sample are located at the end of this topic.

The sample consists of a console-based client program (*Client.exe*), a console-based security token service program (*Securitytokenservice.exe*), and a console-based service program (*Service.exe*). The service implements a contract that defines a request/reply communication pattern. The contract is defined by the `ICalculator` interface, which exposes math operations (`Add`, `Subtract`, `Multiply`, and `Divide`). The client obtains a security token from the Security Token Service (STS) and makes synchronous requests to the service for a given math operation. The service then replies with the result. Client activity is visible in the console window.

The sample makes the `ICalculator` contract available using the `ws2007FederationHttpBinding` element. The configuration of this binding on the client is shown in the following code:

```xml
<bindings>
  <ws2007FederationHttpBinding>
    <binding name="ServiceFed" >
      <security mode ="Message">
        <message issuedKeyType ="SymmetricKey"
                 issuedTokenType ="http://docs.oasis-open.org/wss/oasis-wss-saml-token-profile-1.1#SAMLV1.1" >
          <!-- Endpoint address and binding for Security Token Service -->
          <issuer address ="http://localhost:8000/sts/windows"
                  binding ="ws2007HttpBinding" />
        </message>
      </security>
    </binding>
  </ws2007FederationHttpBinding>
</bindings>
```

On the [\<security>](../../configure-apps/file-schema/wcf/security-element-of-ws2007federationhttpbinding.md), the `security` value specifies which security mode should be used. In this sample, `message` security is used, which is why the [\<message>](../../configure-apps/file-schema/wcf/message-element-of-ws2007federationhttpbinding.md) is specified inside the [\<security>](../../configure-apps/file-schema/wcf/security-element-of-ws2007federationhttpbinding.md). The [\<issuer>](../../configure-apps/file-schema/wcf/issuer.md) element inside the [\<message>](../../configure-apps/file-schema/wcf/message-element-of-ws2007federationhttpbinding.md) specifies the address and binding for the STS that issues a security token to the client so that the client can authenticate to the `ICalculator` service.
  
The configuration of this binding on the service is shown in the following code:

<<<<<<< HEAD
=======
```xml
<bindings>
  <ws2007FederationHttpBinding>
    <binding name="ServiceFed" >
      <security mode ="Message">
        <message issuedKeyType ="SymmetricKey"
                 issuedTokenType ="http://docs.oasis-open.org/wss/oasis-wss-saml-token-profile-1.1#SAMLV1.1" >
          <!-- Metadata address for Security Token Service -->
          <issuerMetadata address ="http://localhost:8000/sts/mex" >
            <identity>
              <certificateReference storeLocation ="CurrentUser"
                                    storeName="TrustedPeople"
                                    x509FindType ="FindBySubjectDistinguishedName"
                                    findValue ="CN=STS" />
            </identity>
          </issuerMetadata>
        </message>
      </security>
    </binding>
  </ws2007FederationHttpBinding>
</bindings>
```

On the [\<security>](../../configure-apps/file-schema/wcf/security-element-of-ws2007federationhttpbinding.md), the `security` value specifies which security mode should be used. In this sample, `message` security is used, which is why the [\<message>](../../configure-apps/file-schema/wcf/message-element-of-ws2007federationhttpbinding.md) is specified inside the [\<security>](../../configure-apps/file-schema/wcf/security-element-of-ws2007federationhttpbinding.md). The [\<issuerMetadata>](../../configure-apps/file-schema/wcf/issuermetadata.md) element of `ws2007FederationHttpBinding` inside the [\<message>](../../configure-apps/file-schema/wcf/message-element-of-ws2007federationhttpbinding.md) specifies the address and identity for an endpoint that can be used to retrieve metadata for the STS.

The behavior for the service is shown in the following code:

```xml
<behaviors>
  <serviceBehaviors>
    <behavior name ="ServiceBehaviour" >
      <serviceDebug includeExceptionDetailInFaults ="true"/>
      <serviceMetadata httpGetEnabled ="true"/>
      <serviceCredentials>
        <issuedTokenAuthentication>
          <knownCertificates>
            <add storeLocation ="LocalMachine"
                 storeName="TrustedPeople"
                 x509FindType="FindBySubjectDistinguishedName"
                 findValue="CN=STS" />
          </knownCertificates>
        </issuedTokenAuthentication>
        <serviceCertificate storeLocation ="LocalMachine"
                            storeName ="My"
                            x509FindType ="FindBySubjectDistinguishedName"
                            findValue ="CN=localhost"/>
      </serviceCredentials>
    </behavior>
  </serviceBehaviors>
</behaviors>
```
  
The [\<issuedTokenAuthentication>](../../configure-apps/file-schema/wcf/issuedtokenauthentication-of-servicecredentials.md)> allows the service to specify constraints on the tokens it allows clients to present during authentication. This configuration specifies that tokens signed by a certificate whose subject name is CN=STS are accepted by the service.

STS makes a single endpoint available using the standard <xref:System.ServiceModel.WS2007HttpBinding>. The service responds to requests from clients for tokens. If the client is authenticated using a Windows account, the service issues a token that contains the client's user name as a claim. As part of creating the token, STS signs the token using the private key associated with the CN=STS certificate. In addition, it creates a symmetric key and encrypts it using the public key associated with the CN=localhost certificate. In returning the token to the client, STS also returns the symmetric key. The client presents the issued token to the `ICalculator` service and proves that it knows the symmetric key by signing the message with that key.

When you run the sample, the request for the security token is shown in the STS console window. The operation's requests and responses are displayed in the client and service console windows. Press ENTER in any of the console windows to shut down the application.

>>>>>>> 0ae6dfe1
```console
Add(100,15.99) = 115.99
Subtract(145,76.54) = 68.46
Multiply(9,81.25) = 731.25
Divide(22,7) = 3.14285714285714
Press <ENTER> to terminate client.
```

The *Setup.bat* file included with this sample allows you to configure the server and STS with the relevant certificates to run a self-hosted application. The batch file creates two certificates in the LocalMachine/TrustedPeople certificate store. The first certificate has a subject name of CN=STS and is used by STS to sign the security tokens that it issues to the client. The second certificate has a subject name of CN=localhost and is used by STS to encrypt a key in a way that the service can decrypt.

## To set up, build, and run the sample
  
1. Ensure that you have performed the [One-Time Setup Procedure for the Windows Communication Foundation Samples](one-time-setup-procedure-for-the-wcf-samples.md).

2. Open a Developer Command Prompt for Visual Studio with administrator privileges and run the Setup.bat file to create the required certificates.

 This batch file uses *Certmgr.exe* and Makecert.exe, which are distributed with the Windows SDK. However, you must run *Setup.bat* from within a Visual Studio command prompt to enable the script to find these tools.

1. To build the C# or Visual Basic .NET edition of the solution, follow the instructions in [Building the Windows Communication Foundation Samples](building-the-samples.md).

2. To run the sample in a single- or cross-computer configuration, follow the instructions in [Running the Windows Communication Foundation Samples](running-the-samples.md). If you are using [!INCLUDE[windowsver](../../../../includes/windowsver-md.md)], you must run *Service.exe*, *Client.exe*, and *SecurityTokenService.exe* with elevated privileges (right-click the files and then click **Run as administrator**).

> [!IMPORTANT]
> The samples may already be installed on your computer. Check for the following (default) directory before continuing:
> 
> `<InstallDrive>:\WF_WCF_Samples`
> 
> If this directory does not exist, go to [Windows Communication Foundation (WCF) and Windows Workflow Foundation (WF) Samples for .NET Framework 4](https://go.microsoft.com/fwlink/?LinkId=150780) to download all Windows Communication Foundation (WCF) and [!INCLUDE[wf1](../../../../includes/wf1-md.md)] samples. This sample is located in the following directory:
> 
> `<InstallDrive>:\WF_WCF_Samples\WCF\Basic\Binding\WS\WS2007FederationHttp`<|MERGE_RESOLUTION|>--- conflicted
+++ resolved
@@ -35,8 +35,6 @@
   
 The configuration of this binding on the service is shown in the following code:
 
-<<<<<<< HEAD
-=======
 ```xml
 <bindings>
   <ws2007FederationHttpBinding>
@@ -95,7 +93,6 @@
 
 When you run the sample, the request for the security token is shown in the STS console window. The operation's requests and responses are displayed in the client and service console windows. Press ENTER in any of the console windows to shut down the application.
 
->>>>>>> 0ae6dfe1
 ```console
 Add(100,15.99) = 115.99
 Subtract(145,76.54) = 68.46
