---
title: "Troubleshooting Setup Issues"
ms.date: "03/30/2017"
ms.assetid: 1644f885-c408-4d5f-a5c7-a1a907bc8acd
---
# Troubleshooting Setup Issues
<<<<<<< HEAD

This topic describes how to troubleshoot Windows Communication Foundation (WCF) set up issues.

## Some Windows Communication Foundation Registry Keys are not Repaired by Performing an MSI Repair Operation on the .NET Framework 3.0
 If you delete any of the following registry keys:

-   HKEY_LOCAL_MACHINE\SYSTEM\CurrentControlSet\Services\ServiceModelService 3.0.0.0

-   HKEY_LOCAL_MACHINE\SYSTEM\CurrentControlSet\Services\ServiceModelOperation 3.0.0.0

-   HKEY_LOCAL_MACHINE\SYSTEM\CurrentControlSet\Services\ServiceModelEndpoint 3.0.0.0

-   HKEY_LOCAL_MACHINE\SYSTEM\CurrentControlSet\Services\SMSvcHost 3.0.0.0

-   HKEY_LOCAL_MACHINE\SYSTEM\CurrentControlSet\Services\MSDTC Bridge 3.0.0.0

The keys are not re-created if you run repair by using the .NET Framework 3.0 installer launched from the **Add/Remove Programs** applet in **Control Panel**. To recreate these keys correctly, the user must uninstall and reinstall the .NET Framework 3.0.

## WMI Service Corruption Blocks Installation of the Windows Communication Foundation WMI provider during installation of .NET Framework 3.0 package
 WMI Service Corruption may block the installation of the Windows Communication Foundation WMI provider. During installation the Windows Communication Foundation installer is unable to register the WCF .mof file using the mofcomp.exe component. The following is a list of symptoms:

1.  .NET Framework 3.0 installation completes successfully, but the WCF WMI provider is not registered.

2.  An error event appears in the application event log that references problems registering the WMI provider for WCF, or running mofcomp.exe.

3.  The setup log file named dd_wcf_retCA* in the user's %temp% directory contains references to failure to register the WCF WMI provider.

4.  An exception such as one the following may be listed in the event log or setup trace log file:

     ServiceModelReg [11:09:59:046]: System.ApplicationException: Unexpected result 3 executing E:\WINDOWS\system32\wbem\mofcomp.exe with "E:\WINDOWS\Microsoft.NET\Framework\v3.0\Windows Communication Foundation\ServiceModel.mof"

     or:

     ServiceModelReg [07:19:33:843]: System.TypeInitializationException: The type initializer for 'System.Management.ManagementPath' threw an exception. ---> System.Runtime.InteropServices.COMException (0x80040154): Retrieving the COM class factory for component with CLSID {CF4CC405-E2C5-4DDD-B3CE-5E7582D8C9FA} failed due to the following error: 80040154.

     or:

     ServiceModelReg [07:19:32:750]: System.IO.FileNotFoundException: Could not load file or assembly 'C:\WINDOWS\system32\wbem\mofcomp.exe' or one of its dependencies. The system cannot find the file specified.

     File name: 'C:\WINDOWS\system32\wbem\mofcomp.exe

The following steps must be followed to resolve the problem described previously.

1.  Run [the WMI Diagnosis Utility, version 2.0](http://go.microsoft.com/fwlink/?LinkId=94685) to repair the WMI service. For more information about using this tool, see the [WMI Diagnosis Utility](http://go.microsoft.com/fwlink/?LinkId=94686) topic.

Repair the .NET Framework 3.0 installation by using the **Add/Remove Programs** applet located in **Control Panel**, or uninstall/reinstall the .NET Framework 3.0.

## Repairing .NET Framework 3.0 after .NET Framework 3.5 Installation Removes Configuration Elements Introduced by .NET Framework 3.5 in machine.config
 If you do a repair of .NET Framework 3.0 after you installed [!INCLUDE[netfx35_short](../../../includes/netfx35-short-md.md)], configuration elements introduced by [!INCLUDE[netfx35_short](../../../includes/netfx35-short-md.md)] in machine.config are removed. However, the web.config remains intact. The workaround is to repair [!INCLUDE[netfx35_short](../../../includes/netfx35-short-md.md)] after this via ARP, or use the [WorkFlow Service Registration Tool (WFServicesReg.exe)](../../../docs/framework/wcf/workflow-service-registration-tool-wfservicesreg-exe.md) with the `/c` switch.

 [WorkFlow Service Registration Tool (WFServicesReg.exe)](../../../docs/framework/wcf/workflow-service-registration-tool-wfservicesreg-exe.md) can be found at %windir%\Microsoft.NET\framework\v3.5\ or %windir%\Microsoft.NET\framework64\v3.5\

## Configure IIS Properly for WCF/WF Webhost after Installing .NET Framework 3.5
 When [!INCLUDE[netfx35_short](../../../includes/netfx35-short-md.md)] installation fails to configure additional WCF-related IIS configuration settings, it logs an error in the installation log and continues. Any attempt to run WorkflowServices applications will fail, since the required configuration settings are missing. For example, loading xoml or rules service can fail.

 To workaround this problem, use the [WorkFlow Service Registration Tool (WFServicesReg.exe)](../../../docs/framework/wcf/workflow-service-registration-tool-wfservicesreg-exe.md) with the `/c` switch to properly configure IIS script maps on the machine. [WorkFlow Service Registration Tool (WFServicesReg.exe)](../../../docs/framework/wcf/workflow-service-registration-tool-wfservicesreg-exe.md) can be found at %windir%\Microsoft.NET\framework\v3.5\ or %windir%\Microsoft.NET\framework64\v3.5\

## Could not load type ‘System.ServiceModel.Activation.HttpModule’ from assembly ‘System.ServiceModel, Version 3.0.0.0, Culture=neutral, PublicKeyToken=b77a5c561934e089’
 This error occurs if [!INCLUDE[netfx40_short](../../../includes/netfx40-short-md.md)] is installed and then WCF HTTP Activation is enabled. To resolve the issue run the following command-line from inside the Visual Studio 2010 Command Prompt:

```Output
aspnet_regiis.exe -i -enable
```

## See Also

- [Set-Up Instructions](../../../docs/framework/wcf/samples/set-up-instructions.md)
=======
This topic describes how to troubleshoot Windows Communication Foundation (WCF) set up issues.  
  
## Some Windows Communication Foundation Registry Keys are not Repaired by Performing an MSI Repair Operation on the .NET Framework 3.0  
 If you delete any of the following registry keys:  
  
-   HKEY_LOCAL_MACHINE\SYSTEM\CurrentControlSet\Services\ServiceModelService 3.0.0.0  
  
-   HKEY_LOCAL_MACHINE\SYSTEM\CurrentControlSet\Services\ServiceModelOperation 3.0.0.0  
  
-   HKEY_LOCAL_MACHINE\SYSTEM\CurrentControlSet\Services\ServiceModelEndpoint 3.0.0.0  
  
-   HKEY_LOCAL_MACHINE\SYSTEM\CurrentControlSet\Services\SMSvcHost 3.0.0.0  
  
-   HKEY_LOCAL_MACHINE\SYSTEM\CurrentControlSet\Services\MSDTC Bridge 3.0.0.0  
  
 The keys are not re-created if you run repair by using the .NET Framework 3.0 installer launched from the **Add/Remove Programs** applet in **Control Panel**. To recreate these keys correctly, the user must uninstall and reinstall the .NET Framework 3.0.  
  
## WMI Service Corruption Blocks Installation of the Windows Communication Foundation WMI provider during installation of .NET Framework 3.0 package  
 WMI Service Corruption may block the installation of the Windows Communication Foundation WMI provider. During installation the Windows Communication Foundation installer is unable to register the WCF .mof file using the mofcomp.exe component. The following is a list of symptoms:  
  
1.  .NET Framework 3.0 installation completes successfully, but the WCF WMI provider is not registered.  
  
2.  An error event appears in the application event log that references problems registering the WMI provider for WCF, or running mofcomp.exe.  
  
3.  The setup log file named dd_wcf_retCA* in the user's %temp% directory contains references to failure to register the WCF WMI provider.  
  
4.  An exception such as one the following may be listed in the event log or setup trace log file:  
  
     ServiceModelReg [11:09:59:046]: System.ApplicationException: Unexpected result 3 executing E:\WINDOWS\system32\wbem\mofcomp.exe with "E:\WINDOWS\Microsoft.NET\Framework\v3.0\Windows Communication Foundation\ServiceModel.mof"  
  
     or:  
  
     ServiceModelReg [07:19:33:843]: System.TypeInitializationException: The type initializer for 'System.Management.ManagementPath' threw an exception. ---> System.Runtime.InteropServices.COMException (0x80040154): Retrieving the COM class factory for component with CLSID {CF4CC405-E2C5-4DDD-B3CE-5E7582D8C9FA} failed due to the following error: 80040154.  
  
     or:  
  
     ServiceModelReg [07:19:32:750]: System.IO.FileNotFoundException: Could not load file or assembly 'C:\WINDOWS\system32\wbem\mofcomp.exe' or one of its dependencies. The system cannot find the file specified.  
  
     File name: 'C:\WINDOWS\system32\wbem\mofcomp.exe  
  
 The following steps must be followed to resolve the problem described previously.  
  
1.  Run [the WMI Diagnosis Utility, version 2.0](https://go.microsoft.com/fwlink/?LinkId=94685) to repair the WMI service. For more information about using this tool, see the [WMI Diagnosis Utility](https://go.microsoft.com/fwlink/?LinkId=94686) topic.  
  
 Repair the .NET Framework 3.0 installation by using the **Add/Remove Programs** applet located in **Control Panel**, or uninstall/reinstall the .NET Framework 3.0.  
  
## Repairing .NET Framework 3.0 after .NET Framework 3.5 Installation Removes Configuration Elements Introduced by .NET Framework 3.5 in machine.config  
 If you do a repair of .NET Framework 3.0 after you installed [!INCLUDE[netfx35_short](../../../includes/netfx35-short-md.md)], configuration elements introduced by [!INCLUDE[netfx35_short](../../../includes/netfx35-short-md.md)] in machine.config are removed. However, the web.config remains intact. The workaround is to repair [!INCLUDE[netfx35_short](../../../includes/netfx35-short-md.md)] after this via ARP, or use the [WorkFlow Service Registration Tool (WFServicesReg.exe)](../../../docs/framework/wcf/workflow-service-registration-tool-wfservicesreg-exe.md) with the `/c` switch.  
  
 [WorkFlow Service Registration Tool (WFServicesReg.exe)](../../../docs/framework/wcf/workflow-service-registration-tool-wfservicesreg-exe.md) can be found at %windir%\Microsoft.NET\framework\v3.5\ or %windir%\Microsoft.NET\framework64\v3.5\  
  
## Configure IIS Properly for WCF/WF Webhost after Installing .NET Framework 3.5  
 When [!INCLUDE[netfx35_short](../../../includes/netfx35-short-md.md)] installation fails to configure additional WCF-related IIS configuration settings, it logs an error in the installation log and continues. Any attempt to run WorkflowServices applications will fail, since the required configuration settings are missing. For example, loading xoml or rules service can fail.  
  
 To workaround this problem, use the [WorkFlow Service Registration Tool (WFServicesReg.exe)](../../../docs/framework/wcf/workflow-service-registration-tool-wfservicesreg-exe.md) with the `/c` switch to properly configure IIS script maps on the machine. [WorkFlow Service Registration Tool (WFServicesReg.exe)](../../../docs/framework/wcf/workflow-service-registration-tool-wfservicesreg-exe.md) can be found at %windir%\Microsoft.NET\framework\v3.5\ or %windir%\Microsoft.NET\framework64\v3.5\  
  
## Could not load type ‘System.ServiceModel.Activation.HttpModule’ from assembly ‘System.ServiceModel, Version 3.0.0.0, Culture=neutral, PublicKeyToken=b77a5c561934e089’  
 This error occurs if [!INCLUDE[netfx40_short](../../../includes/netfx40-short-md.md)] is installed and then WCF HTTP Activation is enabled. To resolve the issue run the following command-line from inside the [!INCLUDE[vs2010](../../../includes/vs2010-md.md)] Command Prompt:  
  
```Output  
aspnet_regiis.exe -i -enable  
```  
  
## See Also  
 [Set-Up Instructions](../../../docs/framework/wcf/samples/set-up-instructions.md)
>>>>>>> 8b9e8cd3
<|MERGE_RESOLUTION|>--- conflicted
+++ resolved
@@ -4,75 +4,6 @@
 ms.assetid: 1644f885-c408-4d5f-a5c7-a1a907bc8acd
 ---
 # Troubleshooting Setup Issues
-<<<<<<< HEAD
-
-This topic describes how to troubleshoot Windows Communication Foundation (WCF) set up issues.
-
-## Some Windows Communication Foundation Registry Keys are not Repaired by Performing an MSI Repair Operation on the .NET Framework 3.0
- If you delete any of the following registry keys:
-
--   HKEY_LOCAL_MACHINE\SYSTEM\CurrentControlSet\Services\ServiceModelService 3.0.0.0
-
--   HKEY_LOCAL_MACHINE\SYSTEM\CurrentControlSet\Services\ServiceModelOperation 3.0.0.0
-
--   HKEY_LOCAL_MACHINE\SYSTEM\CurrentControlSet\Services\ServiceModelEndpoint 3.0.0.0
-
--   HKEY_LOCAL_MACHINE\SYSTEM\CurrentControlSet\Services\SMSvcHost 3.0.0.0
-
--   HKEY_LOCAL_MACHINE\SYSTEM\CurrentControlSet\Services\MSDTC Bridge 3.0.0.0
-
-The keys are not re-created if you run repair by using the .NET Framework 3.0 installer launched from the **Add/Remove Programs** applet in **Control Panel**. To recreate these keys correctly, the user must uninstall and reinstall the .NET Framework 3.0.
-
-## WMI Service Corruption Blocks Installation of the Windows Communication Foundation WMI provider during installation of .NET Framework 3.0 package
- WMI Service Corruption may block the installation of the Windows Communication Foundation WMI provider. During installation the Windows Communication Foundation installer is unable to register the WCF .mof file using the mofcomp.exe component. The following is a list of symptoms:
-
-1.  .NET Framework 3.0 installation completes successfully, but the WCF WMI provider is not registered.
-
-2.  An error event appears in the application event log that references problems registering the WMI provider for WCF, or running mofcomp.exe.
-
-3.  The setup log file named dd_wcf_retCA* in the user's %temp% directory contains references to failure to register the WCF WMI provider.
-
-4.  An exception such as one the following may be listed in the event log or setup trace log file:
-
-     ServiceModelReg [11:09:59:046]: System.ApplicationException: Unexpected result 3 executing E:\WINDOWS\system32\wbem\mofcomp.exe with "E:\WINDOWS\Microsoft.NET\Framework\v3.0\Windows Communication Foundation\ServiceModel.mof"
-
-     or:
-
-     ServiceModelReg [07:19:33:843]: System.TypeInitializationException: The type initializer for 'System.Management.ManagementPath' threw an exception. ---> System.Runtime.InteropServices.COMException (0x80040154): Retrieving the COM class factory for component with CLSID {CF4CC405-E2C5-4DDD-B3CE-5E7582D8C9FA} failed due to the following error: 80040154.
-
-     or:
-
-     ServiceModelReg [07:19:32:750]: System.IO.FileNotFoundException: Could not load file or assembly 'C:\WINDOWS\system32\wbem\mofcomp.exe' or one of its dependencies. The system cannot find the file specified.
-
-     File name: 'C:\WINDOWS\system32\wbem\mofcomp.exe
-
-The following steps must be followed to resolve the problem described previously.
-
-1.  Run [the WMI Diagnosis Utility, version 2.0](http://go.microsoft.com/fwlink/?LinkId=94685) to repair the WMI service. For more information about using this tool, see the [WMI Diagnosis Utility](http://go.microsoft.com/fwlink/?LinkId=94686) topic.
-
-Repair the .NET Framework 3.0 installation by using the **Add/Remove Programs** applet located in **Control Panel**, or uninstall/reinstall the .NET Framework 3.0.
-
-## Repairing .NET Framework 3.0 after .NET Framework 3.5 Installation Removes Configuration Elements Introduced by .NET Framework 3.5 in machine.config
- If you do a repair of .NET Framework 3.0 after you installed [!INCLUDE[netfx35_short](../../../includes/netfx35-short-md.md)], configuration elements introduced by [!INCLUDE[netfx35_short](../../../includes/netfx35-short-md.md)] in machine.config are removed. However, the web.config remains intact. The workaround is to repair [!INCLUDE[netfx35_short](../../../includes/netfx35-short-md.md)] after this via ARP, or use the [WorkFlow Service Registration Tool (WFServicesReg.exe)](../../../docs/framework/wcf/workflow-service-registration-tool-wfservicesreg-exe.md) with the `/c` switch.
-
- [WorkFlow Service Registration Tool (WFServicesReg.exe)](../../../docs/framework/wcf/workflow-service-registration-tool-wfservicesreg-exe.md) can be found at %windir%\Microsoft.NET\framework\v3.5\ or %windir%\Microsoft.NET\framework64\v3.5\
-
-## Configure IIS Properly for WCF/WF Webhost after Installing .NET Framework 3.5
- When [!INCLUDE[netfx35_short](../../../includes/netfx35-short-md.md)] installation fails to configure additional WCF-related IIS configuration settings, it logs an error in the installation log and continues. Any attempt to run WorkflowServices applications will fail, since the required configuration settings are missing. For example, loading xoml or rules service can fail.
-
- To workaround this problem, use the [WorkFlow Service Registration Tool (WFServicesReg.exe)](../../../docs/framework/wcf/workflow-service-registration-tool-wfservicesreg-exe.md) with the `/c` switch to properly configure IIS script maps on the machine. [WorkFlow Service Registration Tool (WFServicesReg.exe)](../../../docs/framework/wcf/workflow-service-registration-tool-wfservicesreg-exe.md) can be found at %windir%\Microsoft.NET\framework\v3.5\ or %windir%\Microsoft.NET\framework64\v3.5\
-
-## Could not load type ‘System.ServiceModel.Activation.HttpModule’ from assembly ‘System.ServiceModel, Version 3.0.0.0, Culture=neutral, PublicKeyToken=b77a5c561934e089’
- This error occurs if [!INCLUDE[netfx40_short](../../../includes/netfx40-short-md.md)] is installed and then WCF HTTP Activation is enabled. To resolve the issue run the following command-line from inside the Visual Studio 2010 Command Prompt:
-
-```Output
-aspnet_regiis.exe -i -enable
-```
-
-## See Also
-
-- [Set-Up Instructions](../../../docs/framework/wcf/samples/set-up-instructions.md)
-=======
 This topic describes how to troubleshoot Windows Communication Foundation (WCF) set up issues.  
   
 ## Some Windows Communication Foundation Registry Keys are not Repaired by Performing an MSI Repair Operation on the .NET Framework 3.0  
@@ -137,5 +68,4 @@
 ```  
   
 ## See Also  
- [Set-Up Instructions](../../../docs/framework/wcf/samples/set-up-instructions.md)
->>>>>>> 8b9e8cd3
+ [Set-Up Instructions](../../../docs/framework/wcf/samples/set-up-instructions.md)