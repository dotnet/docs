---
title: "Troubleshooting Setup Issues"
ms.date: "03/30/2017"
ms.assetid: 1644f885-c408-4d5f-a5c7-a1a907bc8acd
---
# Troubleshoot setup issues

This article describes how to troubleshoot Windows Communication Foundation (WCF) setup issues.  
  
## Some Windows Communication Foundation Registry Keys are not Repaired by Performing an MSI Repair Operation on the .NET Framework 3.0  
 If you delete any of the following registry keys:  
  
- HKEY_LOCAL_MACHINE\SYSTEM\CurrentControlSet\Services\ServiceModelService 3.0.0.0  
  
- HKEY_LOCAL_MACHINE\SYSTEM\CurrentControlSet\Services\ServiceModelOperation 3.0.0.0  
  
- HKEY_LOCAL_MACHINE\SYSTEM\CurrentControlSet\Services\ServiceModelEndpoint 3.0.0.0  
  
- HKEY_LOCAL_MACHINE\SYSTEM\CurrentControlSet\Services\SMSvcHost 3.0.0.0  
  
- HKEY_LOCAL_MACHINE\SYSTEM\CurrentControlSet\Services\MSDTC Bridge 3.0.0.0  
  
 The keys are not re-created if you run repair by using the .NET Framework 3.0 installer launched from the **Add/Remove Programs** applet in **Control Panel**. To recreate these keys correctly, the user must uninstall and reinstall the .NET Framework 3.0.  
  
## WMI Service Corruption Blocks Installation of the Windows Communication Foundation WMI provider during installation of .NET Framework 3.0 package  
 WMI Service Corruption may block the installation of the Windows Communication Foundation WMI provider. During installation the Windows Communication Foundation installer is unable to register the WCF .mof file using the mofcomp.exe component. The following is a list of symptoms:  
  
1. .NET Framework 3.0 installation completes successfully, but the WCF WMI provider is not registered.  
  
2. An error event appears in the application event log that references problems registering the WMI provider for WCF, or running mofcomp.exe.  
  
3. The setup log file named dd_wcf_retCA* in the user's %temp% directory contains references to failure to register the WCF WMI provider.  
  
4. An exception such as one the following may be listed in the event log or setup trace log file:  
  
     ServiceModelReg [11:09:59:046]: System.ApplicationException: Unexpected result 3 executing E:\WINDOWS\system32\wbem\mofcomp.exe with "E:\WINDOWS\Microsoft.NET\Framework\v3.0\Windows Communication Foundation\ServiceModel.mof"  
  
     or:  
  
     ServiceModelReg [07:19:33:843]: System.TypeInitializationException: The type initializer for 'System.Management.ManagementPath' threw an exception. ---> System.Runtime.InteropServices.COMException (0x80040154): Retrieving the COM class factory for component with CLSID {CF4CC405-E2C5-4DDD-B3CE-5E7582D8C9FA} failed due to the following error: 80040154.  
  
     or:  
  
     ServiceModelReg [07:19:32:750]: System.IO.FileNotFoundException: Could not load file or assembly 'C:\WINDOWS\system32\wbem\mofcomp.exe' or one of its dependencies. The system cannot find the file specified.  
  
     File name: 'C:\WINDOWS\system32\wbem\mofcomp.exe  
  
 The following steps must be followed to resolve the problem described previously.  
  
<<<<<<< HEAD
1. Run the WMI Diagnosis Utility to repair the WMI service. For more information about using this tool, see [WMI Diagnosis Utility](https://docs.microsoft.com/previous-versions/tn-archive/ff404265(v%3dmsdn.10)).  
=======
1. Run the [WMI Diagnosis Utility](https://www.microsoft.com/download/details.aspx?id=7684) to repair the WMI service. For more information about using this tool, see [WMI Diagnosis Utility](/previous-versions/tn-archive/ff404265(v=msdn.10)).  
>>>>>>> ed77902e
  
 Repair the .NET Framework 3.0 installation by using the **Add/Remove Programs** applet located in **Control Panel**, or uninstall/reinstall the .NET Framework 3.0.  
  
## Repairing .NET Framework 3.0 after .NET Framework 3.5 Installation Removes Configuration Elements Introduced by .NET Framework 3.5 in machine.config  
 If you do a repair of .NET Framework 3.0 after you installed .NET Framework 3.5, configuration elements introduced by .NET Framework 3.5 in machine.config are removed. However, the web.config remains intact. The workaround is to repair .NET Framework 3.5 after this via ARP, or use the [WorkFlow Service Registration Tool (WFServicesReg.exe)](workflow-service-registration-tool-wfservicesreg-exe.md) with the `/c` switch.  
  
 [WorkFlow Service Registration Tool (WFServicesReg.exe)](workflow-service-registration-tool-wfservicesreg-exe.md) can be found at %windir%\Microsoft.NET\framework\v3.5\ or %windir%\Microsoft.NET\framework64\v3.5\  
  
## Configure IIS Properly for WCF/WF Webhost after Installing .NET Framework 3.5  
 When .NET Framework 3.5 installation fails to configure additional WCF-related IIS configuration settings, it logs an error in the installation log and continues. Any attempt to run WorkflowServices applications will fail, since the required configuration settings are missing. For example, loading xoml or rules service can fail.  
  
 To workaround this problem, use the [WorkFlow Service Registration Tool (WFServicesReg.exe)](workflow-service-registration-tool-wfservicesreg-exe.md) with the `/c` switch to properly configure IIS script maps on the machine. [WorkFlow Service Registration Tool (WFServicesReg.exe)](workflow-service-registration-tool-wfservicesreg-exe.md) can be found at %windir%\Microsoft.NET\framework\v3.5\ or %windir%\Microsoft.NET\framework64\v3.5\  
  
## Could not load type 'System.ServiceModel.Activation.HttpModule' from assembly 'System.ServiceModel, Version 3.0.0.0, Culture=neutral, PublicKeyToken=b77a5c561934e089'  
 This error occurs if .NET Framework 4 is installed and then WCF HTTP Activation is enabled. To resolve the issue run the following command-line from inside the Developer Command Prompt for Visual Studio:  
  
```console
aspnet_regiis.exe -i -enable  
```  
  
## See also

- [Set-Up Instructions](./samples/set-up-instructions.md)<|MERGE_RESOLUTION|>--- conflicted
+++ resolved
@@ -22,8 +22,9 @@
   
  The keys are not re-created if you run repair by using the .NET Framework 3.0 installer launched from the **Add/Remove Programs** applet in **Control Panel**. To recreate these keys correctly, the user must uninstall and reinstall the .NET Framework 3.0.  
   
-## WMI Service Corruption Blocks Installation of the Windows Communication Foundation WMI provider during installation of .NET Framework 3.0 package  
- WMI Service Corruption may block the installation of the Windows Communication Foundation WMI provider. During installation the Windows Communication Foundation installer is unable to register the WCF .mof file using the mofcomp.exe component. The following is a list of symptoms:  
+## WMI Service Corruption Blocks Installation of the WMI provider
+
+ WMI Service Corruption may block the installation of the Windows Communication Foundation WMI provider when installing the .NET Framework 3.0 package. During installation, the Windows Communication Foundation installer is unable to register the WCF *.mof* file using the *mofcomp.exe* component. The following is a list of symptoms:  
   
 1. .NET Framework 3.0 installation completes successfully, but the WCF WMI provider is not registered.  
   
@@ -47,16 +48,13 @@
   
  The following steps must be followed to resolve the problem described previously.  
   
-<<<<<<< HEAD
-1. Run the WMI Diagnosis Utility to repair the WMI service. For more information about using this tool, see [WMI Diagnosis Utility](https://docs.microsoft.com/previous-versions/tn-archive/ff404265(v%3dmsdn.10)).  
-=======
-1. Run the [WMI Diagnosis Utility](https://www.microsoft.com/download/details.aspx?id=7684) to repair the WMI service. For more information about using this tool, see [WMI Diagnosis Utility](/previous-versions/tn-archive/ff404265(v=msdn.10)).  
->>>>>>> ed77902e
+1. Run the WMI Diagnosis Utility to repair the WMI service. For more information about using this tool, see [WMI Diagnosis Utility](/previous-versions/tn-archive/ff404265(v%3dmsdn.10)).  
   
  Repair the .NET Framework 3.0 installation by using the **Add/Remove Programs** applet located in **Control Panel**, or uninstall/reinstall the .NET Framework 3.0.  
   
-## Repairing .NET Framework 3.0 after .NET Framework 3.5 Installation Removes Configuration Elements Introduced by .NET Framework 3.5 in machine.config  
- If you do a repair of .NET Framework 3.0 after you installed .NET Framework 3.5, configuration elements introduced by .NET Framework 3.5 in machine.config are removed. However, the web.config remains intact. The workaround is to repair .NET Framework 3.5 after this via ARP, or use the [WorkFlow Service Registration Tool (WFServicesReg.exe)](workflow-service-registration-tool-wfservicesreg-exe.md) with the `/c` switch.  
+## Repair .NET Framework 3.0 after .NET Framework 3.5 Installation
+ 
+ If you do a repair of .NET Framework 3.0 after you installed .NET Framework 3.5, configuration elements introduced by .NET Framework 3.5 in *machine.config* are removed. However, the *web.config* file remains intact. The workaround is to repair .NET Framework 3.5 after this via ARP, or use the [WorkFlow Service Registration Tool (WFServicesReg.exe)](workflow-service-registration-tool-wfservicesreg-exe.md) with the `/c` switch.  
   
  [WorkFlow Service Registration Tool (WFServicesReg.exe)](workflow-service-registration-tool-wfservicesreg-exe.md) can be found at %windir%\Microsoft.NET\framework\v3.5\ or %windir%\Microsoft.NET\framework64\v3.5\  
   
@@ -65,8 +63,11 @@
   
  To workaround this problem, use the [WorkFlow Service Registration Tool (WFServicesReg.exe)](workflow-service-registration-tool-wfservicesreg-exe.md) with the `/c` switch to properly configure IIS script maps on the machine. [WorkFlow Service Registration Tool (WFServicesReg.exe)](workflow-service-registration-tool-wfservicesreg-exe.md) can be found at %windir%\Microsoft.NET\framework\v3.5\ or %windir%\Microsoft.NET\framework64\v3.5\  
   
-## Could not load type 'System.ServiceModel.Activation.HttpModule' from assembly 'System.ServiceModel, Version 3.0.0.0, Culture=neutral, PublicKeyToken=b77a5c561934e089'  
- This error occurs if .NET Framework 4 is installed and then WCF HTTP Activation is enabled. To resolve the issue run the following command-line from inside the Developer Command Prompt for Visual Studio:  
+## Could not load type 'System.ServiceModel.Activation.HttpModule'
+
+**Could not load type 'System.ServiceModel.Activation.HttpModule' from assembly 'System.ServiceModel, Version 3.0.0.0, Culture=neutral, PublicKeyToken=b77a5c561934e089'**
+
+ This error occurs if .NET Framework 4 is installed and then WCF HTTP Activation is enabled. To resolve the issue, run the following command from inside the Developer Command Prompt for Visual Studio:  
   
 ```console
 aspnet_regiis.exe -i -enable  
