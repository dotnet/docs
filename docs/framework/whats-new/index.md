--- conflicted
+++ resolved
@@ -2114,11 +2114,7 @@
 
 ### .NET for Windows 8.x Store apps
 
-<<<<<<< HEAD
-Windows 8.x Store apps are designed for specific form factors and leverage the power of the Windows operating system. A subset of the .NET Framework 4.5 or 4.5.1 is available for building Windows 8.x Store apps for Windows by using C# or Visual Basic. This subset is called [!INCLUDE[net_win8_profile](../../../includes/net-win8-profile-md.md)] and is discussed in an [overview](https://docs.microsoft.com/previous-versions/windows/apps/br230302(v=vs.140)) in the Windows Dev Center.
-=======
-Windows 8.x Store apps are designed for specific form factors and leverage the power of the Windows operating system. A subset of the .NET Framework 4.5 or 4.5.1 is available for building Windows 8.x Store apps for Windows by using C# or Visual Basic. This subset is called .NET for Windows 8.x Store apps and is discussed in an [overview](https://go.microsoft.com/fwlink/?LinkId=228491) in the Windows Dev Center.
->>>>>>> de8ef405
+Windows 8.x Store apps are designed for specific form factors and leverage the power of the Windows operating system. A subset of the .NET Framework 4.5 or 4.5.1 is available for building Windows 8.x Store apps for Windows by using C# or Visual Basic. This subset is called .NET for Windows 8.x Store apps and is discussed in an [overview](https://docs.microsoft.com/previous-versions/windows/apps/br230302(v=vs.140)) in the Windows Dev Center.
 
 ### Portable Class Libraries <a name="portable" />
 
