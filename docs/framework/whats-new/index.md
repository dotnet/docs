---
title: "What's new in the .NET Framework | Microsoft Docs"
ms.custom: ""
ms.date: "05/02/2017"
ms.prod: ".net-framework"
ms.reviewer: ""
ms.suite: ""
ms.technology: 
  - "dotnet-clr"
ms.tgt_pltfrm: ""
ms.topic: "article"
helpviewer_keywords: 
  - "what's new [.NET Framework]"
ms.assetid: 1d971dd7-10fc-4692-8dac-30ca308fc0fa
caps.latest.revision: 292
author: "rpetrusha"
ms.author: "ronpet"
manager: "wpickett"
---
<<<<<<< HEAD
# What&#39;s New in the .NET Framework
<a name="introduction"></a> This article summarizes key new features and improvements in the following versions of the .NET Framework:  
  
 [.NET Framework 4.7](#v47)   
 [.NET Framework 4.6.2](#v462)   
 [.NET Framework 4.6.1](#v461)   
 [.NET 2015 and .NET Framework 4.6](#v46)   
 [.NET Framework 4.5.2](#v452)   
 [.NET Framework 4.5.1](#v451)   
 [.NET Framework 4.5](#core)  

 This article does not provide comprehensive information about each new feature and is subject to change. For general information about the .NET Framework, see [Getting Started](../../../docs/framework/get-started/index.md). For supported platforms, see [System Requirements](~/docs/framework/get-started/system-requirements.md). For download links and installation instructions, see [Install the .NET Framework for developers](../../../docs/framework/install/guide-for-developers.md).  
  
=======
# What's new in the .NET Framework
<a name="introduction"></a> This article summarizes key new features and improvements in the following versions of the .NET Framework:

 [.NET Framework 4.7](#v47) 
 [.NET Framework 4.6.2](#v462) 
 [.NET Framework 4.6.1](#v461) 
 [.NET 2015 and .NET Framework 4.6](#v46) 
 [.NET Framework 4.5.2](#v452) 
 [.NET Framework 4.5.1](#v451) 
 [.NET Framework 4.5](#core)

 This article does not provide comprehensive information about each new feature and is subject to change. For general information about the .NET Framework, see [Getting Started](../../../docs/framework/get-started/index.md). For supported platforms, see [System Requirements](~/docs/framework/get-started/system-requirements.md). For download links and installation instructions, see [Installation Guide](../../../docs/framework/install/guide-for-developers.md).

>>>>>>> f8364788
> [!NOTE]
>  The .NET Framework team also releases features out of band with NuGet to expand platform support and to introduce new functionality, such as immutable collections and SIMD-enabled vector types. For more information, see [Additional Class Libraries and APIs](../additional-apis/index.md) and [The .NET Framework and Out-of-Band Releases](~/docs/framework/get-started/the-net-framework-and-out-of-band-releases.md). See a [complete list of NuGet packages](https://blogs.msdn.microsoft.com/dotnet/p/nugetpackages/) for the .NET Framework, or subscribe to [our feed](https://nuget.org/api/v2/curated-feeds/dotnetframework/Packages/).

<a name="v47"></a> 
## Introducing the .NET Framework 4.7
 The .NET Framework 4.7 builds on the .NET Framework 4.6, 4.6.1, and 4.6.2 by adding many new fixes and several new features while remaining a very stable product.

### Downloading and installing the .NET Framework 4.7
 
You can download the .NET Framework 4.7  from the following locations:

- [.NET Framework 4.7 Web Installer](http://go.microsoft.com/fwlink/?LinkId=825299)

- [NET Framework 4.7 Offline Installer](http://go.microsoft.com/fwlink/?LinkId=825303)

The .NET Framework 4.7 can be installed on Windows 10, Windows 8.1, Windows 7, and the corresponding server platforms starting with Windows Server 2008 R2 SP1. You can install the .NET Framework 4.7 by using either the web installer or the offline installer. The recommended way for most users is to use the web installer.

You can target the .NET Framework 4.7 in Visual Studio 2012 or later by installing the [.NET Framework 4.7 Developer Pack](http://go.microsoft.com/fwlink/?LinkId=825319).

### What's new in the .NET Framework 4.7

The .NET Framework 4.7 includes new features in the following areas:

- [Core](#Core47)
- [Networking](#net47)
- [ASP.NET](#ASP-NET47)
- [Windows Communication Foundation (WCF)](#wcf47)
- [Windows Forms](#wf47)
- [Windows Presentation Foundation (WPF)](#WPF47)

For a list of new APIs added to the .NET Framework 4.7, see [.NET Framework 4.7 API Changes](https://github.com/Microsoft/dotnet/blob/master/releases/net47/dotnet47-api-changes.md) on GitHub. For a list of feature improvements and bug fixes in the .NET Framework 4.7, see [.NET Framework 4.7 List of Changes](http://gutithub.com/Microsoft/dotnet/blob/master/releases/net47/dotnet47-changes.md) on GitHub.  For additional information, see [Announcing the .NET Framework 4.7](https://blogs.msdn.microsoft.com/dotnet/2017/04/05/announcing-the-net-framework-4-7/) in the .NET Blog.

<a name="Core47" />
#### Core

The .NET Framework 4.7 improves serialization by the <xref:System.Runtime.Serialization.Json.DataContractJsonSerializer>:

**Enhanced functionality with Elliptic Curve Cryptography (ECC)***

In the .NET Framework 4.7, `ImportParameters(ECParameters)` methods were added to the <xref:System.Security.Cryptography.ECDsa> and <xref:System.Security.Cryptography.ECDiffieHellman> classes to allow for an object to represent an already-established key. An `ExportParameters(Boolean)` method was also added for exporting the key using explicit curve parameters.

The .NET Framework 4.7 also adds support for additional curves (including the Brainpool curve suite), and has added predefined definitions for ease-of-creation through the new <xref:System.Security.Cryptography.ECDsa.Create%2A> and <xref:System.Security.Cryptography.ECDiffieHellman.Create%2A> factory methods.

You can see an [example of .NET Framework 4.7 cryptography improvements](https://gist.github.com/richlander/5a182899895a87a296c21ada97f7a54e) on GitHub.

**Better support for control characters by the DataContractJsonSerializer**

In the .NET Framework 4.7, the <xref:System.Runtime.Serialization.Json.DataContractJsonSerializer> serializes control characters in conformity with the ECMAScript 6 standard. This behavior is enabled by default for applications that target the .NET Framework 4.7, and is an opt-in feature for applications that are running under the .NET Framework 4.7 but target a previous version of the .NET Framework. For more information, see [Retargeting Changes in the .NET Framework 4.7](../../../docs/framework/migration-guide/retargeting-changes-in-the-net-framework-4-7.md).

<a name="net47" />
#### Networking

The .NET Framework 4.7 adds the following network-related feature:

**Default operating system support for TLS protocols***

The TLS stack, which is used by <xref:System.Net.Security.SslStream?displayProperty=fullName> and up-stack components such as HTTP, FTP, and SMTP, allows developers to use the default TLS protocols supported by the operating system. Developers need no longer hard-code a TLS version.

<a name="ASP-NET47" />
#### ASP.NET

In the .NET Framework 4.7, ASP.NET includes the following new features:

**Object Cache Extensibility**

Starting with the .NET Framework 4.7, ASP.NET adds a new set of APIs that allow developers to replace the default ASP.NET implementations for in-memory object caching and memory monitoring. Developers can now replace any of the following three components if the ASP.NET implementation is not adequate:

- **Object Cache Store**. By using the new cache providers configuration section, developers can plug in new implementations of an object cache for an ASP.NET application by using the new **ICacheStoreProvider** interface.
 
- **Memory monitoring**. The default memory monitor in ASP.NET notifies applications when they are running close to the configured private bytes limit for the process, or when the machine is low on total available physical RAM. When these limits are near, notifications are fired. For some applications, notifications are fired too close to the configured limits to allow for useful reactions. Developers can now write their own memory monitors to replace the default by using the <xref:System.Web.Hosting.ApplicationMonitors.MemoryMonitor%2A?displayProperty=fullName> property.

- **Memory Limit Reactions**. By default, ASP.NET attempts to trim the object cache and periodically call <xref:System.GC.Collect%2A?displayProperty=fullName> when the private byte process limit is near. For some applications, the frequency of calls to <xref:System.GC.Collect%2A?displayProperty=fullName> or the amount of cache that is trimmed are inefficient. Developers can now replace or supplement the default behavior by subscribing **IObserver** implementations to the application's memory monitor.

<a name="wcf47" />
#### Windows Communication Foundation (WCF)

Windows Communication Foundation (WFC) adds the following features and changes:

**Ability to configure the default message security settings to TLS 1.1 or TLS 1.2**

Starting with the .NET Framework 4.7, WCF allows you to configure TSL 1.1 or TLS 1.2 in addition to SSL 3.0 and TSL 1.0 as the default message security protocol. This is an opt-in setting; to enable it, you must add the following entry to your application configuration file:

```xml
<runtime>
   <AppContextSwitchOverrides value="Switch.System.ServiceModel.DisableUsingServicePointManagerSecurityProtocols=false;Switch.System.Net.DontEnableSchUseStrongCrypto=false" /> 
</runtime>
```

**Improved reliability of WCF applications and WCF serialization**

WCF includes a number of code changes that eliminate race conditions, thereby improving improving performance and the reliability of serialization options. These include:

- Better support for mixing asynchronous and synchronous code in calls to **SocketConnection.BeginRead** and **SocketConnection.Read**.
- Improved reliability when aborting a connection with **SharedConnectionListener** and **DuplexChannelBinder**.
- Improved reliability of serialization operations when calling the <xref:System.Runtime.Serialization.FormatterServices.GetSerializableMembers%28System.Type%29?displayProperty=fullName> method.
- Improved reliability when removing a waiter by calling the **ChannelSynchronizer.RemoveWaiter** method.

<a name="wf47" />
#### Windows Forms

In the .NET Framework 4.7, Windows Forms improves support for high DPI monitors.

**High DPI support**

Starting with applications that target the .NET Framework 4.7, the .NET Framework features high DPI and dynamic DPI support for Windows Forms applications. High DPI support improves the layout and appearance of forms and controls on high DPI monitors. Dynamic DPI changes the layout and appearance of forms and controls when the user changes the DPI or display scale factor of a running application.

High DPI support is an opt-in feature that you configure by defining a [\<System.Windows.Forms.ConfigurationSection>](../configure-apps/file-schema/winforms/index.md) section in your application configuration file. For more information on adding high DPI support and dynamic DPI support to your Windows Forms application, see [High DPI Support in Windows Forms](../winforms/high-dpi-support-in-windows-forms.md).

<a name="WPF47"></a> 
#### Windows Presentation Foundation (WPF)

In the .NET Framework 4.7, WPF includes the following enhancements:

**Support for a touch/stylus stack based on Windows WM_POINTER messages**

You now have the option of using a touch/stylus stack based on [WM_POINTER messages](https://msdn.microsoft.com/library/windows/desktop/hh454903.aspx) instead of the Windows Ink Services Platform (WISP). This is an opt-in feature in the .NET Framework. For more information, see [Retargeting Changes in the .NET Framework 4.7](../migration-guide/retargeting-changes-in-the-net-framework-4-7.md).

**New implementation for WPF printing APIs**

WPF's printing APIs in the <xref:System.Printing.PrintQueue?displayProperty=fullName> class call the Windows [Print Document Package API](https://msdn.microsoft.com/library/windows/desktop/hh448418(v=vs.85).aspx) instead of the deprecated [XPS Print API](https://msdn.microsoft.com/library/windows/desktop/ff686814(v=vs.85).aspx). For the impact of this change on application compatibility, see [Retargeting Changes in the .NET Framework 4.7](../migration-guide/retargeting-changes-in-the-net-framework-4-7.md). 

<a name="v462"></a> 
## What's new in the .NET Framework 4.6.2
 The [!INCLUDE[net_v462](../../../includes/net-v462-md.md)] includes new features in the following areas:

- [ASP.NET](#ASPNET462)

- [Character categories](#Strings)

- [Cryptography](#Crypto462)

- [SqlClient](#SQLClient)

- [Windows Communication Foundation](#WCF)

- [Windows Presentation Foundation (WPF)](#WPF462)

- [Windows Workflow Foundation (WF)](#WF462)

- [ClickOnce](#ClickOnce)

- [Converting Windows Forms and WPF apps to UWP apps](#UWPConvert)

- [Debugging improvements](#Debug462)

For a list of new APIs added to the .NET Framework 4.6.2, see [.NET Framework 4.6.2 API Changes](https://github.com/Microsoft/dotnet/blob/master/releases/net462/dotnet462-api-changes.md) on GitHub. For a list of feature improvements and bug fixes in the .NET Framework 4.6.2, see [.NET Framework 4.6.2 List of Changes](http://go.microsoft.com/fwlink/?LinkId=708778) on GitHub.  For additional information, see [Announcing .NET Framework 4.6.2](https://blogs.msdn.microsoft.com/dotnet/2016/08/02/announcing-net-framework-4-6-2/) in the .NET Blog.

<a name="ASPNET462"></a> 
### ASP.NET
 In the [!INCLUDE[net_v462](../../../includes/net-v462-md.md)], ASP.NET includes the following enhancements:

 **Improved support for localized error messages in data annotation validators**
 Data annotation validators enable you to perform validation by adding one or more attributes to a class property. The attribute's <xref:System.ComponentModel.DataAnnotations.ValidationAttribute.ErrorMessage%2A?displayProperty=fullName> element defines the text of the error message if validation fails. Starting with the [!INCLUDE[net_v462](../../../includes/net-v462-md.md)], ASP.NET makes it easy to localize error messages. Error messages will be localized if:

1.  The <xref:System.ComponentModel.DataAnnotations.ValidationAttribute.ErrorMessage%2A?displayProperty=fullName> is provided in the validation attribute.

2.  The resource file is stored in the App_LocalResources folder.

3.  The name of the localized resources file has the form `DataAnnotation.Localization.{`*name*`}.resx`, where *name* is a culture name in the format *languageCode*`-`*country/regionCode* or *languageCode*.

4.  The key name of the resource is the string assigned to the <xref:System.ComponentModel.DataAnnotations.ValidationAttribute.ErrorMessage%2A?displayProperty=fullName> attribute,  and its value is the localized error message.

 For example, the following data annotation attribute defines the default culture's error message for an invalid rating.

```csharp
public class RatingInfo
{
   [Required(ErrorMessage = "The rating must be between 1 and 10.")]
   [Display(Name = "Your Rating")]
   public int Rating { get; set; }
}
```

```vb
Public Class RatingInfo
   <Required(ErrorMessage = "The rating must be between 1 and 10.")>
   <Display(Name = "Your Rating")>
   Public Property Rating As Integer = 1
End Class
```

 You can then create a resource file, DataAnnotation.Localization.fr.resx, whose key is the error message string and whose value is the localized error message. The file must be found in the `App.LocalResources` folder. For example, the following is the key and its value in a localized French (fr) language error message:

|Name|Value|
|----------|-----------|
|The rating must be between 1 and 10.|La note doit être comprise entre 1 et 10.|

 This file can then

 In addition, data annotation localization is extensible. Developers can plug in their own string localizer provider by implementing the <xref:System.Web.Globalization.IStringLocalizerProvider> interface to store localization string somewhere other than in a resource file.

 **Async support with session-state store providers**
 ASP.NET now allows task-returning methods to be used with session-state store providers, thereby allowing ASP.NET apps to get the scalability benefits of async. To supports asynchronous operations with session state store providers, ASP.NET includes  a new interface, <xref:System.Web.SessionState.ISessionStateModule?displayProperty=fullName>, which inherits from <xref:System.Web.IHttpModule> and allows developers to implement their own session-state module and async session store providers. The interface is defined as follows:

```csharp

public interface ISessionStateModule : IHttpModule {
    void ReleaseSessionState(HttpContext context);
    Task ReleaseSessionStateAsync(HttpContext context);
}

```

 In addition, the <xref:System.Web.SessionState.SessionStateUtility> class includes two new methods, <xref:System.Web.SessionState.SessionStateUtility.IsSessionStateReadOnly%2A> and <xref:System.Web.SessionState.SessionStateUtility.IsSessionStateRequired%2A>, that can be used to support asynchronous operations.

 **Async support for output-cache providers**
 Starting with the [!INCLUDE[net_v462](../../../includes/net-v462-md.md)], task-returning methods can be used with output-cache providers to provide the scalability benefits of async.  Providers that implement these methods reduce thread-blocking on a web server and improve the scalability of an ASP.NET service.

 The following APIs have been added to support asynchronous output-cache providers:

- The <xref:System.Web.Caching.OutputCacheProviderAsync?displayProperty=fullName> class, which inherits from <xref:System.Web.Caching.OutputCacheProvider?displayProperty=fullName> and allows developers to implement an asynchronous output-cache provider.

- The <xref:System.Web.Caching.OutputCacheUtility> class, which provides helper methods for configuring the output cache.

- 18 new methods in the <xref:System.Web.HttpCachePolicy?displayProperty=fullName>class. These include <xref:System.Web.HttpCachePolicy.GetCacheability%2A>, <xref:System.Web.HttpCachePolicy.GetCacheExtensions%2A>, <xref:System.Web.HttpCachePolicy.GetETag%2A>, <xref:System.Web.HttpCachePolicy.GetETagFromFileDependencies%2A>, <xref:System.Web.HttpCachePolicy.GetMaxAge%2A>, <xref:System.Web.HttpCachePolicy.GetMaxAge%2A>, <xref:System.Web.HttpCachePolicy.GetNoStore%2A>, <xref:System.Web.HttpCachePolicy.GetNoTransforms%2A>, <xref:System.Web.HttpCachePolicy.GetOmitVaryStar%2A>, <xref:System.Web.HttpCachePolicy.GetProxyMaxAge%2A>, <xref:System.Web.HttpCachePolicy.GetRevalidation%2A>, <xref:System.Web.HttpCachePolicy.GetUtcLastModified%2A>, <xref:System.Web.HttpCachePolicy.GetVaryByCustom%2A>, <xref:System.Web.HttpCachePolicy.HasSlidingExpiration%2A>, and <xref:System.Web.HttpCachePolicy.IsValidUntilExpires%2A>.

- 2 new methods in the <xref:System.Web.HttpCacheVaryByContentEncodings?displayProperty=fullName> class:  <xref:System.Web.HttpCacheVaryByContentEncodings.GetContentEncodings%2A> and <xref:System.Web.HttpCacheVaryByContentEncodings.SetContentEncodings%2A>.

- 2 new methods in the <xref:System.Web.HttpCacheVaryByHeaders?displayProperty=fullName> class: <xref:System.Web.HttpCacheVaryByHeaders.GetHeaders%2A> and <xref:System.Web.HttpCacheVaryByHeaders.SetHeaders%2A>.

- 2 new methods in the <xref:System.Web.HttpCacheVaryByParams?displayProperty=fullName> class: <xref:System.Web.HttpCacheVaryByParams.GetParams%2A> and <xref:System.Web.HttpCacheVaryByParams.SetParams%2A>.

- In the <xref:System.Web.Caching.AggregateCacheDependency?displayProperty=fullName> class, the <xref:System.Web.Caching.AggregateCacheDependency.GetFileDependencies%2A> method.

- In the <xref:System.Web.Caching.CacheDependency>, the <xref:System.Web.Caching.CacheDependency.GetFileDependencies%2A> method.

<a name="Strings"></a> 
### Character categories
 Characters in the  [!INCLUDE[net_v462](../../../includes/net-v462-md.md)] are classified based on the [Unicode Standard, Version 8.0.0](http://www.unicode.org/versions/Unicode8.0.0/). In [!INCLUDE[net_v46](../../../includes/net-v46-md.md)] and [!INCLUDE[net_v461](../../../includes/net-v461-md.md)], characters were classified based on Unicode 6.3 character categories.

 Support for Unicode 8.0 is limited to the classification of characters by the <xref:System.Globalization.CharUnicodeInfo> class and to types and methods that rely on it. These include the <xref:System.Globalization.StringInfo> class, the overloaded <xref:System.Char.GetUnicodeCategory%2A?displayProperty=fullName> method, and the [character classes](../../../docs/standard/base-types/character-classes-in-regular-expressions.md) recognized by the .NET Framework regular expression engine.  Character and string comparison and sorting is unaffected by this change and continues to rely on the underlying operating system or, on Windows 7 systems, on character data provided by the .NET Framework.

 For changes in character categories from Unicode 6.0 to Unicode 7.0, see [The Unicode Standard, Version 7.0.0](http://www.unicode.org/versions/Unicode7.0.0/) at The Unicode Consortium website. For changes from Unicode 7.0 to Unicode 8.0, see [The Unicode Standard, Version 8.0.0](http://www.unicode.org/versions/Unicode8.0.0/) at The Unicode Consortium website.

<a name="Crypto462"></a> 
### Cryptography
 **Support for X509 certificates containing FIPS 186-3 DSA**
 The [!INCLUDE[net_v462](../../../includes/net-v462-md.md)] adds support for DSA (Digital Signature Algorithm) X509 certificates whose keys exceed the FIPS 186-2 1024-bit limit.

 In addition to supporting the larger key sizes of FIPS 186-3, the [!INCLUDE[net_v462](../../../includes/net-v462-md.md)] allows computing signatures with the SHA-2 family of hash algorithms (SHA256, SHA384, and SHA512). FIPS 186-3 support is provided by the new <xref:System.Security.Cryptography.DSACng?displayProperty=fullName> class.

 In keeping with recent changes to the <xref:System.Security.Cryptography.RSA> class in the .NET Framework 4.6 and the <xref:System.Security.Cryptography.ECDsa> class in the .NET Framework 4.6.1, the <xref:System.Security.Cryptography.DSA> abstract base class in [!INCLUDE[net_v462](../../../includes/net-v462-md.md)] has additional methods to allow callers to use this functionality without casting. You can call the <xref:System.Security.Cryptography.X509Certificates.DSACertificateExtensions.GetDSAPrivateKey%2A?displayProperty=fullName> extension method to sign data, as the following example shows.

```csharp
public static byte[] SignDataDsaSha384(byte[] data, X509Certificate2 cert)
{
    using (DSA dsa = cert.GetDSAPrivateKey())
    {
        return dsa.SignData(data, HashAlgorithmName.SHA384);
    }
}
```

```vb 
Public Shared Function SignDataDsaSha384(data As Byte(), cert As X509Certificate2) As Byte()
    Using DSA As DSA = cert.GetDSAPrivateKey()
        Return DSA.SignData(data, HashAlgorithmName.SHA384)
    End Using
End Function
```

 And you can call the <xref:System.Security.Cryptography.X509Certificates.DSACertificateExtensions.GetDSAPublicKey%2A?displayProperty=fullName> extension method to verify signed data, as the following example shows.

```csharp
public static bool VerifyDataDsaSha384(byte[] data, byte[] signature, X509Certificate2 cert)
{
    using (DSA dsa = cert.GetDSAPublicKey())
    {
        return dsa.VerifyData(data, signature, HashAlgorithmName.SHA384);
    }
}
```

```vb
 Public Shared Function VerifyDataDsaSha384(data As Byte(), signature As Byte(), cert As X509Certificate2) As Boolean
    Using dsa As DSA = cert.GetDSAPublicKey()
        Return dsa.VerifyData(data, signature, HashAlgorithmName.SHA384)
    End Using
End Function
```

 **Increased clarity for inputs to ECDiffieHellman key derivation routines**
 The .NET Framework 3.5 added support for Ellipic Curve Diffie-Hellman Key Agreement with three different Key Derivation Function (KDF) routines. The inputs to the routines, and the routines themselves, were configured via properties on the <xref:System.Security.Cryptography.ECDiffieHellmanCng> object. But since not every routine read every input property, there was ample room for confusion on the past of the developer.

 To address this in the [!INCLUDE[net_v462](../../../includes/net-v462-md.md)], the following three methods have been added to the  <xref:System.Security.Cryptography.ECDiffieHellman> base class to more clearly represent these KDF routines and their inputs:

|ECDiffieHellman method|Description|
|----------------------------|-----------------|
|<xref:System.Security.Cryptography.ECDiffieHellman.DeriveKeyFromHash%28System.Security.Cryptography.ECDiffieHellmanPublicKey%2CSystem.Security.Cryptography.HashAlgorithmName%2CSystem.Byte%5B%5D%2CSystem.Byte%5B%5D%29>|Derives key material using the formula<br /><br /> HASH(secretPrepend &#124;&#124; *x* &#124;&#124; secretAppend)<br /><br /> HASH(secretPrepend OrElse *x* OrElse secretAppend)<br /><br /> where *x* is the computed result of the EC Diffie-Hellman algorithm.|
|<xref:System.Security.Cryptography.ECDiffieHellman.DeriveKeyFromHmac%28System.Security.Cryptography.ECDiffieHellmanPublicKey%2CSystem.Security.Cryptography.HashAlgorithmName%2CSystem.Byte%5B%5D%2CSystem.Byte%5B%5D%2CSystem.Byte%5B%5D%29>|Derives key material using the formula<br /><br /> HMAC(hmacKey, secretPrepend &#124;&#124; *x* &#124;&#124; secretAppend)<br /><br /> HMAC(hmacKey, secretPrepend OrElse *x* OrElse secretAppend)<br /><br /> where *x* is the computed result of the EC Diffie-Hellman algorithm.|
|<xref:System.Security.Cryptography.ECDiffieHellman.DeriveKeyTls%28System.Security.Cryptography.ECDiffieHellmanPublicKey%2CSystem.Byte%5B%5D%2CSystem.Byte%5B%5D%29>|Derives key material using the TLS pseudo-random function (PRF) derivation algorithm.|

 **Support for persisted-key symmetric encryption**
 The Windows cryptography library (CNG) added support for storing persisted symmetric keys and using hardware-stored symmetric keys, and the [!INCLUDE[net_v462](../../../includes/net-v462-md.md)] mades it possible for developers to make use of this feature.  Since the notion of key names and key providers is implementation-specific, using this feature requires utilizing the constructor of the concrete implementation types instead of the preferred factory approach (such as calling `Aes.Create`).

 Persisted-key symmetric encryption support exists for the AES (<xref:System.Security.Cryptography.AesCng>) and 3DES (<xref:System.Security.Cryptography.TripleDESCng>) algorithms. For example:

```csharp
public static byte[] EncryptDataWithPersistedKey(byte[] data, byte[] iv)
{
    using (Aes aes = new AesCng("AesDemoKey", CngProvider.MicrosoftSoftwareKeyStorageProvider))
    {
        aes.IV = iv;

        // Using the zero-argument overload is required to make use of the persisted key
        using (ICryptoTransform encryptor = aes.CreateEncryptor())
        {
            if (!encryptor.CanTransformMultipleBlocks)
            {
                throw new InvalidOperationException("This is a sample, this case wasn’t handled...");
            }

            return encryptor.TransformFinalBlock(data, 0, data.Length);
        }
    }
}
```

```vb 
Public Shared Function EncryptDataWithPersistedKey(data As Byte(), iv As Byte()) As Byte()
    Using Aes As Aes = New AesCng("AesDemoKey", CngProvider.MicrosoftSoftwareKeyStorageProvider)
        Aes.IV = iv

        ' Using the zero-argument overload Is required to make use of the persisted key
        Using encryptor As ICryptoTransform = Aes.CreateEncryptor()
            If Not encryptor.CanTransformMultipleBlocks Then
                Throw New InvalidOperationException("This is a sample, this case wasn’t handled...")
            End If
            Return encryptor.TransformFinalBlock(data, 0, data.Length)
        End Using
    End Using
End Function
```

 **SignedXml support for SHA-2 hashing**
 The [!INCLUDE[net_v462](../../../includes/net-v462-md.md)] adds support to  the <xref:System.Security.Cryptography.Xml.SignedXml> class for RSA-SHA256, RSA-SHA384, and RSA-SHA512 PKCS#1 signature methods, and SHA256, SHA384, and SHA512 reference digest algorithms.

 The URI constants are all exposed on <xref:System.Security.Cryptography.Xml.SignedXml>:

|SignedXml field|Constant|
|---------------------|--------------|
|<xref:System.Security.Cryptography.Xml.SignedXml.XmlDsigSHA256Url>|"http://www.w3.org/2001/04/xmlenc#sha256"|
|<xref:System.Security.Cryptography.Xml.SignedXml.XmlDsigRSASHA256Url>|"http://www.w3.org/2001/04/xmldsig-more#rsa-sha256"|
|<xref:System.Security.Cryptography.Xml.SignedXml.XmlDsigSHA384Url>|"http://www.w3.org/2001/04/xmldsig-more#sha384"|
|<xref:System.Security.Cryptography.Xml.SignedXml.XmlDsigRSASHA384Url>|"http://www.w3.org/2001/04/xmldsig-more#rsa-sha384"|
|<xref:System.Security.Cryptography.Xml.SignedXml.XmlDsigSHA512Url>|"http://www.w3.org/2001/04/xmlenc#sha512"|
|<xref:System.Security.Cryptography.Xml.SignedXml.XmlDsigRSASHA512Url>|"http://www.w3.org/2001/04/xmldsig-more#rsa-sha512"|

 Any programs that have registered a custom <xref:System.Security.Cryptography.SignatureDescription> handler into <xref:System.Security.Cryptography.CryptoConfig> to add support for these algorithms will continue to function as they did in the past, but since there are now platform defaults, the <xref:System.Security.Cryptography.CryptoConfig> registration is no longer necessary.

<a name="SQLClient"></a> 
### SqlClient
 .NET Framework Data Provider for SQL Server (<xref:System.Data.SqlClient?displayProperty=fullName>) includes the following new features in the [!INCLUDE[net_v462](../../../includes/net-v462-md.md)]:

 **Connection pooling and timeouts with Azure SQL databases**
 When connection pooling is enabled and a timeout or other login error occurs, an exception is cached, and the cached exception is thrown on any subsequent connection attempt for the next 5 seconds  to 1 minute.  For more details, see [SQL Server Connection Pooling (ADO.NET)](../../../docs/framework/data/adonet/sql-server-connection-pooling.md).

 This behavior is not desirable when connecting to Azure SQL Databases, since connection attempts can fail with transient errors that are typically recovered quickly. To better optimize the connection retry experience, the connection pool blocking period behavior is removed when connections to Azure SQL Databases fail.

 The addition of the new `PoolBlockingPeriod` keyword lets you to select the blocking period best suited for your app. Values include:

 `Auto`
 The connection pool blocking period for an application that connects to an Azure SQL Database is disabled, and the connection pool blocking period for an application that connects to any other SQL Server instance is enabled. This is the default value. If the Server endpoint name ends with any of the following, they are considered Azure SQL Databases:

- .database.windows.net

- .database.chinacloudapi.cn

- .database.usgovcloudapi.net

- .database.cloudapi.de

 `AlwaysBlock`
 The connection pool blocking period is always enabled.

 `NeverBlock`
 The connection pool blocking period is always disabled.

 **Enhancements for Always Encrypted**
 SQLClient introduces two enhancements for Always Encrypted:

- To improve performance of parameterized queries against encrypted database columns, encryption metadata for query parameters is now cached. With the <xref:System.Data.SqlClient.SqlConnection.ColumnEncryptionQueryMetadataCacheEnabled%2A?displayProperty=fullName> property set to `true` (which is the default value), if the same query is called multiple times, the client retrieves parameter metadata from the server only once.

- Column encryption key entries in the key cache are now evicted after a configurable time interval, set using the <xref:System.Data.SqlClient.SqlConnection.ColumnEncryptionKeyCacheTtl%2A?displayProperty=fullName> property.

<a name="WCF"></a> 
### Windows Communication Foundation
 In the [!INCLUDE[net_v462](../../../includes/net-v462-md.md)], Windows Communication Foundation has been enhanced in the following areas:

 **WCF transport security support for certificates stored using CNG**
 WCF transport security supports certificates stored using the Windows cryptography library (CNG). In the [!INCLUDE[net_v462](../../../includes/net-v462-md.md)], this support is limited to using certificates with a public key that has an exponent no more than 32 bits in length. When an application targets the [!INCLUDE[net_v462](../../../includes/net-v462-md.md)], this feature is on by default.

 For applications that target the [!INCLUDE[net_v461](../../../includes/net-v461-md.md)] and earlier but are running on the [!INCLUDE[net_v462](../../../includes/net-v462-md.md)], this feature can be enabled by adding the following line to the [\<runtime>](../../../docs/framework/configure-apps/file-schema/runtime/runtime-element.md) section of the app.config or web.config file.

```xml
<AppContextSwitchOverrides
    value="Switch.System.ServiceModel.DisableCngCertificates=false"
/>
```

This can also be done programmatically with code like the following:

```csharp
private const string DisableCngCertificates = @"Switch.System.ServiceModel.DisableCngCertificates";
AppContext.SetSwitch(disableCngCertificates, false);
```

```vb
Const DisableCngCertificates As String = "Switch.System.ServiceModel.DisableCngCertificates"
AppContext.SetSwitch(disableCngCertificates, False)
```

 **Better support for multiple daylight saving time adjustment rules by the DataContractJsonSerializer class**
 Customers can use an application configuration setting to determine whether the <xref:System.Runtime.Serialization.Json.DataContractJsonSerializer> class supports multiple adjustment rules for a single time zone. This is an opt-in feature. To enable it, add the following setting to your app.config file:

```xml
<runtime>
     <AppContextSwitchOverrides value="Switch.System.Runtime.Serialization.DoNotUseTimeZoneInfo=false" />
</runtime>
```

When this feature is enabled, a <xref:System.Runtime.Serialization.Json.DataContractJsonSerializer> object  uses the <xref:System.TimeZoneInfo> type instead of the <xref:System.TimeZone> type to deserialize date and time data. <xref:System.TimeZoneInfo> supports multiple adjustment rules, which makes it possible to work with historic time zone data;   <xref:System.TimeZone> does not.

For more information on the <xref:System.TimeZoneInfo> structure and time zone adjustments, see [Time Zone Overview](../../../docs/standard/datetime/time-zone-overview.md).

**Support for preserving a UTC time when serializing and deserializing with the XMLSerializer class**
Ordinarily, when the <xref:System.Xml.Serialization.XmlSerializer> class is used to serialize a UTC <xref:System.DateTime> value, it creates a serialized time string that preserves the date and time but assumes the time is local.  For example, if you instantiate a UTC date and time by calling the following code:

```csharp
DateTime utc = new DateTime(2016, 11, 07, 3, 0, 0, DateTimeKind.Utc);
```

```vb
Dim utc As New Date(2016, 11, 07, 3, 0, 0, DateTimeKind.Utc)
```

The result is the serialized time string "03:00:00.0000000-08:00" for a system eight hours behind UTC.  And serialized values are always deserialized as local date and time values.

 You can use an application configuration setting to determine whether the <xref:System.Xml.Serialization.XmlSerializer> preserves UTC time zone information when serializing and deserializing <xref:System.DateTime> values:

```xml 
<runtime>
     <AppContextSwitchOverrides 
          value="Switch.System.Runtime.Serialization.DisableSerializeUTCDateTimeToTimeAndDeserializeUTCTimeToUTCDateTime=false" />
</runtime>
```

When this feature is enabled, a <xref:System.Runtime.Serialization.Json.DataContractJsonSerializer> object  uses the <xref:System.TimeZoneInfo> type instead of the <xref:System.TimeZone> type to deserialize date and time data. <xref:System.TimeZoneInfo> supports multiple adjustment rules, which makes it possible to work with historic time zone data;   <xref:System.TimeZone> does not.

For more information on the <xref:System.TimeZoneInfo> structure and time zone adjustments, see [Time Zone Overview](../../../docs/standard/datetime/time-zone-overview.md).

 **NetNamedPipeBinding best match**
 WCF has a new app setting that can be set on client applications to ensure they always connect to the service listening on the URI that best matches the one that they request. With this app setting set to `false` (the default), it is possible for clients using <xref:System.ServiceModel.NetNamedPipeBinding> to attempt to connect to a service listening on a URI that is a substring of the requested URI.

 For example, a client tries to connect to a service listening at `net.pipe://localhost/Service1`, but a different service on that machine running with administrator privilege is listening at `net.pipe://localhost`. With this app setting set to `false`, the client would attempt to connect to the wrong service. After setting the app setting to `true`, the client will always connect to the best matching service.

> [!NOTE]
>  Clients using <xref:System.ServiceModel.NetNamedPipeBinding> find services based on the service's base address (if it exists) rather than the full endpoint address. To ensure this setting always works the service should use a unique base address.

 To enable this change, add the following app setting to your client application's App.config or Web.config file:

```xml
<configuration>
    <appSettings>
        <add key="wcf:useBestMatchNamedPipeUri" value="true" />
    </appSettings>
</configuration>
```

 **SSL 3.0 is not a default protocol**
 When using NetTcp with transport security and a credential type of certificate, SSL 3.0 is no longer a default protocol used for negotiating a secure connection. In most cases, there should be no impact to existing apps, because TLS 1.0 is included in the protocol list for NetTcp. All existing clients should be able to negotiate a connection using at least TLS 1.0.      If Ssl3 is required, use one of the following configuration mechanisms to add it to the list of negotiated protocols.

- The <xref:System.ServiceModel.Channels.SslStreamSecurityBindingElement.SslProtocols%2A?displayProperty=fullName> property

- The <xref:System.ServiceModel.TcpTransportSecurity.SslProtocols%2A?displayProperty=fullName> property

- The [\<transport>](../../../docs/framework/configure-apps/file-schema/wcf/transport-of-nettcpbinding.md) section of the [\<netTcpBinding>](../../../docs/framework/configure-apps/file-schema/wcf/nettcpbinding.md) section

- The [\<sslStreamSecurity>](../../../docs/framework/configure-apps/file-schema/wcf/sslstreamsecurity.md) section of the [\<customBinding>](../../../docs/framework/configure-apps/file-schema/wcf/custombinding.md) section

<a name="WPF462"></a> 
### Windows Presentation Foundation (WPF)
 In the [!INCLUDE[net_v462](../../../includes/net-v462-md.md)], Windows Presentation Foundation has been enhanced in the following areas:

 **Group sorting**
 An application that uses a <xref:System.Windows.Data.CollectionView> object to group data can now explicitly declare how to  sort the groups. Explicit sorting addresses the problem of non-intuitive ordering that occurs when an app dynamically adds or removes groups, or when it changes the value of item properties involved in grouping. It can also improve the performance of the group creation process by moving comparisons of the grouping properties from the sort of the full collection to the sort of the groups.

 To support group sorting, the new <xref:System.ComponentModel.GroupDescription.SortDescriptions%2A?displayProperty=fullName> and <xref:System.ComponentModel.GroupDescription.CustomSort%2A?displayProperty=fullName> properties describe how to sort the collection of groups produced by the <xref:System.ComponentModel.GroupDescription> object. This is analogous to the way the identically named <xref:System.Windows.Data.ListCollectionView> properties describe how to sort the data items.

 Two new static properties of the <xref:System.Windows.Data.PropertyGroupDescription> class,  <xref:System.Windows.Data.PropertyGroupDescription.CompareNameAscending%2A> and <xref:System.Windows.Data.PropertyGroupDescription.CompareNameDescending%2A>, can be used for the most common cases.

 For example, the following XAML groups data by age, sort the age groups in ascending order, and group the items within each age group by last name.

```xaml
<GroupDescriptions>
     <PropertyGroupDescription 
         PropertyName=”Age” 
         CustomSort= 
              ”{x:Static PropertyGroupDescription.CompareNamesAscending}”/>
     </PropertyGroupDescription>
</GroupDescriptions>

<SortDescriptions>
     <SortDescription PropertyName=”LastName”/>
</SortDescriptions>
```

 **Soft keyboard support**
 Soft Keyboard support enables focus tracking in a WPF applications by automatically invoking and dismissing the new Soft Keyboard in Windows 10 when the touch input is received by a control that can take textual input.

 In previous versions of the .NET Framework, WPF applications cannot opt into the focus tracking without disabling WPF pen/touch gesture support.  As a result, WPF applications must choose between full WPF touch support or rely on Windows mouse promotion.

 **Per-monitor DPI**
 To support the recent proliferation of high-DPI and hybrid-DPI environments for WPF apps, WPF in the [!INCLUDE[net_v462](../../../includes/net-v462-md.md)] enables per-monitor awareness. See the [samples and developer guide](https://github.com/Microsoft/WPF-Samples/tree/master/PerMonitorDPI) on GitHub for more information about how to enable your WPF app to become per-monitor DPI aware.

 In previous versions of the .NET Framework, WPF apps are system-DPI aware. In other words, the application's UI is scaled by the OS as appropriate, depending on the DPI of the monitor on which the app is rendered. ,

 For apps running under the [!INCLUDE[net_v462](../../../includes/net-v462-md.md)], you can disable per-monitor DPI changes in WPF apps by adding a configuration statement to the [\<runtime>](../../../docs/framework/configure-apps/file-schema/runtime/runtime-element.md) section of your application configuration file, as follows:

```xml
<runtime>
   <AppContextSwitchOverrides value=”Switch.System.Windows.DoNotScaleForDpiChanges=false”/>
</runtime>
```

<a name="WF462"></a> 
### Windows Workflow Foundation (WF)
 In the [!INCLUDE[net_v462](../../../includes/net-v462-md.md)], Windows Workflow Foundation has been enhanced in the following area:

 **Support for C# expressions and IntelliSense in the Re-hosted WF Designer**
 Starting with the [!INCLUDE[net_v45](../../../includes/net-v45-md.md)], WF supports C# expressions in both the Visual Studio Designer and in code workflows. The Re-hosted Workflow Designer is a key feature of WF that allows for the Workflow Designer to be in an application outside Visual Studio (for example, in WPF).  Windows Workflow Foundation provides the ability to support C# expressions and IntelliSense in the Re-hosted Workflow Designer. For more information, see the [Windows Workflow Foundation blog](http://go.microsoft.com/fwlink/?LinkID=809042&clcid=0x409).

 `Availability of IntelliSense when a customer rebuilds a workflow project from Visual Studio`
 In versions of the .NET Framework prior to the [!INCLUDE[net_v462](../../../includes/net-v462-md.md)], WF Designer IntelliSense is broken when a customer rebuilds a workflow project from Visual Studio. While the project build is successful, the workflow types are not found on the designer, and warnings from IntelliSense for the missing workflow types appear in the **Error List** window. The [!INCLUDE[net_v462](../../../includes/net-v462-md.md)] addresses this issue and makes IntelliSense available.

 **Workflow V1 applications with Workflow Tracking on now run under FIPS-mode**
 Machines with FIPS Compliance Mode enabled can now successfully run a workflow Version 1-style application with Workflow tracking on. To enable this scenario, you must make the following change to your app.config file:

```xml
<add key="microsoft:WorkflowRuntime:FIPSRequired" value="true" />
```

 If this scenario is not enabled, running the application continues to generate an exception with the message, "This implementation is not part of the Windows Platform FIPS validated cryptographic algorithms."

 **Workflow Improvements when using Dynamic Update with Visual Studio Workflow Designer**
 The Workflow Designer, FlowChart Activity Designer, and other Workflow Activity Designers now successfully load and display workflows that have been saved after calling  the <xref:System.Activities.DynamicUpdate.DynamicUpdateServices.PrepareForUpdate%2A?displayProperty=fullName> method. In versions of the .NET Framework before the [!INCLUDE[net_v462](../../../includes/net-v462-md.md)], loading a XAML file in Visual Studio for a workflow that has been saved after calling <xref:System.Activities.DynamicUpdate.DynamicUpdateServices.PrepareForUpdate%2A?displayProperty=fullName> can result in the following issues:

- The Workflow Designer can't load the XAML file correctly (when the <xref:System.Activities.Presentation.ViewState.ViewStateData.Id%2A?displayProperty=fullName> is at the end of the line).

- Flowchart Activity Designer or other Workflow Activity Designers may display all objects in their default locations as opposed to attached property values.

<a name="ClickOnce"></a> 
### ClickOnce
 ClickOnce has been updated to support TLS 1.1 and TLS 1.2 in addition to the 1.0 protocol, which it already supports. ClickOnce automatically detects which protocol is required; no extra steps within the ClickOnce application are required to enable TLS 1.1 and 1.2 support.

<a name="UWPConvert"></a> 
### Converting Windows Forms and WPF apps to  UWP apps
 Windows now offers capabilities to bring existing Windows desktop apps, including WPF and Windows Forms apps, to the Universal Windows Platform (UWP). This technology acts as a bridge by enabling you to gradually migrate your existing code base to UWP, thereby bringing your app to all Windows 10 devices.

 Converted desktop apps gain an app identity similar to the app identity of UWP apps, which makes UWP APIs accessible to enable features such as Live Tiles and notifications. The app continues to behave as before and runs as a full trust app. Once the app is converted, an app container process can be added to the existing full trust process to add an adaptive user interface. When all functionality is moved to the app container process, the full trust process can be removed and the new UWP app can be made available to all Windows 10 devices.

<a name="Debug462"></a> 
### Debugging improvements
 The *unmanaged debugging API* has been enhanced in the [!INCLUDE[net_v462](../../../includes/net-v462-md.md)] to perform additional analysis when a <xref:System.NullReferenceException> is thrown so that it is possible to determine which variable in a single line of source code is `null`.   To support this scenario, the following APIs have been added to the unmanaged debugging API.

- The [ICorDebugCode4](../../../docs/framework/unmanaged-api/debugging/icordebugcode4-interface.md), [ICorDebugVariableHome](../../../docs/framework/unmanaged-api/debugging/icordebugvariablehome-interface.md), and [ICorDebugVariableHomeEnum](../../../docs/framework/unmanaged-api/debugging/icordebugvariablehomeenum-interface.md) interfaces, which expose the native homes of managed variables. This enables debuggers to do some code flow analysis when a  <xref:System.NullReferenceException> occurs and to work backwards to determine the managed variable that corresponds to the native location that was `null`.

- The [ICorDebugType2::GetTypeID](../../../docs/framework/unmanaged-api/debugging/icordebugtype2-gettypeid-method.md) method provides a mapping for ICorDebugType to [COR_TYPEID](../../../docs/framework/unmanaged-api/debugging/cor-typeid-structure.md), which allows the debugger to obtain a [COR_TYPEID](../../../docs/framework/unmanaged-api/debugging/cor-typeid-structure.md) without an instance of the ICorDebugType. Existing APIs on [COR_TYPEID](../../../docs/framework/unmanaged-api/debugging/cor-typeid-structure.md) can then be used to determine the class layout of the type.

<a name="v461"></a> 
## What's new in the .NET Framework 4.6.1
 The [!INCLUDE[net_v461](../../../includes/net-v461-md.md)] includes new features in the following areas:

- [Cryptography](#Crypto)

- [ADO.NET](#ADO.NET461)

- [Windows Presentation Foundation (WPF)](#WPF461)

- [Windows Workflow Foundation](#WWF461)

- [Profiling](#Profile461)

- [NGen](#NGEN461)

 For more information on the [!INCLUDE[net_v461](../../../includes/net-v461-md.md)], see the following topics:

- The [.NET Framework 4.6.1 list of changes](http://go.microsoft.com/fwlink/?LinkId=622964)

- [Application Compatibility in 4.6.1](../../../docs/framework/migration-guide/application-compatibility-in-the-net-framework-4-6-1.md)

- [The .NET Framework API diff](http://go.microsoft.com/fwlink/?LinkId=622989) (on GitHub)

<a name="Crypto"></a> 
### Cryptography: Support for X509 certificates containing ECDSA
 The .NET Framework 4.6 added RSACng support for X509 certificates. The [!INCLUDE[net_v461](../../../includes/net-v461-md.md)] adds support for ECDSA (Elliptic Curve Digital Signature Algorithm) X509 certificates.

 ECDSA offers better performance and is a more secure cryptography algorithm than RSA, providing an excellent choice where Transport Layer Security (TLS) performance and scalability is a concern. The .NET Framework implementation wraps calls into existing Windows functionality.

 The following example code shows how easy it is to generate a signature for a byte stream by using the new  support for ECDSA  X509 certificates included in the [!INCLUDE[net_v461](../../../includes/net-v461-md.md)].

 [!code-csharp[whatsnew.461.crypto#1](../../../samples/snippets/csharp/VS_Snippets_CLR/whatsnew.461.crypto/cs/Code46.cs#1)]
 [!code-vb[whatsnew.461.crypto#1](../../../samples/snippets/visualbasic/VS_Snippets_CLR/whatsnew.461.crypto/vb/Code461.vb#1)]

 This offers a marked contrast to the code needed to generate a signature in the .NET Framework 4.6.

 [!code-csharp[whatsnew.461.crypto#2](../../../samples/snippets/csharp/VS_Snippets_CLR/whatsnew.461.crypto/cs/Code46.cs#2)]
 [!code-vb[whatsnew.461.crypto#2](../../../samples/snippets/visualbasic/VS_Snippets_CLR/whatsnew.461.crypto/vb/Code46.vb#2)]

<a name="ADO.NET461"></a> 
### ADO.NET
 The following have been added to ADO.NET:

 Always Encrypted support for hardware protected keys
 ADO.NET now supports storing Always Encrypted column master keys natively in Hardware Security Modules (HSMs). With this support, customers can leverage asymmetric keys stored in HSMs without having to write custom column master key store providers and registering them in applications.

 Customers need to install the HSM vendor-provided CSP provider or CNG key store providers on the app servers or client computers in order to access Always Encrypted data protected with column master keys stored in a HSM.

 Improve <xref:System.Data.SqlClient.SqlConnectionStringBuilder.MultiSubnetFailover%2A> connection behavior for AlwaysOn
 SqlClient now automatically provides faster connection to an AlwaysOn Availability Group (AG). It transparently detects whether your application is connecting to an AlwaysOn availability group (AG) on a different subnet and quickly discovers the current active server and provides a connection to the server. Prior to this release, an application had to set the connection string to include `“MultisubnetFailover=true”` to indicate that it was connecting to an AlwaysOn Availability Group. Without setting the connection keyword to `true`, an application might experience a timeout while connecting to an AlwaysOn Availability Group. With this release, an application does *not* need to set <xref:System.Data.SqlClient.SqlConnectionStringBuilder.MultiSubnetFailover%2A> to `true` anymore. For more information about SqlClient support for Always On Availability Groups, see [SqlClient Support for High Availability, Disaster Recovery](../../../docs/framework/data/adonet/sql/sqlclient-support-for-high-availability-disaster-recovery.md).

<a name="WPF461"></a> 
### Windows Presentation Foundation (WPF)
 Windows Presentation Foundation includes a number of improvements and changes.

 Improved performance
 The delay in firing touch events has been fixed in the [!INCLUDE[net_v461](../../../includes/net-v461-md.md)]. In addition, typing in a <xref:System.Windows.Controls.RichTextBox> control no longer ties up the render thread during fast input.

 Spell checking improvements
 The spell checker in WPF has been updated on Windows 8.1 and later versions to leverage operating system support for spell-checking additional languages.  There is no change in functionality on Windows versions prior to Windows 8.1.

 As in previous versions of the .NET Framework, the language for a <xref:System.Windows.Controls.TextBox> control ora <xref:System.Windows.Controls.RichTextBox> block is detected by looking for information in the following order:

- `xml:lang`, if it is present.

- Current input language.

- Current thread culture.

 For additional information on language support in WPF, see the [WPF blog post on .NET Framework 4.6.1 features](http://go.microsoft.com/fwlink/?LinkID=691819).

 Additional support for per-user custom dictionaries
 In [!INCLUDE[net_v461](../../../includes/net-v461-md.md)], WPF recognizes custom dictionaries that are registered globally. This capability is available in addition to the ability to register them per-control.

 In previous versions of WPF, custom dictionaries did not recognize Excluded Words and AutoCorrect lists. They are supported on Windows 8.1 and Windows 10 through the use of files that can be placed under the `%AppData%\Microsoft\Spelling\<language tag>` directory.  The following rules apply to these files:

- The files should have extensions of .dic (for added words), .exc (for excluded words), or .acl (for AutoCorrect).

- The files should be UTF-16 LE plaintext that starts with the Byte Order Mark (BOM).

- Each line should consist of a word (in the added and excluded word lists), or an autocorrect pair with the words separated by a vertical bar (“&#124;”) (in the AutoCorrect word list).

- These files are considered read-only and are not modified by the system.

> [!NOTE]
>  These new file-formats are not directly supported by the WPF spell checking API’s, and the custom dictionaries supplied to WPF in applications should continue to use .lex files.

 Samples
 There are a number of [WPF Samples](https://msdn.microsoft.com/library/ms771633.aspx) on MSDN. More than 200 of the most popular samples (based on their usage) will be moved into an [Open Source GitHub repository](https://github.com/Microsoft/WPF-Samples). Help us improve our samples by sending us a pull-request or opening a [GitHub issue](https://github.com/Microsoft/WPF-Samples/issues).

 DirectX extensions
 WPF includes a [NuGet package](http://go.microsoft.com/fwlink/?LinkID=691342) that provides new implementations of <xref:System.Windows.Interop.D3DImage> that make it easy for you to interoperate with DX10 and Dx11 content. The code for this package has been open sourced and is available [on GitHub](https://github.com/Microsoft/WPFDXInterop).

<a name="WWF461"></a> 
### Windows Workflow Foundation: Transactions
 The <xref:System.Transactions.Transaction.EnlistPromotableSinglePhase%2A?displayProperty=fullName> method can now use a distributed transaction manager other than MSDTC to promote the transaction. You do this by specifying a GUID transaction promoter identifier to the  new <xref:System.Transactions.Transaction.EnlistPromotableSinglePhase%28System.Transactions.IPromotableSinglePhaseNotification%2CSystem.Guid%29?displayProperty=fullName> overload . If this operation is successful, there are limitations placed on the capabilities of the transaction. Once a non-MSDTC transaction promoter is enlisted, the following methods throw a <xref:System.Transactions.TransactionPromotionException> because these methods require promotion to MSDTC:

- <xref:System.Transactions.Transaction.EnlistDurable%2A?displayProperty=fullName>

- <xref:System.Transactions.TransactionInterop.GetDtcTransaction%2A?displayProperty=fullName>

- <xref:System.Transactions.TransactionInterop.GetExportCookie%2A?displayProperty=fullName>

- <xref:System.Transactions.TransactionInterop.GetTransmitterPropagationToken%2A?displayProperty=fullName>

 Once a non-MSDTC transaction promoter is enlisted, it must be used for future durable enlistments by using protocols that it defines. The <xref:System.Guid> of the transaction promoter can be obtained by using the <xref:System.Transactions.Transaction.PromoterType%2A> property. When the transaction promotes, the transaction promoter provides a <xref:System.Byte> array that represents the promoted token. An application can obtain the promoted token for a non-MSDTC promoted transaction with the <xref:System.Transactions.Transaction.GetPromotedToken%2A> method.

 Users of the new <xref:System.Transactions.Transaction.EnlistPromotableSinglePhase%28System.Transactions.IPromotableSinglePhaseNotification%2CSystem.Guid%29?displayProperty=fullName> overload must follow a specific call sequence in order for the promotion operation to complete successfully. These rules are documented in the method's documentation.

<a name="Profile461"></a> 
### Profiling
 The unmanaged profiling API has been enhanced follows:

 Better support for accessing PDBs in the [ICorProfilerInfo7](../../../docs/framework/unmanaged-api/profiling/icorprofilerinfo7-interface.md) interface
 In ASP.Net 5, it is becoming much more common for assemblies to be compiled in-memory by Roslyn. For developers making profiling tools, this means that PDBs that historically were serialized on disk may no longer be present. Profiler tools often use PDBs to map code back to source lines for tasks such as code coverage or line-by-line performance analysis. The [ICorProfilerInfo7](../../../docs/framework/unmanaged-api/profiling/icorprofilerinfo7-interface.md) interface now includes two new methods, [ICorProfilerInfo7::GetInMemorySymbolsLength](../../../docs/framework/unmanaged-api/profiling/icorprofilerinfo7-getinmemorysymbolslength-method.md) and [ICorProfilerInfo7::ReadInMemorySymbols](../../../docs/framework/unmanaged-api/profiling/icorprofilerinfo7-readinmemorysymbols.md), to provide these profiler tools with access to the in-memory PDB data, By using the new APIs, a profiler can obtain the contents of an in-memory PDB as a byte array and then process it or serialize it to disk.

 Better instrumentation with the ICorProfiler interface
 Profilers that are using the `ICorProfiler` API’s ReJit functionality for dynamic instrumentation can now modify some metadata. Previously such tools could instrument IL at any time, but metadata could only be modified at module load time. Because IL refers to metadata, this limited the kinds of instrumentation that could be done. We have lifted some of those limits by adding the [ICorProfilerInfo7::ApplyMetaData](../../../docs/framework/unmanaged-api/profiling/icorprofilerinfo7-applymetadata-method.md) method to support a subset of metadata edits after the module loads, in particular by adding new `AssemblyRef`, `TypeRef`, `TypeSpec`, `MemberRef`, `MemberSpec`, and `UserString` records. This change makes a much broader range of on-the-fly instrumentation possible.

<a name="NGEN461"></a> 
### Native Image Generator (NGEN) PDBs
 Cross-machine event tracing allows customers to profile a program on Machine A and look at the profiling data with source line mapping on Machine B. Using previous versions of the .NET Framework, the user would copy all the modules and native images from the profiled machine to the analysis machine that contains the IL PDB to create the source-to-native mapping. While this process may work well when the files are relatively small, such as for phone applications, the files can be very large on desktop systems and require significant time to copy.

 With Ngen PDBs, NGen can create a PDB that contains the IL-to-native mapping without a dependency on the IL PDB. In our cross-machine event tracing scenario, all that is needed is to copy the native image PDB that is generated by Machine A to Machine B and to use [Debug Interface Access APIs](https://msdn.microsoft.com/library/ee8x173s.aspx) to read the IL PDB's source-to-IL mapping and the native image PDB's IL-to-native mapping. Combining both mappings provides a source-to-native mapping. Since the native image PDB is much smaller than all the modules and native images, the process of copying from Machine A to Machine B is much faster.

<a name="v46"></a> 
## What's new in .NET 2015
 .NET 2015 introduces the [!INCLUDE[net_v46](../../../includes/net-v46-md.md)] and .NET Core. Some new features apply to both, and other features are specific to [!INCLUDE[net_v46](../../../includes/net-v46-md.md)] or [!INCLUDE[net_core](../../../includes/net-core-md.md)].

- **ASP.NET 5**

     .NET 2015 includes ASP.NET 5, which is a lean .NET platform for building modern cloud-based apps. The platform is modular so you can include only those features that are needed in your application. It can be hosted on IIS or self-hosted in a custom process, and you can run apps with different versions of the .NET Framework on the same server. It includes a new environment configuration system that is designed for cloud deployment.

     MVC, Web API, and Web Pages are unified into a single framework called MVC 6. You build ASP.NET 5 apps through the new tools in Visual Studio 2015. Your existing applications will work on the new .NET Framework; however to build an app that uses MVC 6 or SignalR 3, you must use the project system in Visual Studio 2015.

     For information, see [ASP.NET 5](http://go.microsoft.com/fwlink/?LinkId=518238).

- **ASP.NET Updates**

    - **Task-based API for Asynchronous Response Flushing**

         ASP.NET now provides a simple task-based API for asynchronous response flushing, <xref:System.Web.HttpResponse.FlushAsync%2A?displayProperty=fullName>, that allows responses to be flushed asynchronously by using your language's `async/await` support.

    - `Model binding supports task-returning methods`

         In the [!INCLUDE[net_v45](../../../includes/net-v45-md.md)], ASP.NET added the Model Binding feature that enabled an extensible, code-focused approach to CRUD-based data operations in Web Forms pages and user controls. The Model Binding system now supports <xref:System.Threading.Tasks.Task>-returning model binding methods. This feature allows Web Forms developers to get the scalability benefits of async with the ease of the data-binding system when using newer versions of ORMs, including the Entity Framework.

         Async model binding is controlled by the `aspnet:EnableAsyncModelBinding` configuration setting.

        ```
        <appSettings>
           <add key=" aspnet:EnableAsyncModelBinding" value="true|false" />
        </appSettings>
        ```

         On apps the target the [!INCLUDE[net_v46](../../../includes/net-v46-md.md)], it defaults to `true`. On apps running on the [!INCLUDE[net_v46](../../../includes/net-v46-md.md)] that target an earlier version of the .NET Framework, it is `false` by default. It can be enabled by setting the configuration setting to `true`.

    - **HTTP/2 Support (Windows 10)**

         [HTTP/2](http://www.wikipedia.org/wiki/HTTP/2) is a new version of the HTTP protocol that provides much better connection utilization (fewer round-trips between client and server), resulting in lower latency web page loading for users.  Web pages (as opposed to services) benefit the most from HTTP/2, since the protocol optimizes for multiple artifacts being requested as part of a single experience. HTTP/2 support has been added to ASP.NET in the .NET Framework 4.6. Because networking functionality exists at multiple layers, new features were required in Windows, in IIS, and in ASP.NET to enable HTTP/2. You must be running on Windows 10 to use HTTP/2 with ASP.NET.

         HTTP/2 is also supported and on by default for Windows 10 Universal Windows Platform (UWP) apps that use the <xref:System.Net.Http.HttpClient?displayProperty=fullName> API.

         In order to provide a way to use the [PUSH_PROMISE](http://http2.github.io/http2-spec/#PUSH_PROMISE) feature in ASP.NET applications, a new method with two overloads, <xref:System.Web.HttpResponse.PushPromise%28System.String%29> and <xref:System.Web.HttpResponse.PushPromise%28System.String%2CSystem.String%2CSystem.Collections.Specialized.NameValueCollection%29>, has been added to the <xref:System.Web.HttpResponse> class.

        > [!NOTE]
        >  While ASP.NET 5 supports HTTP/2, support for the PUSH PROMISE feature has not yet been added.

         The browser and the web server (IIS on Windows) do all the work. You don't have to do any heavy-lifting for your users.

         Most of the [major browsers support HTTP/2](http://www.wikipedia.org/wiki/HTTP/2), so it's likely that your users will benefit from HTTP/2 support if your server supports it.

    - **Support for the Token Binding Protocol**

         Microsoft and Google have been collaborating on a new approach to authentication, called the [Token Binding Protocol](https://github.com/TokenBinding/Internet-Drafts). The premise is that authentication tokens (in your browser cache) can be stolen and used by criminals to access otherwise secure resources (e.g. your bank account) without requiring your password or any other privileged knowledge. The new protocol aims to mitigate this problem.

         The Token Binding Protocol will be implemented in Windows 10 as a browser feature. ASP.NET apps will participate in the protocol, so that authentication tokens are validated to be legitimate. The client and the server implementations establish the end-to-end protection specified by the protocol.

    - **Randomized string hash algorithms**

         The .NET Framework 4.5 introduced a [randomized string hash algorithm](../configure-apps/file-schema/runtime/userandomizedstringhashalgorithm-element.md). However, it was not supported by ASP.NET because of some ASP.NET features depended on a stable hash code. In [!INCLUDE[net_v46](../../../includes/net-v46-md.md)], randomized string hash algorithms are now supported. To enable this feature, use the `aspnet:UseRandomizedStringHashAlgorithm` config setting.

        ```
        <appSettings>
           <add key="aspnet:UseRandomizedStringHashAlgorithm" value="true|false" />
        </appSettings>
        ```

- **ADO.NET**

     ADO .NET now supports the Always Encrypted feature available in SQL Server 2016 Community Technology Preview 2 (CTP2). With Always Encrypted, SQL Server can perform operations on encrypted data, and best of all the encryption key resides with the application inside the customer’s trusted environment and not on the server. Always Encrypted secures customer data so DBAs do not have access to plain text data. Encryption and decryption of data happens transparently at the driver level, minimizing changes that have to be made to existing applications. For details, see [Always Encrypted (Database Engine)](/sql/relational-databases/security/encryption/always-encrypted-database-engine) and [Always Encrypted (client development)](/sql/relational-databases/security/encryption/always-encrypted-client-development).

- **64-bit JIT Compiler for managed code**

     The .NET Framework 4.6 features a new version of the 64-bit JIT compiler (originally code-named RyuJIT). The new 64-bit compiler provides significant performance improvements over the older 64-bit JIT compiler. The new 64-bit compiler is enabled for 64-bit processes running on top of the .NET Framework 4.6. Your app will run in a 64-bit process if it is compiled as 64-bit or AnyCPU and is running on a 64-bit operating system. While care has been taken to make the transition to the new compiler as transparent as possible, changes in behavior are possible. We would like to hear directly about any issues encountered when using the new JIT compiler. Please contact us through [Microsoft Connect](http://connect.microsoft.com/) if you encounter an issue that may be related to the new 64-bit JIT compiler.

     The new 64-bit JIT compiler also includes hardware SIMD acceleration features when coupled with SIMD-enabled types in the <xref:System.Numerics> namespace, which can yield good performance improvements.

- **Assembly loader improvements**

     The assembly loader now uses memory more efficiently by unloading IL assemblies after a corresponding NGEN image is loaded. This change decreases virtual memory, which is particularly beneficial for large 32-bit apps (such as Visual Studio), and also saves physical memory.

- **Base class library changes**

     Many new APIs have been added around to [!INCLUDE[net_v46](../../../includes/net-v46-md.md)] to enable key scenarios. These include the following changes and additions:

    - **IReadOnlyCollection\<T> implementations**

         Additional collections implement <xref:System.Collections.Generic.IReadOnlyCollection%601> such as <xref:System.Collections.Generic.Queue%601> and <xref:System.Collections.Generic.Stack%601>.

    - **CultureInfo.CurrentCulture and CultureInfo.CurrentUICulture**

         The <xref:System.Globalization.CultureInfo.CurrentCulture%2A?displayProperty=fullName> and <xref:System.Globalization.CultureInfo.CurrentUICulture%2A?displayProperty=fullName> properties are now read-write rather than read-only. If you assign a new <xref:System.Globalization.CultureInfo> object to these properties, the current thread culture defined by the `Thread.CurrentThread.CurrentCulture` property and the current UI thread culture defined by the `Thread.CurrentThread.CurrentUICulture` properties also change.

    - **Enhancements to garbage collection (GC)**

         The <xref:System.GC> class now includes <xref:System.GC.TryStartNoGCRegion%2A> and <xref:System.GC.EndNoGCRegion%2A> methods that allow you to disallow garbage collection during the execution of a critical path.

         A new overload of the <xref:System.GC.Collect%28System.Int32%2CSystem.GCCollectionMode%2CSystem.Boolean%2CSystem.Boolean%29?displayProperty=fullName> method allows you to control whether both the small object heap and the large object heap are swept and compacted or swept only.

    - **SIMD-enabled types**

         The <xref:System.Numerics> namespace now includes a number of SIMD-enabled types, such as <xref:System.Numerics.Matrix3x2>, <xref:System.Numerics.Matrix4x4>, <xref:System.Numerics.Plane>, <xref:System.Numerics.Quaternion>, <xref:System.Numerics.Vector2>, <xref:System.Numerics.Vector3>, and <xref:System.Numerics.Vector4>.

         Because the new 64-bit JIT compiler also includes hardware SIMD acceleration features, there are especially significant performance improvements when using the SIMD-enabled types with the new 64-bit JIT compiler.

    - **Cryptography updates**

         The <xref:System.Security.Cryptography?displayProperty=fullName> API is being updated to support the [Windows CNG cryptography APIs](https://msdn.microsoft.com/library/windows/desktop/aa376214.aspx). Previous versions of the .NET Framework have relied entirely on an [earlier version of the Windows Cryptography APIs](https://msdn.microsoft.com/library/windows/desktop/aa380255.aspx) as the basis for the <xref:System.Security.Cryptography?displayProperty=fullName> implementation. We have had requests to support the CNG API, since it supports [modern cryptography algorithms](https://msdn.microsoft.com/library/windows/desktop/bb204775.aspx#suite_b_support), which are important for certain categories of apps.

         The .NET Framework 4.6 includes the following new enhancements to support the Windows CNG cryptography APIs:

        - A set of extension methods for X509 Certificates, `System.Security.Cryptography.X509Certificates.RSACertificateExtensions.GetRSAPublicKey(System.Security.Cryptography.X509Certificates.X509Certificate2)` and `System.Security.Cryptography.X509Certificates.RSACertificateExtensions.GetRSAPrivateKey(System.Security.Cryptography.X509Certificates.X509Certificate2)`, that return a CNG-based implementation rather than a CAPI-based implementation when possible. (Some smartcards, etc., still require CAPI, and the APIs handle the fallback).

        - The <xref:System.Security.Cryptography.RSACng?displayProperty=fullName> class, which provides a CNG implementation of the RSA algorithm.

        - Enhancements to the RSA API so that common actions no longer require casting. For example, encrypting data using an <xref:System.Security.Cryptography.X509Certificates.X509Certificate2> object requires code like the following in previous versions of the .NET Framework.

             [!code-csharp[WhatsNew.Casting#1](../../../samples/snippets/csharp/VS_Snippets_CLR/whatsnew.casting/cs/program.cs#1)]
             [!code-vb[WhatsNew.Casting#1](../../../samples/snippets/visualbasic/VS_Snippets_CLR/whatsnew.casting/vb/module1.vb#1)]

             Code that uses the new cryptography APIs in the .NET Framework 4.6 can be rewritten as follows to avoid the cast.

             [!code-csharp[WhatsNew.Casting#2](../../../samples/snippets/csharp/VS_Snippets_CLR/whatsnew.casting/cs/program.cs#2)]
             [!code-vb[WhatsNew.Casting#2](../../../samples/snippets/visualbasic/VS_Snippets_CLR/whatsnew.casting/vb/module1.vb#2)]

    - **Support for converting dates and times to or from Unix time**

         The following new methods have been added to the <xref:System.DateTimeOffset> structure to support converting date and time values to or from Unix time:

        - <xref:System.DateTimeOffset.FromUnixTimeSeconds%2A?displayProperty=fullName>

        - <xref:System.DateTimeOffset.FromUnixTimeMilliseconds%2A?displayProperty=fullName>

        - <xref:System.DateTimeOffset.ToUnixTimeSeconds%2A?displayProperty=fullName>

        - <xref:System.DateTimeOffset.ToUnixTimeMilliseconds%2A?displayProperty=fullName>

    - **Compatibility switches**

         The new <xref:System.AppContext> class adds a new compatibility feature that enables library writers to provide a uniform opt-out mechanism for new functionality for their users. It establishes a loosely-coupled contract between components in order to communicate an opt-out request. This capability is typically important when a change is made to existing functionality. Conversely, there is already an implicit opt-in for new functionality.

         With <xref:System.AppContext>, libraries define and expose compatibility switches, while code that depends on them can set those switches to affect the library behavior. By default, libraries provide the new functionality, and they only alter it (that is, they provide the previous functionality) if the switch is set.

         An application (or a library) can declare the value of a switch (which is always a <xref:System.Boolean> value) that a dependent library defines. The switch is always implicitly `false`. Setting the switch to `true` enables it. Explicitly setting the switch to `false` provides the new behavior.

        ```csharp
        AppContext.SetSwitch("Switch.AmazingLib.ThrowOnException", true);
        ```

         The library must check if a consumer has declared the value of the switch and then appropriately act on it.

        ```csharp
        if (!AppContext.TryGetSwitch("Switch.AmazingLib.ThrowOnException", out shouldThrow)) 
        {
           // This is the case where the switch value was not set by the application. 
           // The library can choose to get the value of shouldThrow by other means. 
           // If no overrides nor default values are specified, the value should be 'false'. 
           // A false value implies the latest behavior.
        }

           // The library can use the value of shouldThrow to throw exceptions or not.
           if (shouldThrow) 
           {
              // old code
           }
           else {
              // new code
           }
        }

        ```

         It's beneficial to use a consistent format for switches, since they are a formal contract exposed by a library. The following are two obvious formats.

        - *Switch*.*namespace*.*switchname*

        - *Switch*.*library*.*switchname*

    - **Changes to the task-based asynchronous pattern (TAP)**

         For apps that target the [!INCLUDE[net_v46](../../../includes/net-v46-md.md)], <xref:System.Threading.Tasks.Task> and <xref:System.Threading.Tasks.Task%601> objects inherit the culture and UI culture of the calling thread. The behavior of apps that target previous versions of the .NET Framework, or that do not target a specific version of the .NET Framework, is unaffected. For more information, see the "Culture and task-based asynchronous operations” section of the <xref:System.Globalization.CultureInfo> class topic.

         The <xref:System.Threading.AsyncLocal%601?displayProperty=fullName> class allows you to represent ambient data that is local to a given asynchronous control flow, such as an `async` method. It can be used to persist data across threads. You can also define a callback method that is notified whenever the ambient data changes either because the <xref:System.Threading.AsyncLocal%601.Value%2A?displayProperty=fullName> property was explicitly changed, or because the thread encountered a context transition.

         Three convenience methods, <xref:System.Threading.Tasks.Task.CompletedTask%2A?displayProperty=fullName>, <xref:System.Threading.Tasks.Task.FromCanceled%2A?displayProperty=fullName>, and <xref:System.Threading.Tasks.Task.FromException%2A?displayProperty=fullName>, have been added to the task-based asynchronous pattern (TAP) to return completed tasks in a particular state.

         The <xref:System.IO.Pipes.NamedPipeClientStream> class now supports asynchronous communication with its new <xref:System.IO.Pipes.NamedPipeClientStream.ConnectAsync%2A>. method.

    - **EventSource now supports writing to the Event log**

         You now can use the <xref:System.Diagnostics.Tracing.EventSource> class to log administrative or operational messages to the event log, in addition to any existing ETW sessions created on the machine. In the past, you had to use the Microsoft.Diagnostics.Tracing.EventSource NuGet package for this functionality. This functionality is now built-into the .NET Framework 4.6.

         Both the NuGet package and the .NET Framework 4.6 have been updated with the following features:

        - **Dynamic events**

             Allows events defined "on the fly" without creating event methods.

        - **Rich payloads**

             Allows specially attributed classes and arrays as well as primitive types to be passed as a payload

        - **Activity tracking**

             Causes Start and Stop events to tag events between them with an ID that represents all currently active activities.

         To support these features, the overloaded <xref:System.Diagnostics.Tracing.EventSource.Write%2A> method has been added to the <xref:System.Diagnostics.Tracing.EventSource> class.

- **Windows Presentation Foundation (WPF)**

    - **HDPI improvements**

         HDPI support in WPF is now better in the [!INCLUDE[net_v46](../../../includes/net-v46-md.md)]. Changes have been made to layout rounding to reduce instances of clipping in controls with borders. By default, this feature is enabled only if your <xref:System.Runtime.Versioning.TargetFrameworkAttribute> is set to .NET 4.6.  Applications that target earlier versions of the framework but are running on the [!INCLUDE[net_v46](../../../includes/net-v46-md.md)] can opt in to the new behavior by adding the following line to the [\<runtime>](../../../docs/framework/configure-apps/file-schema/runtime/runtime-element.md) section of the app.config file:

        ```
        <AppContextSwitchOverrides
        value="Switch.MS.Internal.DoNotApplyLayoutRoundingToMarginsAndBorderThickness=false"
        />
        ```

         WPF windows straddling multiple monitors with different DPI settings (Multi-DPI setup) are now completely rendered without blacked-out regions. You can opt out of this behavior by adding the following line to the `<appSettings>` section of the app.config file to disable this new behavior:

        ```
        <add key="EnableMultiMonitorDisplayClipping" value="true"/>
        ```

         Support for automatically loading the right cursor based on DPI setting has been added to  <xref:System.Windows.Input.Cursor?displayProperty=fullName>.

    - **Touch is better**

         Customer reports on [Connect](https://connect.microsoft.com/VisualStudio/feedback/details/903760/) that touch produces unpredictable behavior have been addressed in the [!INCLUDE[net_v46](../../../includes/net-v46-md.md)]. The double tap threshold for Windows Store applications and WPF applications is now the same in Windows 8.1 and above.

    - **Transparent child window support**

         WPF in the [!INCLUDE[net_v46](../../../includes/net-v46-md.md)] supports transparent child windows in Windows 8.1 and above. This allows you to create non-rectangular and transparent child windows in your top-level windows. You can enable this feature by setting the <xref:System.Windows.Interop.HwndSourceParameters.UsesPerPixelTransparency%2A?displayProperty=fullName> property to `true`.

- **Windows Communication Foundation (WCF)**

    - **SSL support**

         WCF now supports SSL version TLS 1.1 and TLS 1.2, in addition to SSL 3.0 and TLS 1.0, when using NetTcp with transport security and client authentication. It is now possible to select which protocol to use, or to disable old lesser secure protocols. This can be done either by setting the <xref:System.ServiceModel.TcpTransportSecurity.SslProtocols%2A> property or by adding the following to a configuration file.

        ```
        <netTcpBinding>
           <binding>
              <security mode= "None|Transport|Message|TransportWithMessageCredential" >
                 <transport clientCredentialType="None|Windows|Certificate"
                            protectionLevel="None|Sign|EncryptAndSign"
                            sslProtocols="Ssl3|Tls1|Tls11|Tls12">
                    </transport>
              </security>
           </binding>
        </netTcpBinding>
        ```

    - **Sending messages using different HTTP connections**

         WCF now allows users to ensure certain messages are sent using different underlying HTTP connections. There are two ways to do this:

        - **Using a connection group name prefix**

             Users can specify a string that WCF will use as a prefix achieve for the connection group name. Two messages with different prefixes are sent using different underlying HTTP connections. You set the prefix by adding a key/value pair to the message's <xref:System.ServiceModel.Channels.Message.Properties%2A?displayProperty=fullName> property. The key is "HttpTransportConnectionGroupNamePrefix"; the value is the desired prefix.

        - **Using different channel factories**

             Users can also enable a feature that ensures that messages sent using channels created by different channel factories will use different underlying HTTP connections. To enable this feature, users must set the following `appSetting` to `true`:

            ```
            <appSettings>
               <add key="wcf:httpTransportBinding:useUniqueConnectionPoolPerFactory" value="true" />
            </appSettings>
            ```

- **Windows Workflow Foundation (WWF)**

     You can now specify the number of seconds a workflow service will hold on to an out-of-order operation request when there is an outstanding “non-protocol” bookmark before timing out the request. A “non-protocol” bookmark is a bookmark that is not related to outstanding Receive activities. Some activities create non-protocol bookmarks within their implementation, so it may not be obvious that a non-protocol bookmark exists. These include State and Pick. So if you have a workflow service implemented with a state machine or containing a Pick activity, you will most likely have non-protocol bookmarks. You specify the interval by adding a line like the following to the `appSettings` section of your app.config file:

    ```
    <add key="microsoft:WorkflowServices:FilterResumeTimeoutInSeconds" value="60"/>
    ```

     The default value is 60 seconds. If `value` is set to 0, out-of-order requests are immediately rejected with a fault with text that looks like this:

    ```
    Operation 'Request3|{http://tempuri.org/}IService' on service instance with identifier '2b0667b6-09c8-4093-9d02-f6c67d534292' cannot be performed at this time. Please ensure that the operations are performed in the correct order and that the binding in use provides ordered delivery guarantees. 
    ```

     This is the same message that you receive if an out-of-order operation message is received and there are no non-protocol bookmarks.

     If the value of the `FilterResumeTimeoutInSeconds` element is non-zero, there are non-protocol bookmarks, and the timeout interval expires, the operation fails with a timeout message.

- **Transactions**

     You can now include the distributed transaction identifier for the transaction that has caused an exception derived from <xref:System.Transactions.TransactionException> to be thrown. You do this by adding the following key to the `appSettings` section of your app.config file:

    ```
    <add key="Transactions:IncludeDistributedTransactionIdInExceptionMessage" value="true"/> 
    ```

     The default value is `false`.

- **Networking**

    - **Socket reuse**

         Windows 10 includes a new high-scalability networking algorithm that makes better use of machine resources by reusing local ports for outbound TCP connections. The .NET Framework 4.6 supports the new algorithm, enabling .NET apps to take advantage of the new behavior. In previous versions of Windows, there was an artificial concurrent connection limit (typically 16,384, the default size of the dynamic port range), which could limit the scalability of a service by causing port exhaustion when under load.

         In the [!INCLUDE[net_v46](../../../includes/net-v46-md.md)], two new APIs have been added to enable port reuse, which effectively removes the 64K limit on concurrent connections:

        - The <xref:System.Net.Sockets.SocketOptionName?displayProperty=fullName> enumeration value.

        - The <xref:System.Net.ServicePointManager.ReusePort%2A?displayProperty=fullName> property.

         By default, the <xref:System.Net.ServicePointManager.ReusePort%2A?displayProperty=fullName> property is `false` unless the `HWRPortReuseOnSocketBind` value of the `HKLM\SOFTWARE\Microsoft\.NETFramework\v4.0.30319` registry key is set to 0x1. To enable local port reuse on HTTP connections, set the <xref:System.Net.ServicePointManager.ReusePort%2A?displayProperty=fullName> property to `true`. This causes all outgoing TCP socket connections from <xref:System.Net.Http.HttpClient> and <xref:System.Net.HttpWebRequest> to use a new Windows 10 socket option, [SO_REUSE_UNICASTPORT](https://msdn.microsoft.com/library/windows/desktop/ms740532.aspx), that enables local port reuse.

         Developers writing a sockets-only application can specify the <xref:System.Net.Sockets.SocketOptionName?displayProperty=fullName> option when calling a method such as <xref:System.Net.Sockets.Socket.SetSocketOption%2A?displayProperty=fullName> so that outbound sockets reuse local ports during binding.

    - **Support for international domain names and PunyCode**

         A new property, <xref:System.Uri.IdnHost%2A>, has been added to the <xref:System.Uri> class to better support international domain names and PunyCode.

- **Resizing in Windows Forms controls.**

     This feature has been expanded in [!INCLUDE[net_v46](../../../includes/net-v46-md.md)] to include the <xref:System.Windows.Forms.DomainUpDown>, <xref:System.Windows.Forms.NumericUpDown>, <xref:System.Windows.Forms.DataGridViewComboBoxColumn>, <xref:System.Windows.Forms.DataGridViewColumn> and <xref:System.Windows.Forms.ToolStripSplitButton> types and the rectangle specified by the <xref:System.Drawing.Design.PaintValueEventArgs.Bounds%2A> property used when drawing a <xref:System.Drawing.Design.UITypeEditor>.

     This is an opt-in feature. To enable it, set the `EnableWindowsFormsHighDpiAutoResizing` element to `true` in the application configuration (app.config) file:

    ```
    <appSettings>
       <add key="EnableWindowsFormsHighDpiAutoResizing" value="true" />
    </appSettings>
    ```

- **Support for code page encodings**

     [!INCLUDE[net_core](../../../includes/net-core-md.md)] primarily supports the Unicode encodings and by default provides limited support for code page encodings. You can add support for code page encodings available in the .NET Framework but unsupported in [!INCLUDE[net_core](../../../includes/net-core-md.md)] by registering code page encodings with the <xref:System.Text.Encoding.RegisterProvider%2A?displayProperty=fullName> method. For more information, see <xref:System.Text.CodePagesEncodingProvider?displayProperty=fullName>.

- **.NET Native**

     Windows apps for Windows 10 that target [!INCLUDE[net_core](../../../includes/net-core-md.md)] and are written in C# or Visual Basic can take advantage of a new technology that compiles apps to native code rather than IL. They produce apps characterized by faster startup and execution times. For more information, see [Compiling Apps with .NET Native](../../../docs/framework/net-native/index.md). For an overview of .NET Native that examines how it differs from both JIT compilation and NGEN and what that means for your code, see [.NET Native and Compilation](../../../docs/framework/net-native/net-native-and-compilation.md).

     Your apps are compiled to native code by default when you compile them with Visual Studio 2015. For more information, see [Getting Started with .NET Native](../../../docs/framework/net-native/getting-started-with-net-native.md).

     To support debugging .NET Native apps, a number of new interfaces and enumerations have been added to the unmanaged debugging API. For more information, see the [Debugging (Unmanaged API Reference)](../../../docs/framework/unmanaged-api/debugging/index.md) topic.

- **Open-source .NET Framework packages**

     [!INCLUDE[net_core](../../../includes/net-core-md.md)] packages such as the immutable collections, [SIMD APIs](http://go.microsoft.com/fwlink/?LinkID=518639), and networking APIs such as those found in the <xref:System.Net.Http> namespace are now available as open source packages on [GitHub](https://github.com/). To access the code, see [NetFx on GitHub](http://go.microsoft.com/fwlink/?LinkID=518634). For more information and how to contribute to these packages, see [.NET Core and Open-Source](../../../docs/framework/get-started/net-core-and-open-source.md), [.NET Home Page on GitHub](http://go.microsoft.com/fwlink/?LinkID=518635).

 [Back to top](#introduction)

<a name="v452"></a> 
## What's new in the .NET Framework 4.5.2

- **New APIs for ASP.NET apps.** The new <xref:System.Web.HttpResponse.AddOnSendingHeaders%2A?displayProperty=fullName> and <xref:System.Web.HttpResponseBase.AddOnSendingHeaders%2A?displayProperty=fullName> methods let you inspect and modify response headers and status code as the response is being flushed to the client app. Consider using these methods instead of the <xref:System.Web.HttpApplication.PreSendRequestHeaders> and <xref:System.Web.HttpApplication.PreSendRequestContent> events; they are more efficient and reliable.

     The <xref:System.Web.Hosting.HostingEnvironment.QueueBackgroundWorkItem%2A?displayProperty=fullName> method lets you schedule small background work items. ASP.NET tracks these items and prevents IIS from abruptly terminating the worker process until all background work items have completed. This method can't be called outside an ASP.NET managed app domain.

     The new <xref:System.Web.HttpResponse.HeadersWritten?displayProperty=fullName> and <xref:System.Web.HttpResponseBase.HeadersWritten?displayProperty=fullName> properties return Boolean values that indicate whether the response headers have been written. You can use these properties to make sure that calls to APIs such as <xref:System.Web.HttpResponse.StatusCode%2A?displayProperty=fullName> (which throw exceptions if the headers have been written) will succeed.

- **Resizing in Windows Forms controls.** This feature has been expanded. You can now use the system DPI setting to resize components of the following additional controls (for example, the drop-down arrow in combo boxes):

     <xref:System.Windows.Forms.ComboBox> 
     <xref:System.Windows.Forms.ToolStripComboBox> 
     <xref:System.Windows.Forms.ToolStripMenuItem> 
     <xref:System.Windows.Forms.Cursor> 
     <xref:System.Windows.Forms.DataGridView> 
     <xref:System.Windows.Forms.DataGridViewComboBoxColumn>

     This is an opt-in feature. To enable it, set the `EnableWindowsFormsHighDpiAutoResizing` element to `true` in the application configuration (app.config) file:

    ```
    <appSettings>
       <add key="EnableWindowsFormsHighDpiAutoResizing" value="true" />
    </appSettings>
    ```

- **New workflow feature.** A resource manager that's using the <xref:System.Transactions.Transaction.EnlistPromotableSinglePhase%2A> method (and therefore implementing the <xref:System.Transactions.IPromotableSinglePhaseNotification> interface) can use the new <xref:System.Transactions.Transaction.PromoteAndEnlistDurable%2A?displayProperty=fullName> method to request the following:

    - Promote the transaction to a Microsoft Distributed Transaction Coordinator (MSDTC) transaction.

    - Replace <xref:System.Transactions.IPromotableSinglePhaseNotification> with an <xref:System.Transactions.ISinglePhaseNotification>, which is a durable enlistment that supports single phase commits.

     This can be done within the same app domain, and doesn't require any extra unmanaged code to interact with MSDTC to perform the promotion. The new method can be called only when there's an outstanding call from <xref:System.Transactions?displayProperty=fullName> to the <xref:System.Transactions.IPromotableSinglePhaseNotification>`Promote` method that's implemented by the promotable enlistment.

- **Profiling improvements.** The following new unmanaged profiling APIs provide more robust profiling:

     [COR_PRF_ASSEMBLY_REFERENCE_INFO Structure](../../../docs/framework/unmanaged-api/profiling/cor-prf-assembly-reference-info-structure.md) 
     [COR_PRF_HIGH_MONITOR Enumeration](../../../docs/framework/unmanaged-api/profiling/cor-prf-high-monitor-enumeration.md) 
     [GetAssemblyReferences Method](../../../docs/framework/unmanaged-api/profiling/icorprofilercallback6-getassemblyreferences-method.md) 
     [GetEventMask2 Method](../../../docs/framework/unmanaged-api/profiling/icorprofilerinfo5-geteventmask2-method.md) 
     [SetEventMask2 Method](../../../docs/framework/unmanaged-api/profiling/icorprofilerinfo5-seteventmask2-method.md) 
     [AddAssemblyReference Method](../../../docs/framework/unmanaged-api/profiling/icorprofilerassemblyreferenceprovider-addassemblyreference-method.md)

     Previous `ICorProfiler` implementations supported lazy loading of dependent assemblies. The new profiling APIs require dependent assemblies that are injected by the profiler to be loadable immediately, instead of being loaded after the app is fully initialized. This change doesn't affect users of the existing `ICorProfiler` APIs.

- **Debugging improvements.** The following new unmanaged debugging APIs provide better integration with a profiler. You can now access metadata inserted by the profiler as well as local variables and code produced by compiler ReJIT requests when dump debugging.

     [SetWriteableMetadataUpdateMode Method](../../../docs/framework/unmanaged-api/debugging/icordebugprocess7-setwriteablemetadataupdatemode-method.md) 
     [EnumerateLocalVariablesEx Method](../../../docs/framework/unmanaged-api/debugging/icordebugilframe4-enumeratelocalvariablesex-method.md) 
     [GetLocalVariableEx Method](../../../docs/framework/unmanaged-api/debugging/icordebugilframe4-getlocalvariableex-method.md) 
     [GetCodeEx Method](../../../docs/framework/unmanaged-api/debugging/icordebugilframe4-getcodeex-method.md) 
     [GetActiveReJitRequestILCode Method](../../../docs/framework/unmanaged-api/debugging/icordebugfunction3-getactiverejitrequestilcode-method.md) 
     [GetInstrumentedILMap Method](../../../docs/framework/unmanaged-api/debugging/icordebugilcode2-getinstrumentedilmap-method.md)

- **Event tracing changes.** The .NET Framework 4.5.2 enables out-of-process, Event Tracing for Windows (ETW)-based activity tracing for a larger surface area. This enables Advanced Power Management (APM) vendors to provide lightweight tools that accurately track the costs of individual requests and activities that cross threads.  These events are raised only when ETW controllers enable them; therefore, the changes don't affect previously written ETW code or code that runs with ETW disabled.

- **Promoting a transaction and converting it to a durable enlistment**

     <xref:System.Transactions.Transaction.PromoteAndEnlistDurable%2A?displayProperty=fullName> is a new API added to the .NET Framework 4.5.2 and 4.6:

    ```csharp
    [System.Security.Permissions.PermissionSetAttribute(System.Security.Permissions.SecurityAction.LinkDemand, Name = "FullTrust")]
    public Enlistment PromoteAndEnlistDurable(Guid resourceManagerIdentifier,
                                              IPromotableSinglePhaseNotification promotableNotification,
                                              ISinglePhaseNotification enlistmentNotification,
                                              EnlistmentOptions enlistmentOptions)
    ```

     The method may be used by an enlistment that was previously created by <xref:System.Transactions.Transaction.EnlistPromotableSinglePhase%2A?displayProperty=fullName> in response to the <xref:System.Transactions.ITransactionPromoter.Promote%2A?displayProperty=fullName> method. It asks `System.Transactions` to promote the transaction to an MSDTC transaction and to “convert” the promotable enlistment to a durable enlistment. After this method completes successfully, the <xref:System.Transactions.IPromotableSinglePhaseNotification> interface will no longer be referenced by `System.Transactions`, and any future notifications will arrive on the provided <xref:System.Transactions.ISinglePhaseNotification> interface. The enlistment in question must act as a durable enlistment, supporting transaction logging and recovery. Refer to <xref:System.Transactions.Transaction.EnlistDurable%2A?displayProperty=fullName> for details. In addition, the enlistment must support <xref:System.Transactions.ISinglePhaseNotification>.  This method can *only* be called while processing an <xref:System.Transactions.ITransactionPromoter.Promote%2A?displayProperty=fullName> call. If that is not the case, a <xref:System.Transactions.TransactionException> exception is thrown.

 [Back to top](#introduction)

<a name="v451"></a> 
## What's new in the .NET Framework 4.5.1
 **April 2014 updates**:

- [Visual Studio 2013 Update 2](http://go.microsoft.com/fwlink/p/?LinkId=393658) includes updates to the Portable Class Library templates to support these scenarios:

    - You can use Windows Runtime APIs in portable libraries that target Windows 8.1, Windows Phone 8.1, and Windows Phone Silverlight 8.1.

    - You can include XAML (Windows.UI.XAML types) in portable libraries when you target Windows 8.1 or Windows Phone 8.1. The following XAML templates are supported:  Blank Page, Resource Dictionary, Templated Control, and User Control.

    - You can create a portable Windows Runtime component (.winmd file) for use in Store apps that target Windows 8.1 and Windows Phone 8.1.

    - You can retarget a Windows Store or Windows Phone Store class library like a Portable Class Library.

     For more information about these changes, see [Portable Class Library](../../../docs/standard/cross-platform/cross-platform-development-with-the-portable-class-library.md).

- The .NET Framework content set now includes documentation for [!INCLUDE[net_native](../../../includes/net-native-md.md)], which is a precompilation technology for building and deploying Windows apps. [!INCLUDE[net_native](../../../includes/net-native-md.md)] compiles your apps directly to native code, rather than to intermediate language (IL), for better performance. For details, see [Compiling Apps with .NET Native](../../../docs/framework/net-native/index.md).

- The [.NET Framework Reference Source](http://referencesource.microsoft.com/) provides a new browsing experience and enhanced functionality. You can now browse through the .NET Framework source code online, [download the reference](http://referencesource.microsoft.com/download.html) for offline viewing, and step through the sources (including patches and updates) during debugging. For more information, see the blog entry [A new look for .NET Reference Source](https://blogs.msdn.microsoft.com/dotnet/2014/02/24/a-new-look-for-net-reference-source/).

 Core new features and enhancements in the .NET Framework 4.5.1 include:

- Automatic binding redirection for assemblies. Starting with [!INCLUDE[vs_dev12](../../../includes/vs-dev12-md.md)], when you compile an app that targets the [!INCLUDE[net_v451](../../../includes/net-v451-md.md)], binding redirects may be added to the app configuration file if your app or its components reference multiple versions of the same assembly. You can also enable this feature for projects that target older versions of the .NET Framework. For more information, see [How to: Enable and Disable Automatic Binding Redirection](../../../docs/framework/configure-apps/how-to-enable-and-disable-automatic-binding-redirection.md).

- Ability to collect diagnostics information to help developers improve the performance of server and cloud applications. For more information, see the <xref:System.Diagnostics.Tracing.EventSource.WriteEventWithRelatedActivityId%2A> and <xref:System.Diagnostics.Tracing.EventSource.WriteEventWithRelatedActivityIdCore%2A> methods in the <xref:System.Diagnostics.Tracing.EventSource> class.

- Ability to explicitly compact the large object heap (LOH) during garbage collection. For more information, see the <xref:System.Runtime.GCSettings.LargeObjectHeapCompactionMode%2A?displayProperty=fullName> property.

- Additional performance improvements such as ASP.NET app suspension, multi-core JIT improvements, and faster app startup after a .NET Framework update. For details, see the [.NET Framework 4.5.1 announcement](https://blogs.msdn.microsoft.com/dotnet/2013/06/26/announcing-the-net-framework-4-5-1-preview/) and the [ASP.NET app suspend](https://blogs.msdn.microsoft.com/dotnet/2013/10/09/asp-net-app-suspend-responsive-shared-net-web-hosting/) blog post.

 Improvements to Windows Forms include:

- Resizing in Windows Forms controls. You can use the system DPI setting to resize components of controls (for example, the icons that appear in a property grid) by opting in with an entry in the application configuration file (app.config) for your app. This feature is currently supported in the following Windows Forms controls:

     <xref:System.Windows.Forms.PropertyGrid> 
     <xref:System.Windows.Forms.TreeView> 
     Some aspects of the <xref:System.Windows.Forms.DataGridView> (see [new features in 4.5.2](#v452) for additional controls supported)

     To enable this feature, add a new \<appSettings> element to the configuration file (app.config) and set the `EnableWindowsFormsHighDpiAutoResizing` element to `true`:

    ```
    <appSettings>
       <add key="EnableWindowsFormsHighDpiAutoResizing" value="true" />
    </appSettings>
    ```

 Improvements when debugging your .NET Framework apps in [!INCLUDE[vs_dev12](../../../includes/vs-dev12-md.md)] include:

- Return values in the Visual Studio debugger. When you debug a managed app in [!INCLUDE[vs_dev12](../../../includes/vs-dev12-md.md)], the Autos window displays return types and values for methods. This information is available for desktop, Windows Store, and Windows Phone apps. For more information, see [Examine return values of method calls](http://msdn.microsoft.com/library/e3245b37-8e2e-4200-ba84-133726e95f1f\(v=vs.120\).aspx) in the MSDN Library.

- Edit and Continue for 64-bit apps. [!INCLUDE[vs_dev12](../../../includes/vs-dev12-md.md)] supports the Edit and Continue feature for 64-bit managed apps for desktop, Windows Store, and Windows Phone. The existing limitations remain in effect for both 32-bit and 64-bit apps (see the last section of the [Supported Code Changes (C#)](/visualstudio/debugger/supported-code-changes-csharp) article).

- Async-aware debugging. To make it easier to debug asynchronous apps in [!INCLUDE[vs_dev12](../../../includes/vs-dev12-md.md)], the call stack hides the infrastructure code provided by compilers to support asynchronous programming, and also chains in logical parent frames so you can follow logical program execution more clearly. A Tasks window replaces the Parallel Tasks window and displays tasks that relate to a particular breakpoint, and also displays any other tasks that are currently active or scheduled in the app. You can read about this feature in the "Async-aware debugging" section of the [.NET Framework 4.5.1 announcement](https://blogs.msdn.microsoft.com/dotnet/2013/06/26/announcing-the-net-framework-4-5-1-preview/).

- Better exception support for Windows Runtime components. In [!INCLUDE[win81](../../../includes/win81-md.md)], exceptions that arise from Windows Store apps preserve information about the error that caused the exception, even across language boundaries. You can read about this feature in the "Windows Store app development" section of the [.NET Framework 4.5.1 announcement](https://blogs.msdn.microsoft.com/dotnet/2013/06/26/announcing-the-net-framework-4-5-1-preview/). 

 Starting with [!INCLUDE[vs_dev12](../../../includes/vs-dev12-md.md)], you can use the [Managed Profile Guided Optimization Tool (Mpgo.exe)](../../../docs/framework/tools/mpgo-exe-managed-profile-guided-optimization-tool.md) to optimize [!INCLUDE[win8_appname_long](../../../includes/win8-appname-long-md.md)] apps as well as desktop apps.

 For new features in ASP.NET 4.5.1, see [ASP.NET 4.5.1 and Visual Studio 2013](http://go.microsoft.com/fwlink/?LinkID=309094) on the ASP.NET site.

 [Back to top](#introduction)

<a name="core"></a> 
## What's new in the .NET Framework 4.5

### Core new features and improvements

- Ability to reduce system restarts by detecting and closing .NET Framework 4 applications during deployment. See [Reducing System Restarts During .NET Framework 4.5 Installations](../../../docs/framework/deployment/reducing-system-restarts.md).

- Support for arrays that are larger than 2 gigabytes (GB) on 64-bit platforms. This feature can be enabled in the application configuration file. See the [\<gcAllowVeryLargeObjects> element](../../../docs/framework/configure-apps/file-schema/runtime/gcallowverylargeobjects-element.md), which also lists other restrictions on object size and array size.

- Better performance through background garbage collection for servers. When you use server garbage collection in the [!INCLUDE[net_v45](../../../includes/net-v45-md.md)], background garbage collection is automatically enabled. See the Background Server Garbage Collection section of the [Fundamentals of Garbage Collection](../../../docs/standard/garbage-collection/fundamentals.md) topic.

- Background just-in-time (JIT) compilation, which is optionally available on multi-core processors to improve application performance. See <xref:System.Runtime.ProfileOptimization>.

- Ability to limit how long the regular expression engine will attempt to resolve a regular expression before it times out. See the <xref:System.Text.RegularExpressions.Regex.MatchTimeout%2A?displayProperty=fullName> property.

- Ability to define the default culture for an application domain. See the <xref:System.Globalization.CultureInfo> class.

- Console support for Unicode (UTF-16) encoding. See the <xref:System.Console> class.

- Support for versioning of cultural string ordering and comparison data. See the <xref:System.Globalization.SortVersion> class.

- Better performance when retrieving resources. See [Packaging and Deploying Resources](../../../docs/framework/resources/packaging-and-deploying-resources-in-desktop-apps.md).

- Zip compression improvements to reduce the size of a compressed file. See the <xref:System.IO.Compression?displayProperty=fullName> namespace.

- Ability to customize a reflection context to override default reflection behavior through the <xref:System.Reflection.Context.CustomReflectionContext> class.

- Support for the 2008 version of the Internationalized Domain Names in Applications (IDNA) standard when the <xref:System.Globalization.IdnMapping?displayProperty=fullName> class is used  on [!INCLUDE[win8](../../../includes/win8-md.md)].

- Delegation of string comparison to the operating system, which implements Unicode 6.0, when the .NET Framework is used on [!INCLUDE[win8](../../../includes/win8-md.md)]. When running on other platforms, the .NET Framework includes its own string comparison data, which implements Unicode 5.x. See the <xref:System.String> class and the Remarks section of the <xref:System.Globalization.SortVersion> class.

- Ability to compute the hash codes for strings on a per application domain basis. See [\<UseRandomizedStringHashAlgorithm> Element](../../../docs/framework/configure-apps/file-schema/runtime/userandomizedstringhashalgorithm-element.md).

- Type reflection support split between <xref:System.Type> and <xref:System.Reflection.TypeInfo> classes. See [Reflection in the .NET Framework for Windows Store Apps](../../../docs/framework/reflection-and-codedom/reflection-for-windows-store-apps.md).

### Managed Extensibility Framework (MEF)
 In the [!INCLUDE[net_v45](../../../includes/net-v45-md.md)], the Managed Extensibility Framework (MEF) provides the following new features:

- Support for generic types.

- Convention-based programming model that enables you to create parts based on naming conventions rather than attributes.

- Multiple scopes.

- A subset of MEF that you can use when you create [!INCLUDE[win8_appname_long](../../../includes/win8-appname-long-md.md)] apps. This subset is available as a [downloadable package](http://go.microsoft.com/fwlink/?LinkId=256238) from the NuGet Gallery. To install the package, open your project in Visual Studio, choose **Manage NuGet Packages** from the **Project** menu, and search online for the `Microsoft.Composition` package.

 For more information, see [Managed Extensibility Framework (MEF)](../../../docs/framework/mef/index.md).

### Asynchronous file operations
 In the [!INCLUDE[net_v45](../../../includes/net-v45-md.md)], new asynchronous features were added to the C# and Visual Basic languages. These features add a task-based model for performing asynchronous operations. To use this new model, use the asynchronous methods in the I/O classes. See [Asynchronous File I/O](../../../docs/standard/io/asynchronous-file-i-o.md).

<a name="tools"></a> 
### Tools
 In the [!INCLUDE[net_v45](../../../includes/net-v45-md.md)], Resource File Generator (Resgen.exe) enables you to create a .resw file for use in [!INCLUDE[win8_appname_long](../../../includes/win8-appname-long-md.md)] apps from a .resources file embedded in a .NET Framework assembly. For more information, see [Resgen.exe (Resource File Generator)](../../../docs/framework/tools/resgen-exe-resource-file-generator.md).

 Managed Profile Guided Optimization (Mpgo.exe) enables you to improve application startup time, memory utilization (working set size), and throughput by optimizing native image assemblies. The command-line tool generates profile data for native image application assemblies. See [Mpgo.exe (Managed Profile Guided Optimization Tool)](../../../docs/framework/tools/mpgo-exe-managed-profile-guided-optimization-tool.md). Starting with [!INCLUDE[vs_dev12](../../../includes/vs-dev12-md.md)], you can use Mpgo.exe to optimize [!INCLUDE[win8_appname_long](../../../includes/win8-appname-long-md.md)] apps as well as desktop apps.

<a name="parallel"></a> 
### Parallel computing
 The [!INCLUDE[net_v45](../../../includes/net-v45-md.md)] provides several new features and improvements for parallel computing. These include improved performance, increased control, improved support for asynchronous programming, a new dataflow library, and improved support for parallel debugging and performance analysis. See the entry [What’s New for Parallelism in .NET 4.5](http://go.microsoft.com/fwlink/?LinkId=235061) in the Parallel Programming with .NET blog.

<a name="web"></a> 
### Web
 ASP.NET 4.5 and 4.5.1 add model binding for Web Forms, WebSocket support, asynchronous handlers, performance enhancements, and many other features. For more information, see the following resources:

- [ASP.NET 4.5 and Visual Studio 2012](http://msdn.microsoft.com/library/ac9bb7f6-f094-4af7-bad0-acf49a5dbc55) in the MSDN Library.

- [ASP.NET 4.5.1 and Visual Studio 2013](http://go.microsoft.com/fwlink/?LinkID=309094) on the ASP.NET site.

<a name="networking"></a> 
### Networking
 The [!INCLUDE[net_v45](../../../includes/net-v45-md.md)] provides a new programming interface for HTTP applications. For more information, see the new <xref:System.Net.Http?displayProperty=fullName> and <xref:System.Net.Http.Headers?displayProperty=fullName> namespaces.

 Support is also included for a new programming interface for accepting and interacting with a WebSocket connection by using the existing <xref:System.Net.HttpListener> and related classes. For more information, see the new <xref:System.Net.WebSockets> namespace and the <xref:System.Net.HttpListener> class.

 In addition, the [!INCLUDE[net_v45](../../../includes/net-v45-md.md)] includes the following networking improvements:

- RFC-compliant URI support. For more information, see <xref:System.Uri> and related classes.

- Support for Internationalized Domain Name (IDN) parsing. For more information, see <xref:System.Uri> and related classes.

- Support for Email Address Internationalization (EAI). For more information, see the <xref:System.Net.Mail> namespace.

- Improved IPv6 support. For more information, see the <xref:System.Net.NetworkInformation> namespace.

- Dual-mode socket support. For more information, see the <xref:System.Net.Sockets.Socket> and <xref:System.Net.Sockets.TcpListener> classes.

<a name="client"></a> 
### Windows Presentation Foundation (WPF)
 In the [!INCLUDE[net_v45](../../../includes/net-v45-md.md)], Windows Presentation Foundation (WPF) contains changes and improvements in the following areas:

- The new <xref:System.Windows.Controls.Ribbon.Ribbon> control, which enables you to implement a ribbon user interface that hosts a Quick Access Toolbar, Application Menu, and tabs.

- The new <xref:System.ComponentModel.INotifyDataErrorInfo> interface, which supports synchronous and asynchronous data validation.

- New features for the <xref:System.Windows.Controls.VirtualizingPanel> and <xref:System.Windows.Threading.Dispatcher> classes.

- Improved performance when displaying large sets of grouped data, and by accessing collections on non-UI threads.

- Data binding to static properties, data binding to custom types that implement the <xref:System.Reflection.ICustomTypeProvider> interface, and retrieval of data binding information from a binding expression.

- Repositioning of data as the values change (live shaping).

- Ability to check whether the data context for an item container is disconnected.

- Ability to set the amount of time that should elapse between property changes and data source updates.

- Improved support for implementing weak event patterns. Also, events can now accept markup extensions.

<a name="windows_communication_foundation"></a> 
### Windows Communication Foundation (WCF)
 In the [!INCLUDE[net_v45](../../../includes/net-v45-md.md)], the following features have been added to make it simpler to write and maintain Windows Communication Foundation (WCF) applications:

- Simplification of generated configuration files.

- Support for contract-first development.

- Ability to configure ASP.NET compatibility mode more easily.

- Changes in default transport property values to reduce the likelihood that you will have to set them.

- Updates to the <xref:System.Xml.XmlDictionaryReaderQuotas> class to reduce the likelihood that you will have to manually configure quotas for XML dictionary readers.

- Validation of WCF configuration files by Visual Studio as part of the build process, so you can detect configuration errors before you run your application.

- New asynchronous streaming support.

- New HTTPS protocol mapping to make it easier to expose an endpoint over HTTPS with Internet Information Services (IIS).

- Ability to generate metadata in a single WSDL document by appending `?singleWSDL` to the service URL.

- Websockets support to enable true bidirectional communication over ports 80 and 443 with performance characteristics similar to the TCP transport.

- Support for configuring services in code.

- XML Editor tooltips.

- <xref:System.ServiceModel.ChannelFactory> caching support.

- Binary encoder compression support.

- Support for a UDP transport that enables developers to write services that use "fire and forget" messaging. A client sends a message to a service and expects no response from the service.

- Ability to support multiple authentication modes on a single WCF endpoint when using the HTTP transport and transport security.

- Support for WCF services that use internationalized domain names (IDNs).

 For more information, see [What's New in Windows Communication Foundation](http://go.microsoft.com/fwlink/?LinkId=228173).

<a name="windows_workflow_foundation"></a> 
### Windows Workflow Foundation (WF)
 In the [!INCLUDE[net_v45](../../../includes/net-v45-md.md)], several new features were added to Windows Workflow Foundation (WF), including:

- State machine workflows, which were first introduced as part of the .NET Framework 4.0.1 ([.NET Framework 4 Platform Update 1](http://go.microsoft.com/fwlink/?LinkID=215092)). This update included several new classes and activities that enabled developers to create state machine workflows. These classes and activities were updated for the [!INCLUDE[net_v45](../../../includes/net-v45-md.md)] to include:

    - The ability to set breakpoints on states.

    - The ability to copy and paste transitions in the workflow designer.

    - Designer support for shared trigger transition creation.

    - Activities for creating state machine workflows, including: <xref:System.Activities.Statements.StateMachine>, <xref:System.Activities.Statements.State>, and <xref:System.Activities.Statements.Transition>.

- Enhanced Workflow Designer features such as the following:

    - Enhanced workflow search capabilities in Visual Studio, including **Quick Find** and **Find in Files**.

    - Ability to automatically create a Sequence activity when a second child activity is added to a container activity, and to include both activities in the Sequence activity.

    - Panning support, which enables the visible portion of a workflow to be changed without using the scroll bars.

    - A new **Document Outline** view that shows the components of a workflow in a tree-style outline view and lets you select a component in the **Document Outline** view.

    - Ability to add annotations to activities.

    - Ability to define and consume activity delegates by using the workflow designer.

    - Auto-connect and auto-insert for activities and transitions in state machine and flowchart workflows.

- Storage of the view state information for a workflow in a single element in the XAML file, so you can easily locate and edit the view state information.

- A NoPersistScope container activity to prevent child activities from persisting.

- Support for C# expressions:

    - Workflow projects that use Visual Basic will use Visual Basic expressions, and C# workflow projects will use C# expressions.

    - C# workflow projects that were created in Visual Studio 2010 and that have Visual Basic expressions are compatible with C# workflow projects that use C# expressions.

- Versioning enhancements:

    - The new  <xref:System.Activities.WorkflowIdentity> class, which provides a mapping between a persisted workflow instance and its workflow definition.

    - Side-by-side execution of multiple workflow versions in the same host, including <xref:System.ServiceModel.Activities.WorkflowServiceHost>.

    - In Dynamic Update, the ability to modify the definition of a persisted workflow instance.

- Contract-first workflow service development, which provides support for automatically generating activities to match an existing service contract.

 For more information, see [What's New in Windows Workflow Foundation](http://go.microsoft.com/fwlink/?LinkId=228176).

<a name="tailored"></a> 
### [!INCLUDE[net_win8_profile](../../../includes/net-win8-profile-md.md)]
 [!INCLUDE[win8_appname_long](../../../includes/win8-appname-long-md.md)] apps are designed for specific form factors and leverage the power of the Windows operating system. A subset of the [!INCLUDE[net_v45](../../../includes/net-v45-md.md)] or 4.5.1 is available for building [!INCLUDE[win8_appname_long](../../../includes/win8-appname-long-md.md)] apps for Windows by using C# or Visual Basic. This subset is called [!INCLUDE[net_win8_profile](../../../includes/net-win8-profile-md.md)] and is discussed in an [overview](http://go.microsoft.com/fwlink/?LinkId=228491) in the Windows Dev Center.

<a name="portable"></a> 
### Portable Class Libraries
 The Portable Class Library project in [!INCLUDE[vs_dev11_long](../../../includes/vs-dev11-long-md.md)] (and later versions) enables you to write and build managed assemblies that work on multiple .NET Framework platforms. Using a Portable Class Library project, you choose the platforms (such as Windows Phone and [!INCLUDE[net_win8_profile](../../../includes/net-win8-profile-md.md)]) to target. The available types and members in your project are automatically restricted to the common types and members across these platforms. For more information, see [Portable Class Library](../../../docs/standard/cross-platform/cross-platform-development-with-the-portable-class-library.md).

## See Also
 [The .NET Framework and Out-of-Band Releases](../../../docs/framework/get-started/the-net-framework-and-out-of-band-releases.md)   
 [What's New in Visual Studio 2017](/visualstudio/ide/whats-new-in-visual-studio)   
 [ASP.NET](/aspnet)   
 [What’s New in Visual C++](/cpp/what-s-new-for-visual-cpp-in-visual-studio) <|MERGE_RESOLUTION|>--- conflicted
+++ resolved
@@ -17,9 +17,8 @@
 ms.author: "ronpet"
 manager: "wpickett"
 ---
-<<<<<<< HEAD
-# What&#39;s New in the .NET Framework
-<a name="introduction"></a> This article summarizes key new features and improvements in the following versions of the .NET Framework:  
+# What's New in the .NET Framework
+<a name="introduction"></a>This article summarizes key new features and improvements in the following versions of the .NET Framework:  
   
  [.NET Framework 4.7](#v47)   
  [.NET Framework 4.6.2](#v462)   
@@ -29,25 +28,10 @@
  [.NET Framework 4.5.1](#v451)   
  [.NET Framework 4.5](#core)  
 
- This article does not provide comprehensive information about each new feature and is subject to change. For general information about the .NET Framework, see [Getting Started](../../../docs/framework/get-started/index.md). For supported platforms, see [System Requirements](~/docs/framework/get-started/system-requirements.md). For download links and installation instructions, see [Install the .NET Framework for developers](../../../docs/framework/install/guide-for-developers.md).  
-  
-=======
-# What's new in the .NET Framework
-<a name="introduction"></a> This article summarizes key new features and improvements in the following versions of the .NET Framework:
-
- [.NET Framework 4.7](#v47) 
- [.NET Framework 4.6.2](#v462) 
- [.NET Framework 4.6.1](#v461) 
- [.NET 2015 and .NET Framework 4.6](#v46) 
- [.NET Framework 4.5.2](#v452) 
- [.NET Framework 4.5.1](#v451) 
- [.NET Framework 4.5](#core)
-
- This article does not provide comprehensive information about each new feature and is subject to change. For general information about the .NET Framework, see [Getting Started](../../../docs/framework/get-started/index.md). For supported platforms, see [System Requirements](~/docs/framework/get-started/system-requirements.md). For download links and installation instructions, see [Installation Guide](../../../docs/framework/install/guide-for-developers.md).
-
->>>>>>> f8364788
+This article does not provide comprehensive information about each new feature and is subject to change. For general information about the .NET Framework, see [Getting Started](../../../docs/framework/get-started/index.md). For supported platforms, see [System Requirements](~/docs/framework/get-started/system-requirements.md). For download links and installation instructions, see [Install the .NET Framework for developers](../../../docs/framework/install/guide-for-developers.md).  
+
 > [!NOTE]
->  The .NET Framework team also releases features out of band with NuGet to expand platform support and to introduce new functionality, such as immutable collections and SIMD-enabled vector types. For more information, see [Additional Class Libraries and APIs](../additional-apis/index.md) and [The .NET Framework and Out-of-Band Releases](~/docs/framework/get-started/the-net-framework-and-out-of-band-releases.md). See a [complete list of NuGet packages](https://blogs.msdn.microsoft.com/dotnet/p/nugetpackages/) for the .NET Framework, or subscribe to [our feed](https://nuget.org/api/v2/curated-feeds/dotnetframework/Packages/).
+> The .NET Framework team also releases features out of band with NuGet to expand platform support and to introduce new functionality, such as immutable collections and SIMD-enabled vector types. For more information, see [Additional Class Libraries and APIs](../additional-apis/index.md) and [The .NET Framework and Out-of-Band Releases](~/docs/framework/get-started/the-net-framework-and-out-of-band-releases.md). See a [complete list of NuGet packages](https://blogs.msdn.microsoft.com/dotnet/p/nugetpackages/) for the .NET Framework, or subscribe to [our feed](https://nuget.org/api/v2/curated-feeds/dotnetframework/Packages/).
 
 <a name="v47"></a> 
 ## Introducing the .NET Framework 4.7
