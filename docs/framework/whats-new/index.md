---
title: "What's new in the .NET Framework"
ms.custom: "updateeachrelease"
ms.date: "04/18/2019"
dev_langs:
  - "csharp"
  - "vb"
helpviewer_keywords:
  - "what's new [.NET Framework]"
ms.assetid: 1d971dd7-10fc-4692-8dac-30ca308fc0fa
author: "rpetrusha"
ms.author: "ronpet"
---

# What's new in the .NET Framework

This article summarizes key new features and improvements in the following versions of the .NET Framework:

- [.NET Framework 4.8](#v48)
- [.NET Framework 4.7.2](#v472)
- [.NET Framework 4.7.1](#v471)
- [.NET Framework 4.7](#v47)
- [.NET Framework 4.6.2](#v462)
- [.NET Framework 4.6.1](#v461)
- [.NET 2015 and .NET Framework 4.6](#v46)
- [.NET Framework 4.5.2](#v452)
- [.NET Framework 4.5.1](#v451)
- [.NET Framework 4.5](#v45)

This article does not provide comprehensive information about each new feature and is subject to change. For general information about the .NET Framework, see [Getting Started](../get-started/index.md). For supported platforms, see [System Requirements](~/docs/framework/get-started/system-requirements.md). For download links and installation instructions, see [Installation Guide](../install/guide-for-developers.md).

> [!NOTE]
> The .NET Framework team also releases features out of band with NuGet to expand platform support and to introduce new functionality, such as immutable collections and SIMD-enabled vector types. For more information, see [Additional Class Libraries and APIs](../additional-apis/index.md) and [The .NET Framework and Out-of-Band Releases](~/docs/framework/get-started/the-net-framework-and-out-of-band-releases.md). 
> See a [complete list of NuGet packages](https://www.nuget.org/profiles/dotnetframework) for the .NET Framework.

<a name="v48" />

## Introducing .NET Framework 4.8

.NET Framework 4.8 builds on previous versions of the .NET Framework 4.x by adding many new fixes and several new features while remaining a very stable product.

### Downloading and installing .NET Framework 4.8

You can download .NET Framework 4.8  from the following locations:

- [.NET Framework 4.8 Web Installer](https://go.microsoft.com/fwlink/?LinkId=2085155)

- [NET Framework 4.8 Offline Installer](https://go.microsoft.com/fwlink/?linkid=2088631)

.NET Framework 4.8 can be installed on Windows 10, Windows 8.1, Windows 7 SP1, and the corresponding server platforms starting with Windows Server 2008 R2 SP1. You can install .NET Framework 4.8 by using either the web installer or the offline installer. The recommended way for most users is to use the web installer.

You can target .NET Framework 4.8 in Visual Studio 2012 or later by installing the [.NET Framework 4.8 Developer Pack](https://go.microsoft.com/fwlink/?LinkId=2085167).

### What's new in .NET Framework 4.8

.NET Framework 4.8 introduces new features in the following areas:

- [Base classes](#core48)
- [Windows Communication Foundation (WCF)](#wcf48)
- [Windows Presentation Foundation (WPF)](#wpf48)
- [Common language runtime](#clr48)

Improved accessibility, which allows an application to provide an appropriate experience for users of Assistive Technology, continues to be a major focus of .NET Framework 4.8. For information on accessibility improvements in .NET Framework 4.8, see [What's new in accessibility in the .NET Framework](whats-new-in-accessibility.md).

<a name="core48" />

#### Base classes

**Reduced FIPS impact on Cryptography**. In previous versions of the .NET Framework, managed cryptographic provider classes such as <xref:System.Security.Cryptography.SHA256Managed> throw a <xref:System.Security.Cryptography.CryptographicException> when the system cryptographic libraries are configured in “FIPS mode”. These exceptions are thrown because the managed versions of the cryptographic provider classes, unlike the system cryptographic libraries, have not undergone FIPS (Federal Information Processing Standards) 140-2 certification. Because few developers have their development machines in FIPS mode, the exceptions are commonly thrown in production systems.

By default in applications that target .NET Framework 4.8, the following managed cryptography classes no longer throw a <xref:System.Security.Cryptography.CryptographicException> in this case:

- <xref:System.Security.Cryptography.MD5Cng>
- <xref:System.Security.Cryptography.MD5CryptoServiceProvider>
- <xref:System.Security.Cryptography.RC2CryptoServiceProvider>
- <xref:System.Security.Cryptography.RijndaelManaged>
- <xref:System.Security.Cryptography.RIPEMD160Managed>
- <xref:System.Security.Cryptography.SHA256Managed>

Instead, these classes redirect cryptographic operations to a system cryptography library. This change effectively removes a potentially confusing difference between developer environments and production environments and makes native components and managed components operate under the same cryptographic policy. Applications that depend on these exceptions can restore the previous behavior by setting the AppContext switch `Switch.System.Security.Cryptography.UseLegacyFipsThrow` to `true`. For more information, see [Managed cryptography classes do not throw a CryptographyException in FIPS mode](../migration-guide/retargeting/4.7.2-4.8.md#managed-cryptography-classes-do-not-throw-a-cryptographyexception-in-fips-mode).

**Use of updated version of ZLib**

Starting with .NET Framework 4.5, the clrcompression.dll assembly uses [ZLib](https://www.zlib.net), a native external library for data compression, in order to provide an implementation for the deflate algorithm. The .NET Framework 4.8, clrcompression.dll is updated to use ZLib Version 1.2.11, which includes several key improvements and fixes.

<a name="wcf48" />

#### Windows Communication Foundation (WCF)

**Introduction of ServiceHealthBehavior**

Health endpoints are widely used by orchestration tools to manage services based on their health status. Health checks can also be used by monitoring tools to track and provide notifications about the availability and performance of a service.

**ServiceHealthBehavior** is a WCF service behavior that extends <xref:System.ServiceModel.Description.IServiceBehavior>.  When added to the <xref:System.ServiceModel.Description.ServiceDescription.Behaviors?displayProperty=nameWithType> collection, a service behavior does the following:

- Returns service health status with HTTP response codes. You can specify in a query string the HTTP status code for a HTTP/GET health probe request.

- Publishes information about service health. Service-specific details, including service state, throttle counts, and capacity can be displayed by using an HTTP/GET request with the `?health` query string. Ease of access to such information is important when troubleshooting a misbehaving WCF service.

There are two ways to expose the health endpoint and publish WCF service health information:

- Through code. For example:

  ```csharp
  ServiceHost host = new ServiceHost(typeof(Service1),
                     new Uri("http://contoso:81/Service1"));
  ServiceHealthBehavior healthBehavior =
      host.Description.Behaviors.Find<ServiceHealthBehavior>();
  if (healthBehavior == null)
  {
     healthBehavior = new ServiceHealthBehavior();
  }
   host.Description.Behaviors.Add(healthBehavior);
  ```

  ```vb
  Dim host As New ServiceHost(GetType(Service1),
              New Uri("http://contoso:81/Service1"))
  Dim healthBehavior As ServiceHealthBehavior = 
     host.Description.Behaviors.Find(Of ServiceHealthBehavior)()
  If healthBehavior Is Nothing Then
     healthBehavior = New ServiceHealthBehavior()
  End If
  host.Description.Behaviors.Add(healthBehavior) 
  ```

- By using a configuration file. For example:

  ```xml
  <behaviors>
    <serviceBehaviors>
      <behavior name="DefaultBehavior">
        <serviceHealth httpsGetEnabled="true"/>
      </behavior>
    </serviceBehaviors>
  </behaviors>
  ```

A service's health status can be queried by using query parameters such as `OnServiceFailure`, `OnDispatcherFailure`, `OnListenerFailure`, `OnThrottlePercentExceeded`), and an HTTP response code can be specified for each query parameter. If the HTTP response code is omitted for a query parameter, a 503 HTTP response code is used by default. For example:

- OnServiceFailure: `https://contoso:81/Service1?health&OnServiceFailure=450`

  A 450 HTTP response status code is returned when [ServiceHost.State](xref:System.ServiceModel.Channels.CommunicationObject.State) is greater than <xref:System.ServiceModel.CommunicationState.Opened?displayProperty=nameWithType>.
Query parameters and examples:

- OnDispatcherFailure: `https://contoso:81/Service1?health&OnDispatcherFailure=455`

  A 455 HTTP response status code is returned when the state of any of the channel dispatchers is greater than <xref:System.ServiceModel.CommunicationState.Opened?displayProperty=nameWithType>.

- OnListenerFailure: `https://contoso:81/Service1?health&OnListenerFailure=465`

  A 465 HTTP response status code is returned when the state of any of the channel listeners is greater than <xref:System.ServiceModel.CommunicationState.Opened?displayProperty=nameWithType>.

- OnThrottlePercentExceeded: `https://contoso:81/Service1?health&OnThrottlePercentExceeded= 70:350,95:500`

  Specifies the percentage {1 – 100} that triggers the response and its HTTP response code {200 – 599}. In this example:

    - If the percentage is greater than 95, a 500 HTTP response code is returned.

    - If the percentage or between 70 and 95, 350 is returned.

    - Otherwise, 200 is returned.

The service health status can be displayed either in HTML by specifying a query string like `https://contoso:81/Service1?health` or in XML by specifying a query string like `https://contoso:81/Service1?health&Xml`. A query string like `https://contoso:81/Service1?health&NoContent` returns an empty HTML page.

<a name="wpf48" />

#### Windows Presentation Foundation (WPF)

**High DPI enhancements**

In .NET Framework 4.8, WPF adds support for Per-Monitor V2 DPI Awareness and Mixed-Mode DPI scaling. See [High DPI Desktop Application Development on Windows](/desktop/hidpi/high-dpi-desktop-application-development-on-windows) for additional information about high DPI development.

.NET Framework 4.8 improves support for hosted HWNDs and Windows Forms interoperation in High-DPI WPF applications on platforms that support Mixed-Mode DPI scaling (starting with Windows 10 April 2018 Update). When hosted HWNDs or Windows Forms controls are created as Mixed-Mode DPI-scaled windows by calling [SetThreadDpiHostingBehavior](/windows/desktop/api/winuser/nf-winuser-setthreaddpihostingbehavior) and [SetThreadDpiAwarenessContext](/windows/desktop/api/winuser/nf-winuser-setthreaddpiawarenesscontext), they can be hosted in a Per-Monitor V2 WPF application and are sized and scaled appropriately. Such hosted content is not rendered at the native DPI; instead, the operating system scales the hosted content to the appropriate size. The support for Per-Monitor v2 DPI awareness mode also allows WPF controls to be hosted (i.e., parented) in a native window in a high-DPI application.

To enable support for Mixed-Mode High DPI scaling, you can set the following [AppContext](../configure-apps/file-schema/runtime/appcontextswitchoverrides-element.md) switches the application configuration file:

```xml
<runtime>
   <AppContextSwitchOverrides value = "Switch.System.Windows.DoNotScaleForDpiChanges=false; Switch.System.Windows.DoNotUsePresentationDpiCapabilityTier2OrGreater=false"/>
</runtime>
```

<a name="clr48" />

#### Common language runtime

The runtime in .NET Framework 4.8 includes the following changes and improvements:

**Improvements to the JIT compiler**. The Just-in-time (JIT) compiler in .NET Framework 4.8 is based on the JIT compiler in .NET Core 2.1. Many of the optimizations and all of the bug fixes made to the .NET Core 2.1 JIT compiler are included in the .NET Framework 4.8 JIT compiler.

**NGEN improvements**. The runtime has improved its memory management for [Native Image Generator](../tools/ngen-exe-native-image-generator.md) (NGEN) images so that data mapped from NGEN images are not memory-resident. This reduces the surface area available to attacks that attempt to execute arbitrary code by modifying memory that will be executed.

**Antimalware scanning for all assemblies**. In previous versions of the .NET Framework, the runtime scans all assemblies loaded from disk using either Windows Defender or third-party antimalware software. However, assemblies loaded from other sources, such as by the <xref:System.Reflection.Assembly.Load(System.Byte[])?displayProperty=nameWithType> method, are not scanned and can potentially contain undetected malware. Starting with .NET Framework 4.8 running on Windows 10, the runtime triggers a scan by antimalware solutions that implement the [Antimalware Scan Interface (AMSI)](/windows/desktop/AMSI/antimalware-scan-interface-portal).

<a name="v472" />

## What's new in .NET Framework 4.7.2

.NET Framework 4.7.2 includes new features in the following areas:

- [Base classes](#core-472)
- [ASP.NET](#asp-net472)
- [Networking](#net472)
- [SQL](#sql472)
- [WPF](#wpf472)
- [ClickOnce](#clickonce)

A continuing focus in .NET Framework 4.7.2 is improved accessibility, which allows an application to provide an appropriate experience for users of Assistive Technology. For information on accessibility improvements in .NET Framework 4.7.2, see [What's new in accessibility in the .NET Framework](whats-new-in-accessibility.md).

<a name="core-472" />

#### Base classes

.NET Framework 4.7.2 features a large number of cryptographic enhancements, better decompression support for ZIP archives, and additional collection APIs.

**New overloads of RSA.Create and DSA.Create**

The <xref:System.Security.Cryptography.DSA.Create(System.Security.Cryptography.DSAParameters)?displayProperty=nameWithType> and <xref:System.Security.Cryptography.RSA.Create(System.Security.Cryptography.RSAParameters)?displayProperty=nameWithType> methods let you supply key parameters when instantiating a new <xref:System.Security.Cryptography.DSA> or <xref:System.Security.Cryptography.RSA> key. They allow you to replace code like the following:

```csharp
// Before .NET Framework 4.7.2
using (RSA rsa = RSA.Create())
{
   rsa.ImportParameters(rsaParameters);
   // Other code to execute using the RSA instance.
}
```

```vb
' Before .NET Framework 4.7.2
Using rsa = RSA.Create()
   rsa.ImportParameters(rsaParameters)
   ' Other code to execute using the rsa instance.
End Using
```

with code like this:

```csharp
// Starting with .NET Framework 4.7.2
using (RSA rsa = RSA.Create(rsaParameters))
{
   // Other code to execute using the rsa instance.
}
```

```vb
' Starting with .NET Framework 4.7.2
Using rsa = RSA.Create(rsaParameters)
   ' Other code to execute using the rsa instance.
End Using
```

The <xref:System.Security.Cryptography.DSA.Create(System.Int32)?displayProperty=nameWithType> and <xref:System.Security.Cryptography.RSA.Create(System.Int32)?displayProperty=nameWithType> methods let you generate new <xref:System.Security.Cryptography.DSA> or <xref:System.Security.Cryptography.RSA> keys with a specific key size. For example:

```csharp
using (DSA dsa = DSA.Create(2048))
{
   // Other code to execute using the dsa instance.
}
```

```vb
Using dsa = DSA.Create(2048)
   ' Other code to execute using the dsa instance.
End Using
```

**Rfc2898DeriveBytes constructors accept a hash algorithm name**

The <xref:System.Security.Cryptography.Rfc2898DeriveBytes> class has three new constructors with a <xref:System.Security.Cryptography.HashAlgorithmName> parameter that identifies the HMAC algorithm to use when deriving keys. Instead of using SHA-1, developers should use a SHA-2-based HMAC like SHA-256, as shown in the following example:

```csharp
private static byte[] DeriveKey(string password, out int iterations, out byte[] salt,
                                out HashAlgorithmName algorithm)
{
   iterations = 100000;
   algorithm = HashAlgorithmName.SHA256;

   const int SaltSize = 32;
   const int DerivedValueSize = 32;

   using (Rfc2898DeriveBytes pbkdf2 = new Rfc2898DeriveBytes(password, SaltSize,
                                                             iterations, algorithm))
   {
      salt = pbkdf2.Salt;
      return pbkdf2.GetBytes(DerivedValueSize);
   }
}
```

```vb
Private Shared Function DeriveKey(password As String, ByRef iterations As Integer,
                                  ByRef salt AS Byte(), ByRef algorithm As HashAlgorithmName) As Byte()
   iterations = 100000
   algorithm = HashAlgorithmName.SHA256

   Const SaltSize As Integer = 32
   Const  DerivedValueSize As Integer = 32

   Using pbkdf2 = New Rfc2898DeriveBytes(password, SaltSize, iterations, algorithm)
      salt = pbkdf2.Salt
      Return pbkdf2.GetBytes(DerivedValueSize)
   End Using
End Function
```

**Support for ephemeral keys**

PFX import can optionally load private keys directly from memory, bypassing the hard drive. When the new <xref:System.Security.Cryptography.X509Certificates.X509KeyStorageFlags.EphemeralKeySet?displayProperty=nameWithType> flag is specified in an <xref:System.Security.Cryptography.X509Certificates.X509Certificate2> constructor or one of the overloads of the <xref:System.Security.Cryptography.X509Certificates.X509Certificate2.Import%2A?displayProperty=nameWithType> method, the private keys will be loaded as ephemeral keys. This prevents the keys from being visible on the disk. However:

- Since the keys are not persisted to disk, certificates loaded with this flag are not good candidates to add to an X509Store.

- Keys loaded in this manner are almost always loaded via Windows CNG. Therefore, callers must access the private key by calling extension methods, such as [cert.GetRSAPrivateKey()](xref:System.Security.Cryptography.X509Certificates.RSACertificateExtensions.GetRSAPrivateKey%2A). The <xref:System.Security.Cryptography.X509Certificates.X509Certificate2.PrivateKey?displayProperty=nameWithType> property does not function.

- Since the legacy <xref:System.Security.Cryptography.X509Certificates.X509Certificate2.PrivateKey?displayProperty=nameWithType> property does not work with certificates, developers should perform rigorous testing before switching to ephemeral keys.

**Programmatic creation of PKCS#10 certification signing requests and X.509 public key certificates**

Starting with .NET Framework 4.7.2, workloads can generate certificate signing requests (CSRs), which allows certificate request generation to be staged into existing tooling. This is frequently useful in test scenarios.

For more information and code examples, see "Programmatic creation of PKCS#10 certification signing requests and X.509 public key certificates" in the [.NET Blog](https://devblogs.microsoft.com/dotnet/net-framework-4-7-2-developer-pack-early-access-build-3056-is-available/).

**New SignerInfo members**

Starting with .NET Framework 4.7.2, the <xref:System.Security.Cryptography.Pkcs.SignerInfo> class exposes more information about the signature. You can retrieve the value of the <xref:System.Security.Cryptography.Pkcs.SignerInfo.SignatureAlgorithm?displayProperty=fullName> property to determine the signature algorithm used by the signer. <xref:System.Security.Cryptography.Pkcs.SignerInfo.GetSignature%2A?displayProperty=nameWithType> can be called to get a copy of the cryptographic signature for this signer.

**Leaving a wrapped stream open after CryptoStream is disposed**

Starting with .NET Framework 4.7.2, the <xref:System.Security.Cryptography.CryptoStream> class has an additional constructor that allows <xref:System.Security.Cryptography.CryptoStream.Dispose%2A> to not close the wrapped stream. To leave the wrapped stream open after the <xref:System.Security.Cryptography.CryptoStream> instance is disposed, call the new <xref:System.Security.Cryptography.CryptoStream> constructor as follows:

```csharp
var cStream = new CryptoStream(stream, transform, mode, leaveOpen: true);
```

```vb
Dim cStream = New CryptoStream(stream, transform, mode, leaveOpen:=true)
```

**Decompression changes in DeflateStream**

Starting with .NET Framework 4.7.2, the implementation of decompression operations in the <xref:System.IO.Compression.DeflateStream> class has changed to use native Windows APIs by default. Typically, this results in a substantial performance improvement.

Support for decompression by using Windows APIs is enabled by default for applications that target .NET Framework 4.7.2. Applications that target earlier versions of .NET Framework but are running under .NET Framework 4.7.2 can opt into this behavior by adding the following [AppContext switch](../configure-apps/file-schema/runtime/appcontextswitchoverrides-element.md) to the application configuration file:

```xml
<AppContextSwitchOverrides value="Switch.System.IO.Compression.DoNotUseNativeZipLibraryForDecompression=false" />
```

**Additional collection APIs**

.NET Framework 4.7.2 adds a number of new APIs to the <xref:System.Collections.Generic.SortedSet%601> and <xref:System.Collections.Generic.HashSet%601> types. These include:

- `TryGetValue` methods, which extend the try pattern used in other collection types to these two types. The methods are:

   - [public bool HashSet\<T>.TryGetValue(T equalValue, out T actualValue)](xref:System.Collections.Generic.SortedSet%601.TryGetValue%2A)
   - [public bool SortedSet\<T>.TryGetValue(T equalValue, out T actualValue)](xref:System.Collections.Generic.SortedSet%601.TryGetValue%2A)

- `Enumerable.To*` extension methods, which convert a collection to a <xref:System.Collections.Generic.HashSet%601>:

   - [public static HashSet\<TSource> ToHashSet\<TSource>(this IEnumerable\<TSource> source)](xref:System.Linq.Enumerable.ToHashSet%2A)
   - [public static HashSet\<TSource> ToHashSet\<TSource>(this IEnumerable\<TSource> source, IEqualityComparer\<TSource> comparer)](xref:System.Linq.Enumerable.ToHashSet%2A)

- New <xref:System.Collections.Generic.HashSet%601> constructors that let you set the collection's capacity, which yields a performance benefit when you know the size of the <xref:System.Collections.Generic.HashSet%601> in advance:

   - [public HashSet(int capacity)](xref:System.Collections.Generic.HashSet%601.%23ctor(System.Int32))
   - [public HashSet(int capacity, IEqualityComparer\<T> comparer)](xref:System.Collections.Generic.HashSet%601.%23ctor(System.Int32,System.Collections.Generic.IEqualityComparer%7B%600%7D))

The <xref:System.Collections.Concurrent.ConcurrentDictionary%602> class includes new overloads of the <xref:System.Collections.Concurrent.ConcurrentDictionary%602.AddOrUpdate%2A> and <xref:System.Collections.Concurrent.ConcurrentDictionary%602.GetOrAdd%2A> methods to retrieve a value from the dictionary or to add it if it is not found, and to add a value to the dictionary or to update it if it already exists.

```csharp
public TValue AddOrUpdate<TArg>(TKey key, Func<TKey, TArg, TValue> addValueFactory, Func<TKey, TValue, TArg, TValue> updateValueFactory, TArg factoryArgument)

public TValue GetOrAdd<TArg>(TKey key, Func<TKey, TArg, TValue> valueFactory, TArg factoryArgument)
```

```vb
Public AddOrUpdate(Of TArg)(key As TKey, addValueFactory As Func(Of TKey, TArg, TValue), updateValueFactory As Func(Of TKey, TValue, TArg, TValue), factoryArgument As TArg) As TValue

Public GetOrAdd(Of TArg)(key As TKey, valueFactory As Func(Of TKey, TArg, TValue), factoryArgument As TArg) As TValue
```

<a name="asp-net472" />

#### ASP.NET

**Support for dependency injection in Web Forms**

[Dependency injection (DI)](/aspnet/core/fundamentals/dependency-injection#overview-of-dependency-injection) decouples objects and their dependencies so that an object's code no longer needs to be changed just because a dependency has changed. When developing ASP.NET applications that target .NET Framework 4.7.2, you can:

- Use setter-based, interface-based, and constructor-based injection in [handlers and modules](https://docs.microsoft.com/previous-versions/aspnet/bb398986(v=vs.100)), [Page instances](xref:System.Web.UI.Page), and [user controls](https://docs.microsoft.com/previous-versions/aspnet/y6wb1a0e(v=vs.100)) of ASP.NET web application projects.

- Use setter-based and interface-based injection in [handlers and modules](https://docs.microsoft.com/previous-versions/aspnet/bb398986(v=vs.100)), [Page instances](xref:System.Web.UI.Page), and [user controls](https://docs.microsoft.com/previous-versions/aspnet/y6wb1a0e(v=vs.100)) of ASP.NET web site projects.

- Plug in different dependency injection frameworks.

**Support for same-site cookies**

[SameSite](https://tools.ietf.org/html/draft-west-first-party-cookies-07) prevents a browser from sending a cookie along with a cross-site request. .NET Framework 4.7.2 adds a <xref:System.Web.HttpCookie.SameSite?displayProperty=nameWithType> property whose value is a <xref:System.Web.SameSiteMode?displayProperty=nameWithType> enumeration member. If its value is <xref:System.Web.SameSiteMode.Strict?displayProperty=nameWithType> or <xref:System.Web.SameSiteMode.Lax?displayProperty=nameWithType>, ASP.NET adds the `SameSite` attribute to the set-cookie header. SameSite support applies to <xref:System.Web.HttpCookie> objects, as well as to <xref:System.Web.Security.FormsAuthentication> and <xref:System.Web.SessionState> cookies.

You can set SameSite for an <xref:System.Web.HttpCookie> object as follows:

```csharp
var c = new HttpCookie("secureCookie", "same origin");
c.SameSite = SameSiteMode.Lax;
```

```vb
Dim c As New HttpCookie("secureCookie", "same origin")
c.SameSite = SameSiteMode.Lax
```

You can also configure SameSite cookies at the application level by modifying the web.config file:

```xml
<system.web>
   <httpCookies sameSite="Strict" />
</system.web>
```

You can add SameSite for <xref:System.Web.Security.FormsAuthentication> and <xref:System.Web.SessionState> cookies by modifying the web config file:

```xml
<system.web>
   <authentication mode="Forms">
      <forms cookieSameSite="Lax">
         <!-- ...   -->
      </forms>
   <authentication />
   <sessionSate cookieSameSite="Lax"></sessionState>
</system.web>
```

<a name="net472" />

#### Networking

**Implementation of HttpClientHandler properties**

.NET Framework 4.7.1 added eight properties to the <xref:System.Net.Http.HttpClientHandler?displayProperty=nameWithType> class. However, two threw a <xref:System.PlatformNotSupportedException>. .NET Framework 4.7.2 now provides an implementation for these properties. The properties are:

- <xref:System.Net.Http.HttpClientHandler.CheckCertificateRevocationList>
- <xref:System.Net.Http.HttpClientHandler.SslProtocols>

<a name="sql472" />

#### SQLClient

**Support for Azure Active Directory Universal Authentication and Multi-Factor authentication**

Growing compliance and security demands require that many customers use multi-factor authentication (MFA). In addition, current best practices discourage including user passwords directly in connection strings. To support these changes, .NET Framework 4.7.2 extends [SQLClient connection strings](xref:System.Data.SqlClient.SqlConnection.ConnectionString) by adding a new value, "Active Directory Interactive", for the existing "Authentication" keyword to support MFA and [Azure AD Authentication](/azure/sql-database/sql-database-aad-authentication-configure). The new interactive method supports native and federated Azure AD users as well as Azure AD guest users. When this method is used, the MFA authentication imposed by Azure AD is supported for SQL databases. In addition, the authentication process requests a user password to adhere to security best practices.

In previous versions of the .NET Framework, SQL connectivity supported only the <xref:System.Data.SqlClient.SqlAuthenticationMethod.ActiveDirectoryPassword?displayProperty=nameWithType> and <xref:System.Data.SqlClient.SqlAuthenticationMethod.ActiveDirectoryIntegrated?displayProperty=nameWithType> options. Both of these are part of the non-interactive [ADAL protocol](/azure/active-directory/develop/active-directory-authentication-libraries), which does not support MFA. With the new <xref:System.Data.SqlClient.SqlAuthenticationMethod.ActiveDirectoryInteractive?displayProperty=nameWithType> option, SQL connectivity supports MFA as well as existing authentication methods (password and integrated authentication), which allows users to enter user passwords interactively without persisting passwords in the connection string.

For more information and an example, see "SQL -- Azure AD Universal and Multi-factor Authentication Support" in the [.NET Blog](https://devblogs.microsoft.com/dotnet/net-framework-4-7-2-developer-pack-early-access-build-3056-is-available/).

**Support for Always Encrypted version 2**

NET Framework 4.7.2 adds supports for enclave-based Always Encrypted. The original version of Always Encrypted is a client-side encryption technology in which encryption keys never leave the client. In enclave-based Always Encrypted, the client can optionally send the encryption keys to a secure enclave, which is a secure computational entity that can be considered part of SQL Server but that SQL Server code cannot tamper with. To support enclave-based Always Encrypted, .NET Framework 4.7.2 adds the following types and members to the <xref:System.Data.SqlClient> namespace:

- <xref:System.Data.SqlClient.SqlConnectionStringBuilder.EnclaveAttestationUrl?displayProperty=nameWithType>, which specifies the Uri for enclave-based Always Encrypted.

- <xref:System.Data.SqlClient.SqlColumnEncryptionEnclaveProvider>, which is an abstract class from which all enclave providers are derived.

- <xref:System.Data.SqlClient.SqlEnclaveSession>, which encapsulates the state for a given enclave session.

- <xref:System.Data.SqlClient.SqlEnclaveAttestationParameters>, which provides the attestation parameters used by SQL Server to get information required to execute a particular Attestation Protocol.

The application configuration file then specifies a concrete implementation of the abstract <xref:System.Data.SqlClient.SqlColumnEncryptionEnclaveProvider?displayProperty=nameWithType> class that provides the functionality for the enclave provider. For example:

```xml
<configuration>
  <configSections>
    <section name="SqlColumnEncryptionEnclaveProviders" type="System.Data.SqlClient.SqlColumnEncryptionEnclaveProviderConfigurationSection,System.Data,Version=4.0.0.0,Culture=neutral,PublicKeyToken=b77a5c561934e089"/> 
  </configSections>
  <SqlColumnEncryptionEnclaveProviders>
    <providers>
      <add name="Azure" type="Microsoft.SqlServer.Management.AlwaysEncrypted.AzureEnclaveProvider,MyApp"/>
      <add name="HGS" type="Microsoft.SqlServer.Management.AlwaysEncrypted.HGSEnclaveProvider,MyApp" />
    </providers>
  </SqlColumnEncryptionEnclaveProviders >
</configuration>
```

The basic flow of enclave-based Always Encrypted is:

1. The user creates an AlwaysEncrypted connection to SQL Server that supported enclave-based Always Encrypted. The driver contacts the attestation service to ensure that it is connecting to right enclave.

1. Once the enclave has been attested, the driver establishes a secure channel with the secure enclave hosted on SQL Server.

1. The driver shares encryption keys authorized by the client with the secure enclave for the duration of the SQL connection.

<a name="wpf472" />

#### Windows Presentation Foundation

**Finding ResourceDictionaries by Source**

Starting with .NET Framework 4.7.2, a diagnostic assistant can locate the <xref:System.Windows.Xps.Packaging.IXpsFixedPageReader.ResourceDictionaries> that have been created from a given source Uri. (This feature is for use by diagnostic assistants, not by production applications.) A diagnostic assistant such as Visual Studio’s “Edit-and-Continue” facility lets its user edit a ResourceDictionary with the intent that the changes be applied to the running application. One step in achieving this is finding all the ResourceDictionaries that the running application has created from the dictionary that’s being edited. For example, an application can declare a ResourceDictionary whose content is copied from a given source URI:

```xml
<ResourceDictionary Source="MyRD.xaml">
```

A diagnostic assistant that edits the original markup in *MyRD.xaml* can use the new feature to locate the dictionary. The feature is implemented by a new static method, <xref:System.Windows.Diagnostics.ResourceDictionaryDiagnostics.GetResourceDictionariesForSource%2A?displayProperty=nameWithType>. The diagnostic assistant calls the new method using an absolute Uri that identifies the original markup, as illustrated by the following code:

```csharp
IEnumerable<ResourceDictionary> dictionaries = ResourceDictionaryDiagnostics.GetResourceDictionariesForSource(new Uri("pack://application:,,,/MyApp;component/MyRD.xaml"));
```

```vb
Dim dictionaries As IEnumerable(Of ResourceDictionary) = ResourceDictionaryDiagnostics.GetResourceDictionariesForSource(New Uri("pack://application:,,,/MyApp;component/MyRD.xaml"))
```

The method returns an empty enumerable unless <xref:System.Windows.Diagnostics.VisualDiagnostics> is enabled and the [`ENABLE_XAML_DIAGNOSTICS_SOURCE_INFO`](xref:System.Windows.Diagnostics.VisualDiagnostics.GetXamlSourceInfo%2A) environment variable is set.

**Finding ResourceDictionary owners**

Starting with .NET Framework 4.7.2, a diagnostic assistant can locate the owners of a given <xref:Windows.UI.Xaml.ResourceDictionary>. (The feature is for use by diagnostic assistants and not by production applications.) Whenever a change is made to a <xref:Windows.UI.Xaml.ResourceDictionary>, WPF automatically finds all [DynamicResource](../wpf/advanced/dynamicresource-markup-extension.md) references that might be affected by the change.

A diagnostic assistant such as Visual Studio’s “Edit-and-Continue” facility may want extend this to handle [StaticResource](../wpf/advanced/staticresource-markup-extension.md) references. The first step in this process is to find the owners of the dictionary; that is, to find all the objects whose `Resources` property refers to the dictionary (either directly, or indirectly via the <xref:System.Windows.ResourceDictionary.MergedDictionaries?displayProperty=nameWithType> property). Three new static methods implemented on the <xref:System.Windows.Diagnostics.ResourceDictionaryDiagnostics?displayProperty=nameWithType> class, one for each of the base types that has a `Resources` property, support this step:

- [`public static IEnumerable<FrameworkElement> GetFrameworkElementOwners(ResourceDictionary dictionary);`](xref:System.Windows.Diagnostics.ResourceDictionaryDiagnostics.GetFrameworkElementOwners%2A)

- [`public static IEnumerable<FrameworkContentElement> GetFrameworkContentElementOwners(ResourceDictionary dictionary);`](xref:System.Windows.Diagnostics.ResourceDictionaryDiagnostics.GetFrameworkContentElementOwners%2A)

- [`public static IEnumerable<Application> GetApplicationOwners(ResourceDictionary dictionary);`](xref:System.Windows.Diagnostics.ResourceDictionaryDiagnostics.GetApplicationOwners%2A)

These methods return an empty enumerable unless <xref:System.Windows.Diagnostics.VisualDiagnostics> is enabled and the [`ENABLE_XAML_DIAGNOSTICS_SOURCE_INFO`](xref:System.Windows.Diagnostics.VisualDiagnostics.GetXamlSourceInfo%2A) environment variable is set.

**Finding StaticResource references**

A diagnostic assistant can now receive a notification whenever a [StaticResource](../wpf/advanced/staticresource-markup-extension.md) reference is resolved. (The feature is for use by diagnostic assistants, not by production applications.) A diagnostic assistant such as Visual Studio’s “Edit-and-Continue” facility may want to update all uses of a resource when its value in a <xref:Windows.UI.Xaml.ResourceDictionary> changes. WPF does this automatically for [DynamicResource](../wpf/advanced/dynamicresource-markup-extension.md) references, but it intentionally does not do so for [StaticResource](../wpf/advanced/staticresource-markup-extension.md) references. Starting with .NET Framework 4.7.2, the diagnostic assistant can use these notifications to locate those uses of the static resource.

The notification is implemented by the new <xref:System.Windows.Diagnostics.ResourceDictionaryDiagnostics.StaticResourceResolved?displayProperty=nameWithType> event:

```csharp
public static event EventHandler<StaticResourceResolvedEventArgs> StaticResourceResolved;
```

```vb
Public Shared Event StaticResourceResolved As EventHandler(Of StaticResourceResolvedEventArgs)
```

This event is raised whenever the runtime resolves a [StaticResource](../wpf/advanced/staticresource-markup-extension.md) reference. The <xref:System.Windows.Diagnostics.StaticResourceResolvedEventArgs> arguments describe the resolution, and indicate the object and property that host the [StaticResource](../wpf/advanced/staticresource-markup-extension.md) reference and the <xref:Windows.UI.Xaml.ResourceDictionary> and key used for the resolution:

```csharp
public class StaticResourceResolvedEventArgs : EventArgs
{
   public Object TargetObject { get; }

   public Object TargetProperty { get; }

   public ResourceDictionary ResourceDictionary { get; }

   public object ResourceKey { get; }
}
```

```vb
Public Class StaticResourceResolvedEvcentArgs : Inherits EventArgs
   Public ReadOnly Property TargetObject As Object
   Public ReadOnly Property TargetProperty As Object
   Public ReadOnly Property ResourceDictionary As ResourceDictionary
   Public ReadOnly Property ResourceKey As Object
End Class
```

The event is not raised (and its `add` accessor is ignored) unless <xref:System.Windows.Diagnostics.VisualDiagnostics> is enabled and the [`ENABLE_XAML_DIAGNOSTICS_SOURCE_INFO`](xref:System.Windows.Diagnostics.VisualDiagnostics.GetXamlSourceInfo%2A) environment variable is set.

#### ClickOnce

HDPI-aware applications for Windows Forms, Windows Presentation Foundation (WPF), and Visual Studio Tools for Office (VSTO) can all be deployed by using ClickOnce. If the following entry is found in the application manifest, deployment will succeed under .NET Framework 4.7.2:

```xml
<windowsSettings>
   <dpiAware xmlns="http://schemas.microsoft.com/SMI/2005/WindowsSettings">true</dpiAware>
</windowsSettings>
```

For Windows Forms application, the previous workaround of setting DPI awareness in the application configuration file rather than the application manifest is no longer necessary for ClickOnce deployment to succeed.

<a name="v471" />

## What's new in .NET Framework 4.7.1

.NET Framework 4.7.1 includes new features in the following areas:

- [Base classes](#core471)
- [Common language runtime (CLR)](#clr)
- [Networking](#net471)
- [ASP.NET](#asp-net471)

In addition, a major focus in .NET Framework 4.7.1 is improved accessibility, which allows an application to provide an appropriate experience for users of Assistive Technology. For information on accessibility improvements in .NET Framework 4.7.1, see [What's new in accessibility in the .NET Framework](whats-new-in-accessibility.md).

<a name="core471" />

#### Base classes

**Support for .NET Standard 2.0**

[.NET Standard](~/docs/standard/net-standard.md) defines a set of APIs that must be available on each .NET implementation that supports that version of the standard. .NET Framework 4.7.1 fully supports .NET Standard 2.0 and adds [about 200 APIs](https://github.com/dotnet/standard/blob/master/netstandard/src/ApiCompatBaseline.net461.txt) that are defined in .NET Standard 2.0 and are missing from .NET Framework 4.6.1, 4.6.2, and 4.7. (Note that these versions of the .NET Framework support .NET Standard 2.0 only if additional .NET Standard support files are also deployed on the target system.) For more information, see "BCL - .NET Standard 2.0 Support" in the [.NET Framework 4.7.1 Runtime and Compiler Features](https://devblogs.microsoft.com/dotnet/net-framework-4-7-1-runtime-and-compiler-features/) blog post.

**Support for configuration builders**

Configuration builders allow developers to inject and build configuration settings for applications dynamically at run time. Custom configuration builders can be used to modify existing data in a configuration section or to build a configuration section entirely from scratch. Without configuration builders, .config files are static, and their settings are defined some time before an application is launched.

To create a custom configuration builder, you derive your builder from the abstract <xref:System.Configuration.ConfigurationBuilder> class and override its <xref:System.Configuration.ConfigurationBuilder.ProcessConfigurationSection%2A?displayProperty=nameWithType> and <xref:System.Configuration.ConfigurationBuilder.ProcessRawXml%2A?displayProperty=nameWithType>. You also define your builders in your .config file. For more information, see the "Configuration Builders" section in the [.NET Framework 4.7.1 ASP.NET and Configuration Features](https://devblogs.microsoft.com/dotnet/net-framework-4-7-1-asp-net-and-configuration-features/) blog post.

**Run-time feature detection**

The <xref:System.Runtime.CompilerServices.RuntimeFeature?displayProperty=nameWithType> class provides a mechanism for determine whether a predefined feature is supported on a given .NET implementation at compile time or run time. At compile time, a compiler can check whether a specified field exists to determine whether the feature is supported; if so, it can emit code that takes advantage of that feature. At run time, an application can call the <xref:System.Runtime.CompilerServices.RuntimeFeature.IsSupported%2A?displayProperty=nameWithType> method before emitting code at runtime. For more information, see [Add helper method to describe features supported by the runtime](https://github.com/dotnet/corefx/issues/17116).

**Value tuple types are serializable**

Starting with .NET Framework 4.7.1, <xref:System.ValueTuple?displayProperty=nameWithType> and its associated generic types are marked as [Serializable](xref:System.SerializableAttribute), which allows binary serialization. This should make migrating Tuple types, such as <xref:System.Tuple%603> and <xref:System.Tuple%604>, to value tuple types easier. For more information, see "Compiler -- ValueTuple is Serializable" in the [.NET Framework 4.7.1 Runtime and Compiler Features](https://devblogs.microsoft.com/dotnet/net-framework-4-7-1-runtime-and-compiler-features/) blog post.

**Support for read-only references**

.NET Framework 4.7.1 adds the <xref:System.Runtime.CompilerServices.IsReadOnlyAttribute?displayProperty=nameWithType>. This attribute is used by language compilers to mark members that have read-only ref return types or parameters. For more information, see "Compiler -- Support for ReadOnlyReferences" in the [.NET Framework 4.7.1 Runtime and Compiler Features](https://devblogs.microsoft.com/dotnet/net-framework-4-7-1-runtime-and-compiler-features/) blog post. For information on ref return values, see [Ref return values and ref locals (C# Guide)](~/docs/csharp/programming-guide/classes-and-structs/ref-returns.md) and [Ref return values (Visual Basic)](../../visual-basic/programming-guide/language-features/procedures/ref-return-values.md).

<a name="clr" />

#### Common language runtime (CLR)

**Garbage collection performance improvements**

Changes to garbage collection (GC) in .NET Framework 4.7.1 improve overall performance, especially for Large Object Heap (LOH) allocations. In .NET Framework 4.7.1, separate locks are used for Small Object Heap (SOH) and LOH allocations, which allows LOH allocations to occur when Background GC (BGC) is sweeping the SOH. As a result, applications that make a large number of LOH allocations should see a reduction in allocation lock contention and improved performance. For more information, see the "Runtime -- GC Performance Improvements" section in the [.NET Framework 4.7.1 Runtime and Compiler Features](https://devblogs.microsoft.com/dotnet/net-framework-4-7-1-runtime-and-compiler-features/) blog post.

<a name="net471"/>

#### Networking

**SHA-2 support for Message.HashAlgorithm**

In .NET Framework 4.7 and earlier versions, the <xref:System.Messaging.Message.HashAlgorithm%2A?displayProperty=nameWithType> property supported values of <xref:System.Messaging.HashAlgorithm.Md5?displayProperty=nameWithType> and <xref:System.Messaging.HashAlgorithm.Sha?displayProperty=nameWithType> only. Starting with .NET Framework 4.7.1, <xref:System.Messaging.HashAlgorithm.Sha256?displayProperty=nameWithType>, <xref:System.Messaging.HashAlgorithm.Sha384?displayProperty=nameWithType>, and <xref:System.Messaging.HashAlgorithm.Sha512?displayProperty=nameWithType> are also supported. Whether this value is actually used depends on MSMQ, since the <xref:System.Messaging.Message> instance itself does no hashing but simply passes on values to MSMQ. For more information, see the "SHA-2 support for Message.HashAlgorithm" section in the [.NET Framework 4.7.1 ASP.NET and Configuration features](https://devblogs.microsoft.com/dotnet/net-framework-4-7-1-asp-net-and-configuration-features/) blog post.

<a name="asp-net471" />

#### ASP.NET

**Execution steps in ASP.NET applications**

ASP.NET processes requests in a predefined pipeline that includes 23 events. ASP.NET executes each event handler as an execution step. In versions of ASP.NET up to .NET Framework 4.7, ASP.NET can't flow the execution context due to switching between native and managed threads. Instead, ASP.NET selectively flows only the <xref:System.Web.HttpContext>. Starting with .NET Framework 4.7.1, the <xref:System.Web.HttpApplication.OnExecuteRequestStep(System.Action{System.Web.HttpContextBase,System.Action})?displayProperty=nameWithType> method also allows modules to restore ambient data. This feature is targeted at libraries concerned with tracing, profiling, diagnostics, or transactions, for example, that care about the execution flow of the application. For more information, see the "ASP.NET Execution Step Feature" in the [.NET Framework 4.7.1 ASP.NET and Configuration Features](https://devblogs.microsoft.com/dotnet/net-framework-4-7-1-asp-net-and-configuration-features/) blog post.

**ASP.NET HttpCookie parsing**

.NET Framework 4.7.1 includes a new method, <xref:System.Web.HttpCookie.TryParse%2A?displayProperty=nameWithType>, that provides a standardized way to create an <xref:System.Web.HttpCookie> object from a string and accurately assign cookie values such as expiration date and path. For more information, see "ASP.NET HttpCookie parsing" in the [.NET Framework 4.7.1 ASP.NET and Configuration Features](https://devblogs.microsoft.com/dotnet/net-framework-4-7-1-asp-net-and-configuration-features/) blog post.

**SHA-2 hash options for ASP.NET forms authentication credentials**

In .NET Framework 4.7 and earlier versions, ASP.NET allowed developers to store user credentials with hashed passwords in configuration files using either MD5 or SHA1. Starting with .NET Framework 4.7.1, ASP.NET also supports new secure SHA-2 hash options such as SHA256, SHA384, and SHA512. SHA1 remains the default, and a non-default hash algorithm can be defined in the web configuration file. For example:

```xml
<system.web>
    <authentication mode="Forms">
        <forms loginUrl="~/login.aspx">
          <credentials passwordFormat="SHA512">
            <user name="jdoe" password="6D003E98EA1C7F04ABF8FCB375388907B7F3EE06F278DB966BE960E7CBBD103DF30CA6D61F7E7FD981B2E4E3A64D43C836A4BEDCA165C33B163E6BCDC538A664" />
          </credentials>
        </forms>
    </authentication>
</system.web>
```

<a name="v47" />

## What's new in .NET Framework 4.7

.NET Framework 4.7 includes new features in the following areas:

- [Base classes](#Core47)
- [Networking](#net47)
- [ASP.NET](#ASP-NET47)
- [Windows Communication Foundation (WCF)](#wcf47)
- [Windows Forms](#wf47)
- [Windows Presentation Foundation (WPF)](#WPF47)

For a list of new APIs added to .NET Framework 4.7, see [.NET Framework 4.7 API Changes](https://github.com/Microsoft/dotnet/blob/master/releases/net47/dotnet47-api-changes.md) on GitHub. For a list of feature improvements and bug fixes in .NET Framework 4.7, see [.NET Framework 4.7 List of Changes](https://github.com/Microsoft/dotnet/blob/master/releases/net47/dotnet47-changes.md) on GitHub.  For additional information, see [Announcing the .NET Framework 4.7](https://devblogs.microsoft.com/dotnet/announcing-the-net-framework-4-7/) in the .NET blog.

<a name="Core47" />

#### Base classes

.NET Framework 4.7 improves serialization by the <xref:System.Runtime.Serialization.Json.DataContractJsonSerializer>:

**Enhanced functionality with Elliptic Curve Cryptography (ECC)***

In .NET Framework 4.7, `ImportParameters(ECParameters)` methods were added to the <xref:System.Security.Cryptography.ECDsa> and <xref:System.Security.Cryptography.ECDiffieHellman> classes to allow for an object to represent an already-established key. An `ExportParameters(Boolean)` method was also added for exporting the key using explicit curve parameters.

.NET Framework 4.7 also adds support for additional curves (including the Brainpool curve suite), and has added predefined definitions for ease-of-creation through the new <xref:System.Security.Cryptography.ECDsa.Create%2A> and <xref:System.Security.Cryptography.ECDiffieHellman.Create%2A> factory methods.

You can see an [example of .NET Framework 4.7 cryptography improvements](https://gist.github.com/richlander/5a182899895a87a296c21ada97f7a54e) on GitHub.

**Better support for control characters by the DataContractJsonSerializer**

In .NET Framework 4.7, the <xref:System.Runtime.Serialization.Json.DataContractJsonSerializer> serializes control characters in conformity with the ECMAScript 6 standard. This behavior is enabled by default for applications that target .NET Framework 4.7, and is an opt-in feature for applications that are running under .NET Framework 4.7 but target a previous version of the .NET Framework. For more information, see [Retargeting Changes in the .NET Framework 4.7](../migration-guide/retargeting-changes-in-the-net-framework-4-7.md).

<a name="net47" />

#### Networking

.NET Framework 4.7 adds the following network-related feature:

**Default operating system support for TLS protocols***

The TLS stack, which is used by <xref:System.Net.Security.SslStream?displayProperty=nameWithType> and up-stack components such as HTTP, FTP, and SMTP, allows developers to use the default TLS protocols supported by the operating system. Developers need no longer hard-code a TLS version.

<a name="ASP-NET47" />

#### ASP.NET

In .NET Framework 4.7, ASP.NET includes the following new features:

**Object Cache Extensibility**

Starting with .NET Framework 4.7, ASP.NET adds a new set of APIs that allow developers to replace the default ASP.NET implementations for in-memory object caching and memory monitoring. Developers can now replace any of the following three components if the ASP.NET implementation is not adequate:

- **Object Cache Store**. By using the new cache providers configuration section, developers can plug in new implementations of an object cache for an ASP.NET application by using the new **ICacheStoreProvider** interface.

- **Memory monitoring**. The default memory monitor in ASP.NET notifies applications when they are running close to the configured private bytes limit for the process, or when the machine is low on total available physical RAM. When these limits are near, notifications are fired. For some applications, notifications are fired too close to the configured limits to allow for useful reactions. Developers can now write their own memory monitors to replace the default by using the <xref:System.Web.Hosting.ApplicationMonitors.MemoryMonitor%2A?displayProperty=nameWithType> property.

- **Memory Limit Reactions**. By default, ASP.NET attempts to trim the object cache and periodically call <xref:System.GC.Collect%2A?displayProperty=nameWithType> when the private byte process limit is near. For some applications, the frequency of calls to <xref:System.GC.Collect%2A?displayProperty=nameWithType> or the amount of cache that is trimmed are inefficient. Developers can now replace or supplement the default behavior by subscribing **IObserver** implementations to the application's memory monitor.

<a name="wcf47" />

#### Windows Communication Foundation (WCF)

Windows Communication Foundation (WCF) adds the following features and changes:

**Ability to configure the default message security settings to TLS 1.1 or TLS 1.2**

Starting with .NET Framework 4.7, WCF allows you to configure TSL 1.1 or TLS 1.2 in addition to SSL 3.0 and TSL 1.0 as the default message security protocol. This is an opt-in setting; to enable it, you must add the following entry to your application configuration file:

```xml
<runtime>
   <AppContextSwitchOverrides value="Switch.System.ServiceModel.DisableUsingServicePointManagerSecurityProtocols=false;Switch.System.Net.DontEnableSchUseStrongCrypto=false" />
</runtime>
```

**Improved reliability of WCF applications and WCF serialization**

WCF includes a number of code changes that eliminate race conditions, thereby improving performance and the reliability of serialization options. These include:

- Better support for mixing asynchronous and synchronous code in calls to **SocketConnection.BeginRead** and **SocketConnection.Read**.
- Improved reliability when aborting a connection with **SharedConnectionListener** and **DuplexChannelBinder**.
- Improved reliability of serialization operations when calling the <xref:System.Runtime.Serialization.FormatterServices.GetSerializableMembers%28System.Type%29?displayProperty=nameWithType> method.
- Improved reliability when removing a waiter by calling the **ChannelSynchronizer.RemoveWaiter** method.

<a name="wf47" />

#### Windows Forms

In .NET Framework 4.7, Windows Forms improves support for high DPI monitors.

**High DPI support**

Starting with applications that target .NET Framework 4.7, the .NET Framework features high DPI and dynamic DPI support for Windows Forms applications. High DPI support improves the layout and appearance of forms and controls on high DPI monitors. Dynamic DPI changes the layout and appearance of forms and controls when the user changes the DPI or display scale factor of a running application.

High DPI support is an opt-in feature that you configure by defining a [\<System.Windows.Forms.ConfigurationSection>](../configure-apps/file-schema/winforms/index.md) section in your application configuration file. For more information on adding high DPI support and dynamic DPI support to your Windows Forms application, see [High DPI Support in Windows Forms](../winforms/high-dpi-support-in-windows-forms.md).

<a name="WPF47" />

#### Windows Presentation Foundation (WPF)

In .NET Framework 4.7, WPF includes the following enhancements:

**Support for a touch/stylus stack based on Windows WM_POINTER messages**

You now have the option of using a touch/stylus stack based on [WM_POINTER messages](https://docs.microsoft.com/previous-versions/windows/desktop/InputMsg/messages) instead of the Windows Ink Services Platform (WISP). This is an opt-in feature in the .NET Framework. For more information, see [Retargeting Changes in the .NET Framework 4.7](../migration-guide/retargeting-changes-in-the-net-framework-4-7.md).

**New implementation for WPF printing APIs**

WPF's printing APIs in the <xref:System.Printing.PrintQueue?displayProperty=nameWithType> class call the Windows [Print Document Package API](/windows/desktop/printdocs/tailored-app-printing-api) instead of the deprecated [XPS Print API](/windows/desktop/printdocs/xps-printing). For the impact of this change on application compatibility, see [Retargeting Changes in the .NET Framework 4.7](../migration-guide/retargeting-changes-in-the-net-framework-4-7.md).

<a name="v462" />

## What's new in .NET Framework 4.6.2

The .NET Framework 4.6.2 includes new features in the following areas:

- [ASP.NET](#ASPNET462)

- [Character categories](#Strings)

- [Cryptography](#Crypto462)

- [SqlClient](#SQLClient)

- [Windows Communication Foundation](#WCF)

- [Windows Presentation Foundation (WPF)](#WPF462)

- [Windows Workflow Foundation (WF)](#WF462)

- [ClickOnce](#clickonce-1)

- [Converting Windows Forms and WPF apps to UWP apps](#UWPConvert)

- [Debugging improvements](#Debug462)

For a list of new APIs added to .NET Framework 4.6.2, see [.NET Framework 4.6.2 API Changes](https://github.com/Microsoft/dotnet/blob/master/releases/net462/dotnet462-api-changes.md) on GitHub. For a list of feature improvements and bug fixes in .NET Framework 4.6.2, see [.NET Framework 4.6.2 List of Changes](https://go.microsoft.com/fwlink/?LinkId=708778) on GitHub.  For additional information, see [Announcing .NET Framework 4.6.2](https://devblogs.microsoft.com/dotnet/announcing-net-framework-4-6-2/) in the .NET blog.

<a name="ASPNET462" />

### ASP.NET

In the .NET Framework 4.6.2, ASP.NET includes the following enhancements:

**Improved support for localized error messages in data annotation validators**

Data annotation validators enable you to perform validation by adding one or more attributes to a class property. The attribute's <xref:System.ComponentModel.DataAnnotations.ValidationAttribute.ErrorMessage%2A?displayProperty=nameWithType> element defines the text of the error message if validation fails. Starting with the .NET Framework 4.6.2, ASP.NET makes it easy to localize error messages. Error messages will be localized if:

1. The <xref:System.ComponentModel.DataAnnotations.ValidationAttribute.ErrorMessage%2A?displayProperty=nameWithType> is provided in the validation attribute.

2. The resource file is stored in the App_LocalResources folder.

3. The name of the localized resources file has the form `DataAnnotation.Localization.{`*name*`}.resx`, where *name* is a culture name in the format *languageCode*`-`*country/regionCode* or *languageCode*.

4. The key name of the resource is the string assigned to the <xref:System.ComponentModel.DataAnnotations.ValidationAttribute.ErrorMessage%2A?displayProperty=nameWithType> attribute,  and its value is the localized error message.

For example, the following data annotation attribute defines the default culture's error message for an invalid rating.

```csharp
public class RatingInfo
{
   [Required(ErrorMessage = "The rating must be between 1 and 10.")]
   [Display(Name = "Your Rating")]
   public int Rating { get; set; }
}
```

```vb
Public Class RatingInfo
   <Required(ErrorMessage = "The rating must be between 1 and 10.")>
   <Display(Name = "Your Rating")>
   Public Property Rating As Integer = 1
End Class
```

You can then create a resource file, DataAnnotation.Localization.fr.resx, whose key is the error message string and whose value is the localized error message. The file must be found in the `App.LocalResources` folder. For example, the following is the key and its value in a localized French (fr) language error message:

| Name                                 | Value                                     |
| ------------------------------------ | ----------------------------------------- |
| The rating must be between 1 and 10. | La note doit être comprise entre 1 et 10. |

 In addition, data annotation localization is extensible. Developers can plug in their own string localizer provider by implementing the <xref:System.Web.Globalization.IStringLocalizerProvider> interface to store localization string somewhere other than in a resource file.

 **Async support with session-state store providers**

 ASP.NET now allows task-returning methods to be used with session-state store providers, thereby allowing ASP.NET apps to get the scalability benefits of async. To supports asynchronous operations with session state store providers, ASP.NET includes  a new interface, <xref:System.Web.SessionState.ISessionStateModule?displayProperty=nameWithType>, which inherits from <xref:System.Web.IHttpModule> and allows developers to implement their own session-state module and async session store providers. The interface is defined as follows:

```csharp
public interface ISessionStateModule : IHttpModule {
    void ReleaseSessionState(HttpContext context);
    Task ReleaseSessionStateAsync(HttpContext context);
}
```

```vb
Public Interface ISessionStateModule : Inherits IHttpModule
   Sub ReleaseSessionState(context As HttpContext)
   Function ReleaseSessionStateAsync(context As HttpContext) As Task
End Interface
```

 In addition, the <xref:System.Web.SessionState.SessionStateUtility> class includes two new methods, <xref:System.Web.SessionState.SessionStateUtility.IsSessionStateReadOnly%2A> and <xref:System.Web.SessionState.SessionStateUtility.IsSessionStateRequired%2A>, that can be used to support asynchronous operations.

 **Async support for output-cache providers**

 Starting with the .NET Framework 4.6.2, task-returning methods can be used with output-cache providers to provide the scalability benefits of async.  Providers that implement these methods reduce thread-blocking on a web server and improve the scalability of an ASP.NET service.

 The following APIs have been added to support asynchronous output-cache providers:

- The <xref:System.Web.Caching.OutputCacheProviderAsync?displayProperty=nameWithType> class, which inherits from <xref:System.Web.Caching.OutputCacheProvider?displayProperty=nameWithType> and allows developers to implement an asynchronous output-cache provider.

- The <xref:System.Web.Caching.OutputCacheUtility> class, which provides helper methods for configuring the output cache.

- 18 new methods in the <xref:System.Web.HttpCachePolicy?displayProperty=nameWithType> class. These include <xref:System.Web.HttpCachePolicy.GetCacheability%2A>, <xref:System.Web.HttpCachePolicy.GetCacheExtensions%2A>, <xref:System.Web.HttpCachePolicy.GetETag%2A>, <xref:System.Web.HttpCachePolicy.GetETagFromFileDependencies%2A>, <xref:System.Web.HttpCachePolicy.GetMaxAge%2A>, <xref:System.Web.HttpCachePolicy.GetMaxAge%2A>, <xref:System.Web.HttpCachePolicy.GetNoStore%2A>, <xref:System.Web.HttpCachePolicy.GetNoTransforms%2A>, <xref:System.Web.HttpCachePolicy.GetOmitVaryStar%2A>, <xref:System.Web.HttpCachePolicy.GetProxyMaxAge%2A>, <xref:System.Web.HttpCachePolicy.GetRevalidation%2A>, <xref:System.Web.HttpCachePolicy.GetUtcLastModified%2A>, <xref:System.Web.HttpCachePolicy.GetVaryByCustom%2A>, <xref:System.Web.HttpCachePolicy.HasSlidingExpiration%2A>, and <xref:System.Web.HttpCachePolicy.IsValidUntilExpires%2A>.

- 2 new methods in the <xref:System.Web.HttpCacheVaryByContentEncodings?displayProperty=nameWithType> class:  <xref:System.Web.HttpCacheVaryByContentEncodings.GetContentEncodings%2A> and <xref:System.Web.HttpCacheVaryByContentEncodings.SetContentEncodings%2A>.

- 2 new methods in the <xref:System.Web.HttpCacheVaryByHeaders?displayProperty=nameWithType> class: <xref:System.Web.HttpCacheVaryByHeaders.GetHeaders%2A> and <xref:System.Web.HttpCacheVaryByHeaders.SetHeaders%2A>.

- 2 new methods in the <xref:System.Web.HttpCacheVaryByParams?displayProperty=nameWithType> class: <xref:System.Web.HttpCacheVaryByParams.GetParams%2A> and <xref:System.Web.HttpCacheVaryByParams.SetParams%2A>.

- In the <xref:System.Web.Caching.AggregateCacheDependency?displayProperty=nameWithType> class, the <xref:System.Web.Caching.AggregateCacheDependency.GetFileDependencies%2A> method.

- In the <xref:System.Web.Caching.CacheDependency>, the <xref:System.Web.Caching.CacheDependency.GetFileDependencies%2A> method.

<a name="Strings" />

### Character categories

<<<<<<< HEAD
Characters in the  [!INCLUDE[net_v462](../../../includes/net-v462-md.md)] are classified based on the [Unicode Standard, Version 8.0.0](https://www.unicode.org/versions/Unicode8.0.0/). In [!INCLUDE[net_v46](../../../includes/net-v46-md.md)] and .NET Framework 4.6.1, characters were classified based on Unicode 6.3 character categories.
=======
Characters in the  .NET Framework 4.6.2 are classified based on the [Unicode Standard, Version 8.0.0](https://www.unicode.org/versions/Unicode8.0.0/). In [!INCLUDE[net_v46](../../../includes/net-v46-md.md)] and [!INCLUDE[net_v461](../../../includes/net-v461-md.md)], characters were classified based on Unicode 6.3 character categories.
>>>>>>> 3db91bf8

Support for Unicode 8.0 is limited to the classification of characters by the <xref:System.Globalization.CharUnicodeInfo> class and to types and methods that rely on it. These include the <xref:System.Globalization.StringInfo> class, the overloaded <xref:System.Char.GetUnicodeCategory%2A?displayProperty=nameWithType> method, and the [character classes](../../standard/base-types/character-classes-in-regular-expressions.md) recognized by the .NET Framework regular expression engine.  Character and string comparison and sorting is unaffected by this change and continues to rely on the underlying operating system or, on Windows 7 systems, on character data provided by the .NET Framework.

For changes in character categories from Unicode 6.0 to Unicode 7.0, see [The Unicode Standard, Version 7.0.0](https://www.unicode.org/versions/Unicode7.0.0/) at The Unicode Consortium website. For changes from Unicode 7.0 to Unicode 8.0, see [The Unicode Standard, Version 8.0.0](https://www.unicode.org/versions/Unicode8.0.0/) at The Unicode Consortium website.

<a name="Crypto462" />

### Cryptography

**Support for X509 certificates containing FIPS 186-3 DSA**

The .NET Framework 4.6.2 adds support for DSA (Digital Signature Algorithm) X509 certificates whose keys exceed the FIPS 186-2 1024-bit limit.

In addition to supporting the larger key sizes of FIPS 186-3, the .NET Framework 4.6.2 allows computing signatures with the SHA-2 family of hash algorithms (SHA256, SHA384, and SHA512). FIPS 186-3 support is provided by the new <xref:System.Security.Cryptography.DSACng?displayProperty=nameWithType> class.

In keeping with recent changes to the <xref:System.Security.Cryptography.RSA> class in .NET Framework 4.6 and the <xref:System.Security.Cryptography.ECDsa> class in .NET Framework 4.6.1, the <xref:System.Security.Cryptography.DSA> abstract base class in .NET Framework 4.6.2 has additional methods to allow callers to use this functionality without casting. You can call the <xref:System.Security.Cryptography.X509Certificates.DSACertificateExtensions.GetDSAPrivateKey%2A?displayProperty=nameWithType> extension method to sign data, as the following example shows.

```csharp
public static byte[] SignDataDsaSha384(byte[] data, X509Certificate2 cert)
{
    using (DSA dsa = cert.GetDSAPrivateKey())
    {
        return dsa.SignData(data, HashAlgorithmName.SHA384);
    }
}
```

```vb
Public Shared Function SignDataDsaSha384(data As Byte(), cert As X509Certificate2) As Byte()
    Using DSA As DSA = cert.GetDSAPrivateKey()
        Return DSA.SignData(data, HashAlgorithmName.SHA384)
    End Using
End Function
```

And you can call the <xref:System.Security.Cryptography.X509Certificates.DSACertificateExtensions.GetDSAPublicKey%2A?displayProperty=nameWithType> extension method to verify signed data, as the following example shows.

```csharp
public static bool VerifyDataDsaSha384(byte[] data, byte[] signature, X509Certificate2 cert)
{
    using (DSA dsa = cert.GetDSAPublicKey())
    {
        return dsa.VerifyData(data, signature, HashAlgorithmName.SHA384);
    }
}
```

```vb
 Public Shared Function VerifyDataDsaSha384(data As Byte(), signature As Byte(), cert As X509Certificate2) As Boolean
    Using dsa As DSA = cert.GetDSAPublicKey()
        Return dsa.VerifyData(data, signature, HashAlgorithmName.SHA384)
    End Using
End Function
```

**Increased clarity for inputs to ECDiffieHellman key derivation routines**

.NET Framework 3.5 added support for Elliptic Curve Diffie-Hellman Key Agreement with three different Key Derivation Function (KDF) routines. The inputs to the routines, and the routines themselves, were configured via properties on the <xref:System.Security.Cryptography.ECDiffieHellmanCng> object. But since not every routine read every input property, there was ample room for confusion on the past of the developer.

To address this in the .NET Framework 4.6.2, the following three methods have been added to the  <xref:System.Security.Cryptography.ECDiffieHellman> base class to more clearly represent these KDF routines and their inputs:

|ECDiffieHellman method|Description|
|----------------------------|-----------------|
|<xref:System.Security.Cryptography.ECDiffieHellman.DeriveKeyFromHash%28System.Security.Cryptography.ECDiffieHellmanPublicKey%2CSystem.Security.Cryptography.HashAlgorithmName%2CSystem.Byte%5B%5D%2CSystem.Byte%5B%5D%29>|Derives key material using the formula<br /><br /> HASH(secretPrepend &#124;&#124; *x* &#124;&#124; secretAppend)<br /><br /> HASH(secretPrepend OrElse *x* OrElse secretAppend)<br /><br /> where *x* is the computed result of the EC Diffie-Hellman algorithm.|
|<xref:System.Security.Cryptography.ECDiffieHellman.DeriveKeyFromHmac%28System.Security.Cryptography.ECDiffieHellmanPublicKey%2CSystem.Security.Cryptography.HashAlgorithmName%2CSystem.Byte%5B%5D%2CSystem.Byte%5B%5D%2CSystem.Byte%5B%5D%29>|Derives key material using the formula<br /><br /> HMAC(hmacKey, secretPrepend &#124;&#124; *x* &#124;&#124; secretAppend)<br /><br /> HMAC(hmacKey, secretPrepend OrElse *x* OrElse secretAppend)<br /><br /> where *x* is the computed result of the EC Diffie-Hellman algorithm.|
|<xref:System.Security.Cryptography.ECDiffieHellman.DeriveKeyTls%28System.Security.Cryptography.ECDiffieHellmanPublicKey%2CSystem.Byte%5B%5D%2CSystem.Byte%5B%5D%29>|Derives key material using the TLS pseudo-random function (PRF) derivation algorithm.|

**Support for persisted-key symmetric encryption**

The Windows cryptography library (CNG) added support for storing persisted symmetric keys and using hardware-stored symmetric keys, and the .NET Framework 4.6.2 made it possible for developers to make use of this feature.  Since the notion of key names and key providers is implementation-specific, using this feature requires utilizing the constructor of the concrete implementation types instead of the preferred factory approach (such as calling `Aes.Create`).

Persisted-key symmetric encryption support exists for the AES (<xref:System.Security.Cryptography.AesCng>) and 3DES (<xref:System.Security.Cryptography.TripleDESCng>) algorithms. For example:

```csharp
public static byte[] EncryptDataWithPersistedKey(byte[] data, byte[] iv)
{
    using (Aes aes = new AesCng("AesDemoKey", CngProvider.MicrosoftSoftwareKeyStorageProvider))
    {
        aes.IV = iv;

        // Using the zero-argument overload is required to make use of the persisted key
        using (ICryptoTransform encryptor = aes.CreateEncryptor())
        {
            if (!encryptor.CanTransformMultipleBlocks)
            {
                throw new InvalidOperationException("This is a sample, this case wasn’t handled...");
            }

            return encryptor.TransformFinalBlock(data, 0, data.Length);
        }
    }
}
```

```vb
Public Shared Function EncryptDataWithPersistedKey(data As Byte(), iv As Byte()) As Byte()
    Using Aes As Aes = New AesCng("AesDemoKey", CngProvider.MicrosoftSoftwareKeyStorageProvider)
        Aes.IV = iv

        ' Using the zero-argument overload Is required to make use of the persisted key
        Using encryptor As ICryptoTransform = Aes.CreateEncryptor()
            If Not encryptor.CanTransformMultipleBlocks Then
                Throw New InvalidOperationException("This is a sample, this case wasn’t handled...")
            End If
            Return encryptor.TransformFinalBlock(data, 0, data.Length)
        End Using
    End Using
End Function
```

**SignedXml support for SHA-2 hashing**

The .NET Framework 4.6.2 adds support to  the <xref:System.Security.Cryptography.Xml.SignedXml> class for RSA-SHA256, RSA-SHA384, and RSA-SHA512 PKCS#1 signature methods, and SHA256, SHA384, and SHA512 reference digest algorithms.

The URI constants are all exposed on <xref:System.Security.Cryptography.Xml.SignedXml>:

|SignedXml field|Constant|
|---------------------|--------------|
|<xref:System.Security.Cryptography.Xml.SignedXml.XmlDsigSHA256Url>|"http://www.w3.org/2001/04/xmlenc#sha256"|
|<xref:System.Security.Cryptography.Xml.SignedXml.XmlDsigRSASHA256Url>|"http://www.w3.org/2001/04/xmldsig-more#rsa-sha256"|
|<xref:System.Security.Cryptography.Xml.SignedXml.XmlDsigSHA384Url>|"http://www.w3.org/2001/04/xmldsig-more#sha384"|
|<xref:System.Security.Cryptography.Xml.SignedXml.XmlDsigRSASHA384Url>|"http://www.w3.org/2001/04/xmldsig-more#rsa-sha384"|
|<xref:System.Security.Cryptography.Xml.SignedXml.XmlDsigSHA512Url>|"http://www.w3.org/2001/04/xmlenc#sha512"|
|<xref:System.Security.Cryptography.Xml.SignedXml.XmlDsigRSASHA512Url>|"http://www.w3.org/2001/04/xmldsig-more#rsa-sha512"|

 Any programs that have registered a custom <xref:System.Security.Cryptography.SignatureDescription> handler into <xref:System.Security.Cryptography.CryptoConfig> to add support for these algorithms will continue to function as they did in the past, but since there are now platform defaults, the <xref:System.Security.Cryptography.CryptoConfig> registration is no longer necessary.

<a name="SQLClient" />

### SqlClient

.NET Framework Data Provider for SQL Server (<xref:System.Data.SqlClient?displayProperty=nameWithType>) includes the following new features in the .NET Framework 4.6.2:

**Connection pooling and timeouts with Azure SQL databases**

When connection pooling is enabled and a timeout or other login error occurs, an exception is cached, and the cached exception is thrown on any subsequent connection attempt for the next 5 seconds  to 1 minute.  For more details, see [SQL Server Connection Pooling (ADO.NET)](../data/adonet/sql-server-connection-pooling.md).

This behavior is not desirable when connecting to Azure SQL Databases, since connection attempts can fail with transient errors that are typically recovered quickly. To better optimize the connection retry experience, the connection pool blocking period behavior is removed when connections to Azure SQL Databases fail.

The addition of the new `PoolBlockingPeriod` keyword lets you to select the blocking period best suited for your app. Values include:

<xref:System.Data.SqlClient.PoolBlockingPeriod.Auto>

The connection pool blocking period for an application that connects to an Azure SQL Database is disabled, and the connection pool blocking period for an application that connects to any other SQL Server instance is enabled. This is the default value. If the Server endpoint name ends with any of the following, they are considered Azure SQL Databases:

- .database.windows.net

- .database.chinacloudapi.cn

- .database.usgovcloudapi.net

- .database.cloudapi.de

<xref:System.Data.SqlClient.PoolBlockingPeriod.AlwaysBlock>

The connection pool blocking period is always enabled.

<xref:System.Data.SqlClient.PoolBlockingPeriod.NeverBlock>

The connection pool blocking period is always disabled.

**Enhancements for Always Encrypted**

SQLClient introduces two enhancements for Always Encrypted:

- To improve performance of parameterized queries against encrypted database columns, encryption metadata for query parameters is now cached. With the <xref:System.Data.SqlClient.SqlConnection.ColumnEncryptionQueryMetadataCacheEnabled%2A?displayProperty=nameWithType> property set to `true` (which is the default value), if the same query is called multiple times, the client retrieves parameter metadata from the server only once.

- Column encryption key entries in the key cache are now evicted after a configurable time interval, set using the <xref:System.Data.SqlClient.SqlConnection.ColumnEncryptionKeyCacheTtl%2A?displayProperty=nameWithType> property.

<a name="WCF" />

### Windows Communication Foundation

In the .NET Framework 4.6.2, Windows Communication Foundation has been enhanced in the following areas:

**WCF transport security support for certificates stored using CNG**

WCF transport security supports certificates stored using the Windows cryptography library (CNG). In the .NET Framework 4.6.2, this support is limited to using certificates with a public key that has an exponent no more than 32 bits in length. When an application targets the .NET Framework 4.6.2, this feature is on by default.

<<<<<<< HEAD
For applications that target the .NET Framework 4.6.1 and earlier but are running on the [!INCLUDE[net_v462](../../../includes/net-v462-md.md)], this feature can be enabled by adding the following line to the [\<runtime>](../configure-apps/file-schema/runtime/runtime-element.md) section of the app.config or web.config file.
=======
For applications that target the [!INCLUDE[net_v461](../../../includes/net-v461-md.md)] and earlier but are running on the .NET Framework 4.6.2, this feature can be enabled by adding the following line to the [\<runtime>](../configure-apps/file-schema/runtime/runtime-element.md) section of the app.config or web.config file.
>>>>>>> 3db91bf8

```xml
<AppContextSwitchOverrides
    value="Switch.System.ServiceModel.DisableCngCertificates=false"
/>
```

This can also be done programmatically with code like the following:

```csharp
private const string DisableCngCertificates = @"Switch.System.ServiceModel.DisableCngCertificates";
AppContext.SetSwitch(disableCngCertificates, false);
```

```vb
Const DisableCngCertificates As String = "Switch.System.ServiceModel.DisableCngCertificates"
AppContext.SetSwitch(disableCngCertificates, False)
```

**Better support for multiple daylight saving time adjustment rules by the DataContractJsonSerializer class**

Customers can use an application configuration setting to determine whether the <xref:System.Runtime.Serialization.Json.DataContractJsonSerializer> class supports multiple adjustment rules for a single time zone. This is an opt-in feature. To enable it, add the following setting to your app.config file:

```xml
<runtime>
     <AppContextSwitchOverrides value="Switch.System.Runtime.Serialization.DoNotUseTimeZoneInfo=false" />
</runtime>
```

When this feature is enabled, a <xref:System.Runtime.Serialization.Json.DataContractJsonSerializer> object uses the <xref:System.TimeZoneInfo> type instead of the <xref:System.TimeZone> type to deserialize date and time data. <xref:System.TimeZoneInfo> supports multiple adjustment rules, which makes it possible to work with historic time zone data;   <xref:System.TimeZone> does not.

For more information on the <xref:System.TimeZoneInfo> structure and time zone adjustments, see [Time Zone Overview](../../standard/datetime/time-zone-overview.md).

**NetNamedPipeBinding best match**

WCF has a new app setting that can be set on client applications to ensure they always connect to the service listening on the URI that best matches the one that they request. With this app setting set to `false` (the default), it is possible for clients using <xref:System.ServiceModel.NetNamedPipeBinding> to attempt to connect to a service listening on a URI that is a substring of the requested URI.

For example, a client tries to connect to a service listening at `net.pipe://localhost/Service1`, but a different service on that machine running with administrator privilege is listening at `net.pipe://localhost`. With this app setting set to `false`, the client would attempt to connect to the wrong service. After setting the app setting to `true`, the client will always connect to the best matching service.

> [!NOTE]
> Clients using <xref:System.ServiceModel.NetNamedPipeBinding> find services based on the service's base address (if it exists) rather than the full endpoint address. To ensure this setting always works the service should use a unique base address.

To enable this change, add the following app setting to your client application's App.config or Web.config file:

```xml
<configuration>
    <appSettings>
        <add key="wcf:useBestMatchNamedPipeUri" value="true" />
    </appSettings>
</configuration>
```

**SSL 3.0 is not a default protocol**

When using NetTcp with transport security and a credential type of certificate, SSL 3.0 is no longer a default protocol used for negotiating a secure connection. In most cases, there should be no impact to existing apps, because TLS 1.0 is included in the protocol list for NetTcp. All existing clients should be able to negotiate a connection using at least TLS 1.0. If Ssl3 is required, use one of the following configuration mechanisms to add it to the list of negotiated protocols.

- The <xref:System.ServiceModel.Channels.SslStreamSecurityBindingElement.SslProtocols%2A?displayProperty=nameWithType> property

- The <xref:System.ServiceModel.TcpTransportSecurity.SslProtocols%2A?displayProperty=nameWithType> property

- The [\<transport>](../configure-apps/file-schema/wcf/transport-of-nettcpbinding.md) section of the [\<netTcpBinding>](../configure-apps/file-schema/wcf/nettcpbinding.md) section

- The [\<sslStreamSecurity>](../configure-apps/file-schema/wcf/sslstreamsecurity.md) section of the [\<customBinding>](../configure-apps/file-schema/wcf/custombinding.md) section

<a name="WPF462" />

### Windows Presentation Foundation (WPF)

In the .NET Framework 4.6.2, Windows Presentation Foundation has been enhanced in the following areas:

**Group sorting**

An application that uses a <xref:System.Windows.Data.CollectionView> object to group data can now explicitly declare how to  sort the groups. Explicit sorting addresses the problem of non-intuitive ordering that occurs when an app dynamically adds or removes groups, or when it changes the value of item properties involved in grouping. It can also improve the performance of the group creation process by moving comparisons of the grouping properties from the sort of the full collection to the sort of the groups.

To support group sorting, the new <xref:System.ComponentModel.GroupDescription.SortDescriptions%2A?displayProperty=nameWithType> and <xref:System.ComponentModel.GroupDescription.CustomSort%2A?displayProperty=nameWithType> properties describe how to sort the collection of groups produced by the <xref:System.ComponentModel.GroupDescription> object. This is analogous to the way the identically named <xref:System.Windows.Data.ListCollectionView> properties describe how to sort the data items.

Two new static properties of the <xref:System.Windows.Data.PropertyGroupDescription> class,  <xref:System.Windows.Data.PropertyGroupDescription.CompareNameAscending%2A> and <xref:System.Windows.Data.PropertyGroupDescription.CompareNameDescending%2A>, can be used for the most common cases.

For example, the following XAML groups data by age, sort the age groups in ascending order, and group the items within each age group by last name.

```xaml
<GroupDescriptions>
     <PropertyGroupDescription
         PropertyName="Age"
         CustomSort=
              "{x:Static PropertyGroupDescription.CompareNamesAscending}"/>
     </PropertyGroupDescription>
</GroupDescriptions>

<SortDescriptions>
     <SortDescription PropertyName="LastName"/>
</SortDescriptions>
```

**Soft keyboard support**

Soft Keyboard support enables focus tracking in a WPF applications by automatically invoking and dismissing the new Soft Keyboard in Windows 10 when the touch input is received by a control that can take textual input.

In previous versions of the .NET Framework, WPF applications cannot opt into the focus tracking without disabling WPF pen/touch gesture support.  As a result, WPF applications must choose between full WPF touch support or rely on Windows mouse promotion.

**Per-monitor DPI**

To support the recent proliferation of high-DPI and hybrid-DPI environments for WPF apps, WPF in the .NET Framework 4.6.2 enables per-monitor awareness. See the [samples and developer guide](https://github.com/Microsoft/WPF-Samples/tree/master/PerMonitorDPI) on GitHub for more information about how to enable your WPF app to become per-monitor DPI aware.

In previous versions of the .NET Framework, WPF apps are system-DPI aware. In other words, the application's UI is scaled by the OS as appropriate, depending on the DPI of the monitor on which the app is rendered. ,

For apps running under the .NET Framework 4.6.2, you can disable per-monitor DPI changes in WPF apps by adding a configuration statement to the [\<runtime>](../configure-apps/file-schema/runtime/runtime-element.md) section of your application configuration file, as follows:

```xml
<runtime>
   <AppContextSwitchOverrides value="Switch.System.Windows.DoNotScaleForDpiChanges=false"/>
</runtime>
```

<a name="WF462" />

### Windows Workflow Foundation (WF)

In the .NET Framework 4.6.2, Windows Workflow Foundation has been enhanced in the following area:

**Support for C# expressions and IntelliSense in the Re-hosted WF Designer**

Starting with the [!INCLUDE[net_v45](../../../includes/net-v45-md.md)], WF supports C# expressions in both the Visual Studio Designer and in code workflows. The Re-hosted Workflow Designer is a key feature of WF that allows for the Workflow Designer to be in an application outside Visual Studio (for example, in WPF).  Windows Workflow Foundation provides the ability to support C# expressions and IntelliSense in the Re-hosted Workflow Designer. For more information, see the [Windows Workflow Foundation blog](https://go.microsoft.com/fwlink/?LinkID=809042&clcid=0x409).

`Availability of IntelliSense when a customer rebuilds a workflow project from Visual Studio`
In versions of the .NET Framework prior to the .NET Framework 4.6.2, WF Designer IntelliSense is broken when a customer rebuilds a workflow project from Visual Studio. While the project build is successful, the workflow types are not found on the designer, and warnings from IntelliSense for the missing workflow types appear in the **Error List** window. The .NET Framework 4.6.2 addresses this issue and makes IntelliSense available.

**Workflow V1 applications with Workflow Tracking on now run under FIPS-mode**

Machines with FIPS Compliance Mode enabled can now successfully run a workflow Version 1-style application with Workflow tracking on. To enable this scenario, you must make the following change to your app.config file:

```xml
<add key="microsoft:WorkflowRuntime:FIPSRequired" value="true" />
```

If this scenario is not enabled, running the application continues to generate an exception with the message, "This implementation is not part of the Windows Platform FIPS validated cryptographic algorithms."

**Workflow Improvements when using Dynamic Update with Visual Studio Workflow Designer**

The Workflow Designer, FlowChart Activity Designer, and other Workflow Activity Designers now successfully load and display workflows that have been saved after calling  the <xref:System.Activities.DynamicUpdate.DynamicUpdateServices.PrepareForUpdate%2A?displayProperty=nameWithType> method. In versions of the .NET Framework before .NET Framework 4.6.2, loading a XAML file in Visual Studio for a workflow that has been saved after calling <xref:System.Activities.DynamicUpdate.DynamicUpdateServices.PrepareForUpdate%2A?displayProperty=nameWithType> can result in the following issues:

- The Workflow Designer can't load the XAML file correctly (when the <xref:System.Activities.Presentation.ViewState.ViewStateData.Id%2A?displayProperty=nameWithType> is at the end of the line).

- Flowchart Activity Designer or other Workflow Activity Designers may display all objects in their default locations as opposed to attached property values.

<a name="clickonce-1" />

### ClickOnce

ClickOnce has been updated to support TLS 1.1 and TLS 1.2 in addition to the 1.0 protocol, which it already supports. ClickOnce automatically detects which protocol is required; no extra steps within the ClickOnce application are required to enable TLS 1.1 and 1.2 support.

<a name="UWPConvert" />

### Converting Windows Forms and WPF apps to  UWP apps

Windows now offers capabilities to bring existing Windows desktop apps, including WPF and Windows Forms apps, to the Universal Windows Platform (UWP). This technology acts as a bridge by enabling you to gradually migrate your existing code base to UWP, thereby bringing your app to all Windows 10 devices.

Converted desktop apps gain an app identity similar to the app identity of UWP apps, which makes UWP APIs accessible to enable features such as Live Tiles and notifications. The app continues to behave as before and runs as a full trust app. Once the app is converted, an app container process can be added to the existing full trust process to add an adaptive user interface. When all functionality is moved to the app container process, the full trust process can be removed and the new UWP app can be made available to all Windows 10 devices.

<a name="Debug462" />

### Debugging improvements

The *unmanaged debugging API* has been enhanced in the .NET Framework 4.6.2 to perform additional analysis when a <xref:System.NullReferenceException> is thrown so that it is possible to determine which variable in a single line of source code is `null`.   To support this scenario, the following APIs have been added to the unmanaged debugging API.

- The [ICorDebugCode4](../unmanaged-api/debugging/icordebugcode4-interface.md), [ICorDebugVariableHome](../unmanaged-api/debugging/icordebugvariablehome-interface.md), and [ICorDebugVariableHomeEnum](../unmanaged-api/debugging/icordebugvariablehomeenum-interface.md) interfaces, which expose the native homes of managed variables. This enables debuggers to do some code flow analysis when a  <xref:System.NullReferenceException> occurs and to work backwards to determine the managed variable that corresponds to the native location that was `null`.

- The [ICorDebugType2::GetTypeID](../unmanaged-api/debugging/icordebugtype2-gettypeid-method.md) method provides a mapping for ICorDebugType to [COR_TYPEID](../unmanaged-api/debugging/cor-typeid-structure.md), which allows the debugger to obtain a [COR_TYPEID](../unmanaged-api/debugging/cor-typeid-structure.md) without an instance of the ICorDebugType. Existing APIs on [COR_TYPEID](../unmanaged-api/debugging/cor-typeid-structure.md) can then be used to determine the class layout of the type.

<a name="v461" />

## What's new in .NET Framework 4.6.1

The .NET Framework 4.6.1 includes new features in the following areas:

- [Cryptography](#Crypto)

- [ADO.NET](#ADO.NET461)

- [Windows Presentation Foundation (WPF)](#WPF461)

- [Windows Workflow Foundation](#WWF461)

- [Profiling](#Profile461)

- [NGen](#NGEN461)

For more information on the .NET Framework 4.6.1, see the following topics:

- [.NET Framework 4.6.1 list of changes](https://go.microsoft.com/fwlink/?LinkId=622964)

- [Application Compatibility in 4.6.1](../migration-guide/application-compatibility-in-the-net-framework-4-6-1.md)

- [.NET Framework API diff](https://go.microsoft.com/fwlink/?LinkId=622989) (on GitHub)

<a name="Crypto" />

### Cryptography: Support for X509 certificates containing ECDSA

.NET Framework 4.6 added RSACng support for X509 certificates. The .NET Framework 4.6.1 adds support for ECDSA (Elliptic Curve Digital Signature Algorithm) X509 certificates.

ECDSA offers better performance and is a more secure cryptography algorithm than RSA, providing an excellent choice where Transport Layer Security (TLS) performance and scalability is a concern. The .NET Framework implementation wraps calls into existing Windows functionality.

The following example code shows how easy it is to generate a signature for a byte stream by using the new  support for ECDSA  X509 certificates included in the .NET Framework 4.6.1.

[!code-csharp[whatsnew.461.crypto#1](~/samples/snippets/csharp/VS_Snippets_CLR/whatsnew.461.crypto/cs/Code46.cs#1)]
[!code-vb[whatsnew.461.crypto#1](~/samples/snippets/visualbasic/VS_Snippets_CLR/whatsnew.461.crypto/vb/Code461.vb#1)]

This offers a marked contrast to the code needed to generate a signature in .NET Framework 4.6.

[!code-csharp[whatsnew.461.crypto#2](~/samples/snippets/csharp/VS_Snippets_CLR/whatsnew.461.crypto/cs/Code46.cs#2)]
[!code-vb[whatsnew.461.crypto#2](~/samples/snippets/visualbasic/VS_Snippets_CLR/whatsnew.461.crypto/vb/Code46.vb#2)]

<a name="ADO.NET461" />

### ADO.NET

The following have been added to ADO.NET:

**Always Encrypted support for hardware protected keys**

ADO.NET now supports storing Always Encrypted column master keys natively in Hardware Security Modules (HSMs). With this support, customers can leverage asymmetric keys stored in HSMs without having to write custom column master key store providers and registering them in applications.

Customers need to install the HSM vendor-provided CSP provider or CNG key store providers on the app servers or client computers in order to access Always Encrypted data protected with column master keys stored in a HSM.

**Improved <xref:System.Data.SqlClient.SqlConnectionStringBuilder.MultiSubnetFailover%2A> connection behavior for AlwaysOn**

SqlClient now automatically provides faster connections to an AlwaysOn Availability Group (AG). It transparently detects whether your application is connecting to an AlwaysOn availability group (AG) on a different subnet and quickly discovers the current active server and provides a connection to the server. Prior to this release, an application had to set the connection string to include `"MultisubnetFailover=true"` to indicate that it was connecting to an AlwaysOn Availability Group. Without setting the connection keyword to `true`, an application might experience a timeout while connecting to an AlwaysOn Availability Group. With this release, an application does *not* need to set <xref:System.Data.SqlClient.SqlConnectionStringBuilder.MultiSubnetFailover%2A> to `true` anymore. For more information about SqlClient support for Always On Availability Groups, see [SqlClient Support for High Availability, Disaster Recovery](../data/adonet/sql/sqlclient-support-for-high-availability-disaster-recovery.md).

<a name="WPF461" />

### Windows Presentation Foundation (WPF)

Windows Presentation Foundation includes a number of improvements and changes.

**Improved performance**

The delay in firing touch events has been fixed in the .NET Framework 4.6.1. In addition, typing in a <xref:System.Windows.Controls.RichTextBox> control no longer ties up the render thread during fast input.

**Spell checking improvements**

The spell checker in WPF has been updated on Windows 8.1 and later versions to leverage operating system support for spell-checking additional languages.  There is no change in functionality on Windows versions prior to Windows 8.1.

As in previous versions of the .NET Framework, the language for a <xref:System.Windows.Controls.TextBox> control ora <xref:System.Windows.Controls.RichTextBox> block is detected by looking for information in the following order:

- `xml:lang`, if it is present.

- Current input language.

- Current thread culture.

For additional information on language support in WPF, see the [WPF blog post on .NET Framework 4.6.1 features](https://go.microsoft.com/fwlink/?LinkID=691819).

**Additional support for per-user custom dictionaries**

In .NET Framework 4.6.1, WPF recognizes custom dictionaries that are registered globally. This capability is available in addition to the ability to register them per-control.

In previous versions of WPF, custom dictionaries did not recognize Excluded Words and AutoCorrect lists. They are supported on Windows 8.1 and Windows 10 through the use of files that can be placed under the `%AppData%\Microsoft\Spelling\<language tag>` directory.  The following rules apply to these files:

- The files should have extensions of .dic (for added words), .exc (for excluded words), or .acl (for AutoCorrect).

- The files should be UTF-16 LE plaintext that starts with the Byte Order Mark (BOM).

- Each line should consist of a word (in the added and excluded word lists), or an autocorrect pair with the words separated by a vertical bar ("&#124;") (in the AutoCorrect word list).

- These files are considered read-only and are not modified by the system.

> [!NOTE]
> These new file-formats are not directly supported by the WPF spell checking APIs, and the custom dictionaries supplied to WPF in applications should continue to use .lex files.

**Samples**

There are a number of WPF samples on the [Microsoft/WPF-Samples](https://github.com/Microsoft/WPF-Samples) GitHub repository. Help us improve our samples by sending us a pull-request or opening a [GitHub issue](https://github.com/Microsoft/WPF-Samples/issues).

**DirectX extensions**

WPF includes a [NuGet package](https://go.microsoft.com/fwlink/?LinkID=691342) that provides new implementations of <xref:System.Windows.Interop.D3DImage> that make it easy for you to interoperate with DX10 and Dx11 content. The code for this package has been open sourced and is available [on GitHub](https://github.com/Microsoft/WPFDXInterop).

<a name="WWF461" />

### Windows Workflow Foundation: Transactions

The <xref:System.Transactions.Transaction.EnlistPromotableSinglePhase%2A?displayProperty=nameWithType> method can now use a distributed transaction manager other than MSDTC to promote the transaction. You do this by specifying a GUID transaction promoter identifier to the  new <xref:System.Transactions.Transaction.EnlistPromotableSinglePhase%28System.Transactions.IPromotableSinglePhaseNotification%2CSystem.Guid%29?displayProperty=nameWithType> overload . If this operation is successful, there are limitations placed on the capabilities of the transaction. Once a non-MSDTC transaction promoter is enlisted, the following methods throw a <xref:System.Transactions.TransactionPromotionException> because these methods require promotion to MSDTC:

- <xref:System.Transactions.Transaction.EnlistDurable%2A?displayProperty=nameWithType>

- <xref:System.Transactions.TransactionInterop.GetDtcTransaction%2A?displayProperty=nameWithType>

- <xref:System.Transactions.TransactionInterop.GetExportCookie%2A?displayProperty=nameWithType>

- <xref:System.Transactions.TransactionInterop.GetTransmitterPropagationToken%2A?displayProperty=nameWithType>

Once a non-MSDTC transaction promoter is enlisted, it must be used for future durable enlistments by using protocols that it defines. The <xref:System.Guid> of the transaction promoter can be obtained by using the <xref:System.Transactions.Transaction.PromoterType%2A> property. When the transaction promotes, the transaction promoter provides a <xref:System.Byte> array that represents the promoted token. An application can obtain the promoted token for a non-MSDTC promoted transaction with the <xref:System.Transactions.Transaction.GetPromotedToken%2A> method.

Users of the new <xref:System.Transactions.Transaction.EnlistPromotableSinglePhase%28System.Transactions.IPromotableSinglePhaseNotification%2CSystem.Guid%29?displayProperty=nameWithType> overload must follow a specific call sequence in order for the promotion operation to complete successfully. These rules are documented in the method's documentation.

<a name="Profile461" />

### Profiling

The unmanaged profiling API has been enhanced as follows:

- Better support for accessing PDBs in the [ICorProfilerInfo7](../unmanaged-api/profiling/icorprofilerinfo7-interface.md) interface.

   In ASP.NET Core, it is becoming much more common for assemblies to be compiled in-memory by Roslyn. For developers making profiling tools, this means that PDBs that historically were serialized on disk may no longer be present. Profiler tools often use PDBs to map code back to source lines for tasks such as code coverage or line-by-line performance analysis. The [ICorProfilerInfo7](../unmanaged-api/profiling/icorprofilerinfo7-interface.md) interface now includes two new methods, [ICorProfilerInfo7::GetInMemorySymbolsLength](../unmanaged-api/profiling/icorprofilerinfo7-getinmemorysymbolslength-method.md) and [ICorProfilerInfo7::ReadInMemorySymbols](../unmanaged-api/profiling/icorprofilerinfo7-readinmemorysymbols.md), to provide these profiler tools with access to the in-memory PDB data, By using the new APIs, a profiler can obtain the contents of an in-memory PDB as a byte array and then process it or serialize it to disk.

- Better instrumentation with the ICorProfiler interface.

   Profilers that are using the `ICorProfiler` APIs ReJit functionality for dynamic instrumentation can now modify some metadata. Previously such tools could instrument IL at any time, but metadata could only be modified at module load time. Because IL refers to metadata, this limited the kinds of instrumentation that could be done. We have lifted some of those limits by adding the [ICorProfilerInfo7::ApplyMetaData](../unmanaged-api/profiling/icorprofilerinfo7-applymetadata-method.md) method to support a subset of metadata edits after the module loads, in particular by adding new `AssemblyRef`, `TypeRef`, `TypeSpec`, `MemberRef`, `MemberSpec`, and `UserString` records. This change makes a much broader range of on-the-fly instrumentation possible.

<a name="NGEN461" />

### Native Image Generator (NGEN) PDBs

Cross-machine event tracing allows customers to profile a program on Machine A and look at the profiling data with source line mapping on Machine B. Using previous versions of the .NET Framework, the user would copy all the modules and native images from the profiled machine to the analysis machine that contains the IL PDB to create the source-to-native mapping. While this process may work well when the files are relatively small, such as for phone applications, the files can be very large on desktop systems and require significant time to copy.

With Ngen PDBs, NGen can create a PDB that contains the IL-to-native mapping without a dependency on the IL PDB. In our cross-machine event tracing scenario, all that is needed is to copy the native image PDB that is generated by Machine A to Machine B and to use [Debug Interface Access APIs](/visualstudio/debugger/debug-interface-access/debug-interface-access-sdk-reference) to read the IL PDB's source-to-IL mapping and the native image PDB's IL-to-native mapping. Combining both mappings provides a source-to-native mapping. Since the native image PDB is much smaller than all the modules and native images, the process of copying from Machine A to Machine B is much faster.

<a name="v46" />

## What's new in .NET 2015

.NET 2015 introduces the [!INCLUDE[net_v46](../../../includes/net-v46-md.md)] and .NET Core. Some new features apply to both, and other features are specific to [!INCLUDE[net_v46](../../../includes/net-v46-md.md)] or .NET Core.

- **ASP.NET Core**

     .NET 2015 includes ASP.NET Core, which is a lean .NET implementation for building modern cloud-based apps. ASP.NET Core is modular so you can include only those features that are needed in your application. It can be hosted on IIS or self-hosted in a custom process, and you can run apps with different versions of the .NET Framework on the same server. It includes a new environment configuration system that is designed for cloud deployment.

     MVC, Web API, and Web Pages are unified into a single framework called MVC 6. You build ASP.NET Core apps through tools in Visual Studio 2015 or later. Your existing applications will work on the new .NET Framework; however to build an app that uses MVC 6 or SignalR 3, you must use the project system in Visual Studio 2015 or later.

     For information, see [ASP.NET Core](/aspnet/core/).

- **ASP.NET Updates**

    - **Task-based API for Asynchronous Response Flushing**

         ASP.NET now provides a simple task-based API for asynchronous response flushing, <xref:System.Web.HttpResponse.FlushAsync%2A?displayProperty=nameWithType>, that allows responses to be flushed asynchronously by using your language's `async/await` support.

    - **Model binding supports task-returning methods**

         In the [!INCLUDE[net_v45](../../../includes/net-v45-md.md)], ASP.NET added the Model Binding feature that enabled an extensible, code-focused approach to CRUD-based data operations in Web Forms pages and user controls. The Model Binding system now supports <xref:System.Threading.Tasks.Task>-returning model binding methods. This feature allows Web Forms developers to get the scalability benefits of async with the ease of the data-binding system when using newer versions of ORMs, including the Entity Framework.

         Async model binding is controlled by the `aspnet:EnableAsyncModelBinding` configuration setting.

        ```xml
        <appSettings>
           <add key=" aspnet:EnableAsyncModelBinding" value="true|false" />
        </appSettings>
        ```

         On apps the target the [!INCLUDE[net_v46](../../../includes/net-v46-md.md)], it defaults to `true`. On apps running on the [!INCLUDE[net_v46](../../../includes/net-v46-md.md)] that target an earlier version of the .NET Framework, it is `false` by default. It can be enabled by setting the configuration setting to `true`.

    - **HTTP/2 Support (Windows 10)**

         [HTTP/2](https://www.wikipedia.org/wiki/HTTP/2) is a new version of the HTTP protocol that provides much better connection utilization (fewer round-trips between client and server), resulting in lower latency web page loading for users.  Web pages (as opposed to services) benefit the most from HTTP/2, since the protocol optimizes for multiple artifacts being requested as part of a single experience. HTTP/2 support has been added to ASP.NET in .NET Framework 4.6. Because networking functionality exists at multiple layers, new features were required in Windows, in IIS, and in ASP.NET to enable HTTP/2. You must be running on Windows 10 to use HTTP/2 with ASP.NET.

         HTTP/2 is also supported and on by default for Windows 10 Universal Windows Platform (UWP) apps that use the <xref:System.Net.Http.HttpClient?displayProperty=nameWithType> API.

         In order to provide a way to use the [PUSH_PROMISE](https://http2.github.io/http2-spec/#PUSH_PROMISE) feature in ASP.NET applications, a new method with two overloads, <xref:System.Web.HttpResponse.PushPromise%28System.String%29> and <xref:System.Web.HttpResponse.PushPromise%28System.String%2CSystem.String%2CSystem.Collections.Specialized.NameValueCollection%29>, has been added to the <xref:System.Web.HttpResponse> class.

        > [!NOTE]
        > While ASP.NET Core supports HTTP/2, support for the PUSH PROMISE feature has not yet been added.

         The browser and the web server (IIS on Windows) do all the work. You don't have to do any heavy-lifting for your users.

         Most of the [major browsers support HTTP/2](https://www.wikipedia.org/wiki/HTTP/2), so it's likely that your users will benefit from HTTP/2 support if your server supports it.

    - **Support for the Token Binding Protocol**

         Microsoft and Google have been collaborating on a new approach to authentication, called the [Token Binding Protocol](https://github.com/TokenBinding/Internet-Drafts). The premise is that authentication tokens (in your browser cache) can be stolen and used by criminals to access otherwise secure resources (e.g. your bank account) without requiring your password or any other privileged knowledge. The new protocol aims to mitigate this problem.

         The Token Binding Protocol will be implemented in Windows 10 as a browser feature. ASP.NET apps will participate in the protocol, so that authentication tokens are validated to be legitimate. The client and the server implementations establish the end-to-end protection specified by the protocol.

    - **Randomized string hash algorithms**

         .NET Framework 4.5 introduced a [randomized string hash algorithm](../configure-apps/file-schema/runtime/userandomizedstringhashalgorithm-element.md). However, it was not supported by ASP.NET because of some ASP.NET features depended on a stable hash code. In [!INCLUDE[net_v46](../../../includes/net-v46-md.md)], randomized string hash algorithms are now supported. To enable this feature, use the `aspnet:UseRandomizedStringHashAlgorithm` config setting.

        ```xml
        <appSettings>
           <add key="aspnet:UseRandomizedStringHashAlgorithm" value="true|false" />
        </appSettings>
        ```

- **ADO.NET**

     ADO .NET now supports the Always Encrypted feature available in SQL Server 2016 Community Technology Preview 2 (CTP2). With Always Encrypted, SQL Server can perform operations on encrypted data, and best of all the encryption key resides with the application inside the customer’s trusted environment and not on the server. Always Encrypted secures customer data so DBAs do not have access to plain text data. Encryption and decryption of data happens transparently at the driver level, minimizing changes that have to be made to existing applications. For details, see [Always Encrypted (Database Engine)](/sql/relational-databases/security/encryption/always-encrypted-database-engine) and [Always Encrypted (client development)](/sql/relational-databases/security/encryption/always-encrypted-client-development).

- **64-bit JIT Compiler for managed code**

     .NET Framework 4.6 features a new version of the 64-bit JIT compiler (originally code-named RyuJIT). The new 64-bit compiler provides significant performance improvements over the older 64-bit JIT compiler. The new 64-bit compiler is enabled for 64-bit processes running on top of .NET Framework 4.6. Your app will run in a 64-bit process if it is compiled as 64-bit or AnyCPU and is running on a 64-bit operating system. While care has been taken to make the transition to the new compiler as transparent as possible, changes in behavior are possible. We would like to hear directly about any issues encountered when using the new JIT compiler. Please contact us through [Microsoft Connect](https://connect.microsoft.com/) if you encounter an issue that may be related to the new 64-bit JIT compiler.

     The new 64-bit JIT compiler also includes hardware SIMD acceleration features when coupled with SIMD-enabled types in the <xref:System.Numerics> namespace, which can yield good performance improvements.

- **Assembly loader improvements**

     The assembly loader now uses memory more efficiently by unloading IL assemblies after a corresponding NGEN image is loaded. This change decreases virtual memory, which is particularly beneficial for large 32-bit apps (such as Visual Studio), and also saves physical memory.

- **Base class library changes**

     Many new APIs have been added around to [!INCLUDE[net_v46](../../../includes/net-v46-md.md)] to enable key scenarios. These include the following changes and additions:

    - **IReadOnlyCollection\<T> implementations**

         Additional collections implement <xref:System.Collections.Generic.IReadOnlyCollection%601> such as <xref:System.Collections.Generic.Queue%601> and <xref:System.Collections.Generic.Stack%601>.

    - **CultureInfo.CurrentCulture and CultureInfo.CurrentUICulture**

         The <xref:System.Globalization.CultureInfo.CurrentCulture%2A?displayProperty=nameWithType> and <xref:System.Globalization.CultureInfo.CurrentUICulture%2A?displayProperty=nameWithType> properties are now read-write rather than read-only. If you assign a new <xref:System.Globalization.CultureInfo> object to these properties, the current thread culture defined by the `Thread.CurrentThread.CurrentCulture` property and the current UI thread culture defined by the `Thread.CurrentThread.CurrentUICulture` properties also change.

    - **Enhancements to garbage collection (GC)**

         The <xref:System.GC> class now includes <xref:System.GC.TryStartNoGCRegion%2A> and <xref:System.GC.EndNoGCRegion%2A> methods that allow you to disallow garbage collection during the execution of a critical path.

         A new overload of the <xref:System.GC.Collect%28System.Int32%2CSystem.GCCollectionMode%2CSystem.Boolean%2CSystem.Boolean%29?displayProperty=nameWithType> method allows you to control whether both the small object heap and the large object heap are swept and compacted or swept only.

    - **SIMD-enabled types**

         The <xref:System.Numerics> namespace now includes a number of SIMD-enabled types, such as <xref:System.Numerics.Matrix3x2>, <xref:System.Numerics.Matrix4x4>, <xref:System.Numerics.Plane>, <xref:System.Numerics.Quaternion>, <xref:System.Numerics.Vector2>, <xref:System.Numerics.Vector3>, and <xref:System.Numerics.Vector4>.

         Because the new 64-bit JIT compiler also includes hardware SIMD acceleration features, there are especially significant performance improvements when using the SIMD-enabled types with the new 64-bit JIT compiler.

    - **Cryptography updates**

         The <xref:System.Security.Cryptography?displayProperty=nameWithType> API is being updated to support the [Windows CNG cryptography APIs](/windows/desktop/SecCNG/cng-reference). Previous versions of the .NET Framework have relied entirely on an [earlier version of the Windows Cryptography APIs](/windows/desktop/SecCrypto/cryptography-portal) as the basis for the <xref:System.Security.Cryptography?displayProperty=nameWithType> implementation. We have had requests to support the CNG API, since it supports [modern cryptography algorithms](/windows/desktop/SecCNG/cng-features#suite-b-support), which are important for certain categories of apps.

         .NET Framework 4.6 includes the following new enhancements to support the Windows CNG cryptography APIs:

        - A set of extension methods for X509 Certificates, `System.Security.Cryptography.X509Certificates.RSACertificateExtensions.GetRSAPublicKey(System.Security.Cryptography.X509Certificates.X509Certificate2)` and `System.Security.Cryptography.X509Certificates.RSACertificateExtensions.GetRSAPrivateKey(System.Security.Cryptography.X509Certificates.X509Certificate2)`, that return a CNG-based implementation rather than a CAPI-based implementation when possible. (Some smartcards, etc., still require CAPI, and the APIs handle the fallback).

        - The <xref:System.Security.Cryptography.RSACng?displayProperty=nameWithType> class, which provides a CNG implementation of the RSA algorithm.

        - Enhancements to the RSA API so that common actions no longer require casting. For example, encrypting data using an <xref:System.Security.Cryptography.X509Certificates.X509Certificate2> object requires code like the following in previous versions of the .NET Framework.

             [!code-csharp[WhatsNew.Casting#1](~/samples/snippets/csharp/VS_Snippets_CLR/whatsnew.casting/cs/program.cs#1)]
             [!code-vb[WhatsNew.Casting#1](~/samples/snippets/visualbasic/VS_Snippets_CLR/whatsnew.casting/vb/module1.vb#1)]

             Code that uses the new cryptography APIs in .NET Framework 4.6 can be rewritten as follows to avoid the cast.

             [!code-csharp[WhatsNew.Casting#2](~/samples/snippets/csharp/VS_Snippets_CLR/whatsnew.casting/cs/program.cs#2)]
             [!code-vb[WhatsNew.Casting#2](~/samples/snippets/visualbasic/VS_Snippets_CLR/whatsnew.casting/vb/module1.vb#2)]

    - **Support for converting dates and times to or from Unix time**

         The following new methods have been added to the <xref:System.DateTimeOffset> structure to support converting date and time values to or from Unix time:

        - <xref:System.DateTimeOffset.FromUnixTimeSeconds%2A?displayProperty=nameWithType>

        - <xref:System.DateTimeOffset.FromUnixTimeMilliseconds%2A?displayProperty=nameWithType>

        - <xref:System.DateTimeOffset.ToUnixTimeSeconds%2A?displayProperty=nameWithType>

        - <xref:System.DateTimeOffset.ToUnixTimeMilliseconds%2A?displayProperty=nameWithType>

    - **Compatibility switches**

         The new <xref:System.AppContext> class adds a new compatibility feature that enables library writers to provide a uniform opt-out mechanism for new functionality for their users. It establishes a loosely-coupled contract between components in order to communicate an opt-out request. This capability is typically important when a change is made to existing functionality. Conversely, there is already an implicit opt-in for new functionality.

         With <xref:System.AppContext>, libraries define and expose compatibility switches, while code that depends on them can set those switches to affect the library behavior. By default, libraries provide the new functionality, and they only alter it (that is, they provide the previous functionality) if the switch is set.

         An application (or a library) can declare the value of a switch (which is always a <xref:System.Boolean> value) that a dependent library defines. The switch is always implicitly `false`. Setting the switch to `true` enables it. Explicitly setting the switch to `false` provides the new behavior.

        ```csharp
        AppContext.SetSwitch("Switch.AmazingLib.ThrowOnException", true);
        ```

        ```vb
        AppContext.SetSwitch("Switch.AmazingLib.ThrowOnException", True)
        ```

         The library must check if a consumer has declared the value of the switch and then appropriately act on it.

        ```csharp
        if (!AppContext.TryGetSwitch("Switch.AmazingLib.ThrowOnException", out shouldThrow))
        {
           // This is the case where the switch value was not set by the application.
           // The library can choose to get the value of shouldThrow by other means.
           // If no overrides nor default values are specified, the value should be 'false'.
           // A false value implies the latest behavior.
        }

        // The library can use the value of shouldThrow to throw exceptions or not.
        if (shouldThrow)
        {
           // old code
        }
        else 
        {
           // new code
        }
        ```

        ```vb
        If Not AppContext.TryGetSwitch("Switch.AmazingLib.ThrowOnException", shouldThrow) Then
           ' This is the case where the switch value was not set by the application.
           ' The library can choose to get the value of shouldThrow by other means.
           ' If no overrides nor default values are specified, the value should be 'false'.
           ' A false value implies the latest behavior.
        End If

        ' The library can use the value of shouldThrow to throw exceptions or not.
        If shouldThrow Then
           ' old code
        Else 
           ' new code
        End If
        ```

         It's beneficial to use a consistent format for switches, since they are a formal contract exposed by a library. The following are two obvious formats.

        - *Switch*.*namespace*.*switchname*

        - *Switch*.*library*.*switchname*

    - **Changes to the task-based asynchronous pattern (TAP)**

         For apps that target the [!INCLUDE[net_v46](../../../includes/net-v46-md.md)], <xref:System.Threading.Tasks.Task> and <xref:System.Threading.Tasks.Task%601> objects inherit the culture and UI culture of the calling thread. The behavior of apps that target previous versions of the .NET Framework, or that do not target a specific version of the .NET Framework, is unaffected. For more information, see the "Culture and task-based asynchronous operations" section of the <xref:System.Globalization.CultureInfo> class topic.

         The <xref:System.Threading.AsyncLocal%601?displayProperty=nameWithType> class allows you to represent ambient data that is local to a given asynchronous control flow, such as an `async` method. It can be used to persist data across threads. You can also define a callback method that is notified whenever the ambient data changes either because the <xref:System.Threading.AsyncLocal%601.Value%2A?displayProperty=nameWithType> property was explicitly changed, or because the thread encountered a context transition.

         Three convenience methods, <xref:System.Threading.Tasks.Task.CompletedTask%2A?displayProperty=nameWithType>, <xref:System.Threading.Tasks.Task.FromCanceled%2A?displayProperty=nameWithType>, and <xref:System.Threading.Tasks.Task.FromException%2A?displayProperty=nameWithType>, have been added to the task-based asynchronous pattern (TAP) to return completed tasks in a particular state.

         The <xref:System.IO.Pipes.NamedPipeClientStream> class now supports asynchronous communication with its new <xref:System.IO.Pipes.NamedPipeClientStream.ConnectAsync%2A>. method.

    - **EventSource now supports writing to the Event log**

         You now can use the <xref:System.Diagnostics.Tracing.EventSource> class to log administrative or operational messages to the event log, in addition to any existing ETW sessions created on the machine. In the past, you had to use the Microsoft.Diagnostics.Tracing.EventSource NuGet package for this functionality. This functionality is now built-into .NET Framework 4.6.

         Both the NuGet package and .NET Framework 4.6 have been updated with the following features:

        - **Dynamic events**

             Allows events defined "on the fly" without creating event methods.

        - **Rich payloads**

             Allows specially attributed classes and arrays as well as primitive types to be passed as a payload

        - **Activity tracking**

             Causes Start and Stop events to tag events between them with an ID that represents all currently active activities.

         To support these features, the overloaded <xref:System.Diagnostics.Tracing.EventSource.Write%2A> method has been added to the <xref:System.Diagnostics.Tracing.EventSource> class.

- **Windows Presentation Foundation (WPF)**

    - **HDPI improvements**

         HDPI support in WPF is now better in the [!INCLUDE[net_v46](../../../includes/net-v46-md.md)]. Changes have been made to layout rounding to reduce instances of clipping in controls with borders. By default, this feature is enabled only if your <xref:System.Runtime.Versioning.TargetFrameworkAttribute> is set to .NET 4.6.  Applications that target earlier versions of the framework but are running on the [!INCLUDE[net_v46](../../../includes/net-v46-md.md)] can opt in to the new behavior by adding the following line to the [\<runtime>](../configure-apps/file-schema/runtime/runtime-element.md) section of the app.config file:

        ```xml
        <AppContextSwitchOverrides
        value="Switch.MS.Internal.DoNotApplyLayoutRoundingToMarginsAndBorderThickness=false"
        />
        ```

         WPF windows straddling multiple monitors with different DPI settings (Multi-DPI setup) are now completely rendered without blacked-out regions. You can opt out of this behavior by adding the following line to the `<appSettings>` section of the app.config file to disable this new behavior:

        ```xml
        <add key="EnableMultiMonitorDisplayClipping" value="true"/>
        ```

         Support for automatically loading the right cursor based on DPI setting has been added to  <xref:System.Windows.Input.Cursor?displayProperty=nameWithType>.

    - **Touch is better**

         Customer reports on [Connect](https://connect.microsoft.com/VisualStudio/feedback/details/903760/) that touch produces unpredictable behavior have been addressed in the [!INCLUDE[net_v46](../../../includes/net-v46-md.md)]. The double tap threshold for Windows Store applications and WPF applications is now the same in Windows 8.1 and above.

    - **Transparent child window support**

         WPF in the [!INCLUDE[net_v46](../../../includes/net-v46-md.md)] supports transparent child windows in Windows 8.1 and above. This allows you to create non-rectangular and transparent child windows in your top-level windows. You can enable this feature by setting the <xref:System.Windows.Interop.HwndSourceParameters.UsesPerPixelTransparency%2A?displayProperty=nameWithType> property to `true`.

- **Windows Communication Foundation (WCF)**

    - **SSL support**

         WCF now supports SSL version TLS 1.1 and TLS 1.2, in addition to SSL 3.0 and TLS 1.0, when using NetTcp with transport security and client authentication. It is now possible to select which protocol to use, or to disable old lesser secure protocols. This can be done either by setting the <xref:System.ServiceModel.TcpTransportSecurity.SslProtocols%2A> property or by adding the following to a configuration file.

        ```xml
        <netTcpBinding>
           <binding>
              <security mode= "None|Transport|Message|TransportWithMessageCredential" >
                 <transport clientCredentialType="None|Windows|Certificate"
                            protectionLevel="None|Sign|EncryptAndSign"
                            sslProtocols="Ssl3|Tls1|Tls11|Tls12">
                    </transport>
              </security>
           </binding>
        </netTcpBinding>
        ```

    - **Sending messages using different HTTP connections**

         WCF now allows users to ensure certain messages are sent using different underlying HTTP connections. There are two ways to do this:

        - **Using a connection group name prefix**

             Users can specify a string that WCF will use as a prefix for the connection group name. Two messages with different prefixes are sent using different underlying HTTP connections. You set the prefix by adding a key/value pair to the message's <xref:System.ServiceModel.Channels.Message.Properties%2A?displayProperty=nameWithType> property. The key is "HttpTransportConnectionGroupNamePrefix"; the value is the desired prefix.

        - **Using different channel factories**

             Users can also enable a feature that ensures that messages sent using channels created by different channel factories will use different underlying HTTP connections. To enable this feature, users must set the following `appSetting` to `true`:

            ```xml
            <appSettings>
               <add key="wcf:httpTransportBinding:useUniqueConnectionPoolPerFactory" value="true" />
            </appSettings>
            ```

- **Windows Workflow Foundation (WWF)**

     You can now specify the number of seconds a workflow service will hold on to an out-of-order operation request when there is an outstanding "non-protocol" bookmark before timing out the request. A "non-protocol" bookmark is a bookmark that is not related to outstanding Receive activities. Some activities create non-protocol bookmarks within their implementation, so it may not be obvious that a non-protocol bookmark exists. These include State and Pick. So if you have a workflow service implemented with a state machine or containing a Pick activity, you will most likely have non-protocol bookmarks. You specify the interval by adding a line like the following to the `appSettings` section of your app.config file:

    ```xml
    <add key="microsoft:WorkflowServices:FilterResumeTimeoutInSeconds" value="60"/>
    ```

     The default value is 60 seconds. If `value` is set to 0, out-of-order requests are immediately rejected with a fault with text that looks like this:

    ```
    Operation 'Request3|{http://tempuri.org/}IService' on service instance with identifier '2b0667b6-09c8-4093-9d02-f6c67d534292' cannot be performed at this time. Please ensure that the operations are performed in the correct order and that the binding in use provides ordered delivery guarantees.
    ```

     This is the same message that you receive if an out-of-order operation message is received and there are no non-protocol bookmarks.

     If the value of the `FilterResumeTimeoutInSeconds` element is non-zero, there are non-protocol bookmarks, and the timeout interval expires, the operation fails with a timeout message.

- **Transactions**

     You can now include the distributed transaction identifier for the transaction that has caused an exception derived from <xref:System.Transactions.TransactionException> to be thrown. You do this by adding the following key to the `appSettings` section of your app.config file:

    ```xml
    <add key="Transactions:IncludeDistributedTransactionIdInExceptionMessage" value="true"/>
    ```

     The default value is `false`.

- **Networking**

    - **Socket reuse**

         Windows 10 includes a new high-scalability networking algorithm that makes better use of machine resources by reusing local ports for outbound TCP connections. .NET Framework 4.6 supports the new algorithm, enabling .NET apps to take advantage of the new behavior. In previous versions of Windows, there was an artificial concurrent connection limit (typically 16,384, the default size of the dynamic port range), which could limit the scalability of a service by causing port exhaustion when under load.

         In the [!INCLUDE[net_v46](../../../includes/net-v46-md.md)], two new APIs have been added to enable port reuse, which effectively removes the 64K limit on concurrent connections:

        - The <xref:System.Net.Sockets.SocketOptionName?displayProperty=nameWithType> enumeration value.

        - The <xref:System.Net.ServicePointManager.ReusePort%2A?displayProperty=nameWithType> property.

         By default, the <xref:System.Net.ServicePointManager.ReusePort%2A?displayProperty=nameWithType> property is `false` unless the `HWRPortReuseOnSocketBind` value of the `HKLM\SOFTWARE\Microsoft\.NETFramework\v4.0.30319` registry key is set to 0x1. To enable local port reuse on HTTP connections, set the <xref:System.Net.ServicePointManager.ReusePort%2A?displayProperty=nameWithType> property to `true`. This causes all outgoing TCP socket connections from <xref:System.Net.Http.HttpClient> and <xref:System.Net.HttpWebRequest> to use a new Windows 10 socket option, [SO_REUSE_UNICASTPORT](/windows/desktop/WinSock/sol-socket-socket-options), that enables local port reuse.

         Developers writing a sockets-only application can specify the <xref:System.Net.Sockets.SocketOptionName?displayProperty=nameWithType> option when calling a method such as <xref:System.Net.Sockets.Socket.SetSocketOption%2A?displayProperty=nameWithType> so that outbound sockets reuse local ports during binding.

    - **Support for international domain names and PunyCode**

         A new property, <xref:System.Uri.IdnHost%2A>, has been added to the <xref:System.Uri> class to better support international domain names and PunyCode.

- **Resizing in Windows Forms controls.**

     This feature has been expanded in [!INCLUDE[net_v46](../../../includes/net-v46-md.md)] to include the <xref:System.Windows.Forms.DomainUpDown>, <xref:System.Windows.Forms.NumericUpDown>, <xref:System.Windows.Forms.DataGridViewComboBoxColumn>, <xref:System.Windows.Forms.DataGridViewColumn> and <xref:System.Windows.Forms.ToolStripSplitButton> types and the rectangle specified by the <xref:System.Drawing.Design.PaintValueEventArgs.Bounds%2A> property used when drawing a <xref:System.Drawing.Design.UITypeEditor>.

     This is an opt-in feature. To enable it, set the `EnableWindowsFormsHighDpiAutoResizing` element to `true` in the application configuration (app.config) file:

    ```xml
    <appSettings>
       <add key="EnableWindowsFormsHighDpiAutoResizing" value="true" />
    </appSettings>
    ```

- **Support for code page encodings**

     .NET Core primarily supports the Unicode encodings and by default provides limited support for code page encodings. You can add support for code page encodings available in .NET Framework but unsupported in .NET Core by registering code page encodings with the <xref:System.Text.Encoding.RegisterProvider%2A?displayProperty=nameWithType> method. For more information, see <xref:System.Text.CodePagesEncodingProvider?displayProperty=nameWithType>.

- **.NET Native**

     Windows apps for Windows 10 that target .NET Core and are written in C# or Visual Basic can take advantage of a new technology that compiles apps to native code rather than IL. They produce apps characterized by faster startup and execution times. For more information, see [Compiling Apps with .NET Native](../net-native/index.md). For an overview of .NET Native that examines how it differs from both JIT compilation and NGEN and what that means for your code, see [.NET Native and Compilation](../net-native/net-native-and-compilation.md).

     Your apps are compiled to native code by default when you compile them with Visual Studio 2015 or later. For more information, see [Getting Started with .NET Native](../net-native/getting-started-with-net-native.md).

     To support debugging .NET Native apps, a number of new interfaces and enumerations have been added to the unmanaged debugging API. For more information, see the [Debugging (Unmanaged API Reference)](../unmanaged-api/debugging/index.md) topic.

- **Open-source .NET Framework packages**

     .NET Core packages such as the immutable collections, [SIMD APIs](https://go.microsoft.com/fwlink/?LinkID=518639), and networking APIs such as those found in the <xref:System.Net.Http> namespace are now available as open source packages on [GitHub](https://github.com/). To access the code, see [CoreFx on GitHub](https://github.com/dotnet/corefx). For more information and how to contribute to these packages, see [.NET Core and Open-Source](../get-started/net-core-and-open-source.md), [.NET Home Page on GitHub](https://github.com/dotnet/home).

<a name="v452" />

## What's new in .NET Framework 4.5.2

- **New APIs for ASP.NET apps.** The new <xref:System.Web.HttpResponse.AddOnSendingHeaders%2A?displayProperty=nameWithType> and <xref:System.Web.HttpResponseBase.AddOnSendingHeaders%2A?displayProperty=nameWithType> methods let you inspect and modify response headers and status code as the response is being flushed to the client app. Consider using these methods instead of the <xref:System.Web.HttpApplication.PreSendRequestHeaders> and <xref:System.Web.HttpApplication.PreSendRequestContent> events; they are more efficient and reliable.

     The <xref:System.Web.Hosting.HostingEnvironment.QueueBackgroundWorkItem%2A?displayProperty=nameWithType> method lets you schedule small background work items. ASP.NET tracks these items and prevents IIS from abruptly terminating the worker process until all background work items have completed. This method can't be called outside an ASP.NET managed app domain.

     The new <xref:System.Web.HttpResponse.HeadersWritten?displayProperty=nameWithType> and <xref:System.Web.HttpResponseBase.HeadersWritten?displayProperty=nameWithType> properties return Boolean values that indicate whether the response headers have been written. You can use these properties to make sure that calls to APIs such as <xref:System.Web.HttpResponse.StatusCode%2A?displayProperty=nameWithType> (which throw exceptions if the headers have been written) will succeed.

- **Resizing in Windows Forms controls.** This feature has been expanded. You can now use the system DPI setting to resize components of the following additional controls (for example, the drop-down arrow in combo boxes):

    - <xref:System.Windows.Forms.ComboBox>
    - <xref:System.Windows.Forms.ToolStripComboBox>
    - <xref:System.Windows.Forms.ToolStripMenuItem>
    - <xref:System.Windows.Forms.Cursor>
    - <xref:System.Windows.Forms.DataGridView>
    - <xref:System.Windows.Forms.DataGridViewComboBoxColumn>

     This is an opt-in feature. To enable it, set the `EnableWindowsFormsHighDpiAutoResizing` element to `true` in the application configuration (app.config) file:

    ```xml
    <appSettings>
       <add key="EnableWindowsFormsHighDpiAutoResizing" value="true" />
    </appSettings>
    ```

- **New workflow feature.** A resource manager that's using the <xref:System.Transactions.Transaction.EnlistPromotableSinglePhase%2A> method (and therefore implementing the <xref:System.Transactions.IPromotableSinglePhaseNotification> interface) can use the new <xref:System.Transactions.Transaction.PromoteAndEnlistDurable%2A?displayProperty=nameWithType> method to request the following:

    - Promote the transaction to a Microsoft Distributed Transaction Coordinator (MSDTC) transaction.

    - Replace <xref:System.Transactions.IPromotableSinglePhaseNotification> with an <xref:System.Transactions.ISinglePhaseNotification>, which is a durable enlistment that supports single phase commits.

     This can be done within the same app domain, and doesn't require any extra unmanaged code to interact with MSDTC to perform the promotion. The new method can be called only when there's an outstanding call from <xref:System.Transactions?displayProperty=nameWithType> to the <xref:System.Transactions.IPromotableSinglePhaseNotification>`Promote` method that's implemented by the promotable enlistment.

- **Profiling improvements.** The following new unmanaged profiling APIs provide more robust profiling:

    - [COR_PRF_ASSEMBLY_REFERENCE_INFO Structure](../unmanaged-api/profiling/cor-prf-assembly-reference-info-structure.md)
    - [COR_PRF_HIGH_MONITOR Enumeration](../unmanaged-api/profiling/cor-prf-high-monitor-enumeration.md)
    - [GetAssemblyReferences Method](../unmanaged-api/profiling/icorprofilercallback6-getassemblyreferences-method.md)
    - [GetEventMask2 Method](../unmanaged-api/profiling/icorprofilerinfo5-geteventmask2-method.md)
    - [SetEventMask2 Method](../unmanaged-api/profiling/icorprofilerinfo5-seteventmask2-method.md)
    - [AddAssemblyReference Method](../unmanaged-api/profiling/icorprofilerassemblyreferenceprovider-addassemblyreference-method.md)

     Previous `ICorProfiler` implementations supported lazy loading of dependent assemblies. The new profiling APIs require dependent assemblies that are injected by the profiler to be loadable immediately, instead of being loaded after the app is fully initialized. This change doesn't affect users of the existing `ICorProfiler` APIs.

- **Debugging improvements.** The following new unmanaged debugging APIs provide better integration with a profiler. You can now access metadata inserted by the profiler as well as local variables and code produced by compiler ReJIT requests when dump debugging.

    - [SetWriteableMetadataUpdateMode Method](../unmanaged-api/debugging/icordebugprocess7-setwriteablemetadataupdatemode-method.md)
    - [EnumerateLocalVariablesEx Method](../unmanaged-api/debugging/icordebugilframe4-enumeratelocalvariablesex-method.md)
    - [GetLocalVariableEx Method](../unmanaged-api/debugging/icordebugilframe4-getlocalvariableex-method.md)
    - [GetCodeEx Method](../unmanaged-api/debugging/icordebugilframe4-getcodeex-method.md)
    - [GetActiveReJitRequestILCode Method](../unmanaged-api/debugging/icordebugfunction3-getactiverejitrequestilcode-method.md)
    - [GetInstrumentedILMap Method](../unmanaged-api/debugging/icordebugilcode2-getinstrumentedilmap-method.md)

- **Event tracing changes.** .NET Framework 4.5.2 enables out-of-process, Event Tracing for Windows (ETW)-based activity tracing for a larger surface area. This enables Advanced Power Management (APM) vendors to provide lightweight tools that accurately track the costs of individual requests and activities that cross threads.  These events are raised only when ETW controllers enable them; therefore, the changes don't affect previously written ETW code or code that runs with ETW disabled.

- **Promoting a transaction and converting it to a durable enlistment**

     <xref:System.Transactions.Transaction.PromoteAndEnlistDurable%2A?displayProperty=nameWithType> is a new API added to .NET Framework 4.5.2 and 4.6:

    ```csharp
    [System.Security.Permissions.PermissionSetAttribute(System.Security.Permissions.SecurityAction.LinkDemand, Name = "FullTrust")]
    public Enlistment PromoteAndEnlistDurable(Guid resourceManagerIdentifier,
                                              IPromotableSinglePhaseNotification promotableNotification,
                                              ISinglePhaseNotification enlistmentNotification,
                                              EnlistmentOptions enlistmentOptions)
    ```

    ```vb
    <System.Security.Permissions.PermissionSetAttribute(System.Security.Permissions.SecurityAction.LinkDemand, Name:="FullTrust")>
    public Function PromoteAndEnlistDurable(GresourceManagerIdentifier As Guid,
                                            promotableNotification As IPromotableSinglePhaseNotification,
                                            enlistmentNotification As ISinglePhaseNotification,
                                            enlistmentOptions As EnlistmentOptions) As Enlistment
    ```

     The method may be used by an enlistment that was previously created by <xref:System.Transactions.Transaction.EnlistPromotableSinglePhase%2A?displayProperty=nameWithType> in response to the <xref:System.Transactions.ITransactionPromoter.Promote%2A?displayProperty=nameWithType> method. It asks `System.Transactions` to promote the transaction to an MSDTC transaction and to "convert" the promotable enlistment to a durable enlistment. After this method completes successfully, the <xref:System.Transactions.IPromotableSinglePhaseNotification> interface will no longer be referenced by `System.Transactions`, and any future notifications will arrive on the provided <xref:System.Transactions.ISinglePhaseNotification> interface. The enlistment in question must act as a durable enlistment, supporting transaction logging and recovery. Refer to <xref:System.Transactions.Transaction.EnlistDurable%2A?displayProperty=nameWithType> for details. In addition, the enlistment must support <xref:System.Transactions.ISinglePhaseNotification>.  This method can *only* be called while processing an <xref:System.Transactions.ITransactionPromoter.Promote%2A?displayProperty=nameWithType> call. If that is not the case, a <xref:System.Transactions.TransactionException> exception is thrown.

<a name="v451" />

## What's new in .NET Framework 4.5.1

**April 2014 updates**:

- [Visual Studio 2013 Update 2](https://go.microsoft.com/fwlink/p/?LinkId=393658) includes updates to the Portable Class Library templates to support these scenarios:

    - You can use Windows Runtime APIs in portable libraries that target Windows 8.1, Windows Phone 8.1, and Windows Phone Silverlight 8.1.

    - You can include XAML (Windows.UI.XAML types) in portable libraries when you target Windows 8.1 or Windows Phone 8.1. The following XAML templates are supported:  Blank Page, Resource Dictionary, Templated Control, and User Control.

    - You can create a portable Windows Runtime component (.winmd file) for use in Store apps that target Windows 8.1 and Windows Phone 8.1.

    - You can retarget a Windows Store or Windows Phone Store class library like a Portable Class Library.

     For more information about these changes, see [Portable Class Library](../../standard/cross-platform/cross-platform-development-with-the-portable-class-library.md).

- The .NET Framework content set now includes documentation for .NET Native, which is a precompilation technology for building and deploying Windows apps. .NET Native compiles your apps directly to native code, rather than to intermediate language (IL), for better performance. For details, see [Compiling Apps with .NET Native](../net-native/index.md).

- The [.NET Framework Reference Source](https://referencesource.microsoft.com/) provides a new browsing experience and enhanced functionality. You can now browse through the .NET Framework source code online, [download the reference](https://referencesource.microsoft.com/download.html) for offline viewing, and step through the sources (including patches and updates) during debugging. For more information, see the blog entry [A new look for .NET Reference Source](https://devblogs.microsoft.com/dotnet/a-new-look-for-net-reference-source/).

New features and enhancements in the base classes in .NET Framework 4.5.1 include:

- Automatic binding redirection for assemblies. Starting with Visual Studio 2013, when you compile an app that targets the [!INCLUDE[net_v451](../../../includes/net-v451-md.md)], binding redirects may be added to the app configuration file if your app or its components reference multiple versions of the same assembly. You can also enable this feature for projects that target older versions of the .NET Framework. For more information, see [How to: Enable and Disable Automatic Binding Redirection](../configure-apps/how-to-enable-and-disable-automatic-binding-redirection.md).

- Ability to collect diagnostics information to help developers improve the performance of server and cloud applications. For more information, see the <xref:System.Diagnostics.Tracing.EventSource.WriteEventWithRelatedActivityId%2A> and <xref:System.Diagnostics.Tracing.EventSource.WriteEventWithRelatedActivityIdCore%2A> methods in the <xref:System.Diagnostics.Tracing.EventSource> class.

- Ability to explicitly compact the large object heap (LOH) during garbage collection. For more information, see the <xref:System.Runtime.GCSettings.LargeObjectHeapCompactionMode%2A?displayProperty=nameWithType> property.

- Additional performance improvements such as ASP.NET app suspension, multi-core JIT improvements, and faster app startup after a .NET Framework update. For details, see the [.NET Framework 4.5.1 announcement](https://devblogs.microsoft.com/dotnet/announcing-the-net-framework-4-5-1-preview/) and the [ASP.NET app suspend](https://devblogs.microsoft.com/dotnet/asp-net-app-suspend-responsive-shared-net-web-hosting/) blog post.

Improvements to Windows Forms include:

- Resizing in Windows Forms controls. You can use the system DPI setting to resize components of controls (for example, the icons that appear in a property grid) by opting in with an entry in the application configuration file (app.config) for your app. This feature is currently supported in the following Windows Forms controls:

    - <xref:System.Windows.Forms.PropertyGrid>
    - <xref:System.Windows.Forms.TreeView>
    - Some aspects of the <xref:System.Windows.Forms.DataGridView> (see [new features in 4.5.2](#v452) for additional controls supported)

     To enable this feature, add a new \<appSettings> element to the configuration file (app.config) and set the `EnableWindowsFormsHighDpiAutoResizing` element to `true`:

    ```xml
    <appSettings>
       <add key="EnableWindowsFormsHighDpiAutoResizing" value="true" />
    </appSettings>
    ```

Improvements when debugging your .NET Framework apps in Visual Studio 2013 include:

- Return values in the Visual Studio debugger. When you debug a managed app in Visual Studio 2013, the Autos window displays return types and values for methods. This information is available for desktop, Windows Store, and Windows Phone apps. For more information, see [Examine return values of method calls](https://docs.microsoft.com/previous-versions/visualstudio/visual-studio-2013/dn323257(v=vs.120)).

- Edit and Continue for 64-bit apps. Visual Studio 2013 supports the Edit and Continue feature for 64-bit managed apps for desktop, Windows Store, and Windows Phone. The existing limitations remain in effect for both 32-bit and 64-bit apps (see the last section of the [Supported Code Changes (C#)](/visualstudio/debugger/supported-code-changes-csharp) article).

- Async-aware debugging. To make it easier to debug asynchronous apps in Visual Studio 2013, the call stack hides the infrastructure code provided by compilers to support asynchronous programming, and also chains in logical parent frames so you can follow logical program execution more clearly. A Tasks window replaces the Parallel Tasks window and displays tasks that relate to a particular breakpoint, and also displays any other tasks that are currently active or scheduled in the app. You can read about this feature in the "Async-aware debugging" section of the [.NET Framework 4.5.1 announcement](https://devblogs.microsoft.com/dotnet/announcing-the-net-framework-4-5-1-preview/).

- Better exception support for Windows Runtime components. In [!INCLUDE[win81](../../../includes/win81-md.md)], exceptions that arise from Windows Store apps preserve information about the error that caused the exception, even across language boundaries. You can read about this feature in the "Windows Store app development" section of the [.NET Framework 4.5.1 announcement](https://devblogs.microsoft.com/dotnet/announcing-the-net-framework-4-5-1-preview/).

Starting with Visual Studio 2013, you can use the [Managed Profile Guided Optimization Tool (Mpgo.exe)](../tools/mpgo-exe-managed-profile-guided-optimization-tool.md) to optimize [!INCLUDE[win8_appname_long](../../../includes/win8-appname-long-md.md)] apps as well as desktop apps.

For new features in ASP.NET 4.5.1, see [ASP.NET and Web Tools for Visual Studio 2013 Release Notes](/aspnet/visual-studio/overview/2013/release-notes).

<a name="v45" />

## What's new in .NET Framework 4.5

### Base classes

- Ability to reduce system restarts by detecting and closing .NET Framework 4 applications during deployment. See [Reducing System Restarts During .NET Framework 4.5 Installations](../deployment/reducing-system-restarts.md).

- Support for arrays that are larger than 2 gigabytes (GB) on 64-bit platforms. This feature can be enabled in the application configuration file. See the [\<gcAllowVeryLargeObjects> element](../configure-apps/file-schema/runtime/gcallowverylargeobjects-element.md), which also lists other restrictions on object size and array size.

- Better performance through background garbage collection for servers. When you use server garbage collection in the [!INCLUDE[net_v45](../../../includes/net-v45-md.md)], background garbage collection is automatically enabled. See the Background Server Garbage Collection section of the [Fundamentals of Garbage Collection](../../standard/garbage-collection/fundamentals.md) topic.

- Background just-in-time (JIT) compilation, which is optionally available on multi-core processors to improve application performance. See <xref:System.Runtime.ProfileOptimization>.

- Ability to limit how long the regular expression engine will attempt to resolve a regular expression before it times out. See the <xref:System.Text.RegularExpressions.Regex.MatchTimeout%2A?displayProperty=nameWithType> property.

- Ability to define the default culture for an application domain. See the <xref:System.Globalization.CultureInfo> class.

- Console support for Unicode (UTF-16) encoding. See the <xref:System.Console> class.

- Support for versioning of cultural string ordering and comparison data. See the <xref:System.Globalization.SortVersion> class.

- Better performance when retrieving resources. See [Packaging and Deploying Resources](../resources/packaging-and-deploying-resources-in-desktop-apps.md).

- Zip compression improvements to reduce the size of a compressed file. See the <xref:System.IO.Compression?displayProperty=nameWithType> namespace.

- Ability to customize a reflection context to override default reflection behavior through the <xref:System.Reflection.Context.CustomReflectionContext> class.

- Support for the 2008 version of the Internationalized Domain Names in Applications (IDNA) standard when the <xref:System.Globalization.IdnMapping?displayProperty=nameWithType> class is used  on [!INCLUDE[win8](../../../includes/win8-md.md)].

- Delegation of string comparison to the operating system, which implements Unicode 6.0, when the .NET Framework is used on [!INCLUDE[win8](../../../includes/win8-md.md)]. When running on other platforms, the .NET Framework includes its own string comparison data, which implements Unicode 5.x. See the <xref:System.String> class and the Remarks section of the <xref:System.Globalization.SortVersion> class.

- Ability to compute the hash codes for strings on a per application domain basis. See [\<UseRandomizedStringHashAlgorithm> Element](../configure-apps/file-schema/runtime/userandomizedstringhashalgorithm-element.md).

- Type reflection support split between <xref:System.Type> and <xref:System.Reflection.TypeInfo> classes. See [Reflection in the .NET Framework for Windows Store Apps](../reflection-and-codedom/reflection-for-windows-store-apps.md).

### Managed Extensibility Framework (MEF)

In the [!INCLUDE[net_v45](../../../includes/net-v45-md.md)], the Managed Extensibility Framework (MEF) provides the following new features:

- Support for generic types.

- Convention-based programming model that enables you to create parts based on naming conventions rather than attributes.

- Multiple scopes.

- A subset of MEF that you can use when you create [!INCLUDE[win8_appname_long](../../../includes/win8-appname-long-md.md)] apps. This subset is available as a [downloadable package](https://go.microsoft.com/fwlink/?LinkId=256238) from the NuGet Gallery. To install the package, open your project in Visual Studio, choose **Manage NuGet Packages** from the **Project** menu, and search online for the `Microsoft.Composition` package.

For more information, see [Managed Extensibility Framework (MEF)](../mef/index.md).

### Asynchronous file operations

In the [!INCLUDE[net_v45](../../../includes/net-v45-md.md)], new asynchronous features were added to the C# and Visual Basic languages. These features add a task-based model for performing asynchronous operations. To use this new model, use the asynchronous methods in the I/O classes. See [Asynchronous File I/O](../../standard/io/asynchronous-file-i-o.md).

<a name="tools" />

### Tools

In the [!INCLUDE[net_v45](../../../includes/net-v45-md.md)], Resource File Generator (Resgen.exe) enables you to create a .resw file for use in [!INCLUDE[win8_appname_long](../../../includes/win8-appname-long-md.md)] apps from a .resources file embedded in a .NET Framework assembly. For more information, see [Resgen.exe (Resource File Generator)](../tools/resgen-exe-resource-file-generator.md).

Managed Profile Guided Optimization (Mpgo.exe) enables you to improve application startup time, memory utilization (working set size), and throughput by optimizing native image assemblies. The command-line tool generates profile data for native image application assemblies. See [Mpgo.exe (Managed Profile Guided Optimization Tool)](../tools/mpgo-exe-managed-profile-guided-optimization-tool.md). Starting with Visual Studio 2013, you can use Mpgo.exe to optimize [!INCLUDE[win8_appname_long](../../../includes/win8-appname-long-md.md)] apps as well as desktop apps.

<a name="parallel" />

### Parallel computing

The [!INCLUDE[net_v45](../../../includes/net-v45-md.md)] provides several new features and improvements for parallel computing. These include improved performance, increased control, improved support for asynchronous programming, a new dataflow library, and improved support for parallel debugging and performance analysis. See the entry [What’s New for Parallelism in .NET 4.5](https://go.microsoft.com/fwlink/?LinkId=235061) in the Parallel Programming with .NET blog.

<a name="web" />

### Web

ASP.NET 4.5 and 4.5.1 add model binding for Web Forms, WebSocket support, asynchronous handlers, performance enhancements, and many other features. For more information, see the following resources:

- [ASP.NET 4.5 and Visual Studio 2012](https://docs.microsoft.com/previous-versions/aspnet/hh420390(v=vs.110))

- [ASP.NET and Web Tools for Visual Studio 2013 Release Notes](/aspnet/visual-studio/overview/2013/release-notes)

### Networking <a name="networking" />

The [!INCLUDE[net_v45](../../../includes/net-v45-md.md)] provides a new programming interface for HTTP applications. For more information, see the new <xref:System.Net.Http?displayProperty=nameWithType> and <xref:System.Net.Http.Headers?displayProperty=nameWithType> namespaces.

Support is also included for a new programming interface for accepting and interacting with a WebSocket connection by using the existing <xref:System.Net.HttpListener> and related classes. For more information, see the new <xref:System.Net.WebSockets> namespace and the <xref:System.Net.HttpListener> class.

In addition, the [!INCLUDE[net_v45](../../../includes/net-v45-md.md)] includes the following networking improvements:

- RFC-compliant URI support. For more information, see <xref:System.Uri> and related classes.

- Support for Internationalized Domain Name (IDN) parsing. For more information, see <xref:System.Uri> and related classes.

- Support for Email Address Internationalization (EAI). For more information, see the <xref:System.Net.Mail> namespace.

- Improved IPv6 support. For more information, see the <xref:System.Net.NetworkInformation> namespace.

- Dual-mode socket support. For more information, see the <xref:System.Net.Sockets.Socket> and <xref:System.Net.Sockets.TcpListener> classes.

<a name="client" />

### Windows Presentation Foundation (WPF)

In the [!INCLUDE[net_v45](../../../includes/net-v45-md.md)], Windows Presentation Foundation (WPF) contains changes and improvements in the following areas:

- The new <xref:System.Windows.Controls.Ribbon.Ribbon> control, which enables you to implement a ribbon user interface that hosts a Quick Access Toolbar, Application Menu, and tabs.

- The new <xref:System.ComponentModel.INotifyDataErrorInfo> interface, which supports synchronous and asynchronous data validation.

- New features for the <xref:System.Windows.Controls.VirtualizingPanel> and <xref:System.Windows.Threading.Dispatcher> classes.

- Improved performance when displaying large sets of grouped data, and by accessing collections on non-UI threads.

- Data binding to static properties, data binding to custom types that implement the <xref:System.Reflection.ICustomTypeProvider> interface, and retrieval of data binding information from a binding expression.

- Repositioning of data as the values change (live shaping).

- Ability to check whether the data context for an item container is disconnected.

- Ability to set the amount of time that should elapse between property changes and data source updates.

- Improved support for implementing weak event patterns. Also, events can now accept markup extensions.

<a name="windows_communication_foundation" />

### Windows Communication Foundation (WCF)

In the [!INCLUDE[net_v45](../../../includes/net-v45-md.md)], the following features have been added to make it simpler to write and maintain Windows Communication Foundation (WCF) applications:

- Simplification of generated configuration files.

- Support for contract-first development.

- Ability to configure ASP.NET compatibility mode more easily.

- Changes in default transport property values to reduce the likelihood that you will have to set them.

- Updates to the <xref:System.Xml.XmlDictionaryReaderQuotas> class to reduce the likelihood that you will have to manually configure quotas for XML dictionary readers.

- Validation of WCF configuration files by Visual Studio as part of the build process, so you can detect configuration errors before you run your application.

- New asynchronous streaming support.

- New HTTPS protocol mapping to make it easier to expose an endpoint over HTTPS with Internet Information Services (IIS).

- Ability to generate metadata in a single WSDL document by appending `?singleWSDL` to the service URL.

- Websockets support to enable true bidirectional communication over ports 80 and 443 with performance characteristics similar to the TCP transport.

- Support for configuring services in code.

- XML Editor tooltips.

- <xref:System.ServiceModel.ChannelFactory> caching support.

- Binary encoder compression support.

- Support for a UDP transport that enables developers to write services that use "fire and forget" messaging. A client sends a message to a service and expects no response from the service.

- Ability to support multiple authentication modes on a single WCF endpoint when using the HTTP transport and transport security.

- Support for WCF services that use internationalized domain names (IDNs).

For more information, see [What's New in Windows Communication Foundation](https://go.microsoft.com/fwlink/?LinkId=228173).

<a name="windows_workflow_foundation" />

### Windows Workflow Foundation (WF)

In the [!INCLUDE[net_v45](../../../includes/net-v45-md.md)], several new features were added to Windows Workflow Foundation (WF), including:

- State machine workflows, which were first introduced as part of .NET Framework 4.0.1 ([.NET Framework 4 Platform Update 1](https://go.microsoft.com/fwlink/?LinkID=215092)). This update included several new classes and activities that enabled developers to create state machine workflows. These classes and activities were updated for the [!INCLUDE[net_v45](../../../includes/net-v45-md.md)] to include:

    - The ability to set breakpoints on states.

    - The ability to copy and paste transitions in the workflow designer.

    - Designer support for shared trigger transition creation.

    - Activities for creating state machine workflows, including: <xref:System.Activities.Statements.StateMachine>, <xref:System.Activities.Statements.State>, and <xref:System.Activities.Statements.Transition>.

- Enhanced Workflow Designer features such as the following:

    - Enhanced workflow search capabilities in Visual Studio, including **Quick Find** and **Find in Files**.

    - Ability to automatically create a Sequence activity when a second child activity is added to a container activity, and to include both activities in the Sequence activity.

    - Panning support, which enables the visible portion of a workflow to be changed without using the scroll bars.

    - A new **Document Outline** view that shows the components of a workflow in a tree-style outline view and lets you select a component in the **Document Outline** view.

    - Ability to add annotations to activities.

    - Ability to define and consume activity delegates by using the workflow designer.

    - Auto-connect and auto-insert for activities and transitions in state machine and flowchart workflows.

- Storage of the view state information for a workflow in a single element in the XAML file, so you can easily locate and edit the view state information.

- A NoPersistScope container activity to prevent child activities from persisting.

- Support for C# expressions:

    - Workflow projects that use Visual Basic will use Visual Basic expressions, and C# workflow projects will use C# expressions.

    - C# workflow projects that were created in Visual Studio 2010 and that have Visual Basic expressions are compatible with C# workflow projects that use C# expressions.

- Versioning enhancements:

    - The new  <xref:System.Activities.WorkflowIdentity> class, which provides a mapping between a persisted workflow instance and its workflow definition.

    - Side-by-side execution of multiple workflow versions in the same host, including <xref:System.ServiceModel.Activities.WorkflowServiceHost>.

    - In Dynamic Update, the ability to modify the definition of a persisted workflow instance.

- Contract-first workflow service development, which provides support for automatically generating activities to match an existing service contract.

 For more information, see [What's New in Windows Workflow Foundation](https://go.microsoft.com/fwlink/?LinkId=228176).

<a name="tailored" />

### [!INCLUDE[net_win8_profile](../../../includes/net-win8-profile-md.md)]

[!INCLUDE[win8_appname_long](../../../includes/win8-appname-long-md.md)] apps are designed for specific form factors and leverage the power of the Windows operating system. A subset of the [!INCLUDE[net_v45](../../../includes/net-v45-md.md)] or 4.5.1 is available for building [!INCLUDE[win8_appname_long](../../../includes/win8-appname-long-md.md)] apps for Windows by using C# or Visual Basic. This subset is called [!INCLUDE[net_win8_profile](../../../includes/net-win8-profile-md.md)] and is discussed in an [overview](https://go.microsoft.com/fwlink/?LinkId=228491) in the Windows Dev Center.

### Portable Class Libraries <a name="portable" />

The Portable Class Library project in Visual Studio 2012 (and later versions) enables you to write and build managed assemblies that work on multiple .NET Framework platforms. Using a Portable Class Library project, you choose the platforms (such as Windows Phone and [!INCLUDE[net_win8_profile](../../../includes/net-win8-profile-md.md)]) to target. The available types and members in your project are automatically restricted to the common types and members across these platforms. For more information, see [Portable Class Library](../../standard/cross-platform/cross-platform-development-with-the-portable-class-library.md).

## See also

- [The .NET Framework and Out-of-Band Releases](../get-started/the-net-framework-and-out-of-band-releases.md)
- [What's new in accessibility in the .NET Framework](whats-new-in-accessibility.md)
- [What's New in Visual Studio 2017](/visualstudio/ide/whats-new-in-visual-studio)
- [ASP.NET](/aspnet)
- [What’s New in Visual C++](/cpp/what-s-new-for-visual-cpp-in-visual-studio)<|MERGE_RESOLUTION|>--- conflicted
+++ resolved
@@ -893,11 +893,7 @@
 
 ### Character categories
 
-<<<<<<< HEAD
-Characters in the  [!INCLUDE[net_v462](../../../includes/net-v462-md.md)] are classified based on the [Unicode Standard, Version 8.0.0](https://www.unicode.org/versions/Unicode8.0.0/). In [!INCLUDE[net_v46](../../../includes/net-v46-md.md)] and .NET Framework 4.6.1, characters were classified based on Unicode 6.3 character categories.
-=======
-Characters in the  .NET Framework 4.6.2 are classified based on the [Unicode Standard, Version 8.0.0](https://www.unicode.org/versions/Unicode8.0.0/). In [!INCLUDE[net_v46](../../../includes/net-v46-md.md)] and [!INCLUDE[net_v461](../../../includes/net-v461-md.md)], characters were classified based on Unicode 6.3 character categories.
->>>>>>> 3db91bf8
+Characters in the .NET Framework 4.6.2 are classified based on the [Unicode Standard, Version 8.0.0](https://www.unicode.org/versions/Unicode8.0.0/). In .NET Framework 4.6 and .NET Framework 4.6.1, characters were classified based on Unicode 6.3 character categories.
 
 Support for Unicode 8.0 is limited to the classification of characters by the <xref:System.Globalization.CharUnicodeInfo> class and to types and methods that rely on it. These include the <xref:System.Globalization.StringInfo> class, the overloaded <xref:System.Char.GetUnicodeCategory%2A?displayProperty=nameWithType> method, and the [character classes](../../standard/base-types/character-classes-in-regular-expressions.md) recognized by the .NET Framework regular expression engine.  Character and string comparison and sorting is unaffected by this change and continues to rely on the underlying operating system or, on Windows 7 systems, on character data provided by the .NET Framework.
 
@@ -1077,11 +1073,7 @@
 
 WCF transport security supports certificates stored using the Windows cryptography library (CNG). In the .NET Framework 4.6.2, this support is limited to using certificates with a public key that has an exponent no more than 32 bits in length. When an application targets the .NET Framework 4.6.2, this feature is on by default.
 
-<<<<<<< HEAD
-For applications that target the .NET Framework 4.6.1 and earlier but are running on the [!INCLUDE[net_v462](../../../includes/net-v462-md.md)], this feature can be enabled by adding the following line to the [\<runtime>](../configure-apps/file-schema/runtime/runtime-element.md) section of the app.config or web.config file.
-=======
-For applications that target the [!INCLUDE[net_v461](../../../includes/net-v461-md.md)] and earlier but are running on the .NET Framework 4.6.2, this feature can be enabled by adding the following line to the [\<runtime>](../configure-apps/file-schema/runtime/runtime-element.md) section of the app.config or web.config file.
->>>>>>> 3db91bf8
+For applications that target the .NET Framework 4.6.1 and earlier but are running on the .NET Framework 4.6.2, this feature can be enabled by adding the following line to the [\<runtime>](../configure-apps/file-schema/runtime/runtime-element.md) section of the app.config or web.config file.
 
 ```xml
 <AppContextSwitchOverrides
