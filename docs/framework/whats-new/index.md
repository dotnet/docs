--- conflicted
+++ resolved
@@ -1753,11 +1753,7 @@
 
 - **Open-source .NET Framework packages**
 
-<<<<<<< HEAD
-  .NET Core packages such as the immutable collections, [SIMD APIs](https://www.nuget.org/packages/Microsoft.Bcl.Simd), and networking APIs such as those found in the <xref:System.Net.Http> namespace are now available as open-source packages on [GitHub](https://github.com/). To access the code, see [.NET on GitHub](https://github.com/dotnet/runtime). For more information and how to contribute to these packages, see [.NET Core and Open-Source](../../core/introduction.md), [.NET Home Page on GitHub](https://github.com/dotnet/home).
-=======
   .NET Core packages such as the immutable collections, [SIMD APIs](https://www.nuget.org/packages/Microsoft.Bcl.Simd), and networking APIs such as those found in the <xref:System.Net.Http> namespace are now available as open-source packages on [GitHub](https://github.com/). To access the code, see [.NET on GitHub](https://github.com/dotnet/runtime). For more information and how to contribute to these packages, see [Introduction to .NET](../../core/introduction.md), [.NET Home Page on GitHub](https://github.com/dotnet/home).
->>>>>>> 5b0a6a71
 
 <a name="v452"></a>
 
