--- conflicted
+++ resolved
@@ -30,11 +30,8 @@
 This article does not provide comprehensive information about each new feature and is subject to change. For general information about the .NET Framework, see [Getting Started](../get-started/index.md). For supported platforms, see [System Requirements](~/docs/framework/get-started/system-requirements.md). For download links and installation instructions, see [Installation Guide](../install/guide-for-developers.md).
 
 > [!NOTE]
-<<<<<<< HEAD
-> The .NET Framework team also releases features out of band with NuGet to expand platform support and to introduce new functionality, such as immutable collections and SIMD-enabled vector types. For more information, see [Additional Class Libraries and APIs](../additional-apis/index.md) and [The .NET Framework and Out-of-Band Releases](~/docs/framework/get-started/the-net-framework-and-out-of-band-releases.md). See a [complete list of NuGet packages](https://blogs.msdn.microsoft.com/dotnet/p/nugetpackages/) for the .NET Framework, or subscribe to [our feed](https://www.nuget.org/api/v2/curated-feeds/microsoftdotnet/Packages/).
-=======
-> .NET Framework team also releases features out of band with NuGet to expand platform support and to introduce new functionality, such as immutable collections and SIMD-enabled vector types. For more information, see [Additional Class Libraries and APIs](../additional-apis/index.md) and [The .NET Framework and Out-of-Band Releases](~/docs/framework/get-started/the-net-framework-and-out-of-band-releases.md). See a [complete list of NuGet packages](https://blogs.msdn.microsoft.com/dotnet/p/nugetpackages/) for the .NET Framework, or subscribe to [our feed](https://nuget.org/api/v2/curated-feeds/dotnetframework/Packages/).
->>>>>>> 77d9be5f
+> The .NET Framework team also releases features out of band with NuGet to expand platform support and to introduce new functionality, such as immutable collections and SIMD-enabled vector types. For more information, see [Additional Class Libraries and APIs](../additional-apis/index.md) and [The .NET Framework and Out-of-Band Releases](~/docs/framework/get-started/the-net-framework-and-out-of-band-releases.md). 
+> See a [complete list of NuGet packages](https://www.nuget.org/profiles/dotnetframework) for the .NET Framework.
 
 <a name="v48" />
 
