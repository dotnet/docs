---
title: "What's new in the .NET Framework | Microsoft Docs"
ms.custom: ""
ms.date: "05/02/2017"
ms.prod: ".net-framework"
ms.reviewer: ""
ms.suite: ""
ms.technology: 
  - "dotnet-clr"
ms.tgt_pltfrm: ""
ms.topic: "article"
helpviewer_keywords: 
  - "what's new [.NET Framework]"
ms.assetid: 1d971dd7-10fc-4692-8dac-30ca308fc0fa
caps.latest.revision: 292
author: "rpetrusha"
ms.author: "ronpet"
manager: "wpickett"
---
<<<<<<< HEAD
# What's New in the .NET Framework
<a name="introduction"></a>This article summarizes key new features and improvements in the following versions of the .NET Framework:  
  
=======
# What's new in the .NET Framework
<a name="introduction"></a> This article summarizes key new features and improvements in the following versions of the .NET Framework:

>>>>>>> 12101ea9
 [.NET Framework 4.7](#v47)   
 [.NET Framework 4.6.2](#v462)   
 [.NET Framework 4.6.1](#v461)   
 [.NET 2015 and .NET Framework 4.6](#v46)   
 [.NET Framework 4.5.2](#v452)   
 [.NET Framework 4.5.1](#v451)   
<<<<<<< HEAD
 [.NET Framework 4.5](#core)  

This article does not provide comprehensive information about each new feature and is subject to change. For general information about the .NET Framework, see [Getting Started](../../../docs/framework/get-started/index.md). For supported platforms, see [System Requirements](~/docs/framework/get-started/system-requirements.md). For download links and installation instructions, see [Install the .NET Framework for developers](../../../docs/framework/install/guide-for-developers.md).  
=======
 [.NET Framework 4.5](#core)   

 This article does not provide comprehensive information about each new feature and is subject to change. For general information about the .NET Framework, see [Getting Started](../../../docs/framework/get-started/index.md). For supported platforms, see [System Requirements](~/docs/framework/get-started/system-requirements.md). For download links and installation instructions, see [Installation Guide](../../../docs/framework/install/guide-for-developers.md).
>>>>>>> 12101ea9

> [!NOTE]
> The .NET Framework team also releases features out of band with NuGet to expand platform support and to introduce new functionality, such as immutable collections and SIMD-enabled vector types. For more information, see [Additional Class Libraries and APIs](../additional-apis/index.md) and [The .NET Framework and Out-of-Band Releases](~/docs/framework/get-started/the-net-framework-and-out-of-band-releases.md). See a [complete list of NuGet packages](https://blogs.msdn.microsoft.com/dotnet/p/nugetpackages/) for the .NET Framework, or subscribe to [our feed](https://nuget.org/api/v2/curated-feeds/dotnetframework/Packages/).

<a name="v47"></a> 
## Introducing the .NET Framework 4.7
 The .NET Framework 4.7 builds on the .NET Framework 4.6, 4.6.1, and 4.6.2 by adding many new fixes and several new features while remaining a very stable product.

### Downloading and installing the .NET Framework 4.7
 
You can download the .NET Framework 4.7  from the following locations:

- [.NET Framework 4.7 Web Installer](http://go.microsoft.com/fwlink/?LinkId=825299)

- [NET Framework 4.7 Offline Installer](http://go.microsoft.com/fwlink/?LinkId=825303)

The .NET Framework 4.7 can be installed on Windows 10, Windows 8.1, Windows 7, and the corresponding server platforms starting with Windows Server 2008 R2 SP1. You can install the .NET Framework 4.7 by using either the web installer or the offline installer. The recommended way for most users is to use the web installer.

You can target the .NET Framework 4.7 in Visual Studio 2012 or later by installing the [.NET Framework 4.7 Developer Pack](http://go.microsoft.com/fwlink/?LinkId=825319).

### What's new in the .NET Framework 4.7

The .NET Framework 4.7 includes new features in the following areas:

- [Core](#Core47)
- [Networking](#net47)
- [ASP.NET](#ASP-NET47)
- [Windows Communication Foundation (WCF)](#wcf47)
- [Windows Forms](#wf47)
- [Windows Presentation Foundation (WPF)](#WPF47)

For a list of new APIs added to the .NET Framework 4.7, see [.NET Framework 4.7 API Changes](https://github.com/Microsoft/dotnet/blob/master/releases/net47/dotnet47-api-changes.md) on GitHub. For a list of feature improvements and bug fixes in the .NET Framework 4.7, see [.NET Framework 4.7 List of Changes](http://gutithub.com/Microsoft/dotnet/blob/master/releases/net47/dotnet47-changes.md) on GitHub.  For additional information, see [Announcing the .NET Framework 4.7](https://blogs.msdn.microsoft.com/dotnet/2017/04/05/announcing-the-net-framework-4-7/) in the .NET Blog.

<a name="Core47" />
#### Core

The .NET Framework 4.7 improves serialization by the <xref:System.Runtime.Serialization.Json.DataContractJsonSerializer>:

**Enhanced functionality with Elliptic Curve Cryptography (ECC)***

In the .NET Framework 4.7, `ImportParameters(ECParameters)` methods were added to the <xref:System.Security.Cryptography.ECDsa> and <xref:System.Security.Cryptography.ECDiffieHellman> classes to allow for an object to represent an already-established key. An `ExportParameters(Boolean)` method was also added for exporting the key using explicit curve parameters.

The .NET Framework 4.7 also adds support for additional curves (including the Brainpool curve suite), and has added predefined definitions for ease-of-creation through the new <xref:System.Security.Cryptography.ECDsa.Create%2A> and <xref:System.Security.Cryptography.ECDiffieHellman.Create%2A> factory methods.

You can see an [example of .NET Framework 4.7 cryptography improvements](https://gist.github.com/richlander/5a182899895a87a296c21ada97f7a54e) on GitHub.

**Better support for control characters by the DataContractJsonSerializer**

In the .NET Framework 4.7, the <xref:System.Runtime.Serialization.Json.DataContractJsonSerializer> serializes control characters in conformity with the ECMAScript 6 standard. This behavior is enabled by default for applications that target the .NET Framework 4.7, and is an opt-in feature for applications that are running under the .NET Framework 4.7 but target a previous version of the .NET Framework. For more information, see [Retargeting Changes in the .NET Framework 4.7](../../../docs/framework/migration-guide/retargeting-changes-in-the-net-framework-4-7.md).

<a name="net47" />
#### Networking

The .NET Framework 4.7 adds the following network-related feature:

**Default operating system support for TLS protocols***

The TLS stack, which is used by <xref:System.Net.Security.SslStream?displayProperty=fullName> and up-stack components such as HTTP, FTP, and SMTP, allows developers to use the default TLS protocols supported by the operating system. Developers need no longer hard-code a TLS version.

<a name="ASP-NET47" />
#### ASP.NET

In the .NET Framework 4.7, ASP.NET includes the following new features:

**Object Cache Extensibility**

Starting with the .NET Framework 4.7, ASP.NET adds a new set of APIs that allow developers to replace the default ASP.NET implementations for in-memory object caching and memory monitoring. Developers can now replace any of the following three components if the ASP.NET implementation is not adequate:

- **Object Cache Store**. By using the new cache providers configuration section, developers can plug in new implementations of an object cache for an ASP.NET application by using the new **ICacheStoreProvider** interface.
 
- **Memory monitoring**. The default memory monitor in ASP.NET notifies applications when they are running close to the configured private bytes limit for the process, or when the machine is low on total available physical RAM. When these limits are near, notifications are fired. For some applications, notifications are fired too close to the configured limits to allow for useful reactions. Developers can now write their own memory monitors to replace the default by using the <xref:System.Web.Hosting.ApplicationMonitors.MemoryMonitor%2A?displayProperty=fullName> property.

- **Memory Limit Reactions**. By default, ASP.NET attempts to trim the object cache and periodically call <xref:System.GC.Collect%2A?displayProperty=fullName> when the private byte process limit is near. For some applications, the frequency of calls to <xref:System.GC.Collect%2A?displayProperty=fullName> or the amount of cache that is trimmed are inefficient. Developers can now replace or supplement the default behavior by subscribing **IObserver** implementations to the application's memory monitor.

<a name="wcf47" />
#### Windows Communication Foundation (WCF)

Windows Communication Foundation (WFC) adds the following features and changes:

**Ability to configure the default message security settings to TLS 1.1 or TLS 1.2**

Starting with the .NET Framework 4.7, WCF allows you to configure TSL 1.1 or TLS 1.2 in addition to SSL 3.0 and TSL 1.0 as the default message security protocol. This is an opt-in setting; to enable it, you must add the following entry to your application configuration file:

```xml
<runtime>
   <AppContextSwitchOverrides value="Switch.System.ServiceModel.DisableUsingServicePointManagerSecurityProtocols=false;Switch.System.Net.DontEnableSchUseStrongCrypto=false" /> 
</runtime>
```

**Improved reliability of WCF applications and WCF serialization**

WCF includes a number of code changes that eliminate race conditions, thereby improving performance and the reliability of serialization options. These include:

- Better support for mixing asynchronous and synchronous code in calls to **SocketConnection.BeginRead** and **SocketConnection.Read**.
- Improved reliability when aborting a connection with **SharedConnectionListener** and **DuplexChannelBinder**.
- Improved reliability of serialization operations when calling the <xref:System.Runtime.Serialization.FormatterServices.GetSerializableMembers%28System.Type%29?displayProperty=fullName> method.
- Improved reliability when removing a waiter by calling the **ChannelSynchronizer.RemoveWaiter** method.

<a name="wf47" />
#### Windows Forms

In the .NET Framework 4.7, Windows Forms improves support for high DPI monitors.

**High DPI support**

Starting with applications that target the .NET Framework 4.7, the .NET Framework features high DPI and dynamic DPI support for Windows Forms applications. High DPI support improves the layout and appearance of forms and controls on high DPI monitors. Dynamic DPI changes the layout and appearance of forms and controls when the user changes the DPI or display scale factor of a running application.

High DPI support is an opt-in feature that you configure by defining a [\<System.Windows.Forms.ConfigurationSection>](../configure-apps/file-schema/winforms/index.md) section in your application configuration file. For more information on adding high DPI support and dynamic DPI support to your Windows Forms application, see [High DPI Support in Windows Forms](../winforms/high-dpi-support-in-windows-forms.md).

<a name="WPF47"></a> 
#### Windows Presentation Foundation (WPF)

In the .NET Framework 4.7, WPF includes the following enhancements:

**Support for a touch/stylus stack based on Windows WM_POINTER messages**

You now have the option of using a touch/stylus stack based on [WM_POINTER messages](https://msdn.microsoft.com/library/windows/desktop/hh454903.aspx) instead of the Windows Ink Services Platform (WISP). This is an opt-in feature in the .NET Framework. For more information, see [Retargeting Changes in the .NET Framework 4.7](../migration-guide/retargeting-changes-in-the-net-framework-4-7.md).

**New implementation for WPF printing APIs**

WPF's printing APIs in the <xref:System.Printing.PrintQueue?displayProperty=fullName> class call the Windows [Print Document Package API](https://msdn.microsoft.com/library/windows/desktop/hh448418(v=vs.85).aspx) instead of the deprecated [XPS Print API](https://msdn.microsoft.com/library/windows/desktop/ff686814(v=vs.85).aspx). For the impact of this change on application compatibility, see [Retargeting Changes in the .NET Framework 4.7](../migration-guide/retargeting-changes-in-the-net-framework-4-7.md). 

<a name="v462"></a> 
## What's new in the .NET Framework 4.6.2
 The [!INCLUDE[net_v462](../../../includes/net-v462-md.md)] includes new features in the following areas:

- [ASP.NET](#ASPNET462)

- [Character categories](#Strings)

- [Cryptography](#Crypto462)

- [SqlClient](#SQLClient)

- [Windows Communication Foundation](#WCF)

- [Windows Presentation Foundation (WPF)](#WPF462)

- [Windows Workflow Foundation (WF)](#WF462)

- [ClickOnce](#ClickOnce)

- [Converting Windows Forms and WPF apps to UWP apps](#UWPConvert)

- [Debugging improvements](#Debug462)

For a list of new APIs added to the .NET Framework 4.6.2, see [.NET Framework 4.6.2 API Changes](https://github.com/Microsoft/dotnet/blob/master/releases/net462/dotnet462-api-changes.md) on GitHub. For a list of feature improvements and bug fixes in the .NET Framework 4.6.2, see [.NET Framework 4.6.2 List of Changes](http://go.microsoft.com/fwlink/?LinkId=708778) on GitHub.  For additional information, see [Announcing .NET Framework 4.6.2](https://blogs.msdn.microsoft.com/dotnet/2016/08/02/announcing-net-framework-4-6-2/) in the .NET Blog.

<a name="ASPNET462"></a> 
### ASP.NET
 In the [!INCLUDE[net_v462](../../../includes/net-v462-md.md)], ASP.NET includes the following enhancements:

 **Improved support for localized error messages in data annotation validators**
 Data annotation validators enable you to perform validation by adding one or more attributes to a class property. The attribute's <xref:System.ComponentModel.DataAnnotations.ValidationAttribute.ErrorMessage%2A?displayProperty=fullName> element defines the text of the error message if validation fails. Starting with the [!INCLUDE[net_v462](../../../includes/net-v462-md.md)], ASP.NET makes it easy to localize error messages. Error messages will be localized if:

1.  The <xref:System.ComponentModel.DataAnnotations.ValidationAttribute.ErrorMessage%2A?displayProperty=fullName> is provided in the validation attribute.

2.  The resource file is stored in the App_LocalResources folder.

3.  The name of the localized resources file has the form `DataAnnotation.Localization.{`*name*`}.resx`, where *name* is a culture name in the format *languageCode*`-`*country/regionCode* or *languageCode*.

4.  The key name of the resource is the string assigned to the <xref:System.ComponentModel.DataAnnotations.ValidationAttribute.ErrorMessage%2A?displayProperty=fullName> attribute,  and its value is the localized error message.

 For example, the following data annotation attribute defines the default culture's error message for an invalid rating.

```csharp
public class RatingInfo
{
   [Required(ErrorMessage = "The rating must be between 1 and 10.")]
   [Display(Name = "Your Rating")]
   public int Rating { get; set; }
}
```

```vb
Public Class RatingInfo
   <Required(ErrorMessage = "The rating must be between 1 and 10.")>
   <Display(Name = "Your Rating")>
   Public Property Rating As Integer = 1
End Class
```

 You can then create a resource file, DataAnnotation.Localization.fr.resx, whose key is the error message string and whose value is the localized error message. The file must be found in the `App.LocalResources` folder. For example, the following is the key and its value in a localized French (fr) language error message:

|Name|Value|
|----------|-----------|
|The rating must be between 1 and 10.|La note doit être comprise entre 1 et 10.|

 This file can then

 In addition, data annotation localization is extensible. Developers can plug in their own string localizer provider by implementing the <xref:System.Web.Globalization.IStringLocalizerProvider> interface to store localization string somewhere other than in a resource file.

 **Async support with session-state store providers**
 ASP.NET now allows task-returning methods to be used with session-state store providers, thereby allowing ASP.NET apps to get the scalability benefits of async. To supports asynchronous operations with session state store providers, ASP.NET includes  a new interface, <xref:System.Web.SessionState.ISessionStateModule?displayProperty=fullName>, which inherits from <xref:System.Web.IHttpModule> and allows developers to implement their own session-state module and async session store providers. The interface is defined as follows:

```csharp

public interface ISessionStateModule : IHttpModule {
    void ReleaseSessionState(HttpContext context);
    Task ReleaseSessionStateAsync(HttpContext context);
}

```

 In addition, the <xref:System.Web.SessionState.SessionStateUtility> class includes two new methods, <xref:System.Web.SessionState.SessionStateUtility.IsSessionStateReadOnly%2A> and <xref:System.Web.SessionState.SessionStateUtility.IsSessionStateRequired%2A>, that can be used to support asynchronous operations.

 **Async support for output-cache providers**
 Starting with the [!INCLUDE[net_v462](../../../includes/net-v462-md.md)], task-returning methods can be used with output-cache providers to provide the scalability benefits of async.  Providers that implement these methods reduce thread-blocking on a web server and improve the scalability of an ASP.NET service.

 The following APIs have been added to support asynchronous output-cache providers:

- The <xref:System.Web.Caching.OutputCacheProviderAsync?displayProperty=fullName> class, which inherits from <xref:System.Web.Caching.OutputCacheProvider?displayProperty=fullName> and allows developers to implement an asynchronous output-cache provider.

- The <xref:System.Web.Caching.OutputCacheUtility> class, which provides helper methods for configuring the output cache.

- 18 new methods in the <xref:System.Web.HttpCachePolicy?displayProperty=fullName>class. These include <xref:System.Web.HttpCachePolicy.GetCacheability%2A>, <xref:System.Web.HttpCachePolicy.GetCacheExtensions%2A>, <xref:System.Web.HttpCachePolicy.GetETag%2A>, <xref:System.Web.HttpCachePolicy.GetETagFromFileDependencies%2A>, <xref:System.Web.HttpCachePolicy.GetMaxAge%2A>, <xref:System.Web.HttpCachePolicy.GetMaxAge%2A>, <xref:System.Web.HttpCachePolicy.GetNoStore%2A>, <xref:System.Web.HttpCachePolicy.GetNoTransforms%2A>, <xref:System.Web.HttpCachePolicy.GetOmitVaryStar%2A>, <xref:System.Web.HttpCachePolicy.GetProxyMaxAge%2A>, <xref:System.Web.HttpCachePolicy.GetRevalidation%2A>, <xref:System.Web.HttpCachePolicy.GetUtcLastModified%2A>, <xref:System.Web.HttpCachePolicy.GetVaryByCustom%2A>, <xref:System.Web.HttpCachePolicy.HasSlidingExpiration%2A>, and <xref:System.Web.HttpCachePolicy.IsValidUntilExpires%2A>.

- 2 new methods in the <xref:System.Web.HttpCacheVaryByContentEncodings?displayProperty=fullName> class:  <xref:System.Web.HttpCacheVaryByContentEncodings.GetContentEncodings%2A> and <xref:System.Web.HttpCacheVaryByContentEncodings.SetContentEncodings%2A>.

- 2 new methods in the <xref:System.Web.HttpCacheVaryByHeaders?displayProperty=fullName> class: <xref:System.Web.HttpCacheVaryByHeaders.GetHeaders%2A> and <xref:System.Web.HttpCacheVaryByHeaders.SetHeaders%2A>.

- 2 new methods in the <xref:System.Web.HttpCacheVaryByParams?displayProperty=fullName> class: <xref:System.Web.HttpCacheVaryByParams.GetParams%2A> and <xref:System.Web.HttpCacheVaryByParams.SetParams%2A>.

- In the <xref:System.Web.Caching.AggregateCacheDependency?displayProperty=fullName> class, the <xref:System.Web.Caching.AggregateCacheDependency.GetFileDependencies%2A> method.

- In the <xref:System.Web.Caching.CacheDependency>, the <xref:System.Web.Caching.CacheDependency.GetFileDependencies%2A> method.

<a name="Strings"></a> 
### Character categories
 Characters in the  [!INCLUDE[net_v462](../../../includes/net-v462-md.md)] are classified based on the [Unicode Standard, Version 8.0.0](http://www.unicode.org/versions/Unicode8.0.0/). In [!INCLUDE[net_v46](../../../includes/net-v46-md.md)] and [!INCLUDE[net_v461](../../../includes/net-v461-md.md)], characters were classified based on Unicode 6.3 character categories.

 Support for Unicode 8.0 is limited to the classification of characters by the <xref:System.Globalization.CharUnicodeInfo> class and to types and methods that rely on it. These include the <xref:System.Globalization.StringInfo> class, the overloaded <xref:System.Char.GetUnicodeCategory%2A?displayProperty=fullName> method, and the [character classes](../../../docs/standard/base-types/character-classes-in-regular-expressions.md) recognized by the .NET Framework regular expression engine.  Character and string comparison and sorting is unaffected by this change and continues to rely on the underlying operating system or, on Windows 7 systems, on character data provided by the .NET Framework.

 For changes in character categories from Unicode 6.0 to Unicode 7.0, see [The Unicode Standard, Version 7.0.0](http://www.unicode.org/versions/Unicode7.0.0/) at The Unicode Consortium website. For changes from Unicode 7.0 to Unicode 8.0, see [The Unicode Standard, Version 8.0.0](http://www.unicode.org/versions/Unicode8.0.0/) at The Unicode Consortium website.

<a name="Crypto462"></a> 
### Cryptography
 **Support for X509 certificates containing FIPS 186-3 DSA**
 The [!INCLUDE[net_v462](../../../includes/net-v462-md.md)] adds support for DSA (Digital Signature Algorithm) X509 certificates whose keys exceed the FIPS 186-2 1024-bit limit.

 In addition to supporting the larger key sizes of FIPS 186-3, the [!INCLUDE[net_v462](../../../includes/net-v462-md.md)] allows computing signatures with the SHA-2 family of hash algorithms (SHA256, SHA384, and SHA512). FIPS 186-3 support is provided by the new <xref:System.Security.Cryptography.DSACng?displayProperty=fullName> class.

 In keeping with recent changes to the <xref:System.Security.Cryptography.RSA> class in the .NET Framework 4.6 and the <xref:System.Security.Cryptography.ECDsa> class in the .NET Framework 4.6.1, the <xref:System.Security.Cryptography.DSA> abstract base class in [!INCLUDE[net_v462](../../../includes/net-v462-md.md)] has additional methods to allow callers to use this functionality without casting. You can call the <xref:System.Security.Cryptography.X509Certificates.DSACertificateExtensions.GetDSAPrivateKey%2A?displayProperty=fullName> extension method to sign data, as the following example shows.

```csharp
public static byte[] SignDataDsaSha384(byte[] data, X509Certificate2 cert)
{
    using (DSA dsa = cert.GetDSAPrivateKey())
    {
        return dsa.SignData(data, HashAlgorithmName.SHA384);
    }
}
```

```vb 
Public Shared Function SignDataDsaSha384(data As Byte(), cert As X509Certificate2) As Byte()
    Using DSA As DSA = cert.GetDSAPrivateKey()
        Return DSA.SignData(data, HashAlgorithmName.SHA384)
    End Using
End Function
```

 And you can call the <xref:System.Security.Cryptography.X509Certificates.DSACertificateExtensions.GetDSAPublicKey%2A?displayProperty=fullName> extension method to verify signed data, as the following example shows.

```csharp
public static bool VerifyDataDsaSha384(byte[] data, byte[] signature, X509Certificate2 cert)
{
    using (DSA dsa = cert.GetDSAPublicKey())
    {
        return dsa.VerifyData(data, signature, HashAlgorithmName.SHA384);
    }
}
```

```vb
 Public Shared Function VerifyDataDsaSha384(data As Byte(), signature As Byte(), cert As X509Certificate2) As Boolean
    Using dsa As DSA = cert.GetDSAPublicKey()
        Return dsa.VerifyData(data, signature, HashAlgorithmName.SHA384)
    End Using
End Function
```

 **Increased clarity for inputs to ECDiffieHellman key derivation routines**
 The .NET Framework 3.5 added support for Ellipic Curve Diffie-Hellman Key Agreement with three different Key Derivation Function (KDF) routines. The inputs to the routines, and the routines themselves, were configured via properties on the <xref:System.Security.Cryptography.ECDiffieHellmanCng> object. But since not every routine read every input property, there was ample room for confusion on the past of the developer.

 To address this in the [!INCLUDE[net_v462](../../../includes/net-v462-md.md)], the following three methods have been added to the  <xref:System.Security.Cryptography.ECDiffieHellman> base class to more clearly represent these KDF routines and their inputs:

|ECDiffieHellman method|Description|
|----------------------------|-----------------|
|<xref:System.Security.Cryptography.ECDiffieHellman.DeriveKeyFromHash%28System.Security.Cryptography.ECDiffieHellmanPublicKey%2CSystem.Security.Cryptography.HashAlgorithmName%2CSystem.Byte%5B%5D%2CSystem.Byte%5B%5D%29>|Derives key material using the formula<br /><br /> HASH(secretPrepend &#124;&#124; *x* &#124;&#124; secretAppend)<br /><br /> HASH(secretPrepend OrElse *x* OrElse secretAppend)<br /><br /> where *x* is the computed result of the EC Diffie-Hellman algorithm.|
|<xref:System.Security.Cryptography.ECDiffieHellman.DeriveKeyFromHmac%28System.Security.Cryptography.ECDiffieHellmanPublicKey%2CSystem.Security.Cryptography.HashAlgorithmName%2CSystem.Byte%5B%5D%2CSystem.Byte%5B%5D%2CSystem.Byte%5B%5D%29>|Derives key material using the formula<br /><br /> HMAC(hmacKey, secretPrepend &#124;&#124; *x* &#124;&#124; secretAppend)<br /><br /> HMAC(hmacKey, secretPrepend OrElse *x* OrElse secretAppend)<br /><br /> where *x* is the computed result of the EC Diffie-Hellman algorithm.|
|<xref:System.Security.Cryptography.ECDiffieHellman.DeriveKeyTls%28System.Security.Cryptography.ECDiffieHellmanPublicKey%2CSystem.Byte%5B%5D%2CSystem.Byte%5B%5D%29>|Derives key material using the TLS pseudo-random function (PRF) derivation algorithm.|

 **Support for persisted-key symmetric encryption**
 The Windows cryptography library (CNG) added support for storing persisted symmetric keys and using hardware-stored symmetric keys, and the [!INCLUDE[net_v462](../../../includes/net-v462-md.md)] mades it possible for developers to make use of this feature.  Since the notion of key names and key providers is implementation-specific, using this feature requires utilizing the constructor of the concrete implementation types instead of the preferred factory approach (such as calling `Aes.Create`).

 Persisted-key symmetric encryption support exists for the AES (<xref:System.Security.Cryptography.AesCng>) and 3DES (<xref:System.Security.Cryptography.TripleDESCng>) algorithms. For example:

```csharp
public static byte[] EncryptDataWithPersistedKey(byte[] data, byte[] iv)
{
    using (Aes aes = new AesCng("AesDemoKey", CngProvider.MicrosoftSoftwareKeyStorageProvider))
    {
        aes.IV = iv;

        // Using the zero-argument overload is required to make use of the persisted key
        using (ICryptoTransform encryptor = aes.CreateEncryptor())
        {
            if (!encryptor.CanTransformMultipleBlocks)
            {
                throw new InvalidOperationException("This is a sample, this case wasn’t handled...");
            }

            return encryptor.TransformFinalBlock(data, 0, data.Length);
        }
    }
}
```

```vb 
Public Shared Function EncryptDataWithPersistedKey(data As Byte(), iv As Byte()) As Byte()
    Using Aes As Aes = New AesCng("AesDemoKey", CngProvider.MicrosoftSoftwareKeyStorageProvider)
        Aes.IV = iv

        ' Using the zero-argument overload Is required to make use of the persisted key
        Using encryptor As ICryptoTransform = Aes.CreateEncryptor()
            If Not encryptor.CanTransformMultipleBlocks Then
                Throw New InvalidOperationException("This is a sample, this case wasn’t handled...")
            End If
            Return encryptor.TransformFinalBlock(data, 0, data.Length)
        End Using
    End Using
End Function
```

 **SignedXml support for SHA-2 hashing**
 The [!INCLUDE[net_v462](../../../includes/net-v462-md.md)] adds support to  the <xref:System.Security.Cryptography.Xml.SignedXml> class for RSA-SHA256, RSA-SHA384, and RSA-SHA512 PKCS#1 signature methods, and SHA256, SHA384, and SHA512 reference digest algorithms.

 The URI constants are all exposed on <xref:System.Security.Cryptography.Xml.SignedXml>:

|SignedXml field|Constant|
|---------------------|--------------|
|<xref:System.Security.Cryptography.Xml.SignedXml.XmlDsigSHA256Url>|"http://www.w3.org/2001/04/xmlenc#sha256"|
|<xref:System.Security.Cryptography.Xml.SignedXml.XmlDsigRSASHA256Url>|"http://www.w3.org/2001/04/xmldsig-more#rsa-sha256"|
|<xref:System.Security.Cryptography.Xml.SignedXml.XmlDsigSHA384Url>|"http://www.w3.org/2001/04/xmldsig-more#sha384"|
|<xref:System.Security.Cryptography.Xml.SignedXml.XmlDsigRSASHA384Url>|"http://www.w3.org/2001/04/xmldsig-more#rsa-sha384"|
|<xref:System.Security.Cryptography.Xml.SignedXml.XmlDsigSHA512Url>|"http://www.w3.org/2001/04/xmlenc#sha512"|
|<xref:System.Security.Cryptography.Xml.SignedXml.XmlDsigRSASHA512Url>|"http://www.w3.org/2001/04/xmldsig-more#rsa-sha512"|

 Any programs that have registered a custom <xref:System.Security.Cryptography.SignatureDescription> handler into <xref:System.Security.Cryptography.CryptoConfig> to add support for these algorithms will continue to function as they did in the past, but since there are now platform defaults, the <xref:System.Security.Cryptography.CryptoConfig> registration is no longer necessary.

<a name="SQLClient"></a> 
### SqlClient
 .NET Framework Data Provider for SQL Server (<xref:System.Data.SqlClient?displayProperty=fullName>) includes the following new features in the [!INCLUDE[net_v462](../../../includes/net-v462-md.md)]:

 **Connection pooling and timeouts with Azure SQL databases**
 When connection pooling is enabled and a timeout or other login error occurs, an exception is cached, and the cached exception is thrown on any subsequent connection attempt for the next 5 seconds  to 1 minute.  For more details, see [SQL Server Connection Pooling (ADO.NET)](../../../docs/framework/data/adonet/sql-server-connection-pooling.md).

 This behavior is not desirable when connecting to Azure SQL Databases, since connection attempts can fail with transient errors that are typically recovered quickly. To better optimize the connection retry experience, the connection pool blocking period behavior is removed when connections to Azure SQL Databases fail.

 The addition of the new `PoolBlockingPeriod` keyword lets you to select the blocking period best suited for your app. Values include:

 `Auto`
 The connection pool blocking period for an application that connects to an Azure SQL Database is disabled, and the connection pool blocking period for an application that connects to any other SQL Server instance is enabled. This is the default value. If the Server endpoint name ends with any of the following, they are considered Azure SQL Databases:

- .database.windows.net

- .database.chinacloudapi.cn

- .database.usgovcloudapi.net

- .database.cloudapi.de

 `AlwaysBlock`
 The connection pool blocking period is always enabled.

 `NeverBlock`
 The connection pool blocking period is always disabled.

 **Enhancements for Always Encrypted**
 SQLClient introduces two enhancements for Always Encrypted:

- To improve performance of parameterized queries against encrypted database columns, encryption metadata for query parameters is now cached. With the <xref:System.Data.SqlClient.SqlConnection.ColumnEncryptionQueryMetadataCacheEnabled%2A?displayProperty=fullName> property set to `true` (which is the default value), if the same query is called multiple times, the client retrieves parameter metadata from the server only once.

- Column encryption key entries in the key cache are now evicted after a configurable time interval, set using the <xref:System.Data.SqlClient.SqlConnection.ColumnEncryptionKeyCacheTtl%2A?displayProperty=fullName> property.

<a name="WCF"></a> 
### Windows Communication Foundation
 In the [!INCLUDE[net_v462](../../../includes/net-v462-md.md)], Windows Communication Foundation has been enhanced in the following areas:

 **WCF transport security support for certificates stored using CNG**
 WCF transport security supports certificates stored using the Windows cryptography library (CNG). In the [!INCLUDE[net_v462](../../../includes/net-v462-md.md)], this support is limited to using certificates with a public key that has an exponent no more than 32 bits in length. When an application targets the [!INCLUDE[net_v462](../../../includes/net-v462-md.md)], this feature is on by default.

 For applications that target the [!INCLUDE[net_v461](../../../includes/net-v461-md.md)] and earlier but are running on the [!INCLUDE[net_v462](../../../includes/net-v462-md.md)], this feature can be enabled by adding the following line to the [\<runtime>](../../../docs/framework/configure-apps/file-schema/runtime/runtime-element.md) section of the app.config or web.config file.

```xml
<AppContextSwitchOverrides
    value="Switch.System.ServiceModel.DisableCngCertificates=false"
/>
```

This can also be done programmatically with code like the following:

```csharp
private const string DisableCngCertificates = @"Switch.System.ServiceModel.DisableCngCertificates";
AppContext.SetSwitch(disableCngCertificates, false);
```

```vb
Const DisableCngCertificates As String = "Switch.System.ServiceModel.DisableCngCertificates"
AppContext.SetSwitch(disableCngCertificates, False)
```

 **Better support for multiple daylight saving time adjustment rules by the DataContractJsonSerializer class**
 Customers can use an application configuration setting to determine whether the <xref:System.Runtime.Serialization.Json.DataContractJsonSerializer> class supports multiple adjustment rules for a single time zone. This is an opt-in feature. To enable it, add the following setting to your app.config file:

```xml
<runtime>
     <AppContextSwitchOverrides value="Switch.System.Runtime.Serialization.DoNotUseTimeZoneInfo=false" />
</runtime>
```

When this feature is enabled, a <xref:System.Runtime.Serialization.Json.DataContractJsonSerializer> object  uses the <xref:System.TimeZoneInfo> type instead of the <xref:System.TimeZone> type to deserialize date and time data. <xref:System.TimeZoneInfo> supports multiple adjustment rules, which makes it possible to work with historic time zone data;   <xref:System.TimeZone> does not.

For more information on the <xref:System.TimeZoneInfo> structure and time zone adjustments, see [Time Zone Overview](../../../docs/standard/datetime/time-zone-overview.md).

**Support for preserving a UTC time when serializing and deserializing with the XMLSerializer class**
Ordinarily, when the <xref:System.Xml.Serialization.XmlSerializer> class is used to serialize a UTC <xref:System.DateTime> value, it creates a serialized time string that preserves the date and time but assumes the time is local.  For example, if you instantiate a UTC date and time by calling the following code:

```csharp
DateTime utc = new DateTime(2016, 11, 07, 3, 0, 0, DateTimeKind.Utc);
```

```vb
Dim utc As New Date(2016, 11, 07, 3, 0, 0, DateTimeKind.Utc)
```

The result is the serialized time string "03:00:00.0000000-08:00" for a system eight hours behind UTC.  And serialized values are always deserialized as local date and time values.

 You can use an application configuration setting to determine whether the <xref:System.Xml.Serialization.XmlSerializer> preserves UTC time zone information when serializing and deserializing <xref:System.DateTime> values:

```xml 
<runtime>
     <AppContextSwitchOverrides 
          value="Switch.System.Runtime.Serialization.DisableSerializeUTCDateTimeToTimeAndDeserializeUTCTimeToUTCDateTime=false" />
</runtime>
```

When this feature is enabled, a <xref:System.Runtime.Serialization.Json.DataContractJsonSerializer> object  uses the <xref:System.TimeZoneInfo> type instead of the <xref:System.TimeZone> type to deserialize date and time data. <xref:System.TimeZoneInfo> supports multiple adjustment rules, which makes it possible to work with historic time zone data;   <xref:System.TimeZone> does not.

For more information on the <xref:System.TimeZoneInfo> structure and time zone adjustments, see [Time Zone Overview](../../../docs/standard/datetime/time-zone-overview.md).

 **NetNamedPipeBinding best match**
 WCF has a new app setting that can be set on client applications to ensure they always connect to the service listening on the URI that best matches the one that they request. With this app setting set to `false` (the default), it is possible for clients using <xref:System.ServiceModel.NetNamedPipeBinding> to attempt to connect to a service listening on a URI that is a substring of the requested URI.

 For example, a client tries to connect to a service listening at `net.pipe://localhost/Service1`, but a different service on that machine running with administrator privilege is listening at `net.pipe://localhost`. With this app setting set to `false`, the client would attempt to connect to the wrong service. After setting the app setting to `true`, the client will always connect to the best matching service.

> [!NOTE]
>  Clients using <xref:System.ServiceModel.NetNamedPipeBinding> find services based on the service's base address (if it exists) rather than the full endpoint address. To ensure this setting always works the service should use a unique base address.

 To enable this change, add the following app setting to your client application's App.config or Web.config file:

```xml
<configuration>
    <appSettings>
        <add key="wcf:useBestMatchNamedPipeUri" value="true" />
    </appSettings>
</configuration>
```

 **SSL 3.0 is not a default protocol**
 When using NetTcp with transport security and a credential type of certificate, SSL 3.0 is no longer a default protocol used for negotiating a secure connection. In most cases, there should be no impact to existing apps, because TLS 1.0 is included in the protocol list for NetTcp. All existing clients should be able to negotiate a connection using at least TLS 1.0.      If Ssl3 is required, use one of the following configuration mechanisms to add it to the list of negotiated protocols.

- The <xref:System.ServiceModel.Channels.SslStreamSecurityBindingElement.SslProtocols%2A?displayProperty=fullName> property

- The <xref:System.ServiceModel.TcpTransportSecurity.SslProtocols%2A?displayProperty=fullName> property

- The [\<transport>](../../../docs/framework/configure-apps/file-schema/wcf/transport-of-nettcpbinding.md) section of the [\<netTcpBinding>](../../../docs/framework/configure-apps/file-schema/wcf/nettcpbinding.md) section

- The [\<sslStreamSecurity>](../../../docs/framework/configure-apps/file-schema/wcf/sslstreamsecurity.md) section of the [\<customBinding>](../../../docs/framework/configure-apps/file-schema/wcf/custombinding.md) section

<a name="WPF462"></a> 
### Windows Presentation Foundation (WPF)
 In the [!INCLUDE[net_v462](../../../includes/net-v462-md.md)], Windows Presentation Foundation has been enhanced in the following areas:

 **Group sorting**
 An application that uses a <xref:System.Windows.Data.CollectionView> object to group data can now explicitly declare how to  sort the groups. Explicit sorting addresses the problem of non-intuitive ordering that occurs when an app dynamically adds or removes groups, or when it changes the value of item properties involved in grouping. It can also improve the performance of the group creation process by moving comparisons of the grouping properties from the sort of the full collection to the sort of the groups.

 To support group sorting, the new <xref:System.ComponentModel.GroupDescription.SortDescriptions%2A?displayProperty=fullName> and <xref:System.ComponentModel.GroupDescription.CustomSort%2A?displayProperty=fullName> properties describe how to sort the collection of groups produced by the <xref:System.ComponentModel.GroupDescription> object. This is analogous to the way the identically named <xref:System.Windows.Data.ListCollectionView> properties describe how to sort the data items.

 Two new static properties of the <xref:System.Windows.Data.PropertyGroupDescription> class,  <xref:System.Windows.Data.PropertyGroupDescription.CompareNameAscending%2A> and <xref:System.Windows.Data.PropertyGroupDescription.CompareNameDescending%2A>, can be used for the most common cases.

 For example, the following XAML groups data by age, sort the age groups in ascending order, and group the items within each age group by last name.

```xaml
<GroupDescriptions>
     <PropertyGroupDescription 
         PropertyName=”Age” 
         CustomSort= 
              ”{x:Static PropertyGroupDescription.CompareNamesAscending}”/>
     </PropertyGroupDescription>
</GroupDescriptions>

<SortDescriptions>
     <SortDescription PropertyName=”LastName”/>
</SortDescriptions>
```

 **Soft keyboard support**
 Soft Keyboard support enables focus tracking in a WPF applications by automatically invoking and dismissing the new Soft Keyboard in Windows 10 when the touch input is received by a control that can take textual input.

 In previous versions of the .NET Framework, WPF applications cannot opt into the focus tracking without disabling WPF pen/touch gesture support.  As a result, WPF applications must choose between full WPF touch support or rely on Windows mouse promotion.

 **Per-monitor DPI**
 To support the recent proliferation of high-DPI and hybrid-DPI environments for WPF apps, WPF in the [!INCLUDE[net_v462](../../../includes/net-v462-md.md)] enables per-monitor awareness. See the [samples and developer guide](https://github.com/Microsoft/WPF-Samples/tree/master/PerMonitorDPI) on GitHub for more information about how to enable your WPF app to become per-monitor DPI aware.

 In previous versions of the .NET Framework, WPF apps are system-DPI aware. In other words, the application's UI is scaled by the OS as appropriate, depending on the DPI of the monitor on which the app is rendered. ,

 For apps running under the [!INCLUDE[net_v462](../../../includes/net-v462-md.md)], you can disable per-monitor DPI changes in WPF apps by adding a configuration statement to the [\<runtime>](../../../docs/framework/configure-apps/file-schema/runtime/runtime-element.md) section of your application configuration file, as follows:

```xml
<runtime>
   <AppContextSwitchOverrides value=”Switch.System.Windows.DoNotScaleForDpiChanges=false”/>
</runtime>
```

<a name="WF462"></a> 
### Windows Workflow Foundation (WF)
 In the [!INCLUDE[net_v462](../../../includes/net-v462-md.md)], Windows Workflow Foundation has been enhanced in the following area:

 **Support for C# expressions and IntelliSense in the Re-hosted WF Designer**
 Starting with the [!INCLUDE[net_v45](../../../includes/net-v45-md.md)], WF supports C# expressions in both the Visual Studio Designer and in code workflows. The Re-hosted Workflow Designer is a key feature of WF that allows for the Workflow Designer to be in an application outside Visual Studio (for example, in WPF).  Windows Workflow Foundation provides the ability to support C# expressions and IntelliSense in the Re-hosted Workflow Designer. For more information, see the [Windows Workflow Foundation blog](http://go.microsoft.com/fwlink/?LinkID=809042&clcid=0x409).

 `Availability of IntelliSense when a customer rebuilds a workflow project from Visual Studio`
 In versions of the .NET Framework prior to the [!INCLUDE[net_v462](../../../includes/net-v462-md.md)], WF Designer IntelliSense is broken when a customer rebuilds a workflow project from Visual Studio. While the project build is successful, the workflow types are not found on the designer, and warnings from IntelliSense for the missing workflow types appear in the **Error List** window. The [!INCLUDE[net_v462](../../../includes/net-v462-md.md)] addresses this issue and makes IntelliSense available.

 **Workflow V1 applications with Workflow Tracking on now run under FIPS-mode**
 Machines with FIPS Compliance Mode enabled can now successfully run a workflow Version 1-style application with Workflow tracking on. To enable this scenario, you must make the following change to your app.config file:

```xml
<add key="microsoft:WorkflowRuntime:FIPSRequired" value="true" />
```

 If this scenario is not enabled, running the application continues to generate an exception with the message, "This implementation is not part of the Windows Platform FIPS validated cryptographic algorithms."

 **Workflow Improvements when using Dynamic Update with Visual Studio Workflow Designer**
 The Workflow Designer, FlowChart Activity Designer, and other Workflow Activity Designers now successfully load and display workflows that have been saved after calling  the <xref:System.Activities.DynamicUpdate.DynamicUpdateServices.PrepareForUpdate%2A?displayProperty=fullName> method. In versions of the .NET Framework before the [!INCLUDE[net_v462](../../../includes/net-v462-md.md)], loading a XAML file in Visual Studio for a workflow that has been saved after calling <xref:System.Activities.DynamicUpdate.DynamicUpdateServices.PrepareForUpdate%2A?displayProperty=fullName> can result in the following issues:

- The Workflow Designer can't load the XAML file correctly (when the <xref:System.Activities.Presentation.ViewState.ViewStateData.Id%2A?displayProperty=fullName> is at the end of the line).

- Flowchart Activity Designer or other Workflow Activity Designers may display all objects in their default locations as opposed to attached property values.

<a name="ClickOnce"></a> 
### ClickOnce
 ClickOnce has been updated to support TLS 1.1 and TLS 1.2 in addition to the 1.0 protocol, which it already supports. ClickOnce automatically detects which protocol is required; no extra steps within the ClickOnce application are required to enable TLS 1.1 and 1.2 support.

<a name="UWPConvert"></a> 
### Converting Windows Forms and WPF apps to  UWP apps
 Windows now offers capabilities to bring existing Windows desktop apps, including WPF and Windows Forms apps, to the Universal Windows Platform (UWP). This technology acts as a bridge by enabling you to gradually migrate your existing code base to UWP, thereby bringing your app to all Windows 10 devices.

 Converted desktop apps gain an app identity similar to the app identity of UWP apps, which makes UWP APIs accessible to enable features such as Live Tiles and notifications. The app continues to behave as before and runs as a full trust app. Once the app is converted, an app container process can be added to the existing full trust process to add an adaptive user interface. When all functionality is moved to the app container process, the full trust process can be removed and the new UWP app can be made available to all Windows 10 devices.

<a name="Debug462"></a> 
### Debugging improvements
 The *unmanaged debugging API* has been enhanced in the [!INCLUDE[net_v462](../../../includes/net-v462-md.md)] to perform additional analysis when a <xref:System.NullReferenceException> is thrown so that it is possible to determine which variable in a single line of source code is `null`.   To support this scenario, the following APIs have been added to the unmanaged debugging API.

- The [ICorDebugCode4](../../../docs/framework/unmanaged-api/debugging/icordebugcode4-interface.md), [ICorDebugVariableHome](../../../docs/framework/unmanaged-api/debugging/icordebugvariablehome-interface.md), and [ICorDebugVariableHomeEnum](../../../docs/framework/unmanaged-api/debugging/icordebugvariablehomeenum-interface.md) interfaces, which expose the native homes of managed variables. This enables debuggers to do some code flow analysis when a  <xref:System.NullReferenceException> occurs and to work backwards to determine the managed variable that corresponds to the native location that was `null`.

- The [ICorDebugType2::GetTypeID](../../../docs/framework/unmanaged-api/debugging/icordebugtype2-gettypeid-method.md) method provides a mapping for ICorDebugType to [COR_TYPEID](../../../docs/framework/unmanaged-api/debugging/cor-typeid-structure.md), which allows the debugger to obtain a [COR_TYPEID](../../../docs/framework/unmanaged-api/debugging/cor-typeid-structure.md) without an instance of the ICorDebugType. Existing APIs on [COR_TYPEID](../../../docs/framework/unmanaged-api/debugging/cor-typeid-structure.md) can then be used to determine the class layout of the type.

<a name="v461"></a> 
## What's new in the .NET Framework 4.6.1
 The [!INCLUDE[net_v461](../../../includes/net-v461-md.md)] includes new features in the following areas:

- [Cryptography](#Crypto)

- [ADO.NET](#ADO.NET461)

- [Windows Presentation Foundation (WPF)](#WPF461)

- [Windows Workflow Foundation](#WWF461)

- [Profiling](#Profile461)

- [NGen](#NGEN461)

 For more information on the [!INCLUDE[net_v461](../../../includes/net-v461-md.md)], see the following topics:

- The [.NET Framework 4.6.1 list of changes](http://go.microsoft.com/fwlink/?LinkId=622964)

- [Application Compatibility in 4.6.1](../../../docs/framework/migration-guide/application-compatibility-in-the-net-framework-4-6-1.md)

- [The .NET Framework API diff](http://go.microsoft.com/fwlink/?LinkId=622989) (on GitHub)

<a name="Crypto"></a> 
### Cryptography: Support for X509 certificates containing ECDSA
 The .NET Framework 4.6 added RSACng support for X509 certificates. The [!INCLUDE[net_v461](../../../includes/net-v461-md.md)] adds support for ECDSA (Elliptic Curve Digital Signature Algorithm) X509 certificates.

 ECDSA offers better performance and is a more secure cryptography algorithm than RSA, providing an excellent choice where Transport Layer Security (TLS) performance and scalability is a concern. The .NET Framework implementation wraps calls into existing Windows functionality.

 The following example code shows how easy it is to generate a signature for a byte stream by using the new  support for ECDSA  X509 certificates included in the [!INCLUDE[net_v461](../../../includes/net-v461-md.md)].

 [!code-csharp[whatsnew.461.crypto#1](../../../samples/snippets/csharp/VS_Snippets_CLR/whatsnew.461.crypto/cs/Code46.cs#1)]
 [!code-vb[whatsnew.461.crypto#1](../../../samples/snippets/visualbasic/VS_Snippets_CLR/whatsnew.461.crypto/vb/Code461.vb#1)]

 This offers a marked contrast to the code needed to generate a signature in the .NET Framework 4.6.

 [!code-csharp[whatsnew.461.crypto#2](../../../samples/snippets/csharp/VS_Snippets_CLR/whatsnew.461.crypto/cs/Code46.cs#2)]
 [!code-vb[whatsnew.461.crypto#2](../../../samples/snippets/visualbasic/VS_Snippets_CLR/whatsnew.461.crypto/vb/Code46.vb#2)]

<a name="ADO.NET461"></a> 
### ADO.NET
 The following have been added to ADO.NET:

 Always Encrypted support for hardware protected keys
 ADO.NET now supports storing Always Encrypted column master keys natively in Hardware Security Modules (HSMs). With this support, customers can leverage asymmetric keys stored in HSMs without having to write custom column master key store providers and registering them in applications.

 Customers need to install the HSM vendor-provided CSP provider or CNG key store providers on the app servers or client computers in order to access Always Encrypted data protected with column master keys stored in a HSM.

 Improve <xref:System.Data.SqlClient.SqlConnectionStringBuilder.MultiSubnetFailover%2A> connection behavior for AlwaysOn
 SqlClient now automatically provides faster connection to an AlwaysOn Availability Group (AG). It transparently detects whether your application is connecting to an AlwaysOn availability group (AG) on a different subnet and quickly discovers the current active server and provides a connection to the server. Prior to this release, an application had to set the connection string to include `“MultisubnetFailover=true”` to indicate that it was connecting to an AlwaysOn Availability Group. Without setting the connection keyword to `true`, an application might experience a timeout while connecting to an AlwaysOn Availability Group. With this release, an application does *not* need to set <xref:System.Data.SqlClient.SqlConnectionStringBuilder.MultiSubnetFailover%2A> to `true` anymore. For more information about SqlClient support for Always On Availability Groups, see [SqlClient Support for High Availability, Disaster Recovery](../../../docs/framework/data/adonet/sql/sqlclient-support-for-high-availability-disaster-recovery.md).

<a name="WPF461"></a> 
### Windows Presentation Foundation (WPF)
 Windows Presentation Foundation includes a number of improvements and changes.

 Improved performance
 The delay in firing touch events has been fixed in the [!INCLUDE[net_v461](../../../includes/net-v461-md.md)]. In addition, typing in a <xref:System.Windows.Controls.RichTextBox> control no longer ties up the render thread during fast input.

 Spell checking improvements
 The spell checker in WPF has been updated on Windows 8.1 and later versions to leverage operating system support for spell-checking additional languages.  There is no change in functionality on Windows versions prior to Windows 8.1.

 As in previous versions of the .NET Framework, the language for a <xref:System.Windows.Controls.TextBox> control ora <xref:System.Windows.Controls.RichTextBox> block is detected by looking for information in the following order:

- `xml:lang`, if it is present.

- Current input language.

- Current thread culture.

 For additional information on language support in WPF, see the [WPF blog post on .NET Framework 4.6.1 features](http://go.microsoft.com/fwlink/?LinkID=691819).

 Additional support for per-user custom dictionaries
 In [!INCLUDE[net_v461](../../../includes/net-v461-md.md)], WPF recognizes custom dictionaries that are registered globally. This capability is available in addition to the ability to register them per-control.

 In previous versions of WPF, custom dictionaries did not recognize Excluded Words and AutoCorrect lists. They are supported on Windows 8.1 and Windows 10 through the use of files that can be placed under the `%AppData%\Microsoft\Spelling\<language tag>` directory.  The following rules apply to these files:

- The files should have extensions of .dic (for added words), .exc (for excluded words), or .acl (for AutoCorrect).

- The files should be UTF-16 LE plaintext that starts with the Byte Order Mark (BOM).

- Each line should consist of a word (in the added and excluded word lists), or an autocorrect pair with the words separated by a vertical bar (“&#124;”) (in the AutoCorrect word list).

- These files are considered read-only and are not modified by the system.

> [!NOTE]
>  These new file-formats are not directly supported by the WPF spell checking API’s, and the custom dictionaries supplied to WPF in applications should continue to use .lex files.

 Samples
 There are a number of [WPF Samples](https://msdn.microsoft.com/library/ms771633.aspx) on MSDN. More than 200 of the most popular samples (based on their usage) will be moved into an [Open Source GitHub repository](https://github.com/Microsoft/WPF-Samples). Help us improve our samples by sending us a pull-request or opening a [GitHub issue](https://github.com/Microsoft/WPF-Samples/issues).

 DirectX extensions
 WPF includes a [NuGet package](http://go.microsoft.com/fwlink/?LinkID=691342) that provides new implementations of <xref:System.Windows.Interop.D3DImage> that make it easy for you to interoperate with DX10 and Dx11 content. The code for this package has been open sourced and is available [on GitHub](https://github.com/Microsoft/WPFDXInterop).

<a name="WWF461"></a> 
### Windows Workflow Foundation: Transactions
 The <xref:System.Transactions.Transaction.EnlistPromotableSinglePhase%2A?displayProperty=fullName> method can now use a distributed transaction manager other than MSDTC to promote the transaction. You do this by specifying a GUID transaction promoter identifier to the  new <xref:System.Transactions.Transaction.EnlistPromotableSinglePhase%28System.Transactions.IPromotableSinglePhaseNotification%2CSystem.Guid%29?displayProperty=fullName> overload . If this operation is successful, there are limitations placed on the capabilities of the transaction. Once a non-MSDTC transaction promoter is enlisted, the following methods throw a <xref:System.Transactions.TransactionPromotionException> because these methods require promotion to MSDTC:

- <xref:System.Transactions.Transaction.EnlistDurable%2A?displayProperty=fullName>

- <xref:System.Transactions.TransactionInterop.GetDtcTransaction%2A?displayProperty=fullName>

- <xref:System.Transactions.TransactionInterop.GetExportCookie%2A?displayProperty=fullName>

- <xref:System.Transactions.TransactionInterop.GetTransmitterPropagationToken%2A?displayProperty=fullName>

 Once a non-MSDTC transaction promoter is enlisted, it must be used for future durable enlistments by using protocols that it defines. The <xref:System.Guid> of the transaction promoter can be obtained by using the <xref:System.Transactions.Transaction.PromoterType%2A> property. When the transaction promotes, the transaction promoter provides a <xref:System.Byte> array that represents the promoted token. An application can obtain the promoted token for a non-MSDTC promoted transaction with the <xref:System.Transactions.Transaction.GetPromotedToken%2A> method.

 Users of the new <xref:System.Transactions.Transaction.EnlistPromotableSinglePhase%28System.Transactions.IPromotableSinglePhaseNotification%2CSystem.Guid%29?displayProperty=fullName> overload must follow a specific call sequence in order for the promotion operation to complete successfully. These rules are documented in the method's documentation.

<a name="Profile461"></a> 
### Profiling
 The unmanaged profiling API has been enhanced follows:

 Better support for accessing PDBs in the [ICorProfilerInfo7](../../../docs/framework/unmanaged-api/profiling/icorprofilerinfo7-interface.md) interface
 In ASP.Net 5, it is becoming much more common for assemblies to be compiled in-memory by Roslyn. For developers making profiling tools, this means that PDBs that historically were serialized on disk may no longer be present. Profiler tools often use PDBs to map code back to source lines for tasks such as code coverage or line-by-line performance analysis. The [ICorProfilerInfo7](../../../docs/framework/unmanaged-api/profiling/icorprofilerinfo7-interface.md) interface now includes two new methods, [ICorProfilerInfo7::GetInMemorySymbolsLength](../../../docs/framework/unmanaged-api/profiling/icorprofilerinfo7-getinmemorysymbolslength-method.md) and [ICorProfilerInfo7::ReadInMemorySymbols](../../../docs/framework/unmanaged-api/profiling/icorprofilerinfo7-readinmemorysymbols.md), to provide these profiler tools with access to the in-memory PDB data, By using the new APIs, a profiler can obtain the contents of an in-memory PDB as a byte array and then process it or serialize it to disk.

 Better instrumentation with the ICorProfiler interface
 Profilers that are using the `ICorProfiler` API’s ReJit functionality for dynamic instrumentation can now modify some metadata. Previously such tools could instrument IL at any time, but metadata could only be modified at module load time. Because IL refers to metadata, this limited the kinds of instrumentation that could be done. We have lifted some of those limits by adding the [ICorProfilerInfo7::ApplyMetaData](../../../docs/framework/unmanaged-api/profiling/icorprofilerinfo7-applymetadata-method.md) method to support a subset of metadata edits after the module loads, in particular by adding new `AssemblyRef`, `TypeRef`, `TypeSpec`, `MemberRef`, `MemberSpec`, and `UserString` records. This change makes a much broader range of on-the-fly instrumentation possible.

<a name="NGEN461"></a> 
### Native Image Generator (NGEN) PDBs
 Cross-machine event tracing allows customers to profile a program on Machine A and look at the profiling data with source line mapping on Machine B. Using previous versions of the .NET Framework, the user would copy all the modules and native images from the profiled machine to the analysis machine that contains the IL PDB to create the source-to-native mapping. While this process may work well when the files are relatively small, such as for phone applications, the files can be very large on desktop systems and require significant time to copy.

 With Ngen PDBs, NGen can create a PDB that contains the IL-to-native mapping without a dependency on the IL PDB. In our cross-machine event tracing scenario, all that is needed is to copy the native image PDB that is generated by Machine A to Machine B and to use [Debug Interface Access APIs](https://msdn.microsoft.com/library/ee8x173s.aspx) to read the IL PDB's source-to-IL mapping and the native image PDB's IL-to-native mapping. Combining both mappings provides a source-to-native mapping. Since the native image PDB is much smaller than all the modules and native images, the process of copying from Machine A to Machine B is much faster.

<a name="v46"></a> 
## What's new in .NET 2015
 .NET 2015 introduces the [!INCLUDE[net_v46](../../../includes/net-v46-md.md)] and .NET Core. Some new features apply to both, and other features are specific to [!INCLUDE[net_v46](../../../includes/net-v46-md.md)] or [!INCLUDE[net_core](../../../includes/net-core-md.md)].

- **ASP.NET 5**

     .NET 2015 includes ASP.NET 5, which is a lean .NET platform for building modern cloud-based apps. The platform is modular so you can include only those features that are needed in your application. It can be hosted on IIS or self-hosted in a custom process, and you can run apps with different versions of the .NET Framework on the same server. It includes a new environment configuration system that is designed for cloud deployment.

     MVC, Web API, and Web Pages are unified into a single framework called MVC 6. You build ASP.NET 5 apps through the new tools in Visual Studio 2015. Your existing applications will work on the new .NET Framework; however to build an app that uses MVC 6 or SignalR 3, you must use the project system in Visual Studio 2015.

     For information, see [ASP.NET 5](http://go.microsoft.com/fwlink/?LinkId=518238).

- **ASP.NET Updates**

    - **Task-based API for Asynchronous Response Flushing**

         ASP.NET now provides a simple task-based API for asynchronous response flushing, <xref:System.Web.HttpResponse.FlushAsync%2A?displayProperty=fullName>, that allows responses to be flushed asynchronously by using your language's `async/await` support.

    - `Model binding supports task-returning methods`

         In the [!INCLUDE[net_v45](../../../includes/net-v45-md.md)], ASP.NET added the Model Binding feature that enabled an extensible, code-focused approach to CRUD-based data operations in Web Forms pages and user controls. The Model Binding system now supports <xref:System.Threading.Tasks.Task>-returning model binding methods. This feature allows Web Forms developers to get the scalability benefits of async with the ease of the data-binding system when using newer versions of ORMs, including the Entity Framework.

         Async model binding is controlled by the `aspnet:EnableAsyncModelBinding` configuration setting.

        ```
        <appSettings>
           <add key=" aspnet:EnableAsyncModelBinding" value="true|false" />
        </appSettings>
        ```

         On apps the target the [!INCLUDE[net_v46](../../../includes/net-v46-md.md)], it defaults to `true`. On apps running on the [!INCLUDE[net_v46](../../../includes/net-v46-md.md)] that target an earlier version of the .NET Framework, it is `false` by default. It can be enabled by setting the configuration setting to `true`.

    - **HTTP/2 Support (Windows 10)**

         [HTTP/2](http://www.wikipedia.org/wiki/HTTP/2) is a new version of the HTTP protocol that provides much better connection utilization (fewer round-trips between client and server), resulting in lower latency web page loading for users.  Web pages (as opposed to services) benefit the most from HTTP/2, since the protocol optimizes for multiple artifacts being requested as part of a single experience. HTTP/2 support has been added to ASP.NET in the .NET Framework 4.6. Because networking functionality exists at multiple layers, new features were required in Windows, in IIS, and in ASP.NET to enable HTTP/2. You must be running on Windows 10 to use HTTP/2 with ASP.NET.

         HTTP/2 is also supported and on by default for Windows 10 Universal Windows Platform (UWP) apps that use the <xref:System.Net.Http.HttpClient?displayProperty=fullName> API.

         In order to provide a way to use the [PUSH_PROMISE](http://http2.github.io/http2-spec/#PUSH_PROMISE) feature in ASP.NET applications, a new method with two overloads, <xref:System.Web.HttpResponse.PushPromise%28System.String%29> and <xref:System.Web.HttpResponse.PushPromise%28System.String%2CSystem.String%2CSystem.Collections.Specialized.NameValueCollection%29>, has been added to the <xref:System.Web.HttpResponse> class.

        > [!NOTE]
        >  While ASP.NET 5 supports HTTP/2, support for the PUSH PROMISE feature has not yet been added.

         The browser and the web server (IIS on Windows) do all the work. You don't have to do any heavy-lifting for your users.

         Most of the [major browsers support HTTP/2](http://www.wikipedia.org/wiki/HTTP/2), so it's likely that your users will benefit from HTTP/2 support if your server supports it.

    - **Support for the Token Binding Protocol**

         Microsoft and Google have been collaborating on a new approach to authentication, called the [Token Binding Protocol](https://github.com/TokenBinding/Internet-Drafts). The premise is that authentication tokens (in your browser cache) can be stolen and used by criminals to access otherwise secure resources (e.g. your bank account) without requiring your password or any other privileged knowledge. The new protocol aims to mitigate this problem.

         The Token Binding Protocol will be implemented in Windows 10 as a browser feature. ASP.NET apps will participate in the protocol, so that authentication tokens are validated to be legitimate. The client and the server implementations establish the end-to-end protection specified by the protocol.

    - **Randomized string hash algorithms**

         The .NET Framework 4.5 introduced a [randomized string hash algorithm](../configure-apps/file-schema/runtime/userandomizedstringhashalgorithm-element.md). However, it was not supported by ASP.NET because of some ASP.NET features depended on a stable hash code. In [!INCLUDE[net_v46](../../../includes/net-v46-md.md)], randomized string hash algorithms are now supported. To enable this feature, use the `aspnet:UseRandomizedStringHashAlgorithm` config setting.

        ```
        <appSettings>
           <add key="aspnet:UseRandomizedStringHashAlgorithm" value="true|false" />
        </appSettings>
        ```

- **ADO.NET**

     ADO .NET now supports the Always Encrypted feature available in SQL Server 2016 Community Technology Preview 2 (CTP2). With Always Encrypted, SQL Server can perform operations on encrypted data, and best of all the encryption key resides with the application inside the customer’s trusted environment and not on the server. Always Encrypted secures customer data so DBAs do not have access to plain text data. Encryption and decryption of data happens transparently at the driver level, minimizing changes that have to be made to existing applications. For details, see [Always Encrypted (Database Engine)](/sql/relational-databases/security/encryption/always-encrypted-database-engine) and [Always Encrypted (client development)](/sql/relational-databases/security/encryption/always-encrypted-client-development).

- **64-bit JIT Compiler for managed code**

     The .NET Framework 4.6 features a new version of the 64-bit JIT compiler (originally code-named RyuJIT). The new 64-bit compiler provides significant performance improvements over the older 64-bit JIT compiler. The new 64-bit compiler is enabled for 64-bit processes running on top of the .NET Framework 4.6. Your app will run in a 64-bit process if it is compiled as 64-bit or AnyCPU and is running on a 64-bit operating system. While care has been taken to make the transition to the new compiler as transparent as possible, changes in behavior are possible. We would like to hear directly about any issues encountered when using the new JIT compiler. Please contact us through [Microsoft Connect](http://connect.microsoft.com/) if you encounter an issue that may be related to the new 64-bit JIT compiler.

     The new 64-bit JIT compiler also includes hardware SIMD acceleration features when coupled with SIMD-enabled types in the <xref:System.Numerics> namespace, which can yield good performance improvements.

- **Assembly loader improvements**

     The assembly loader now uses memory more efficiently by unloading IL assemblies after a corresponding NGEN image is loaded. This change decreases virtual memory, which is particularly beneficial for large 32-bit apps (such as Visual Studio), and also saves physical memory.

- **Base class library changes**

     Many new APIs have been added around to [!INCLUDE[net_v46](../../../includes/net-v46-md.md)] to enable key scenarios. These include the following changes and additions:

    - **IReadOnlyCollection\<T> implementations**

         Additional collections implement <xref:System.Collections.Generic.IReadOnlyCollection%601> such as <xref:System.Collections.Generic.Queue%601> and <xref:System.Collections.Generic.Stack%601>.

    - **CultureInfo.CurrentCulture and CultureInfo.CurrentUICulture**

         The <xref:System.Globalization.CultureInfo.CurrentCulture%2A?displayProperty=fullName> and <xref:System.Globalization.CultureInfo.CurrentUICulture%2A?displayProperty=fullName> properties are now read-write rather than read-only. If you assign a new <xref:System.Globalization.CultureInfo> object to these properties, the current thread culture defined by the `Thread.CurrentThread.CurrentCulture` property and the current UI thread culture defined by the `Thread.CurrentThread.CurrentUICulture` properties also change.

    - **Enhancements to garbage collection (GC)**

         The <xref:System.GC> class now includes <xref:System.GC.TryStartNoGCRegion%2A> and <xref:System.GC.EndNoGCRegion%2A> methods that allow you to disallow garbage collection during the execution of a critical path.

         A new overload of the <xref:System.GC.Collect%28System.Int32%2CSystem.GCCollectionMode%2CSystem.Boolean%2CSystem.Boolean%29?displayProperty=fullName> method allows you to control whether both the small object heap and the large object heap are swept and compacted or swept only.

    - **SIMD-enabled types**

         The <xref:System.Numerics> namespace now includes a number of SIMD-enabled types, such as <xref:System.Numerics.Matrix3x2>, <xref:System.Numerics.Matrix4x4>, <xref:System.Numerics.Plane>, <xref:System.Numerics.Quaternion>, <xref:System.Numerics.Vector2>, <xref:System.Numerics.Vector3>, and <xref:System.Numerics.Vector4>.

         Because the new 64-bit JIT compiler also includes hardware SIMD acceleration features, there are especially significant performance improvements when using the SIMD-enabled types with the new 64-bit JIT compiler.

    - **Cryptography updates**

         The <xref:System.Security.Cryptography?displayProperty=fullName> API is being updated to support the [Windows CNG cryptography APIs](https://msdn.microsoft.com/library/windows/desktop/aa376214.aspx). Previous versions of the .NET Framework have relied entirely on an [earlier version of the Windows Cryptography APIs](https://msdn.microsoft.com/library/windows/desktop/aa380255.aspx) as the basis for the <xref:System.Security.Cryptography?displayProperty=fullName> implementation. We have had requests to support the CNG API, since it supports [modern cryptography algorithms](https://msdn.microsoft.com/library/windows/desktop/bb204775.aspx#suite_b_support), which are important for certain categories of apps.

         The .NET Framework 4.6 includes the following new enhancements to support the Windows CNG cryptography APIs:

        - A set of extension methods for X509 Certificates, `System.Security.Cryptography.X509Certificates.RSACertificateExtensions.GetRSAPublicKey(System.Security.Cryptography.X509Certificates.X509Certificate2)` and `System.Security.Cryptography.X509Certificates.RSACertificateExtensions.GetRSAPrivateKey(System.Security.Cryptography.X509Certificates.X509Certificate2)`, that return a CNG-based implementation rather than a CAPI-based implementation when possible. (Some smartcards, etc., still require CAPI, and the APIs handle the fallback).

        - The <xref:System.Security.Cryptography.RSACng?displayProperty=fullName> class, which provides a CNG implementation of the RSA algorithm.

        - Enhancements to the RSA API so that common actions no longer require casting. For example, encrypting data using an <xref:System.Security.Cryptography.X509Certificates.X509Certificate2> object requires code like the following in previous versions of the .NET Framework.

             [!code-csharp[WhatsNew.Casting#1](../../../samples/snippets/csharp/VS_Snippets_CLR/whatsnew.casting/cs/program.cs#1)]
             [!code-vb[WhatsNew.Casting#1](../../../samples/snippets/visualbasic/VS_Snippets_CLR/whatsnew.casting/vb/module1.vb#1)]

             Code that uses the new cryptography APIs in the .NET Framework 4.6 can be rewritten as follows to avoid the cast.

             [!code-csharp[WhatsNew.Casting#2](../../../samples/snippets/csharp/VS_Snippets_CLR/whatsnew.casting/cs/program.cs#2)]
             [!code-vb[WhatsNew.Casting#2](../../../samples/snippets/visualbasic/VS_Snippets_CLR/whatsnew.casting/vb/module1.vb#2)]

    - **Support for converting dates and times to or from Unix time**

         The following new methods have been added to the <xref:System.DateTimeOffset> structure to support converting date and time values to or from Unix time:

        - <xref:System.DateTimeOffset.FromUnixTimeSeconds%2A?displayProperty=fullName>

        - <xref:System.DateTimeOffset.FromUnixTimeMilliseconds%2A?displayProperty=fullName>

        - <xref:System.DateTimeOffset.ToUnixTimeSeconds%2A?displayProperty=fullName>

        - <xref:System.DateTimeOffset.ToUnixTimeMilliseconds%2A?displayProperty=fullName>

    - **Compatibility switches**

         The new <xref:System.AppContext> class adds a new compatibility feature that enables library writers to provide a uniform opt-out mechanism for new functionality for their users. It establishes a loosely-coupled contract between components in order to communicate an opt-out request. This capability is typically important when a change is made to existing functionality. Conversely, there is already an implicit opt-in for new functionality.

         With <xref:System.AppContext>, libraries define and expose compatibility switches, while code that depends on them can set those switches to affect the library behavior. By default, libraries provide the new functionality, and they only alter it (that is, they provide the previous functionality) if the switch is set.

         An application (or a library) can declare the value of a switch (which is always a <xref:System.Boolean> value) that a dependent library defines. The switch is always implicitly `false`. Setting the switch to `true` enables it. Explicitly setting the switch to `false` provides the new behavior.

        ```csharp
        AppContext.SetSwitch("Switch.AmazingLib.ThrowOnException", true);
        ```

         The library must check if a consumer has declared the value of the switch and then appropriately act on it.

        ```csharp
        if (!AppContext.TryGetSwitch("Switch.AmazingLib.ThrowOnException", out shouldThrow)) 
        {
           // This is the case where the switch value was not set by the application. 
           // The library can choose to get the value of shouldThrow by other means. 
           // If no overrides nor default values are specified, the value should be 'false'. 
           // A false value implies the latest behavior.
        }

           // The library can use the value of shouldThrow to throw exceptions or not.
           if (shouldThrow) 
           {
              // old code
           }
           else {
              // new code
           }
        }

        ```

         It's beneficial to use a consistent format for switches, since they are a formal contract exposed by a library. The following are two obvious formats.

        - *Switch*.*namespace*.*switchname*

        - *Switch*.*library*.*switchname*

    - **Changes to the task-based asynchronous pattern (TAP)**

         For apps that target the [!INCLUDE[net_v46](../../../includes/net-v46-md.md)], <xref:System.Threading.Tasks.Task> and <xref:System.Threading.Tasks.Task%601> objects inherit the culture and UI culture of the calling thread. The behavior of apps that target previous versions of the .NET Framework, or that do not target a specific version of the .NET Framework, is unaffected. For more information, see the "Culture and task-based asynchronous operations” section of the <xref:System.Globalization.CultureInfo> class topic.

         The <xref:System.Threading.AsyncLocal%601?displayProperty=fullName> class allows you to represent ambient data that is local to a given asynchronous control flow, such as an `async` method. It can be used to persist data across threads. You can also define a callback method that is notified whenever the ambient data changes either because the <xref:System.Threading.AsyncLocal%601.Value%2A?displayProperty=fullName> property was explicitly changed, or because the thread encountered a context transition.

         Three convenience methods, <xref:System.Threading.Tasks.Task.CompletedTask%2A?displayProperty=fullName>, <xref:System.Threading.Tasks.Task.FromCanceled%2A?displayProperty=fullName>, and <xref:System.Threading.Tasks.Task.FromException%2A?displayProperty=fullName>, have been added to the task-based asynchronous pattern (TAP) to return completed tasks in a particular state.

         The <xref:System.IO.Pipes.NamedPipeClientStream> class now supports asynchronous communication with its new <xref:System.IO.Pipes.NamedPipeClientStream.ConnectAsync%2A>. method.

    - **EventSource now supports writing to the Event log**

         You now can use the <xref:System.Diagnostics.Tracing.EventSource> class to log administrative or operational messages to the event log, in addition to any existing ETW sessions created on the machine. In the past, you had to use the Microsoft.Diagnostics.Tracing.EventSource NuGet package for this functionality. This functionality is now built-into the .NET Framework 4.6.

         Both the NuGet package and the .NET Framework 4.6 have been updated with the following features:

        - **Dynamic events**

             Allows events defined "on the fly" without creating event methods.

        - **Rich payloads**

             Allows specially attributed classes and arrays as well as primitive types to be passed as a payload

        - **Activity tracking**

             Causes Start and Stop events to tag events between them with an ID that represents all currently active activities.

         To support these features, the overloaded <xref:System.Diagnostics.Tracing.EventSource.Write%2A> method has been added to the <xref:System.Diagnostics.Tracing.EventSource> class.

- **Windows Presentation Foundation (WPF)**

    - **HDPI improvements**

         HDPI support in WPF is now better in the [!INCLUDE[net_v46](../../../includes/net-v46-md.md)]. Changes have been made to layout rounding to reduce instances of clipping in controls with borders. By default, this feature is enabled only if your <xref:System.Runtime.Versioning.TargetFrameworkAttribute> is set to .NET 4.6.  Applications that target earlier versions of the framework but are running on the [!INCLUDE[net_v46](../../../includes/net-v46-md.md)] can opt in to the new behavior by adding the following line to the [\<runtime>](../../../docs/framework/configure-apps/file-schema/runtime/runtime-element.md) section of the app.config file:

        ```
        <AppContextSwitchOverrides
        value="Switch.MS.Internal.DoNotApplyLayoutRoundingToMarginsAndBorderThickness=false"
        />
        ```

         WPF windows straddling multiple monitors with different DPI settings (Multi-DPI setup) are now completely rendered without blacked-out regions. You can opt out of this behavior by adding the following line to the `<appSettings>` section of the app.config file to disable this new behavior:

        ```
        <add key="EnableMultiMonitorDisplayClipping" value="true"/>
        ```

         Support for automatically loading the right cursor based on DPI setting has been added to  <xref:System.Windows.Input.Cursor?displayProperty=fullName>.

    - **Touch is better**

         Customer reports on [Connect](https://connect.microsoft.com/VisualStudio/feedback/details/903760/) that touch produces unpredictable behavior have been addressed in the [!INCLUDE[net_v46](../../../includes/net-v46-md.md)]. The double tap threshold for Windows Store applications and WPF applications is now the same in Windows 8.1 and above.

    - **Transparent child window support**

         WPF in the [!INCLUDE[net_v46](../../../includes/net-v46-md.md)] supports transparent child windows in Windows 8.1 and above. This allows you to create non-rectangular and transparent child windows in your top-level windows. You can enable this feature by setting the <xref:System.Windows.Interop.HwndSourceParameters.UsesPerPixelTransparency%2A?displayProperty=fullName> property to `true`.

- **Windows Communication Foundation (WCF)**

    - **SSL support**

         WCF now supports SSL version TLS 1.1 and TLS 1.2, in addition to SSL 3.0 and TLS 1.0, when using NetTcp with transport security and client authentication. It is now possible to select which protocol to use, or to disable old lesser secure protocols. This can be done either by setting the <xref:System.ServiceModel.TcpTransportSecurity.SslProtocols%2A> property or by adding the following to a configuration file.

        ```
        <netTcpBinding>
           <binding>
              <security mode= "None|Transport|Message|TransportWithMessageCredential" >
                 <transport clientCredentialType="None|Windows|Certificate"
                            protectionLevel="None|Sign|EncryptAndSign"
                            sslProtocols="Ssl3|Tls1|Tls11|Tls12">
                    </transport>
              </security>
           </binding>
        </netTcpBinding>
        ```

    - **Sending messages using different HTTP connections**

         WCF now allows users to ensure certain messages are sent using different underlying HTTP connections. There are two ways to do this:

        - **Using a connection group name prefix**

             Users can specify a string that WCF will use as a prefix achieve for the connection group name. Two messages with different prefixes are sent using different underlying HTTP connections. You set the prefix by adding a key/value pair to the message's <xref:System.ServiceModel.Channels.Message.Properties%2A?displayProperty=fullName> property. The key is "HttpTransportConnectionGroupNamePrefix"; the value is the desired prefix.

        - **Using different channel factories**

             Users can also enable a feature that ensures that messages sent using channels created by different channel factories will use different underlying HTTP connections. To enable this feature, users must set the following `appSetting` to `true`:

            ```
            <appSettings>
               <add key="wcf:httpTransportBinding:useUniqueConnectionPoolPerFactory" value="true" />
            </appSettings>
            ```

- **Windows Workflow Foundation (WWF)**

     You can now specify the number of seconds a workflow service will hold on to an out-of-order operation request when there is an outstanding “non-protocol” bookmark before timing out the request. A “non-protocol” bookmark is a bookmark that is not related to outstanding Receive activities. Some activities create non-protocol bookmarks within their implementation, so it may not be obvious that a non-protocol bookmark exists. These include State and Pick. So if you have a workflow service implemented with a state machine or containing a Pick activity, you will most likely have non-protocol bookmarks. You specify the interval by adding a line like the following to the `appSettings` section of your app.config file:

    ```
    <add key="microsoft:WorkflowServices:FilterResumeTimeoutInSeconds" value="60"/>
    ```

     The default value is 60 seconds. If `value` is set to 0, out-of-order requests are immediately rejected with a fault with text that looks like this:

    ```
    Operation 'Request3|{http://tempuri.org/}IService' on service instance with identifier '2b0667b6-09c8-4093-9d02-f6c67d534292' cannot be performed at this time. Please ensure that the operations are performed in the correct order and that the binding in use provides ordered delivery guarantees. 
    ```

     This is the same message that you receive if an out-of-order operation message is received and there are no non-protocol bookmarks.

     If the value of the `FilterResumeTimeoutInSeconds` element is non-zero, there are non-protocol bookmarks, and the timeout interval expires, the operation fails with a timeout message.

- **Transactions**

     You can now include the distributed transaction identifier for the transaction that has caused an exception derived from <xref:System.Transactions.TransactionException> to be thrown. You do this by adding the following key to the `appSettings` section of your app.config file:

    ```
    <add key="Transactions:IncludeDistributedTransactionIdInExceptionMessage" value="true"/> 
    ```

     The default value is `false`.

- **Networking**

    - **Socket reuse**

         Windows 10 includes a new high-scalability networking algorithm that makes better use of machine resources by reusing local ports for outbound TCP connections. The .NET Framework 4.6 supports the new algorithm, enabling .NET apps to take advantage of the new behavior. In previous versions of Windows, there was an artificial concurrent connection limit (typically 16,384, the default size of the dynamic port range), which could limit the scalability of a service by causing port exhaustion when under load.

         In the [!INCLUDE[net_v46](../../../includes/net-v46-md.md)], two new APIs have been added to enable port reuse, which effectively removes the 64K limit on concurrent connections:

        - The <xref:System.Net.Sockets.SocketOptionName?displayProperty=fullName> enumeration value.

        - The <xref:System.Net.ServicePointManager.ReusePort%2A?displayProperty=fullName> property.

         By default, the <xref:System.Net.ServicePointManager.ReusePort%2A?displayProperty=fullName> property is `false` unless the `HWRPortReuseOnSocketBind` value of the `HKLM\SOFTWARE\Microsoft\.NETFramework\v4.0.30319` registry key is set to 0x1. To enable local port reuse on HTTP connections, set the <xref:System.Net.ServicePointManager.ReusePort%2A?displayProperty=fullName> property to `true`. This causes all outgoing TCP socket connections from <xref:System.Net.Http.HttpClient> and <xref:System.Net.HttpWebRequest> to use a new Windows 10 socket option, [SO_REUSE_UNICASTPORT](https://msdn.microsoft.com/library/windows/desktop/ms740532.aspx), that enables local port reuse.

         Developers writing a sockets-only application can specify the <xref:System.Net.Sockets.SocketOptionName?displayProperty=fullName> option when calling a method such as <xref:System.Net.Sockets.Socket.SetSocketOption%2A?displayProperty=fullName> so that outbound sockets reuse local ports during binding.

    - **Support for international domain names and PunyCode**

         A new property, <xref:System.Uri.IdnHost%2A>, has been added to the <xref:System.Uri> class to better support international domain names and PunyCode.

- **Resizing in Windows Forms controls.**

     This feature has been expanded in [!INCLUDE[net_v46](../../../includes/net-v46-md.md)] to include the <xref:System.Windows.Forms.DomainUpDown>, <xref:System.Windows.Forms.NumericUpDown>, <xref:System.Windows.Forms.DataGridViewComboBoxColumn>, <xref:System.Windows.Forms.DataGridViewColumn> and <xref:System.Windows.Forms.ToolStripSplitButton> types and the rectangle specified by the <xref:System.Drawing.Design.PaintValueEventArgs.Bounds%2A> property used when drawing a <xref:System.Drawing.Design.UITypeEditor>.

     This is an opt-in feature. To enable it, set the `EnableWindowsFormsHighDpiAutoResizing` element to `true` in the application configuration (app.config) file:

    ```
    <appSettings>
       <add key="EnableWindowsFormsHighDpiAutoResizing" value="true" />
    </appSettings>
    ```

- **Support for code page encodings**

     [!INCLUDE[net_core](../../../includes/net-core-md.md)] primarily supports the Unicode encodings and by default provides limited support for code page encodings. You can add support for code page encodings available in the .NET Framework but unsupported in [!INCLUDE[net_core](../../../includes/net-core-md.md)] by registering code page encodings with the <xref:System.Text.Encoding.RegisterProvider%2A?displayProperty=fullName> method. For more information, see <xref:System.Text.CodePagesEncodingProvider?displayProperty=fullName>.

- **.NET Native**

     Windows apps for Windows 10 that target [!INCLUDE[net_core](../../../includes/net-core-md.md)] and are written in C# or Visual Basic can take advantage of a new technology that compiles apps to native code rather than IL. They produce apps characterized by faster startup and execution times. For more information, see [Compiling Apps with .NET Native](../../../docs/framework/net-native/index.md). For an overview of .NET Native that examines how it differs from both JIT compilation and NGEN and what that means for your code, see [.NET Native and Compilation](../../../docs/framework/net-native/net-native-and-compilation.md).

     Your apps are compiled to native code by default when you compile them with Visual Studio 2015. For more information, see [Getting Started with .NET Native](../../../docs/framework/net-native/getting-started-with-net-native.md).

     To support debugging .NET Native apps, a number of new interfaces and enumerations have been added to the unmanaged debugging API. For more information, see the [Debugging (Unmanaged API Reference)](../../../docs/framework/unmanaged-api/debugging/index.md) topic.

- **Open-source .NET Framework packages**

     [!INCLUDE[net_core](../../../includes/net-core-md.md)] packages such as the immutable collections, [SIMD APIs](http://go.microsoft.com/fwlink/?LinkID=518639), and networking APIs such as those found in the <xref:System.Net.Http> namespace are now available as open source packages on [GitHub](https://github.com/). To access the code, see [NetFx on GitHub](http://go.microsoft.com/fwlink/?LinkID=518634). For more information and how to contribute to these packages, see [.NET Core and Open-Source](../../../docs/framework/get-started/net-core-and-open-source.md), [.NET Home Page on GitHub](http://go.microsoft.com/fwlink/?LinkID=518635).

 [Back to top](#introduction)

<a name="v452"></a> 
## What's new in the .NET Framework 4.5.2

- **New APIs for ASP.NET apps.** The new <xref:System.Web.HttpResponse.AddOnSendingHeaders%2A?displayProperty=fullName> and <xref:System.Web.HttpResponseBase.AddOnSendingHeaders%2A?displayProperty=fullName> methods let you inspect and modify response headers and status code as the response is being flushed to the client app. Consider using these methods instead of the <xref:System.Web.HttpApplication.PreSendRequestHeaders> and <xref:System.Web.HttpApplication.PreSendRequestContent> events; they are more efficient and reliable.

     The <xref:System.Web.Hosting.HostingEnvironment.QueueBackgroundWorkItem%2A?displayProperty=fullName> method lets you schedule small background work items. ASP.NET tracks these items and prevents IIS from abruptly terminating the worker process until all background work items have completed. This method can't be called outside an ASP.NET managed app domain.

     The new <xref:System.Web.HttpResponse.HeadersWritten?displayProperty=fullName> and <xref:System.Web.HttpResponseBase.HeadersWritten?displayProperty=fullName> properties return Boolean values that indicate whether the response headers have been written. You can use these properties to make sure that calls to APIs such as <xref:System.Web.HttpResponse.StatusCode%2A?displayProperty=fullName> (which throw exceptions if the headers have been written) will succeed.

- **Resizing in Windows Forms controls.** This feature has been expanded. You can now use the system DPI setting to resize components of the following additional controls (for example, the drop-down arrow in combo boxes):

     <xref:System.Windows.Forms.ComboBox> 
     <xref:System.Windows.Forms.ToolStripComboBox> 
     <xref:System.Windows.Forms.ToolStripMenuItem> 
     <xref:System.Windows.Forms.Cursor> 
     <xref:System.Windows.Forms.DataGridView> 
     <xref:System.Windows.Forms.DataGridViewComboBoxColumn>

     This is an opt-in feature. To enable it, set the `EnableWindowsFormsHighDpiAutoResizing` element to `true` in the application configuration (app.config) file:

    ```
    <appSettings>
       <add key="EnableWindowsFormsHighDpiAutoResizing" value="true" />
    </appSettings>
    ```

- **New workflow feature.** A resource manager that's using the <xref:System.Transactions.Transaction.EnlistPromotableSinglePhase%2A> method (and therefore implementing the <xref:System.Transactions.IPromotableSinglePhaseNotification> interface) can use the new <xref:System.Transactions.Transaction.PromoteAndEnlistDurable%2A?displayProperty=fullName> method to request the following:

    - Promote the transaction to a Microsoft Distributed Transaction Coordinator (MSDTC) transaction.

    - Replace <xref:System.Transactions.IPromotableSinglePhaseNotification> with an <xref:System.Transactions.ISinglePhaseNotification>, which is a durable enlistment that supports single phase commits.

     This can be done within the same app domain, and doesn't require any extra unmanaged code to interact with MSDTC to perform the promotion. The new method can be called only when there's an outstanding call from <xref:System.Transactions?displayProperty=fullName> to the <xref:System.Transactions.IPromotableSinglePhaseNotification>`Promote` method that's implemented by the promotable enlistment.

- **Profiling improvements.** The following new unmanaged profiling APIs provide more robust profiling:

     [COR_PRF_ASSEMBLY_REFERENCE_INFO Structure](../../../docs/framework/unmanaged-api/profiling/cor-prf-assembly-reference-info-structure.md) 
     [COR_PRF_HIGH_MONITOR Enumeration](../../../docs/framework/unmanaged-api/profiling/cor-prf-high-monitor-enumeration.md) 
     [GetAssemblyReferences Method](../../../docs/framework/unmanaged-api/profiling/icorprofilercallback6-getassemblyreferences-method.md) 
     [GetEventMask2 Method](../../../docs/framework/unmanaged-api/profiling/icorprofilerinfo5-geteventmask2-method.md) 
     [SetEventMask2 Method](../../../docs/framework/unmanaged-api/profiling/icorprofilerinfo5-seteventmask2-method.md) 
     [AddAssemblyReference Method](../../../docs/framework/unmanaged-api/profiling/icorprofilerassemblyreferenceprovider-addassemblyreference-method.md)

     Previous `ICorProfiler` implementations supported lazy loading of dependent assemblies. The new profiling APIs require dependent assemblies that are injected by the profiler to be loadable immediately, instead of being loaded after the app is fully initialized. This change doesn't affect users of the existing `ICorProfiler` APIs.

- **Debugging improvements.** The following new unmanaged debugging APIs provide better integration with a profiler. You can now access metadata inserted by the profiler as well as local variables and code produced by compiler ReJIT requests when dump debugging.

     [SetWriteableMetadataUpdateMode Method](../../../docs/framework/unmanaged-api/debugging/icordebugprocess7-setwriteablemetadataupdatemode-method.md) 
     [EnumerateLocalVariablesEx Method](../../../docs/framework/unmanaged-api/debugging/icordebugilframe4-enumeratelocalvariablesex-method.md) 
     [GetLocalVariableEx Method](../../../docs/framework/unmanaged-api/debugging/icordebugilframe4-getlocalvariableex-method.md) 
     [GetCodeEx Method](../../../docs/framework/unmanaged-api/debugging/icordebugilframe4-getcodeex-method.md) 
     [GetActiveReJitRequestILCode Method](../../../docs/framework/unmanaged-api/debugging/icordebugfunction3-getactiverejitrequestilcode-method.md) 
     [GetInstrumentedILMap Method](../../../docs/framework/unmanaged-api/debugging/icordebugilcode2-getinstrumentedilmap-method.md)

- **Event tracing changes.** The .NET Framework 4.5.2 enables out-of-process, Event Tracing for Windows (ETW)-based activity tracing for a larger surface area. This enables Advanced Power Management (APM) vendors to provide lightweight tools that accurately track the costs of individual requests and activities that cross threads.  These events are raised only when ETW controllers enable them; therefore, the changes don't affect previously written ETW code or code that runs with ETW disabled.

- **Promoting a transaction and converting it to a durable enlistment**

     <xref:System.Transactions.Transaction.PromoteAndEnlistDurable%2A?displayProperty=fullName> is a new API added to the .NET Framework 4.5.2 and 4.6:

    ```csharp
    [System.Security.Permissions.PermissionSetAttribute(System.Security.Permissions.SecurityAction.LinkDemand, Name = "FullTrust")]
    public Enlistment PromoteAndEnlistDurable(Guid resourceManagerIdentifier,
                                              IPromotableSinglePhaseNotification promotableNotification,
                                              ISinglePhaseNotification enlistmentNotification,
                                              EnlistmentOptions enlistmentOptions)
    ```

     The method may be used by an enlistment that was previously created by <xref:System.Transactions.Transaction.EnlistPromotableSinglePhase%2A?displayProperty=fullName> in response to the <xref:System.Transactions.ITransactionPromoter.Promote%2A?displayProperty=fullName> method. It asks `System.Transactions` to promote the transaction to an MSDTC transaction and to “convert” the promotable enlistment to a durable enlistment. After this method completes successfully, the <xref:System.Transactions.IPromotableSinglePhaseNotification> interface will no longer be referenced by `System.Transactions`, and any future notifications will arrive on the provided <xref:System.Transactions.ISinglePhaseNotification> interface. The enlistment in question must act as a durable enlistment, supporting transaction logging and recovery. Refer to <xref:System.Transactions.Transaction.EnlistDurable%2A?displayProperty=fullName> for details. In addition, the enlistment must support <xref:System.Transactions.ISinglePhaseNotification>.  This method can *only* be called while processing an <xref:System.Transactions.ITransactionPromoter.Promote%2A?displayProperty=fullName> call. If that is not the case, a <xref:System.Transactions.TransactionException> exception is thrown.

 [Back to top](#introduction)

<a name="v451"></a> 
## What's new in the .NET Framework 4.5.1
 **April 2014 updates**:

- [Visual Studio 2013 Update 2](http://go.microsoft.com/fwlink/p/?LinkId=393658) includes updates to the Portable Class Library templates to support these scenarios:

    - You can use Windows Runtime APIs in portable libraries that target Windows 8.1, Windows Phone 8.1, and Windows Phone Silverlight 8.1.

    - You can include XAML (Windows.UI.XAML types) in portable libraries when you target Windows 8.1 or Windows Phone 8.1. The following XAML templates are supported:  Blank Page, Resource Dictionary, Templated Control, and User Control.

    - You can create a portable Windows Runtime component (.winmd file) for use in Store apps that target Windows 8.1 and Windows Phone 8.1.

    - You can retarget a Windows Store or Windows Phone Store class library like a Portable Class Library.

     For more information about these changes, see [Portable Class Library](../../../docs/standard/cross-platform/cross-platform-development-with-the-portable-class-library.md).

- The .NET Framework content set now includes documentation for [!INCLUDE[net_native](../../../includes/net-native-md.md)], which is a precompilation technology for building and deploying Windows apps. [!INCLUDE[net_native](../../../includes/net-native-md.md)] compiles your apps directly to native code, rather than to intermediate language (IL), for better performance. For details, see [Compiling Apps with .NET Native](../../../docs/framework/net-native/index.md).

- The [.NET Framework Reference Source](http://referencesource.microsoft.com/) provides a new browsing experience and enhanced functionality. You can now browse through the .NET Framework source code online, [download the reference](http://referencesource.microsoft.com/download.html) for offline viewing, and step through the sources (including patches and updates) during debugging. For more information, see the blog entry [A new look for .NET Reference Source](https://blogs.msdn.microsoft.com/dotnet/2014/02/24/a-new-look-for-net-reference-source/).

 Core new features and enhancements in the .NET Framework 4.5.1 include:

- Automatic binding redirection for assemblies. Starting with [!INCLUDE[vs_dev12](../../../includes/vs-dev12-md.md)], when you compile an app that targets the [!INCLUDE[net_v451](../../../includes/net-v451-md.md)], binding redirects may be added to the app configuration file if your app or its components reference multiple versions of the same assembly. You can also enable this feature for projects that target older versions of the .NET Framework. For more information, see [How to: Enable and Disable Automatic Binding Redirection](../../../docs/framework/configure-apps/how-to-enable-and-disable-automatic-binding-redirection.md).

- Ability to collect diagnostics information to help developers improve the performance of server and cloud applications. For more information, see the <xref:System.Diagnostics.Tracing.EventSource.WriteEventWithRelatedActivityId%2A> and <xref:System.Diagnostics.Tracing.EventSource.WriteEventWithRelatedActivityIdCore%2A> methods in the <xref:System.Diagnostics.Tracing.EventSource> class.

- Ability to explicitly compact the large object heap (LOH) during garbage collection. For more information, see the <xref:System.Runtime.GCSettings.LargeObjectHeapCompactionMode%2A?displayProperty=fullName> property.

- Additional performance improvements such as ASP.NET app suspension, multi-core JIT improvements, and faster app startup after a .NET Framework update. For details, see the [.NET Framework 4.5.1 announcement](https://blogs.msdn.microsoft.com/dotnet/2013/06/26/announcing-the-net-framework-4-5-1-preview/) and the [ASP.NET app suspend](https://blogs.msdn.microsoft.com/dotnet/2013/10/09/asp-net-app-suspend-responsive-shared-net-web-hosting/) blog post.

 Improvements to Windows Forms include:

- Resizing in Windows Forms controls. You can use the system DPI setting to resize components of controls (for example, the icons that appear in a property grid) by opting in with an entry in the application configuration file (app.config) for your app. This feature is currently supported in the following Windows Forms controls:

     <xref:System.Windows.Forms.PropertyGrid> 
     <xref:System.Windows.Forms.TreeView> 
     Some aspects of the <xref:System.Windows.Forms.DataGridView> (see [new features in 4.5.2](#v452) for additional controls supported)

     To enable this feature, add a new \<appSettings> element to the configuration file (app.config) and set the `EnableWindowsFormsHighDpiAutoResizing` element to `true`:

    ```
    <appSettings>
       <add key="EnableWindowsFormsHighDpiAutoResizing" value="true" />
    </appSettings>
    ```

 Improvements when debugging your .NET Framework apps in [!INCLUDE[vs_dev12](../../../includes/vs-dev12-md.md)] include:

- Return values in the Visual Studio debugger. When you debug a managed app in [!INCLUDE[vs_dev12](../../../includes/vs-dev12-md.md)], the Autos window displays return types and values for methods. This information is available for desktop, Windows Store, and Windows Phone apps. For more information, see [Examine return values of method calls](http://msdn.microsoft.com/library/e3245b37-8e2e-4200-ba84-133726e95f1f\(v=vs.120\).aspx) in the MSDN Library.

- Edit and Continue for 64-bit apps. [!INCLUDE[vs_dev12](../../../includes/vs-dev12-md.md)] supports the Edit and Continue feature for 64-bit managed apps for desktop, Windows Store, and Windows Phone. The existing limitations remain in effect for both 32-bit and 64-bit apps (see the last section of the [Supported Code Changes (C#)](/visualstudio/debugger/supported-code-changes-csharp) article).

- Async-aware debugging. To make it easier to debug asynchronous apps in [!INCLUDE[vs_dev12](../../../includes/vs-dev12-md.md)], the call stack hides the infrastructure code provided by compilers to support asynchronous programming, and also chains in logical parent frames so you can follow logical program execution more clearly. A Tasks window replaces the Parallel Tasks window and displays tasks that relate to a particular breakpoint, and also displays any other tasks that are currently active or scheduled in the app. You can read about this feature in the "Async-aware debugging" section of the [.NET Framework 4.5.1 announcement](https://blogs.msdn.microsoft.com/dotnet/2013/06/26/announcing-the-net-framework-4-5-1-preview/).

- Better exception support for Windows Runtime components. In [!INCLUDE[win81](../../../includes/win81-md.md)], exceptions that arise from Windows Store apps preserve information about the error that caused the exception, even across language boundaries. You can read about this feature in the "Windows Store app development" section of the [.NET Framework 4.5.1 announcement](https://blogs.msdn.microsoft.com/dotnet/2013/06/26/announcing-the-net-framework-4-5-1-preview/). 

 Starting with [!INCLUDE[vs_dev12](../../../includes/vs-dev12-md.md)], you can use the [Managed Profile Guided Optimization Tool (Mpgo.exe)](../../../docs/framework/tools/mpgo-exe-managed-profile-guided-optimization-tool.md) to optimize [!INCLUDE[win8_appname_long](../../../includes/win8-appname-long-md.md)] apps as well as desktop apps.

 For new features in ASP.NET 4.5.1, see [ASP.NET 4.5.1 and Visual Studio 2013](http://go.microsoft.com/fwlink/?LinkID=309094) on the ASP.NET site.

 [Back to top](#introduction)

<a name="core"></a> 
## What's new in the .NET Framework 4.5

### Core new features and improvements

- Ability to reduce system restarts by detecting and closing .NET Framework 4 applications during deployment. See [Reducing System Restarts During .NET Framework 4.5 Installations](../../../docs/framework/deployment/reducing-system-restarts.md).

- Support for arrays that are larger than 2 gigabytes (GB) on 64-bit platforms. This feature can be enabled in the application configuration file. See the [\<gcAllowVeryLargeObjects> element](../../../docs/framework/configure-apps/file-schema/runtime/gcallowverylargeobjects-element.md), which also lists other restrictions on object size and array size.

- Better performance through background garbage collection for servers. When you use server garbage collection in the [!INCLUDE[net_v45](../../../includes/net-v45-md.md)], background garbage collection is automatically enabled. See the Background Server Garbage Collection section of the [Fundamentals of Garbage Collection](../../../docs/standard/garbage-collection/fundamentals.md) topic.

- Background just-in-time (JIT) compilation, which is optionally available on multi-core processors to improve application performance. See <xref:System.Runtime.ProfileOptimization>.

- Ability to limit how long the regular expression engine will attempt to resolve a regular expression before it times out. See the <xref:System.Text.RegularExpressions.Regex.MatchTimeout%2A?displayProperty=fullName> property.

- Ability to define the default culture for an application domain. See the <xref:System.Globalization.CultureInfo> class.

- Console support for Unicode (UTF-16) encoding. See the <xref:System.Console> class.

- Support for versioning of cultural string ordering and comparison data. See the <xref:System.Globalization.SortVersion> class.

- Better performance when retrieving resources. See [Packaging and Deploying Resources](../../../docs/framework/resources/packaging-and-deploying-resources-in-desktop-apps.md).

- Zip compression improvements to reduce the size of a compressed file. See the <xref:System.IO.Compression?displayProperty=fullName> namespace.

- Ability to customize a reflection context to override default reflection behavior through the <xref:System.Reflection.Context.CustomReflectionContext> class.

- Support for the 2008 version of the Internationalized Domain Names in Applications (IDNA) standard when the <xref:System.Globalization.IdnMapping?displayProperty=fullName> class is used  on [!INCLUDE[win8](../../../includes/win8-md.md)].

- Delegation of string comparison to the operating system, which implements Unicode 6.0, when the .NET Framework is used on [!INCLUDE[win8](../../../includes/win8-md.md)]. When running on other platforms, the .NET Framework includes its own string comparison data, which implements Unicode 5.x. See the <xref:System.String> class and the Remarks section of the <xref:System.Globalization.SortVersion> class.

- Ability to compute the hash codes for strings on a per application domain basis. See [\<UseRandomizedStringHashAlgorithm> Element](../../../docs/framework/configure-apps/file-schema/runtime/userandomizedstringhashalgorithm-element.md).

- Type reflection support split between <xref:System.Type> and <xref:System.Reflection.TypeInfo> classes. See [Reflection in the .NET Framework for Windows Store Apps](../../../docs/framework/reflection-and-codedom/reflection-for-windows-store-apps.md).

### Managed Extensibility Framework (MEF)
 In the [!INCLUDE[net_v45](../../../includes/net-v45-md.md)], the Managed Extensibility Framework (MEF) provides the following new features:

- Support for generic types.

- Convention-based programming model that enables you to create parts based on naming conventions rather than attributes.

- Multiple scopes.

- A subset of MEF that you can use when you create [!INCLUDE[win8_appname_long](../../../includes/win8-appname-long-md.md)] apps. This subset is available as a [downloadable package](http://go.microsoft.com/fwlink/?LinkId=256238) from the NuGet Gallery. To install the package, open your project in Visual Studio, choose **Manage NuGet Packages** from the **Project** menu, and search online for the `Microsoft.Composition` package.

 For more information, see [Managed Extensibility Framework (MEF)](../../../docs/framework/mef/index.md).

### Asynchronous file operations
 In the [!INCLUDE[net_v45](../../../includes/net-v45-md.md)], new asynchronous features were added to the C# and Visual Basic languages. These features add a task-based model for performing asynchronous operations. To use this new model, use the asynchronous methods in the I/O classes. See [Asynchronous File I/O](../../../docs/standard/io/asynchronous-file-i-o.md).

<a name="tools"></a> 
### Tools
 In the [!INCLUDE[net_v45](../../../includes/net-v45-md.md)], Resource File Generator (Resgen.exe) enables you to create a .resw file for use in [!INCLUDE[win8_appname_long](../../../includes/win8-appname-long-md.md)] apps from a .resources file embedded in a .NET Framework assembly. For more information, see [Resgen.exe (Resource File Generator)](../../../docs/framework/tools/resgen-exe-resource-file-generator.md).

 Managed Profile Guided Optimization (Mpgo.exe) enables you to improve application startup time, memory utilization (working set size), and throughput by optimizing native image assemblies. The command-line tool generates profile data for native image application assemblies. See [Mpgo.exe (Managed Profile Guided Optimization Tool)](../../../docs/framework/tools/mpgo-exe-managed-profile-guided-optimization-tool.md). Starting with [!INCLUDE[vs_dev12](../../../includes/vs-dev12-md.md)], you can use Mpgo.exe to optimize [!INCLUDE[win8_appname_long](../../../includes/win8-appname-long-md.md)] apps as well as desktop apps.

<a name="parallel"></a> 
### Parallel computing
 The [!INCLUDE[net_v45](../../../includes/net-v45-md.md)] provides several new features and improvements for parallel computing. These include improved performance, increased control, improved support for asynchronous programming, a new dataflow library, and improved support for parallel debugging and performance analysis. See the entry [What’s New for Parallelism in .NET 4.5](http://go.microsoft.com/fwlink/?LinkId=235061) in the Parallel Programming with .NET blog.

<a name="web"></a> 
### Web
 ASP.NET 4.5 and 4.5.1 add model binding for Web Forms, WebSocket support, asynchronous handlers, performance enhancements, and many other features. For more information, see the following resources:

- [ASP.NET 4.5 and Visual Studio 2012](http://msdn.microsoft.com/library/ac9bb7f6-f094-4af7-bad0-acf49a5dbc55) in the MSDN Library.

- [ASP.NET 4.5.1 and Visual Studio 2013](http://go.microsoft.com/fwlink/?LinkID=309094) on the ASP.NET site.

<a name="networking"></a> 
### Networking
 The [!INCLUDE[net_v45](../../../includes/net-v45-md.md)] provides a new programming interface for HTTP applications. For more information, see the new <xref:System.Net.Http?displayProperty=fullName> and <xref:System.Net.Http.Headers?displayProperty=fullName> namespaces.

 Support is also included for a new programming interface for accepting and interacting with a WebSocket connection by using the existing <xref:System.Net.HttpListener> and related classes. For more information, see the new <xref:System.Net.WebSockets> namespace and the <xref:System.Net.HttpListener> class.

 In addition, the [!INCLUDE[net_v45](../../../includes/net-v45-md.md)] includes the following networking improvements:

- RFC-compliant URI support. For more information, see <xref:System.Uri> and related classes.

- Support for Internationalized Domain Name (IDN) parsing. For more information, see <xref:System.Uri> and related classes.

- Support for Email Address Internationalization (EAI). For more information, see the <xref:System.Net.Mail> namespace.

- Improved IPv6 support. For more information, see the <xref:System.Net.NetworkInformation> namespace.

- Dual-mode socket support. For more information, see the <xref:System.Net.Sockets.Socket> and <xref:System.Net.Sockets.TcpListener> classes.

<a name="client"></a> 
### Windows Presentation Foundation (WPF)
 In the [!INCLUDE[net_v45](../../../includes/net-v45-md.md)], Windows Presentation Foundation (WPF) contains changes and improvements in the following areas:

- The new <xref:System.Windows.Controls.Ribbon.Ribbon> control, which enables you to implement a ribbon user interface that hosts a Quick Access Toolbar, Application Menu, and tabs.

- The new <xref:System.ComponentModel.INotifyDataErrorInfo> interface, which supports synchronous and asynchronous data validation.

- New features for the <xref:System.Windows.Controls.VirtualizingPanel> and <xref:System.Windows.Threading.Dispatcher> classes.

- Improved performance when displaying large sets of grouped data, and by accessing collections on non-UI threads.

- Data binding to static properties, data binding to custom types that implement the <xref:System.Reflection.ICustomTypeProvider> interface, and retrieval of data binding information from a binding expression.

- Repositioning of data as the values change (live shaping).

- Ability to check whether the data context for an item container is disconnected.

- Ability to set the amount of time that should elapse between property changes and data source updates.

- Improved support for implementing weak event patterns. Also, events can now accept markup extensions.

<a name="windows_communication_foundation"></a> 
### Windows Communication Foundation (WCF)
 In the [!INCLUDE[net_v45](../../../includes/net-v45-md.md)], the following features have been added to make it simpler to write and maintain Windows Communication Foundation (WCF) applications:

- Simplification of generated configuration files.

- Support for contract-first development.

- Ability to configure ASP.NET compatibility mode more easily.

- Changes in default transport property values to reduce the likelihood that you will have to set them.

- Updates to the <xref:System.Xml.XmlDictionaryReaderQuotas> class to reduce the likelihood that you will have to manually configure quotas for XML dictionary readers.

- Validation of WCF configuration files by Visual Studio as part of the build process, so you can detect configuration errors before you run your application.

- New asynchronous streaming support.

- New HTTPS protocol mapping to make it easier to expose an endpoint over HTTPS with Internet Information Services (IIS).

- Ability to generate metadata in a single WSDL document by appending `?singleWSDL` to the service URL.

- Websockets support to enable true bidirectional communication over ports 80 and 443 with performance characteristics similar to the TCP transport.

- Support for configuring services in code.

- XML Editor tooltips.

- <xref:System.ServiceModel.ChannelFactory> caching support.

- Binary encoder compression support.

- Support for a UDP transport that enables developers to write services that use "fire and forget" messaging. A client sends a message to a service and expects no response from the service.

- Ability to support multiple authentication modes on a single WCF endpoint when using the HTTP transport and transport security.

- Support for WCF services that use internationalized domain names (IDNs).

 For more information, see [What's New in Windows Communication Foundation](http://go.microsoft.com/fwlink/?LinkId=228173).

<a name="windows_workflow_foundation"></a> 
### Windows Workflow Foundation (WF)
 In the [!INCLUDE[net_v45](../../../includes/net-v45-md.md)], several new features were added to Windows Workflow Foundation (WF), including:

- State machine workflows, which were first introduced as part of the .NET Framework 4.0.1 ([.NET Framework 4 Platform Update 1](http://go.microsoft.com/fwlink/?LinkID=215092)). This update included several new classes and activities that enabled developers to create state machine workflows. These classes and activities were updated for the [!INCLUDE[net_v45](../../../includes/net-v45-md.md)] to include:

    - The ability to set breakpoints on states.

    - The ability to copy and paste transitions in the workflow designer.

    - Designer support for shared trigger transition creation.

    - Activities for creating state machine workflows, including: <xref:System.Activities.Statements.StateMachine>, <xref:System.Activities.Statements.State>, and <xref:System.Activities.Statements.Transition>.

- Enhanced Workflow Designer features such as the following:

    - Enhanced workflow search capabilities in Visual Studio, including **Quick Find** and **Find in Files**.

    - Ability to automatically create a Sequence activity when a second child activity is added to a container activity, and to include both activities in the Sequence activity.

    - Panning support, which enables the visible portion of a workflow to be changed without using the scroll bars.

    - A new **Document Outline** view that shows the components of a workflow in a tree-style outline view and lets you select a component in the **Document Outline** view.

    - Ability to add annotations to activities.

    - Ability to define and consume activity delegates by using the workflow designer.

    - Auto-connect and auto-insert for activities and transitions in state machine and flowchart workflows.

- Storage of the view state information for a workflow in a single element in the XAML file, so you can easily locate and edit the view state information.

- A NoPersistScope container activity to prevent child activities from persisting.

- Support for C# expressions:

    - Workflow projects that use Visual Basic will use Visual Basic expressions, and C# workflow projects will use C# expressions.

    - C# workflow projects that were created in Visual Studio 2010 and that have Visual Basic expressions are compatible with C# workflow projects that use C# expressions.

- Versioning enhancements:

    - The new  <xref:System.Activities.WorkflowIdentity> class, which provides a mapping between a persisted workflow instance and its workflow definition.

    - Side-by-side execution of multiple workflow versions in the same host, including <xref:System.ServiceModel.Activities.WorkflowServiceHost>.

    - In Dynamic Update, the ability to modify the definition of a persisted workflow instance.

- Contract-first workflow service development, which provides support for automatically generating activities to match an existing service contract.

 For more information, see [What's New in Windows Workflow Foundation](http://go.microsoft.com/fwlink/?LinkId=228176).

<a name="tailored"></a> 
### [!INCLUDE[net_win8_profile](../../../includes/net-win8-profile-md.md)]
 [!INCLUDE[win8_appname_long](../../../includes/win8-appname-long-md.md)] apps are designed for specific form factors and leverage the power of the Windows operating system. A subset of the [!INCLUDE[net_v45](../../../includes/net-v45-md.md)] or 4.5.1 is available for building [!INCLUDE[win8_appname_long](../../../includes/win8-appname-long-md.md)] apps for Windows by using C# or Visual Basic. This subset is called [!INCLUDE[net_win8_profile](../../../includes/net-win8-profile-md.md)] and is discussed in an [overview](http://go.microsoft.com/fwlink/?LinkId=228491) in the Windows Dev Center.

<a name="portable"></a> 
### Portable Class Libraries
 The Portable Class Library project in [!INCLUDE[vs_dev11_long](../../../includes/vs-dev11-long-md.md)] (and later versions) enables you to write and build managed assemblies that work on multiple .NET Framework platforms. Using a Portable Class Library project, you choose the platforms (such as Windows Phone and [!INCLUDE[net_win8_profile](../../../includes/net-win8-profile-md.md)]) to target. The available types and members in your project are automatically restricted to the common types and members across these platforms. For more information, see [Portable Class Library](../../../docs/standard/cross-platform/cross-platform-development-with-the-portable-class-library.md).

## See Also
 [The .NET Framework and Out-of-Band Releases](../../../docs/framework/get-started/the-net-framework-and-out-of-band-releases.md)   
 [What's New in Visual Studio 2017](/visualstudio/ide/whats-new-in-visual-studio)   
 [ASP.NET](/aspnet)   
 [What’s New in Visual C++](/cpp/what-s-new-for-visual-cpp-in-visual-studio) <|MERGE_RESOLUTION|>--- conflicted
+++ resolved
@@ -17,37 +17,27 @@
 ms.author: "ronpet"
 manager: "wpickett"
 ---
-<<<<<<< HEAD
-# What's New in the .NET Framework
+
+# What's new in the .NET Framework
 <a name="introduction"></a>This article summarizes key new features and improvements in the following versions of the .NET Framework:  
-  
-=======
-# What's new in the .NET Framework
-<a name="introduction"></a> This article summarizes key new features and improvements in the following versions of the .NET Framework:
-
->>>>>>> 12101ea9
- [.NET Framework 4.7](#v47)   
- [.NET Framework 4.6.2](#v462)   
- [.NET Framework 4.6.1](#v461)   
- [.NET 2015 and .NET Framework 4.6](#v46)   
- [.NET Framework 4.5.2](#v452)   
- [.NET Framework 4.5.1](#v451)   
-<<<<<<< HEAD
- [.NET Framework 4.5](#core)  
-
-This article does not provide comprehensive information about each new feature and is subject to change. For general information about the .NET Framework, see [Getting Started](../../../docs/framework/get-started/index.md). For supported platforms, see [System Requirements](~/docs/framework/get-started/system-requirements.md). For download links and installation instructions, see [Install the .NET Framework for developers](../../../docs/framework/install/guide-for-developers.md).  
-=======
- [.NET Framework 4.5](#core)   
-
- This article does not provide comprehensive information about each new feature and is subject to change. For general information about the .NET Framework, see [Getting Started](../../../docs/framework/get-started/index.md). For supported platforms, see [System Requirements](~/docs/framework/get-started/system-requirements.md). For download links and installation instructions, see [Installation Guide](../../../docs/framework/install/guide-for-developers.md).
->>>>>>> 12101ea9
+ 
+[.NET Framework 4.7](#v47)   
+[.NET Framework 4.6.2](#v462)   
+[.NET Framework 4.6.1](#v461)   
+[.NET 2015 and .NET Framework 4.6](#v46)   
+[.NET Framework 4.5.2](#v452)   
+[.NET Framework 4.5.1](#v451)   
+[.NET Framework 4.5](#core)   
+
+This article does not provide comprehensive information about each new feature and is subject to change. For general information about the .NET Framework, see [Getting Started](../../../docs/framework/get-started/index.md). For supported platforms, see [System Requirements](~/docs/framework/get-started/system-requirements.md). For download links and installation instructions, see [Installation Guide](../../../docs/framework/install/guide-for-developers.md).
 
 > [!NOTE]
 > The .NET Framework team also releases features out of band with NuGet to expand platform support and to introduce new functionality, such as immutable collections and SIMD-enabled vector types. For more information, see [Additional Class Libraries and APIs](../additional-apis/index.md) and [The .NET Framework and Out-of-Band Releases](~/docs/framework/get-started/the-net-framework-and-out-of-band-releases.md). See a [complete list of NuGet packages](https://blogs.msdn.microsoft.com/dotnet/p/nugetpackages/) for the .NET Framework, or subscribe to [our feed](https://nuget.org/api/v2/curated-feeds/dotnetframework/Packages/).
 
 <a name="v47"></a> 
 ## Introducing the .NET Framework 4.7
- The .NET Framework 4.7 builds on the .NET Framework 4.6, 4.6.1, and 4.6.2 by adding many new fixes and several new features while remaining a very stable product.
+
+The .NET Framework 4.7 builds on the .NET Framework 4.6, 4.6.1, and 4.6.2 by adding many new fixes and several new features while remaining a very stable product.
 
 ### Downloading and installing the .NET Framework 4.7
  
@@ -165,7 +155,8 @@
 
 <a name="v462"></a> 
 ## What's new in the .NET Framework 4.6.2
- The [!INCLUDE[net_v462](../../../includes/net-v462-md.md)] includes new features in the following areas:
+
+The [!INCLUDE[net_v462](../../../includes/net-v462-md.md)] includes new features in the following areas:
 
 - [ASP.NET](#ASPNET462)
 
@@ -225,9 +216,9 @@
 
  You can then create a resource file, DataAnnotation.Localization.fr.resx, whose key is the error message string and whose value is the localized error message. The file must be found in the `App.LocalResources` folder. For example, the following is the key and its value in a localized French (fr) language error message:
 
-|Name|Value|
-|----------|-----------|
-|The rating must be between 1 and 10.|La note doit être comprise entre 1 et 10.|
+| Name                                 | Value                                     |
+| ------------------------------------ | ----------------------------------------- |
+| The rating must be between 1 and 10. | La note doit être comprise entre 1 et 10. |
 
  This file can then
 
@@ -237,12 +228,10 @@
  ASP.NET now allows task-returning methods to be used with session-state store providers, thereby allowing ASP.NET apps to get the scalability benefits of async. To supports asynchronous operations with session state store providers, ASP.NET includes  a new interface, <xref:System.Web.SessionState.ISessionStateModule?displayProperty=fullName>, which inherits from <xref:System.Web.IHttpModule> and allows developers to implement their own session-state module and async session store providers. The interface is defined as follows:
 
 ```csharp
-
 public interface ISessionStateModule : IHttpModule {
     void ReleaseSessionState(HttpContext context);
     Task ReleaseSessionStateAsync(HttpContext context);
 }
-
 ```
 
  In addition, the <xref:System.Web.SessionState.SessionStateUtility> class includes two new methods, <xref:System.Web.SessionState.SessionStateUtility.IsSessionStateReadOnly%2A> and <xref:System.Web.SessionState.SessionStateUtility.IsSessionStateRequired%2A>, that can be used to support asynchronous operations.
