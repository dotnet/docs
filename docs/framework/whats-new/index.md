---
<<<<<<< HEAD
title: "What's new in .NET Framework"
description: See what's new in various versions of .NET Framework. Read a summary of key new features and improvements in each version.
ms.custom: "updateeachrelease"
=======
title: "What's new in the .NET Framework"
>>>>>>> 566832a6
ms.date: "04/18/2019"
dev_langs:
  - "csharp"
  - "vb"
helpviewer_keywords:
  - "what's new [.NET Framework]"
ms.assetid: 1d971dd7-10fc-4692-8dac-30ca308fc0fa
---
# What's new in .NET Framework

This article summarizes key new features and improvements in the following versions of the .NET Framework:

- [.NET Framework 4.8](#v48)
- [.NET Framework 4.7.2](#v472)
- [.NET Framework 4.7.1](#v471)
- [.NET Framework 4.7](#v47)
- [.NET Framework 4.6.2](#v462)
- [.NET Framework 4.6.1](#v461)
- [.NET 2015 and .NET Framework 4.6](#v46)
- [.NET Framework 4.5.2](#v452)
- [.NET Framework 4.5.1](#v451)
- [.NET Framework 4.5](#v45)

This article does not provide comprehensive information about each new feature and is subject to change. For general information about the .NET Framework, see [Getting Started](../get-started/index.md). For supported platforms, see [System Requirements](../get-started/system-requirements.md). For download links and installation instructions, see [Installation Guide](../install/guide-for-developers.md).

> [!NOTE]
> The .NET Framework team also releases features out of band with NuGet to expand platform support and to introduce new functionality, such as immutable collections and SIMD-enabled vector types. For more information, see [Additional Class Libraries and APIs](../additional-apis/index.md) and [The .NET Framework and Out-of-Band Releases](../get-started/the-net-framework-and-out-of-band-releases.md).
> See a [complete list of NuGet packages](https://www.nuget.org/profiles/dotnetframework) for the .NET Framework.

<a name="v48"></a>

## Introducing .NET Framework 4.8

.NET Framework 4.8 builds on previous versions of the .NET Framework 4.x by adding many new fixes and several new features while remaining a very stable product.

### Download and install .NET Framework 4.8

You can download .NET Framework 4.8  from the following locations:

- [.NET Framework 4.8 Web Installer](https://dotnet.microsoft.com/download/dotnet-framework/net48)

- [NET Framework 4.8 Offline Installer](https://dotnet.microsoft.com/download/dotnet-framework/net48)

.NET Framework 4.8 can be installed on Windows 10, Windows 8.1, Windows 7 SP1, and the corresponding server platforms starting with Windows Server 2008 R2 SP1. You can install .NET Framework 4.8 by using either the web installer or the offline installer. The recommended way for most users is to use the web installer.

You can target .NET Framework 4.8 in Visual Studio 2012 or later by installing the [.NET Framework 4.8 Developer Pack](https://go.microsoft.com/fwlink/?LinkId=2085167).

### What's new in .NET Framework 4.8

.NET Framework 4.8 introduces new features in the following areas:

- [Base classes](#core48)
- [Windows Communication Foundation (WCF)](#wcf48)
- [Windows Presentation Foundation (WPF)](#wpf48)
- [Common language runtime](#clr48)

Improved accessibility, which allows an application to provide an appropriate experience for users of Assistive Technology, continues to be a major focus of .NET Framework 4.8. For information on accessibility improvements in .NET Framework 4.8, see [What's new in accessibility in the .NET Framework](whats-new-in-accessibility.md).

<a name="core48"></a>

#### Base classes

**Reduced FIPS impact on Cryptography**. In previous versions of the .NET Framework, managed cryptographic provider classes such as <xref:System.Security.Cryptography.SHA256Managed> throw a <xref:System.Security.Cryptography.CryptographicException> when the system cryptographic libraries are configured in "FIPS mode". These exceptions are thrown because the managed versions of the cryptographic provider classes, unlike the system cryptographic libraries, have not undergone FIPS (Federal Information Processing Standards) 140-2 certification. Because few developers have their development machines in FIPS mode, the exceptions are commonly thrown in production systems.

By default in applications that target .NET Framework 4.8, the following managed cryptography classes no longer throw a <xref:System.Security.Cryptography.CryptographicException> in this case:

- <xref:System.Security.Cryptography.MD5Cng>
- <xref:System.Security.Cryptography.MD5CryptoServiceProvider>
- <xref:System.Security.Cryptography.RC2CryptoServiceProvider>
- <xref:System.Security.Cryptography.RijndaelManaged>
- <xref:System.Security.Cryptography.RIPEMD160Managed>
- <xref:System.Security.Cryptography.SHA256Managed>

Instead, these classes redirect cryptographic operations to a system cryptography library. This change effectively removes a potentially confusing difference between developer environments and production environments and makes native components and managed components operate under the same cryptographic policy. Applications that depend on these exceptions can restore the previous behavior by setting the AppContext switch `Switch.System.Security.Cryptography.UseLegacyFipsThrow` to `true`. For more information, see [Managed cryptography classes do not throw a CryptographyException in FIPS mode](../migration-guide/retargeting/4.7.2-4.8.md#managed-cryptography-classes-do-not-throw-a-cryptographyexception-in-fips-mode).

**Use of updated version of ZLib**

Starting with .NET Framework 4.5, the clrcompression.dll assembly uses [ZLib](https://www.zlib.net), a native external library for data compression, in order to provide an implementation for the deflate algorithm. The .NET Framework 4.8, clrcompression.dll is updated to use ZLib Version 1.2.11, which includes several key improvements and fixes.

<a name="wcf48"></a>

#### Windows Communication Foundation (WCF)

**Introduction of ServiceHealthBehavior**

Health endpoints are widely used by orchestration tools to manage services based on their health status. Health checks can also be used by monitoring tools to track and provide notifications about the availability and performance of a service.

**ServiceHealthBehavior** is a WCF service behavior that extends <xref:System.ServiceModel.Description.IServiceBehavior>.  When added to the <xref:System.ServiceModel.Description.ServiceDescription.Behaviors?displayProperty=nameWithType> collection, a service behavior does the following:

- Returns service health status with HTTP response codes. You can specify in a query string the HTTP status code for a HTTP/GET health probe request.

- Publishes information about service health. Service-specific details, including service state, throttle counts, and capacity can be displayed by using an HTTP/GET request with the `?health` query string. Ease of access to such information is important when troubleshooting a misbehaving WCF service.

There are two ways to expose the health endpoint and publish WCF service health information:

- Through code. For example:

  ```csharp
  ServiceHost host = new ServiceHost(typeof(Service1),
                     new Uri("http://contoso:81/Service1"));
  ServiceHealthBehavior healthBehavior =
      host.Description.Behaviors.Find<ServiceHealthBehavior>();
  healthBehavior ??= new ServiceHealthBehavior();
  host.Description.Behaviors.Add(healthBehavior);
  ```

  ```vb
  Dim host As New ServiceHost(GetType(Service1),
              New Uri("http://contoso:81/Service1"))
  Dim healthBehavior As ServiceHealthBehavior =
     host.Description.Behaviors.Find(Of ServiceHealthBehavior)()
  If healthBehavior Is Nothing Then
     healthBehavior = New ServiceHealthBehavior()
  End If
  host.Description.Behaviors.Add(healthBehavior)
  ```

- By using a configuration file. For example:

  ```xml
  <behaviors>
    <serviceBehaviors>
      <behavior name="DefaultBehavior">
        <serviceHealth httpsGetEnabled="true"/>
      </behavior>
    </serviceBehaviors>
  </behaviors>
  ```

A service's health status can be queried by using query parameters such as `OnServiceFailure`, `OnDispatcherFailure`, `OnListenerFailure`, `OnThrottlePercentExceeded`), and an HTTP response code can be specified for each query parameter. If the HTTP response code is omitted for a query parameter, a 503 HTTP response code is used by default. For example:

- OnServiceFailure: `https://contoso:81/Service1?health&OnServiceFailure=450`

  A 450 HTTP response status code is returned when [ServiceHost.State](xref:System.ServiceModel.Channels.CommunicationObject.State) is greater than <xref:System.ServiceModel.CommunicationState.Opened?displayProperty=nameWithType>.
Query parameters and examples:

- OnDispatcherFailure: `https://contoso:81/Service1?health&OnDispatcherFailure=455`

  A 455 HTTP response status code is returned when the state of any of the channel dispatchers is greater than <xref:System.ServiceModel.CommunicationState.Opened?displayProperty=nameWithType>.

- OnListenerFailure: `https://contoso:81/Service1?health&OnListenerFailure=465`

  A 465 HTTP response status code is returned when the state of any of the channel listeners is greater than <xref:System.ServiceModel.CommunicationState.Opened?displayProperty=nameWithType>.

- OnThrottlePercentExceeded: `https://contoso:81/Service1?health&OnThrottlePercentExceeded= 70:350,95:500`

  Specifies the percentage {1 – 100} that triggers the response and its HTTP response code {200 – 599}. In this example:

  - If the percentage is greater than 95, a 500 HTTP response code is returned.

  - If the percentage or between 70 and 95, 350 is returned.

  - Otherwise, 200 is returned.

The service health status can be displayed either in HTML by specifying a query string like `https://contoso:81/Service1?health` or in XML by specifying a query string like `https://contoso:81/Service1?health&Xml`. A query string like `https://contoso:81/Service1?health&NoContent` returns an empty HTML page.

<a name="wpf48"></a>

#### Windows Presentation Foundation (WPF)

**High DPI enhancements**

In .NET Framework 4.8, WPF adds support for Per-Monitor V2 DPI Awareness and Mixed-Mode DPI scaling. See [High DPI Desktop Application Development on Windows](/windows/win32/hidpi/high-dpi-desktop-application-development-on-windows) for additional information about high DPI development.

.NET Framework 4.8 improves support for hosted HWNDs and Windows Forms interoperation in High-DPI WPF applications on platforms that support Mixed-Mode DPI scaling (starting with Windows 10 April 2018 Update). When hosted HWNDs or Windows Forms controls are created as Mixed-Mode DPI-scaled windows by calling [SetThreadDpiHostingBehavior](/windows/desktop/api/winuser/nf-winuser-setthreaddpihostingbehavior) and [SetThreadDpiAwarenessContext](/windows/desktop/api/winuser/nf-winuser-setthreaddpiawarenesscontext), they can be hosted in a Per-Monitor V2 WPF application and are sized and scaled appropriately. Such hosted content is not rendered at the native DPI; instead, the operating system scales the hosted content to the appropriate size. The support for Per-Monitor v2 DPI awareness mode also allows WPF controls to be hosted (i.e., parented) in a native window in a high-DPI application.

To enable support for Mixed-Mode High DPI scaling, you can set the following [AppContext](../configure-apps/file-schema/runtime/appcontextswitchoverrides-element.md) switches the application configuration file:

```xml
<runtime>
   <AppContextSwitchOverrides value = "Switch.System.Windows.DoNotScaleForDpiChanges=false; Switch.System.Windows.DoNotUsePresentationDpiCapabilityTier2OrGreater=false"/>
</runtime>
```

<a name="clr48"></a>

#### Common language runtime

The runtime in .NET Framework 4.8 includes the following changes and improvements:

**Improvements to the JIT compiler**. The Just-in-time (JIT) compiler in .NET Framework 4.8 is based on the JIT compiler in .NET Core 2.1. Many of the optimizations and all of the bug fixes made to the .NET Core 2.1 JIT compiler are included in the .NET Framework 4.8 JIT compiler.

**NGEN improvements**. The runtime has improved its memory management for [Native Image Generator](../tools/ngen-exe-native-image-generator.md) (NGEN) images so that data mapped from NGEN images are not memory-resident. This reduces the surface area available to attacks that attempt to execute arbitrary code by modifying memory that will be executed.

**Antimalware scanning for all assemblies**. In previous versions of the .NET Framework, the runtime scans all assemblies loaded from disk using either Windows Defender or third-party antimalware software. However, assemblies loaded from other sources, such as by the <xref:System.Reflection.Assembly.Load(System.Byte[])?displayProperty=nameWithType> method, are not scanned and can potentially contain undetected malware. Starting with .NET Framework 4.8 running on Windows 10, the runtime triggers a scan by antimalware solutions that implement the [Antimalware Scan Interface (AMSI)](/windows/desktop/AMSI/antimalware-scan-interface-portal).

<a name="v472"></a>

## What's new in .NET Framework 4.7.2

.NET Framework 4.7.2 includes new features in the following areas:

- [Base classes](#core-472)
- [ASP.NET](#asp-net472)
- [Networking](#net472)
- [SQL](#sql472)
- [WPF](#wpf472)
- [ClickOnce](#clickonce)

A continuing focus in .NET Framework 4.7.2 is improved accessibility, which allows an application to provide an appropriate experience for users of Assistive Technology. For information on accessibility improvements in .NET Framework 4.7.2, see [What's new in accessibility in the .NET Framework](whats-new-in-accessibility.md).

<a name="core-472"></a>

#### Base classes

.NET Framework 4.7.2 features a large number of cryptographic enhancements, better decompression support for ZIP archives, and additional collection APIs.

**New overloads of RSA.Create and DSA.Create**

The <xref:System.Security.Cryptography.DSA.Create(System.Security.Cryptography.DSAParameters)?displayProperty=nameWithType> and <xref:System.Security.Cryptography.RSA.Create(System.Security.Cryptography.RSAParameters)?displayProperty=nameWithType> methods let you supply key parameters when instantiating a new <xref:System.Security.Cryptography.DSA> or <xref:System.Security.Cryptography.RSA> key. They allow you to replace code like the following:

```csharp
// Before .NET Framework 4.7.2
using (RSA rsa = RSA.Create())
{
   rsa.ImportParameters(rsaParameters);
   // Other code to execute using the RSA instance.
}
```

```vb
' Before .NET Framework 4.7.2
Using rsa = RSA.Create()
   rsa.ImportParameters(rsaParameters)
   ' Other code to execute using the rsa instance.
End Using
```

with code like this:

```csharp
// Starting with .NET Framework 4.7.2
using (RSA rsa = RSA.Create(rsaParameters))
{
   // Other code to execute using the rsa instance.
}
```

```vb
' Starting with .NET Framework 4.7.2
Using rsa = RSA.Create(rsaParameters)
   ' Other code to execute using the rsa instance.
End Using
```

The <xref:System.Security.Cryptography.DSA.Create(System.Int32)?displayProperty=nameWithType> and <xref:System.Security.Cryptography.RSA.Create(System.Int32)?displayProperty=nameWithType> methods let you generate new <xref:System.Security.Cryptography.DSA> or <xref:System.Security.Cryptography.RSA> keys with a specific key size. For example:

```csharp
using (DSA dsa = DSA.Create(2048))
{
   // Other code to execute using the dsa instance.
}
```

```vb
Using dsa = DSA.Create(2048)
   ' Other code to execute using the dsa instance.
End Using
```

**Rfc2898DeriveBytes constructors accept a hash algorithm name**

The <xref:System.Security.Cryptography.Rfc2898DeriveBytes> class has three new constructors with a <xref:System.Security.Cryptography.HashAlgorithmName> parameter that identifies the HMAC algorithm to use when deriving keys. Instead of using SHA-1, developers should use a SHA-2-based HMAC like SHA-256, as shown in the following example:

```csharp
private static byte[] DeriveKey(string password, out int iterations, out byte[] salt,
                                out HashAlgorithmName algorithm)
{
   iterations = 100000;
   algorithm = HashAlgorithmName.SHA256;

   const int SaltSize = 32;
   const int DerivedValueSize = 32;

   using (Rfc2898DeriveBytes pbkdf2 = new Rfc2898DeriveBytes(password, SaltSize,
                                                             iterations, algorithm))
   {
      salt = pbkdf2.Salt;
      return pbkdf2.GetBytes(DerivedValueSize);
   }
}
```

```vb
Private Shared Function DeriveKey(password As String, ByRef iterations As Integer,
                                  ByRef salt AS Byte(), ByRef algorithm As HashAlgorithmName) As Byte()
   iterations = 100000
   algorithm = HashAlgorithmName.SHA256

   Const SaltSize As Integer = 32
   Const  DerivedValueSize As Integer = 32

   Using pbkdf2 = New Rfc2898DeriveBytes(password, SaltSize, iterations, algorithm)
      salt = pbkdf2.Salt
      Return pbkdf2.GetBytes(DerivedValueSize)
   End Using
End Function
```

**Support for ephemeral keys**

PFX import can optionally load private keys directly from memory, bypassing the hard drive. When the new <xref:System.Security.Cryptography.X509Certificates.X509KeyStorageFlags.EphemeralKeySet?displayProperty=nameWithType> flag is specified in an <xref:System.Security.Cryptography.X509Certificates.X509Certificate2> constructor or one of the overloads of the <xref:System.Security.Cryptography.X509Certificates.X509Certificate2.Import%2A?displayProperty=nameWithType> method, the private keys will be loaded as ephemeral keys. This prevents the keys from being visible on the disk. However:

- Since the keys are not persisted to disk, certificates loaded with this flag are not good candidates to add to an X509Store.

- Keys loaded in this manner are almost always loaded via Windows CNG. Therefore, callers must access the private key by calling extension methods, such as [cert.GetRSAPrivateKey()](xref:System.Security.Cryptography.X509Certificates.RSACertificateExtensions.GetRSAPrivateKey%2A). The <xref:System.Security.Cryptography.X509Certificates.X509Certificate2.PrivateKey?displayProperty=nameWithType> property does not function.

- Since the legacy <xref:System.Security.Cryptography.X509Certificates.X509Certificate2.PrivateKey?displayProperty=nameWithType> property does not work with certificates, developers should perform rigorous testing before switching to ephemeral keys.

**Programmatic creation of PKCS#10 certification signing requests and X.509 public key certificates**

Starting with .NET Framework 4.7.2, workloads can generate certificate signing requests (CSRs), which allows certificate request generation to be staged into existing tooling. This is frequently useful in test scenarios.

For more information and code examples, see "Programmatic creation of PKCS#10 certification signing requests and X.509 public key certificates" in the [.NET Blog](https://devblogs.microsoft.com/dotnet/net-framework-4-7-2-developer-pack-early-access-build-3056-is-available/).

**New SignerInfo members**

Starting with .NET Framework 4.7.2, the <xref:System.Security.Cryptography.Pkcs.SignerInfo> class exposes more information about the signature. You can retrieve the value of the <xref:System.Security.Cryptography.Pkcs.SignerInfo.SignatureAlgorithm?displayProperty=fullName> property to determine the signature algorithm used by the signer. <xref:System.Security.Cryptography.Pkcs.SignerInfo.GetSignature%2A?displayProperty=nameWithType> can be called to get a copy of the cryptographic signature for this signer.

**Leaving a wrapped stream open after CryptoStream is disposed**

Starting with .NET Framework 4.7.2, the <xref:System.Security.Cryptography.CryptoStream> class has an additional constructor that allows <xref:System.Security.Cryptography.CryptoStream.Dispose%2A> to not close the wrapped stream. To leave the wrapped stream open after the <xref:System.Security.Cryptography.CryptoStream> instance is disposed, call the new <xref:System.Security.Cryptography.CryptoStream> constructor as follows:

```csharp
var cStream = new CryptoStream(stream, transform, mode, leaveOpen: true);
```

```vb
Dim cStream = New CryptoStream(stream, transform, mode, leaveOpen:=true)
```

**Decompression changes in DeflateStream**

Starting with .NET Framework 4.7.2, the implementation of decompression operations in the <xref:System.IO.Compression.DeflateStream> class has changed to use native Windows APIs by default. Typically, this results in a substantial performance improvement.

Support for decompression by using Windows APIs is enabled by default for applications that target .NET Framework 4.7.2. Applications that target earlier versions of .NET Framework but are running under .NET Framework 4.7.2 can opt into this behavior by adding the following [AppContext switch](../configure-apps/file-schema/runtime/appcontextswitchoverrides-element.md) to the application configuration file:

```xml
<AppContextSwitchOverrides value="Switch.System.IO.Compression.DoNotUseNativeZipLibraryForDecompression=false" />
```

**Additional collection APIs**

.NET Framework 4.7.2 adds a number of new APIs to the <xref:System.Collections.Generic.SortedSet%601> and <xref:System.Collections.Generic.HashSet%601> types. These include:

- `TryGetValue` methods, which extend the try pattern used in other collection types to these two types. The methods are:

  - [public bool HashSet\<T>.TryGetValue(T equalValue, out T actualValue)](xref:System.Collections.Generic.SortedSet%601.TryGetValue%2A)
  - [public bool SortedSet\<T>.TryGetValue(T equalValue, out T actualValue)](xref:System.Collections.Generic.SortedSet%601.TryGetValue%2A)

- `Enumerable.To*` extension methods, which convert a collection to a <xref:System.Collections.Generic.HashSet%601>:

  - [public static HashSet\<TSource> ToHashSet\<TSource>(this IEnumerable\<TSource> source)](xref:System.Linq.Enumerable.ToHashSet%2A)
  - [public static HashSet\<TSource> ToHashSet\<TSource>(this IEnumerable\<TSource> source, IEqualityComparer\<TSource> comparer)](xref:System.Linq.Enumerable.ToHashSet%2A)

- New <xref:System.Collections.Generic.HashSet%601> constructors that let you set the collection's capacity, which yields a performance benefit when you know the size of the <xref:System.Collections.Generic.HashSet%601> in advance:

  - [public HashSet(int capacity)](xref:System.Collections.Generic.HashSet%601.%23ctor(System.Int32))
  - [public HashSet(int capacity, IEqualityComparer\<T> comparer)](xref:System.Collections.Generic.HashSet%601.%23ctor(System.Int32,System.Collections.Generic.IEqualityComparer%7B%600%7D))

The <xref:System.Collections.Concurrent.ConcurrentDictionary%602> class includes new overloads of the <xref:System.Collections.Concurrent.ConcurrentDictionary%602.AddOrUpdate%2A> and <xref:System.Collections.Concurrent.ConcurrentDictionary%602.GetOrAdd%2A> methods to retrieve a value from the dictionary or to add it if it is not found, and to add a value to the dictionary or to update it if it already exists.

```csharp
public TValue AddOrUpdate<TArg>(TKey key, Func<TKey, TArg, TValue> addValueFactory, Func<TKey, TValue, TArg, TValue> updateValueFactory, TArg factoryArgument)

public TValue GetOrAdd<TArg>(TKey key, Func<TKey, TArg, TValue> valueFactory, TArg factoryArgument)
```

```vb
Public AddOrUpdate(Of TArg)(key As TKey, addValueFactory As Func(Of TKey, TArg, TValue), updateValueFactory As Func(Of TKey, TValue, TArg, TValue), factoryArgument As TArg) As TValue

Public GetOrAdd(Of TArg)(key As TKey, valueFactory As Func(Of TKey, TArg, TValue), factoryArgument As TArg) As TValue
```

<a name="asp-net472"></a>

#### ASP.NET

**Support for dependency injection in Web Forms**

[Dependency injection (DI)](/aspnet/core/fundamentals/dependency-injection#overview-of-dependency-injection) decouples objects and their dependencies so that an object's code no longer needs to be changed just because a dependency has changed. When developing ASP.NET applications that target .NET Framework 4.7.2, you can:

- Use setter-based, interface-based, and constructor-based injection in [handlers and modules](https://docs.microsoft.com/previous-versions/aspnet/bb398986(v=vs.100)), [Page instances](xref:System.Web.UI.Page), and [user controls](https://docs.microsoft.com/previous-versions/aspnet/y6wb1a0e(v=vs.100)) of ASP.NET web application projects.

- Use setter-based and interface-based injection in [handlers and modules](https://docs.microsoft.com/previous-versions/aspnet/bb398986(v=vs.100)), [Page instances](xref:System.Web.UI.Page), and [user controls](https://docs.microsoft.com/previous-versions/aspnet/y6wb1a0e(v=vs.100)) of ASP.NET web site projects.

- Plug in different dependency injection frameworks.

**Support for same-site cookies**

[SameSite](https://tools.ietf.org/html/draft-west-first-party-cookies-07) prevents a browser from sending a cookie along with a cross-site request. .NET Framework 4.7.2 adds a <xref:System.Web.HttpCookie.SameSite?displayProperty=nameWithType> property whose value is a <xref:System.Web.SameSiteMode?displayProperty=nameWithType> enumeration member. If its value is <xref:System.Web.SameSiteMode.Strict?displayProperty=nameWithType> or <xref:System.Web.SameSiteMode.Lax?displayProperty=nameWithType>, ASP.NET adds the `SameSite` attribute to the set-cookie header. SameSite support applies to <xref:System.Web.HttpCookie> objects, as well as to <xref:System.Web.Security.FormsAuthentication> and <xref:System.Web.SessionState> cookies.

You can set SameSite for an <xref:System.Web.HttpCookie> object as follows:

```csharp
var c = new HttpCookie("secureCookie", "same origin");
c.SameSite = SameSiteMode.Lax;
```

```vb
Dim c As New HttpCookie("secureCookie", "same origin")
c.SameSite = SameSiteMode.Lax
```

You can also configure SameSite cookies at the application level by modifying the web.config file:

```xml
<system.web>
   <httpCookies sameSite="Strict" />
</system.web>
```

You can add SameSite for <xref:System.Web.Security.FormsAuthentication> and <xref:System.Web.SessionState> cookies by modifying the web config file:

```xml
<system.web>
   <authentication mode="Forms">
      <forms cookieSameSite="Lax">
         <!-- ...   -->
      </forms>
   </authentication>
   <sessionState cookieSameSite="Lax"></sessionState>
</system.web>
```

<a name="net472"></a>

#### Networking

**Implementation of HttpClientHandler properties**

.NET Framework 4.7.1 added eight properties to the <xref:System.Net.Http.HttpClientHandler?displayProperty=nameWithType> class. However, two threw a <xref:System.PlatformNotSupportedException>. .NET Framework 4.7.2 now provides an implementation for these properties. The properties are:

- <xref:System.Net.Http.HttpClientHandler.CheckCertificateRevocationList>
- <xref:System.Net.Http.HttpClientHandler.SslProtocols>

<a name="sql472"></a>

#### SQLClient

**Support for Azure Active Directory Universal Authentication and Multi-Factor authentication**

Growing compliance and security demands require that many customers use multi-factor authentication (MFA). In addition, current best practices discourage including user passwords directly in connection strings. To support these changes, .NET Framework 4.7.2 extends [SQLClient connection strings](xref:System.Data.SqlClient.SqlConnection.ConnectionString) by adding a new value, "Active Directory Interactive", for the existing "Authentication" keyword to support MFA and [Azure AD Authentication](/azure/sql-database/sql-database-aad-authentication-configure). The new interactive method supports native and federated Azure AD users as well as Azure AD guest users. When this method is used, the MFA authentication imposed by Azure AD is supported for SQL databases. In addition, the authentication process requests a user password to adhere to security best practices.

In previous versions of the .NET Framework, SQL connectivity supported only the <xref:System.Data.SqlClient.SqlAuthenticationMethod.ActiveDirectoryPassword?displayProperty=nameWithType> and <xref:System.Data.SqlClient.SqlAuthenticationMethod.ActiveDirectoryIntegrated?displayProperty=nameWithType> options. Both of these are part of the non-interactive [ADAL protocol](/azure/active-directory/develop/active-directory-authentication-libraries), which does not support MFA. With the new <xref:System.Data.SqlClient.SqlAuthenticationMethod.ActiveDirectoryInteractive?displayProperty=nameWithType> option, SQL connectivity supports MFA as well as existing authentication methods (password and integrated authentication), which allows users to enter user passwords interactively without persisting passwords in the connection string.

For more information and an example, see "SQL -- Azure AD Universal and Multi-factor Authentication Support" in the [.NET Blog](https://devblogs.microsoft.com/dotnet/net-framework-4-7-2-developer-pack-early-access-build-3056-is-available/).

**Support for Always Encrypted version 2**

NET Framework 4.7.2 adds supports for enclave-based Always Encrypted. The original version of Always Encrypted is a client-side encryption technology in which encryption keys never leave the client. In enclave-based Always Encrypted, the client can optionally send the encryption keys to a secure enclave, which is a secure computational entity that can be considered part of SQL Server but that SQL Server code cannot tamper with. To support enclave-based Always Encrypted, .NET Framework 4.7.2 adds the following types and members to the <xref:System.Data.SqlClient> namespace:

- <xref:System.Data.SqlClient.SqlConnectionStringBuilder.EnclaveAttestationUrl?displayProperty=nameWithType>, which specifies the Uri for enclave-based Always Encrypted.

- <xref:System.Data.SqlClient.SqlColumnEncryptionEnclaveProvider>, which is an abstract class from which all enclave providers are derived.

- <xref:System.Data.SqlClient.SqlEnclaveSession>, which encapsulates the state for a given enclave session.

- <xref:System.Data.SqlClient.SqlEnclaveAttestationParameters>, which provides the attestation parameters used by SQL Server to get information required to execute a particular Attestation Protocol.

The application configuration file then specifies a concrete implementation of the abstract <xref:System.Data.SqlClient.SqlColumnEncryptionEnclaveProvider?displayProperty=nameWithType> class that provides the functionality for the enclave provider. For example:

```xml
<configuration>
  <configSections>
    <section name="SqlColumnEncryptionEnclaveProviders" type="System.Data.SqlClient.SqlColumnEncryptionEnclaveProviderConfigurationSection,System.Data,Version=4.0.0.0,Culture=neutral,PublicKeyToken=b77a5c561934e089"/>
  </configSections>
  <SqlColumnEncryptionEnclaveProviders>
    <providers>
      <add name="Azure" type="Microsoft.SqlServer.Management.AlwaysEncrypted.AzureEnclaveProvider,MyApp"/>
      <add name="HGS" type="Microsoft.SqlServer.Management.AlwaysEncrypted.HGSEnclaveProvider,MyApp" />
    </providers>
  </SqlColumnEncryptionEnclaveProviders >
</configuration>
```

The basic flow of enclave-based Always Encrypted is:

1. The user creates an AlwaysEncrypted connection to SQL Server that supported enclave-based Always Encrypted. The driver contacts the attestation service to ensure that it is connecting to right enclave.

1. Once the enclave has been attested, the driver establishes a secure channel with the secure enclave hosted on SQL Server.

1. The driver shares encryption keys authorized by the client with the secure enclave for the duration of the SQL connection.

<a name="wpf472"></a>

#### Windows Presentation Foundation

**Finding ResourceDictionaries by Source**

Starting with .NET Framework 4.7.2, a diagnostic assistant can locate the <xref:System.Windows.Xps.Packaging.IXpsFixedPageReader.ResourceDictionaries> that have been created from a given source Uri. (This feature is for use by diagnostic assistants, not by production applications.) A diagnostic assistant such as Visual Studio's "Edit-and-Continue" facility lets its user edit a ResourceDictionary with the intent that the changes be applied to the running application. One step in achieving this is finding all the ResourceDictionaries that the running application has created from the dictionary that's being edited. For example, an application can declare a ResourceDictionary whose content is copied from a given source URI:

```xml
<ResourceDictionary Source="MyRD.xaml" />
```

A diagnostic assistant that edits the original markup in *MyRD.xaml* can use the new feature to locate the dictionary. The feature is implemented by a new static method, <xref:System.Windows.Diagnostics.ResourceDictionaryDiagnostics.GetResourceDictionariesForSource%2A?displayProperty=nameWithType>. The diagnostic assistant calls the new method using an absolute Uri that identifies the original markup, as illustrated by the following code:

```csharp
IEnumerable<ResourceDictionary> dictionaries = ResourceDictionaryDiagnostics.GetResourceDictionariesForSource(new Uri("pack://application:,,,/MyApp;component/MyRD.xaml"));
```

```vb
Dim dictionaries As IEnumerable(Of ResourceDictionary) = ResourceDictionaryDiagnostics.GetResourceDictionariesForSource(New Uri("pack://application:,,,/MyApp;component/MyRD.xaml"))
```

The method returns an empty enumerable unless <xref:System.Windows.Diagnostics.VisualDiagnostics> is enabled and the [`ENABLE_XAML_DIAGNOSTICS_SOURCE_INFO`](xref:System.Windows.Diagnostics.VisualDiagnostics.GetXamlSourceInfo%2A) environment variable is set.

**Finding ResourceDictionary owners**

Starting with .NET Framework 4.7.2, a diagnostic assistant can locate the owners of a given <xref:Windows.UI.Xaml.ResourceDictionary>. (The feature is for use by diagnostic assistants and not by production applications.) Whenever a change is made to a <xref:Windows.UI.Xaml.ResourceDictionary>, WPF automatically finds all [DynamicResource](../wpf/advanced/dynamicresource-markup-extension.md) references that might be affected by the change.

A diagnostic assistant such as Visual Studio's "Edit-and-Continue" facility may want to extend this to handle [StaticResource](../wpf/advanced/staticresource-markup-extension.md) references. The first step in this process is to find the owners of the dictionary; that is, to find all the objects whose `Resources` property refers to the dictionary (either directly, or indirectly via the <xref:System.Windows.ResourceDictionary.MergedDictionaries?displayProperty=nameWithType> property). Three new static methods implemented on the <xref:System.Windows.Diagnostics.ResourceDictionaryDiagnostics?displayProperty=nameWithType> class, one for each of the base types that has a `Resources` property, support this step:

- [`public static IEnumerable<FrameworkElement> GetFrameworkElementOwners(ResourceDictionary dictionary);`](xref:System.Windows.Diagnostics.ResourceDictionaryDiagnostics.GetFrameworkElementOwners%2A)

- [`public static IEnumerable<FrameworkContentElement> GetFrameworkContentElementOwners(ResourceDictionary dictionary);`](xref:System.Windows.Diagnostics.ResourceDictionaryDiagnostics.GetFrameworkContentElementOwners%2A)

- [`public static IEnumerable<Application> GetApplicationOwners(ResourceDictionary dictionary);`](xref:System.Windows.Diagnostics.ResourceDictionaryDiagnostics.GetApplicationOwners%2A)

These methods return an empty enumerable unless <xref:System.Windows.Diagnostics.VisualDiagnostics> is enabled and the [`ENABLE_XAML_DIAGNOSTICS_SOURCE_INFO`](xref:System.Windows.Diagnostics.VisualDiagnostics.GetXamlSourceInfo%2A) environment variable is set.

**Finding StaticResource references**

A diagnostic assistant can now receive a notification whenever a [StaticResource](../wpf/advanced/staticresource-markup-extension.md) reference is resolved. (The feature is for use by diagnostic assistants, not by production applications.) A diagnostic assistant such as Visual Studio's "Edit-and-Continue" facility may want to update all uses of a resource when its value in a <xref:Windows.UI.Xaml.ResourceDictionary> changes. WPF does this automatically for [DynamicResource](../wpf/advanced/dynamicresource-markup-extension.md) references, but it intentionally does not do so for [StaticResource](../wpf/advanced/staticresource-markup-extension.md) references. Starting with .NET Framework 4.7.2, the diagnostic assistant can use these notifications to locate those uses of the static resource.

The notification is implemented by the new <xref:System.Windows.Diagnostics.ResourceDictionaryDiagnostics.StaticResourceResolved?displayProperty=nameWithType> event:

```csharp
public static event EventHandler<StaticResourceResolvedEventArgs> StaticResourceResolved;
```

```vb
Public Shared Event StaticResourceResolved As EventHandler(Of StaticResourceResolvedEventArgs)
```

This event is raised whenever the runtime resolves a [StaticResource](../wpf/advanced/staticresource-markup-extension.md) reference. The <xref:System.Windows.Diagnostics.StaticResourceResolvedEventArgs> arguments describe the resolution, and indicate the object and property that host the [StaticResource](../wpf/advanced/staticresource-markup-extension.md) reference and the <xref:Windows.UI.Xaml.ResourceDictionary> and key used for the resolution:

```csharp
public class StaticResourceResolvedEventArgs : EventArgs
{
   public Object TargetObject { get; }

   public Object TargetProperty { get; }

   public ResourceDictionary ResourceDictionary { get; }

   public object ResourceKey { get; }
}
```

```vb
Public Class StaticResourceResolvedEventArgs : Inherits EventArgs
   Public ReadOnly Property TargetObject As Object
   Public ReadOnly Property TargetProperty As Object
   Public ReadOnly Property ResourceDictionary As ResourceDictionary
   Public ReadOnly Property ResourceKey As Object
End Class
```

The event is not raised (and its `add` accessor is ignored) unless <xref:System.Windows.Diagnostics.VisualDiagnostics> is enabled and the [`ENABLE_XAML_DIAGNOSTICS_SOURCE_INFO`](xref:System.Windows.Diagnostics.VisualDiagnostics.GetXamlSourceInfo%2A) environment variable is set.

#### ClickOnce

HDPI-aware applications for Windows Forms, Windows Presentation Foundation (WPF), and Visual Studio Tools for Office (VSTO) can all be deployed by using ClickOnce. If the following entry is found in the application manifest, deployment will succeed under .NET Framework 4.7.2:

```xml
<windowsSettings>
   <dpiAware xmlns="http://schemas.microsoft.com/SMI/2005/WindowsSettings">true</dpiAware>
</windowsSettings>
```

For Windows Forms application, the previous workaround of setting DPI awareness in the application configuration file rather than the application manifest is no longer necessary for ClickOnce deployment to succeed.

<a name="v471"></a>

## What's new in .NET Framework 4.7.1

.NET Framework 4.7.1 includes new features in the following areas:

- [Base classes](#core471)
- [Common language runtime (CLR)](#clr)
- [Networking](#net471)
- [ASP.NET](#asp-net471)

In addition, a major focus in .NET Framework 4.7.1 is improved accessibility, which allows an application to provide an appropriate experience for users of Assistive Technology. For information on accessibility improvements in .NET Framework 4.7.1, see [What's new in accessibility in the .NET Framework](whats-new-in-accessibility.md).

<a name="core471"></a>

#### Base classes

**Support for .NET Standard 2.0**

[.NET Standard](../../standard/net-standard.md) defines a set of APIs that must be available on each .NET implementation that supports that version of the standard. .NET Framework 4.7.1 fully supports .NET Standard 2.0 and adds [about 200 APIs](https://github.com/dotnet/standard/blob/master/src/netstandard/src/ApiCompatBaseline.net461.txt) that are defined in .NET Standard 2.0 and are missing from .NET Framework 4.6.1, 4.6.2, and 4.7. (Note that these versions of the .NET Framework support .NET Standard 2.0 only if additional .NET Standard support files are also deployed on the target system.) For more information, see "BCL - .NET Standard 2.0 Support" in the [.NET Framework 4.7.1 Runtime and Compiler Features](https://devblogs.microsoft.com/dotnet/net-framework-4-7-1-runtime-and-compiler-features/) blog post.

**Support for configuration builders**

Configuration builders allow developers to inject and build configuration settings for applications dynamically at run time. Custom configuration builders can be used to modify existing data in a configuration section or to build a configuration section entirely from scratch. Without configuration builders, .config files are static, and their settings are defined some time before an application is launched.

To create a custom configuration builder, you derive your builder from the abstract <xref:System.Configuration.ConfigurationBuilder> class and override its <xref:System.Configuration.ConfigurationBuilder.ProcessConfigurationSection%2A?displayProperty=nameWithType> and <xref:System.Configuration.ConfigurationBuilder.ProcessRawXml%2A?displayProperty=nameWithType>. You also define your builders in your .config file. For more information, see the "Configuration Builders" section in the [.NET Framework 4.7.1 ASP.NET and Configuration Features](https://devblogs.microsoft.com/dotnet/net-framework-4-7-1-asp-net-and-configuration-features/) blog post.

**Run-time feature detection**

The <xref:System.Runtime.CompilerServices.RuntimeFeature?displayProperty=nameWithType> class provides a mechanism for determine whether a predefined feature is supported on a given .NET implementation at compile time or run time. At compile time, a compiler can check whether a specified field exists to determine whether the feature is supported; if so, it can emit code that takes advantage of that feature. At run time, an application can call the <xref:System.Runtime.CompilerServices.RuntimeFeature.IsSupported%2A?displayProperty=nameWithType> method before emitting code at runtime. For more information, see [Add helper method to describe features supported by the runtime](https://github.com/dotnet/corefx/issues/17116).

**Value tuple types are serializable**

Starting with .NET Framework 4.7.1, <xref:System.ValueTuple?displayProperty=nameWithType> and its associated generic types are marked as [Serializable](xref:System.SerializableAttribute), which allows binary serialization. This should make migrating Tuple types, such as <xref:System.Tuple%603> and <xref:System.Tuple%604>, to value tuple types easier. For more information, see "Compiler -- ValueTuple is Serializable" in the [.NET Framework 4.7.1 Runtime and Compiler Features](https://devblogs.microsoft.com/dotnet/net-framework-4-7-1-runtime-and-compiler-features/) blog post.

**Support for read-only references**

.NET Framework 4.7.1 adds the <xref:System.Runtime.CompilerServices.IsReadOnlyAttribute?displayProperty=nameWithType>. This attribute is used by language compilers to mark members that have read-only ref return types or parameters. For more information, see "Compiler -- Support for ReadOnlyReferences" in the [.NET Framework 4.7.1 Runtime and Compiler Features](https://devblogs.microsoft.com/dotnet/net-framework-4-7-1-runtime-and-compiler-features/) blog post. For information on ref return values, see [Ref return values and ref locals (C# Guide)](../../csharp/programming-guide/classes-and-structs/ref-returns.md) and [Ref return values (Visual Basic)](../../visual-basic/programming-guide/language-features/procedures/ref-return-values.md).

<a name="clr"></a>

#### Common language runtime (CLR)

**Garbage collection performance improvements**

Changes to garbage collection (GC) in .NET Framework 4.7.1 improve overall performance, especially for large object heap (LOH) allocations. In .NET Framework 4.7.1, separate locks are used for small object heap (SOH) and LOH allocations, which allows LOH allocations to occur when background GC is sweeping the SOH. As a result, applications that make a large number of LOH allocations should see a reduction in allocation lock contention and improved performance. For more information, see the "Runtime -- GC Performance Improvements" section in the [.NET Framework 4.7.1 Runtime and Compiler Features](https://devblogs.microsoft.com/dotnet/net-framework-4-7-1-runtime-and-compiler-features/) blog post.

<a name="net471"/>

#### Networking

**SHA-2 support for Message.HashAlgorithm**

In .NET Framework 4.7 and earlier versions, the <xref:System.Messaging.Message.HashAlgorithm%2A?displayProperty=nameWithType> property supported values of <xref:System.Messaging.HashAlgorithm.Md5?displayProperty=nameWithType> and <xref:System.Messaging.HashAlgorithm.Sha?displayProperty=nameWithType> only. Starting with .NET Framework 4.7.1, <xref:System.Messaging.HashAlgorithm.Sha256?displayProperty=nameWithType>, <xref:System.Messaging.HashAlgorithm.Sha384?displayProperty=nameWithType>, and <xref:System.Messaging.HashAlgorithm.Sha512?displayProperty=nameWithType> are also supported. Whether this value is actually used depends on MSMQ, since the <xref:System.Messaging.Message> instance itself does no hashing but simply passes on values to MSMQ. For more information, see the "SHA-2 support for Message.HashAlgorithm" section in the [.NET Framework 4.7.1 ASP.NET and Configuration features](https://devblogs.microsoft.com/dotnet/net-framework-4-7-1-asp-net-and-configuration-features/) blog post.

<a name="asp-net471"></a>

#### ASP.NET

**Execution steps in ASP.NET applications**

ASP.NET processes requests in a predefined pipeline that includes 23 events. ASP.NET executes each event handler as an execution step. In versions of ASP.NET up to .NET Framework 4.7, ASP.NET can't flow the execution context due to switching between native and managed threads. Instead, ASP.NET selectively flows only the <xref:System.Web.HttpContext>. Starting with .NET Framework 4.7.1, the <xref:System.Web.HttpApplication.OnExecuteRequestStep(System.Action{System.Web.HttpContextBase,System.Action})?displayProperty=nameWithType> method also allows modules to restore ambient data. This feature is targeted at libraries concerned with tracing, profiling, diagnostics, or transactions, for example, that care about the execution flow of the application. For more information, see the "ASP.NET Execution Step Feature" in the [.NET Framework 4.7.1 ASP.NET and Configuration Features](https://devblogs.microsoft.com/dotnet/net-framework-4-7-1-asp-net-and-configuration-features/) blog post.

**ASP.NET HttpCookie parsing**

.NET Framework 4.7.1 includes a new method, <xref:System.Web.HttpCookie.TryParse%2A?displayProperty=nameWithType>, that provides a standardized way to create an <xref:System.Web.HttpCookie> object from a string and accurately assign cookie values such as expiration date and path. For more information, see "ASP.NET HttpCookie parsing" in the [.NET Framework 4.7.1 ASP.NET and Configuration Features](https://devblogs.microsoft.com/dotnet/net-framework-4-7-1-asp-net-and-configuration-features/) blog post.

**SHA-2 hash options for ASP.NET forms authentication credentials**

In .NET Framework 4.7 and earlier versions, ASP.NET allowed developers to store user credentials with hashed passwords in configuration files using either MD5 or SHA1. Starting with .NET Framework 4.7.1, ASP.NET also supports new secure SHA-2 hash options such as SHA256, SHA384, and SHA512. SHA1 remains the default, and a non-default hash algorithm can be defined in the web configuration file. For example:

```xml
<system.web>
    <authentication mode="Forms">
        <forms loginUrl="~/login.aspx">
          <credentials passwordFormat="SHA512">
            <user name="jdoe" password="6D003E98EA1C7F04ABF8FCB375388907B7F3EE06F278DB966BE960E7CBBD103DF30CA6D61F7E7FD981B2E4E3A64D43C836A4BEDCA165C33B163E6BCDC538A664" />
          </credentials>
        </forms>
    </authentication>
</system.web>
```

<a name="v47"></a>

## What's new in .NET Framework 4.7

.NET Framework 4.7 includes new features in the following areas:

- [Base classes](#Core47)
- [Networking](#net47)
- [ASP.NET](#ASP-NET47)
- [Windows Communication Foundation (WCF)](#wcf47)
- [Windows Forms](#wf47)
- [Windows Presentation Foundation (WPF)](#WPF47)

For a list of new APIs added to .NET Framework 4.7, see [.NET Framework 4.7 API Changes](https://github.com/Microsoft/dotnet/blob/master/releases/net47/dotnet47-api-changes.md) on GitHub. For a list of feature improvements and bug fixes in .NET Framework 4.7, see [.NET Framework 4.7 List of Changes](https://github.com/Microsoft/dotnet/blob/master/releases/net47/dotnet47-changes.md) on GitHub. For more information, see [Announcing the .NET Framework 4.7](https://devblogs.microsoft.com/dotnet/announcing-the-net-framework-4-7/) in the .NET blog.

<a name="Core47"></a>

#### Base classes

.NET Framework 4.7 improves serialization by the <xref:System.Runtime.Serialization.Json.DataContractJsonSerializer>:

**Enhanced functionality with Elliptic Curve Cryptography (ECC)***

In .NET Framework 4.7, `ImportParameters(ECParameters)` methods were added to the <xref:System.Security.Cryptography.ECDsa> and <xref:System.Security.Cryptography.ECDiffieHellman> classes to allow for an object to represent an already-established key. An `ExportParameters(Boolean)` method was also added for exporting the key using explicit curve parameters.

.NET Framework 4.7 also adds support for additional curves (including the Brainpool curve suite), and has added predefined definitions for ease-of-creation through the new <xref:System.Security.Cryptography.ECDsa.Create%2A> and <xref:System.Security.Cryptography.ECDiffieHellman.Create%2A> factory methods.

You can see an [example of .NET Framework 4.7 cryptography improvements](https://gist.github.com/richlander/5a182899895a87a296c21ada97f7a54e) on GitHub.

**Better support for control characters by the DataContractJsonSerializer**

In .NET Framework 4.7, the <xref:System.Runtime.Serialization.Json.DataContractJsonSerializer> class serializes control characters in conformity with the ECMAScript 6 standard. This behavior is enabled by default for applications that target .NET Framework 4.7, and is an opt-in feature for applications that are running under .NET Framework 4.7 but target a previous version of .NET Framework. For more information, see the [Application compatibility](../migration-guide/application-compatibility.md) section.

<a name="net47"></a>

#### Networking

.NET Framework 4.7 adds the following network-related feature:

**Default operating system support for TLS protocols***

The TLS stack, which is used by <xref:System.Net.Security.SslStream?displayProperty=nameWithType> and up-stack components such as HTTP, FTP, and SMTP, allows developers to use the default TLS protocols supported by the operating system. Developers need no longer hard-code a TLS version.

<a name="ASP-NET47"></a>

#### ASP.NET

In .NET Framework 4.7, ASP.NET includes the following new features:

**Object Cache Extensibility**

Starting with .NET Framework 4.7, ASP.NET adds a new set of APIs that allow developers to replace the default ASP.NET implementations for in-memory object caching and memory monitoring. Developers can now replace any of the following three components if the ASP.NET implementation is not adequate:

- **Object Cache Store**. By using the new cache providers configuration section, developers can plug in new implementations of an object cache for an ASP.NET application by using the new **ICacheStoreProvider** interface.

- **Memory monitoring**. The default memory monitor in ASP.NET notifies applications when they are running close to the configured private bytes limit for the process, or when the machine is low on total available physical RAM. When these limits are near, notifications are fired. For some applications, notifications are fired too close to the configured limits to allow for useful reactions. Developers can now write their own memory monitors to replace the default by using the <xref:System.Web.Hosting.ApplicationMonitors.MemoryMonitor%2A?displayProperty=nameWithType> property.

- **Memory Limit Reactions**. By default, ASP.NET attempts to trim the object cache and periodically call <xref:System.GC.Collect%2A?displayProperty=nameWithType> when the private byte process limit is near. For some applications, the frequency of calls to <xref:System.GC.Collect%2A?displayProperty=nameWithType> or the amount of cache that is trimmed are inefficient. Developers can now replace or supplement the default behavior by subscribing **IObserver** implementations to the application's memory monitor.

<a name="wcf47"></a>

#### Windows Communication Foundation (WCF)

Windows Communication Foundation (WCF) adds the following features and changes:

**Ability to configure the default message security settings to TLS 1.1 or TLS 1.2**

Starting with .NET Framework 4.7, WCF allows you to configure TSL 1.1 or TLS 1.2 in addition to SSL 3.0 and TSL 1.0 as the default message security protocol. This is an opt-in setting; to enable it, you must add the following entry to your application configuration file:

```xml
<runtime>
   <AppContextSwitchOverrides value="Switch.System.ServiceModel.DisableUsingServicePointManagerSecurityProtocols=false;Switch.System.Net.DontEnableSchUseStrongCrypto=false" />
</runtime>
```

**Improved reliability of WCF applications and WCF serialization**

WCF includes a number of code changes that eliminate race conditions, thereby improving performance and the reliability of serialization options. These include:

- Better support for mixing asynchronous and synchronous code in calls to **SocketConnection.BeginRead** and **SocketConnection.Read**.
- Improved reliability when aborting a connection with **SharedConnectionListener** and **DuplexChannelBinder**.
- Improved reliability of serialization operations when calling the <xref:System.Runtime.Serialization.FormatterServices.GetSerializableMembers%28System.Type%29?displayProperty=nameWithType> method.
- Improved reliability when removing a waiter by calling the **ChannelSynchronizer.RemoveWaiter** method.

<a name="wf47"></a>

#### Windows Forms

In .NET Framework 4.7, Windows Forms improves support for high DPI monitors.

**High DPI support**

Starting with applications that target .NET Framework 4.7, the .NET Framework features high DPI and dynamic DPI support for Windows Forms applications. High DPI support improves the layout and appearance of forms and controls on high DPI monitors. Dynamic DPI changes the layout and appearance of forms and controls when the user changes the DPI or display scale factor of a running application.

High DPI support is an opt-in feature that you configure by defining a [\<System.Windows.Forms.ConfigurationSection>](../configure-apps/file-schema/winforms/index.md) section in your application configuration file. For more information on adding high DPI support and dynamic DPI support to your Windows Forms application, see [High DPI Support in Windows Forms](../winforms/high-dpi-support-in-windows-forms.md).

<a name="WPF47"></a>

#### Windows Presentation Foundation (WPF)

In .NET Framework 4.7, WPF includes the following enhancements:

**Support for a touch/stylus stack based on Windows WM_POINTER messages**

You now have the option of using a touch/stylus stack based on [WM_POINTER messages](https://docs.microsoft.com/previous-versions/windows/desktop/InputMsg/messages) instead of the Windows Ink Services Platform (WISP). This is an opt-in feature in .NET Framework. For more information, see the [Application compatibility](../migration-guide/application-compatibility.md) section.

**New implementation for WPF printing APIs**

WPF's printing APIs in the <xref:System.Printing.PrintQueue?displayProperty=nameWithType> class call the Windows [Print Document Package API](/windows/desktop/printdocs/tailored-app-printing-api) instead of the deprecated [XPS Print API](/windows/desktop/printdocs/xps-printing). For the impact of this change on application compatibility, see the [Application compatibility](../migration-guide/application-compatibility.md) section.

<a name="v462"></a>

## What's new in .NET Framework 4.6.2

The .NET Framework 4.6.2 includes new features in the following areas:

- [ASP.NET](#ASPNET462)

- [Character categories](#Strings)

- [Cryptography](#Crypto462)

- [SqlClient](#SQLClient)

- [Windows Communication Foundation](#WCF)

- [Windows Presentation Foundation (WPF)](#WPF462)

- [Windows Workflow Foundation (WF)](#WF462)

- [ClickOnce](#clickonce-1)

- [Converting Windows Forms and WPF apps to UWP apps](#UWPConvert)

- [Debugging improvements](#Debug462)

For a list of new APIs added to .NET Framework 4.6.2, see [.NET Framework 4.6.2 API Changes](https://github.com/Microsoft/dotnet/blob/master/releases/net462/dotnet462-api-changes.md) on GitHub. For a list of feature improvements and bug fixes in .NET Framework 4.6.2, see [.NET Framework 4.6.2 List of Changes](https://github.com/Microsoft/dotnet/blob/master/releases/net462/dotnet462-changes.md) on GitHub. For more information, see [Announcing .NET Framework 4.6.2](https://devblogs.microsoft.com/dotnet/announcing-net-framework-4-6-2/) in the .NET blog.

<a name="ASPNET462"></a>

### ASP.NET

In the .NET Framework 4.6.2, ASP.NET includes the following enhancements:

**Improved support for localized error messages in data annotation validators**

Data annotation validators enable you to perform validation by adding one or more attributes to a class property. The attribute's <xref:System.ComponentModel.DataAnnotations.ValidationAttribute.ErrorMessage%2A?displayProperty=nameWithType> element defines the text of the error message if validation fails. Starting with the .NET Framework 4.6.2, ASP.NET makes it easy to localize error messages. Error messages will be localized if:

1. The <xref:System.ComponentModel.DataAnnotations.ValidationAttribute.ErrorMessage%2A?displayProperty=nameWithType> is provided in the validation attribute.

2. The resource file is stored in the App_LocalResources folder.

3. The name of the localized resources file has the form `DataAnnotation.Localization.{`*name*`}.resx`, where *name* is a culture name in the format *languageCode*`-`*country/regionCode* or *languageCode*.

4. The key name of the resource is the string assigned to the <xref:System.ComponentModel.DataAnnotations.ValidationAttribute.ErrorMessage%2A?displayProperty=nameWithType> attribute,  and its value is the localized error message.

For example, the following data annotation attribute defines the default culture's error message for an invalid rating.

```csharp
public class RatingInfo
{
   [Required(ErrorMessage = "The rating must be between 1 and 10.")]
   [Display(Name = "Your Rating")]
   public int Rating { get; set; }
}
```

```vb
Public Class RatingInfo
   <Required(ErrorMessage = "The rating must be between 1 and 10.")>
   <Display(Name = "Your Rating")>
   Public Property Rating As Integer = 1
End Class
```

You can then create a resource file, DataAnnotation.Localization.fr.resx, whose key is the error message string and whose value is the localized error message. The file must be found in the `App.LocalResources` folder. For example, the following is the key and its value in a localized French (fr) language error message:

| Name                                 | Value                                     |
| ------------------------------------ | ----------------------------------------- |
| The rating must be between 1 and 10. | La note doit être comprise entre 1 et 10. |

 In addition, data annotation localization is extensible. Developers can plug in their own string localizer provider by implementing the <xref:System.Web.Globalization.IStringLocalizerProvider> interface to store localization string somewhere other than in a resource file.

 **Async support with session-state store providers**

 ASP.NET now allows task-returning methods to be used with session-state store providers, thereby allowing ASP.NET apps to get the scalability benefits of async. To supports asynchronous operations with session state store providers, ASP.NET includes  a new interface, <xref:System.Web.SessionState.ISessionStateModule?displayProperty=nameWithType>, which inherits from <xref:System.Web.IHttpModule> and allows developers to implement their own session-state module and async session store providers. The interface is defined as follows:

```csharp
public interface ISessionStateModule : IHttpModule {
    void ReleaseSessionState(HttpContext context);
    Task ReleaseSessionStateAsync(HttpContext context);
}
```

```vb
Public Interface ISessionStateModule : Inherits IHttpModule
   Sub ReleaseSessionState(context As HttpContext)
   Function ReleaseSessionStateAsync(context As HttpContext) As Task
End Interface
```

 In addition, the <xref:System.Web.SessionState.SessionStateUtility> class includes two new methods, <xref:System.Web.SessionState.SessionStateUtility.IsSessionStateReadOnly%2A> and <xref:System.Web.SessionState.SessionStateUtility.IsSessionStateRequired%2A>, that can be used to support asynchronous operations.

 **Async support for output-cache providers**

 Starting with the .NET Framework 4.6.2, task-returning methods can be used with output-cache providers to provide the scalability benefits of async.  Providers that implement these methods reduce thread-blocking on a web server and improve the scalability of an ASP.NET service.

 The following APIs have been added to support asynchronous output-cache providers:

- The <xref:System.Web.Caching.OutputCacheProviderAsync?displayProperty=nameWithType> class, which inherits from <xref:System.Web.Caching.OutputCacheProvider?displayProperty=nameWithType> and allows developers to implement an asynchronous output-cache provider.

- The <xref:System.Web.Caching.OutputCacheUtility> class, which provides helper methods for configuring the output cache.

- 18 new methods in the <xref:System.Web.HttpCachePolicy?displayProperty=nameWithType> class. These include <xref:System.Web.HttpCachePolicy.GetCacheability%2A>, <xref:System.Web.HttpCachePolicy.GetCacheExtensions%2A>, <xref:System.Web.HttpCachePolicy.GetETag%2A>, <xref:System.Web.HttpCachePolicy.GetETagFromFileDependencies%2A>, <xref:System.Web.HttpCachePolicy.GetMaxAge%2A>, <xref:System.Web.HttpCachePolicy.GetMaxAge%2A>, <xref:System.Web.HttpCachePolicy.GetNoStore%2A>, <xref:System.Web.HttpCachePolicy.GetNoTransforms%2A>, <xref:System.Web.HttpCachePolicy.GetOmitVaryStar%2A>, <xref:System.Web.HttpCachePolicy.GetProxyMaxAge%2A>, <xref:System.Web.HttpCachePolicy.GetRevalidation%2A>, <xref:System.Web.HttpCachePolicy.GetUtcLastModified%2A>, <xref:System.Web.HttpCachePolicy.GetVaryByCustom%2A>, <xref:System.Web.HttpCachePolicy.HasSlidingExpiration%2A>, and <xref:System.Web.HttpCachePolicy.IsValidUntilExpires%2A>.

- 2 new methods in the <xref:System.Web.HttpCacheVaryByContentEncodings?displayProperty=nameWithType> class:  <xref:System.Web.HttpCacheVaryByContentEncodings.GetContentEncodings%2A> and <xref:System.Web.HttpCacheVaryByContentEncodings.SetContentEncodings%2A>.

- 2 new methods in the <xref:System.Web.HttpCacheVaryByHeaders?displayProperty=nameWithType> class: <xref:System.Web.HttpCacheVaryByHeaders.GetHeaders%2A> and <xref:System.Web.HttpCacheVaryByHeaders.SetHeaders%2A>.

- 2 new methods in the <xref:System.Web.HttpCacheVaryByParams?displayProperty=nameWithType> class: <xref:System.Web.HttpCacheVaryByParams.GetParams%2A> and <xref:System.Web.HttpCacheVaryByParams.SetParams%2A>.

- In the <xref:System.Web.Caching.AggregateCacheDependency?displayProperty=nameWithType> class, the <xref:System.Web.Caching.AggregateCacheDependency.GetFileDependencies%2A> method.

- In the <xref:System.Web.Caching.CacheDependency>, the <xref:System.Web.Caching.CacheDependency.GetFileDependencies%2A> method.

<a name="Strings"></a>

### Character categories

Characters in the .NET Framework 4.6.2 are classified based on the [Unicode Standard, Version 8.0.0](https://www.unicode.org/versions/Unicode8.0.0/). In .NET Framework 4.6 and .NET Framework 4.6.1, characters were classified based on Unicode 6.3 character categories.

Support for Unicode 8.0 is limited to the classification of characters by the <xref:System.Globalization.CharUnicodeInfo> class and to types and methods that rely on it. These include the <xref:System.Globalization.StringInfo> class, the overloaded <xref:System.Char.GetUnicodeCategory%2A?displayProperty=nameWithType> method, and the [character classes](../../standard/base-types/character-classes-in-regular-expressions.md) recognized by the .NET Framework regular expression engine.  Character and string comparison and sorting is unaffected by this change and continues to rely on the underlying operating system or, on Windows 7 systems, on character data provided by the .NET Framework.

For changes in character categories from Unicode 6.0 to Unicode 7.0, see [The Unicode Standard, Version 7.0.0](https://www.unicode.org/versions/Unicode7.0.0/) at The Unicode Consortium website. For changes from Unicode 7.0 to Unicode 8.0, see [The Unicode Standard, Version 8.0.0](https://www.unicode.org/versions/Unicode8.0.0/) at The Unicode Consortium website.

<a name="Crypto462"></a>

### Cryptography

**Support for X509 certificates containing FIPS 186-3 DSA**

The .NET Framework 4.6.2 adds support for DSA (Digital Signature Algorithm) X509 certificates whose keys exceed the FIPS 186-2 1024-bit limit.

In addition to supporting the larger key sizes of FIPS 186-3, the .NET Framework 4.6.2 allows computing signatures with the SHA-2 family of hash algorithms (SHA256, SHA384, and SHA512). FIPS 186-3 support is provided by the new <xref:System.Security.Cryptography.DSACng?displayProperty=nameWithType> class.

In keeping with recent changes to the <xref:System.Security.Cryptography.RSA> class in .NET Framework 4.6 and the <xref:System.Security.Cryptography.ECDsa> class in .NET Framework 4.6.1, the <xref:System.Security.Cryptography.DSA> abstract base class in .NET Framework 4.6.2 has additional methods to allow callers to use this functionality without casting. You can call the <xref:System.Security.Cryptography.X509Certificates.DSACertificateExtensions.GetDSAPrivateKey%2A?displayProperty=nameWithType> extension method to sign data, as the following example shows.

```csharp
public static byte[] SignDataDsaSha384(byte[] data, X509Certificate2 cert)
{
    using (DSA dsa = cert.GetDSAPrivateKey())
    {
        return dsa.SignData(data, HashAlgorithmName.SHA384);
    }
}
```

```vb
Public Shared Function SignDataDsaSha384(data As Byte(), cert As X509Certificate2) As Byte()
    Using DSA As DSA = cert.GetDSAPrivateKey()
        Return DSA.SignData(data, HashAlgorithmName.SHA384)
    End Using
End Function
```

And you can call the <xref:System.Security.Cryptography.X509Certificates.DSACertificateExtensions.GetDSAPublicKey%2A?displayProperty=nameWithType> extension method to verify signed data, as the following example shows.

```csharp
public static bool VerifyDataDsaSha384(byte[] data, byte[] signature, X509Certificate2 cert)
{
    using (DSA dsa = cert.GetDSAPublicKey())
    {
        return dsa.VerifyData(data, signature, HashAlgorithmName.SHA384);
    }
}
```

```vb
 Public Shared Function VerifyDataDsaSha384(data As Byte(), signature As Byte(), cert As X509Certificate2) As Boolean
    Using dsa As DSA = cert.GetDSAPublicKey()
        Return dsa.VerifyData(data, signature, HashAlgorithmName.SHA384)
    End Using
End Function
```

**Increased clarity for inputs to ECDiffieHellman key derivation routines**

.NET Framework 3.5 added support for Elliptic Curve Diffie-Hellman Key Agreement with three different Key Derivation Function (KDF) routines. The inputs to the routines, and the routines themselves, were configured via properties on the <xref:System.Security.Cryptography.ECDiffieHellmanCng> object. But since not every routine read every input property, there was ample room for confusion on the past of the developer.

To address this in the .NET Framework 4.6.2, the following three methods have been added to the  <xref:System.Security.Cryptography.ECDiffieHellman> base class to more clearly represent these KDF routines and their inputs:

|ECDiffieHellman method|Description|
|----------------------------|-----------------|
|<xref:System.Security.Cryptography.ECDiffieHellman.DeriveKeyFromHash%28System.Security.Cryptography.ECDiffieHellmanPublicKey%2CSystem.Security.Cryptography.HashAlgorithmName%2CSystem.Byte%5B%5D%2CSystem.Byte%5B%5D%29>|Derives key material using the formula<br /><br /> HASH(secretPrepend &#124;&#124; *x* &#124;&#124; secretAppend)<br /><br /> HASH(secretPrepend OrElse *x* OrElse secretAppend)<br /><br /> where *x* is the computed result of the EC Diffie-Hellman algorithm.|
|<xref:System.Security.Cryptography.ECDiffieHellman.DeriveKeyFromHmac%28System.Security.Cryptography.ECDiffieHellmanPublicKey%2CSystem.Security.Cryptography.HashAlgorithmName%2CSystem.Byte%5B%5D%2CSystem.Byte%5B%5D%2CSystem.Byte%5B%5D%29>|Derives key material using the formula<br /><br /> HMAC(hmacKey, secretPrepend &#124;&#124; *x* &#124;&#124; secretAppend)<br /><br /> HMAC(hmacKey, secretPrepend OrElse *x* OrElse secretAppend)<br /><br /> where *x* is the computed result of the EC Diffie-Hellman algorithm.|
|<xref:System.Security.Cryptography.ECDiffieHellman.DeriveKeyTls%28System.Security.Cryptography.ECDiffieHellmanPublicKey%2CSystem.Byte%5B%5D%2CSystem.Byte%5B%5D%29>|Derives key material using the TLS pseudo-random function (PRF) derivation algorithm.|

**Support for persisted-key symmetric encryption**

The Windows cryptography library (CNG) added support for storing persisted symmetric keys and using hardware-stored symmetric keys, and the .NET Framework 4.6.2 made it possible for developers to make use of this feature.  Since the notion of key names and key providers is implementation-specific, using this feature requires utilizing the constructor of the concrete implementation types instead of the preferred factory approach (such as calling `Aes.Create`).

Persisted-key symmetric encryption support exists for the AES (<xref:System.Security.Cryptography.AesCng>) and 3DES (<xref:System.Security.Cryptography.TripleDESCng>) algorithms. For example:

```csharp
public static byte[] EncryptDataWithPersistedKey(byte[] data, byte[] iv)
{
    using (Aes aes = new AesCng("AesDemoKey", CngProvider.MicrosoftSoftwareKeyStorageProvider))
    {
        aes.IV = iv;

        // Using the zero-argument overload is required to make use of the persisted key
        using (ICryptoTransform encryptor = aes.CreateEncryptor())
        {
            if (!encryptor.CanTransformMultipleBlocks)
            {
                throw new InvalidOperationException("This is a sample, this case wasn't handled...");
            }

            return encryptor.TransformFinalBlock(data, 0, data.Length);
        }
    }
}
```

```vb
Public Shared Function EncryptDataWithPersistedKey(data As Byte(), iv As Byte()) As Byte()
    Using Aes As Aes = New AesCng("AesDemoKey", CngProvider.MicrosoftSoftwareKeyStorageProvider)
        Aes.IV = iv

        ' Using the zero-argument overload Is required to make use of the persisted key
        Using encryptor As ICryptoTransform = Aes.CreateEncryptor()
            If Not encryptor.CanTransformMultipleBlocks Then
                Throw New InvalidOperationException("This is a sample, this case wasn't handled...")
            End If
            Return encryptor.TransformFinalBlock(data, 0, data.Length)
        End Using
    End Using
End Function
```

**SignedXml support for SHA-2 hashing**

The .NET Framework 4.6.2 adds support to  the <xref:System.Security.Cryptography.Xml.SignedXml> class for RSA-SHA256, RSA-SHA384, and RSA-SHA512 PKCS#1 signature methods, and SHA256, SHA384, and SHA512 reference digest algorithms.

The URI constants are all exposed on <xref:System.Security.Cryptography.Xml.SignedXml>:

|SignedXml field|Constant|
|---------------------|--------------|
|<xref:System.Security.Cryptography.Xml.SignedXml.XmlDsigSHA256Url>|"http://www.w3.org/2001/04/xmlenc#sha256"|
|<xref:System.Security.Cryptography.Xml.SignedXml.XmlDsigRSASHA256Url>|"http://www.w3.org/2001/04/xmldsig-more#rsa-sha256"|
|<xref:System.Security.Cryptography.Xml.SignedXml.XmlDsigSHA384Url>|"http://www.w3.org/2001/04/xmldsig-more#sha384"|
|<xref:System.Security.Cryptography.Xml.SignedXml.XmlDsigRSASHA384Url>|"http://www.w3.org/2001/04/xmldsig-more#rsa-sha384"|
|<xref:System.Security.Cryptography.Xml.SignedXml.XmlDsigSHA512Url>|"http://www.w3.org/2001/04/xmlenc#sha512"|
|<xref:System.Security.Cryptography.Xml.SignedXml.XmlDsigRSASHA512Url>|"http://www.w3.org/2001/04/xmldsig-more#rsa-sha512"|

 Any programs that have registered a custom <xref:System.Security.Cryptography.SignatureDescription> handler into <xref:System.Security.Cryptography.CryptoConfig> to add support for these algorithms will continue to function as they did in the past, but since there are now platform defaults, the <xref:System.Security.Cryptography.CryptoConfig> registration is no longer necessary.

<a name="SQLClient"></a>

### SqlClient

.NET Framework Data Provider for SQL Server (<xref:System.Data.SqlClient?displayProperty=nameWithType>) includes the following new features in the .NET Framework 4.6.2:

**Connection pooling and timeouts with Azure SQL databases**

When connection pooling is enabled and a timeout or other login error occurs, an exception is cached, and the cached exception is thrown on any subsequent connection attempt for the next 5 seconds to 1 minute. For more information, see [SQL Server Connection Pooling (ADO.NET)](../data/adonet/sql-server-connection-pooling.md).

This behavior is not desirable when connecting to Azure SQL Databases, since connection attempts can fail with transient errors that are typically recovered quickly. To better optimize the connection retry experience, the connection pool blocking period behavior is removed when connections to Azure SQL Databases fail.

The addition of the new `PoolBlockingPeriod` keyword lets you select the blocking period best suited for your app. Values include:

<xref:System.Data.SqlClient.PoolBlockingPeriod.Auto>

The connection pool blocking period for an application that connects to an Azure SQL Database is disabled, and the connection pool blocking period for an application that connects to any other SQL Server instance is enabled. This is the default value. If the Server endpoint name ends with any of the following, they are considered Azure SQL Databases:

- .database.windows.net

- .database.chinacloudapi.cn

- .database.usgovcloudapi.net

- .database.cloudapi.de

<xref:System.Data.SqlClient.PoolBlockingPeriod.AlwaysBlock>

The connection pool blocking period is always enabled.

<xref:System.Data.SqlClient.PoolBlockingPeriod.NeverBlock>

The connection pool blocking period is always disabled.

**Enhancements for Always Encrypted**

SQLClient introduces two enhancements for Always Encrypted:

- To improve performance of parameterized queries against encrypted database columns, encryption metadata for query parameters is now cached. With the <xref:System.Data.SqlClient.SqlConnection.ColumnEncryptionQueryMetadataCacheEnabled%2A?displayProperty=nameWithType> property set to `true` (which is the default value), if the same query is called multiple times, the client retrieves parameter metadata from the server only once.

- Column encryption key entries in the key cache are now evicted after a configurable time interval, set using the <xref:System.Data.SqlClient.SqlConnection.ColumnEncryptionKeyCacheTtl%2A?displayProperty=nameWithType> property.

<a name="WCF"></a>

### Windows Communication Foundation

In the .NET Framework 4.6.2, Windows Communication Foundation has been enhanced in the following areas:

**WCF transport security support for certificates stored using CNG**

WCF transport security supports certificates stored using the Windows cryptography library (CNG). In the .NET Framework 4.6.2, this support is limited to using certificates with a public key that has an exponent no more than 32 bits in length. When an application targets the .NET Framework 4.6.2, this feature is on by default.

For applications that target the .NET Framework 4.6.1 and earlier but are running on the .NET Framework 4.6.2, this feature can be enabled by adding the following line to the [\<runtime>](../configure-apps/file-schema/runtime/runtime-element.md) section of the app.config or web.config file.

```xml
<AppContextSwitchOverrides
    value="Switch.System.ServiceModel.DisableCngCertificates=false"
/>
```

This can also be done programmatically with code like the following:

```csharp
private const string DisableCngCertificates = @"Switch.System.ServiceModel.DisableCngCertificates";
AppContext.SetSwitch(disableCngCertificates, false);
```

```vb
Const DisableCngCertificates As String = "Switch.System.ServiceModel.DisableCngCertificates"
AppContext.SetSwitch(disableCngCertificates, False)
```

**Better support for multiple daylight saving time adjustment rules by the DataContractJsonSerializer class**

Customers can use an application configuration setting to determine whether the <xref:System.Runtime.Serialization.Json.DataContractJsonSerializer> class supports multiple adjustment rules for a single time zone. This is an opt-in feature. To enable it, add the following setting to your app.config file:

```xml
<runtime>
     <AppContextSwitchOverrides value="Switch.System.Runtime.Serialization.DoNotUseTimeZoneInfo=false" />
</runtime>
```

When this feature is enabled, a <xref:System.Runtime.Serialization.Json.DataContractJsonSerializer> object uses the <xref:System.TimeZoneInfo> type instead of the <xref:System.TimeZone> type to deserialize date and time data. <xref:System.TimeZoneInfo> supports multiple adjustment rules, which makes it possible to work with historic time zone data;   <xref:System.TimeZone> does not.

For more information on the <xref:System.TimeZoneInfo> structure and time zone adjustments, see [Time Zone Overview](../../standard/datetime/time-zone-overview.md).

**NetNamedPipeBinding best match**

WCF has a new app setting that can be set on client applications to ensure they always connect to the service listening on the URI that best matches the one that they request. With this app setting set to `false` (the default), it is possible for clients using <xref:System.ServiceModel.NetNamedPipeBinding> to attempt to connect to a service listening on a URI that is a substring of the requested URI.

For example, a client tries to connect to a service listening at `net.pipe://localhost/Service1`, but a different service on that machine running with administrator privilege is listening at `net.pipe://localhost`. With this app setting set to `false`, the client would attempt to connect to the wrong service. After setting the app setting to `true`, the client will always connect to the best matching service.

> [!NOTE]
> Clients using <xref:System.ServiceModel.NetNamedPipeBinding> find services based on the service's base address (if it exists) rather than the full endpoint address. To ensure this setting always works the service should use a unique base address.

To enable this change, add the following app setting to your client application's App.config or Web.config file:

```xml
<configuration>
    <appSettings>
        <add key="wcf:useBestMatchNamedPipeUri" value="true" />
    </appSettings>
</configuration>
```

**SSL 3.0 is not a default protocol**

When using NetTcp with transport security and a credential type of certificate, SSL 3.0 is no longer a default protocol used for negotiating a secure connection. In most cases, there should be no impact to existing apps, because TLS 1.0 is included in the protocol list for NetTcp. All existing clients should be able to negotiate a connection using at least TLS 1.0. If Ssl3 is required, use one of the following configuration mechanisms to add it to the list of negotiated protocols.

- The <xref:System.ServiceModel.Channels.SslStreamSecurityBindingElement.SslProtocols%2A?displayProperty=nameWithType> property

- The <xref:System.ServiceModel.TcpTransportSecurity.SslProtocols%2A?displayProperty=nameWithType> property

- The [\<transport>](../configure-apps/file-schema/wcf/transport-of-nettcpbinding.md) section of the [\<netTcpBinding>](../configure-apps/file-schema/wcf/nettcpbinding.md) section

- The [\<sslStreamSecurity>](../configure-apps/file-schema/wcf/sslstreamsecurity.md) section of the [\<customBinding>](../configure-apps/file-schema/wcf/custombinding.md) section

<a name="WPF462"></a>

### Windows Presentation Foundation (WPF)

In the .NET Framework 4.6.2, Windows Presentation Foundation has been enhanced in the following areas:

**Group sorting**

An application that uses a <xref:System.Windows.Data.CollectionView> object to group data can now explicitly declare how to  sort the groups. Explicit sorting addresses the problem of non-intuitive ordering that occurs when an app dynamically adds or removes groups, or when it changes the value of item properties involved in grouping. It can also improve the performance of the group creation process by moving comparisons of the grouping properties from the sort of the full collection to the sort of the groups.

To support group sorting, the new <xref:System.ComponentModel.GroupDescription.SortDescriptions%2A?displayProperty=nameWithType> and <xref:System.ComponentModel.GroupDescription.CustomSort%2A?displayProperty=nameWithType> properties describe how to sort the collection of groups produced by the <xref:System.ComponentModel.GroupDescription> object. This is analogous to the way the identically named <xref:System.Windows.Data.ListCollectionView> properties describe how to sort the data items.

Two new static properties of the <xref:System.Windows.Data.PropertyGroupDescription> class,  <xref:System.Windows.Data.PropertyGroupDescription.CompareNameAscending%2A> and <xref:System.Windows.Data.PropertyGroupDescription.CompareNameDescending%2A>, can be used for the most common cases.

For example, the following XAML groups data by age, sort the age groups in ascending order, and group the items within each age group by last name.

```xaml
<GroupDescriptions>
     <PropertyGroupDescription
         PropertyName="Age"
         CustomSort=
              "{x:Static PropertyGroupDescription.CompareNamesAscending}"/>
     </PropertyGroupDescription>
</GroupDescriptions>

<SortDescriptions>
     <SortDescription PropertyName="LastName"/>
</SortDescriptions>
```

**Touch keyboard support**

Touch keyboard support enables focus tracking in WPF applications by automatically invoking and dismissing the touch Keyboard in Windows 10 when the touch input is received by a control that can take textual input.

In previous versions of .NET Framework, WPF applications can't opt into the focus tracking without disabling WPF pen/touch gesture support. As a result, WPF applications must choose between full WPF touch support or rely on Windows mouse promotion.

**Per-monitor DPI**

To support the recent proliferation of high-DPI and hybrid-DPI environments for WPF apps, WPF in the .NET Framework 4.6.2 enables per-monitor awareness. See the [samples and developer guide](https://github.com/Microsoft/WPF-Samples/tree/master/PerMonitorDPI) on GitHub for more information about how to enable your WPF app to become per-monitor DPI aware.

In previous versions of the .NET Framework, WPF apps are system-DPI aware. In other words, the application's UI is scaled by the OS as appropriate, depending on the DPI of the monitor on which the app is rendered.

For apps running under the .NET Framework 4.6.2, you can disable per-monitor DPI changes in WPF apps by adding a configuration statement to the [\<runtime>](../configure-apps/file-schema/runtime/runtime-element.md) section of your application configuration file, as follows:

```xml
<runtime>
   <AppContextSwitchOverrides value="Switch.System.Windows.DoNotScaleForDpiChanges=false"/>
</runtime>
```

<a name="WF462"></a>

### Windows Workflow Foundation (WF)

In the .NET Framework 4.6.2, Windows Workflow Foundation has been enhanced in the following area:

**Support for C# expressions and IntelliSense in the Rehosted WF Designer**

Starting with .NET Framework 4.5, WF supports C# expressions in both the Visual Studio Designer and in code workflows. The Rehosted Workflow Designer is a key feature of WF that allows for the Workflow Designer to be in an application outside Visual Studio (for example, in WPF).  Windows Workflow Foundation provides the ability to support C# expressions and IntelliSense in the Rehosted Workflow Designer. For more information, see the [Windows Workflow Foundation blog](https://docs.microsoft.com/archive/blogs/workflowteam/building-c-expressions-support-and-intellisense-in-the-rehosted-workflow-designer).

`Availability of IntelliSense when a customer rebuilds a workflow project from Visual Studio`
In versions of the .NET Framework prior to 4.6.2, WF Designer IntelliSense is broken when a customer rebuilds a workflow project from Visual Studio. While the project build is successful, the workflow types are not found on the designer, and warnings from IntelliSense for the missing workflow types appear in the **Error List** window. .NET Framework 4.6.2 addresses this issue and makes IntelliSense available.

**Workflow V1 applications with Workflow Tracking on now run under FIPS-mode**

Machines with FIPS Compliance Mode enabled can now successfully run a workflow Version 1-style application with Workflow tracking on. To enable this scenario, you must make the following change to your app.config file:

```xml
<add key="microsoft:WorkflowRuntime:FIPSRequired" value="true" />
```

If this scenario is not enabled, running the application continues to generate an exception with the message, "This implementation is not part of the Windows Platform FIPS validated cryptographic algorithms."

**Workflow Improvements when using Dynamic Update with Visual Studio Workflow Designer**

The Workflow Designer, FlowChart Activity Designer, and other Workflow Activity Designers now successfully load and display workflows that have been saved after calling  the <xref:System.Activities.DynamicUpdate.DynamicUpdateServices.PrepareForUpdate%2A?displayProperty=nameWithType> method. In versions of the .NET Framework before .NET Framework 4.6.2, loading a XAML file in Visual Studio for a workflow that has been saved after calling <xref:System.Activities.DynamicUpdate.DynamicUpdateServices.PrepareForUpdate%2A?displayProperty=nameWithType> can result in the following issues:

- The Workflow Designer can't load the XAML file correctly (when the <xref:System.Activities.Presentation.ViewState.ViewStateData.Id%2A?displayProperty=nameWithType> is at the end of the line).

- Flowchart Activity Designer or other Workflow Activity Designers may display all objects in their default locations as opposed to attached property values.

<a name="clickonce-1"></a>

### ClickOnce

ClickOnce has been updated to support TLS 1.1 and TLS 1.2 in addition to the 1.0 protocol, which it already supports. ClickOnce automatically detects which protocol is required; no extra steps within the ClickOnce application are required to enable TLS 1.1 and 1.2 support.

<a name="UWPConvert"></a>

### Converting Windows Forms and WPF apps to  UWP apps

Windows now offers capabilities to bring existing Windows desktop apps, including WPF and Windows Forms apps, to the Universal Windows Platform (UWP). This technology acts as a bridge by enabling you to gradually migrate your existing code base to UWP, thereby bringing your app to all Windows 10 devices.

Converted desktop apps gain an app identity similar to the app identity of UWP apps, which makes UWP APIs accessible to enable features such as Live Tiles and notifications. The app continues to behave as before and runs as a full trust app. Once the app is converted, an app container process can be added to the existing full trust process to add an adaptive user interface. When all functionality is moved to the app container process, the full trust process can be removed and the new UWP app can be made available to all Windows 10 devices.

<a name="Debug462"></a>

### Debugging improvements

The *unmanaged debugging API* has been enhanced in the .NET Framework 4.6.2 to perform additional analysis when a <xref:System.NullReferenceException> is thrown so that it is possible to determine which variable in a single line of source code is `null`.   To support this scenario, the following APIs have been added to the unmanaged debugging API.

- The [ICorDebugCode4](../unmanaged-api/debugging/icordebugcode4-interface.md), [ICorDebugVariableHome](../unmanaged-api/debugging/icordebugvariablehome-interface.md), and [ICorDebugVariableHomeEnum](../unmanaged-api/debugging/icordebugvariablehomeenum-interface.md) interfaces, which expose the native homes of managed variables. This enables debuggers to do some code flow analysis when a  <xref:System.NullReferenceException> occurs and to work backwards to determine the managed variable that corresponds to the native location that was `null`.

- The [ICorDebugType2::GetTypeID](../unmanaged-api/debugging/icordebugtype2-gettypeid-method.md) method provides a mapping for ICorDebugType to [COR_TYPEID](../unmanaged-api/debugging/cor-typeid-structure.md), which allows the debugger to obtain a [COR_TYPEID](../unmanaged-api/debugging/cor-typeid-structure.md) without an instance of the ICorDebugType. Existing APIs on [COR_TYPEID](../unmanaged-api/debugging/cor-typeid-structure.md) can then be used to determine the class layout of the type.

<a name="v461"></a>

## What's new in .NET Framework 4.6.1

The .NET Framework 4.6.1 includes new features in the following areas:

- [Cryptography](#Crypto)

- [ADO.NET](#ADO.NET461)

- [Windows Presentation Foundation (WPF)](#WPF461)

- [Windows Workflow Foundation](#WWF461)

- [Profiling](#Profile461)

- [NGen](#NGEN461)

For more information on the .NET Framework 4.6.1, see the following topics:

- [.NET Framework 4.6.1 list of changes](https://github.com/Microsoft/dotnet/blob/master/releases/net461/dotnet461-changes.md)

- [Application Compatibility in 4.6.1](../migration-guide/application-compatibility.md)

- [.NET Framework API diff](https://github.com/Microsoft/dotnet/blob/master/releases/net461/dotnet461-api-changes.md) (on GitHub)

<a name="Crypto"></a>

### Cryptography: Support for X509 certificates containing ECDSA

.NET Framework 4.6 added RSACng support for X509 certificates. The .NET Framework 4.6.1 adds support for ECDSA (Elliptic Curve Digital Signature Algorithm) X509 certificates.

ECDSA offers better performance and is a more secure cryptography algorithm than RSA, providing an excellent choice where Transport Layer Security (TLS) performance and scalability is a concern. The .NET Framework implementation wraps calls into existing Windows functionality.

The following example code shows how easy it is to generate a signature for a byte stream by using the new  support for ECDSA  X509 certificates included in the .NET Framework 4.6.1.

[!code-csharp[whatsnew.461.crypto#1](~/samples/snippets/csharp/VS_Snippets_CLR/whatsnew.461.crypto/cs/Code46.cs#1)]
[!code-vb[whatsnew.461.crypto#1](~/samples/snippets/visualbasic/VS_Snippets_CLR/whatsnew.461.crypto/vb/Code461.vb#1)]

This offers a marked contrast to the code needed to generate a signature in .NET Framework 4.6.

[!code-csharp[whatsnew.461.crypto#2](~/samples/snippets/csharp/VS_Snippets_CLR/whatsnew.461.crypto/cs/Code46.cs#2)]
[!code-vb[whatsnew.461.crypto#2](~/samples/snippets/visualbasic/VS_Snippets_CLR/whatsnew.461.crypto/vb/Code46.vb#2)]

<a name="ADO.NET461"></a>

### ADO.NET

The following have been added to ADO.NET:

**Always Encrypted support for hardware protected keys**

ADO.NET now supports storing Always Encrypted column master keys natively in Hardware Security Modules (HSMs). With this support, customers can leverage asymmetric keys stored in HSMs without having to write custom column master key store providers and registering them in applications.

Customers need to install the HSM vendor-provided CSP provider or CNG key store providers on the app servers or client computers in order to access Always Encrypted data protected with column master keys stored in a HSM.

**Improved <xref:System.Data.SqlClient.SqlConnectionStringBuilder.MultiSubnetFailover%2A> connection behavior for AlwaysOn**

SqlClient now automatically provides faster connections to an AlwaysOn Availability Group (AG). It transparently detects whether your application is connecting to an AlwaysOn availability group (AG) on a different subnet and quickly discovers the current active server and provides a connection to the server. Prior to this release, an application had to set the connection string to include `"MultisubnetFailover=true"` to indicate that it was connecting to an AlwaysOn Availability Group. Without setting the connection keyword to `true`, an application might experience a timeout while connecting to an AlwaysOn Availability Group. With this release, an application does *not* need to set <xref:System.Data.SqlClient.SqlConnectionStringBuilder.MultiSubnetFailover%2A> to `true` anymore. For more information about SqlClient support for Always On Availability Groups, see [SqlClient Support for High Availability, Disaster Recovery](../data/adonet/sql/sqlclient-support-for-high-availability-disaster-recovery.md).

<a name="WPF461"></a>

### Windows Presentation Foundation (WPF)

Windows Presentation Foundation includes a number of improvements and changes.

**Improved performance**

The delay in firing touch events has been fixed in the .NET Framework 4.6.1. In addition, typing in a <xref:System.Windows.Controls.RichTextBox> control no longer ties up the render thread during fast input.

**Spell checking improvements**

The spell checker in WPF has been updated on Windows 8.1 and later versions to leverage operating system support for spell-checking additional languages.  There is no change in functionality on Windows versions prior to Windows 8.1.

As in previous versions of the .NET Framework, the language for a <xref:System.Windows.Controls.TextBox> control ora <xref:System.Windows.Controls.RichTextBox> block is detected by looking for information in the following order:

- `xml:lang`, if it is present.

- Current input language.

- Current thread culture.

For more information on language support in WPF, see the [WPF blog post on .NET Framework 4.6.1 features](https://devblogs.microsoft.com/wpf/wpf-in-net-4-6-1/).

**Additional support for per-user custom dictionaries**

In .NET Framework 4.6.1, WPF recognizes custom dictionaries that are registered globally. This capability is available in addition to the ability to register them per-control.

In previous versions of WPF, custom dictionaries did not recognize Excluded Words and AutoCorrect lists. They are supported on Windows 8.1 and Windows 10 through the use of files that can be placed under the `%AppData%\Microsoft\Spelling\<language tag>` directory.  The following rules apply to these files:

- The files should have extensions of .dic (for added words), .exc (for excluded words), or .acl (for AutoCorrect).

- The files should be UTF-16 LE plaintext that starts with the Byte Order Mark (BOM).

- Each line should consist of a word (in the added and excluded word lists), or an autocorrect pair with the words separated by a vertical bar ("&#124;") (in the AutoCorrect word list).

- These files are considered read-only and are not modified by the system.

> [!NOTE]
> These new file-formats are not directly supported by the WPF spell checking APIs, and the custom dictionaries supplied to WPF in applications should continue to use .lex files.

**Samples**

There are a number of WPF samples on the [Microsoft/WPF-Samples](https://github.com/Microsoft/WPF-Samples) GitHub repository. Help us improve our samples by sending us a pull-request or opening a [GitHub issue](https://github.com/Microsoft/WPF-Samples/issues).

**DirectX extensions**

WPF includes a [NuGet package](https://www.nuget.org/packages/Microsoft.Wpf.Interop.DirectX-x86/) that provides new implementations of <xref:System.Windows.Interop.D3DImage> that make it easy for you to interoperate with DX10 and Dx11 content. The code for this package has been open sourced and is available [on GitHub](https://github.com/Microsoft/WPFDXInterop).

<a name="WWF461"></a>

### Windows Workflow Foundation: Transactions

The <xref:System.Transactions.Transaction.EnlistPromotableSinglePhase%2A?displayProperty=nameWithType> method can now use a distributed transaction manager other than MSDTC to promote the transaction. You do this by specifying a GUID transaction promoter identifier to the  new <xref:System.Transactions.Transaction.EnlistPromotableSinglePhase%28System.Transactions.IPromotableSinglePhaseNotification%2CSystem.Guid%29?displayProperty=nameWithType> overload . If this operation is successful, there are limitations placed on the capabilities of the transaction. Once a non-MSDTC transaction promoter is enlisted, the following methods throw a <xref:System.Transactions.TransactionPromotionException> because these methods require promotion to MSDTC:

- <xref:System.Transactions.Transaction.EnlistDurable%2A?displayProperty=nameWithType>

- <xref:System.Transactions.TransactionInterop.GetDtcTransaction%2A?displayProperty=nameWithType>

- <xref:System.Transactions.TransactionInterop.GetExportCookie%2A?displayProperty=nameWithType>

- <xref:System.Transactions.TransactionInterop.GetTransmitterPropagationToken%2A?displayProperty=nameWithType>

Once a non-MSDTC transaction promoter is enlisted, it must be used for future durable enlistments by using protocols that it defines. The <xref:System.Guid> of the transaction promoter can be obtained by using the <xref:System.Transactions.Transaction.PromoterType%2A> property. When the transaction promotes, the transaction promoter provides a <xref:System.Byte> array that represents the promoted token. An application can obtain the promoted token for a non-MSDTC promoted transaction with the <xref:System.Transactions.Transaction.GetPromotedToken%2A> method.

Users of the new <xref:System.Transactions.Transaction.EnlistPromotableSinglePhase%28System.Transactions.IPromotableSinglePhaseNotification%2CSystem.Guid%29?displayProperty=nameWithType> overload must follow a specific call sequence in order for the promotion operation to complete successfully. These rules are documented in the method's documentation.

<a name="Profile461"></a>

### Profiling

The unmanaged profiling API has been enhanced as follows:

- Better support for accessing PDBs in the [ICorProfilerInfo7](../unmanaged-api/profiling/icorprofilerinfo7-interface.md) interface.

  In ASP.NET Core, it is becoming much more common for assemblies to be compiled in-memory by Roslyn. For developers making profiling tools, this means that PDBs that historically were serialized on disk may no longer be present. Profiler tools often use PDBs to map code back to source lines for tasks such as code coverage or line-by-line performance analysis. The [ICorProfilerInfo7](../unmanaged-api/profiling/icorprofilerinfo7-interface.md) interface now includes two new methods, [ICorProfilerInfo7::GetInMemorySymbolsLength](../unmanaged-api/profiling/icorprofilerinfo7-getinmemorysymbolslength-method.md) and [ICorProfilerInfo7::ReadInMemorySymbols](../unmanaged-api/profiling/icorprofilerinfo7-readinmemorysymbols.md), to provide these profiler tools with access to the in-memory PDB data, By using the new APIs, a profiler can obtain the contents of an in-memory PDB as a byte array and then process it or serialize it to disk.

- Better instrumentation with the ICorProfiler interface.

  Profilers that are using the `ICorProfiler` APIs ReJit functionality for dynamic instrumentation can now modify some metadata. Previously such tools could instrument IL at any time, but metadata could only be modified at module load time. Because IL refers to metadata, this limited the kinds of instrumentation that could be done. We have lifted some of those limits by adding the [ICorProfilerInfo7::ApplyMetaData](../unmanaged-api/profiling/icorprofilerinfo7-applymetadata-method.md) method to support a subset of metadata edits after the module loads, in particular by adding new `AssemblyRef`, `TypeRef`, `TypeSpec`, `MemberRef`, `MemberSpec`, and `UserString` records. This change makes a much broader range of on-the-fly instrumentation possible.

<a name="NGEN461"></a>

### Native Image Generator (NGEN) PDBs

Cross-machine event tracing allows customers to profile a program on Machine A and look at the profiling data with source line mapping on Machine B. Using previous versions of the .NET Framework, the user would copy all the modules and native images from the profiled machine to the analysis machine that contains the IL PDB to create the source-to-native mapping. While this process may work well when the files are relatively small, such as for phone applications, the files can be very large on desktop systems and require significant time to copy.

With Ngen PDBs, NGen can create a PDB that contains the IL-to-native mapping without a dependency on the IL PDB. In our cross-machine event tracing scenario, all that is needed is to copy the native image PDB that is generated by Machine A to Machine B and to use [Debug Interface Access APIs](/visualstudio/debugger/debug-interface-access/debug-interface-access-sdk-reference) to read the IL PDB's source-to-IL mapping and the native image PDB's IL-to-native mapping. Combining both mappings provides a source-to-native mapping. Since the native image PDB is much smaller than all the modules and native images, the process of copying from Machine A to Machine B is much faster.

<a name="v46"></a>

## What's new in .NET 2015

.NET 2015 introduces the .NET Framework 4.6 and .NET Core. Some new features apply to both, and other features are specific to .NET Framework 4.6 or .NET Core.

- **ASP.NET Core**

  .NET 2015 includes ASP.NET Core, which is a lean .NET implementation for building modern cloud-based apps. ASP.NET Core is modular so you can include only those features that are needed in your application. It can be hosted on IIS or self-hosted in a custom process, and you can run apps with different versions of the .NET Framework on the same server. It includes a new environment configuration system that is designed for cloud deployment.

  MVC, Web API, and Web Pages are unified into a single framework called MVC 6. You build ASP.NET Core apps through tools in Visual Studio 2015 or later. Your existing applications will work on the new .NET Framework; however to build an app that uses MVC 6 or SignalR 3, you must use the project system in Visual Studio 2015 or later.

  For information, see [ASP.NET Core](/aspnet/core/).

- **ASP.NET Updates**

  - **Task-based API for Asynchronous Response Flushing**

    ASP.NET now provides a simple task-based API for asynchronous response flushing, <xref:System.Web.HttpResponse.FlushAsync%2A?displayProperty=nameWithType>, that allows responses to be flushed asynchronously by using your language's `async/await` support.

  - **Model binding supports task-returning methods**

    In the .NET Framework 4.5, ASP.NET added the Model Binding feature that enabled an extensible, code-focused approach to CRUD-based data operations in Web Forms pages and user controls. The Model Binding system now supports <xref:System.Threading.Tasks.Task>-returning model binding methods. This feature allows Web Forms developers to get the scalability benefits of async with the ease of the data-binding system when using newer versions of ORMs, including the Entity Framework.

    Async model binding is controlled by the `aspnet:EnableAsyncModelBinding` configuration setting.

    ```xml
    <appSettings>
        <add key=" aspnet:EnableAsyncModelBinding" value="true|false" />
    </appSettings>
    ```

    On apps the target the .NET Framework 4.6, it defaults to `true`. On apps running on the .NET Framework 4.6 that target an earlier version of the .NET Framework, it is `false` by default. It can be enabled by setting the configuration setting to `true`.

  - **HTTP/2 Support (Windows 10)**

    [HTTP/2](https://www.wikipedia.org/wiki/HTTP/2) is a new version of the HTTP protocol that provides much better connection utilization (fewer round-trips between client and server), resulting in lower latency web page loading for users.  Web pages (as opposed to services) benefit the most from HTTP/2, since the protocol optimizes for multiple artifacts being requested as part of a single experience. HTTP/2 support has been added to ASP.NET in .NET Framework 4.6. Because networking functionality exists at multiple layers, new features were required in Windows, in IIS, and in ASP.NET to enable HTTP/2. You must be running on Windows 10 to use HTTP/2 with ASP.NET.

    HTTP/2 is also supported and on by default for Windows 10 Universal Windows Platform (UWP) apps that use the <xref:System.Net.Http.HttpClient?displayProperty=nameWithType> API.

    In order to provide a way to use the [PUSH_PROMISE](https://http2.github.io/http2-spec/#PUSH_PROMISE) feature in ASP.NET applications, a new method with two overloads, <xref:System.Web.HttpResponse.PushPromise%28System.String%29> and <xref:System.Web.HttpResponse.PushPromise%28System.String%2CSystem.String%2CSystem.Collections.Specialized.NameValueCollection%29>, has been added to the <xref:System.Web.HttpResponse> class.

    > [!NOTE]
    > While ASP.NET Core supports HTTP/2, support for the PUSH PROMISE feature has not yet been added.

    The browser and the web server (IIS on Windows) do all the work. You don't have to do any heavy-lifting for your users.

    Most of the [major browsers support HTTP/2](https://www.wikipedia.org/wiki/HTTP/2), so it's likely that your users will benefit from HTTP/2 support if your server supports it.

  - **Support for the Token Binding Protocol**

    Microsoft and Google have been collaborating on a new approach to authentication, called the [Token Binding Protocol](https://github.com/TokenBinding/Internet-Drafts). The premise is that authentication tokens (in your browser cache) can be stolen and used by criminals to access otherwise secure resources (for example, your bank account) without requiring your password or any other privileged knowledge. The new protocol aims to mitigate this problem.

    The Token Binding Protocol will be implemented in Windows 10 as a browser feature. ASP.NET apps will participate in the protocol, so that authentication tokens are validated to be legitimate. The client and the server implementations establish the end-to-end protection specified by the protocol.

  - **Randomized string hash algorithms**

    .NET Framework 4.5 introduced a [randomized string hash algorithm](../configure-apps/file-schema/runtime/userandomizedstringhashalgorithm-element.md). However, it was not supported by ASP.NET because of some ASP.NET features depended on a stable hash code. In .NET Framework 4.6, randomized string hash algorithms are now supported. To enable this feature, use the `aspnet:UseRandomizedStringHashAlgorithm` config setting.

    ```xml
    <appSettings>
        <add key="aspnet:UseRandomizedStringHashAlgorithm" value="true|false" />
    </appSettings>
    ```

- **ADO.NET**

  ADO .NET now supports the Always Encrypted feature available in SQL Server 2016 Community Technology Preview 2 (CTP2). With Always Encrypted, SQL Server can perform operations on encrypted data, and best of all the encryption key resides with the application inside the customer's trusted environment and not on the server. Always Encrypted secures customer data so DBAs do not have access to plain text data. Encryption and decryption of data happens transparently at the driver level, minimizing changes that have to be made to existing applications. For details, see [Always Encrypted (Database Engine)](/sql/relational-databases/security/encryption/always-encrypted-database-engine) and [Always Encrypted (client development)](/sql/relational-databases/security/encryption/always-encrypted-client-development).

- **64-bit JIT Compiler for managed code**

  .NET Framework 4.6 features a new version of the 64-bit JIT compiler (originally code-named RyuJIT). The new 64-bit compiler provides significant performance improvements over the older 64-bit JIT compiler. The new 64-bit compiler is enabled for 64-bit processes running on top of .NET Framework 4.6. Your app will run in a 64-bit process if it is compiled as 64-bit or AnyCPU and is running on a 64-bit operating system. While care has been taken to make the transition to the new compiler as transparent as possible, changes in behavior are possible.

  The new 64-bit JIT compiler also includes hardware SIMD acceleration features when coupled with SIMD-enabled types in the <xref:System.Numerics> namespace, which can yield good performance improvements.

- **Assembly loader improvements**

  The assembly loader now uses memory more efficiently by unloading IL assemblies after a corresponding NGEN image is loaded. This change decreases virtual memory, which is particularly beneficial for large 32-bit apps (such as Visual Studio), and also saves physical memory.

- **Base class library changes**

  Many new APIs have been added around to .NET Framework 4.6 to enable key scenarios. These include the following changes and additions:

  - **IReadOnlyCollection\<T> implementations**

    Additional collections implement <xref:System.Collections.Generic.IReadOnlyCollection%601> such as <xref:System.Collections.Generic.Queue%601> and <xref:System.Collections.Generic.Stack%601>.

  - **CultureInfo.CurrentCulture and CultureInfo.CurrentUICulture**

    The <xref:System.Globalization.CultureInfo.CurrentCulture%2A?displayProperty=nameWithType> and <xref:System.Globalization.CultureInfo.CurrentUICulture%2A?displayProperty=nameWithType> properties are now read-write rather than read-only. If you assign a new <xref:System.Globalization.CultureInfo> object to these properties, the current thread culture defined by the `Thread.CurrentThread.CurrentCulture` property and the current UI thread culture defined by the `Thread.CurrentThread.CurrentUICulture` properties also change.

  - **Enhancements to garbage collection (GC)**

    The <xref:System.GC> class now includes <xref:System.GC.TryStartNoGCRegion%2A> and <xref:System.GC.EndNoGCRegion%2A> methods that allow you to disallow garbage collection during the execution of a critical path.

    A new overload of the <xref:System.GC.Collect%28System.Int32%2CSystem.GCCollectionMode%2CSystem.Boolean%2CSystem.Boolean%29?displayProperty=nameWithType> method allows you to control whether both the small object heap and the large object heap are swept and compacted or swept only.

  - **SIMD-enabled types**

    The <xref:System.Numerics> namespace now includes a number of SIMD-enabled types, such as <xref:System.Numerics.Matrix3x2>, <xref:System.Numerics.Matrix4x4>, <xref:System.Numerics.Plane>, <xref:System.Numerics.Quaternion>, <xref:System.Numerics.Vector2>, <xref:System.Numerics.Vector3>, and <xref:System.Numerics.Vector4>.

    Because the new 64-bit JIT compiler also includes hardware SIMD acceleration features, there are especially significant performance improvements when using the SIMD-enabled types with the new 64-bit JIT compiler.

  - **Cryptography updates**

    The <xref:System.Security.Cryptography?displayProperty=nameWithType> API is being updated to support the [Windows CNG cryptography APIs](/windows/desktop/SecCNG/cng-reference). Previous versions of the .NET Framework have relied entirely on an [earlier version of the Windows Cryptography APIs](/windows/desktop/SecCrypto/cryptography-portal) as the basis for the <xref:System.Security.Cryptography?displayProperty=nameWithType> implementation. We have had requests to support the CNG API, since it supports [modern cryptography algorithms](/windows/desktop/SecCNG/cng-features#suite-b-support), which are important for certain categories of apps.

    .NET Framework 4.6 includes the following new enhancements to support the Windows CNG cryptography APIs:

    - A set of extension methods for X509 Certificates, `System.Security.Cryptography.X509Certificates.RSACertificateExtensions.GetRSAPublicKey(System.Security.Cryptography.X509Certificates.X509Certificate2)` and `System.Security.Cryptography.X509Certificates.RSACertificateExtensions.GetRSAPrivateKey(System.Security.Cryptography.X509Certificates.X509Certificate2)`, that return a CNG-based implementation rather than a CAPI-based implementation when possible. (Some smartcards, etc., still require CAPI, and the APIs handle the fallback).

    - The <xref:System.Security.Cryptography.RSACng?displayProperty=nameWithType> class, which provides a CNG implementation of the RSA algorithm.

    - Enhancements to the RSA API so that common actions no longer require casting. For example, encrypting data using an <xref:System.Security.Cryptography.X509Certificates.X509Certificate2> object requires code like the following in previous versions of the .NET Framework.

      [!code-csharp[WhatsNew.Casting#1](~/samples/snippets/csharp/VS_Snippets_CLR/whatsnew.casting/cs/program.cs#1)]
      [!code-vb[WhatsNew.Casting#1](~/samples/snippets/visualbasic/VS_Snippets_CLR/whatsnew.casting/vb/module1.vb#1)]

      Code that uses the new cryptography APIs in .NET Framework 4.6 can be rewritten as follows to avoid the cast.

      [!code-csharp[WhatsNew.Casting#2](~/samples/snippets/csharp/VS_Snippets_CLR/whatsnew.casting/cs/program.cs#2)]
      [!code-vb[WhatsNew.Casting#2](~/samples/snippets/visualbasic/VS_Snippets_CLR/whatsnew.casting/vb/module1.vb#2)]

  - **Support for converting dates and times to or from Unix time**

    The following new methods have been added to the <xref:System.DateTimeOffset> structure to support converting date and time values to or from Unix time:

    - <xref:System.DateTimeOffset.FromUnixTimeSeconds%2A?displayProperty=nameWithType>

    - <xref:System.DateTimeOffset.FromUnixTimeMilliseconds%2A?displayProperty=nameWithType>

    - <xref:System.DateTimeOffset.ToUnixTimeSeconds%2A?displayProperty=nameWithType>

    - <xref:System.DateTimeOffset.ToUnixTimeMilliseconds%2A?displayProperty=nameWithType>

  - **Compatibility switches**

    The <xref:System.AppContext> class adds a new compatibility feature that enables library writers to provide a uniform opt-out mechanism for new functionality for their users. It establishes a loosely coupled contract between components in order to communicate an opt-out request. This capability is typically important when a change is made to existing functionality. Conversely, there is already an implicit opt-in for new functionality.

    With <xref:System.AppContext>, libraries define and expose compatibility switches, while code that depends on them can set those switches to affect the library behavior. By default, libraries provide the new functionality, and they only alter it (that is, they provide the previous functionality) if the switch is set.

    An application (or a library) can declare the value of a switch (which is always a <xref:System.Boolean> value) that a dependent library defines. The switch is always implicitly `false`. Setting the switch to `true` enables it. Explicitly setting the switch to `false` provides the new behavior.

    ```csharp
    AppContext.SetSwitch("Switch.AmazingLib.ThrowOnException", true);
    ```

    ```vb
    AppContext.SetSwitch("Switch.AmazingLib.ThrowOnException", True)
    ```

    The library must check if a consumer has declared the value of the switch and then appropriately act on it.

    ```csharp
    if (!AppContext.TryGetSwitch("Switch.AmazingLib.ThrowOnException", out shouldThrow))
    {
        // This is the case where the switch value was not set by the application.
        // The library can choose to get the value of shouldThrow by other means.
        // If no overrides nor default values are specified, the value should be 'false'.
        // A false value implies the latest behavior.
    }

    // The library can use the value of shouldThrow to throw exceptions or not.
    if (shouldThrow)
    {
        // old code
    }
    else
    {
        // new code
    }
    ```

    ```vb
    If Not AppContext.TryGetSwitch("Switch.AmazingLib.ThrowOnException", shouldThrow) Then
        ' This is the case where the switch value was not set by the application.
        ' The library can choose to get the value of shouldThrow by other means.
        ' If no overrides nor default values are specified, the value should be 'false'.
        ' A false value implies the latest behavior.
    End If

    ' The library can use the value of shouldThrow to throw exceptions or not.
    If shouldThrow Then
        ' old code
    Else
        ' new code
    End If
    ```

    It's beneficial to use a consistent format for switches, since they are a formal contract exposed by a library. The following are two obvious formats.

    - *Switch*.*namespace*.*switchname*

    - *Switch*.*library*.*switchname*

  - **Changes to the task-based asynchronous pattern (TAP)**

    For apps that target the .NET Framework 4.6, <xref:System.Threading.Tasks.Task> and <xref:System.Threading.Tasks.Task%601> objects inherit the culture and UI culture of the calling thread. The behavior of apps that target previous versions of the .NET Framework, or that do not target a specific version of the .NET Framework, is unaffected. For more information, see the "Culture and task-based asynchronous operations" section of the <xref:System.Globalization.CultureInfo> class topic.

    The <xref:System.Threading.AsyncLocal%601?displayProperty=nameWithType> class allows you to represent ambient data that is local to a given asynchronous control flow, such as an `async` method. It can be used to persist data across threads. You can also define a callback method that is notified whenever the ambient data changes either because the <xref:System.Threading.AsyncLocal%601.Value%2A?displayProperty=nameWithType> property was explicitly changed, or because the thread encountered a context transition.

    Three convenience methods, <xref:System.Threading.Tasks.Task.CompletedTask%2A?displayProperty=nameWithType>, <xref:System.Threading.Tasks.Task.FromCanceled%2A?displayProperty=nameWithType>, and <xref:System.Threading.Tasks.Task.FromException%2A?displayProperty=nameWithType>, have been added to the task-based asynchronous pattern (TAP) to return completed tasks in a particular state.

    The <xref:System.IO.Pipes.NamedPipeClientStream> class now supports asynchronous communication with its new <xref:System.IO.Pipes.NamedPipeClientStream.ConnectAsync%2A>. method.

  - **EventSource now supports writing to the Event log**

    You now can use the <xref:System.Diagnostics.Tracing.EventSource> class to log administrative or operational messages to the event log, in addition to any existing ETW sessions created on the machine. In the past, you had to use the Microsoft.Diagnostics.Tracing.EventSource NuGet package for this functionality. This functionality is now built-into .NET Framework 4.6.

    Both the NuGet package and .NET Framework 4.6 have been updated with the following features:

    - **Dynamic events**

      Allows events defined "on the fly" without creating event methods.

    - **Rich payloads**

      Allows specially attributed classes and arrays as well as primitive types to be passed as a payload

    - **Activity tracking**

      Causes Start and Stop events to tag events between them with an ID that represents all currently active activities.

    To support these features, the overloaded <xref:System.Diagnostics.Tracing.EventSource.Write%2A> method has been added to the <xref:System.Diagnostics.Tracing.EventSource> class.

- **Windows Presentation Foundation (WPF)**

  - **HDPI improvements**

    HDPI support in WPF is now better in the .NET Framework 4.6. Changes have been made to layout rounding to reduce instances of clipping in controls with borders. By default, this feature is enabled only if your <xref:System.Runtime.Versioning.TargetFrameworkAttribute> is set to .NET 4.6.  Applications that target earlier versions of the framework but are running on the .NET Framework 4.6 can opt in to the new behavior by adding the following line to the [\<runtime>](../configure-apps/file-schema/runtime/runtime-element.md) section of the app.config file:

    ```xml
    <AppContextSwitchOverrides
    value="Switch.MS.Internal.DoNotApplyLayoutRoundingToMarginsAndBorderThickness=false"
    />
    ```

    WPF windows straddling multiple monitors with different DPI settings (Multi-DPI setup) are now completely rendered without blacked-out regions. You can opt out of this behavior by adding the following line to the `<appSettings>` section of the app.config file to disable this new behavior:

    ```xml
    <add key="EnableMultiMonitorDisplayClipping" value="true"/>
    ```

    Support for automatically loading the right cursor based on DPI setting has been added to  <xref:System.Windows.Input.Cursor?displayProperty=nameWithType>.

  - **Touch is better**

    Customer reports on [Connect](https://connect.microsoft.com/VisualStudio/feedback/details/903760/) that touch produces unpredictable behavior have been addressed in the .NET Framework 4.6. The double tap threshold for Windows Store applications and WPF applications is now the same in Windows 8.1 and above.

  - **Transparent child window support**

    WPF in the .NET Framework 4.6 supports transparent child windows in Windows 8.1 and above. This allows you to create non-rectangular and transparent child windows in your top-level windows. You can enable this feature by setting the <xref:System.Windows.Interop.HwndSourceParameters.UsesPerPixelTransparency%2A?displayProperty=nameWithType> property to `true`.

- **Windows Communication Foundation (WCF)**

  - **SSL support**

    WCF now supports SSL version TLS 1.1 and TLS 1.2, in addition to SSL 3.0 and TLS 1.0, when using NetTcp with transport security and client authentication. It is now possible to select which protocol to use, or to disable old lesser secure protocols. This can be done either by setting the <xref:System.ServiceModel.TcpTransportSecurity.SslProtocols%2A> property or by adding the following to a configuration file.

    ```xml
    <netTcpBinding>
        <binding>
          <security mode= "None|Transport|Message|TransportWithMessageCredential" >
              <transport clientCredentialType="None|Windows|Certificate"
                        protectionLevel="None|Sign|EncryptAndSign"
                        sslProtocols="Ssl3|Tls1|Tls11|Tls12">
                </transport>
          </security>
        </binding>
    </netTcpBinding>
    ```

  - **Sending messages using different HTTP connections**

    WCF now allows users to ensure certain messages are sent using different underlying HTTP connections. There are two ways to do this:

    - **Using a connection group name prefix**

      Users can specify a string that WCF will use as a prefix for the connection group name. Two messages with different prefixes are sent using different underlying HTTP connections. You set the prefix by adding a key/value pair to the message's <xref:System.ServiceModel.Channels.Message.Properties%2A?displayProperty=nameWithType> property. The key is "HttpTransportConnectionGroupNamePrefix"; the value is the desired prefix.

    - **Using different channel factories**

      Users can also enable a feature that ensures that messages sent using channels created by different channel factories will use different underlying HTTP connections. To enable this feature, users must set the following `appSetting` to `true`:

      ```xml
      <appSettings>
          <add key="wcf:httpTransportBinding:useUniqueConnectionPoolPerFactory" value="true" />
      </appSettings>
      ```

- **Windows Workflow Foundation (WWF)**

  You can now specify the number of seconds a workflow service will hold on to an out-of-order operation request when there is an outstanding "non-protocol" bookmark before timing out the request. A "non-protocol" bookmark is a bookmark that is not related to outstanding Receive activities. Some activities create non-protocol bookmarks within their implementation, so it may not be obvious that a non-protocol bookmark exists. These include State and Pick. So if you have a workflow service implemented with a state machine or containing a Pick activity, you will most likely have non-protocol bookmarks. You specify the interval by adding a line like the following to the `appSettings` section of your app.config file:

  ```xml
  <add key="microsoft:WorkflowServices:FilterResumeTimeoutInSeconds" value="60"/>
  ```

  The default value is 60 seconds. If `value` is set to 0, out-of-order requests are immediately rejected with a fault with text that looks like this:

  ```console
  Operation 'Request3|{http://tempuri.org/}IService' on service instance with identifier '2b0667b6-09c8-4093-9d02-f6c67d534292' cannot be performed at this time. Please ensure that the operations are performed in the correct order and that the binding in use provides ordered delivery guarantees.
  ```

  This is the same message that you receive if an out-of-order operation message is received and there are no non-protocol bookmarks.

  If the value of the `FilterResumeTimeoutInSeconds` element is non-zero, there are non-protocol bookmarks, and the timeout interval expires, the operation fails with a timeout message.

- **Transactions**

  You can now include the distributed transaction identifier for the transaction that has caused an exception derived from <xref:System.Transactions.TransactionException> to be thrown. You do this by adding the following key to the `appSettings` section of your app.config file:

  ```xml
  <add key="Transactions:IncludeDistributedTransactionIdInExceptionMessage" value="true"/>
  ```

  The default value is `false`.

- **Networking**

  - **Socket reuse**

    Windows 10 includes a new high-scalability networking algorithm that makes better use of machine resources by reusing local ports for outbound TCP connections. .NET Framework 4.6 supports the new algorithm, enabling .NET apps to take advantage of the new behavior. In previous versions of Windows, there was an artificial concurrent connection limit (typically 16,384, the default size of the dynamic port range), which could limit the scalability of a service by causing port exhaustion when under load.

    In .NET Framework 4.6, two APIs have been added to enable port reuse, which effectively removes the 64 KB limit on concurrent connections:

    - The <xref:System.Net.Sockets.SocketOptionName?displayProperty=nameWithType> enumeration value.

    - The <xref:System.Net.ServicePointManager.ReusePort%2A?displayProperty=nameWithType> property.

    By default, the <xref:System.Net.ServicePointManager.ReusePort%2A?displayProperty=nameWithType> property is `false` unless the `HWRPortReuseOnSocketBind` value of the `HKLM\SOFTWARE\Microsoft\.NETFramework\v4.0.30319` registry key is set to 0x1. To enable local port reuse on HTTP connections, set the <xref:System.Net.ServicePointManager.ReusePort%2A?displayProperty=nameWithType> property to `true`. This causes all outgoing TCP socket connections from <xref:System.Net.Http.HttpClient> and <xref:System.Net.HttpWebRequest> to use a new Windows 10 socket option, [SO_REUSE_UNICASTPORT](/windows/desktop/WinSock/sol-socket-socket-options), that enables local port reuse.

    Developers writing a sockets-only application can specify the <xref:System.Net.Sockets.SocketOptionName?displayProperty=nameWithType> option when calling a method such as <xref:System.Net.Sockets.Socket.SetSocketOption%2A?displayProperty=nameWithType> so that outbound sockets reuse local ports during binding.

  - **Support for international domain names and PunyCode**

    A new property, <xref:System.Uri.IdnHost%2A>, has been added to the <xref:System.Uri> class to better support international domain names and PunyCode.

- **Resizing in Windows Forms controls.**

  This feature has been expanded in .NET Framework 4.6 to include the <xref:System.Windows.Forms.DomainUpDown>, <xref:System.Windows.Forms.NumericUpDown>, <xref:System.Windows.Forms.DataGridViewComboBoxColumn>, <xref:System.Windows.Forms.DataGridViewColumn> and <xref:System.Windows.Forms.ToolStripSplitButton> types and the rectangle specified by the <xref:System.Drawing.Design.PaintValueEventArgs.Bounds%2A> property used when drawing a <xref:System.Drawing.Design.UITypeEditor>.

  This is an opt-in feature. To enable it, set the `EnableWindowsFormsHighDpiAutoResizing` element to `true` in the application configuration (app.config) file:

  ```xml
  <appSettings>
      <add key="EnableWindowsFormsHighDpiAutoResizing" value="true" />
  </appSettings>
  ```

- **Support for code page encodings**

  .NET Core primarily supports the Unicode encodings and by default provides limited support for code page encodings. You can add support for code page encodings available in .NET Framework but unsupported in .NET Core by registering code page encodings with the <xref:System.Text.Encoding.RegisterProvider%2A?displayProperty=nameWithType> method. For more information, see <xref:System.Text.CodePagesEncodingProvider?displayProperty=nameWithType>.

- **.NET Native**

  Windows apps for Windows 10 that target .NET Core and are written in C# or Visual Basic can take advantage of a new technology that compiles apps to native code rather than IL. They produce apps characterized by faster startup and execution times. For more information, see [Compiling Apps with .NET Native](../net-native/index.md). For an overview of .NET Native that examines how it differs from both JIT compilation and NGEN and what that means for your code, see [.NET Native and Compilation](../net-native/net-native-and-compilation.md).

  Your apps are compiled to native code by default when you compile them with Visual Studio 2015 or later. For more information, see [Getting Started with .NET Native](../net-native/getting-started-with-net-native.md).

  To support debugging .NET Native apps, a number of new interfaces and enumerations have been added to the unmanaged debugging API. For more information, see the [Debugging (Unmanaged API Reference)](../unmanaged-api/debugging/index.md) topic.

- **Open-source .NET Framework packages**

  .NET Core packages such as the immutable collections, [SIMD APIs](https://www.nuget.org/packages/Microsoft.Bcl.Simd), and networking APIs such as those found in the <xref:System.Net.Http> namespace are now available as open-source packages on [GitHub](https://github.com/). To access the code, see [.NET on GitHub](https://github.com/dotnet/runtime). For more information and how to contribute to these packages, see [.NET Core and Open-Source](../get-started/net-core-and-open-source.md), [.NET Home Page on GitHub](https://github.com/dotnet/home).

<a name="v452"></a>

## What's new in .NET Framework 4.5.2

- **New APIs for ASP.NET apps.** The new <xref:System.Web.HttpResponse.AddOnSendingHeaders%2A?displayProperty=nameWithType> and <xref:System.Web.HttpResponseBase.AddOnSendingHeaders%2A?displayProperty=nameWithType> methods let you inspect and modify response headers and status code as the response is being flushed to the client app. Consider using these methods instead of the <xref:System.Web.HttpApplication.PreSendRequestHeaders> and <xref:System.Web.HttpApplication.PreSendRequestContent> events; they are more efficient and reliable.

  The <xref:System.Web.Hosting.HostingEnvironment.QueueBackgroundWorkItem%2A?displayProperty=nameWithType> method lets you schedule small background work items. ASP.NET tracks these items and prevents IIS from abruptly terminating the worker process until all background work items have completed. This method can't be called outside an ASP.NET managed app domain.

  The new <xref:System.Web.HttpResponse.HeadersWritten?displayProperty=nameWithType> and <xref:System.Web.HttpResponseBase.HeadersWritten?displayProperty=nameWithType> properties return Boolean values that indicate whether the response headers have been written. You can use these properties to make sure that calls to APIs such as <xref:System.Web.HttpResponse.StatusCode%2A?displayProperty=nameWithType> (which throw exceptions if the headers have been written) will succeed.

- **Resizing in Windows Forms controls.** This feature has been expanded. You can now use the system DPI setting to resize components of the following additional controls (for example, the drop-down arrow in combo boxes):

  - <xref:System.Windows.Forms.ComboBox>
  - <xref:System.Windows.Forms.ToolStripComboBox>
  - <xref:System.Windows.Forms.ToolStripMenuItem>
  - <xref:System.Windows.Forms.Cursor>
  - <xref:System.Windows.Forms.DataGridView>
  - <xref:System.Windows.Forms.DataGridViewComboBoxColumn>

  This is an opt-in feature. To enable it, set the `EnableWindowsFormsHighDpiAutoResizing` element to `true` in the application configuration (app.config) file:

  ```xml
  <appSettings>
      <add key="EnableWindowsFormsHighDpiAutoResizing" value="true" />
  </appSettings>
  ```

- **New workflow feature.** A resource manager that's using the <xref:System.Transactions.Transaction.EnlistPromotableSinglePhase%2A> method (and therefore implementing the <xref:System.Transactions.IPromotableSinglePhaseNotification> interface) can use the new <xref:System.Transactions.Transaction.PromoteAndEnlistDurable%2A?displayProperty=nameWithType> method to request the following:

  - Promote the transaction to a Microsoft Distributed Transaction Coordinator (MSDTC) transaction.

  - Replace <xref:System.Transactions.IPromotableSinglePhaseNotification> with an <xref:System.Transactions.ISinglePhaseNotification>, which is a durable enlistment that supports single phase commits.

  This can be done within the same app domain, and doesn't require any extra unmanaged code to interact with MSDTC to perform the promotion. The new method can be called only when there's an outstanding call from <xref:System.Transactions?displayProperty=nameWithType> to the <xref:System.Transactions.IPromotableSinglePhaseNotification>`Promote` method that's implemented by the promotable enlistment.

- **Profiling improvements.** The following new unmanaged profiling APIs provide more robust profiling:

  - [COR_PRF_ASSEMBLY_REFERENCE_INFO Structure](../unmanaged-api/profiling/cor-prf-assembly-reference-info-structure.md)
  - [COR_PRF_HIGH_MONITOR Enumeration](../unmanaged-api/profiling/cor-prf-high-monitor-enumeration.md)
  - [GetAssemblyReferences Method](../unmanaged-api/profiling/icorprofilercallback6-getassemblyreferences-method.md)
  - [GetEventMask2 Method](../unmanaged-api/profiling/icorprofilerinfo5-geteventmask2-method.md)
  - [SetEventMask2 Method](../unmanaged-api/profiling/icorprofilerinfo5-seteventmask2-method.md)
  - [AddAssemblyReference Method](../unmanaged-api/profiling/icorprofilerassemblyreferenceprovider-addassemblyreference-method.md)

  Previous `ICorProfiler` implementations supported lazy loading of dependent assemblies. The new profiling APIs require dependent assemblies that are injected by the profiler to be loadable immediately, instead of being loaded after the app is fully initialized. This change doesn't affect users of the existing `ICorProfiler` APIs.

- **Debugging improvements.** The following new unmanaged debugging APIs provide better integration with a profiler. You can now access metadata inserted by the profiler as well as local variables and code produced by compiler ReJIT requests when dump debugging.

  - [SetWriteableMetadataUpdateMode Method](../unmanaged-api/debugging/icordebugprocess7-setwriteablemetadataupdatemode-method.md)
  - [EnumerateLocalVariablesEx Method](../unmanaged-api/debugging/icordebugilframe4-enumeratelocalvariablesex-method.md)
  - [GetLocalVariableEx Method](../unmanaged-api/debugging/icordebugilframe4-getlocalvariableex-method.md)
  - [GetCodeEx Method](../unmanaged-api/debugging/icordebugilframe4-getcodeex-method.md)
  - [GetActiveReJitRequestILCode Method](../unmanaged-api/debugging/icordebugfunction3-getactiverejitrequestilcode-method.md)
  - [GetInstrumentedILMap Method](../unmanaged-api/debugging/icordebugilcode2-getinstrumentedilmap-method.md)

- **Event tracing changes.** .NET Framework 4.5.2 enables out-of-process, Event Tracing for Windows (ETW)-based activity tracing for a larger surface area. This enables Advanced Power Management (APM) vendors to provide lightweight tools that accurately track the costs of individual requests and activities that cross threads.  These events are raised only when ETW controllers enable them; therefore, the changes don't affect previously written ETW code or code that runs with ETW disabled.

- **Promoting a transaction and converting it to a durable enlistment**

  <xref:System.Transactions.Transaction.PromoteAndEnlistDurable%2A?displayProperty=nameWithType> is a new API added to .NET Framework 4.5.2 and 4.6:

  ```csharp
  [System.Security.Permissions.PermissionSetAttribute(System.Security.Permissions.SecurityAction.LinkDemand, Name = "FullTrust")]
  public Enlistment PromoteAndEnlistDurable(Guid resourceManagerIdentifier,
                                            IPromotableSinglePhaseNotification promotableNotification,
                                            ISinglePhaseNotification enlistmentNotification,
                                            EnlistmentOptions enlistmentOptions)
  ```

  ```vb
  <System.Security.Permissions.PermissionSetAttribute(System.Security.Permissions.SecurityAction.LinkDemand, Name:="FullTrust")>
  public Function PromoteAndEnlistDurable(resourceManagerIdentifier As Guid,
                                          promotableNotification As IPromotableSinglePhaseNotification,
                                          enlistmentNotification As ISinglePhaseNotification,
                                          enlistmentOptions As EnlistmentOptions) As Enlistment
  ```

  The method may be used by an enlistment that was previously created by <xref:System.Transactions.Transaction.EnlistPromotableSinglePhase%2A?displayProperty=nameWithType> in response to the <xref:System.Transactions.ITransactionPromoter.Promote%2A?displayProperty=nameWithType> method. It asks `System.Transactions` to promote the transaction to an MSDTC transaction and to "convert" the promotable enlistment to a durable enlistment. After this method completes successfully, the <xref:System.Transactions.IPromotableSinglePhaseNotification> interface will no longer be referenced by `System.Transactions`, and any future notifications will arrive on the provided <xref:System.Transactions.ISinglePhaseNotification> interface. The enlistment in question must act as a durable enlistment, supporting transaction logging and recovery. Refer to <xref:System.Transactions.Transaction.EnlistDurable%2A?displayProperty=nameWithType> for details. In addition, the enlistment must support <xref:System.Transactions.ISinglePhaseNotification>.  This method can *only* be called while processing an <xref:System.Transactions.ITransactionPromoter.Promote%2A?displayProperty=nameWithType> call. If that is not the case, a <xref:System.Transactions.TransactionException> exception is thrown.

<a name="v451"></a>

## What's new in .NET Framework 4.5.1

**April 2014 updates**:

- [Visual Studio 2013 Update 2](https://go.microsoft.com/fwlink/p/?LinkId=393658) includes updates to the Portable Class Library templates to support these scenarios:

  - You can use Windows Runtime APIs in portable libraries that target Windows 8.1, Windows Phone 8.1, and Windows Phone Silverlight 8.1.

  - You can include XAML (Windows.UI.XAML types) in portable libraries when you target Windows 8.1 or Windows Phone 8.1. The following XAML templates are supported:  Blank Page, Resource Dictionary, Templated Control, and User Control.

  - You can create a portable Windows Runtime component (.winmd file) for use in Store apps that target Windows 8.1 and Windows Phone 8.1.

  - You can retarget a Windows Store or Windows Phone Store class library like a Portable Class Library.

  For more information about these changes, see [Portable Class Library](../../standard/cross-platform/cross-platform-development-with-the-portable-class-library.md).

- The .NET Framework content set now includes documentation for .NET Native, which is a precompilation technology for building and deploying Windows apps. .NET Native compiles your apps directly to native code, rather than to intermediate language (IL), for better performance. For details, see [Compiling Apps with .NET Native](../net-native/index.md).

- The [.NET Framework Reference Source](https://referencesource.microsoft.com/) provides a new browsing experience and enhanced functionality. You can now browse through the .NET Framework source code online, [download the reference](https://referencesource.microsoft.com/download.html) for offline viewing, and step through the sources (including patches and updates) during debugging. For more information, see the blog entry [A new look for .NET Reference Source](https://devblogs.microsoft.com/dotnet/a-new-look-for-net-reference-source/).

New features and enhancements in the base classes in .NET Framework 4.5.1 include:

- Automatic binding redirection for assemblies. Starting with Visual Studio 2013, when you compile an app that targets the .NET Framework 4.5.1, binding redirects may be added to the app configuration file if your app or its components reference multiple versions of the same assembly. You can also enable this feature for projects that target older versions of the .NET Framework. For more information, see [How to: Enable and Disable Automatic Binding Redirection](../configure-apps/how-to-enable-and-disable-automatic-binding-redirection.md).

- Ability to collect diagnostics information to help developers improve the performance of server and cloud applications. For more information, see the <xref:System.Diagnostics.Tracing.EventSource.WriteEventWithRelatedActivityId%2A> and <xref:System.Diagnostics.Tracing.EventSource.WriteEventWithRelatedActivityIdCore%2A> methods in the <xref:System.Diagnostics.Tracing.EventSource> class.

- Ability to explicitly compact the large object heap (LOH) during garbage collection. For more information, see the <xref:System.Runtime.GCSettings.LargeObjectHeapCompactionMode%2A?displayProperty=nameWithType> property.

- Additional performance improvements such as ASP.NET app suspension, multi-core JIT improvements, and faster app startup after a .NET Framework update. For details, see the [.NET Framework 4.5.1 announcement](https://devblogs.microsoft.com/dotnet/announcing-the-net-framework-4-5-1-preview/) and the [ASP.NET app suspend](https://devblogs.microsoft.com/dotnet/asp-net-app-suspend-responsive-shared-net-web-hosting/) blog post.

Improvements to Windows Forms include:

- Resizing in Windows Forms controls. You can use the system DPI setting to resize components of controls (for example, the icons that appear in a property grid) by opting in with an entry in the application configuration file (app.config) for your app. This feature is currently supported in the following Windows Forms controls:

  - <xref:System.Windows.Forms.PropertyGrid>
  - <xref:System.Windows.Forms.TreeView>
  - Some aspects of the <xref:System.Windows.Forms.DataGridView> (see [new features in 4.5.2](#v452) for additional controls supported)

  To enable this feature, add a new \<appSettings> element to the configuration file (app.config) and set the `EnableWindowsFormsHighDpiAutoResizing` element to `true`:

  ```xml
  <appSettings>
      <add key="EnableWindowsFormsHighDpiAutoResizing" value="true" />
  </appSettings>
  ```

Improvements when debugging your .NET Framework apps in Visual Studio 2013 include:

- Return values in the Visual Studio debugger. When you debug a managed app in Visual Studio 2013, the Autos window displays return types and values for methods. This information is available for desktop, Windows Store, and Windows Phone apps. For more information, see [Examine return values of method calls](https://docs.microsoft.com/previous-versions/visualstudio/visual-studio-2013/dn323257(v=vs.120)).

- Edit and Continue for 64-bit apps. Visual Studio 2013 supports the Edit and Continue feature for 64-bit managed apps for desktop, Windows Store, and Windows Phone. The existing limitations remain in effect for both 32-bit and 64-bit apps (see the last section of the [Supported Code Changes (C#)](/visualstudio/debugger/supported-code-changes-csharp) article).

- Async-aware debugging. To make it easier to debug asynchronous apps in Visual Studio 2013, the call stack hides the infrastructure code provided by compilers to support asynchronous programming, and also chains in logical parent frames so you can follow logical program execution more clearly. A Tasks window replaces the Parallel Tasks window and displays tasks that relate to a particular breakpoint, and also displays any other tasks that are currently active or scheduled in the app. You can read about this feature in the "Async-aware debugging" section of the [.NET Framework 4.5.1 announcement](https://devblogs.microsoft.com/dotnet/announcing-the-net-framework-4-5-1-preview/).

- Better exception support for Windows Runtime components. In Windows 8.1, exceptions that arise from Windows Store apps preserve information about the error that caused the exception, even across language boundaries. You can read about this feature in the "Windows Store app development" section of the [.NET Framework 4.5.1 announcement](https://devblogs.microsoft.com/dotnet/announcing-the-net-framework-4-5-1-preview/).

Starting with Visual Studio 2013, you can use the [Managed Profile Guided Optimization Tool (Mpgo.exe)](../tools/mpgo-exe-managed-profile-guided-optimization-tool.md) to optimize Windows 8.x Store apps as well as desktop apps.

For new features in ASP.NET 4.5.1, see [ASP.NET and Web Tools for Visual Studio 2013 Release Notes](/aspnet/visual-studio/overview/2013/release-notes).

<a name="v45"></a>

## What's new in .NET Framework 4.5

### Base classes

- Ability to reduce system restarts by detecting and closing .NET Framework 4 applications during deployment. See [Reducing System Restarts During .NET Framework 4.5 Installations](../deployment/reducing-system-restarts.md).

- Support for arrays that are larger than 2 gigabytes (GB) on 64-bit platforms. This feature can be enabled in the application configuration file. See the [\<gcAllowVeryLargeObjects> element](../configure-apps/file-schema/runtime/gcallowverylargeobjects-element.md), which also lists other restrictions on object size and array size.

- Better performance through background garbage collection for servers. When you use server garbage collection in the .NET Framework 4.5, background garbage collection is automatically enabled. See the Background Server Garbage Collection section of the [Fundamentals of Garbage Collection](../../standard/garbage-collection/fundamentals.md) topic.

- Background just-in-time (JIT) compilation, which is optionally available on multi-core processors to improve application performance. See <xref:System.Runtime.ProfileOptimization>.

- Ability to limit how long the regular expression engine will attempt to resolve a regular expression before it times out. See the <xref:System.Text.RegularExpressions.Regex.MatchTimeout%2A?displayProperty=nameWithType> property.

- Ability to define the default culture for an application domain. See the <xref:System.Globalization.CultureInfo> class.

- Console support for Unicode (UTF-16) encoding. See the <xref:System.Console> class.

- Support for versioning of cultural string ordering and comparison data. See the <xref:System.Globalization.SortVersion> class.

- Better performance when retrieving resources. See [Packaging and Deploying Resources](../resources/packaging-and-deploying-resources-in-desktop-apps.md).

- Zip compression improvements to reduce the size of a compressed file. See the <xref:System.IO.Compression?displayProperty=nameWithType> namespace.

- Ability to customize a reflection context to override default reflection behavior through the <xref:System.Reflection.Context.CustomReflectionContext> class.

- Support for the 2008 version of the Internationalized Domain Names in Applications (IDNA) standard when the <xref:System.Globalization.IdnMapping?displayProperty=nameWithType> class is used  on Windows 8.

- Delegation of string comparison to the operating system, which implements Unicode 6.0, when the .NET Framework is used on Windows 8. When running on other platforms, the .NET Framework includes its own string comparison data, which implements Unicode 5.x. See the <xref:System.String> class and the Remarks section of the <xref:System.Globalization.SortVersion> class.

- Ability to compute the hash codes for strings on a per application domain basis. See [\<UseRandomizedStringHashAlgorithm> Element](../configure-apps/file-schema/runtime/userandomizedstringhashalgorithm-element.md).

- Type reflection support split between <xref:System.Type> and <xref:System.Reflection.TypeInfo> classes. See [Reflection in the .NET Framework for Windows Store Apps](../reflection-and-codedom/reflection-for-windows-store-apps.md).

### Managed Extensibility Framework (MEF)

In the .NET Framework 4.5, the Managed Extensibility Framework (MEF) provides the following new features:

- Support for generic types.

- Convention-based programming model that enables you to create parts based on naming conventions rather than attributes.

- Multiple scopes.

- A subset of MEF that you can use when you create Windows 8.x Store apps. This subset is available as a [downloadable package](https://www.nuget.org/packages/Microsoft.Composition) from the NuGet Gallery. To install the package, open your project in Visual Studio, choose **Manage NuGet Packages** from the **Project** menu, and search online for the `Microsoft.Composition` package.

For more information, see [Managed Extensibility Framework (MEF)](../mef/index.md).

### Asynchronous file operations

In the .NET Framework 4.5, new asynchronous features were added to the C# and Visual Basic languages. These features add a task-based model for performing asynchronous operations. To use this new model, use the asynchronous methods in the I/O classes. See [Asynchronous File I/O](../../standard/io/asynchronous-file-i-o.md).

<a name="tools"></a>

### Tools

In the .NET Framework 4.5, Resource File Generator (Resgen.exe) enables you to create a .resw file for use in Windows 8.x Store apps from a .resources file embedded in a .NET Framework assembly. For more information, see [Resgen.exe (Resource File Generator)](../tools/resgen-exe-resource-file-generator.md).

Managed Profile Guided Optimization (Mpgo.exe) enables you to improve application startup time, memory utilization (working set size), and throughput by optimizing native image assemblies. The command-line tool generates profile data for native image application assemblies. See [Mpgo.exe (Managed Profile Guided Optimization Tool)](../tools/mpgo-exe-managed-profile-guided-optimization-tool.md). Starting with Visual Studio 2013, you can use Mpgo.exe to optimize Windows 8.x Store apps as well as desktop apps.

<a name="parallel"></a>

### Parallel computing

The .NET Framework 4.5 provides several new features and improvements for parallel computing. These include improved performance, increased control, improved support for asynchronous programming, a new dataflow library, and improved support for parallel debugging and performance analysis. See the entry [What's New for Parallelism in .NET 4.5](https://devblogs.microsoft.com/pfxteam/whats-new-for-parallelism-in-net-4-5/) in the Parallel Programming with .NET blog.

<a name="web"></a>

### Web

ASP.NET 4.5 and 4.5.1 add model binding for Web Forms, WebSocket support, asynchronous handlers, performance enhancements, and many other features. For more information, see the following resources:

- [ASP.NET 4.5 and Visual Studio 2012](https://docs.microsoft.com/previous-versions/aspnet/hh420390(v=vs.110))

- [ASP.NET and Web Tools for Visual Studio 2013 Release Notes](/aspnet/visual-studio/overview/2013/release-notes)

### Networking <a name="networking"></a>

The .NET Framework 4.5 provides a new programming interface for HTTP applications. For more information, see the new <xref:System.Net.Http?displayProperty=nameWithType> and <xref:System.Net.Http.Headers?displayProperty=nameWithType> namespaces.

Support is also included for a new programming interface for accepting and interacting with a WebSocket connection by using the existing <xref:System.Net.HttpListener> and related classes. For more information, see the new <xref:System.Net.WebSockets> namespace and the <xref:System.Net.HttpListener> class.

In addition, the .NET Framework 4.5 includes the following networking improvements:

- RFC-compliant URI support. For more information, see <xref:System.Uri> and related classes.

- Support for Internationalized Domain Name (IDN) parsing. For more information, see <xref:System.Uri> and related classes.

- Support for Email Address Internationalization (EAI). For more information, see the <xref:System.Net.Mail> namespace.

- Improved IPv6 support. For more information, see the <xref:System.Net.NetworkInformation> namespace.

- Dual-mode socket support. For more information, see the <xref:System.Net.Sockets.Socket> and <xref:System.Net.Sockets.TcpListener> classes.

<a name="client"></a>

### Windows Presentation Foundation (WPF)

In the .NET Framework 4.5, Windows Presentation Foundation (WPF) contains changes and improvements in the following areas:

- The new <xref:System.Windows.Controls.Ribbon.Ribbon> control, which enables you to implement a ribbon user interface that hosts a Quick Access Toolbar, Application Menu, and tabs.

- The new <xref:System.ComponentModel.INotifyDataErrorInfo> interface, which supports synchronous and asynchronous data validation.

- New features for the <xref:System.Windows.Controls.VirtualizingPanel> and <xref:System.Windows.Threading.Dispatcher> classes.

- Improved performance when displaying large sets of grouped data, and by accessing collections on non-UI threads.

- Data binding to static properties, data binding to custom types that implement the <xref:System.Reflection.ICustomTypeProvider> interface, and retrieval of data binding information from a binding expression.

- Repositioning of data as the values change (live shaping).

- Ability to check whether the data context for an item container is disconnected.

- Ability to set the amount of time that should elapse between property changes and data source updates.

- Improved support for implementing weak event patterns. Also, events can now accept markup extensions.

<a name="windows_communication_foundation"></a>

### Windows Communication Foundation (WCF)

In the .NET Framework 4.5, the following features have been added to make it simpler to write and maintain Windows Communication Foundation (WCF) applications:

- Simplification of generated configuration files.

- Support for contract-first development.

- Ability to configure ASP.NET compatibility mode more easily.

- Changes in default transport property values to reduce the likelihood that you will have to set them.

- Updates to the <xref:System.Xml.XmlDictionaryReaderQuotas> class to reduce the likelihood that you will have to manually configure quotas for XML dictionary readers.

- Validation of WCF configuration files by Visual Studio as part of the build process, so you can detect configuration errors before you run your application.

- New asynchronous streaming support.

- New HTTPS protocol mapping to make it easier to expose an endpoint over HTTPS with Internet Information Services (IIS).

- Ability to generate metadata in a single WSDL document by appending `?singleWSDL` to the service URL.

- Websockets support to enable true bidirectional communication over ports 80 and 443 with performance characteristics similar to the TCP transport.

- Support for configuring services in code.

- XML Editor tooltips.

- <xref:System.ServiceModel.ChannelFactory> caching support.

- Binary encoder compression support.

- Support for a UDP transport that enables developers to write services that use "fire and forget" messaging. A client sends a message to a service and expects no response from the service.

- Ability to support multiple authentication modes on a single WCF endpoint when using the HTTP transport and transport security.

- Support for WCF services that use internationalized domain names (IDNs).

For more information, see [What's New in Windows Communication Foundation](../wcf/whats-new.md).

<a name="windows_workflow_foundation"></a>

### Windows Workflow Foundation (WF)

In the .NET Framework 4.5, several new features were added to Windows Workflow Foundation (WF), including:

- State machine workflows, which were first introduced as part of .NET Framework 4.0.1 ([.NET Framework 4 Platform Update 1](https://docs.microsoft.com/archive/blogs/endpoint/microsoft-net-framework-4-platform-update-1)). This update included several new classes and activities that enabled developers to create state machine workflows. These classes and activities were updated for the .NET Framework 4.5 to include:

  - The ability to set breakpoints on states.

  - The ability to copy and paste transitions in the workflow designer.

  - Designer support for shared trigger transition creation.

  - Activities for creating state machine workflows, including: <xref:System.Activities.Statements.StateMachine>, <xref:System.Activities.Statements.State>, and <xref:System.Activities.Statements.Transition>.

- Enhanced Workflow Designer features such as the following:

  - Enhanced workflow search capabilities in Visual Studio, including **Quick Find** and **Find in Files**.

  - Ability to automatically create a Sequence activity when a second child activity is added to a container activity, and to include both activities in the Sequence activity.

  - Panning support, which enables the visible portion of a workflow to be changed without using the scroll bars.

  - A new **Document Outline** view that shows the components of a workflow in a tree-style outline view and lets you select a component in the **Document Outline** view.

  - Ability to add annotations to activities.

  - Ability to define and consume activity delegates by using the workflow designer.

  - Auto-connect and auto-insert for activities and transitions in state machine and flowchart workflows.

- Storage of the view state information for a workflow in a single element in the XAML file, so you can easily locate and edit the view state information.

- A NoPersistScope container activity to prevent child activities from persisting.

- Support for C# expressions:

  - Workflow projects that use Visual Basic will use Visual Basic expressions, and C# workflow projects will use C# expressions.

  - C# workflow projects that were created in Visual Studio 2010 and that have Visual Basic expressions are compatible with C# workflow projects that use C# expressions.

- Versioning enhancements:

  - The new  <xref:System.Activities.WorkflowIdentity> class, which provides a mapping between a persisted workflow instance and its workflow definition.

  - Side-by-side execution of multiple workflow versions in the same host, including <xref:System.ServiceModel.Activities.WorkflowServiceHost>.

  - In Dynamic Update, the ability to modify the definition of a persisted workflow instance.

- Contract-first workflow service development, which provides support for automatically generating activities to match an existing service contract.

For more information, see [What's New in Windows Workflow Foundation](../windows-workflow-foundation/whats-new-in-wf-in-dotnet.md).

<a name="tailored"></a>

### .NET for Windows 8.x Store apps

Windows 8.x Store apps are designed for specific form factors and leverage the power of the Windows operating system. A subset of the .NET Framework 4.5 or 4.5.1 is available for building Windows 8.x Store apps for Windows by using C# or Visual Basic. This subset is called .NET for Windows 8.x Store apps and is discussed in an [overview](https://docs.microsoft.com/previous-versions/windows/apps/br230302(v=vs.140)).

### Portable Class Libraries <a name="portable"></a>

The Portable Class Library project in Visual Studio 2012 (and later versions) enables you to write and build managed assemblies that work on multiple .NET Framework platforms. Using a Portable Class Library project, you choose the platforms (such as Windows Phone and .NET for Windows 8.x Store apps) to target. The available types and members in your project are automatically restricted to the common types and members across these platforms. For more information, see [Portable Class Library](../../standard/cross-platform/cross-platform-development-with-the-portable-class-library.md).

## See also

- [The .NET Framework and Out-of-Band Releases](../get-started/the-net-framework-and-out-of-band-releases.md)
- [What's new in accessibility in the .NET Framework](whats-new-in-accessibility.md)
- [What's New in Visual Studio 2017](/visualstudio/ide/whats-new-visual-studio-2017)
- [What's New in Visual Studio 2019](/visualstudio/ide/whats-new-visual-studio-2019)
- [ASP.NET](/aspnet)
- [What's New for C++ in Visual Studio](/cpp/what-s-new-for-visual-cpp-in-visual-studio)<|MERGE_RESOLUTION|>--- conflicted
+++ resolved
@@ -1,11 +1,6 @@
 ---
-<<<<<<< HEAD
 title: "What's new in .NET Framework"
 description: See what's new in various versions of .NET Framework. Read a summary of key new features and improvements in each version.
-ms.custom: "updateeachrelease"
-=======
-title: "What's new in the .NET Framework"
->>>>>>> 566832a6
 ms.date: "04/18/2019"
 dev_langs:
   - "csharp"
