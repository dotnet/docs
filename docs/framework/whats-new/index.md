--- conflicted
+++ resolved
@@ -766,677 +766,6 @@
          In order to provide a way to use the [PUSH_PROMISE](http://http2.github.io/http2-spec/#PUSH_PROMISE) feature in ASP.NET applications, a new method with two overloads, <xref:System.Web.HttpResponse.PushPromise%28System.String%29> and <xref:System.Web.HttpResponse.PushPromise%28System.String%2CSystem.String%2CSystem.Collections.Specialized.NameValueCollection%29>, has been added to the <xref:System.Web.HttpResponse> class.
 
         > [!NOTE]
-<<<<<<< HEAD
-        >  While ASP.NET 5 supports HTTP/2, support for the PUSH PROMISE feature has not yet been added.  
-  
-         The browser and the web server (IIS on Windows) do all the work. You don't have to do any heavy-lifting for your users.  
-  
-         Most of the [major browsers support HTTP/2](http://www.wikipedia.org/wiki/HTTP/2), so it's likely that your users will benefit from HTTP/2 support if your server supports it.  
-  
-    -   **Support for the Token Binding Protocol**  
-  
-         Microsoft and Google have been collaborating on a new approach to authentication, called the [Token Binding Protocol](https://github.com/TokenBinding/Internet-Drafts). The premise is that authentication tokens (in your browser cache) can be stolen and used by criminals to access otherwise secure resources (e.g. your bank account) without requiring your password or any other privileged knowledge. The new protocol aims to mitigate this problem.  
-  
-         The Token Binding Protocol will be implemented in Windows 10 as a browser feature. ASP.NET apps will participate in the protocol, so that authentication tokens are validated to be legitimate. The client and the server implementations establish the end-to-end protection specified by the protocol.  
-  
-    -   **Randomized string hash algorithms**  
-  
-         The .NET Framework 4.5 introduced a [randomized string hash algorithm](https://msdn.microsoft.com/library/jj152924.aspx). However, it was not supported by ASP.NET because of some ASP.NET features depended on a stable hash code. In .NET Framework 4.6, randomized string hash algorithms are now supported. To enable this feature, use the `aspnet:UseRandomizedStringHashAlgorithm` config setting.  
-  
-        ```  
-  
-        <appSettings>  
-           <add key="aspnet:UseRandomizedStringHashAlgorithm" value="true|false" />  
-        </appSettings>  
-  
-        ```  
-  
--   **ADO.NET**  
-  
-     ADO .NET now supports the Always Encrypted feature available in SQL Server 2016 Community Technology Preview 2 (CTP2). With Always Encrypted, SQL Server can perform operations on encrypted data, and best of all the encryption key resides with the application inside the customer’s trusted environment and not on the server. Always Encrypted secures customer data so DBAs do not have access to plain text data. Encryption and decryption of data happens transparently at the driver level, minimizing changes that have to be made to existing applications. For details, see [Always Encrypted (Database Engine)](https://msdn.microsoft.com/library/mt163865\(v=sql.130\).aspx) and [Always Encrypted (client development)](https://msdn.microsoft.com/library/mt147923\(v=sql.130\).aspx).  
-  
--   **64-bit JIT Compiler for managed code**  
-  
-     The .NET Framework 4.6 features a new version of the 64-bit JIT compiler (originally code-named RyuJIT). The new 64-bit compiler provides significant performance improvements over the older 64-bit JIT compiler. The new 64-bit compiler is enabled for 64-bit processes running on top of the .NET Framework 4.6. Your app will run in a 64-bit process if it is compiled as 64-bit or AnyCPU and is running on a 64-bit operating system. While care has been taken to make the transition to the new compiler as transparent as possible, changes in behavior are possible. We would like to hear directly about any issues encountered when using the new JIT compiler. Please contact us through [Microsoft Connect](http://connect.microsoft.com/) if you encounter an issue that may be related to the new 64-bit JIT compiler.  
-  
-     The new 64-bit JIT compiler also includes hardware SIMD acceleration features when coupled with SIMD-enabled types in the [System.Numerics](assetId:///N:System.Numerics?qualifyHint=False&autoUpgrade=True) namespace, which can yield good performance improvements.  
-  
--   **Assembly loader improvements**  
-  
-     The assembly loader now uses memory more efficiently by unloading IL assemblies after a corresponding NGEN image is loaded. This change decreases virtual memory, which is particularly beneficial for large 32-bit apps (such as Visual Studio), and also saves physical memory.  
-  
--   **Base class library changes**  
-  
-     Many new APIs have been added around to .NET Framework 4.6 to enable key scenarios. These include the following changes and additions:  
-  
-    -   **IReadOnlyCollection\<T> implementations**  
-  
-         Additional collections implement [IReadOnlyCollection\<T>](assetId:///T:System.Collections.Generic.IReadOnlyCollection`1?qualifyHint=False&autoUpgrade=True) such as [Queue<T\>](assetId:///T:System.Collections.Generic.Queue`1?qualifyHint=False&autoUpgrade=True) and [Stack\<T>](assetId:///T:System.Collections.Generic.Stack`1?qualifyHint=False&autoUpgrade=True).  
-  
-    -   **CultureInfo.CurrentCulture and CultureInfo.CurrentUICulture**  
-  
-         The [CultureInfo.CurrentCulture](assetId:///P:System.Globalization.CultureInfo.CurrentCulture?qualifyHint=True&autoUpgrade=True) and [CultureInfo.CurrentUICulture](assetId:///P:System.Globalization.CultureInfo.CurrentUICulture?qualifyHint=True&autoUpgrade=True) properties are now read-write rather than read-only. If you assign a new [CultureInfo](assetId:///T:System.Globalization.CultureInfo?qualifyHint=False&autoUpgrade=True) object to these properties, the current thread culture defined by the `Thread.CurrentThread.CurrentCulture` property and the current UI thread culture defined by the `Thread.CurrentThread.CurrentUICulture` properties also change.  
-  
-    -   **Enhancements to garbage collection (GC)**  
-  
-         The [GC](assetId:///T:System.GC?qualifyHint=False&autoUpgrade=True) class now includes [TryStartNoGCRegion](assetId:///M:System.GC.TryStartNoGCRegion(System.Int64)?qualifyHint=False&autoUpgrade=True) and [EndNoGCRegion](assetId:///M:System.GC.EndNoGCRegion?qualifyHint=False&autoUpgrade=True) methods that allow you to disallow garbage collection during the execution of a critical path.  
-  
-         A new overload of the [GC.Collect(Int32, GCCollectionMode, Boolean, Boolean)](assetId:///M:System.GC.Collect(System.Int32,System.GCCollectionMode,System.Boolean,System.Boolean)?qualifyHint=True&autoUpgrade=False) method allows you to control whether both the small object heap and the large object heap are swept and compacted or swept only.  
-  
-    -   **SIMD-enabled types**  
-  
-         The [System.Numerics](assetId:///N:System.Numerics?qualifyHint=False&autoUpgrade=True) namespace now includes a number of SIMD-enabled types, such as [Matrix3x2](assetId:///T:System.Numerics.Matrix3x2?qualifyHint=False&autoUpgrade=True), [Matrix4x4](assetId:///T:System.Numerics.Matrix4x4?qualifyHint=False&autoUpgrade=True), [Plane](assetId:///T:System.Numerics.Plane?qualifyHint=False&autoUpgrade=True), [Quaternion](assetId:///T:System.Numerics.Quaternion?qualifyHint=False&autoUpgrade=True), [Vector2](assetId:///T:System.Numerics.Vector2?qualifyHint=False&autoUpgrade=True), [Vector3](assetId:///T:System.Numerics.Vector3?qualifyHint=False&autoUpgrade=True), and [Vector4](assetId:///T:System.Numerics.Vector4?qualifyHint=False&autoUpgrade=True).  
-  
-         Because the new 64-bit JIT compiler also includes hardware SIMD acceleration features, there are especially significant performance improvements when using the SIMD-enabled types with the new 64-bit JIT compiler.  
-  
-    -   **Cryptography updates**  
-  
-         The [System.Security.Cryptography](assetId:///N:System.Security.Cryptography?qualifyHint=True&autoUpgrade=True) API is being updated to support the [Windows CNG cryptography APIs](https://msdn.microsoft.com/library/windows/desktop/aa376214.aspx). Previous versions of the .NET Framework have relied entirely on an [earlier version of the Windows Cryptography APIs](https://msdn.microsoft.com/library/windows/desktop/aa380255.aspx) as the basis for the [System.Security.Cryptography](assetId:///N:System.Security.Cryptography?qualifyHint=True&autoUpgrade=True) implementation. We have had requests to support the CNG API, since it supports [modern cryptography algorithms](https://msdn.microsoft.com/library/windows/desktop/bb204775.aspx#suite_b_support), which are important for certain categories of apps.  
-  
-         The .NET Framework 4.6 includes the following new enhancements to support the Windows CNG cryptography APIs:  
-  
-        -   A set of extension methods for X509 Certificates, `System.Security.Cryptography.X509Certificates.RSACertificateExtensions.GetRSAPublicKey(System.Security.Cryptography.X509Certificates.X509Certificate2)` and `System.Security.Cryptography.X509Certificates.RSACertificateExtensions.GetRSAPrivateKey(System.Security.Cryptography.X509Certificates.X509Certificate2)`, that return a CNG-based implementation rather than a CAPI-based implementation when possible. (Some smartcards, etc., still require CAPI, and the APIs handle the fallback).  
-  
-        -   The [System.Security.Cryptography.RSACng](assetId:///T:System.Security.Cryptography.RSACng?qualifyHint=True&autoUpgrade=True) class, which provides a CNG implementation of the RSA algorithm.  
-  
-        -   Enhancements to the RSA API so that common actions no longer require casting. For example, encrypting data using an [X509Certificate2](assetId:///T:System.Security.Cryptography.X509Certificates.X509Certificate2?qualifyHint=False&autoUpgrade=True) object requires code like the following in previous versions of the .NET Framework.  
-  
-<!-- TODO: review snippet reference              [!CODE [WhatsNew.Casting#1](../CodeSnippet/VS_Snippets_CLR/whatsnew.casting#1)]  -->  
-  
-             Code that uses the new cryptography APIs in the .NET Framework 4.6 can be rewritten as follows to avoid the cast.  
-  
-<!-- TODO: review snippet reference              [!CODE [WhatsNew.Casting#2](../CodeSnippet/VS_Snippets_CLR/whatsnew.casting#2)]  -->  
-  
-    -   **Support for converting dates and times to or from Unix time**  
-  
-         The following new methods have been added to the [DateTimeOffset](assetId:///T:System.DateTimeOffset?qualifyHint=False&autoUpgrade=True) structure to support converting date and time values to or from Unix time:  
-  
-        -   [DateTimeOffset.FromUnixTimeSeconds](assetId:///M:System.DateTimeOffset.FromUnixTimeSeconds(System.Int64)?qualifyHint=True&autoUpgrade=True)  
-  
-        -   [DateTimeOffset.FromUnixTimeMilliseconds](assetId:///M:System.DateTimeOffset.FromUnixTimeMilliseconds(System.Int64)?qualifyHint=True&autoUpgrade=True)  
-  
-        -   [DateTimeOffset.ToUnixTimeSeconds](assetId:///M:System.DateTimeOffset.ToUnixTimeSeconds?qualifyHint=True&autoUpgrade=True)  
-  
-        -   [DateTimeOffset.ToUnixTimeMilliseconds](assetId:///M:System.DateTimeOffset.ToUnixTimeMilliseconds?qualifyHint=True&autoUpgrade=True)  
-  
-    -   **Compatibility switches**  
-  
-         The new [AppContext](assetId:///T:System.AppContext?qualifyHint=False&autoUpgrade=True) class adds a new compatibility feature that enables library writers to provide a uniform opt-out mechanism for new functionality for their users. It establishes a loosely-coupled contract between components in order to communicate an opt-out request. This capability is typically important when a change is made to existing functionality. Conversely, there is already an implicit opt-in for new functionality.  
-  
-         With [AppContext](assetId:///T:System.AppContext?qualifyHint=False&autoUpgrade=True), libraries define and expose compatibility switches, while code that depends on them can set those switches to affect the library behavior. By default, libraries provide the new functionality, and they only alter it (that is, they provide the previous functionality) if the switch is set.  
-  
-         An application (or a library) can declare the value of a switch (which is always a [Boolean](assetId:///T:System.Boolean?qualifyHint=False&autoUpgrade=True) value) that a dependent library defines. The switch is always implicitly `false`. Setting the switch to `true` enables it. Explicitly setting the switch to `false` provides the new behavior.  
-  
-        ```csharp  
-        AppContext.SetSwitch("Switch.AmazingLib.ThrowOnException", true);  
-        ```  
-  
-         The library must check if a consumer has declared the value of the switch and then appropriately act on it.  
-  
-        ```  
-  
-        if (!AppContext.TryGetSwitch("Switch.AmazingLib.ThrowOnException", out shouldThrow))   
-        {  
-           // This is the case where the switch value was not set by the application.   
-           // The library can choose to get the value of shouldThrow by other means.   
-           // If no overrides nor default values are specified, the value should be 'false'.   
-           // A false value implies the latest behavior.  
-        }  
-  
-           // The library can use the value of shouldThrow to throw exceptions or not.  
-           if (shouldThrow)   
-           {  
-              // old code  
-           }  
-           else {  
-              // new code  
-           }  
-        }  
-  
-        ```  
-  
-         It's beneficial to use a consistent format for switches, since they are a formal contract exposed by a library. The following are two obvious formats.  
-  
-        -   *Switch*.*namespace*.*switchname*  
-  
-        -   *Switch*.*library*.*switchname*  
-  
-    -   **Changes to the task-based asynchronous pattern (TAP)**  
-  
-         For apps that target the .NET Framework 4.6, [Task](assetId:///T:System.Threading.Tasks.Task?qualifyHint=False&autoUpgrade=True) and [Task\<TResult>](assetId:///T:System.Threading.Tasks.Task`1?qualifyHint=False&autoUpgrade=True) objects inherit the culture and UI culture of the calling thread. The behavior of apps that target previous versions of the .NET Framework, or that do not target a specific version of the .NET Framework, is unaffected. For more information, see the "Culture and task-based asynchronous operations” section of the [CultureInfo](assetId:///T:System.Globalization.CultureInfo?qualifyHint=False&autoUpgrade=True) class topic.  
-  
-         The [System.Threading.AsyncLocal\<T>](assetId:///T:System.Threading.AsyncLocal`1?qualifyHint=True&autoUpgrade=True) class allows you to represent ambient data that is local to a given asynchronous control flow, such as an `async` method. It can be used to persist data across threads. You can also define a callback method that is notified whenever the ambient data changes either because the [AsyncLocal<T\>.Value](assetId:///P:System.Threading.AsyncLocal`1.Value?qualifyHint=True&autoUpgrade=True) property was explicitly changed, or because the thread encountered a context transition.  
-  
-         Three convenience methods, [Task.CompletedTask](assetId:///P:System.Threading.Tasks.Task.CompletedTask?qualifyHint=True&autoUpgrade=True), [Task.FromCanceled](assetId:///M:System.Threading.Tasks.Task.FromCanceled(System.Threading.CancellationToken)?qualifyHint=True&autoUpgrade=True), and [Task.FromException](assetId:///M:System.Threading.Tasks.Task.FromException(System.Exception)?qualifyHint=True&autoUpgrade=True), have been added to the task-based asynchronous pattern (TAP) to return completed tasks in a particular state.  
-  
-         The [NamedPipeClientStream](assetId:///T:System.IO.Pipes.NamedPipeClientStream?qualifyHint=False&autoUpgrade=True) class now supports asynchronous communication with its new [ConnectAsync](assetId:///M:System.IO.Pipes.NamedPipeClientStream.ConnectAsync?qualifyHint=False&autoUpgrade=True). method.  
-  
-    -   **EventSource now supports writing to the Event log**  
-  
-         You now can use the [EventSource](assetId:///T:System.Diagnostics.Tracing.EventSource?qualifyHint=False&autoUpgrade=True) class to log administrative or operational messages to the event log, in addition to any existing ETW sessions created on the machine. In the past, you had to use the Microsoft.Diagnostics.Tracing.EventSource NuGet package for this functionality. This functionality is now built-into the .NET Framework 4.6.  
-  
-         Both the NuGet package and the .NET Framework 4.6 have been updated with the following features:  
-  
-        -   **Dynamic events**  
-  
-             Allows events defined "on the fly" without creating event methods.  
-  
-        -   **Rich payloads**  
-  
-             Allows specially attributed classes and arrays as well as primitive types to be passed as a payload  
-  
-        -   **Activity tracking**  
-  
-             Causes Start and Stop events to tag events between them with an ID that represents all currently active activities.  
-  
-         To support these features, the overloaded [Write](assetId:///M:System.Diagnostics.Tracing.EventSource.Write(System.String)?qualifyHint=False&autoUpgrade=True) method has been added to the [EventSource](assetId:///T:System.Diagnostics.Tracing.EventSource?qualifyHint=False&autoUpgrade=True) class.  
-  
--   **Windows Presentation Foundation (WPF)**  
-  
-    -   **HDPI improvements**  
-  
-         HDPI support in WPF is now better in the .NET Framework 4.6. Changes have been made to layout rounding to reduce instances of clipping in controls with borders. By default, this feature is enabled only if your [TargetFrameworkAttribute](assetId:///T:System.Runtime.Versioning.TargetFrameworkAttribute?qualifyHint=False&autoUpgrade=True) is set to .NET 4.6.  Applications that target earlier versions of the framework but are running on the .NET Framework 4.6 can opt in to the new behavior by adding the following line to the [\<runtime>](../Topic/%3Cruntime%3E%20Element.md) section of the app.config file:  
-  
-        ```  
-  
-        <AppContextSwitchOverrides  
-        value="Switch.MS.Internal.DoNotApplyLayoutRoundingToMarginsAndBorderThickness=false"  
-        />  
-  
-        ```  
-  
-         WPF windows straddling multiple monitors with different DPI settings (Multi-DPI setup) are now completely rendered without blacked-out regions. You can opt out of this behavior by adding the following line to the `<appSettings>` section of the app.config file to disable this new behavior:  
-  
-        ```  
-  
-        <add key="EnableMultiMonitorDisplayClipping" value="true"/>  
-  
-        ```  
-  
-         Support for automatically loading the right cursor based on DPI setting has been added to  [System.Windows.Input.Cursor](assetId:///T:System.Windows.Input.Cursor?qualifyHint=True&autoUpgrade=True).  
-  
-    -   **Touch is better**  
-  
-         Customer reports on [Connect](https://connect.microsoft.com/VisualStudio/feedback/details/903760/) that touch produces unpredictable behavior have been addressed in the .NET Framework 4.6. The double tap threshold for Windows Store applications and WPF applications is now the same in Windows 8.1 and above.  
-  
-    -   **Transparent child window support**  
-  
-         WPF in the .NET Framework 4.6 supports transparent child windows in Windows 8.1 and above. This allows you to create non-rectangular and transparent child windows in your top-level windows. You can enable this feature by setting the [HwndSourceParameters.UsesPerPixelTransparency](assetId:///P:System.Windows.Interop.HwndSourceParameters.UsesPerPixelTransparency?qualifyHint=True&autoUpgrade=True) property to `true`.  
-  
--   **Windows Communication Foundation (WCF)**  
-  
-    -   **SSL support**  
-  
-         WCF now supports SSL version TLS 1.1 and TLS 1.2, in addition to SSL 3.0 and TLS 1.0, when using NetTcp with transport security and client authentication. It is now possible to select which protocol to use, or to disable old lesser secure protocols. This can be done either by setting the [SslProtocols](assetId:///P:System.ServiceModel.TcpTransportSecurity.SslProtocols?qualifyHint=False&autoUpgrade=True) property or by adding the following to a configuration file.  
-  
-        ```  
-        <netTcpBinding>  
-           <binding>  
-              <security mode= "None|Transport|Message|TransportWithMessageCredential" >  
-                 <transport clientCredentialType="None|Windows|Certificate"  
-                            protectionLevel="None|Sign|EncryptAndSign"  
-                            sslProtocols="Ssl3|Tls1|Tls11|Tls12">  
-                    </transport>  
-              </security>  
-           </binding>  
-        </netTcpBinding>  
-  
-        ```  
-  
-    -   **Sending messages using different HTTP connections**  
-  
-         WCF now allows users to ensure certain messages are sent using different underlying HTTP connections. There are two ways to do this:  
-  
-        -   **Using a connection group name prefix**  
-  
-             Users can specify a string that WCF will use as a prefix achieve for the connection group name. Two messages with different prefixes are sent using different underlying HTTP connections. You set the prefix by adding a key/value pair to the message's [Message.Properties](assetId:///P:System.ServiceModel.Channels.Message.Properties?qualifyHint=True&autoUpgrade=True) property. The key is "HttpTransportConnectionGroupNamePrefix"; the value is the desired prefix.  
-  
-        -   **Using different channel factories**  
-  
-             Users can also enable a feature that ensures that messages sent using channels created by different channel factories will use different underlying HTTP connections. To enable this feature, users must set the following `appSetting` to `true`:  
-  
-            ```  
-  
-            <appSettings>  
-               <add key="wcf:httpTransportBinding:useUniqueConnectionPoolPerFactory" value="true" />  
-            </appSettings>  
-  
-            ```  
-  
--   **Windows Workflow Foundation (WWF)**  
-  
-     You can now specify the number of seconds a workflow service will hold on to an out-of-order operation request when there is an outstanding “non-protocol” bookmark before timing out the request. A “non-protocol” bookmark is a bookmark that is not related to outstanding Receive activities. Some activities create non-protocol bookmarks within their implementation, so it may not be obvious that a non-protocol bookmark exists. These include State and Pick. So if you have a workflow service implemented with a state machine or containing a Pick activity, you will most likely have non-protocol bookmarks. You specify the interval by adding a line like the following to the `appSettings` section of your app.config file:  
-  
-    ```  
-    <add key="microsoft:WorkflowServices:FilterResumeTimeoutInSeconds" value="60"/>  
-    ```  
-  
-     The default value is 60 seconds. If `value` is set to 0, out-of-order requests are immediately rejected with a fault with text that looks like this:  
-  
-    ```Output  
-    Operation 'Request3|{http://tempuri.org/}IService' on service instance with identifier '2b0667b6-09c8-4093-9d02-f6c67d534292' cannot be performed at this time. Please ensure that the operations are performed in the correct order and that the binding in use provides ordered delivery guarantees.   
-    ```  
-  
-     This is the same message that you receive if an out-of-order operation message is received and there are no non-protocol bookmarks.  
-  
-     If the value of the `FilterResumeTimeoutInSeconds` element is non-zero, there are non-protocol bookmarks, and the timeout interval expires, the operation fails with a timeout message.  
-  
--   **Transactions**  
-  
-     You can now include the distributed transaction identifier for the transaction that has caused an exception derived from [TransactionException](assetId:///T:System.Transactions.TransactionException?qualifyHint=False&autoUpgrade=True) to be thrown. You do this by adding the following key to the `appSettings` section of your app.config file:  
-  
-    ```  
-    <add key="Transactions:IncludeDistributedTransactionIdInExceptionMessage" value="true"/>   
-    ```  
-  
-     The default value is `false`.  
-  
--   **Networking**  
-  
-    -   **Socket reuse**  
-  
-         Windows 10 includes a new high-scalability networking algorithm that makes better use of machine resources by reusing local ports for outbound TCP connections. The .NET Framework 4.6 supports the new algorithm, enabling .NET apps to take advantage of the new behavior. In previous versions of Windows, there was an artificial concurrent connection limit (typically 16,384, the default size of the dynamic port range), which could limit the scalability of a service by causing port exhaustion when under load.  
-  
-         In the .NET Framework 4.6, two new APIs have been added to enable port reuse, which effectively removes the 64K limit on concurrent connections:  
-  
-        -   The [SocketOptionName.ReuseUnicastPort](assetId:///T:System.Net.Sockets.SocketOptionName?qualifyHint=True&autoUpgrade=True) enumeration value.  
-  
-        -   The [ServicePointManager.ReusePort](assetId:///P:System.Net.ServicePointManager.ReusePort?qualifyHint=True&autoUpgrade=True) property.  
-  
-         By default, the [ServicePointManager.ReusePort](assetId:///P:System.Net.ServicePointManager.ReusePort?qualifyHint=True&autoUpgrade=True) property is `false` unless the `HWRPortReuseOnSocketBind` value of the `HKLM\SOFTWARE\Microsoft\.NETFramework\v4.0.30319` registry key is set to 0x1. To enable local port reuse on HTTP connections, set the [ServicePointManager.ReusePort](assetId:///P:System.Net.ServicePointManager.ReusePort?qualifyHint=True&autoUpgrade=True) property to `true`. This causes all outgoing TCP socket connections from [HttpClient](assetId:///T:System.Net.Http.HttpClient?qualifyHint=False&autoUpgrade=True) and [HttpWebRequest](assetId:///T:System.Net.HttpWebRequest?qualifyHint=False&autoUpgrade=True) to use a new Windows 10 socket option, [SO_REUSE_UNICASTPORT](https://msdn.microsoft.com/library/windows/desktop/ms740532.aspx), that enables local port reuse.  
-  
-         Developers writing a sockets-only application can specify the [SocketOptionName.ReuseUnicastPort](assetId:///T:System.Net.Sockets.SocketOptionName?qualifyHint=True&autoUpgrade=True) option when calling a method such as [Socket.SetSocketOption](assetId:///M:System.Net.Sockets.Socket.SetSocketOption(System.Net.Sockets.SocketOptionLevel,System.Net.Sockets.SocketOptionName,System.Byte[])?qualifyHint=True&autoUpgrade=True) so that outbound sockets reuse local ports during binding.  
-  
-    -   **Support for international domain names and PunyCode**  
-  
-         A new property, [IdnHost](assetId:///P:System.Uri.IdnHost?qualifyHint=False&autoUpgrade=True), has been added to the [Uri](assetId:///T:System.Uri?qualifyHint=False&autoUpgrade=True) class to better support international domain names and PunyCode.  
-  
--   **Resizing in Windows Forms controls.**  
-  
-     This feature has been expanded in .NET Framework 4.6 to include the [DomainUpDown](assetId:///T:System.Windows.Forms.DomainUpDown?qualifyHint=False&autoUpgrade=True), [NumericUpDown](assetId:///T:System.Windows.Forms.NumericUpDown?qualifyHint=False&autoUpgrade=True), [DataGridViewComboBoxColumn](assetId:///T:System.Windows.Forms.DataGridViewComboBoxColumn?qualifyHint=False&autoUpgrade=True), [DataGridViewColumn](assetId:///T:System.Windows.Forms.DataGridViewColumn?qualifyHint=False&autoUpgrade=True) and [ToolStripSplitButton](assetId:///T:System.Windows.Forms.ToolStripSplitButton?qualifyHint=False&autoUpgrade=True) types and the rectangle specified by the [Bounds](assetId:///P:System.Drawing.Design.PaintValueEventArgs.Bounds?qualifyHint=False&autoUpgrade=True) property used when drawing a [UITypeEditor](assetId:///T:System.Drawing.Design.UITypeEditor?qualifyHint=False&autoUpgrade=True).  
-  
-     This is an opt-in feature. To enable it, set the `EnableWindowsFormsHighDpiAutoResizing` element to `true` in the application configuration (app.config) file:  
-  
-    ```  
-  
-    <appSettings>  
-       <add key="EnableWindowsFormsHighDpiAutoResizing" value="true" />  
-    </appSettings>  
-  
-    ```  
-  
--   **Support for code page encodings**  
-  
-     .NET Core primarily supports the Unicode encodings and by default provides limited support for code page encodings. You can add support for code page encodings available in the .NET Framework but unsupported in .NET Core by registering code page encodings with the [Encoding.RegisterProvider](assetId:///M:System.Text.Encoding.RegisterProvider(System.Text.EncodingProvider)?qualifyHint=True&autoUpgrade=True) method. For more information, see the documentation for the [System.Text.CodePagesEncodingProvider](xref:System.Text.CodePagesEncodingProvider) class.  
-  
--   **.NET Native**  
-  
-     Windows apps for Windows 10 that target .NET Core and are written in C# or Visual Basic can take advantage of a new technology that compiles apps to native code rather than IL. They produce apps characterized by faster startup and execution times. For more information, see [Compiling Apps with .NET Native](../Topic/Compiling%20Apps%20with%20.NET%20Native.md). For an overview of .NET Native that examines how it differs from both JIT compilation and NGEN and what that means for your code, see [.NET Native and Compilation](../Topic/.NET%20Native%20and%20Compilation.md).  
-  
-     Your apps are compiled to native code by default when you compile them with Visual Studio 2015. For more information, see [Getting Started with .NET Native](../Topic/Getting%20Started%20with%20.NET%20Native.md).  
-  
-     To support debugging .NET Native apps, a number of new interfaces and enumerations have been added to the unmanaged debugging API. For more information, see the [Debugging (Unmanaged API Reference)](../Topic/Debugging%20\(Unmanaged%20API%20Reference\).md) topic.  
-  
--   **Open-source .NET Framework packages**  
-  
-     .NET Core packages such as the immutable collections, [SIMD APIs](http://go.microsoft.com/fwlink/?LinkID=518639), and networking APIs such as those found in the [System.Net.Http](assetId:///N:System.Net.Http?qualifyHint=False&autoUpgrade=True) namespace are now available as open source packages on [GitHub](https://github.com/). To access the code, see [NetFx on GitHub](http://go.microsoft.com/fwlink/?LinkID=518634). For more information and how to contribute to these packages, see [.NET Core and Open-Source](../Topic/.NET%20Core%20and%20Open-Source.md), [.NET Home Page on GitHub](http://go.microsoft.com/fwlink/?LinkID=518635).  
-  
- [Back to top](#introduction)  
-  
-<a name="v452"></a>   
-## What's new in the .NET Framework 4.5.2  
-  
--   **New APIs for ASP.NET apps.** The new [HttpResponse.AddOnSendingHeaders](assetId:///M:System.Web.HttpResponse.AddOnSendingHeaders(System.Action{System.Web.HttpContext})?qualifyHint=True&autoUpgrade=True) and [HttpResponseBase.AddOnSendingHeaders](assetId:///M:System.Web.HttpResponseBase.AddOnSendingHeaders(System.Action{System.Web.HttpContextBase})?qualifyHint=True&autoUpgrade=True) methods let you inspect and modify response headers and status code as the response is being flushed to the client app. Consider using these methods instead of the [PreSendRequestHeaders](assetId:///E:System.Web.HttpApplication.PreSendRequestHeaders?qualifyHint=False&autoUpgrade=True) and [PreSendRequestContent](assetId:///E:System.Web.HttpApplication.PreSendRequestContent?qualifyHint=False&autoUpgrade=True) events; they are more efficient and reliable.  
-  
-     The [HostingEnvironment.QueueBackgroundWorkItem](assetId:///M:System.Web.Hosting.HostingEnvironment.QueueBackgroundWorkItem(System.Action{System.Threading.CancellationToken})?qualifyHint=True&autoUpgrade=True) method lets you schedule small background work items. ASP.NET tracks these items and prevents IIS from abruptly terminating the worker process until all background work items have completed. This method can't be called outside an ASP.NET managed app domain.  
-  
-     The new <xref:System.Web.HttpResponse.HeadersWritten%2A?displayProperty=fullName> and <xref:System.Web.HttpResponseBase.HeadersWritten%2A?displayProperty=fullName> properties return Boolean values that indicate whether the response headers have been written. You can use these properties to make sure that calls to APIs such as <xref:System.Web.HttpResponse.StatusCode%2A?displayProperty=fullName> (which throw exceptions if the headers have been written) will succeed.  
-  
--   **Resizing in Windows Forms controls.** This feature has been expanded. You can now use the system DPI setting to resize components of the following additional controls (for example, the drop-down arrow in combo boxes):  
-  
-     [ComboBox](assetId:///T:System.Windows.Forms.ComboBox?qualifyHint=False&autoUpgrade=True)   
-     [ToolStripComboBox](assetId:///T:System.Windows.Forms.ToolStripComboBox?qualifyHint=False&autoUpgrade=True)   
-     [ToolStripMenuItem](assetId:///T:System.Windows.Forms.ToolStripMenuItem?qualifyHint=False&autoUpgrade=True)   
-     [Cursor](assetId:///T:System.Windows.Forms.Cursor?qualifyHint=False&autoUpgrade=True)   
-     [DataGridView](assetId:///T:System.Windows.Forms.DataGridView?qualifyHint=False&autoUpgrade=True)   
-     [DataGridViewComboBoxColumn](assetId:///T:System.Windows.Forms.DataGridViewComboBoxColumn?qualifyHint=False&autoUpgrade=True)  
-  
-     This is an opt-in feature. To enable it, set the `EnableWindowsFormsHighDpiAutoResizing` element to `true` in the application configuration (app.config) file:  
-  
-    ```  
-    <appSettings>  
-       <add key="EnableWindowsFormsHighDpiAutoResizing" value="true" />  
-    </appSettings>  
-    ```  
-  
--   **New workflow feature.** A resource manager that's using the [EnlistPromotableSinglePhase](assetId:///M:System.Transactions.Transaction.EnlistPromotableSinglePhase(System.Transactions.IPromotableSinglePhaseNotification)?qualifyHint=False&autoUpgrade=True) method (and therefore implementing the [IPromotableSinglePhaseNotification](assetId:///T:System.Transactions.IPromotableSinglePhaseNotification?qualifyHint=False&autoUpgrade=True) interface) can use the new [Transaction.PromoteAndEnlistDurable](assetId:///M:System.Transactions.Transaction.PromoteAndEnlistDurable(System.Guid,System.Transactions.IPromotableSinglePhaseNotification,System.Transactions.ISinglePhaseNotification,System.Transactions.EnlistmentOptions)?qualifyHint=True&autoUpgrade=True) method to request the following:  
-  
-    -   Promote the transaction to a Microsoft Distributed Transaction Coordinator (MSDTC) transaction.  
-  
-    -   Replace [IPromotableSinglePhaseNotification](assetId:///T:System.Transactions.IPromotableSinglePhaseNotification?qualifyHint=False&autoUpgrade=True) with an [ISinglePhaseNotification](assetId:///T:System.Transactions.ISinglePhaseNotification?qualifyHint=False&autoUpgrade=True), which is a durable enlistment that supports single phase commits.  
-  
-     This can be done within the same app domain, and doesn't require any extra unmanaged code to interact with MSDTC to perform the promotion. The new method can be called only when there's an outstanding call from [System.Transactions](assetId:///N:System.Transactions?qualifyHint=True&autoUpgrade=True) to the [IPromotableSinglePhaseNotification](assetId:///T:System.Transactions.IPromotableSinglePhaseNotification?qualifyHint=False&autoUpgrade=True)`Promote` method that's implemented by the promotable enlistment.  
-  
--   **Profiling improvements.** The following new unmanaged profiling APIs provide more robust profiling:  
-  
-     [COR_PRF_ASSEMBLY_REFERENCE_INFO Structure](../Topic/COR_PRF_ASSEMBLY_REFERENCE_INFO%20Structure.md)   
-     [COR_PRF_HIGH_MONITOR Enumeration](../Topic/COR_PRF_HIGH_MONITOR%20Enumeration.md)   
-     [GetAssemblyReferences Method](../Topic/ICorProfilerCallback6::GetAssemblyReferences%20Method.md)   
-     [GetEventMask2 Method](../Topic/ICorProfilerInfo5::GetEventMask2%20Method.md)   
-     [SetEventMask2 Method](../Topic/ICorProfilerInfo5::SetEventMask2%20Method.md)   
-     [AddAssemblyReference Method](../Topic/ICorProfilerAssemblyReferenceProvider::AddAssemblyReference%20Method.md)  
-  
-     Previous `ICorProfiler` implementations supported lazy loading of dependent assemblies. The new profiling APIs require dependent assemblies that are injected by the profiler to be loadable immediately, instead of being loaded after the app is fully initialized. This change doesn't affect users of the existing `ICorProfiler` APIs.  
-  
--   **Debugging improvements.** The following new unmanaged debugging APIs provide better integration with a profiler. You can now access metadata inserted by the profiler as well as local variables and code produced by compiler ReJIT requests when dump debugging.  
-  
-     [SetWriteableMetadataUpdateMode Method](../Topic/ICorDebugProcess7::SetWriteableMetadataUpdateMode%20Method.md)   
-     [EnumerateLocalVariablesEx Method](../Topic/ICorDebugILFrame4::EnumerateLocalVariablesEx%20Method.md)   
-     [GetLocalVariableEx Method](../Topic/ICorDebugILFrame4::GetLocalVariableEx%20Method.md)   
-     [GetCodeEx Method](../Topic/ICorDebugILFrame4::GetCodeEx%20Method.md)   
-     [GetActiveReJitRequestILCode Method](../Topic/ICorDebugFunction3::GetActiveReJitRequestILCode%20Method.md)   
-     [GetInstrumentedILMap Method](../Topic/ICorDebugILCode2::GetInstrumentedILMap%20Method.md)  
-  
--   **Event tracing changes.** The .NET Framework 4.5.2 enables out-of-process, Event Tracing for Windows (ETW)-based activity tracing for a larger surface area. This enables Advanced Power Management (APM) vendors to provide lightweight tools that accurately track the costs of individual requests and activities that cross threads.  These events are raised only when ETW controllers enable them; therefore, the changes don't affect previously written ETW code or code that runs with ETW disabled.  
-  
--   **Promoting a transaction and converting it to a durable enlistment**  
-  
-     [Transaction.PromoteAndEnlistDurable](assetId:///M:System.Transactions.Transaction.PromoteAndEnlistDurable(System.Guid,System.Transactions.IPromotableSinglePhaseNotification,System.Transactions.ISinglePhaseNotification,System.Transactions.EnlistmentOptions)?qualifyHint=True&autoUpgrade=True) is a new API added to the .NET Framework 4.5.2 and 4.6:  
-  
-    ```  
-  
-    [System.Security.Permissions.PermissionSetAttribute(System.Security.Permissions.SecurityAction.LinkDemand, Name = "FullTrust")]  
-    public Enlistment PromoteAndEnlistDurable(Guid resourceManagerIdentifier,  
-                                              IPromotableSinglePhaseNotification promotableNotification,  
-                                              ISinglePhaseNotification enlistmentNotification,  
-                                              EnlistmentOptions enlistmentOptions)  
-  
-    ```  
-  
-     The method may be used by an enlistment that was previously created by [Transaction.EnlistPromotableSinglePhase](assetId:///M:System.Transactions.Transaction.EnlistPromotableSinglePhase(System.Transactions.IPromotableSinglePhaseNotification)?qualifyHint=True&autoUpgrade=True) in response to the [ITransactionPromoter.Promote](assetId:///M:System.Transactions.ITransactionPromoter.Promote?qualifyHint=True&autoUpgrade=True) method. It asks `System.Transactions` to promote the transaction to an MSDTC transaction and to “convert” the promotable enlistment to a durable enlistment. After this method completes successfully, the [IPromotableSinglePhaseNotification](assetId:///T:System.Transactions.IPromotableSinglePhaseNotification?qualifyHint=False&autoUpgrade=True) interface will no longer be referenced by `System.Transactions`, and any future notifications will arrive on the provided [ISinglePhaseNotification](assetId:///T:System.Transactions.ISinglePhaseNotification?qualifyHint=False&autoUpgrade=True) interface. The enlistment in question must act as a durable enlistment, supporting transaction logging and recovery. Refer to [Transaction.EnlistDurable](assetId:///M:System.Transactions.Transaction.EnlistDurable(System.Guid,System.Transactions.IEnlistmentNotification,System.Transactions.EnlistmentOptions)?qualifyHint=True&autoUpgrade=True) for details. In addition, the enlistment must support [ISinglePhaseNotification](assetId:///T:System.Transactions.ISinglePhaseNotification?qualifyHint=False&autoUpgrade=True).  This method can *only* be called while processing an [ITransactionPromoter.Promote](assetId:///M:System.Transactions.ITransactionPromoter.Promote?qualifyHint=True&autoUpgrade=True) call. If that is not the case, a [TransactionException](assetId:///T:System.Transactions.TransactionException?qualifyHint=False&autoUpgrade=True) exception is thrown.  
-  
- [Back to top](#introduction)  
-  
-<a name="v451"></a>   
-## What's new in the .NET Framework 4.5.1  
- **April 2014 updates**:  
-  
--   [Visual Studio 2013 Update 2](http://go.microsoft.com/fwlink/p/?LinkId=393658) includes updates to the Portable Class Library templates to support these scenarios:  
-  
-    -   You can use Windows Runtime APIs in portable libraries that target Windows 8.1, Windows Phone 8.1, and Windows Phone Silverlight 8.1.  
-  
-    -   You can include XAML (Windows.UI.XAML types) in portable libraries when you target Windows 8.1 or Windows Phone 8.1. The following XAML templates are supported:  Blank Page, Resource Dictionary, Templated Control, and User Control.  
-  
-    -   You can create a portable Windows Runtime component (.winmd file) for use in Store apps that target Windows 8.1 and Windows Phone 8.1.  
-  
-    -   You can retarget a Windows Store or Windows Phone Store class library like a Portable Class Library.  
-  
-     For more information about these changes, see [Portable Class Library](../Topic/Cross-Platform%20Development%20with%20the%20Portable%20Class%20Library.md).  
-  
--   The .NET Framework content set now includes documentation for .NET Native, which is a precompilation technology for building and deploying Windows apps. .NET Native compiles your apps directly to native code, rather than to intermediate language (IL), for better performance. For details, see [Compiling Apps with .NET Native](../Topic/Compiling%20Apps%20with%20.NET%20Native.md).  
-  
--   The [.NET Framework Reference Source](http://referencesource.microsoft.com/) provides a new browsing experience and enhanced functionality. You can now browse through the .NET Framework source code online, [download the reference](http://referencesource.microsoft.com/download.html) for offline viewing, and step through the sources (including patches and updates) during debugging. For more information, see the blog entry [A new look for .NET Reference Source](http://blogs.msdn.com/b/dotnet/archive/2014/02/24/a-new-look-for-net-reference-source.aspx).  
-  
- Core new features and enhancements in the .NET Framework 4.5.1 include:  
-  
--   Automatic binding redirection for assemblies. Starting with Visual Studio 2013, when you compile an app that targets the .NET Framework 4.5.1, binding redirects may be added to the app configuration file if your app or its components reference multiple versions of the same assembly. You can also enable this feature for projects that target older versions of the .NET Framework. For more information, see [How to: Enable and Disable Automatic Binding Redirection](../Topic/How%20to:%20Enable%20and%20Disable%20Automatic%20Binding%20Redirection.md).  
-  
--   Ability to collect diagnostics information to help developers improve the performance of server and cloud applications. For more information, see the [WriteEventWithRelatedActivityId](assetId:///M:System.Diagnostics.Tracing.EventSource.WriteEventWithRelatedActivityId(System.Int32,System.Guid,System.Object[])?qualifyHint=False&autoUpgrade=True) and [WriteEventWithRelatedActivityIdCore](assetId:///M:System.Diagnostics.Tracing.EventSource.WriteEventWithRelatedActivityIdCore(System.Int32,System.Guid*,System.Int32,System.Diagnostics.Tracing.EventSource.EventData*)?qualifyHint=False&autoUpgrade=True) methods in the [EventSource](assetId:///T:System.Diagnostics.Tracing.EventSource?qualifyHint=False&autoUpgrade=True) class.  
-  
--   Ability to explicitly compact the large object heap (LOH) during garbage collection. For more information, see the [GCSettings.LargeObjectHeapCompactionMode](assetId:///P:System.Runtime.GCSettings.LargeObjectHeapCompactionMode?qualifyHint=True&autoUpgrade=True) property.  
-  
--   Additional performance improvements such as ASP.NET app suspension, multi-core JIT improvements, and faster app startup after a .NET Framework update. For details, see the [.NET Framework 4.5.1 announcement](http://blogs.msdn.com/b/dotnet/archive/2013/06/26/announcing-the-net-framework-4-5-1-preview.aspx) and the [ASP.NET app suspend](http://blogs.msdn.com/b/dotnet/archive/2013/10/09/asp-net-app-suspend-responsive-shared-net-web-hosting.aspx) blog post.  
-  
- Improvements to Windows Forms include:  
-  
--   Resizing in Windows Forms controls. You can use the system DPI setting to resize components of controls (for example, the icons that appear in a property grid) by opting in with an entry in the application configuration file (app.config) for your app. This feature is currently supported in the following Windows Forms controls:  
-  
-     [PropertyGrid](assetId:///T:System.Windows.Forms.PropertyGrid?qualifyHint=False&autoUpgrade=True)   
-     [TreeView](assetId:///T:System.Windows.Forms.TreeView?qualifyHint=False&autoUpgrade=True)   
-     Some aspects of the [DataGridView](assetId:///T:System.Windows.Forms.DataGridView?qualifyHint=False&autoUpgrade=True) (see [new features in 4.5.2](#v452) for additional controls supported)  
-  
-     To enable this feature, add a new \<appSettings> element to the configuration file (app.config) and set the `EnableWindowsFormsHighDpiAutoResizing` element to `true`:  
-  
-    ```  
-    <appSettings>  
-       <add key="EnableWindowsFormsHighDpiAutoResizing" value="true" />  
-    </appSettings>  
-    ```  
-  
- Improvements when debugging your .NET Framework apps in Visual Studio 2013 include:  
-  
--   Return values in the Visual Studio debugger. When you debug a managed app in Visual Studio 2013, the Autos window displays return types and values for methods. This information is available for desktop, Windows Store, and Windows Phone apps. For more information, see [Examine return values of method calls](http://msdn.microsoft.com/library/e3245b37-8e2e-4200-ba84-133726e95f1f\(v=vs.120\).aspx) in the MSDN Library.  
-  
--   Edit and Continue for 64-bit apps. Visual Studio 2013 supports the Edit and Continue feature for 64-bit managed apps for desktop, Windows Store, and Windows Phone. The existing limitations remain in effect for both 32-bit and 64-bit apps (see the last section of the [Supported Code Changes (C#)](http://msdn.microsoft.com/library/ms164927\(v=vs.120\).aspx) article).  
-  
--   Async-aware debugging. To make it easier to debug asynchronous apps in Visual Studio 2013, the call stack hides the infrastructure code provided by compilers to support asynchronous programming, and also chains in logical parent frames so you can follow logical program execution more clearly. A Tasks window replaces the Parallel Tasks window and displays tasks that relate to a particular breakpoint, and also displays any other tasks that are currently active or scheduled in the app. You can read about this feature in the "Async-aware debugging" section of the [.NET Framework 4.5.1 announcement](http://blogs.msdn.com/b/dotnet/archive/2013/06/26/announcing-the-net-framework-4-5-1-preview.aspx).  
-  
--   Better exception support for Windows Runtime components. In Windows 8.1, exceptions that arise from Windows Store apps preserve information about the error that caused the exception, even across language boundaries. You can read about this feature in the "Windows Store app development" section of the [.NET Framework 4.5.1 announcement](http://blogs.msdn.com/b/dotnet/archive/2013/06/26/announcing-the-net-framework-4-5-1-preview.aspx).  
-  
- Starting with Visual Studio 2013, you can use the [Managed Profile Guided Optimization Tool (Mpgo.exe)](../Topic/Mpgo.exe%20\(Managed%20Profile%20Guided%20Optimization%20Tool\).md) to optimize Windows 8.x Store apps as well as desktop apps.  
-  
- For new features in ASP.NET 4.5.1, see [ASP.NET 4.5.1 and Visual Studio 2013](http://go.microsoft.com/fwlink/?LinkID=309094) on the ASP.NET site.  
-  
- [Back to top](#introduction)  
-  
-<a name="core"></a>   
-## What's new in the .NET Framework 4.5  
-  
-### Core new features and improvements  
-  
--   Ability to reduce system restarts by detecting and closing .NET Framework 4 applications during deployment. See [Reducing System Restarts During .NET Framework 4.5 Installations](../Topic/Reducing%20System%20Restarts%20During%20.NET%20Framework%204.5%20Installations.md).  
-  
--   Support for arrays that are larger than 2 gigabytes (GB) on 64-bit platforms. This feature can be enabled in the application configuration file. See the [\<gcAllowVeryLargeObjects> element](../Topic/%3CgcAllowVeryLargeObjects%3E%20Element.md), which also lists other restrictions on object size and array size.  
-  
--   Better performance through background garbage collection for servers. When you use server garbage collection in the .NET Framework 4.5, background garbage collection is automatically enabled. See the Background Server Garbage Collection section of the [Fundamentals of Garbage Collection](../Topic/Fundamentals%20of%20Garbage%20Collection.md) topic.  
-  
--   Background just-in-time (JIT) compilation, which is optionally available on multi-core processors to improve application performance. See [ProfileOptimization](assetId:///T:System.Runtime.ProfileOptimization?qualifyHint=False&autoUpgrade=True).  
-  
--   Ability to limit how long the regular expression engine will attempt to resolve a regular expression before it times out. See the [Regex.MatchTimeout](assetId:///P:System.Text.RegularExpressions.Regex.MatchTimeout?qualifyHint=True&autoUpgrade=True) property.  
-  
--   Ability to define the default culture for an application domain. See the [CultureInfo](assetId:///T:System.Globalization.CultureInfo?qualifyHint=False&autoUpgrade=True) class.  
-  
--   Console support for Unicode (UTF-16) encoding. See the [Console](assetId:///T:System.Console?qualifyHint=False&autoUpgrade=True) class.  
-  
--   Support for versioning of cultural string ordering and comparison data. See the [SortVersion](assetId:///T:System.Globalization.SortVersion?qualifyHint=False&autoUpgrade=True) class.  
-  
--   Better performance when retrieving resources. See [Packaging and Deploying Resources](../Topic/Packaging%20and%20Deploying%20Resources%20in%20Desktop%20Apps.md).  
-  
--   Zip compression improvements to reduce the size of a compressed file. See the [System.IO.Compression](assetId:///N:System.IO.Compression?qualifyHint=True&autoUpgrade=True) namespace.  
-  
--   Ability to customize a reflection context to override default reflection behavior through the [CustomReflectionContext](assetId:///T:System.Reflection.Context.CustomReflectionContext?qualifyHint=False&autoUpgrade=True) class.  
-  
--   Support for the 2008 version of the Internationalized Domain Names in Applications (IDNA) standard when the [System.Globalization.IdnMapping](assetId:///T:System.Globalization.IdnMapping?qualifyHint=True&autoUpgrade=True) class is used  on Windows 8.  
-  
--   Delegation of string comparison to the operating system, which implements Unicode 6.0, when the .NET Framework is used on Windows 8. When running on other platforms, the .NET Framework includes its own string comparison data, which implements Unicode 5.x. See the [String](assetId:///T:System.String?qualifyHint=False&autoUpgrade=True) class and the Remarks section of the [SortVersion](assetId:///T:System.Globalization.SortVersion?qualifyHint=False&autoUpgrade=True) class.  
-  
--   Ability to compute the hash codes for strings on a per application domain basis. See [\<UseRandomizedStringHashAlgorithm> Element](../Topic/%3CUseRandomizedStringHashAlgorithm%3E%20Element.md).  
-  
--   Type reflection support split between [Type](assetId:///T:System.Type?qualifyHint=False&autoUpgrade=True) and [TypeInfo](assetId:///T:System.Reflection.TypeInfo?qualifyHint=False&autoUpgrade=True) classes. See [Reflection in the .NET Framework for Windows Store Apps](../Topic/Reflection%20in%20the%20.NET%20Framework%20for%20Windows%20Store%20Apps.md).  
-  
-### Managed Extensibility Framework (MEF)  
- In the .NET Framework 4.5, the Managed Extensibility Framework (MEF) provides the following new features:  
-  
--   Support for generic types.  
-  
--   Convention-based programming model that enables you to create parts based on naming conventions rather than attributes.  
-  
--   Multiple scopes.  
-  
--   A subset of MEF that you can use when you create Windows 8.x Store apps. This subset is available as a [downloadable package](http://go.microsoft.com/fwlink/?LinkId=256238) from the NuGet Gallery. To install the package, open your project in Visual Studio, choose **Manage NuGet Packages** from the **Project** menu, and search online for the `Microsoft.Composition` package.  
-  
- For more information, see [Managed Extensibility Framework (MEF)](../Topic/Managed%20Extensibility%20Framework%20\(MEF\).md).  
-  
-### Asynchronous file operations  
- In the .NET Framework 4.5, new asynchronous features were added to the C# and Visual Basic languages. These features add a task-based model for performing asynchronous operations. To use this new model, use the asynchronous methods in the I/O classes. See [Asynchronous File I/O](../Topic/Asynchronous%20File%20I-O.md).  
-  
-<a name="tools"></a>   
-### Tools  
- In the .NET Framework 4.5, Resource File Generator (Resgen.exe) enables you to create a .resw file for use in Windows 8.x Store apps from a .resources file embedded in a .NET Framework assembly. For more information, see [Resgen.exe (Resource File Generator)](../Topic/Resgen.exe%20\(Resource%20File%20Generator\).md).  
-  
- Managed Profile Guided Optimization (Mpgo.exe) enables you to improve application startup time, memory utilization (working set size), and throughput by optimizing native image assemblies. The command-line tool generates profile data for native image application assemblies. See [Mpgo.exe (Managed Profile Guided Optimization Tool)](../Topic/Mpgo.exe%20\(Managed%20Profile%20Guided%20Optimization%20Tool\).md). Starting with Visual Studio 2013, you can use Mpgo.exe to optimize Windows 8.x Store apps as well as desktop apps.  
-  
-<a name="parallel"></a>   
-### Parallel computing  
- The .NET Framework 4.5 provides several new features and improvements for parallel computing. These include improved performance, increased control, improved support for asynchronous programming, a new dataflow library, and improved support for parallel debugging and performance analysis. See the entry [What’s New for Parallelism in .NET 4.5](http://go.microsoft.com/fwlink/?LinkId=235061) in the Parallel Programming with .NET blog.  
-  
-<a name="web"></a>   
-### Web  
- ASP.NET 4.5 and 4.5.1 add model binding for Web Forms, WebSocket support, asynchronous handlers, performance enhancements, and many other features. For more information, see the following resources:  
-  
--   [ASP.NET 4.5 and Visual Studio 2012](../Topic/ASP.NET%20Core%20and%20Visual%20Studio%202015.md) in the MSDN Library.  
-  
--   [ASP.NET 4.5.1 and Visual Studio 2013](http://go.microsoft.com/fwlink/?LinkID=309094) on the ASP.NET site.  
-  
-<a name="networking"></a>   
-### Networking  
- The .NET Framework 4.5 provides a new programming interface for HTTP applications. For more information, see the new [System.Net.Http](assetId:///N:System.Net.Http?qualifyHint=True&autoUpgrade=True) and [System.Net.Http.Headers](assetId:///N:System.Net.Http.Headers?qualifyHint=True&autoUpgrade=True) namespaces.  
-  
- Support is also included for a new programming interface for accepting and interacting with a WebSocket connection by using the existing [HttpListener](assetId:///T:System.Net.HttpListener?qualifyHint=False&autoUpgrade=True) and related classes. For more information, see the new [System.Net.WebSockets](assetId:///N:System.Net.WebSockets?qualifyHint=False&autoUpgrade=True) namespace and the [HttpListener](assetId:///T:System.Net.HttpListener?qualifyHint=False&autoUpgrade=True) class.  
-  
- In addition, the .NET Framework 4.5 includes the following networking improvements:  
-  
--   RFC-compliant URI support. For more information, see [Uri](assetId:///T:System.Uri?qualifyHint=False&autoUpgrade=True) and related classes.  
-  
--   Support for Internationalized Domain Name (IDN) parsing. For more information, see [Uri](assetId:///T:System.Uri?qualifyHint=False&autoUpgrade=True) and related classes.  
-  
--   Support for Email Address Internationalization (EAI). For more information, see the [System.Net.Mail](assetId:///N:System.Net.Mail?qualifyHint=False&autoUpgrade=True) namespace.  
-  
--   Improved IPv6 support. For more information, see the [System.Net.NetworkInformation](assetId:///N:System.Net.NetworkInformation?qualifyHint=False&autoUpgrade=True) namespace.  
-  
--   Dual-mode socket support. For more information, see the [Socket](assetId:///T:System.Net.Sockets.Socket?qualifyHint=False&autoUpgrade=True) and [TcpListener](assetId:///T:System.Net.Sockets.TcpListener?qualifyHint=False&autoUpgrade=True) classes.  
-  
-<a name="client"></a>   
-### Windows Presentation Foundation (WPF)  
- In the .NET Framework 4.5, Windows Presentation Foundation (WPF) contains changes and improvements in the following areas:  
-  
--   The new [Ribbon](assetId:///T:System.Windows.Controls.Ribbon.Ribbon?qualifyHint=False&autoUpgrade=True) control, which enables you to implement a ribbon user interface that hosts a Quick Access Toolbar, Application Menu, and tabs.  
-  
--   The new [INotifyDataErrorInfo](assetId:///T:System.ComponentModel.INotifyDataErrorInfo?qualifyHint=False&autoUpgrade=True) interface, which supports synchronous and asynchronous data validation.  
-  
--   New features for the [VirtualizingPanel](assetId:///T:System.Windows.Controls.VirtualizingPanel?qualifyHint=False&autoUpgrade=True) and [Dispatcher](assetId:///T:System.Windows.Threading.Dispatcher?qualifyHint=False&autoUpgrade=True) classes.  
-  
--   Improved performance when displaying large sets of grouped data, and by accessing collections on non-UI threads.  
-  
--   Data binding to static properties, data binding to custom types that implement the [ICustomTypeProvider](assetId:///T:System.Reflection.ICustomTypeProvider?qualifyHint=False&autoUpgrade=True) interface, and retrieval of data binding information from a binding expression.  
-  
--   Repositioning of data as the values change (live shaping).  
-  
--   Ability to check whether the data context for an item container is disconnected.  
-  
--   Ability to set the amount of time that should elapse between property changes and data source updates.  
-  
--   Improved support for implementing weak event patterns. Also, events can now accept markup extensions.  
-  
-<a name="windows_communication_foundation"></a>   
-### Windows Communication Foundation (WCF)  
- In the .NET Framework 4.5, the following features have been added to make it simpler to write and maintain Windows Communication Foundation (WCF) applications:  
-  
--   Simplification of generated configuration files.  
-  
--   Support for contract-first development.  
-  
--   Ability to configure ASP.NET compatibility mode more easily.  
-  
--   Changes in default transport property values to reduce the likelihood that you will have to set them.  
-  
--   Updates to the [XmlDictionaryReaderQuotas](assetId:///T:System.Xml.XmlDictionaryReaderQuotas?qualifyHint=False&autoUpgrade=True) class to reduce the likelihood that you will have to manually configure quotas for XML dictionary readers.  
-  
--   Validation of WCF configuration files by Visual Studio as part of the build process, so you can detect configuration errors before you run your application.  
-  
--   New asynchronous streaming support.  
-  
--   New HTTPS protocol mapping to make it easier to expose an endpoint over HTTPS with Internet Information Services (IIS).  
-  
--   Ability to generate metadata in a single WSDL document by appending `?singleWSDL` to the service URL.  
-  
--   Websockets support to enable true bidirectional communication over ports 80 and 443 with performance characteristics similar to the TCP transport.  
-  
--   Support for configuring services in code.  
-  
--   XML Editor tooltips.  
-  
--   [ChannelFactory](assetId:///T:System.ServiceModel.ChannelFactory?qualifyHint=False&autoUpgrade=True) caching support.  
-  
--   Binary encoder compression support.  
-  
--   Support for a UDP transport that enables developers to write services that use "fire and forget" messaging. A client sends a message to a service and expects no response from the service.  
-  
--   Ability to support multiple authentication modes on a single WCF endpoint when using the HTTP transport and transport security.  
-  
--   Support for WCF services that use internationalized domain names (IDNs).  
-  
- For more information, see [What's New in Windows Communication Foundation](http://go.microsoft.com/fwlink/?LinkId=228173).  
-  
-<a name="windows_workflow_foundation"></a>   
-### Windows Workflow Foundation (WF)  
- In the .NET Framework 4.5, several new features were added to Windows Workflow Foundation (WF), including:  
-  
--   State machine workflows, which were first introduced as part of the .NET Framework 4.0.1 ([.NET Framework 4 Platform Update 1](http://go.microsoft.com/fwlink/?LinkID=215092)). This update included several new classes and activities that enabled developers to create state machine workflows. These classes and activities were updated for the .NET Framework 4.5 to include:  
-  
-    -   The ability to set breakpoints on states.  
-  
-    -   The ability to copy and paste transitions in the workflow designer.  
-  
-    -   Designer support for shared trigger transition creation.  
-  
-    -   Activities for creating state machine workflows, including: [StateMachine](assetId:///T:System.Activities.Statements.StateMachine?qualifyHint=False&autoUpgrade=True), [State](assetId:///T:System.Activities.Statements.State?qualifyHint=False&autoUpgrade=True), and [Transition](assetId:///T:System.Activities.Statements.Transition?qualifyHint=False&autoUpgrade=True).  
-  
--   Enhanced Workflow Designer features such as the following:  
-  
-    -   Enhanced workflow search capabilities in Visual Studio, including **Quick Find** and **Find in Files**.  
-  
-    -   Ability to automatically create a Sequence activity when a second child activity is added to a container activity, and to include both activities in the Sequence activity.  
-  
-    -   Panning support, which enables the visible portion of a workflow to be changed without using the scroll bars.  
-  
-    -   A new **Document Outline** view that shows the components of a workflow in a tree-style outline view and lets you select a component in the **Document Outline** view.  
-  
-    -   Ability to add annotations to activities.  
-  
-    -   Ability to define and consume activity delegates by using the workflow designer.  
-  
-    -   Auto-connect and auto-insert for activities and transitions in state machine and flowchart workflows.  
-  
--   Storage of the view state information for a workflow in a single element in the XAML file, so you can easily locate and edit the view state information.  
-  
--   A NoPersistScope container activity to prevent child activities from persisting.  
-  
--   Support for C# expressions:  
-  
-    -   Workflow projects that use Visual Basic will use Visual Basic expressions, and C# workflow projects will use C# expressions.  
-  
-    -   C# workflow projects that were created in Visual Studio 2010 and that have Visual Basic expressions are compatible with C# workflow projects that use C# expressions.  
-  
--   Versioning enhancements:  
-  
-    -   The new  [WorkflowIdentity](assetId:///T:System.Activities.WorkflowIdentity?qualifyHint=False&autoUpgrade=True) class, which provides a mapping between a persisted workflow instance and its workflow definition.  
-  
-    -   Side-by-side execution of multiple workflow versions in the same host, including [WorkflowServiceHost](assetId:///T:System.ServiceModel.Activities.WorkflowServiceHost?qualifyHint=False&autoUpgrade=True).  
-  
-    -   In Dynamic Update, the ability to modify the definition of a persisted workflow instance.  
-  
--   Contract-first workflow service development, which provides support for automatically generating activities to match an existing service contract.  
-  
- For more information, see [What's New in Windows Workflow Foundation](http://go.microsoft.com/fwlink/?LinkId=228176).  
-  
-<a name="tailored"></a>   
-### .NET for Windows 8.x Store Apps  
- Windows 8.x Store apps are designed for specific form factors and leverage the power of the Windows operating system. A subset of the .NET Framework 4.5 or 4.5.1 is available for building Windows 8.x Store apps for Windows by using C# or Visual Basic. This subset is called .NET for Windows 8.x Store apps and is discussed in an [overview](http://go.microsoft.com/fwlink/?LinkId=228491) in the Windows Dev Center.  
-  
-<a name="portable"></a>   
-### Portable Class Libraries  
- The Portable Class Library project in Visual Studio 2012 (and later versions) enables you to write and build managed assemblies that work on multiple .NET Framework platforms. Using a Portable Class Library project, you choose the platforms (such as Windows Phone and .NET for Windows 8.x Store apps]) to target. The available types and members in your project are automatically restricted to the common types and members across these platforms. For more information, see [Portable Class Library](../Topic/Cross-Platform%20Development%20with%20the%20Portable%20Class%20Library.md).  
-  
-## See Also  
- [The .NET Framework and Out-of-Band Releases](~/docs/framework/get-started/the-net-framework-and-out-of-band-releases.md)   
- [What's New in Visual Studio 2013](http://msdn.microsoft.com/library/bb386063\(v=vs.120\).aspx)   
- [ASP.NET 4.5.1 and Web Tools for Visual Studio 2013](http://go.microsoft.com/fwlink/?LinkID=309094)   
- [ASP.NET and Visual Studio for Web](../Topic/ASP.NET%20and%20Visual%20Studio%20for%20Web.md)   
- [What's New in Windows Communication Foundation](http://go.microsoft.com/fwlink/?LinkId=228173)   
- [What's New in Windows Workflow Foundation](http://go.microsoft.com/fwlink/?LinkId=228176)   
- [What’s New in Visual C++](http://msdn.microsoft.com/library/hh409293\(v=vs.120\).aspx)
-=======
         >  While ASP.NET 5 supports HTTP/2, support for the PUSH PROMISE feature has not yet been added.
 
          The browser and the web server (IIS on Windows) do all the work. You don't have to do any heavy-lifting for your users.
@@ -2090,5 +1419,4 @@
  [The .NET Framework and Out-of-Band Releases](../../../docs/framework/get-started/the-net-framework-and-out-of-band-releases.md)   
  [What's New in Visual Studio 2017](/visualstudio/ide/whats-new-in-visual-studio)   
  [ASP.NET](/aspnet)   
- [What’s New in Visual C++](/cpp/what-s-new-for-visual-cpp-in-visual-studio) 
->>>>>>> 5cc33320
+ [What’s New in Visual C++](/cpp/what-s-new-for-visual-cpp-in-visual-studio) 