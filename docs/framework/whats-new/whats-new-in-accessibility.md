---
title: "What's new in accessibility in the .NET Framework"
<<<<<<< HEAD
description: See what's new in .NET accessibility, starting with .NET Framework 4.7.1. Accessibility features let an app provide the right experience for Assistive Technology users.
ms.custom: "updateeachrelease"
=======
>>>>>>> 566832a6
ms.date: "04/18/2019"
dev_langs:
  - "csharp"
  - "vb"
helpviewer_keywords:
  - "what's new [.NET Framework]"
---

# What's new in accessibility in the .NET Framework

The .NET Framework aims at making applications more accessible for your users. Accessibility features allow an application to provide an appropriate experience for users of Assistive Technology. Starting with .NET Framework 4.7.1, the .NET Framework includes a large number of accessibility improvements that allow developers to create accessible applications.

## Accessibility switches

You can configure your app to opt into accessibility features if it targets .NET Framework 4.7 or an earlier version but is running on .NET Framework 4.7.1 or later. You can also configure your app to use legacy features (and not take advantage of accessibility features) if it targets .NET Framework 4.7.1 or later. Each version of the .NET Framework that includes accessibility features has a version-specific accessibility switch, which you add to the [`<AppContextSwitchOverrides>`](../configure-apps/file-schema/runtime/appcontextswitchoverrides-element.md) element in the [`<runtime>`](../configure-apps/file-schema/runtime/index.md) section of the application's configuration file. The following are the supported switches:

|Version|Switch|
|---|---|
|.NET Framework 4.7.1|"Switch.UseLegacyAccessibilityFeatures"|
|.NET Framework 4.7.2|"Switch.UseLegacyAccessibilityFeatures.2"|
|.NET Framework 4.8|"Switch.UseLegacyAccessibilityFeatures.3"|

### Taking advantage of accessibility enhancements

The new accessibility features are enabled by default for applications that target .NET Framework 4.7.1 or later. In addition, applications that target an earlier version of the .NET Framework but are running on .NET Framework 4.7.1 or later can opt out of legacy accessibility behaviors (and thereby take advantage of accessibility improvements) by adding switches to the [`<AppContextSwitchOverrides>`](../configure-apps/file-schema/runtime/appcontextswitchoverrides-element.md) element in the [`<runtime>`](../configure-apps/file-schema/runtime/index.md) section of the application's configuration file and setting their value to `false`. The following shows how to opt in to accessibility enhancements introduced in .NET Framework 4.7.1:

```xml
<runtime>
    <!-- AppContextSwitchOverrides value attribute is in the form of 'key1=true|false;key2=true|false  -->
    <AppContextSwitchOverrides value="Switch.UseLegacyAccessibilityFeatures=false" />
</runtime>
```

If you choose to opt in to accessibility features in a later version of the .NET Framework, you must also explicitly opt in to the features from earlier versions of the .NET Framework. Configuring your app to take advantage of accessibility improvements in both .NET Framework 4.7.1 and 4.7.2 requires the following [`<AppContextSwitchOverrides>`](../configure-apps/file-schema/runtime/appcontextswitchoverrides-element.md) element:

```xml
<runtime>
    <!-- AppContextSwitchOverrides value attribute is in the form of 'key1=true|false;key2=true|false  -->
    <AppContextSwitchOverrides value="Switch.UseLegacyAccessibilityFeatures=false;Switch.UseLegacyAccessibilityFeatures.2=false" />
</runtime>
```

Configuring your app to take advantage of accessibility improvements in .NET Framework 4.7.1, 4.7.2, and 4.8 requires the following [`<AppContextSwitchOverrides>`](../configure-apps/file-schema/runtime/appcontextswitchoverrides-element.md) element:

```xml
<runtime>
    <!-- AppContextSwitchOverrides value attribute is in the form of 'key1=true|false;key2=true|false  -->
    <AppContextSwitchOverrides value="Switch.UseLegacyAccessibilityFeatures=false;Switch.UseLegacyAccessibilityFeatures.2=false;Switch.UseLegacyAccessibilityFeatures.3=false" />
</runtime>
```

### Restoring legacy behavior

Applications that target versions of the .NET Framework starting with 4.7.1 can disable accessibility features by adding switches to the [`<AppContextSwitchOverrides>`](../configure-apps/file-schema/runtime/appcontextswitchoverrides-element.md) element in the [`<runtime>`](../configure-apps/file-schema/runtime/index.md) section of the application's configuration file and setting their value to `true`. For example, the following configuration opts out of accessibility features introduced in .NET Framework 4.7.2:

```xml
<runtime>
    <!-- AppContextSwitchOverrides value attribute is in the form of 'key1=true|false;key2=true|false  -->
    <AppContextSwitchOverrides value="Switch.UseLegacyAccessibilityFeatures.2=true" />
</runtime>
```

## What's new in accessibility in .NET Framework 4.8

.NET Framework 4.8 includes new accessibility features in the following areas:

- [Windows Forms](#winforms48)

- [Windows Presentation Foundation (WPF)](#wpf48)

- [Windows Workflow Foundation (WF) workflow designer](#wf48)

<a name="winforms48"></a>

### Windows Forms

In .NET Framework 4.8, Windows Forms adds support for LiveRegions and Notification Events to many commonly used controls. It also adds support for ToolTips when a user navigates to a control by using the keyboard.

**UIA LiveRegions Support in Labels and StatusStrips**

UIA LiveRegions allow application developers to notify screen readers of a text change in a control that is located apart from the location where the user is working. This is useful, for example, for a <xref:System.Windows.Forms.StatusStrip> control that shows a connection status. If the connection is dropped and the status changes, the developer might want to notify the screen reader.

Starting with .NET Framework 4.8, Windows Forms implements UIA LiveRegions for both the <xref:System.Windows.Forms.Label> and <xref:System.Windows.Forms.StatusStrip> controls. For example, the following code uses the LiveRegion in a <xref:System.Windows.Forms.Label> control named `label1`:

```csharp
public Form1()
{
   InitializeComponent();
   label1.AutomationLiveSetting = AutomationLiveSetting.Polite;
}

…
Label1.Text = “Ready!”;
```

Narrator announces “Ready” regardless of where the user is interacting with the application.

You can also implement your <xref:System.Windows.Forms.UserControl> as a LiveRegion:

```csharp
using System;
using System.Windows.Forms;
using System.Windows.Forms.Automation;

namespace WindowsFormsApplication
{
   public partial class UserControl1 : UserControl, IAutomationLiveRegion
   {
      public UserControl1()
      {
         InitializeComponent();
      }

      public AutomationLiveSetting AutomationLiveSetting { get; set; }
      private AutomationLiveSetting IAutomationLiveRegion.GetLiveSetting()
      {
         return this.AutomationLiveSetting;
      }

      protected override void OnTextChanged(EventArgs e)
      {
         base.OnTextChanged(e);
         AutomationNotifications.UiaRaiseLiveRegionChangedEvent(this.AccessibilityObject);
      }
   }
}
```

**UIA notification events**

The UIA Notification event, introduced in Windows 10 Fall Creators Update, allows your app to raise a UIA event, which leads to Narrator simply making an announcement based on text you supply with the event, without the need to have a corresponding control in the UI. In some scenarios, this is a straightforward way to dramatically improve the accessibility of your app. In can also be useful to notify of the progress of some process that may take a long time. For more information about UIA Notification Events, see [Can your desktop app leverage the new UI Notification event?](https://docs.microsoft.com/archive/blogs/winuiautomation/can-your-desktop-app-leverage-the-new-uia-notification-event-in-order-to-have-narrator-say-exactly-what-your-customers-need).

The following example raises the [Notification event](xref:System.Windows.Forms.AccessibleObject.RaiseAutomationNotification%2A):

```csharp
MethodInfo raiseMethod = typeof(AccessibleObject).GetMethod("RaiseAutomationNotification");
if (raiseMethod != null) {
   raiseMethod.Invoke(progressBar1.AccessibilityObject, new object[3] {/*Other*/ 4, /*All*/ 2, "The progress is 50%." });
}
```

**ToolTips on keyboard access**

In applications that target .NET Framework 4.7.2 and earlier versions, a control [tooltip](xref:System.Windows.Forms.ToolTip) can only be triggered to pop up by moving a mouse pointer into the control. Starting with .NET Framework 4.8, a keyboard user can trigger a control’s tooltip by focusing the control using a Tab key or arrow keys with or without modifier keys. This particular accessibility enhancement requires an additional [AppContext switch](../configure-apps/file-schema/runtime/appcontextswitchoverrides-element.md):

```xml
<?xml version="1.0" encoding="utf-8"?>
<configuration>
   <startup>
      <supportedRuntime version="v4.0" sku=".NETFramework,Version=v4.6.1"/>
   </startup>
   <runtime>
      <!-- AppContextSwitchOverrides values are in the form of 'key1=true|false;key2=true|false  -->
      <!-- Please note that disabling Switch.UseLegacyAccessibilityFeatures, Switch.UseLegacyAccessibilityFeatures.2 and Switch.UseLegacyAccessibilityFeatures.3 is required to disable Switch.System.Windows.Forms.UseLegacyToolTipDisplay -->
      <AppContextSwitchOverrides value="Switch.UseLegacyAccessibilityFeatures=false;Switch.UseLegacyAccessibilityFeatures.2=false;Switch.UseLegacyAccessibilityFeatures.3=false;Switch.System.Windows.Forms.UseLegacyToolTipDisplay=false"/>
   </runtime>
</configuration>
```

The following figure shows the tooltip when the user has selected a button with the keyboard.

![Screenshot of tooltip when user navigates to button with the keyboard.](./media/whats-new-in-accessibility/select-tooltip-with-keyboard.png)

<a name="wpf48"></a>

### Windows Presentation Foundation (WPF)

Starting with .NET Framework 4.8, WPF includes a number of accessibility improvements.

**Screen narrators no longer announce elements with Collapsed or Hidden visibility**

Elements with collapsed or hidden visibility are no longer announced by screen reader. User interfaces that contain elements with a Visibility of <xref:System.Windows.Visibility.Collapsed?displayProperty=nameWithType> or <xref:System.Windows.Visibility.Hidden?displayProperty=nameWithType> can be misrepresented by screen readers if they are announced to the user. Starting with .NET Framework 4.8, WPF no longer includes collapsed or hidden elements in the Control View of the UIAutomation tree, so the screen readers can no longer announce these elements.

**SelectionTextBrush property for use with non-Adorner based text selection**

In the .NET Framework 4.7.2, WPF added the ability to draw <xref:System.Windows.Controls.TextBox> and <xref:System.Windows.Controls.PasswordBox> text selection without using the Adorner layer. The foreground color of the selected text in this scenario was dictated by <xref:System.Windows.SystemColors.HighlightTextBrush?displayProperty=nameWithType>.

.NET Framework 4.8 adds a new property, `SelectionTextBrush`, that allows developers to select the specific brush for the selected text when using non-Adorner based text selection. This property works only on <xref:System.Windows.Controls.Primitives.TextBoxBase>-derived controls and the <xref:System.Windows.Controls.PasswordBox> control in WPF applications with non-Adorner-based text selection enabled. It does not work on the <xref:System.Windows.Controls.RichTextBox> control. If non-Adorner-based text selection is not enabled, this property is ignored.

To use this property, simply add it to your XAML code and use the appropriate brush or binding. The resulting text selection looks like this:

![Screenshot of the app running with the words Hello World selected.](./media/whats-new-in-accessibility/selectiontextbrush-property.png)

You can combine the use of the `SelectionBrush` and `SelectionTextBrush` properties to generate any background and foreground color combination that you deem appropriate.

**Support for the UIAutomation ControllerFor property**

UIAutomation’s `ControllerFor` property returns an array of automation elements that are manipulated by the automation element that supports this property. This property is commonly used for Auto-suggest accessibility. `ControllerFor` is used when an automation element affects one or more segments of the application UI or the desktop. Otherwise, it is hard to associate the impact of the control operation with UI elements. This feature adds the ability for controls to provide a value for the `ControllerFor` property.

.NET Framework 4.8 adds a new virtual method, <xref:System.Windows.Automation.Peers.AutomationPeer.GetControlledPeersCore?displayProperty=nameWithType?displayProperty=nameWithType>. To provide a value for the `ControllerFor` property, simply override this method and return a `List<AutomationPeer>` for the controls being manipulated by this <xref:System.Windows.Automation.Peers.AutomationPeer>:

```csharp
public class AutoSuggestTextBox: TextBox
{
   protected override AutomationPeer OnCreateAutomationPeer()
   {
      return new AutoSuggestTextBoxAutomationPeer(this);
   }

   public ListBox SuggestionListBox;
}

internal class AutoSuggestTextBoxAutomationPeer : TextBoxAutomationPeer
{
   public AutoSuggestTextBoxAutomationPeer(AutoSuggestTextBox owner) : base(owner)
   {
   }

   protected override List<AutomationPeer> GetControlledPeersCore()
   {
      List<AutomationPeer> controlledPeers = new List<AutomationPeer>();
      AutoSuggestTextBox owner = Owner as AutoSuggestTextBox;
      controlledPeers.Add(UIElementAutomationPeer.CreatePeerForElement(owner.SuggestionListBox));
      return controlledPeers;
   }
}
```

**Tooltips on keyboard access**

In .NET Framework 4.7.2 and earlier versions, tooltips display only when the user hovers the mouse cursor over a control. In .NET Framework 4.8, tooltips also display on keyboard focus, as well as via a keyboard shortcut.

To enable this feature, an application needs to target .NET Framework 4.8 or opt-in by using the `Switch.UseLegacyAccessibilityFeatures.3` and `Switch.UseLegacyToolTipDisplay` [AppContext](../configure-apps/file-schema/runtime/appcontextswitchoverrides-element.md) switches. The following is a sample application configuration file:

```xml
<?xml version="1.0" encoding="utf-8" ?>
<configuration>
   <startup>
      <supportedRuntime version="v4.0" sku=".NETFramework,Version=v4.5" />
   </startup>
   <runtime>
      <AppContextSwitchOverrides value="Switch.UseLegacyAccessibilityFeatures=false;Switch.UseLegacyAccessibilityFeatures.2=false;Switch.UseLegacyAccessibilityFeatures.3=false;Switch.UseLegacyToolTipDisplay=false" />
   </runtime>
</configuration>
```

Once enabled, all controls that contain a tooltip display it once the control receives keyboard focus. The tooltip can be dismissed over time or when the keyboard focus changes. Users can also dismiss the tooltip manually by using a new keyboard shortcut, Ctrl + Shift + F10. Once the tooltip has been dismissed it can be displayed again by using the same keyboard shortcut.

> [!NOTE]
> [Ribbon tooltips](xref:System.Windows.Controls.Ribbon.RibbonToolTip) on <xref:System.Windows.Controls.Ribbon.Ribbon> controls won’t show on keyboard focus; they only show via the keyboard shortcut.

**Added Support for SizeOfSet and PositionInSet UIAutomation properties**

Windows 10 introduced two new UIAutomation properties, `SizeOfSet` and `PositionInSet`, which are used by applications to describe the count of items in a set. UIAutomation client applications such as screen readers can then query an application for these properties and announce an accurate representation of the application’s UI.

Starting with .NET Framework 4.8, WPF  exposes these two properties to UIAutomation in WPF applications. This can be accomplished in two ways:

- By using dependency properties.

  WPF adds two new dependency properties, <xref:System.Windows.Automation.AutomationProperties.SizeOfSet?displayProperty=nameWithType> and <xref:System.Windows.Automation.AutomationProperties.PositionInSet?displayProperty=nameWithType>. A developer can use XAML to set their values:

  ```xaml
  <Button AutomationProperties.SizeOfSet="3"
    AutomationProperties.PositionInSet="1">Button 1</Button>

  <Button AutomationProperties.SizeOfSet="3"
    AutomationProperties.PositionInSet="2">Button 2</Button>

  <Button AutomationProperties.SizeOfSet="3"
    AutomationProperties.PositionInSet="3">Button 3</Button>
  ```

- By overriding AutomationPeer virtual methods.

  The <xref:System.Windows.Automation.Peers.AutomationPeer.GetSizeOfSetCore> and <xref:System.Windows.Automation.Peers.AutomationPeer.GetPositionInSetCore> virtual methods been added to the AutomationPeer class. A developer can provide values for `SizeOfSet` and `PositionInSet` by overriding these methods, as shown in the following example:

  ```csharp
  public class MyButtonAutomationPeer : ButtonAutomationPeer
  {
    protected override int GetSizeOfSetCore()
    {
        // Call into your own logic to provide a value for SizeOfSet
        return CalculateSizeOfSet();
    }

    protected override int GetPositionInSetCore()
    {
        // Call into your own logic to provide a value for PositionInSet
        return CalculatePositionInSet();
    }
  }
  ```

In addition, items in <xref:System.Windows.Controls.ItemsControl> instances provide a value for these properties automatically without additional action from the developer. If an <xref:System.Windows.Controls.ItemsControl> is grouped, the collection of groups is represented as a set, and each group is counted as a separate set, with each item inside that group providing its position inside that group as well as the size of the group. Automatic values are not affected by virtualization. Even if an item is not realized, it is still counted toward the total size of the set and affects the position in the set of its sibling items.

Automatic values are only provided if the application targets .NET Framework 4.8. For applications that target an earlier version of the .NET Framework, you can set the `Switch.UseLegacyAccessibilityFeatures.3` [AppContext switch](../configure-apps/file-schema/runtime/appcontextswitchoverrides-element.md), as shown in the following App.config file:

```xml
<?xml version="1.0" encoding="utf-8" ?>
<configuration>
   <startup>
      <supportedRuntime version="v4.0" sku=".NETFramework,Version=v4.5" />
   </startup>
   <runtime>
      <AppContextSwitchOverrides value="Switch.UseLegacyAccessibilityFeatures=false;Switch.UseLegacyAccessibilityFeatures.2=false;Switch.UseLegacyAccessibilityFeatures.3=false" />
   </runtime>
</configuration>
```

<a name="wf48"></a>

### Windows Workflow Foundation (WF) workflow designer

The workflow designer includes the following changes in .NET Framework 4.8:

- Users using Narrator will see improvements in FlowSwitch case labels.

- Users using Narrator will see improvements in button descriptions.

- Users who choose High Contrast themes will see improvements in the visibility of the Workflow Designer and its controls, like better contrast ratios between elements and more noticeable selection boxes used for focus elements.

If your application targets .NET Framework 4.7.2 or an earlier version, you can opt into these changes by setting the `Switch.UseLegacyAccessibilityFeatures.3` [AppContext switch](../configure-apps/file-schema/runtime/appcontextswitchoverrides-element.md) to `false` in your application configuration file. For more information, see the [Taking advantage of accessibility enhancements](#taking-advantage-of-accessibility-enhancements) section in this article.

## What's new in accessibility in .NET Framework 4.7.2

.NET Framework 4.7.2 includes new accessibility features in the following areas:

- [Windows Forms](#winforms472)

- [Windows Presentation Foundation (WPF)](#wpf472)

<a name="winforms472"></a>

### Windows Forms

**OS-defined colors in High Contrast themes**

Starting with .NET Framework 4.7.2, Windows Forms uses colors defined by the operating system in High Contrast themes. This affects the following controls:

- The drop-down arrow of the <xref:System.Windows.Forms.ToolStripDropDownButton> control.

- The <xref:System.Windows.Forms.Button>, <xref:System.Windows.Forms.RadioButton> and <xref:System.Windows.Forms.CheckBox> controls with <xref:System.Windows.Forms.ButtonBase.FlatStyle> set to <xref:System.Windows.Forms.FlatStyle.Flat?displayProperty=nameWithType> or <xref:System.Windows.Forms.FlatStyle.Popup?displayProperty=nameWithType>. Previously, selected text and background colors were not contrasting and were hard to read.

- Controls contained within a <xref:System.Windows.Forms.GroupBox> that has its <xref:System.Windows.Forms.Control.Enabled> property set to `false`.

- The <xref:System.Windows.Forms.ToolStripButton>, <xref:System.Windows.Forms.ToolStripComboBox>, and <xref:System.Windows.Forms.ToolStripDropDownButton> controls, which have an increased luminosity contrast ratio in High Contrast Mode.

- The <xref:System.Windows.Forms.DataGridViewLinkCell.LinkColor> property of the <xref:System.Windows.Forms.DataGridViewLinkCell>.

**Narrator improvements**

Starting with .NET Framework 4.7.2, Narrator support is enhanced as follows:

- It announces the value of the <xref:System.Windows.Forms.ToolStripMenuItem.ShortcutKeys?displayProperty=nameWithType> property when announcing the text of a <xref:System.Windows.Forms.ToolStripMenuItem>.

- It indicates when a <xref:System.Windows.Forms.ToolStripMenuItem> has its <xref:System.Windows.Forms.Control.Enabled> property set to `false`.

- It gives feedback on the state of a check box when the <xref:System.Windows.Forms.ListView.CheckBoxes?displayProperty=nameWithType> property is set to `true`.

- Narrator's Scan Mode focus order is consistent with the visual order of the controls on the ClickOnce download dialog window.

**DataGridView improvements**

Starting with .NET Framework 4.7.2, the <xref:System.Windows.Forms.DataGridView> control has introduced the following accessibility improvements:

- Rows can be sorted using the keyboard. A user can use the F3 key in order to sort by the current column.

- When the <xref:System.Windows.Forms.DataGridView.SelectionMode?displayProperty=nameWithType> is set to <xref:System.Windows.Forms.DataGridViewSelectionMode.FullRowSelect?displayProperty=nameWithType>, the column header changes color to indicate the current column as the user tabs through the cells in the current row.

- The <xref:System.Windows.Forms.AccessibleObject.Parent?displayProperty=nameWithType> property of a  <xref:System.Windows.Forms.DataGridViewLinkCell.DataGridViewLinkCellAccessibleObject?displayProperty=nameWithType> returns the correct parent control.

**Improved visual cues**

- The <xref:System.Windows.Forms.RadioButton> and <xref:System.Windows.Forms.CheckBox> controls with an empty <xref:System.Windows.Forms.ButtonBase.Text> property  display a focus indicator when they receive the focus.

**Improved Property Grid Support**

- The <xref:System.Windows.Forms.PropertyGrid> control child elements now return a `true` for the  <xref:System.Windows.Automation.ValuePattern.IsReadOnlyProperty> property only when a PropertyGrid element is enabled.

- The <xref:System.Windows.Forms.PropertyGrid> control child elements return a `false` for the <xref:System.Windows.Automation.AutomationElement.IsEnabledProperty> property only when a PropertyGrid element can be changed by the user.

**Improved keyboard navigation**

- The <xref:System.Windows.Forms.ToolStripButton> control allows focus when contained within a <xref:System.Windows.Forms.ToolStripPanel> that has the <xref:System.Windows.Forms.ToolStripPanel.TabStop> property set to `true`

<a name="wpf472"></a>

### Windows Presentation Foundation (WPF)

**Changes to the CheckBox and RadioButton controls**

In .NET Framework 4.7.1 and earlier versions, the WPF <xref:System.Windows.Controls.CheckBox?displayProperty=nameWIthType> and <xref:System.Windows.Controls.RadioButton?displayProperty=nameWIthType> controls have inconsistent and, in Classic and High Contrast themes,
incorrect focus visuals.  These issues occur in cases where the controls do not have any content set.  This can make the transition between themes confusing and the focus visual hard to see.

In .NET Framework 4.7.2, these visuals are now more consistent across themes and more easily visible in Classic and High Contrast themes.

**WinForms controls hosted in a WPF application**

For WinForms control hosted in a WPF application in .NET Framework 4.7.1 and earlier versions, users couldn't tab out of the WinForms layer if the first or last control in that layer is the WPF <xref:System.Windows.Forms.Integration.ElementHost> control. In .NET Framework 4.7.2, users are now able to tab out of the WinForms layer.

However, automated applications that rely on focus never escaping the WinForms layer may no longer work as expected.

## What's new in accessibility in .NET Framework 4.7.1

.NET Framework 4.7.1 includes new accessibility features in the following areas:

- [Windows Presentation Foundation (WPF)](#wpf471)

- [Windows Forms](#winforms471)

- [ASP.NET web controls](#aspnet471)

- [.NET SDK Tools](#tools471)

- [Windows Workflow Foundation (WF) Workflow Designer](#wf471)

<a name="wpf471"></a>

### Windows Presentation Foundation (WPF)

**Screen reader improvements**

If accessibility improvements are enabled, .NET Framework 4.7.1 includes the following enhancements that affect screen readers:

- In .NET Framework 4.7 and earlier versions, <xref:System.Windows.Controls.Expander> controls were announced by screen readers as buttons. Starting with .NET Framework 4.7.1, they are correctly announced as expandable/collapsible groups.

- In .NET Framework 4.7 and earlier versions, <xref:System.Windows.Controls.DataGridCell> controls were announced by screen readers as “custom.” Starting with .NET Framework 4.7.1, they are now correctly announced as data grid cell (localized).

- Starting with .NET Framework 4.7.1, screen readers announce the name of an editable <xref:System.Windows.Controls.ComboBox>.

- In .NET Framework 4.7 and earlier versions, <xref:System.Windows.Controls.PasswordBox> controls were announced as “no item in view” or had otherwise incorrect behavior. This issue is fixed starting with .NET Framework 4.7.1.

**UIAutomation LiveRegion support**

Screen readers such as Narrator help people read the UI contents of an application, usually by text-to-speech output of the UI content that has the focus. However, if a UI element changes and does not have the focus, the user may not be notified and may miss important information. Live regions aim at solving this problem. A developer can use them to inform the screen reader or any other UIAutomation client that an important change has been made to a UI element. The screen reader can then decide how and when to inform the user of this change.

To support live regions, the following APIs have been added to WPF:

- The <xref:System.Windows.Automation.AutomationElementIdentifiers.LiveSettingProperty?displayProperty=nameWithType> and <xref:System.Windows.Automation.AutomationElementIdentifiers.LiveRegionChangedEvent?displayProperty=nameWithType> fields, which identify the **LiveSetting** property and the **LiveRegionChanged** event. They can be set by using XAML.

- The **AutomationProperties.LiveSetting** attached property, which informs the screen reader of the importance of the UI change to the user.

- The <xref:System.Windows.Automation.AutomationProperties.LiveSettingProperty?displayProperty=nameWithType> property, which identifies the **AutomationProperties.LiveSetting** attached property.

- The <xref:System.Windows.Automation.Peers.AutomationPeer.GetLiveSettingCore%2A?displayProperty=nameWithType> method, which can be overridden to provide a **LiveSetting** value.

- The <xref:System.Windows.Automation.AutomationProperties.GetLiveSetting%2A?displayProperty=nameWithType> and <xref:System.Windows.Automation.AutomationProperties.SetLiveSetting%2A?displayProperty=nameWithType> methods, which get and set a **LiveSetting** value.

- The <xref:System.Windows.Automation.AutomationLiveSetting?displayProperty=nameWithType> enumeration, which defines the following possible **LiveSetting** values:

  - <xref:System.Windows.Automation.AutomationLiveSetting.Off?displayProperty=nameWithType>. The element does not send notifications if the content of the live region has changed.
  - <xref:System.Windows.Automation.AutomationLiveSetting.Polite?displayProperty=nameWithType>. The element sends non-interruptive notifications if the content of the live region has changed.

  - <xref:System.Windows.Automation.AutomationLiveSetting.Assertive?displayProperty=nameWithType>. The element sends interruptive notifications if the content of the live region has changed.

You can create a LiveRegion by setting the **AutomationProperties.LiveSetting** property on the element of interest, as shown in the following example:

```xaml
<TextBlock Name="myTextBlock" AutomationProperties.LiveSetting="Assertive">announcement</TextBlock>
```

When the data in the live region changes and you need to inform a screen reader, you explicitly raise an event, as shown in the following sample.

```csharp
var peer = FrameworkElementAutomationPeer.FromElement(myTextBlock);

peer.RaiseAutomationEvent(AutomationEvents.LiveRegionChanged);
```

```vb
Dim peer = FrameworkElementAutomationPeer.FromElement(myTextBlock)
peer.RaiseAutomationEvent(AutomationEvents.LiveRegionChanged)

```

**High contrast**

Starting with .NET Framework 4.7.1, improvements in high contrast have been made to various WPF controls. They are now visible when the <xref:System.Windows.SystemParameters.HighContrast%2A> theme is set. These include:

- <xref:System.Windows.Controls.Expander> control

  The focus visual for the  <xref:System.Windows.Controls.Expander> control is now visible. The keyboard visuals for <xref:System.Windows.Controls.ComboBox>,<xref:System.Windows.Controls.ListBox>, and <xref:System.Windows.Controls.RadioButton> controls are visible as well. For example:

  Before:

  ![Screenshot of the expander control with focus and no focus visual.](./media/whats-new-in-accessibility/expander-control-before.png)

  After:

  ![Screenshot of the expander control with focus showing a dotted line around the control's text.](./media/whats-new-in-accessibility/expander-control-after.png)

- <xref:System.Windows.Controls.CheckBox> and <xref:System.Windows.Controls.RadioButton> controls

  The text in the <xref:System.Windows.Controls.CheckBox> and <xref:System.Windows.Controls.RadioButton> controls is now easier to see when selected in high contrast themes. For example:

  Before:

  ![Screenshot of radio and check buttons with poor text visibility on high contrast themes.](./media/whats-new-in-accessibility/high-contrast-radio-button-before.png)

  After:

  ![Screenshot of radio and check buttons with better text visibility on high contrast themes.](./media/whats-new-in-accessibility/high-contrast-radio-button-after.png)

- <xref:System.Windows.Controls.ComboBox> control

  Starting with .NET Framework 4.7.1, the border of a disabled <xref:System.Windows.Controls.ComboBox> control is the same color as disabled text. For example:

  Before:

  ![Screenshot of a disabled ComboBox with border and control text in different colors.](./media/whats-new-in-accessibility/combo-disabled-before.png)

  After:

  ![Screenshot of a disabled ComboBox with border the same color as the control text.](./media/whats-new-in-accessibility/combo-disabled-after.png)

  In addition, disabled and focused buttons use the correct theme color.

  Before:

  ![Screenshot of a black button with gray text saying Focus Me.](./media/whats-new-in-accessibility/button-theme-colors-before.png)

  After:

  ![Screenshot of a blue button with black text saying Focus Me.](./media/whats-new-in-accessibility/button-theme-colors-after.png)

  Finally, in .NET Framework 4.7 and earlier versions, setting a <xref:System.Windows.Controls.ComboBox> control’s style to `Toolbar.ComboBoxStyleKey` caused the drop-down arrow to be invisible. This issue is fixed starting with .NET Framework 4.7.1. For example:

  Before:

  ![Screenshot of a ComboBox control with an invisible drop-down arrow.](./media/whats-new-in-accessibility/combo-box-style-key-before.png)

  After:

  ![Screenshot of a ComBoxBox control displaying the drop-down arrow.](./media/whats-new-in-accessibility/combo-box-style-key-after.png)

- <xref:System.Windows.Controls.DataGrid> control

  Starting with .NET Framework 4.7.1, the sort indicator arrow in <xref:System.Windows.Controls.DataGrid> controls now uses correct theme colors. For example:

  Before:

  ![Screenshot of sort indicator arrow before improvements.](./media/whats-new-in-accessibility/sort-indicator-before.png)

  After:

  ![Screenshot of sort indicator arrow after improvements.](./media/whats-new-in-accessibility/sort-indicator-after.png)

  In addition, in .NET Framework 4.7 and earlier versions, the default link style changed to an incorrect color on mouse over in high contrast modes. This is resolved starting with .NET Framework 4.7.1. Similarly, <xref:System.Windows.Controls.DataGrid> checkbox columns uses the expected colors for keyboard focus feedback starting with .NET Framework 4.7.1.

  Before:

  ![Screenshot of a link saying Click Me! in red.](./media/whats-new-in-accessibility/default-link-style-before.png)

  After:

  ![Screenshot of a link saying Click Me! in yellow.](./media/whats-new-in-accessibility/default-link-style-after.png)

For more information on WPF accessibility improvements in .NET Framework 4.7.1, see [Accessibility improvements in WPF](../migration-guide/retargeting/4.7-4.7.1.md#accessibility-improvements-in-wpf).

<a name="winforms471"></a>

### Windows Forms accessibility improvements

In .NET Framework 4.7.1, Windows Forms (WinForms) includes accessibility changes in the following areas.

**Improved display in High Contrast mode**

Starting with .NET Framework 4.7.1, various WinForms controls offer improved rendering in the HighContrast modes available in the operating system. Windows 10 has changed the values for some high contrast system colors, and Windows Forms is based on the Windows 10 Win32 framework. For the best experience, run on the latest version of Windows and opt in to the latest OS changes by adding an app.manifest file in a test application and un-comment the Windows 10 supported OS  line so that it looks the following:

```xml
<!-- Windows 10 -->
<supportedOS Id="{8e0f7a12-bfb3-4fe8-b9a5-48fd50a15a9a}" />
```

Some examples of high contrast changes include:

- Checkmarks in <xref:System.Windows.Forms.MenuStrip> items are easier to view.

- When selected, disabled <xref:System.Windows.Forms.MenuStrip> items are easier to view.

- Text in a selected <xref:System.Windows.Forms.Button> control contrasts with the selection color.

- Disabled text is easier to read. For example:

  Before:

  ![Screenshot of an app that uses different controls running in high contrast mode before accessibility improvements.](./media/whats-new-in-accessibility/high-contrast-mode-menu-items-before.png)

  After:

  ![Screenshot of an app that uses different controls running in high contrast mode after accessibility improvements.](./media/whats-new-in-accessibility/high-contrast-mode-menu-items-after.png)

- High contrast improvements in the Thread Exception Dialog.

**Improved Narrator support**

Windows Forms in .NET Framework 4.7.1 includes the following accessibility improvements for the Narrator:

- The <xref:System.Windows.Forms.MonthCalendar> control can be accessed by the Narrator, as well as by other UI automation tools.

- The <xref:System.Windows.Forms.CheckedListBox> control notifies Narrator when an item's check state has changed so the user is notified that they’ve changed the value of a list item.

- The <xref:System.Windows.Forms.DataGridViewCell> control reports the correct read-only status to Narrator.

- Narrator can now read disabled <xref:System.Windows.Forms.ToolStripMenuItem> text, whereas previously it would skip over disabled menu items.

**Enhanced support for UIAutomation accessibility patterns**

Starting with .NET Framework 4.7.1, developers of accessibility technology tools can leverage common API accessibility patterns and properties for several WinForms controls. These accessibility improvements include:

- The <xref:System.Windows.Forms.ComboBox> and <xref:System.Windows.Forms.ToolStripSplitButton> now support the [expand/collapse pattern](../ui-automation/implementing-the-ui-automation-expandcollapse-control-pattern.md).

- The <xref:System.Windows.Forms.DataGridViewCheckBoxCell> now supports the [toggle pattern](../ui-automation/implementing-the-ui-automation-toggle-control-pattern.md).

- The <xref:System.Windows.Forms.ToolStripItem> control supports the <xref:System.Windows.Automation.AutomationElement.AutomationElementInformation.Name> property and the [expand/collapse pattern](../ui-automation/implementing-the-ui-automation-expandcollapse-control-pattern.md).

- The <xref:System.Windows.Forms.NumericUpDown> and <xref:System.Windows.Forms.DomainUpDown> controls support the <xref:System.Windows.Automation.AutomationElement.AutomationElementInformation.Name> property.

**Improved property browser experience**

Starting with .NET Framework 4.7.1, Windows Forms includes:

- Better keyboard navigation through the various drop-down selection windows.
- A reduction of unnecessary tab stops.
- Better reporting of control types.
- Improved narrator behavior.

<a name="aspnet471"></a>

### ASP.NET web controls

Starting with .NET Framework 4.7.1 and Visual Studio 2017 version 15.3, ASP.NET improves how ASP.NET web controls work with accessibility technology in Visual Studio. Changes include the following:

- Changes to implement missing UI accessibility patterns in controls, like the **Add Field** dialog in the **Details View** wizard, or the **Configure ListView** dialog of the **ListView** wizard.

- Changes to improve the display in High Contrast mode, like the **Data Pager Fields Editor**.

- Changes to improve the keyboard navigation experiences for controls, like the **Fields** dialog in the **Edit Pager Fields** wizard of the DataPager control, the **Configure ObjectContext** dialog, or the **Configure Data Selection** dialog of the **Configure Data Source** wizard.

<a name="tools471"></a>

### .NET SDK Tools

The [Configuration Editor Tool (SvcConfigEditor.exe)](../wcf/configuration-editor-tool-svcconfigeditor-exe.md) and [Service Trace Viewer Tool (SvcTraceViewer.exe)](../wcf/service-trace-viewer-tool-svctraceviewer-exe.md) have been improved by fixing varied accessibility issues. Most of these were small issues, like a name not being defined or certain UI automation patterns not being implemented correctly. While many users won’t be aware of these incorrect values, customers who use assistive technologies like screen readers will find these SDK tools more accessible.

These enhancements change some previous behaviors, such as keyboard focus order.

<a name="wf471"></a>

### Windows Workflow Foundation (WF) Workflow Designer

Accessibility changes in the Workflow Designer include the following:

- The tab order changes to left to right and top to bottom in some controls:

  - The initialize correlation window for setting correlation data for the <xref:System.ServiceModel.Activities.InitializeCorrelation> activity.

  - The content definition window for the <xref:System.ServiceModel.Activities.Receive>, <xref:System.ServiceModel.Activities.Send>, <xref:System.ServiceModel.Activities.SendReply>, and <xref:System.ServiceModel.Activities.ReceiveReply> activities.

- More functions are available via the keyboard:

  - When editing the properties of an activity, property groups can be collapsed by keyboard the first time they are focused.

  - Warning icons are accessible by keyboard.

  - The **More Properties** button in the **Properties** window is accessible by keyboard.

  - Keyboard users can access the header items in the **Arguments** and **Variables** panes of the Workflow Designer.

- Improved visibility of items with focus, such as when:

  - Adding rows to data grids used by the Workflow Designer and activity designers.

  - Tabbing through fields in the <xref:System.ServiceModel.Activities.ReceiveReply> and <xref:System.ServiceModel.Activities.SendReply> activities.

  - Setting default values for variables or arguments

- Screen readers can now correctly recognize:

  - Breakpoints set in the workflow designer.

  - The <xref:System.Activities.Statements.FlowSwitch%601>, <xref:System.Activities.Statements.FlowDecision>, and <xref:System.ServiceModel.Activities.CorrelationScope> activities.
  - The contents of the <xref:System.ServiceModel.Activities.Receive> activity.

  - The Target Type for the <xref:System.Activities.Statements.InvokeMethod> activity.

  - The Exception combo box and the Finally section in the <xref:System.Activities.Statements.TryCatch> activity.

  - The Message Type combo box, the splitter in the Add Correlation Initializers window, the Content Definition window, and the CorrelatesOn Definition window in the messaging activities (<xref:System.ServiceModel.Activities.Receive>, <xref:System.ServiceModel.Activities.Send>, <xref:System.ServiceModel.Activities.SendReply>, and <xref:System.ServiceModel.Activities.ReceiveReply>).

  - State machine transitions and transitions destinations.

  - Annotations and connectors on <xref:System.Activities.Statements.FlowDecision> activities.

  - The context (right-click) menus for activities.

  - The property value editors, the Clear Search button, the By Category and Alphabetical sort buttons, and the Expression Editor dialog in the properties grid.

  - The zoom percentage in the Workflow Designer.

  - The separator in <xref:System.Activities.Statements.Parallel> and <xref:System.Activities.Statements.Pick> activities.

  - The <xref:System.Activities.Statements.InvokeDelegate> activity.

  - The Select Types window for dictionary activities (`Microsoft.Activities.AddToDictionary<TKey,TValue>`, `Microsoft.Activities.RemoveFromDictionary<TKey,TValue>`, etc.).

  - The Browse and Select .NET Type window.

  - Breadcrumbs in the Workflow Designer.

- Users who choose High Contrast themes will see many improvements in the visibility of the Workflow Designer and its controls, like better contrast ratios between elements and more noticeable selection boxes used for focus elements.

## See also

- [What's new in the .NET Framework](index.md)<|MERGE_RESOLUTION|>--- conflicted
+++ resolved
@@ -1,10 +1,6 @@
 ---
 title: "What's new in accessibility in the .NET Framework"
-<<<<<<< HEAD
 description: See what's new in .NET accessibility, starting with .NET Framework 4.7.1. Accessibility features let an app provide the right experience for Assistive Technology users.
-ms.custom: "updateeachrelease"
-=======
->>>>>>> 566832a6
 ms.date: "04/18/2019"
 dev_langs:
   - "csharp"
