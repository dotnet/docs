---
title: What's obsolete in .NET Framework
<<<<<<< HEAD
description: See how the .NET class library marks members as obsolete. Understand the ObsoleteAttribute attribute, how to handle obsolete types and members, and more.
ms.custom: "updateeachrelease"
=======
>>>>>>> 566832a6
ms.date: "04/02/2019"
helpviewer_keywords: 
  - "obsolete [.NET Framework]"
  - "what's obsolete [.NET Framework]"
  - "deprecated [.NET Framework]"
ms.assetid: d356a43a-73df-4ae2-a457-b9628074c7cd
---
# What's obsolete in the .NET Framework class library

.NET changes over time. Each new version adds new types and type members that provide new functionality. Existing types and their members also change over time. For example, some types become less important as the technology they support is replaced by a new technology, and some methods are superseded by newer methods that are superior in some way.

.NET Framework and the common language runtime strive to support backward compatibility (allowing applications that were developed with one version of .NET Framework to run on the next version of .NET Framework). This makes it difficult to simply remove a type or a type member. Instead, .NET indicates that a type or a type member should no longer be used by marking it as obsolete or deprecated. Deprecating a type or a member involves marking it so that developers are aware it will go away and have time to respond to its removal. However, existing code that uses the type or member continues to run in the new version of .NET.

> [!NOTE]
> The terms *obsolete* and *deprecated* have the same meaning when applied to .NET types and members.

## The ObsoleteAttribute attribute

The .NET Framework indicates that a type or type member is obsolete by marking it with the <xref:System.ObsoleteAttribute> attribute. Applying the attribute to a type or member indicates that type or member will be removed in some future version of the .NET Framework without breaking compiled code that uses that member.

In addition to indicating that a type or a type member is obsolete, <xref:System.ObsoleteAttribute> defines how the compiler handles source code that includes that type or member. The compiler can compile the code but emit a warning message, or it can treat the use of the type or member as an error. In the first case, the code can successfully compile, but a warning message indicates that the type or member is obsolete. In the second case, compilation fails.

Even if compilation produces an error instead of a warning message, <xref:System.ObsoleteAttribute> does not affect run-time behavior. That is, applications that use the type or member and that have compiled successfully will always run successfully. Only the attempt to recompile an application that uses the type or member fails.

## How to handle obsolete types and members

When you upgrade and recompile existing code, using an obsolete type or member that produces a compiler warning in your application is perfectly acceptable. However, you should review the compiler warning message to determine whether you should change your application code. If the message does not point to a suitable alternative, you should do either of the following:

- Change your code by removing the use of the type or member, if possible.

     -or-

- Review the documentation for this technology area to determine how to respond to the deprecation.

You may choose not to recompile existing code against a later version of the .NET Framework. Instead, you can specify the version of the .NET Framework against which your existing compiled code runs. For example, suppose that you have an application named app1.exe that was compiled against the .NET Framework 3.5, but you want the application to run against the .NET Framework 4.5. This requires the following steps:

1. Create a configuration file for your main executable and name it *appName*.exe.config, where *appName* is the name of the application executable. For the application named *app1.exe* in our example, you would create a configuration file named *app1.exe.config*.

2. Add the following to the configuration file.

    ```xml
    <configuration>
       <startup>
          <supportedRuntime version="v4.0" />
       </startup>
    </configuration>
    ```

To target a specific version of .NET Framework, assign one of the following string values to the `version` attribute:

|.NET Framework version|`version` string|
|-|-|
|4.8|v4.0|
|4.7 (including 4.7.1 and 4.7.2)|v4.0|
|4.6 (including 4.6.1 and 4.6.2)|v4.0|
|4.5 (including 4.5.1 and 4.5.2)|v4.0|
|4|v4.0|
|3.5|v2.0.50727|
|2.0|v2.0.50727|
|1.1|v1.1.4322|
|1.0|v1.0.3705|

## Obsolete APIs for .NET Framework 4.5 and later versions

- [Obsolete Types](obsolete-types.md)
- [Obsolete Members](obsolete-members.md)

## Obsolete APIs for previous versions

- [Obsolete Types in .NET Framework 4](https://docs.microsoft.com/previous-versions/dotnet/netframework-4.0/ee461503(v=vs.100))
- [Obsolete Members in .NET Framework 4](https://docs.microsoft.com/previous-versions/dotnet/netframework-4.0/ee471421(v=vs.100))
- [.NET Framework 3.5 Obsolete List](https://docs.microsoft.com/previous-versions/cc835481(v=msdn.10))
- [.NET Framework 2.0 Obsolete List](https://docs.microsoft.com/previous-versions/aa497286(v=msdn.10))

## See also

- [\<supportedRuntime> Element](../configure-apps/file-schema/startup/supportedruntime-element.md)<|MERGE_RESOLUTION|>--- conflicted
+++ resolved
@@ -1,10 +1,6 @@
 ---
 title: What's obsolete in .NET Framework
-<<<<<<< HEAD
 description: See how the .NET class library marks members as obsolete. Understand the ObsoleteAttribute attribute, how to handle obsolete types and members, and more.
-ms.custom: "updateeachrelease"
-=======
->>>>>>> 566832a6
 ms.date: "04/02/2019"
 helpviewer_keywords: 
   - "obsolete [.NET Framework]"
