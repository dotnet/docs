--- conflicted
+++ resolved
@@ -26,11 +26,7 @@
 1. Create a **Windows Service** project.  
   
     > [!NOTE]
-<<<<<<< HEAD
-    >  For instructions on writing a service without using the template, see [How to: Write Services Programmatically](how-to-write-services-programmatically.md).  
-=======
-    > For instructions on writing a service without using the template, see [How to: Write Services Programmatically](../../../docs/framework/windows-services/how-to-write-services-programmatically.md).  
->>>>>>> 69587186
+    > For instructions on writing a service without using the template, see [How to: Write Services Programmatically](how-to-write-services-programmatically.md).  
   
 2. In the **Properties** window, set the <xref:System.ServiceProcess.ServiceBase.ServiceName%2A> property for your service.  
   
