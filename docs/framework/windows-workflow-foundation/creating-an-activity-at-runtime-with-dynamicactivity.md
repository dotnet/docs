--- conflicted
+++ resolved
@@ -4,99 +4,6 @@
 ms.assetid: 1af85cc6-912d-449e-90c5-c5db3eca5ace
 ---
 # Creating an Activity at Runtime with DynamicActivity
-<<<<<<< HEAD
-
-<xref:System.Activities.DynamicActivity> is a concrete, sealed class with a public constructor. <xref:System.Activities.DynamicActivity> can be used to assemble activity functionality at runtime using an activity DOM.
-
-## DynamicActivity Features
- <xref:System.Activities.DynamicActivity> has access to execution properties, arguments and variables, but no access to run-time services such as scheduling child activities or tracking.
-
- Top-level properties can be set using workflow <xref:System.Activities.Argument> objects. In imperative code, these arguments are created using CLR properties on a new type. In XAML, they are declared using `x:Class` and `x:Member` tags.
-
- Activities constructed using <xref:System.Activities.DynamicActivity> interface with the designer using <xref:System.ComponentModel.ICustomTypeDescriptor>. Activities created in the designer can be loaded dynamically using <xref:System.Activities.XamlIntegration.ActivityXamlServices.Load%2A>, as demonstrated in the following procedure.
-
-#### To create an activity at runtime using imperative code
-
-1.  OpenVisual Studio 2010.
-
-2.  Select **File**, **New**, **Project**. Select **Workflow 4.0** under **Visual C#** in the **Project Types** window, and select the **v2010** node. Select **Sequential Workflow Console Application** in the **Templates** window. Name the new project DynamicActivitySample.
-
-3.  Right-click Workflow1.xaml in the HelloActivity project and select **Delete**.
-
-4.  Open Program.cs. Add the following directive to the top of the file.
-
-    ```
-    using System.Collections.Generic;
-    ```
-
-5.  Replace the contents of the `Main` method with the following code, which creates a <xref:System.Activities.Statements.Sequence> activity that contains a single <xref:System.Activities.Statements.WriteLine> activity and assigns it to the <xref:System.Activities.DynamicActivity.Implementation%2A> property of a new dynamic activity.
-
-    ```csharp
-    //Define the input argument for the activity
-    var textOut = new InArgument<string>();
-    //Create the activity, property, and implementation
-                Activity dynamicWorkflow = new DynamicActivity()
-                {
-                    Properties =
-                    {
-                        new DynamicActivityProperty
-                        {
-                            Name = "Text",
-                            Type = typeof(InArgument<String>),
-                            Value = textOut
-                        }
-                    },
-                    Implementation = () => new Sequence()
-                    {
-                        Activities =
-                        {
-                            new WriteLine()
-                            {
-                                Text = new InArgument<string>(env => textOut.Get(env))
-                            }
-                        }
-                    }
-                };
-    //Execute the activity with a parameter dictionary
-                WorkflowInvoker.Invoke(dynamicWorkflow, new Dictionary<string, object> { { "Text", "Hello World!" } });
-                Console.ReadLine();
-    ```
-
-6.  Execute the application. A console window with the text "Hello World!" displays.
-
-#### To create an activity at runtime using XAML
-
-1.  Open Visual Studio 2010.
-
-2.  Select **File**, **New**, **Project**. Select **Workflow 4.0** under **Visual C#** in the **Project Types** window, and select the **v2010** node. Select  **Workflow Console Application** in the **Templates** window. Name the new project DynamicActivitySample.
-
-3.  Open Workflow1.xaml in the HelloActivity project. Click the **Arguments** option at the bottom of the designer. Create a new `In` argument called `TextToWrite` of type `String`.
-
-4.  Drag a **WriteLine** activity from the **Primitives** section of the toolbox onto the designer surface. Assign the value `TextToWrite` to the **Text** property of the activity.
-
-5.  Open Program.cs. Add the following directive to the top of the file.
-
-    ```
-    using System.Activities.XamlIntegration;
-    ```
-
-6.  Replace the contents of the `Main` method with the following code.
-
-    ```
-    Activity act2 = ActivityXamlServices.Load(@"Workflow1.xaml");
-                    results = WorkflowInvoker.Invoke(act2, new Dictionary<string, object> { { "TextToWrite", "HelloWorld!" } });
-    Console.ReadLine();
-    ```
-
-7.  Execute the application. A console window with the text "Hello World!" appears.
-
-8.  Right-click the Workflow1.xaml file in the **Solution Explorer** and select **View Code**. Note that the activity class is created with `x:Class` and the property is created with `x:Property`.
-
-## See Also
-
-- [Authoring Workflows, Activities, and Expressions Using Imperative Code](../../../docs/framework/windows-workflow-foundation/authoring-workflows-activities-and-expressions-using-imperative-code.md)
-- [DynamicActivity Creation](../../../docs/framework/windows-workflow-foundation/samples/dynamicactivity-creation.md)
-=======
 <xref:System.Activities.DynamicActivity> is a concrete, sealed class with a public constructor. <xref:System.Activities.DynamicActivity> can be used to assemble activity functionality at runtime using an activity DOM.  
   
 ## DynamicActivity Features  
@@ -185,5 +92,4 @@
   
 ## See Also
 
-- [Authoring Workflows, Activities, and Expressions Using Imperative Code](../../../docs/framework/windows-workflow-foundation/authoring-workflows-activities-and-expressions-using-imperative-code.md)
->>>>>>> 8b9e8cd3
+- [Authoring Workflows, Activities, and Expressions Using Imperative Code](../../../docs/framework/windows-workflow-foundation/authoring-workflows-activities-and-expressions-using-imperative-code.md)