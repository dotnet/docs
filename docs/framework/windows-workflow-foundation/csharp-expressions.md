---
title: "C# Expressions"
ms.date: "03/30/2017"
ms.assetid: 29110be7-f4e3-407e-8dbe-78102eb21115
---
# C# Expressions
Starting with [!INCLUDE[net_v45](../../../includes/net-v45-md.md)], C# expressions are supported in Windows Workflow Foundation (WF). New C# workflow projects created in Visual Studio 2012 that target [!INCLUDE[net_v45](../../../includes/net-v45-md.md)] use C# expressions, and Visual Basic workflow projects use Visual Basic expressions. Existing [!INCLUDE[netfx40_short](../../../includes/netfx40-short-md.md)] workflow projects that use Visual Basic expressions can be migrated to [!INCLUDE[netfx_current_short](../../../includes/netfx-current-short-md.md)] regardless of the project language and are supported. This topic provides an overview of C# expressions in [!INCLUDE[wf1](../../../includes/wf1-md.md)].

## Using C# expressions in workflows

- [Using C# expressions in the Workflow Designer](csharp-expressions.md#WFDesigner)

    - [Backwards compatibility](csharp-expressions.md#BackwardCompat)

- [Using C# expressions in code workflows](csharp-expressions.md#CodeWorkflows)

- [Using C# expressions in XAML workflows](csharp-expressions.md#XamlWorkflows)

    - [Compiled Xaml](csharp-expressions.md#CompiledXaml)

    - [Loose Xaml](csharp-expressions.md#LooseXaml)

- [Using C# expressions in XAMLX workflow services](csharp-expressions.md#WFServices)

### <a name="WFDesigner"></a> Using C# expressions in the Workflow Designer
 Starting with [!INCLUDE[net_v45](../../../includes/net-v45-md.md)], C# expressions are supported in Windows Workflow Foundation (WF). C# workflow projects created in Visual Studio 2012 that target [!INCLUDE[net_v45](../../../includes/net-v45-md.md)] use C# expressions, while Visual Basic workflow projects use Visual Basic expressions. To specify the desired C# expression, type it into the box labeled **Enter a C# expression**. This label is displayed in the properties window when the activity is selected in the designer, or on the activity in the workflow designer. In the following example, two `WriteLine` activities are contained within a `Sequence` inside a `NoPersistScope`.

<<<<<<< HEAD
 ![Automatically created sequence activity](./media/csharp-expressions/auto-surround-sequence-activity.png "Auto-surround with Sequence activity")
=======
 ![Screenshot that shows an automatically created sequence activity.](./media/csharp-expressions/auto-surround-sequence-activity.png)
>>>>>>> 85d29e47

> [!NOTE]
>  C# expressions are supported only in Visual Studio, and are not supported in the re-hosted workflow designer. For more information about new WF45 features supported in the re-hosted designer, see [Support for New Workflow Foundation 4.5 Features in the Rehosted Workflow Designer](wf-features-in-the-rehosted-workflow-designer.md).

#### <a name="BackwardCompat"></a> Backwards compatibility
 Visual Basic expressions in existing [!INCLUDE[netfx40_short](../../../includes/netfx40-short-md.md)] C# workflow projects that have been migrated to [!INCLUDE[netfx_current_short](../../../includes/netfx-current-short-md.md)] are supported. When the Visual Basic expressions are viewed in the workflow designer, the text of the existing Visual Basic expression is replaced with **Value was set in XAML**, unless the Visual Basic expression is valid C# syntax. If the Visual Basic expression is valid C# syntax, then the expression is displayed. To update the Visual Basic expressions to C#, you can edit them in the workflow designer and specify the equivalent C# expression. It is not required to update the Visual Basic expressions to C#, but once the expressions are updated in the workflow designer they are converted to C# and may not be reverted to Visual Basic.

### <a name="CodeWorkflows"></a> Using C# expressions in code workflows
 C# expressions are supported in [!INCLUDE[netfx_current_short](../../../includes/netfx-current-short-md.md)] code based workflows, but before the workflow can be invoked the C# expressions must be compiled using <xref:System.Activities.XamlIntegration.TextExpressionCompiler.Compile%2A?displayProperty=nameWithType>. Workflow authors can use `CSharpValue` to represent the r-value of an expression, and `CSharpReference` to represent the l-value of an expression. In the following example, a workflow is created with an `Assign` activity and a `WriteLine` activity contained in a `Sequence` activity. A `CSharpReference` is specified for the `To` argument of the `Assign`, and represents the l-value of the expression. A `CSharpValue` is specified for the `Value` argument of the `Assign`, and for the `Text` argument of the `WriteLine`, and represents the r-value for those two expressions.

```csharp
Variable<int> n = new Variable<int>
{
    Name = "n"
};

Activity wf = new Sequence
{
    Variables = { n },
    Activities =
    {
        new Assign<int>
        {
            To = new CSharpReference<int>("n"),
            Value = new CSharpValue<int>("new Random().Next(1, 101)")
        },
        new WriteLine
        {
            Text = new CSharpValue<string>("\"The number is \" + n")
        }
    }
};

CompileExpressions(wf);

WorkflowInvoker.Invoke(wf);
```

 After the workflow is constructed, the C# expressions are compiled by calling the `CompileExpressions` helper method and then the workflow is invoked. The following example is the `CompileExpressions` method.

```csharp
static void CompileExpressions(Activity activity)
{
    // activityName is the Namespace.Type of the activity that contains the
    // C# expressions.
    string activityName = activity.GetType().ToString();

    // Split activityName into Namespace and Type.Append _CompiledExpressionRoot to the type name
    // to represent the new type that represents the compiled expressions.
    // Take everything after the last . for the type name.
    string activityType = activityName.Split('.').Last() + "_CompiledExpressionRoot";
    // Take everything before the last . for the namespace.
    string activityNamespace = string.Join(".", activityName.Split('.').Reverse().Skip(1).Reverse());

    // Create a TextExpressionCompilerSettings.
    TextExpressionCompilerSettings settings = new TextExpressionCompilerSettings
    {
        Activity = activity,
        Language = "C#",
        ActivityName = activityType,
        ActivityNamespace = activityNamespace,
        RootNamespace = null,
        GenerateAsPartialClass = false,
        AlwaysGenerateSource = true,
        ForImplementation = false
    };

    // Compile the C# expression.
    TextExpressionCompilerResults results =
        new TextExpressionCompiler(settings).Compile();

    // Any compilation errors are contained in the CompilerMessages.
    if (results.HasErrors)
    {
        throw new Exception("Compilation failed.");
    }

    // Create an instance of the new compiled expression type.
    ICompiledExpressionRoot compiledExpressionRoot =
        Activator.CreateInstance(results.ResultType,
            new object[] { activity }) as ICompiledExpressionRoot;

    // Attach it to the activity.
    CompiledExpressionInvoker.SetCompiledExpressionRoot(
        activity, compiledExpressionRoot);
}
```

> [!NOTE]
>  If the C# expressions are not compiled, a <xref:System.NotSupportedException> is thrown when the workflow is invoked with a message similar to the following: `Expression Activity type 'CSharpValue`1' requires compilation in order to run.  Please ensure that the workflow has been compiled.`

 If your custom code based workflow uses `DynamicActivity`, then some changes to the `CompileExpressions` method are required, as demonstrated in the following code example.

```csharp
static void CompileExpressions(DynamicActivity dynamicActivity)
{
    // activityName is the Namespace.Type of the activity that contains the
    // C# expressions. For Dynamic Activities this can be retrieved using the
    // name property , which must be in the form Namespace.Type.
    string activityName = dynamicActivity.Name;

    // Split activityName into Namespace and Type.Append _CompiledExpressionRoot to the type name
    // to represent the new type that represents the compiled expressions.
    // Take everything after the last . for the type name.
    string activityType = activityName.Split('.').Last() + "_CompiledExpressionRoot";
    // Take everything before the last . for the namespace.
    string activityNamespace = string.Join(".", activityName.Split('.').Reverse().Skip(1).Reverse());

    // Create a TextExpressionCompilerSettings.
    TextExpressionCompilerSettings settings = new TextExpressionCompilerSettings
    {
        Activity = dynamicActivity,
        Language = "C#",
        ActivityName = activityType,
        ActivityNamespace = activityNamespace,
        RootNamespace = null,
        GenerateAsPartialClass = false,
        AlwaysGenerateSource = true,
        ForImplementation = true
    };

    // Compile the C# expression.
    TextExpressionCompilerResults results =
        new TextExpressionCompiler(settings).Compile();

    // Any compilation errors are contained in the CompilerMessages.
    if (results.HasErrors)
    {
        throw new Exception("Compilation failed.");
    }

    // Create an instance of the new compiled expression type.
    ICompiledExpressionRoot compiledExpressionRoot =
        Activator.CreateInstance(results.ResultType,
            new object[] { dynamicActivity }) as ICompiledExpressionRoot;

    // Attach it to the activity.
    CompiledExpressionInvoker.SetCompiledExpressionRootForImplementation(
        dynamicActivity, compiledExpressionRoot);
}
```

 There are several differences in the `CompileExpressions` overload that compiles the C# expressions in a dynamic activity.

- The parameter to `CompileExpressions` is a `DynamicActivity`.

- The type name and namespace are retrieved using the `DynamicActivity.Name` property.

- `TextExpressionCompilerSettings.ForImplementation` is set to `true`.

- `CompiledExpressionInvoker.SetCompiledExpressionRootForImplementation` is called instead of `CompiledExpressionInvoker.SetCompiledExpressionRoot`.

 For more information about working with expressions in code, see [Authoring Workflows, Activities, and Expressions Using Imperative Code](authoring-workflows-activities-and-expressions-using-imperative-code.md).

### <a name="XamlWorkflows"></a> Using C# expressions in XAML workflows
 C# expressions are supported in XAML workflows. Compiled XAML workflows are compiled into a type, and loose XAML workflows are loaded by the runtime and compiled into an activity tree when the workflow is executed.

- [Compiled Xaml](csharp-expressions.md#CompiledXaml)

- [Loose Xaml](csharp-expressions.md#LooseXaml)

#### <a name="CompiledXaml"></a> Compiled Xaml
 C# expressions are supported in compiled XAML workflows that are compiled to a type as part of a C# workflow project that targets [!INCLUDE[netfx_current_short](../../../includes/netfx-current-short-md.md)]. Compiled XAML is the default type of workflow authoring in Visual Studio, and C# workflow projects created in Visual Studio that target [!INCLUDE[netfx_current_short](../../../includes/netfx-current-short-md.md)] use C# expressions.

#### <a name="LooseXaml"></a> Loose Xaml
 C# expressions are supported in loose XAML workflows. The workflow host program that loads and invokes the loose XAML workflow must target [!INCLUDE[netfx_current_short](../../../includes/netfx-current-short-md.md)], and <xref:System.Activities.XamlIntegration.ActivityXamlServicesSettings.CompileExpressions%2A> must be set to `true` (the default is `false`). To set <xref:System.Activities.XamlIntegration.ActivityXamlServicesSettings.CompileExpressions%2A> to `true`, create an <xref:System.Activities.XamlIntegration.ActivityXamlServicesSettings> instance with its <xref:System.Activities.XamlIntegration.ActivityXamlServicesSettings.CompileExpressions%2A> property set to `true`, and pass it as a parameter to <xref:System.Activities.XamlIntegration.ActivityXamlServices.Load%2A?displayProperty=nameWithType>. If `CompileExpressions` Is not set to `true`, a <xref:System.NotSupportedException> will be thrown with a message similar to the following: `Expression Activity type 'CSharpValue`1' requires compilation in order to run.  Please ensure that the workflow has been compiled.`

```csharp
ActivityXamlServicesSettings settings = new ActivityXamlServicesSettings
{
    CompileExpressions = true
};

DynamicActivity<int> wf = ActivityXamlServices.Load(new StringReader(serializedAB), settings) as DynamicActivity<int>;
```

 For more information about working with XAML workflows, see [Serializing Workflows and Activities to and from XAML](serializing-workflows-and-activities-to-and-from-xaml.md).

### <a name="WFServices"></a> Using C# expressions in XAMLX workflow services
 C# expressions are supported in XAMLX workflow services. When a workflow service is hosted in IIS or WAS then no additional steps are required, but if the XAML workflow service is self-hosted, then the C# expressions must be compiled. To compile the C# expressions in a self-hosted XAMLX workflow service, first load the XAMLX file into a `WorkflowService`, and then pass the `Body` of the `WorkflowService` to the `CompileExpressions` method described in the previous [Using C# expressions in code workflows](csharp-expressions.md#CodeWorkflows) section. In the following example, a XAMLX workflow service is loaded, the C# expressions are compiled, and then the workflow service is opened and waits for requests.

```csharp
// Load the XAMLX workflow service.
WorkflowService workflow1 =
    (WorkflowService)XamlServices.Load(xamlxPath);

// Compile the C# expressions in the workflow by passing the Body to CompileExpressions.
CompileExpressions(workflow1.Body);

// Initialize the WorkflowServiceHost.
var host = new WorkflowServiceHost(workflow1, new Uri("http://localhost:8293/Service1.xamlx"));

// Enable Metadata publishing/
ServiceMetadataBehavior smb = new ServiceMetadataBehavior();
smb.HttpGetEnabled = true;
smb.MetadataExporter.PolicyVersion = PolicyVersion.Policy15;
host.Description.Behaviors.Add(smb);

// Open the WorkflowServiceHost and wait for requests.
host.Open();
Console.WriteLine("Press enter to quit");
Console.ReadLine();
```

 If the C# expressions are not compiled, the `Open` operation succeeds but the workflow will fail when it is invoked. The following `CompileExpressions` method is the same as the method from the previous [Using C# expressions in code workflows](csharp-expressions.md#CodeWorkflows) section.

```csharp
static void CompileExpressions(Activity activity)
{
    // activityName is the Namespace.Type of the activity that contains the
    // C# expressions.
    string activityName = activity.GetType().ToString();

    // Split activityName into Namespace and Type.Append _CompiledExpressionRoot to the type name
    // to represent the new type that represents the compiled expressions.
    // Take everything after the last . for the type name.
    string activityType = activityName.Split('.').Last() + "_CompiledExpressionRoot";
    // Take everything before the last . for the namespace.
    string activityNamespace = string.Join(".", activityName.Split('.').Reverse().Skip(1).Reverse());

    // Create a TextExpressionCompilerSettings.
    TextExpressionCompilerSettings settings = new TextExpressionCompilerSettings
    {
        Activity = activity,
        Language = "C#",
        ActivityName = activityType,
        ActivityNamespace = activityNamespace,
        RootNamespace = null,
        GenerateAsPartialClass = false,
        AlwaysGenerateSource = true,
        ForImplementation = false
    };

    // Compile the C# expression.
    TextExpressionCompilerResults results =
        new TextExpressionCompiler(settings).Compile();

    // Any compilation errors are contained in the CompilerMessages.
    if (results.HasErrors)
    {
        throw new Exception("Compilation failed.");
    }

    // Create an instance of the new compiled expression type.
    ICompiledExpressionRoot compiledExpressionRoot =
        Activator.CreateInstance(results.ResultType,
            new object[] { activity }) as ICompiledExpressionRoot;

    // Attach it to the activity.
    CompiledExpressionInvoker.SetCompiledExpressionRoot(
        activity, compiledExpressionRoot);
}
```<|MERGE_RESOLUTION|>--- conflicted
+++ resolved
@@ -25,11 +25,7 @@
 ### <a name="WFDesigner"></a> Using C# expressions in the Workflow Designer
  Starting with [!INCLUDE[net_v45](../../../includes/net-v45-md.md)], C# expressions are supported in Windows Workflow Foundation (WF). C# workflow projects created in Visual Studio 2012 that target [!INCLUDE[net_v45](../../../includes/net-v45-md.md)] use C# expressions, while Visual Basic workflow projects use Visual Basic expressions. To specify the desired C# expression, type it into the box labeled **Enter a C# expression**. This label is displayed in the properties window when the activity is selected in the designer, or on the activity in the workflow designer. In the following example, two `WriteLine` activities are contained within a `Sequence` inside a `NoPersistScope`.
 
-<<<<<<< HEAD
- ![Automatically created sequence activity](./media/csharp-expressions/auto-surround-sequence-activity.png "Auto-surround with Sequence activity")
-=======
  ![Screenshot that shows an automatically created sequence activity.](./media/csharp-expressions/auto-surround-sequence-activity.png)
->>>>>>> 85d29e47
 
 > [!NOTE]
 >  C# expressions are supported only in Visual Studio, and are not supported in the re-hosted workflow designer. For more information about new WF45 features supported in the re-hosted designer, see [Support for New Workflow Foundation 4.5 Features in the Rehosted Workflow Designer](wf-features-in-the-rehosted-workflow-designer.md).
