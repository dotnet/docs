---
title: "Deprecated types in Windows Workflow Foundation"
ms.date: "03/30/2017"
ms.assetid: 4aebe928-a964-4c1c-abf7-0dbbd3604b13
---
# Deprecated types in Windows Workflow Foundation
<<<<<<< HEAD
In .NET 4 the Workflow Team released an all new Workflow engine in the <xref:System.Activities> namespace. With the release of .NET 4.5 Beta we are marking most of the types in the "WF 3" <xref:System.Workflow.Activities>, <xref:System.Workflow.ComponentModel>, and  <xref:System.Workflow.Runtime> namespaces as obsolete.

## Obsolete namespaces and tools
 The following assemblies have one or more public types that will be deprecated:

-   System.Workflow.Activities.dll

-   System.Workflow.ComponentModel.dll

-   System.Workflow.Runtime.dll

-   System.WorkflowServices.dll

-   Microsoft.Workflow.DebugController.dll

-   Microsoft.Workflow.Compiler.exe

-   Wfc.exe

 As a result, customers who are using the deprecated WF 3 APIs will encounter build warnings with a message similar to the following:

 **Warning BC40000: X is obsolete: WF 3 types are deprecated. Please use WF 4 instead.** We will remove the types from the .NET Framework in a future release, but we have not yet determined that timeframe (not in 4.5). This current step allows us to communicate our direction to our customers and allow them plenty of time to move to the new WF4 model. We will, of course, continue to support these WF 3 types under the [Microsoft Support Lifecycle Policy](http://aka.ms/MicrosoftSupportLifecycle). Existing WF3 applications will run without issue on .NET 4.5, and Visual Studio 2012 will support new and existing WF3-based solutions.

 Rules related types in the <xref:System.Workflow.Activities.Rules> namespace, which do not have a replacement in WF 4.5, have not been deprecated.

=======
In .NET 4 the Workflow Team released an all new Workflow engine in the <xref:System.Activities> namespace. With the release of .NET 4.5 Beta we are marking most of the types in the "WF 3" <xref:System.Workflow.Activities>, <xref:System.Workflow.ComponentModel>, and  <xref:System.Workflow.Runtime> namespaces as obsolete.  
  
## Obsolete namespaces and tools  
 The following assemblies have one or more public types that will be deprecated:  
  
-   System.Workflow.Activities.dll  
  
-   System.Workflow.ComponentModel.dll  
  
-   System.Workflow.Runtime.dll  
  
-   System.WorkflowServices.dll  
  
-   Microsoft.Workflow.DebugController.dll  
  
-   Microsoft.Workflow.Compiler.exe  
  
-   Wfc.exe  
  
 As a result, customers who are using the deprecated WF 3 APIs will encounter build warnings with a message similar to the following:  
  
 **Warning BC40000: X is obsolete: WF 3 types are deprecated. Please use WF 4 instead.** We will remove the types from the .NET Framework in a future release, but we have not yet determined that timeframe (not in 4.5). This current step allows us to communicate our direction to our customers and allow them plenty of time to move to the new WF4 model. We will, of course, continue to support these WF 3 types under the [Microsoft Support Lifecycle Policy](https://aka.ms/MicrosoftSupportLifecycle). Existing WF3 applications will run without issue on .NET 4.5, and [!INCLUDE[vs_current_long](../../../includes/vs-current-long-md.md)] will support new and existing WF3-based solutions.  
  
 Rules related types in the <xref:System.Workflow.Activities.Rules> namespace, which do not have a replacement in WF 4.5, have not been deprecated.  
  
>>>>>>> 8b9e8cd3
 Customers who want to migrate their applications to WF 4 will find help in the [Workflow 4 Migration Guidance](migration-guidance.md).<|MERGE_RESOLUTION|>--- conflicted
+++ resolved
@@ -4,33 +4,6 @@
 ms.assetid: 4aebe928-a964-4c1c-abf7-0dbbd3604b13
 ---
 # Deprecated types in Windows Workflow Foundation
-<<<<<<< HEAD
-In .NET 4 the Workflow Team released an all new Workflow engine in the <xref:System.Activities> namespace. With the release of .NET 4.5 Beta we are marking most of the types in the "WF 3" <xref:System.Workflow.Activities>, <xref:System.Workflow.ComponentModel>, and  <xref:System.Workflow.Runtime> namespaces as obsolete.
-
-## Obsolete namespaces and tools
- The following assemblies have one or more public types that will be deprecated:
-
--   System.Workflow.Activities.dll
-
--   System.Workflow.ComponentModel.dll
-
--   System.Workflow.Runtime.dll
-
--   System.WorkflowServices.dll
-
--   Microsoft.Workflow.DebugController.dll
-
--   Microsoft.Workflow.Compiler.exe
-
--   Wfc.exe
-
- As a result, customers who are using the deprecated WF 3 APIs will encounter build warnings with a message similar to the following:
-
- **Warning BC40000: X is obsolete: WF 3 types are deprecated. Please use WF 4 instead.** We will remove the types from the .NET Framework in a future release, but we have not yet determined that timeframe (not in 4.5). This current step allows us to communicate our direction to our customers and allow them plenty of time to move to the new WF4 model. We will, of course, continue to support these WF 3 types under the [Microsoft Support Lifecycle Policy](http://aka.ms/MicrosoftSupportLifecycle). Existing WF3 applications will run without issue on .NET 4.5, and Visual Studio 2012 will support new and existing WF3-based solutions.
-
- Rules related types in the <xref:System.Workflow.Activities.Rules> namespace, which do not have a replacement in WF 4.5, have not been deprecated.
-
-=======
 In .NET 4 the Workflow Team released an all new Workflow engine in the <xref:System.Activities> namespace. With the release of .NET 4.5 Beta we are marking most of the types in the "WF 3" <xref:System.Workflow.Activities>, <xref:System.Workflow.ComponentModel>, and  <xref:System.Workflow.Runtime> namespaces as obsolete.  
   
 ## Obsolete namespaces and tools  
@@ -56,5 +29,4 @@
   
  Rules related types in the <xref:System.Workflow.Activities.Rules> namespace, which do not have a replacement in WF 4.5, have not been deprecated.  
   
->>>>>>> 8b9e8cd3
  Customers who want to migrate their applications to WF 4 will find help in the [Workflow 4 Migration Guidance](migration-guidance.md).