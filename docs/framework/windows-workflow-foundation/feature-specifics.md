---
title: "Windows Workflow Foundation Feature Specifics"
ms.date: "03/30/2017"
ms.assetid: e84d12da-a055-45f6-b4d1-878d127b46b6
---
# Windows Workflow Foundation Feature Specifics
<<<<<<< HEAD

[!INCLUDE[netfx40_long](../../../includes/netfx40-long-md.md)] adds a number of features to Windows Workflow Foundation. This document describes a number of the new features, and gives details about scenarios in which they may be useful.

## Messaging Activities
 The messaging activities (<xref:System.ServiceModel.Activities.Receive>, <xref:System.ServiceModel.Activities.SendReply>, <xref:System.ServiceModel.Activities.Send>, <xref:System.ServiceModel.Activities.ReceiveReply>) are used to send and receive WCF messages from your workflow.  <xref:System.ServiceModel.Activities.Receive> and <xref:System.ServiceModel.Activities.SendReply> activities are used to form a Windows Communication Foundation (WCF) service operation that is exposed via WSDL just like standard WCF web services.  <xref:System.ServiceModel.Activities.Send> and <xref:System.ServiceModel.Activities.ReceiveReply> are used to consume a web service similar to a WCF <xref:System.ServiceModel.ChannelFactory>; an **Add Service Reference** experience also exists for Workflow Foundation that generates pre-configured activities.

### Getting Started with Messaging Activities

-   In Visual Studio 2012, create a WCF Workflow Service Application project. A <xref:System.ServiceModel.Activities.Receive> and <xref:System.ServiceModel.Activities.SendReply> pair will be placed on your canvas.

-   Right-click on the project and select **Add Service Reference**.  Point to an existing web service WSDL and click **OK**.  Build your project to show the generated activities (implemented using <xref:System.ServiceModel.Activities.Send> and <xref:System.ServiceModel.Activities.ReceiveReply>) in your toolbox.

-   Samples for these activities can be found in the following sections:

    -   Basic: [Services](../../../docs/framework/windows-workflow-foundation/samples/services.md)

    -   Scenarios: [Services](../../../docs/framework/windows-workflow-foundation/samples/services.md)

-   [Conceptual documentation](http://go.microsoft.com/fwlink/?LinkId=204801)

-   [Messaging activities designer documentation](http://go.microsoft.com/fwlink/?LinkId=204802)

### Messaging Activities Example Scenario
 A `BestPriceFinder` service calls out to multiple airline services to find the best ticket price for a particular route.  Implementing this scenario would require you to use the message activities to receive the price request, retrieve the prices from the back-end services, and reply to the price request with the best price.  It would also require you to use other out-of-box activities to create the business logic for calculating the best price.

## WorkflowServiceHost
 The <xref:System.ServiceModel.WorkflowServiceHost> is the out-of-box workflow host that supports multiple instances, configuration, and WCF messaging (although the workflows aren’t required to use messaging in order to be hosted).  It also integrates with persistence, tracking, and instance control through a set of service behaviors.  Just like WCF’s <xref:System.ServiceModel.ServiceHost>, the <xref:System.ServiceModel.WorkflowServiceHost> can be self-hosted in a console/WinForms/WPF application or Windows service, or web-hosted (as a .xamlx file) in IIS or WAS.

### Getting Started with Workflow Service Host

-   In Visual Studio 2010, create a WCF Workflow Service Application project: this project will be set up to use <xref:System.ServiceModel.WorkflowServiceHost> in a web-host environment.

-   In order to host a non-messaging workflow, add a custom <xref:System.ServiceModel.Activities.WorkflowHostingEndpoint> that will create the instance based on a message.

-   Workflow instances can be controlled (e.g. suspended or terminated) by adding a <xref:System.ServiceModel.Activities.WorkflowControlEndpoint> to the <xref:System.ServiceModel.WorkflowServiceHost> and then using a <xref:System.ServiceModel.Activities.WorkflowControlClient>.

-   Samples for the <xref:System.ServiceModel.WorkflowServiceHost> can be found in the following sections:

    -   [Execution](../../../docs/framework/windows-workflow-foundation/samples/execution.md)

    -   Basic: [Services](../../../docs/framework/windows-workflow-foundation/samples/services.md)

    -   Scenarios: [Services](../../../docs/framework/windows-workflow-foundation/samples/services.md)

    -   Application: [Suspended Instance Management](../../../docs/framework/windows-workflow-foundation/samples/suspended-instance-management.md)

-   [WorkflowServiceHost Conceptual Documentation](http://go.microsoft.com/fwlink/?LinkId=204807)

### WorkflowServiceHost Scenario
 A BestPriceFinder service calls out to multiple airline services to find the best ticket price for a particular route.  Implementing this scenario would require you to host the workflow in <xref:System.ServiceModel.WorkflowServiceHost>.  It would also use the message activities to receive the price request, retrieve the prices from the back-end services, and reply to the price request with the best price.

## Correlation
 A correlation is one of two things:

-   A way of grouping messages together; that is, the relationship between a request message and its reply.

-   A way of mapping a piece of data to a service instance

### Getting Started

-   To get started with correlation, create a new project in Visual Studio. Create a variable of type <xref:System.ServiceModel.Activities.CorrelationHandle>.

-   An example of correlation used to group messages together is a Request-Reply correlation that groups messages together.

    -   On a <xref:System.ServiceModel.Activities.Receive> activity, click on the <xref:System.ServiceModel.Activities.Receive.CorrelationInitializers%2A> property and add a <xref:System.ServiceModel.Activities.RequestReplyCorrelationInitializer> using the CorrelationHandle created in the first step above.

    -   Create a <xref:System.ServiceModel.Activities.SendReply> activity by right-clicking on the <xref:System.ServiceModel.Activities.Receive> and clicking "Create SendReply". Paste it into your workflow after the <xref:System.ServiceModel.Activities.Receive> activity.

-   An example of mapping a piece of data to a service instance is content-based correlation which maps a piece of data (for example, an order ID) to a particular workflow instance.

    -   On any messaging activity, click on the `CorrelationInitializers` property and add a <xref:System.ServiceModel.Activities.QueryCorrelationInitializer> using the <xref:System.ServiceModel.Activities.CorrelationHandle> variable created above. Double-click on the desired property on the message (e.g. OrderID) from the drop-down menu. Set the `CorrelatesWith` property to the <xref:System.ServiceModel.Activities.CorrelationHandle> variable used above.

-   Samples:

    -   Basic: [Services](../../../docs/framework/windows-workflow-foundation/samples/services.md)

    -   Scenarios: [Services](../../../docs/framework/windows-workflow-foundation/samples/services.md)

    -   [Correlation Conceptual Documentation](http://go.microsoft.com/fwlink/?LinkId=204939)

### Correlation Scenario
 An order-processing workflow is used to handle new order creation and updating existing orders that are in process.  Implementing this scenario would require you to host the workflow in <xref:System.ServiceModel.WorkflowServiceHost> and use the messaging activities.  It would also require correlation based on the `orderId` to ensure that updates are made to the correct workflow.

## Simplified Configuration
 The WCF configuration schema is complex and provides users with many hard to find features. In [!INCLUDE[netfx_current_short](../../../includes/netfx-current-short-md.md)], we have focused on helping WCF users configure their services with the following features:

-   Removing the need for explicit per-service configuration. If you do not configure any \<service> elements for your service, and your service does not define programmatically any endpoint, then a set of endpoints will be automatically added to your service, one per service base address and per contract implemented by your service.

-   Enables the user to define default values for WCF bindings and behaviors, which will be applied to services with no explicit configuration.

-   Standard endpoints define reusable preconfigured endpoints, which have fixed values for one or more of the endpoint properties (address, binding and contract), and allow defining custom properties.

-   Finally, the <xref:System.ServiceModel.Configuration.ConfigurationChannelFactory%601> allows you to do central management of WCF client configuration, useful in scenarios in which configuration is selected or changed after the application domain load time.

### Getting Started

-   [A Developer's Guide to WCF 4.0](http://go.microsoft.com/fwlink/?LinkId=204940)

-   [Configuration Channel Factory](http://go.microsoft.com/fwlink/?LinkId=204941)

-   [Standard Endpoint Element](http://go.microsoft.com/fwlink/?LinkId=204942)

-   [Service configuration improvements in .Net Framework 4](http://go.microsoft.com/fwlink/?LinkId=204943)

-   [Common User Mistake in .NET 4: Mistyping the WF/WCF Service Configuration Name](http://go.microsoft.com/fwlink/?LinkId=204944)

### Simplified Configuration Scenarios

-   An experienced ASMX developer wants to start using WCF. However, WCF seems way too complicated! What is all that information that I need to write in a configuration file? In .NET 4, you can even decide to not have a configuration file at all.

-   An existing set of WCF services are very difficult to configure and maintain. The configuration file has thousands of lines of XML code that are extremely dangerous to touch. Help is needed to reduce that amount of code to something more manageable.

## Data Contract Resolver
 In .NET 3.5, there were a few limitations in the design of known types:

-   Adding known types dynamically, during serialization or deserialization, was not possible.

-   Serializers could not deal with unknown xsi:type information.

-   It was not possible for users to specify what xsi:type they would like to have appear on the wire to, for instance, make the size of a serialization instance on the wire smaller.

 The [DataContractResolver](../../../docs/framework/wcf/samples/datacontractresolver.md) solves these issues in .NET 4.5.

### Getting Started

-   [Data Contract Resolver API documentation](http://go.microsoft.com/fwlink/?LinkId=204946)

-   [Introducing the Data Contract Resolver](http://go.microsoft.com/fwlink/?LinkId=204947)

-   Samples:

    -   [DataContractResolver](../../../docs/framework/wcf/samples/datacontractresolver.md)

    -   [KnownAssemblyAttribute](../../../docs/framework/wcf/samples/knownassemblyattribute.md)

### Data Contract Resolver Scenarios

-   Avoiding having to declare tens of <xref:System.Runtime.Serialization.KnownTypeAttribute> objects in a service.

-   Reducing the size of the XML blob.

## Flowchart
 Flowchart is a well-known paradigm to visually represent domain problems. It is a new control flow style we’re introducing in .NET 4. A core characteristic of Flowchart is that only one activity is executed at any given time. Flowcharts can express loops and alternative outcomes, but cannot natively express concurrent execution of multiple nodes.

### Getting Started

-   In Visual Studio 2012, create a workflow console application. Add a Flowchart in the workflow designer.

-   The flowchart feature uses the following classes:

    -   <xref:System.Activities.Statements.Flowchart>

    -   <xref:System.Activities.Statements.FlowNode>

    -   <xref:System.Activities.Statements.FlowDecision>

    -   <xref:System.Activities.Statements.FlowStep>

    -   <xref:System.Activities.Statements.FlowSwitch%601>

-   Samples:

    -   [Fault Handling in a Flowchart Activity Using TryCatch](../../../docs/framework/windows-workflow-foundation/samples/fault-handling-in-a-flowchart-activity-using-trycatch.md)

    -   [StateMachine Scenario Using a Combination of FlowChart and Pick](../../../docs/framework/windows-workflow-foundation/samples/statemachine-scenario-using-a-combination-of-flowchart-and-pick.md)

    -   [Hiring Process](../../../docs/framework/windows-workflow-foundation/samples/hiring-process.md)

-   Designer Documentation:

    -   [Flowchart Activity Designers](/visualstudio/workflow-designer/flowchart-activity-designers)

### Flowchart Scenarios
 A flowchart activity can be used to implement a guessing game. The guessing game is very simple: the computer selects a random number and the player has to guess that number. When the player submits each guess, the computer shows him a hint (i.e. "try a lower number"). If the player finds the number in less than 7 attempts, he receives a special congratulation from the computer. This game can be implemented with a combination of the following procedural activities:

-   <xref:System.Activities.Statements.Sequence>

-   <xref:System.Activities.Statements.While>

-   <xref:System.Activities.Statements.Switch%601>

-   <xref:System.Activities.Statements.TryCatch>

-   <xref:System.Activities.Statements.Assign%601>

-   <xref:System.Activities.Statements.If>

## Procedural activities (Sequence, If, ForEach, Switch, Assign, DoWhile, While)
 Procedural activities provide a mechanism to model sequential control flow using concepts that are familiar to programmers. These activities enable traditionally structured programming language constructs and, when appropriate, provide language parity with common procedural languages such as C#/VB.

### Getting Started

-   In Visual Studio 2012, create a workflow console application. Add procedural activities in the workflow designer.

-   Samples:

    -   [Hiring Process](../../../docs/framework/windows-workflow-foundation/samples/hiring-process.md)

    -   [Corporate Purchase Process](../../../docs/framework/windows-workflow-foundation/samples/corporate-purchase-process.md)

-   Designer Documentation:

    -   [Parallel Activity Designer](/visualstudio/workflow-designer/parallel-activity-designer)

    -   [ParallelForEach\<T> Activity Designer](/visualstudio/workflow-designer/parallelforeach-t-activity-designer)

### Procedural Activity Scenarios

-   <xref:System.Activities.Statements.Parallel>: An intranet document management system has a document approval workflow. Documents need to be approved by people in several departments before they can be published to the intranet. There isn’t an established order for the approvals; they can occur at any time while the document is in the "approval pending" phase. When a user submits a document for review it must be approved by her direct manager, the intranet administrator, and the internal communications manager.

-   <xref:System.Activities.Statements.ParallelForEach%601>: A WF application manages corporate buys within a large company. The corporate rules dictate that before planning any purchase operation, the valuations of three different vendors is required. An employee from the buying department selects three vendors from the company’s vendor list. After these vendors have been selected and notified, the company will wait for their economic proposals. The proposals can come in any order. To implement this scenario in WF, we use a <xref:System.Activities.Statements.ParallelForEach%601> that will iterate through our collection of vendors and ask for their economic proposals. After all offers are gathered, the best one is selected and displayed.

## InvokeMethod
 The <xref:System.Activities.Statements.InvokeMethod> activity allows invoking public methods in objects or types in scope. It supports invoking instance and static methods with or without parameters (including parameter arrays), and generic methods. It also allows executing method synchronously and asynchronously.

### Getting Started

-   In Visual Studio 2012, create a workflow console application. Add an <xref:System.Activities.Statements.InvokeMethod> activity in the workflow designer, and configure static and instance methods on it.

-   Samples:

    -   [InvokeMethod](../../../docs/framework/windows-workflow-foundation/samples/invokemethod.md)

-   Designer Documentation: [InvokeMethod Activity Designer](/visualstudio/workflow-designer/invokemethod-activity-designer)

### InvokeMethod Scenarios

-   A method in an object in scope needs to be invoked. For example, a value needs to be added to a dictionary. The Add method of the instance of the dictionary is invoked, and the key and value are provided.

-   A method needs to be invoked on a legacy CLR object. Instead of creating a custom activity to wrap the call to that legacy class, if it is in scope during the workflow execution, <xref:System.Activities.Statements.InvokeMethod> can be used.

## Error handling activities
 The <xref:System.Activities.Statements.TryCatch> activity provides a mechanism for catching exceptions that occur during the execution of a set of contained activities (similar to the Try/Catch construct in C#/VB). <xref:System.Activities.Statements.TryCatch> provides exception handling at the workflow level. When an unhandled exception is thrown, the workflow is aborted and the Finally block won’t be executed. This behavior is consistent with C#.

### Getting Started

-   In Visual Studio 2012, create a workflow console application. Add a <xref:System.Activities.Statements.TryCatch> activity in the workflow designer.

-   Samples:

    1.  [Fault Handling in a Flowchart Activity Using TryCatch](../../../docs/framework/windows-workflow-foundation/samples/fault-handling-in-a-flowchart-activity-using-trycatch.md)

    2.  [Using Procedural Activities](../../../docs/framework/windows-workflow-foundation/samples/using-procedural-activities.md)

-   Designer Documentation: [Error Handling Activity Designers](/visualstudio/workflow-designer/error-handling-activity-designers)

### Error handling scenarios
 A set of activities needs to be executed, and specific logic needs to be executed when an error occurs. If during that error handling logic it is found that the error is not recoverable, the exception will be rethrown, and the parent activity (or the host) will deal with the problem.

## Pick activity
 The <xref:System.Activities.Statements.Pick> Activity provides event-based control flow modeling in WF. <xref:System.Activities.Statements.Pick> contains many branches where each branch waits for a particular event to occur before running. In this setup, a <xref:System.Activities.Statements.Pick> behaves similar to a <xref:System.Activities.Statements.Switch%601> to which the Activity will execute only one of the set of events it is listening. Each branch is event driven and the event that occurs runs the corresponding branch first. All other branches cancel and stop listening for events.

### Getting Started

-   In Visual Studio 2012, create a workflow console application. Add a <xref:System.Activities.Statements.Pick> activity in the workflow designer.

-   Sample: [Using the Pick Activity](../../../docs/framework/windows-workflow-foundation/samples/using-the-pick-activity.md)

-   Designer documentation: [Pick Activity Designer](/visualstudio/workflow-designer/pick-activity-designer)

### Pick Scenario
 A user needs to be prompted for input. Under normal circumstances, the developer would use a method call like <xref:System.Console.ReadLine%2A> to prompt for a user’s input. The problem with this setup is that the program waits until the user enters something. In this scenario, a time-out is needed to unblock a blocking activity. A common scenario is one that requires a task to be completed within a given time duration. Timing out a blocking activity is a scenario where Pick adds a lot of value.

## WCF Routing Service
 The Routing Service is designed to be a generic software Router that allows you to control how WCFmessages flow in between your clients and services.  The Routing Service allows you to decouple your clients from your services, which gives you much more freedom in terms of the configurations that you can support and the flexibility you have when considering how to host your services.  In .NET 3.5, clients and services were tightly coupled; a client had to know about all of the services it needed to talk to and where they were located. In addition, WCF in .Net Framework 3.5 had the following limitations:

-   Error handling was complex, as this logic had to be hard-coded into the client.

-   Clients and services had to always use the same bindings.

-   Services were rarely well factored: it is easier to have the client talk to one service which implements everything, rather than needing to choose between multiple services.

 The routing service in .Net 4 is designed to make these problems easier to solve. The new routing service has the following features:

1.  Content based routing (<xref:System.ServiceModel.Dispatcher.MessageFilter> objects examine a message to determine where it should be sent.)

2.  Protocol bridging (transport & message)

3.  Error handling (the router catches communication exceptions and fails over to backup endpoints)

4.  Dynamic (in memory) update of <xref:System.ServiceModel.Dispatcher.MessageFilterTable%601> and Routing Configuration.

### Getting Started

1.  Documentation: [Routing](../../../docs/framework/wcf/feature-details/routing.md)

2.  Samples: [Routing Services &#91;WCF Samples&#93;](../../../docs/framework/wcf/samples/routing-services.md)

3.  Blog: [Routing Rules!](http://go.microsoft.com/fwlink/?LinkId=204956)

### Routing Scenarios
 The routing service is useful in the following scenarios:

-   Clients can talk to multiple services without having to address them all directly.

-   Clients can perform additional logic on a client request to determine where to route it

-   Decompose the operations a client performs into multiple service implementations without refactoring the client.

-   Clients and services can speak different bindings with different security settings.

-   Clients can be enabled to be more robust against failure or the unavailability of services.

## WCF Discovery
 WCF Discovery is a framework technology that allows you to incorporate a discovery mechanism to your application infrastructure. You can use this to make your service discoverable, and configure your clients to search for services. Clients no longer need to be hard coded with endpoint, making your application more robust and fault tolerant. Discovery is the perfect platform to build auto-configuration capabilities into your application.

 The product is built on top of the WS-Discovery standard. It’s designed to be interoperable, extensible, and generic. The product supports two modes of operation:

1.  Managed: where there is an entity on the network knowledgeable about existing services, clients query it directly for information. This is analogous to Active Directory.

2.  Ad-hoc: where clients use multicast messages to locate services.

 Furthermore, discovery messages are network protocol agnostic; you can use them on top any protocol that supports the mode requirements. For example, discovery multicast messages can be sent over the UDP channel or any other network that supports multicast messaging.  These design points, combined with feature flexibility, allow you to adapt the discovery specifically to your solution.

### Getting Started

-   Documentation: [WCF Discovery](../../../docs/framework/wcf/feature-details/wcf-discovery.md)

-   Samples: [Discovery (Samples)](../../../docs/framework/wcf/samples/discovery-samples.md)

### Discovery Scenarios
 A developer doesn't want to hard code endpoints, since it is unknown when my service will be available. Instead, the developer wants to choose a service at runtime. More decoupling, robustness, and auto-configuration is needed between the components in the application.

## Tracking
 Workflow tracking provides insight into the execution of a workflow instance.  The tracking events are emitted from a workflow at the workflow instance level and when activities within the workflow execute. A workflow tracking participant needs to be added to the workflow host to subscribe to tracking records. The tracking records are filtered using a tracking profile. The .Net Framework provides an ETW (Event Tracing for Windows) tracking participant, and a basic profile is installed in the machine.config file.

### Getting Started

1.  In Visual Studio 2010, create a WCF Workflow Service Application project. A <xref:System.ServiceModel.Activities.Receive> and <xref:System.ServiceModel.Activities.SendReply> pair will be placed on your canvas to start.

2.  Open the web.config and add an ETW tracking behavior with no profile.

    1.  The default profile is used.

    2.  Open event viewer and enable the analytic channel in the following node: **Event Viewer**, **Applications and Services Logs**, **Microsoft**, **Windows**, **Application Server-Applications**. Right-click **Analytic** and select **Enable Log**.

    3.  Run the workflow service.

    4.  Observe the workflow tracking events in event viewer.

3.  Samples: [Tracking](../../../docs/framework/windows-workflow-foundation/samples/tracking.md)

4.  Conceptual documentation: [Workflow Tracking and Tracing](../../../docs/framework/windows-workflow-foundation/workflow-tracking-and-tracing.md)

## SQL Workflow Instance Store

The <xref:System.Activities.DurableInstancing.SqlWorkflowInstanceStore> is a SQL Server-based implementation of an instance store. An instance store stores the state of a running instance together with all data necessary to load and resume that instance. The service host instructs the instance store to save the instance state if the workflow persists, and it instructs the instance store to load the instance state when a message arrives for that instance or a delay activity expires.

### Getting Started

1.  In Visual Studio 2012, create a Workflow that contains an implicit or explicit <xref:System.Activities.Statements.Persist> activity. Add the <xref:System.Activities.DurableInstancing.SqlWorkflowInstanceStore> behavior to your workflow service host. This can be done in code or in the application configuration file.

2.  Samples: [Persistence](../../../docs/framework/windows-workflow-foundation/samples/persistence.md)

=======
[!INCLUDE[netfx40_long](../../../includes/netfx40-long-md.md)] adds a number of features to Windows Workflow Foundation. This document describes a number of the new features, and gives details about scenarios in which they may be useful.  
  
## Messaging Activities  
 The messaging activities (<xref:System.ServiceModel.Activities.Receive>, <xref:System.ServiceModel.Activities.SendReply>, <xref:System.ServiceModel.Activities.Send>, <xref:System.ServiceModel.Activities.ReceiveReply>) are used to send and receive WCF messages from your workflow.  <xref:System.ServiceModel.Activities.Receive> and <xref:System.ServiceModel.Activities.SendReply> activities are used to form a Windows Communication Foundation (WCF) service operation that is exposed via WSDL just like standard WCF web services.  <xref:System.ServiceModel.Activities.Send> and <xref:System.ServiceModel.Activities.ReceiveReply> are used to consume a web service similar to a WCF <xref:System.ServiceModel.ChannelFactory>; an **Add Service Reference** experience also exists for Workflow Foundation that generates pre-configured activities.  
  
### Getting Started with Messaging Activities  
  
-   In [!INCLUDE[vs_current_long](../../../includes/vs-current-long-md.md)], create a WCF Workflow Service Application project. A <xref:System.ServiceModel.Activities.Receive> and <xref:System.ServiceModel.Activities.SendReply> pair will be placed on your canvas.  
  
-   Right-click on the project and select **Add Service Reference**.  Point to an existing web service WSDL and click **OK**.  Build your project to show the generated activities (implemented using <xref:System.ServiceModel.Activities.Send> and <xref:System.ServiceModel.Activities.ReceiveReply>) in your toolbox.
  
-   [Workflow services documentation](../wcf/feature-details/workflow-services.md)
  
### Messaging Activities Example Scenario  
 A `BestPriceFinder` service calls out to multiple airline services to find the best ticket price for a particular route.  Implementing this scenario would require you to use the message activities to receive the price request, retrieve the prices from the back-end services, and reply to the price request with the best price.  It would also require you to use other out-of-box activities to create the business logic for calculating the best price.  
  
## WorkflowServiceHost  
 The <xref:System.ServiceModel.WorkflowServiceHost> is the out-of-box workflow host that supports multiple instances, configuration, and WCF messaging (although the workflows aren’t required to use messaging in order to be hosted).  It also integrates with persistence, tracking, and instance control through a set of service behaviors.  Just like WCF’s <xref:System.ServiceModel.ServiceHost>, the <xref:System.ServiceModel.WorkflowServiceHost> can be self-hosted in a console/WinForms/WPF application or Windows service, or web-hosted (as a .xamlx file) in IIS or WAS.  
  
### Getting Started with Workflow Service Host  
  
-   In Visual Studio 2010, create a WCF Workflow Service Application project: this project will be set up to use <xref:System.ServiceModel.WorkflowServiceHost> in a web-host environment.  
  
-   In order to host a non-messaging workflow, add a custom <xref:System.ServiceModel.Activities.WorkflowHostingEndpoint> that will create the instance based on a message.  
  
-   Workflow instances can be controlled (e.g. suspended or terminated) by adding a <xref:System.ServiceModel.Activities.WorkflowControlEndpoint> to the <xref:System.ServiceModel.WorkflowServiceHost> and then using a <xref:System.ServiceModel.Activities.WorkflowControlClient>.  
  
-   Samples for the <xref:System.ServiceModel.WorkflowServiceHost> can be found in the following sections:  
  
    -   [Execution](samples/execution.md)
  
    -   Application: [Suspended Instance Management](samples/suspended-instance-management.md)  
  
-   [Hosting Workflow services overview](../wcf/feature-details/hosting-workflow-services-overview.md)  
  
### WorkflowServiceHost Scenario  
 A BestPriceFinder service calls out to multiple airline services to find the best ticket price for a particular route.  Implementing this scenario would require you to host the workflow in <xref:System.ServiceModel.WorkflowServiceHost>.  It would also use the message activities to receive the price request, retrieve the prices from the back-end services, and reply to the price request with the best price.  
  
## Correlation  
 A correlation is one of two things:  
  
-   A way of grouping messages together; that is, the relationship between a request message and its reply.  
  
-   A way of mapping a piece of data to a service instance  
  
### Getting Started  
  
-   To get started with correlation, create a new project in Visual Studio. Create a variable of type <xref:System.ServiceModel.Activities.CorrelationHandle>.  
  
-   An example of correlation used to group messages together is a Request-Reply correlation that groups messages together.  
  
    -   On a <xref:System.ServiceModel.Activities.Receive> activity, click on the <xref:System.ServiceModel.Activities.Receive.CorrelationInitializers%2A> property and add a <xref:System.ServiceModel.Activities.RequestReplyCorrelationInitializer> using the CorrelationHandle created in the first step above.  
  
    -   Create a <xref:System.ServiceModel.Activities.SendReply> activity by right-clicking on the <xref:System.ServiceModel.Activities.Receive> and clicking "Create SendReply". Paste it into your workflow after the <xref:System.ServiceModel.Activities.Receive> activity.  
  
-   An example of mapping a piece of data to a service instance is content-based correlation which maps a piece of data (for example, an order ID) to a particular workflow instance.  
  
    -   On any messaging activity, click on the `CorrelationInitializers` property and add a <xref:System.ServiceModel.Activities.QueryCorrelationInitializer> using the <xref:System.ServiceModel.Activities.CorrelationHandle> variable created above. Double-click on the desired property on the message (e.g. OrderID) from the drop-down menu. Set the `CorrelatesWith` property to the <xref:System.ServiceModel.Activities.CorrelationHandle> variable used above. 
  
-   [Correlation Conceptual Documentation](../wcf/feature-details/correlation.md)  
  
### Correlation Scenario  
 An order-processing workflow is used to handle new order creation and updating existing orders that are in process.  Implementing this scenario would require you to host the workflow in <xref:System.ServiceModel.WorkflowServiceHost> and use the messaging activities.  It would also require correlation based on the `orderId` to ensure that updates are made to the correct workflow.  
  
## Simplified Configuration  
 The WCF configuration schema is complex and provides users with many hard to find features. In [!INCLUDE[netfx_current_short](../../../includes/netfx-current-short-md.md)], we have focused on helping WCF users configure their services with the following features:  
  
-   Removing the need for explicit per-service configuration. If you do not configure any \<service> elements for your service, and your service does not define programmatically any endpoint, then a set of endpoints will be automatically added to your service, one per service base address and per contract implemented by your service.  
  
-   Enables the user to define default values for WCF bindings and behaviors, which will be applied to services with no explicit configuration.  
  
-   Standard endpoints define reusable preconfigured endpoints, which have fixed values for one or more of the endpoint properties (address, binding and contract), and allow defining custom properties.  
  
-   Finally, the <xref:System.ServiceModel.Configuration.ConfigurationChannelFactory%601> allows you to do central management of WCF client configuration, useful in scenarios in which configuration is selected or changed after the application domain load time.  
  
### Getting Started  
  
-   [A Developer's Guide to WCF 4.0](https://go.microsoft.com/fwlink/?LinkId=204940)  
  
-   [Configuration Channel Factory](https://go.microsoft.com/fwlink/?LinkId=204941)  
  
-   [Standard Endpoint Element](https://go.microsoft.com/fwlink/?LinkId=204942)  
  
-   [Service configuration improvements in .Net Framework 4](https://go.microsoft.com/fwlink/?LinkId=204943)  
  
-   [Common User Mistake in .NET 4: Mistyping the WF/WCF Service Configuration Name](https://go.microsoft.com/fwlink/?LinkId=204944)  
  
### Simplified Configuration Scenarios  
  
-   An experienced ASMX developer wants to start using WCF. However, WCF seems way too complicated! What is all that information that I need to write in a configuration file? In .NET 4, you can even decide to not have a configuration file at all.  
  
-   An existing set of WCF services are very difficult to configure and maintain. The configuration file has thousands of lines of XML code that are extremely dangerous to touch. Help is needed to reduce that amount of code to something more manageable.  
  
## Data Contract Resolver  
 In .NET 3.5, there were a few limitations in the design of known types:  
  
-   Adding known types dynamically, during serialization or deserialization, was not possible.  
  
-   Serializers could not deal with unknown xsi:type information.  
  
-   It was not possible for users to specify what xsi:type they would like to have appear on the wire to, for instance, make the size of a serialization instance on the wire smaller.  
  
 The [DataContractResolver](../../../docs/framework/wcf/samples/datacontractresolver.md) solves these issues in .NET 4.5.  
  
### Getting Started  
  
-   [Data Contract Resolver API documentation](https://go.microsoft.com/fwlink/?LinkId=204946)  
  
-   [Introducing the Data Contract Resolver](https://go.microsoft.com/fwlink/?LinkId=204947)  
  
-   Samples:  
  
    -   [DataContractResolver](../../../docs/framework/wcf/samples/datacontractresolver.md)  
  
    -   [KnownAssemblyAttribute](../../../docs/framework/wcf/samples/knownassemblyattribute.md)  
  
### Data Contract Resolver Scenarios  
  
-   Avoiding having to declare tens of <xref:System.Runtime.Serialization.KnownTypeAttribute> objects in a service.  
  
-   Reducing the size of the XML blob.  
  
## Flowchart  
 Flowchart is a well-known paradigm to visually represent domain problems. It is a new control flow style we’re introducing in .NET 4. A core characteristic of Flowchart is that only one activity is executed at any given time. Flowcharts can express loops and alternative outcomes, but cannot natively express concurrent execution of multiple nodes.  
  
### Getting Started  
  
-   In [!INCLUDE[vs_current_long](../../../includes/vs-current-long-md.md)], create a workflow console application. Add a Flowchart in the workflow designer.  
  
-   The flowchart feature uses the following classes:  
  
    -   <xref:System.Activities.Statements.Flowchart>  
  
    -   <xref:System.Activities.Statements.FlowNode>  
  
    -   <xref:System.Activities.Statements.FlowDecision>  
  
    -   <xref:System.Activities.Statements.FlowStep>  
  
    -   <xref:System.Activities.Statements.FlowSwitch%601>  
  
-   Samples:  
  
    -   [Fault Handling in a Flowchart Activity Using TryCatch](../../../docs/framework/windows-workflow-foundation/samples/fault-handling-in-a-flowchart-activity-using-trycatch.md) 
  
    -   [Hiring Process](../../../docs/framework/windows-workflow-foundation/samples/hiring-process.md)  
  
-   Designer Documentation:  
  
    -   [Flowchart Activity Designers](/visualstudio/workflow-designer/flowchart-activity-designers)  
  
### Flowchart Scenarios  
 A flowchart activity can be used to implement a guessing game. The guessing game is very simple: the computer selects a random number and the player has to guess that number. When the player submits each guess, the computer shows him a hint (i.e. "try a lower number"). If the player finds the number in less than 7 attempts, he receives a special congratulation from the computer. This game can be implemented with a combination of the following procedural activities:  
  
-   <xref:System.Activities.Statements.Sequence>  
  
-   <xref:System.Activities.Statements.While>  
  
-   <xref:System.Activities.Statements.Switch%601>  
  
-   <xref:System.Activities.Statements.TryCatch>  
  
-   <xref:System.Activities.Statements.Assign%601>  
  
-   <xref:System.Activities.Statements.If>  
  
## Procedural activities (Sequence, If, ForEach, Switch, Assign, DoWhile, While)  
 Procedural activities provide a mechanism to model sequential control flow using concepts that are familiar to programmers. These activities enable traditionally structured programming language constructs and, when appropriate, provide language parity with common procedural languages such as C#/VB.  
  
### Getting Started  
  
-   In [!INCLUDE[vs_current_long](../../../includes/vs-current-long-md.md)], create a workflow console application. Add procedural activities in the workflow designer.  
  
-   Samples:  
  
    -   [Hiring Process](../../../docs/framework/windows-workflow-foundation/samples/hiring-process.md)  
  
    -   [Corporate Purchase Process](../../../docs/framework/windows-workflow-foundation/samples/corporate-purchase-process.md)  
  
-   Designer Documentation:  
  
    -   [Parallel Activity Designer](/visualstudio/workflow-designer/parallel-activity-designer)  
  
    -   [ParallelForEach\<T> Activity Designer](/visualstudio/workflow-designer/parallelforeach-t-activity-designer)  
  
### Procedural Activity Scenarios  
  
-   <xref:System.Activities.Statements.Parallel>: An intranet document management system has a document approval workflow. Documents need to be approved by people in several departments before they can be published to the intranet. There isn’t an established order for the approvals; they can occur at any time while the document is in the "approval pending" phase. When a user submits a document for review it must be approved by her direct manager, the intranet administrator, and the internal communications manager.  
  
-   <xref:System.Activities.Statements.ParallelForEach%601>: A WF application manages corporate buys within a large company. The corporate rules dictate that before planning any purchase operation, the valuations of three different vendors is required. An employee from the buying department selects three vendors from the company’s vendor list. After these vendors have been selected and notified, the company will wait for their economic proposals. The proposals can come in any order. To implement this scenario in WF, we use a <xref:System.Activities.Statements.ParallelForEach%601> that will iterate through our collection of vendors and ask for their economic proposals. After all offers are gathered, the best one is selected and displayed.  
  
## InvokeMethod  
 The <xref:System.Activities.Statements.InvokeMethod> activity allows invoking public methods in objects or types in scope. It supports invoking instance and static methods with or without parameters (including parameter arrays), and generic methods. It also allows executing method synchronously and asynchronously.  
  
### Getting Started  
  
-   In [!INCLUDE[vs_current_long](../../../includes/vs-current-long-md.md)], create a workflow console application. Add an <xref:System.Activities.Statements.InvokeMethod> activity in the workflow designer, and configure static and instance methods on it.  
  
-   Designer Documentation: [InvokeMethod Activity Designer](/visualstudio/workflow-designer/invokemethod-activity-designer)  
  
### InvokeMethod Scenarios  
  
-   A method in an object in scope needs to be invoked. For example, a value needs to be added to a dictionary. The Add method of the instance of the dictionary is invoked, and the key and value are provided.  
  
-   A method needs to be invoked on a legacy CLR object. Instead of creating a custom activity to wrap the call to that legacy class, if it is in scope during the workflow execution, <xref:System.Activities.Statements.InvokeMethod> can be used.  
  
## Error handling activities  
 The <xref:System.Activities.Statements.TryCatch> activity provides a mechanism for catching exceptions that occur during the execution of a set of contained activities (similar to the Try/Catch construct in C#/VB). <xref:System.Activities.Statements.TryCatch> provides exception handling at the workflow level. When an unhandled exception is thrown, the workflow is aborted and the Finally block won’t be executed. This behavior is consistent with C#.  
  
### Getting Started  
  
-   In [!INCLUDE[vs_current_long](../../../includes/vs-current-long-md.md)], create a workflow console application. Add a <xref:System.Activities.Statements.TryCatch> activity in the workflow designer.  
  
-   Sample: [Fault Handling in a Flowchart Activity Using TryCatch](../../../docs/framework/windows-workflow-foundation/samples/fault-handling-in-a-flowchart-activity-using-trycatch.md)  
  
-   Designer Documentation: [Error Handling Activity Designers](/visualstudio/workflow-designer/error-handling-activity-designers)  
  
### Error handling scenarios  
 A set of activities needs to be executed, and specific logic needs to be executed when an error occurs. If during that error handling logic it is found that the error is not recoverable, the exception will be rethrown, and the parent activity (or the host) will deal with the problem.  
  
## Pick activity  
 The <xref:System.Activities.Statements.Pick> Activity provides event-based control flow modeling in WF. <xref:System.Activities.Statements.Pick> contains many branches where each branch waits for a particular event to occur before running. In this setup, a <xref:System.Activities.Statements.Pick> behaves similar to a <xref:System.Activities.Statements.Switch%601> to which the Activity will execute only one of the set of events it is listening. Each branch is event driven and the event that occurs runs the corresponding branch first. All other branches cancel and stop listening for events.  
  
### Getting Started  
  
-   In [!INCLUDE[vs_current_long](../../../includes/vs-current-long-md.md)], create a workflow console application. Add a <xref:System.Activities.Statements.Pick> activity in the workflow designer.  
  
-   Sample: [Using the Pick Activity](../../../docs/framework/windows-workflow-foundation/samples/using-the-pick-activity.md)  
  
-   Designer documentation: [Pick Activity Designer](/visualstudio/workflow-designer/pick-activity-designer)  
  
### Pick Scenario  
 A user needs to be prompted for input. Under normal circumstances, the developer would use a method call like <xref:System.Console.ReadLine%2A> to prompt for a user’s input. The problem with this setup is that the program waits until the user enters something. In this scenario, a time-out is needed to unblock a blocking activity. A common scenario is one that requires a task to be completed within a given time duration. Timing out a blocking activity is a scenario where Pick adds a lot of value.  
  
## WCF Routing Service  
 The Routing Service is designed to be a generic software Router that allows you to control how WCFmessages flow in between your clients and services.  The Routing Service allows you to decouple your clients from your services, which gives you much more freedom in terms of the configurations that you can support and the flexibility you have when considering how to host your services.  In .NET 3.5, clients and services were tightly coupled; a client had to know about all of the services it needed to talk to and where they were located. In addition, WCF in .Net Framework 3.5 had the following limitations:  
  
-   Error handling was complex, as this logic had to be hard-coded into the client.  
  
-   Clients and services had to always use the same bindings.  
  
-   Services were rarely well factored: it is easier to have the client talk to one service which implements everything, rather than needing to choose between multiple services.  
  
 The routing service in .Net 4 is designed to make these problems easier to solve. The new routing service has the following features:  
  
1.  Content based routing (<xref:System.ServiceModel.Dispatcher.MessageFilter> objects examine a message to determine where it should be sent.)  
  
2.  Protocol bridging (transport & message)  
  
3.  Error handling (the router catches communication exceptions and fails over to backup endpoints)  
  
4.  Dynamic (in memory) update of <xref:System.ServiceModel.Dispatcher.MessageFilterTable%601> and Routing Configuration.  
  
### Getting Started  
  
1.  Documentation: [Routing](../../../docs/framework/wcf/feature-details/routing.md)  
  
2.  Samples: [Routing Services &#91;WCF Samples&#93;](../../../docs/framework/wcf/samples/routing-services.md)  
  
3.  Blog: [Routing Rules!](https://go.microsoft.com/fwlink/?LinkId=204956)  
  
### Routing Scenarios  
 The routing service is useful in the following scenarios:  
  
-   Clients can talk to multiple services without having to address them all directly.  
  
-   Clients can perform additional logic on a client request to determine where to route it  
  
-   Decompose the operations a client performs into multiple service implementations without refactoring the client.  
  
-   Clients and services can speak different bindings with different security settings.  
  
-   Clients can be enabled to be more robust against failure or the unavailability of services.  
  
## WCF Discovery  
 WCF Discovery is a framework technology that allows you to incorporate a discovery mechanism to your application infrastructure. You can use this to make your service discoverable, and configure your clients to search for services. Clients no longer need to be hard coded with endpoint, making your application more robust and fault tolerant. Discovery is the perfect platform to build auto-configuration capabilities into your application.  
  
 The product is built on top of the WS-Discovery standard. It’s designed to be interoperable, extensible, and generic. The product supports two modes of operation:  
  
1.  Managed: where there is an entity on the network knowledgeable about existing services, clients query it directly for information. This is analogous to Active Directory.  
  
2.  Ad-hoc: where clients use multicast messages to locate services.  
  
 Furthermore, discovery messages are network protocol agnostic; you can use them on top any protocol that supports the mode requirements. For example, discovery multicast messages can be sent over the UDP channel or any other network that supports multicast messaging.  These design points, combined with feature flexibility, allow you to adapt the discovery specifically to your solution.  
  
### Getting Started  
  
-   Documentation: [WCF Discovery](../../../docs/framework/wcf/feature-details/wcf-discovery.md)  
  
-   Samples: [Discovery (Samples)](../../../docs/framework/wcf/samples/discovery-samples.md)  
  
### Discovery Scenarios  
 A developer doesn't want to hard code endpoints, since it is unknown when my service will be available. Instead, the developer wants to choose a service at runtime. More decoupling, robustness, and auto-configuration is needed between the components in the application.  
  
## Tracking  
 Workflow tracking provides insight into the execution of a workflow instance.  The tracking events are emitted from a workflow at the workflow instance level and when activities within the workflow execute. A workflow tracking participant needs to be added to the workflow host to subscribe to tracking records. The tracking records are filtered using a tracking profile. The .Net Framework provides an ETW (Event Tracing for Windows) tracking participant, and a basic profile is installed in the machine.config file.  
  
### Getting Started  
  
1.  In [!INCLUDE[vs2010](../../../includes/vs2010-md.md)], create a WCF Workflow Service Application project. A <xref:System.ServiceModel.Activities.Receive> and <xref:System.ServiceModel.Activities.SendReply> pair will be placed on your canvas to start.  
  
2.  Open the web.config and add an ETW tracking behavior with no profile.  
  
    1.  The default profile is used.  
  
    2.  Open event viewer and enable the analytic channel in the following node: **Event Viewer**, **Applications and Services Logs**, **Microsoft**, **Windows**, **Application Server-Applications**. Right-click **Analytic** and select **Enable Log**.  
  
    3.  Run the workflow service.  
  
    4.  Observe the workflow tracking events in event viewer.  
  
3.  Samples: [Tracking](../../../docs/framework/windows-workflow-foundation/samples/tracking.md)  
  
4.  Conceptual documentation: [Workflow Tracking and Tracing](../../../docs/framework/windows-workflow-foundation/workflow-tracking-and-tracing.md)  
  
## SQL Workflow Instance Store  
 The <xref:System.Activities.DurableInstancing.SqlWorkflowInstanceStore> is a SQL Server-based implementation of an instance store. An instance store stores the state of a running instance together with all data necessary to load and resume that instance. The service host instructs the instance store to save the instance state if the workflow persists, and it instructs the instance store to load the instance state when a message arrives for that instance or a delay activity expires.  
  
### Getting Started  
  
1.  In [!INCLUDE[vs_current_long](../../../includes/vs-current-long-md.md)], create a Workflow that contains an implicit or explicit <xref:System.Activities.Statements.Persist> activity. Add the <xref:System.Activities.DurableInstancing.SqlWorkflowInstanceStore> behavior to your workflow service host. This can be done in code or in the application configuration file.  
  
2.  Samples: [Persistence](../../../docs/framework/windows-workflow-foundation/samples/persistence.md)  
  
>>>>>>> 8b9e8cd3
3.  Conceptual documentation: [SQL Workflow Instance Store](../../../docs/framework/windows-workflow-foundation/sql-workflow-instance-store.md).<|MERGE_RESOLUTION|>--- conflicted
+++ resolved
@@ -4,362 +4,6 @@
 ms.assetid: e84d12da-a055-45f6-b4d1-878d127b46b6
 ---
 # Windows Workflow Foundation Feature Specifics
-<<<<<<< HEAD
-
-[!INCLUDE[netfx40_long](../../../includes/netfx40-long-md.md)] adds a number of features to Windows Workflow Foundation. This document describes a number of the new features, and gives details about scenarios in which they may be useful.
-
-## Messaging Activities
- The messaging activities (<xref:System.ServiceModel.Activities.Receive>, <xref:System.ServiceModel.Activities.SendReply>, <xref:System.ServiceModel.Activities.Send>, <xref:System.ServiceModel.Activities.ReceiveReply>) are used to send and receive WCF messages from your workflow.  <xref:System.ServiceModel.Activities.Receive> and <xref:System.ServiceModel.Activities.SendReply> activities are used to form a Windows Communication Foundation (WCF) service operation that is exposed via WSDL just like standard WCF web services.  <xref:System.ServiceModel.Activities.Send> and <xref:System.ServiceModel.Activities.ReceiveReply> are used to consume a web service similar to a WCF <xref:System.ServiceModel.ChannelFactory>; an **Add Service Reference** experience also exists for Workflow Foundation that generates pre-configured activities.
-
-### Getting Started with Messaging Activities
-
--   In Visual Studio 2012, create a WCF Workflow Service Application project. A <xref:System.ServiceModel.Activities.Receive> and <xref:System.ServiceModel.Activities.SendReply> pair will be placed on your canvas.
-
--   Right-click on the project and select **Add Service Reference**.  Point to an existing web service WSDL and click **OK**.  Build your project to show the generated activities (implemented using <xref:System.ServiceModel.Activities.Send> and <xref:System.ServiceModel.Activities.ReceiveReply>) in your toolbox.
-
--   Samples for these activities can be found in the following sections:
-
-    -   Basic: [Services](../../../docs/framework/windows-workflow-foundation/samples/services.md)
-
-    -   Scenarios: [Services](../../../docs/framework/windows-workflow-foundation/samples/services.md)
-
--   [Conceptual documentation](http://go.microsoft.com/fwlink/?LinkId=204801)
-
--   [Messaging activities designer documentation](http://go.microsoft.com/fwlink/?LinkId=204802)
-
-### Messaging Activities Example Scenario
- A `BestPriceFinder` service calls out to multiple airline services to find the best ticket price for a particular route.  Implementing this scenario would require you to use the message activities to receive the price request, retrieve the prices from the back-end services, and reply to the price request with the best price.  It would also require you to use other out-of-box activities to create the business logic for calculating the best price.
-
-## WorkflowServiceHost
- The <xref:System.ServiceModel.WorkflowServiceHost> is the out-of-box workflow host that supports multiple instances, configuration, and WCF messaging (although the workflows aren’t required to use messaging in order to be hosted).  It also integrates with persistence, tracking, and instance control through a set of service behaviors.  Just like WCF’s <xref:System.ServiceModel.ServiceHost>, the <xref:System.ServiceModel.WorkflowServiceHost> can be self-hosted in a console/WinForms/WPF application or Windows service, or web-hosted (as a .xamlx file) in IIS or WAS.
-
-### Getting Started with Workflow Service Host
-
--   In Visual Studio 2010, create a WCF Workflow Service Application project: this project will be set up to use <xref:System.ServiceModel.WorkflowServiceHost> in a web-host environment.
-
--   In order to host a non-messaging workflow, add a custom <xref:System.ServiceModel.Activities.WorkflowHostingEndpoint> that will create the instance based on a message.
-
--   Workflow instances can be controlled (e.g. suspended or terminated) by adding a <xref:System.ServiceModel.Activities.WorkflowControlEndpoint> to the <xref:System.ServiceModel.WorkflowServiceHost> and then using a <xref:System.ServiceModel.Activities.WorkflowControlClient>.
-
--   Samples for the <xref:System.ServiceModel.WorkflowServiceHost> can be found in the following sections:
-
-    -   [Execution](../../../docs/framework/windows-workflow-foundation/samples/execution.md)
-
-    -   Basic: [Services](../../../docs/framework/windows-workflow-foundation/samples/services.md)
-
-    -   Scenarios: [Services](../../../docs/framework/windows-workflow-foundation/samples/services.md)
-
-    -   Application: [Suspended Instance Management](../../../docs/framework/windows-workflow-foundation/samples/suspended-instance-management.md)
-
--   [WorkflowServiceHost Conceptual Documentation](http://go.microsoft.com/fwlink/?LinkId=204807)
-
-### WorkflowServiceHost Scenario
- A BestPriceFinder service calls out to multiple airline services to find the best ticket price for a particular route.  Implementing this scenario would require you to host the workflow in <xref:System.ServiceModel.WorkflowServiceHost>.  It would also use the message activities to receive the price request, retrieve the prices from the back-end services, and reply to the price request with the best price.
-
-## Correlation
- A correlation is one of two things:
-
--   A way of grouping messages together; that is, the relationship between a request message and its reply.
-
--   A way of mapping a piece of data to a service instance
-
-### Getting Started
-
--   To get started with correlation, create a new project in Visual Studio. Create a variable of type <xref:System.ServiceModel.Activities.CorrelationHandle>.
-
--   An example of correlation used to group messages together is a Request-Reply correlation that groups messages together.
-
-    -   On a <xref:System.ServiceModel.Activities.Receive> activity, click on the <xref:System.ServiceModel.Activities.Receive.CorrelationInitializers%2A> property and add a <xref:System.ServiceModel.Activities.RequestReplyCorrelationInitializer> using the CorrelationHandle created in the first step above.
-
-    -   Create a <xref:System.ServiceModel.Activities.SendReply> activity by right-clicking on the <xref:System.ServiceModel.Activities.Receive> and clicking "Create SendReply". Paste it into your workflow after the <xref:System.ServiceModel.Activities.Receive> activity.
-
--   An example of mapping a piece of data to a service instance is content-based correlation which maps a piece of data (for example, an order ID) to a particular workflow instance.
-
-    -   On any messaging activity, click on the `CorrelationInitializers` property and add a <xref:System.ServiceModel.Activities.QueryCorrelationInitializer> using the <xref:System.ServiceModel.Activities.CorrelationHandle> variable created above. Double-click on the desired property on the message (e.g. OrderID) from the drop-down menu. Set the `CorrelatesWith` property to the <xref:System.ServiceModel.Activities.CorrelationHandle> variable used above.
-
--   Samples:
-
-    -   Basic: [Services](../../../docs/framework/windows-workflow-foundation/samples/services.md)
-
-    -   Scenarios: [Services](../../../docs/framework/windows-workflow-foundation/samples/services.md)
-
-    -   [Correlation Conceptual Documentation](http://go.microsoft.com/fwlink/?LinkId=204939)
-
-### Correlation Scenario
- An order-processing workflow is used to handle new order creation and updating existing orders that are in process.  Implementing this scenario would require you to host the workflow in <xref:System.ServiceModel.WorkflowServiceHost> and use the messaging activities.  It would also require correlation based on the `orderId` to ensure that updates are made to the correct workflow.
-
-## Simplified Configuration
- The WCF configuration schema is complex and provides users with many hard to find features. In [!INCLUDE[netfx_current_short](../../../includes/netfx-current-short-md.md)], we have focused on helping WCF users configure their services with the following features:
-
--   Removing the need for explicit per-service configuration. If you do not configure any \<service> elements for your service, and your service does not define programmatically any endpoint, then a set of endpoints will be automatically added to your service, one per service base address and per contract implemented by your service.
-
--   Enables the user to define default values for WCF bindings and behaviors, which will be applied to services with no explicit configuration.
-
--   Standard endpoints define reusable preconfigured endpoints, which have fixed values for one or more of the endpoint properties (address, binding and contract), and allow defining custom properties.
-
--   Finally, the <xref:System.ServiceModel.Configuration.ConfigurationChannelFactory%601> allows you to do central management of WCF client configuration, useful in scenarios in which configuration is selected or changed after the application domain load time.
-
-### Getting Started
-
--   [A Developer's Guide to WCF 4.0](http://go.microsoft.com/fwlink/?LinkId=204940)
-
--   [Configuration Channel Factory](http://go.microsoft.com/fwlink/?LinkId=204941)
-
--   [Standard Endpoint Element](http://go.microsoft.com/fwlink/?LinkId=204942)
-
--   [Service configuration improvements in .Net Framework 4](http://go.microsoft.com/fwlink/?LinkId=204943)
-
--   [Common User Mistake in .NET 4: Mistyping the WF/WCF Service Configuration Name](http://go.microsoft.com/fwlink/?LinkId=204944)
-
-### Simplified Configuration Scenarios
-
--   An experienced ASMX developer wants to start using WCF. However, WCF seems way too complicated! What is all that information that I need to write in a configuration file? In .NET 4, you can even decide to not have a configuration file at all.
-
--   An existing set of WCF services are very difficult to configure and maintain. The configuration file has thousands of lines of XML code that are extremely dangerous to touch. Help is needed to reduce that amount of code to something more manageable.
-
-## Data Contract Resolver
- In .NET 3.5, there were a few limitations in the design of known types:
-
--   Adding known types dynamically, during serialization or deserialization, was not possible.
-
--   Serializers could not deal with unknown xsi:type information.
-
--   It was not possible for users to specify what xsi:type they would like to have appear on the wire to, for instance, make the size of a serialization instance on the wire smaller.
-
- The [DataContractResolver](../../../docs/framework/wcf/samples/datacontractresolver.md) solves these issues in .NET 4.5.
-
-### Getting Started
-
--   [Data Contract Resolver API documentation](http://go.microsoft.com/fwlink/?LinkId=204946)
-
--   [Introducing the Data Contract Resolver](http://go.microsoft.com/fwlink/?LinkId=204947)
-
--   Samples:
-
-    -   [DataContractResolver](../../../docs/framework/wcf/samples/datacontractresolver.md)
-
-    -   [KnownAssemblyAttribute](../../../docs/framework/wcf/samples/knownassemblyattribute.md)
-
-### Data Contract Resolver Scenarios
-
--   Avoiding having to declare tens of <xref:System.Runtime.Serialization.KnownTypeAttribute> objects in a service.
-
--   Reducing the size of the XML blob.
-
-## Flowchart
- Flowchart is a well-known paradigm to visually represent domain problems. It is a new control flow style we’re introducing in .NET 4. A core characteristic of Flowchart is that only one activity is executed at any given time. Flowcharts can express loops and alternative outcomes, but cannot natively express concurrent execution of multiple nodes.
-
-### Getting Started
-
--   In Visual Studio 2012, create a workflow console application. Add a Flowchart in the workflow designer.
-
--   The flowchart feature uses the following classes:
-
-    -   <xref:System.Activities.Statements.Flowchart>
-
-    -   <xref:System.Activities.Statements.FlowNode>
-
-    -   <xref:System.Activities.Statements.FlowDecision>
-
-    -   <xref:System.Activities.Statements.FlowStep>
-
-    -   <xref:System.Activities.Statements.FlowSwitch%601>
-
--   Samples:
-
-    -   [Fault Handling in a Flowchart Activity Using TryCatch](../../../docs/framework/windows-workflow-foundation/samples/fault-handling-in-a-flowchart-activity-using-trycatch.md)
-
-    -   [StateMachine Scenario Using a Combination of FlowChart and Pick](../../../docs/framework/windows-workflow-foundation/samples/statemachine-scenario-using-a-combination-of-flowchart-and-pick.md)
-
-    -   [Hiring Process](../../../docs/framework/windows-workflow-foundation/samples/hiring-process.md)
-
--   Designer Documentation:
-
-    -   [Flowchart Activity Designers](/visualstudio/workflow-designer/flowchart-activity-designers)
-
-### Flowchart Scenarios
- A flowchart activity can be used to implement a guessing game. The guessing game is very simple: the computer selects a random number and the player has to guess that number. When the player submits each guess, the computer shows him a hint (i.e. "try a lower number"). If the player finds the number in less than 7 attempts, he receives a special congratulation from the computer. This game can be implemented with a combination of the following procedural activities:
-
--   <xref:System.Activities.Statements.Sequence>
-
--   <xref:System.Activities.Statements.While>
-
--   <xref:System.Activities.Statements.Switch%601>
-
--   <xref:System.Activities.Statements.TryCatch>
-
--   <xref:System.Activities.Statements.Assign%601>
-
--   <xref:System.Activities.Statements.If>
-
-## Procedural activities (Sequence, If, ForEach, Switch, Assign, DoWhile, While)
- Procedural activities provide a mechanism to model sequential control flow using concepts that are familiar to programmers. These activities enable traditionally structured programming language constructs and, when appropriate, provide language parity with common procedural languages such as C#/VB.
-
-### Getting Started
-
--   In Visual Studio 2012, create a workflow console application. Add procedural activities in the workflow designer.
-
--   Samples:
-
-    -   [Hiring Process](../../../docs/framework/windows-workflow-foundation/samples/hiring-process.md)
-
-    -   [Corporate Purchase Process](../../../docs/framework/windows-workflow-foundation/samples/corporate-purchase-process.md)
-
--   Designer Documentation:
-
-    -   [Parallel Activity Designer](/visualstudio/workflow-designer/parallel-activity-designer)
-
-    -   [ParallelForEach\<T> Activity Designer](/visualstudio/workflow-designer/parallelforeach-t-activity-designer)
-
-### Procedural Activity Scenarios
-
--   <xref:System.Activities.Statements.Parallel>: An intranet document management system has a document approval workflow. Documents need to be approved by people in several departments before they can be published to the intranet. There isn’t an established order for the approvals; they can occur at any time while the document is in the "approval pending" phase. When a user submits a document for review it must be approved by her direct manager, the intranet administrator, and the internal communications manager.
-
--   <xref:System.Activities.Statements.ParallelForEach%601>: A WF application manages corporate buys within a large company. The corporate rules dictate that before planning any purchase operation, the valuations of three different vendors is required. An employee from the buying department selects three vendors from the company’s vendor list. After these vendors have been selected and notified, the company will wait for their economic proposals. The proposals can come in any order. To implement this scenario in WF, we use a <xref:System.Activities.Statements.ParallelForEach%601> that will iterate through our collection of vendors and ask for their economic proposals. After all offers are gathered, the best one is selected and displayed.
-
-## InvokeMethod
- The <xref:System.Activities.Statements.InvokeMethod> activity allows invoking public methods in objects or types in scope. It supports invoking instance and static methods with or without parameters (including parameter arrays), and generic methods. It also allows executing method synchronously and asynchronously.
-
-### Getting Started
-
--   In Visual Studio 2012, create a workflow console application. Add an <xref:System.Activities.Statements.InvokeMethod> activity in the workflow designer, and configure static and instance methods on it.
-
--   Samples:
-
-    -   [InvokeMethod](../../../docs/framework/windows-workflow-foundation/samples/invokemethod.md)
-
--   Designer Documentation: [InvokeMethod Activity Designer](/visualstudio/workflow-designer/invokemethod-activity-designer)
-
-### InvokeMethod Scenarios
-
--   A method in an object in scope needs to be invoked. For example, a value needs to be added to a dictionary. The Add method of the instance of the dictionary is invoked, and the key and value are provided.
-
--   A method needs to be invoked on a legacy CLR object. Instead of creating a custom activity to wrap the call to that legacy class, if it is in scope during the workflow execution, <xref:System.Activities.Statements.InvokeMethod> can be used.
-
-## Error handling activities
- The <xref:System.Activities.Statements.TryCatch> activity provides a mechanism for catching exceptions that occur during the execution of a set of contained activities (similar to the Try/Catch construct in C#/VB). <xref:System.Activities.Statements.TryCatch> provides exception handling at the workflow level. When an unhandled exception is thrown, the workflow is aborted and the Finally block won’t be executed. This behavior is consistent with C#.
-
-### Getting Started
-
--   In Visual Studio 2012, create a workflow console application. Add a <xref:System.Activities.Statements.TryCatch> activity in the workflow designer.
-
--   Samples:
-
-    1.  [Fault Handling in a Flowchart Activity Using TryCatch](../../../docs/framework/windows-workflow-foundation/samples/fault-handling-in-a-flowchart-activity-using-trycatch.md)
-
-    2.  [Using Procedural Activities](../../../docs/framework/windows-workflow-foundation/samples/using-procedural-activities.md)
-
--   Designer Documentation: [Error Handling Activity Designers](/visualstudio/workflow-designer/error-handling-activity-designers)
-
-### Error handling scenarios
- A set of activities needs to be executed, and specific logic needs to be executed when an error occurs. If during that error handling logic it is found that the error is not recoverable, the exception will be rethrown, and the parent activity (or the host) will deal with the problem.
-
-## Pick activity
- The <xref:System.Activities.Statements.Pick> Activity provides event-based control flow modeling in WF. <xref:System.Activities.Statements.Pick> contains many branches where each branch waits for a particular event to occur before running. In this setup, a <xref:System.Activities.Statements.Pick> behaves similar to a <xref:System.Activities.Statements.Switch%601> to which the Activity will execute only one of the set of events it is listening. Each branch is event driven and the event that occurs runs the corresponding branch first. All other branches cancel and stop listening for events.
-
-### Getting Started
-
--   In Visual Studio 2012, create a workflow console application. Add a <xref:System.Activities.Statements.Pick> activity in the workflow designer.
-
--   Sample: [Using the Pick Activity](../../../docs/framework/windows-workflow-foundation/samples/using-the-pick-activity.md)
-
--   Designer documentation: [Pick Activity Designer](/visualstudio/workflow-designer/pick-activity-designer)
-
-### Pick Scenario
- A user needs to be prompted for input. Under normal circumstances, the developer would use a method call like <xref:System.Console.ReadLine%2A> to prompt for a user’s input. The problem with this setup is that the program waits until the user enters something. In this scenario, a time-out is needed to unblock a blocking activity. A common scenario is one that requires a task to be completed within a given time duration. Timing out a blocking activity is a scenario where Pick adds a lot of value.
-
-## WCF Routing Service
- The Routing Service is designed to be a generic software Router that allows you to control how WCFmessages flow in between your clients and services.  The Routing Service allows you to decouple your clients from your services, which gives you much more freedom in terms of the configurations that you can support and the flexibility you have when considering how to host your services.  In .NET 3.5, clients and services were tightly coupled; a client had to know about all of the services it needed to talk to and where they were located. In addition, WCF in .Net Framework 3.5 had the following limitations:
-
--   Error handling was complex, as this logic had to be hard-coded into the client.
-
--   Clients and services had to always use the same bindings.
-
--   Services were rarely well factored: it is easier to have the client talk to one service which implements everything, rather than needing to choose between multiple services.
-
- The routing service in .Net 4 is designed to make these problems easier to solve. The new routing service has the following features:
-
-1.  Content based routing (<xref:System.ServiceModel.Dispatcher.MessageFilter> objects examine a message to determine where it should be sent.)
-
-2.  Protocol bridging (transport & message)
-
-3.  Error handling (the router catches communication exceptions and fails over to backup endpoints)
-
-4.  Dynamic (in memory) update of <xref:System.ServiceModel.Dispatcher.MessageFilterTable%601> and Routing Configuration.
-
-### Getting Started
-
-1.  Documentation: [Routing](../../../docs/framework/wcf/feature-details/routing.md)
-
-2.  Samples: [Routing Services &#91;WCF Samples&#93;](../../../docs/framework/wcf/samples/routing-services.md)
-
-3.  Blog: [Routing Rules!](http://go.microsoft.com/fwlink/?LinkId=204956)
-
-### Routing Scenarios
- The routing service is useful in the following scenarios:
-
--   Clients can talk to multiple services without having to address them all directly.
-
--   Clients can perform additional logic on a client request to determine where to route it
-
--   Decompose the operations a client performs into multiple service implementations without refactoring the client.
-
--   Clients and services can speak different bindings with different security settings.
-
--   Clients can be enabled to be more robust against failure or the unavailability of services.
-
-## WCF Discovery
- WCF Discovery is a framework technology that allows you to incorporate a discovery mechanism to your application infrastructure. You can use this to make your service discoverable, and configure your clients to search for services. Clients no longer need to be hard coded with endpoint, making your application more robust and fault tolerant. Discovery is the perfect platform to build auto-configuration capabilities into your application.
-
- The product is built on top of the WS-Discovery standard. It’s designed to be interoperable, extensible, and generic. The product supports two modes of operation:
-
-1.  Managed: where there is an entity on the network knowledgeable about existing services, clients query it directly for information. This is analogous to Active Directory.
-
-2.  Ad-hoc: where clients use multicast messages to locate services.
-
- Furthermore, discovery messages are network protocol agnostic; you can use them on top any protocol that supports the mode requirements. For example, discovery multicast messages can be sent over the UDP channel or any other network that supports multicast messaging.  These design points, combined with feature flexibility, allow you to adapt the discovery specifically to your solution.
-
-### Getting Started
-
--   Documentation: [WCF Discovery](../../../docs/framework/wcf/feature-details/wcf-discovery.md)
-
--   Samples: [Discovery (Samples)](../../../docs/framework/wcf/samples/discovery-samples.md)
-
-### Discovery Scenarios
- A developer doesn't want to hard code endpoints, since it is unknown when my service will be available. Instead, the developer wants to choose a service at runtime. More decoupling, robustness, and auto-configuration is needed between the components in the application.
-
-## Tracking
- Workflow tracking provides insight into the execution of a workflow instance.  The tracking events are emitted from a workflow at the workflow instance level and when activities within the workflow execute. A workflow tracking participant needs to be added to the workflow host to subscribe to tracking records. The tracking records are filtered using a tracking profile. The .Net Framework provides an ETW (Event Tracing for Windows) tracking participant, and a basic profile is installed in the machine.config file.
-
-### Getting Started
-
-1.  In Visual Studio 2010, create a WCF Workflow Service Application project. A <xref:System.ServiceModel.Activities.Receive> and <xref:System.ServiceModel.Activities.SendReply> pair will be placed on your canvas to start.
-
-2.  Open the web.config and add an ETW tracking behavior with no profile.
-
-    1.  The default profile is used.
-
-    2.  Open event viewer and enable the analytic channel in the following node: **Event Viewer**, **Applications and Services Logs**, **Microsoft**, **Windows**, **Application Server-Applications**. Right-click **Analytic** and select **Enable Log**.
-
-    3.  Run the workflow service.
-
-    4.  Observe the workflow tracking events in event viewer.
-
-3.  Samples: [Tracking](../../../docs/framework/windows-workflow-foundation/samples/tracking.md)
-
-4.  Conceptual documentation: [Workflow Tracking and Tracing](../../../docs/framework/windows-workflow-foundation/workflow-tracking-and-tracing.md)
-
-## SQL Workflow Instance Store
-
-The <xref:System.Activities.DurableInstancing.SqlWorkflowInstanceStore> is a SQL Server-based implementation of an instance store. An instance store stores the state of a running instance together with all data necessary to load and resume that instance. The service host instructs the instance store to save the instance state if the workflow persists, and it instructs the instance store to load the instance state when a message arrives for that instance or a delay activity expires.
-
-### Getting Started
-
-1.  In Visual Studio 2012, create a Workflow that contains an implicit or explicit <xref:System.Activities.Statements.Persist> activity. Add the <xref:System.Activities.DurableInstancing.SqlWorkflowInstanceStore> behavior to your workflow service host. This can be done in code or in the application configuration file.
-
-2.  Samples: [Persistence](../../../docs/framework/windows-workflow-foundation/samples/persistence.md)
-
-=======
 [!INCLUDE[netfx40_long](../../../includes/netfx40-long-md.md)] adds a number of features to Windows Workflow Foundation. This document describes a number of the new features, and gives details about scenarios in which they may be useful.  
   
 ## Messaging Activities  
@@ -684,5 +328,4 @@
   
 2.  Samples: [Persistence](../../../docs/framework/windows-workflow-foundation/samples/persistence.md)  
   
->>>>>>> 8b9e8cd3
 3.  Conceptual documentation: [SQL Workflow Instance Store](../../../docs/framework/windows-workflow-foundation/sql-workflow-instance-store.md).