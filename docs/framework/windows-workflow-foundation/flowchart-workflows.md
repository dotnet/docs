--- conflicted
+++ resolved
@@ -40,11 +40,7 @@
     </Assign>
     <FlowStep.Next>
       <FlowStep>
-<<<<<<< HEAD
-        <WriteLine Text="Hello, & [result]"/>
-=======
         <WriteLine Text="Hello, " & [result]/>
->>>>>>> 6e19785f
       </FlowStep>
     </FlowStep.Next>
   </FlowStep>
