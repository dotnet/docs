---
title: "How to: Create a State Machine Workflow"
ms.date: "03/30/2017"
dev_langs: 
  - "csharp"
  - "vb"
ms.assetid: 3ec60e8f-fad4-493e-a426-e7962d7aee8c
---
# How to: Create a State Machine Workflow
Workflows can be constructed from built-in activities as well as from custom activities. This topic steps through creating a workflow that uses both built-in activities such as the <xref:System.Activities.Statements.StateMachine> activity, and the custom activities from the previous [How to: Create an Activity](how-to-create-an-activity.md) topic. The workflow models a number guessing game.  
  
> [!NOTE]
>  Each topic in the Getting Started tutorial depends on the previous topics. To complete this topic, you must first complete [How to: Create an Activity](how-to-create-an-activity.md).  
  
> [!NOTE]
>  To download a completed version of the tutorial, see [Windows Workflow Foundation (WF45) - Getting Started Tutorial](https://go.microsoft.com/fwlink/?LinkID=248976).  
  
### To create the workflow  
  
1. Right-click **NumberGuessWorkflowActivities** in **Solution Explorer** and select **Add**, **New Item**.  
  
2. In the **Installed**, **Common Items** node, select **Workflow**. Select **Activity** from the **Workflow** list.  
  
3. Type `StateMachineNumberGuessWorkflow` into the **Name** box and click **Add**.  
  
4. Drag a **StateMachine** activity from the **State Machine** section of the **Toolbox** and drop it onto the **Drop activity here** label on the workflow design surface.  
  
### To create the workflow variables and arguments  
  
1. Double-click **StateMachineNumberGuessWorkflow.xaml** in **Solution Explorer** to display the workflow in the designer, if it is not already displayed.  
  
2. Click **Arguments** in the lower-left side of the workflow designer to display the **Arguments** pane.  
  
3. Click **Create Argument**.  
  
4. Type `MaxNumber` into the **Name** box, select **In** from the **Direction** drop-down list, select **Int32** from the **Argument type** drop-down list, and then press ENTER to save the argument.  
  
5. Click **Create Argument**.  
  
6. Type `Turns` into the **Name** box that is below the newly added `MaxNumber` argument, select **Out** from the **Direction** drop-down list, select **Int32** from the **Argument type** drop-down list, and then press ENTER.  
  
7. Click **Arguments** in the lower-left side of the activity designer to close the **Arguments** pane.  
  
8. Click **Variables** in the lower-left side of the workflow designer to display the **Variables** pane.  
  
9. Click **Create Variable**.  
  
    > [!TIP]
    >  If no **Create Variable** box is displayed, click the <xref:System.Activities.Statements.StateMachine> activity on the workflow designer surface to select it.  
  
10. Type `Guess` into the **Name** box, select **Int32** from the **Variable type** drop-down list, and then press ENTER to save the variable.  
  
11. Click **Create Variable**.  
  
12. Type `Target` into the **Name** box, select **Int32** from the **Variable type** drop-down list, and then press ENTER to save the variable.  
  
13. Click **Variables** in the lower-left side of the activity designer to close the **Variables** pane.  
  
### To add the workflow activities  
  
1. Click **State1** to select it. In the **Properties Window**, change the **DisplayName** to `Initialize Target`.  
  
    > [!TIP]
    >  If the **Properties Window** is not displayed, select **Properties Window** from the **View** menu.  
  
2. Double-click the newly renamed **Initialize Target** state in the workflow designer to expand it.  
  
3. Drag an **Assign** activity from the **Primitives** section of the **Toolbox** and drop it onto the **Entry** section of the state. Type `Target` into the **To** box and the following expression into the **Enter a C# expression** or **Enter a VB expression** box.  
  
    ```vb  
    New System.Random().Next(1, MaxNumber + 1)  
    ```  
  
    ```csharp  
    new System.Random().Next(1, MaxNumber + 1)  
    ```  
  
    > [!TIP]
    >  If the **Toolbox** window is not displayed, select **Toolbox** from the **View** menu.  
  
4. Return to the overall state machine view in the workflow designer by clicking **StateMachine** in the breadcrumb display at the top of the workflow designer.  
  
5. Drag a **State** activity from the **State Machine** section of the **Toolbox** onto the workflow designer and hover it over the **Initialize Target** state. Note that four triangles will appear around the **Initialize Target** state when the new state is over it. Drop the new state on the triangle that is immediately below the **Initialize Target** state. This places the new state onto the workflow and creates a transition from the **Initialize Target** state to the new state.  
  
6. Click **State1** to select it, change the **DisplayName** to `Enter Guess`, and then double-click the state in the workflow designer to expand it.  
  
7. Drag a **WriteLine** activity from the **Primitives** section of the **Toolbox** and drop it onto the **Entry** section of the state.  
  
8. Type the following expression into the **Text** property box of the **WriteLine**.  
  
    ```vb  
    "Please enter a number between 1 and " & MaxNumber  
    ```  
  
    ```csharp  
    "Please enter a number between 1 and " + MaxNumber  
    ```  
  
9. Drag an **Assign** activity from the **Primitives** section of the **Toolbox** and drop onto the **Exit** section of the state.  
  
10. Type `Turns` into the **To** box and `Turns + 1` into the **Enter a C# expression** or **Enter a VB expression** box.  
  
11. Return to the overall state machine view in the workflow designer by clicking **StateMachine** in the breadcrumb display at the top of the workflow designer.  
  
12. Drag a **FinalState** activity from the **State Machine** section of the **Toolbox**, hover it over the **Enter Guess** state, and drop it onto the triangle that appears to the right of the **Enter Guess** state so that a transition is created between **Enter Guess** and **FinalState**.  
  
13. The default name of the transition is **T2**. Click the transition in the workflow designer to select it, and set its **DisplayName** to **Guess Correct**. Then click and select the **FinalState**, and drag it to the right so that there is room for the full transition name to be displayed without overlaying either of the two states. This will make it easier to complete the remaining steps in the tutorial.  
  
14. Double-click the newly renamed **Guess Correct** transition in the workflow designer to expand it.  
  
15. Drag a **ReadInt** activity from the **NumberGuessWorkflowActivities** section of the **Toolbox** and drop it in the **Trigger** section of the transition.  
  
16. In the **Properties Window** for the **ReadInt** activity, type `"EnterGuess"` including the quotes into the **BookmarkName** property value box, and type `Guess` into the **Result** property value box  
  
17. Type the following expression into the **Guess Correct** transition’s **Condition** property value box.  
  
    ```vb  
    Guess = Target  
    ```  
  
    ```csharp  
    Guess == Target  
    ```  
  
18. Return to the overall state machine view in the workflow designer by clicking **StateMachine** in the breadcrumb display at the top of the workflow designer.  
  
    > [!NOTE]
    >  A transition occurs when the trigger event is received and the <xref:System.Activities.Statements.Transition.Condition%2A>, if present, evaluates to `True`. For this transition, if the user’s `Guess` matches the randomly generated `Target`, then control passes to the **FinalState** and the workflow completes.  
  
19. Depending on whether the guess is correct, the workflow should transition either to the **FinalState** or back to the **Enter Guess** state for another try. Both transitions share the same trigger of waiting for the user’s guess to be received via the **ReadInt** activity. This is called a shared transition. To create a shared transition, click the circle that indicates the start of the **Guess Correct** transition and drag it to the desired state. In this case the transition is a self-transition, so drag the start point of the **Guess Correct** transition and drop it back onto the bottom of the **Enter Guess** state. After creating the transition, select it in the workflow designer and set its **DisplayName** property to **Guess Incorrect**.  
  
    > [!NOTE]
    >  Shared transitions can also be created from within the transition designer by clicking **Add shared trigger transition** at the bottom of the transition designer, and then selecting the desired target state from the **Available states to connect** drop-down.  
  
    > [!NOTE]
    >  Note that if the <xref:System.Activities.Statements.Transition.Condition%2A> of a transition evaluates to `false` (or all of the conditions of a shared trigger transition evaluate to `false`), the transition will not occur and all triggers for all the transitions from the state will be rescheduled. In this tutorial, this situation cannot happen because of the way the conditions are configured (we have specific actions for whether the guess is correct or incorrect).  
  
20. Double-click the **Guess Incorrect** transition in the workflow designer to expand it. Note that the **Trigger** is already set to the same **ReadInt** activity that was used by the **Guess Correct** transition.  
  
21. Type the following expression into the **Condition** property value box.  
  
    ```vb  
    Guess <> Target  
    ```  
  
    ```csharp  
    Guess != Target  
    ```  
  
22. Drag an **If** activity from the **Control Flow** section of the **Toolbox** and drop it in the **Action** section of the transition.  
  
23. Type the following expression into the **If** activity’s **Condition** property value box.  
  
    ```
    Guess < Target  
    ```  
  
24. Drag two **WriteLine** activities from the **Primitives** section of the **Toolbox** and drop them so that one is in the **Then** section of the **If** activity, and one is in the **Else** section.  
  
25. Click the **WriteLine** activity in the **Then** section to select it, and type the following expression into the **Text** property value box.  
  
    ```
    "Your guess is too low."  
    ```  
  
26. Click the **WriteLine** activity in the **Else** section to select it, and type the following expression into the **Text** property value box.  
  
    ```
    "Your guess is too high."  
    ```  
  
27. Return to the overall state machine view in the workflow designer by clicking **StateMachine** in the breadcrumb display at the top of the workflow designer.  
  
     The following example illustrates the completed workflow.  
  
<<<<<<< HEAD
     ![Completed state machine workflow from the Getting Started Tutorial](./media/how-to-create-a-state-machine-workflow/getting-started-tutorial-complete-state-machine-workflow.jpg "Completed state machine workflow from the Getting Started Tutorial")  
=======
     ![Completed state machine workflow from the Getting Started Tutorial](./media/how-to-create-a-state-machine-workflow/getting-started-tutorial-complete-state-machine-workflow.jpg)  
>>>>>>> 85d29e47
  
### To build the workflow  
  
1. Press CTRL+SHIFT+B to build the solution.  
  
     For instructions on how to run the workflow, please see the next topic, [How to: Run a Workflow](how-to-run-a-workflow.md). If you have already completed the [How to: Run a Workflow](how-to-run-a-workflow.md) step with a different style of workflow and wish to run it using the state machine workflow from this step, skip ahead to the [To build and run the application](how-to-run-a-workflow.md#BKMK_ToRunTheApplication) section of [How to: Run a Workflow](how-to-run-a-workflow.md).  
  
## See also

- <xref:System.Activities.Statements.Flowchart>
- <xref:System.Activities.Statements.FlowDecision>
- [Windows Workflow Foundation Programming](programming.md)
- [Designing Workflows](designing-workflows.md)
- [Getting Started Tutorial](getting-started-tutorial.md)
- [How to: Create an Activity](how-to-create-an-activity.md)
- [How to: Run a Workflow](how-to-run-a-workflow.md)<|MERGE_RESOLUTION|>--- conflicted
+++ resolved
@@ -173,11 +173,7 @@
   
      The following example illustrates the completed workflow.  
   
-<<<<<<< HEAD
-     ![Completed state machine workflow from the Getting Started Tutorial](./media/how-to-create-a-state-machine-workflow/getting-started-tutorial-complete-state-machine-workflow.jpg "Completed state machine workflow from the Getting Started Tutorial")  
-=======
      ![Completed state machine workflow from the Getting Started Tutorial](./media/how-to-create-a-state-machine-workflow/getting-started-tutorial-complete-state-machine-workflow.jpg)  
->>>>>>> 85d29e47
   
 ### To build the workflow  
   
