---
title: "How to: Create an Activity"
<<<<<<< HEAD
ms.date: "03/30/2017"
=======
ms.date: 09/14/2018
>>>>>>> 8b9e8cd3
dev_langs:
  - "csharp"
  - "vb"
ms.assetid: c09b1e99-21b5-4d96-9c04-ec31db3f4436
---
# How to: Create an Activity
<<<<<<< HEAD
Activities are the core unit of behavior in [!INCLUDE[wf1](../../../includes/wf1-md.md)]. The execution logic of an activity can be implemented in managed code or it can be implemented by using other activities. This topic demonstrates how to create two activities. The first activity is a simple activity that uses code to implement its execution logic. The implementation of the second activity is defined by using other activities. These activities are used in following steps in the tutorial.

> [!NOTE]
>  To download a completed version of the tutorial, see [Windows Workflow Foundation (WF45) - Getting Started Tutorial](http://go.microsoft.com/fwlink/?LinkID=248976).

### To create the activity library project

1.  Open Visual Studio 2012 and choose **New**,  **Project** from the **File** menu.

2.  Expand the **Other Project Types** node in the **Installed**, **Templates** list and select **Visual Studio Solutions**.

3.  Select **Blank Solution** from the **Visual Studio Solutions** list. Ensure that **.NET Framework 4.5** is selected in the .NET Framework version drop-down list. Type `WF45GettingStartedTutorial` in the **Name** box and then click **OK**.

4.  Right-click **WF45GettingStartedTutorial** in **Solution Explorer** and choose **Add**, **New Project**.

    > [!TIP]
    >  If the **Solution Explorer** window is not displayed, select **Solution Explorer** from the **View** menu.

5.  In the **Installed** node, select **Visual C#**, **Workflow** (or **Visual Basic**, **Workflow**). Ensure that **.NET Framework 4.5** is selected in the [!INCLUDE[dnprdnshort](../../../includes/dnprdnshort-md.md)] version drop-down list. Select **Activity Library** from the **Workflow** list. Type `NumberGuessWorkflowActivities` in the **Name** box and then click **OK**.

    > [!NOTE]
    >  Depending on which programming language is configured as the primary language in Visual Studio, the **Visual C#** or **Visual Basic** node may be under the **Other Languages** node in the **Installed** node.

6.  Right-click **Activity1.xaml** in **Solution Explorer** and choose **Delete**. Click **OK** to confirm.

### To create the ReadInt activity

1.  Choose **Add New Item** from the **Project** menu.

2.  In the **Installed**, **Common Items** node, select **Workflow**. Select **Code Activity** from the **Workflow** list.
=======

Activities are the core unit of behavior in [!INCLUDE[wf1](../../../includes/wf1-md.md)]. The execution logic of an activity can be implemented in managed code or it can be implemented by using other activities. This topic demonstrates how to create two activities. The first activity is a simple activity that uses code to implement its execution logic. The implementation of the second activity is defined by using other activities. These activities are used in following steps in the tutorial.

> [!NOTE]
> To download a completed version of the tutorial, see [Windows Workflow Foundation (WF45) - Getting Started Tutorial](https://go.microsoft.com/fwlink/?LinkID=248976).

## Create the activity library project

1.  Open Visual Studio and choose **New** > **Project** from the **File** menu.

2.  In the **New Project** dialog, under the **Installed** category, select **Visual C#** > **Workflow** (or **Visual Basic** > **Workflow**).

    > [!NOTE]
    > If you don't see the **Workflow** template category, you may need to install the **Windows Workflow Foundation** component of Visual Studio. Choose the **Open Visual Studio Installer** link on the left-hand side of the **New Project** dialog. In Visual Studio Installer, select the **Individual components** tab. Then, under the **Development activities** category, select the **Windows Workflow Foundation** component. Choose **Modify** to install the component.

3. Select the **Activity Library** project template. Type `NumberGuessWorkflowActivities` in the **Name** box and then click **OK**.

4.  Right-click **Activity1.xaml** in **Solution Explorer** and choose **Delete**. Click **OK** to confirm.

## Create the ReadInt activity

1.  Choose **Add New Item** from the **Project** menu.

2.  In the **Installed** > **Common Items** node, select **Workflow**. Select **Code Activity** from the **Workflow** list.
>>>>>>> 8b9e8cd3

3.  Type `ReadInt` into the **Name** box and then click **Add**.

4.  Replace the existing `ReadInt` definition with the following definition.

     [!code-csharp[CFX_WF_GettingStarted#1](../../../samples/snippets/csharp/VS_Snippets_CFX/cfx_wf_gettingstarted/cs/readint.cs#1)]
     [!code-vb[CFX_WF_GettingStarted#1](../../../samples/snippets/visualbasic/VS_Snippets_CFX/cfx_wf_gettingstarted/vb/readint.vb#1)]

    > [!NOTE]
<<<<<<< HEAD
    >  The `ReadInt` activity derives from <xref:System.Activities.NativeActivity%601> instead of <xref:System.Activities.CodeActivity>, which is the default for the code activity template. <xref:System.Activities.CodeActivity%601> can be used if the activity provides a single result, which is exposed through the <xref:System.Activities.Activity%601.Result%2A> argument, but <xref:System.Activities.CodeActivity%601> does not support the use of bookmarks, so <xref:System.Activities.NativeActivity%601> is used.

### To create the Prompt activity

1.  Press CTRL+SHIFT+B to build the project. Building the project enables the `ReadInt` activity in this project to be used to build the custom activity from this step.

2.  Choose **Add New Item** from the **Project** menu.

3.  In the **Installed**, **Common Items** node, select **Workflow**. Select **Activity** from the **Workflow** list.
=======
    > The `ReadInt` activity derives from <xref:System.Activities.NativeActivity%601> instead of <xref:System.Activities.CodeActivity>, which is the default for the code activity template. <xref:System.Activities.CodeActivity%601> can be used if the activity provides a single result, which is exposed through the <xref:System.Activities.Activity%601.Result%2A> argument, but <xref:System.Activities.CodeActivity%601> does not support the use of bookmarks, so <xref:System.Activities.NativeActivity%601> is used.

## Create the Prompt activity

1.  Press **Ctrl**+**Shift**+**B** to build the project. Building the project enables the `ReadInt` activity in this project to be used to build the custom activity from this step.

2.  Choose **Add New Item** from the **Project** menu.

3.  In the **Installed** > **Common Items** node, select **Workflow**. Select **Activity** from the **Workflow** list.
>>>>>>> 8b9e8cd3

4.  Type `Prompt` into the **Name** box and then click **Add**.

5.  Double-click **Prompt.xaml** in **Solution Explorer** to display it in the designer if it is not already displayed.

6.  Click **Arguments** in the lower-left side of the activity designer to display the **Arguments** pane.

7.  Click **Create Argument**.

<<<<<<< HEAD
8.  Type `BookmarkName` into the **Name** box, select **In** from the **Direction** drop-down list, select **String** from the **Argument type** drop-down list, and then press ENTER to save the argument.

9. Click **Create Argument**.

10. Type `Result` into the **Name** box that is underneath the newly added `BookmarkName` argument, select **Out** from the **Direction** drop-down list, select **Int32** from the **Argument type** drop-down list, and then press ENTER.

11. Click **Create Argument**.

12. Type `Text` into the **Name** box, select **In** from the **Direction** drop-down list, select **String** from the **Argument type** drop-down list, and then press ENTER to save the argument.
=======
8.  Type `BookmarkName` into the **Name** box, select **In** from the **Direction** drop-down list, select **String** from the **Argument type** drop-down list, and then press **Enter** to save the argument.

9. Click **Create Argument**.

10. Type `Result` into the **Name** box that is underneath the newly added `BookmarkName` argument, select **Out** from the **Direction** drop-down list, select **Int32** from the **Argument type** drop-down list, and then press **Enter**.

11. Click **Create Argument**.

12. Type `Text` into the **Name** box, select **In** from the **Direction** drop-down list, select **String** from the **Argument type** drop-down list, and then press **Enter** to save the argument.
>>>>>>> 8b9e8cd3

     These three arguments are bound to the corresponding arguments of the <xref:System.Activities.Statements.WriteLine> and `ReadInt` activities that are added to the `Prompt` activity in the following steps.

13. Click **Arguments** in the lower-left side of the activity designer to close the **Arguments** pane.

14. Drag a **Sequence** activity from the **Control Flow** section of the **Toolbox** and drop it onto the **Drop activity here** label of the **Prompt** activity designer.

    > [!TIP]
<<<<<<< HEAD
    >  If the **Toolbox** window is not displayed, select **Toolbox** from the **View** menu.

15. Drag a **WriteLine** activity from the **Primitives** section of the **Toolbox** and drop it onto the **Drop activity here** label of the **Sequence** activity.

16. Bind the **Text** argument of the **WriteLine** activity to the **Text** argument of the **Prompt** activity by typing `Text` into the **Enter a C# expression** or **Enter a VB expression** box in the **Properties** window, and then press the TAB key two times. This dismisses the IntelliSense list members window and saves the property value by moving the selection off the property. This property can also be set by typing `Text` into the **Enter a C# expression** or **Enter a VB expression** box on the activity itself.

    > [!TIP]
    >  If the **Properties Window** is not displayed, select **Properties Window** from the **View** menu.

17. Drag a **ReadInt** activity from the **NumberGuessWorkflowActivities** section of the **Toolbox** and drop it in the **Sequence** activity so that it follows the **WriteLine** activity.

18. Bind the **BookmarkName** argument of the **ReadInt** activity to the **BookmarkName** argument of the **Prompt** activity by typing `BookmarkName` into the **Enter a VB expression** box to the right of the **BookmarkName** argument in the **Properties Window**, and then press the TAB key two times to close the IntelliSense list members window and save the property.

19. Bind the **Result** argument of the **ReadInt** activity to the **Result** argument of the **Prompt** activity by typing `Result` into the **Enter a VB expression** box to the right of the **Result** argument in the **Properties Window**, and then press the TAB key two times.

20. Press CTRL+SHIFT+B to build the solution.

     For instructions on how to create a workflow by using these activities, see the next step in the tutorial, [How to: Create a Workflow](../../../docs/framework/windows-workflow-foundation/how-to-create-a-workflow.md).

## See Also
=======
    > If the **Toolbox** window is not displayed, select **Toolbox** from the **View** menu.

15. Drag a **WriteLine** activity from the **Primitives** section of the **Toolbox** and drop it onto the **Drop activity here** label of the **Sequence** activity.

16. Bind the **Text** argument of the **WriteLine** activity to the **Text** argument of the **Prompt** activity by typing `Text` into the **Enter a C# expression** or **Enter a VB expression** box in the **Properties** window, and then press the **Tab** key two times. This dismisses the IntelliSense list members window and saves the property value by moving the selection off the property. This property can also be set by typing `Text` into the **Enter a C# expression** or **Enter a VB expression** box on the activity itself.

    > [!TIP]
    > If the **Properties Window** is not displayed, select **Properties Window** from the **View** menu.

17. Drag a **ReadInt** activity from the **NumberGuessWorkflowActivities** section of the **Toolbox** and drop it in the **Sequence** activity so that it follows the **WriteLine** activity.

18. Bind the **BookmarkName** argument of the **ReadInt** activity to the **BookmarkName** argument of the **Prompt** activity by typing `BookmarkName` into the **Enter a VB expression** box to the right of the **BookmarkName** argument in the **Properties Window**, and then press the **Tab** key two times to close the IntelliSense list members window and save the property.

19. Bind the **Result** argument of the **ReadInt** activity to the **Result** argument of the **Prompt** activity by typing `Result` into the **Enter a VB expression** box to the right of the **Result** argument in the **Properties Window**, and then press the **Tab** key two times.

20. Press **Ctrl**+**Shift**+**B** to build the solution.

## Next steps

For instructions on how to create a workflow by using these activities, see the next step in the tutorial, [How to: Create a Workflow](../../../docs/framework/windows-workflow-foundation/how-to-create-a-workflow.md).

## See also
>>>>>>> 8b9e8cd3

- <xref:System.Activities.CodeActivity>
- <xref:System.Activities.NativeActivity%601>
- [Designing and Implementing Custom Activities](../../../docs/framework/windows-workflow-foundation/designing-and-implementing-custom-activities.md)
- [Getting Started Tutorial](../../../docs/framework/windows-workflow-foundation/getting-started-tutorial.md)
- [How to: Create a Workflow](../../../docs/framework/windows-workflow-foundation/how-to-create-a-workflow.md)
- [Using the ExpressionTextBox in a Custom Activity Designer](../../../docs/framework/windows-workflow-foundation/samples/using-the-expressiontextbox-in-a-custom-activity-designer.md)<|MERGE_RESOLUTION|>--- conflicted
+++ resolved
@@ -1,48 +1,12 @@
 ---
 title: "How to: Create an Activity"
-<<<<<<< HEAD
-ms.date: "03/30/2017"
-=======
 ms.date: 09/14/2018
->>>>>>> 8b9e8cd3
 dev_langs:
   - "csharp"
   - "vb"
 ms.assetid: c09b1e99-21b5-4d96-9c04-ec31db3f4436
 ---
 # How to: Create an Activity
-<<<<<<< HEAD
-Activities are the core unit of behavior in [!INCLUDE[wf1](../../../includes/wf1-md.md)]. The execution logic of an activity can be implemented in managed code or it can be implemented by using other activities. This topic demonstrates how to create two activities. The first activity is a simple activity that uses code to implement its execution logic. The implementation of the second activity is defined by using other activities. These activities are used in following steps in the tutorial.
-
-> [!NOTE]
->  To download a completed version of the tutorial, see [Windows Workflow Foundation (WF45) - Getting Started Tutorial](http://go.microsoft.com/fwlink/?LinkID=248976).
-
-### To create the activity library project
-
-1.  Open Visual Studio 2012 and choose **New**,  **Project** from the **File** menu.
-
-2.  Expand the **Other Project Types** node in the **Installed**, **Templates** list and select **Visual Studio Solutions**.
-
-3.  Select **Blank Solution** from the **Visual Studio Solutions** list. Ensure that **.NET Framework 4.5** is selected in the .NET Framework version drop-down list. Type `WF45GettingStartedTutorial` in the **Name** box and then click **OK**.
-
-4.  Right-click **WF45GettingStartedTutorial** in **Solution Explorer** and choose **Add**, **New Project**.
-
-    > [!TIP]
-    >  If the **Solution Explorer** window is not displayed, select **Solution Explorer** from the **View** menu.
-
-5.  In the **Installed** node, select **Visual C#**, **Workflow** (or **Visual Basic**, **Workflow**). Ensure that **.NET Framework 4.5** is selected in the [!INCLUDE[dnprdnshort](../../../includes/dnprdnshort-md.md)] version drop-down list. Select **Activity Library** from the **Workflow** list. Type `NumberGuessWorkflowActivities` in the **Name** box and then click **OK**.
-
-    > [!NOTE]
-    >  Depending on which programming language is configured as the primary language in Visual Studio, the **Visual C#** or **Visual Basic** node may be under the **Other Languages** node in the **Installed** node.
-
-6.  Right-click **Activity1.xaml** in **Solution Explorer** and choose **Delete**. Click **OK** to confirm.
-
-### To create the ReadInt activity
-
-1.  Choose **Add New Item** from the **Project** menu.
-
-2.  In the **Installed**, **Common Items** node, select **Workflow**. Select **Code Activity** from the **Workflow** list.
-=======
 
 Activities are the core unit of behavior in [!INCLUDE[wf1](../../../includes/wf1-md.md)]. The execution logic of an activity can be implemented in managed code or it can be implemented by using other activities. This topic demonstrates how to create two activities. The first activity is a simple activity that uses code to implement its execution logic. The implementation of the second activity is defined by using other activities. These activities are used in following steps in the tutorial.
 
@@ -67,7 +31,6 @@
 1.  Choose **Add New Item** from the **Project** menu.
 
 2.  In the **Installed** > **Common Items** node, select **Workflow**. Select **Code Activity** from the **Workflow** list.
->>>>>>> 8b9e8cd3
 
 3.  Type `ReadInt` into the **Name** box and then click **Add**.
 
@@ -77,17 +40,6 @@
      [!code-vb[CFX_WF_GettingStarted#1](../../../samples/snippets/visualbasic/VS_Snippets_CFX/cfx_wf_gettingstarted/vb/readint.vb#1)]
 
     > [!NOTE]
-<<<<<<< HEAD
-    >  The `ReadInt` activity derives from <xref:System.Activities.NativeActivity%601> instead of <xref:System.Activities.CodeActivity>, which is the default for the code activity template. <xref:System.Activities.CodeActivity%601> can be used if the activity provides a single result, which is exposed through the <xref:System.Activities.Activity%601.Result%2A> argument, but <xref:System.Activities.CodeActivity%601> does not support the use of bookmarks, so <xref:System.Activities.NativeActivity%601> is used.
-
-### To create the Prompt activity
-
-1.  Press CTRL+SHIFT+B to build the project. Building the project enables the `ReadInt` activity in this project to be used to build the custom activity from this step.
-
-2.  Choose **Add New Item** from the **Project** menu.
-
-3.  In the **Installed**, **Common Items** node, select **Workflow**. Select **Activity** from the **Workflow** list.
-=======
     > The `ReadInt` activity derives from <xref:System.Activities.NativeActivity%601> instead of <xref:System.Activities.CodeActivity>, which is the default for the code activity template. <xref:System.Activities.CodeActivity%601> can be used if the activity provides a single result, which is exposed through the <xref:System.Activities.Activity%601.Result%2A> argument, but <xref:System.Activities.CodeActivity%601> does not support the use of bookmarks, so <xref:System.Activities.NativeActivity%601> is used.
 
 ## Create the Prompt activity
@@ -97,7 +49,6 @@
 2.  Choose **Add New Item** from the **Project** menu.
 
 3.  In the **Installed** > **Common Items** node, select **Workflow**. Select **Activity** from the **Workflow** list.
->>>>>>> 8b9e8cd3
 
 4.  Type `Prompt` into the **Name** box and then click **Add**.
 
@@ -107,17 +58,6 @@
 
 7.  Click **Create Argument**.
 
-<<<<<<< HEAD
-8.  Type `BookmarkName` into the **Name** box, select **In** from the **Direction** drop-down list, select **String** from the **Argument type** drop-down list, and then press ENTER to save the argument.
-
-9. Click **Create Argument**.
-
-10. Type `Result` into the **Name** box that is underneath the newly added `BookmarkName` argument, select **Out** from the **Direction** drop-down list, select **Int32** from the **Argument type** drop-down list, and then press ENTER.
-
-11. Click **Create Argument**.
-
-12. Type `Text` into the **Name** box, select **In** from the **Direction** drop-down list, select **String** from the **Argument type** drop-down list, and then press ENTER to save the argument.
-=======
 8.  Type `BookmarkName` into the **Name** box, select **In** from the **Direction** drop-down list, select **String** from the **Argument type** drop-down list, and then press **Enter** to save the argument.
 
 9. Click **Create Argument**.
@@ -127,7 +67,6 @@
 11. Click **Create Argument**.
 
 12. Type `Text` into the **Name** box, select **In** from the **Direction** drop-down list, select **String** from the **Argument type** drop-down list, and then press **Enter** to save the argument.
->>>>>>> 8b9e8cd3
 
      These three arguments are bound to the corresponding arguments of the <xref:System.Activities.Statements.WriteLine> and `ReadInt` activities that are added to the `Prompt` activity in the following steps.
 
@@ -136,28 +75,6 @@
 14. Drag a **Sequence** activity from the **Control Flow** section of the **Toolbox** and drop it onto the **Drop activity here** label of the **Prompt** activity designer.
 
     > [!TIP]
-<<<<<<< HEAD
-    >  If the **Toolbox** window is not displayed, select **Toolbox** from the **View** menu.
-
-15. Drag a **WriteLine** activity from the **Primitives** section of the **Toolbox** and drop it onto the **Drop activity here** label of the **Sequence** activity.
-
-16. Bind the **Text** argument of the **WriteLine** activity to the **Text** argument of the **Prompt** activity by typing `Text` into the **Enter a C# expression** or **Enter a VB expression** box in the **Properties** window, and then press the TAB key two times. This dismisses the IntelliSense list members window and saves the property value by moving the selection off the property. This property can also be set by typing `Text` into the **Enter a C# expression** or **Enter a VB expression** box on the activity itself.
-
-    > [!TIP]
-    >  If the **Properties Window** is not displayed, select **Properties Window** from the **View** menu.
-
-17. Drag a **ReadInt** activity from the **NumberGuessWorkflowActivities** section of the **Toolbox** and drop it in the **Sequence** activity so that it follows the **WriteLine** activity.
-
-18. Bind the **BookmarkName** argument of the **ReadInt** activity to the **BookmarkName** argument of the **Prompt** activity by typing `BookmarkName` into the **Enter a VB expression** box to the right of the **BookmarkName** argument in the **Properties Window**, and then press the TAB key two times to close the IntelliSense list members window and save the property.
-
-19. Bind the **Result** argument of the **ReadInt** activity to the **Result** argument of the **Prompt** activity by typing `Result` into the **Enter a VB expression** box to the right of the **Result** argument in the **Properties Window**, and then press the TAB key two times.
-
-20. Press CTRL+SHIFT+B to build the solution.
-
-     For instructions on how to create a workflow by using these activities, see the next step in the tutorial, [How to: Create a Workflow](../../../docs/framework/windows-workflow-foundation/how-to-create-a-workflow.md).
-
-## See Also
-=======
     > If the **Toolbox** window is not displayed, select **Toolbox** from the **View** menu.
 
 15. Drag a **WriteLine** activity from the **Primitives** section of the **Toolbox** and drop it onto the **Drop activity here** label of the **Sequence** activity.
@@ -180,7 +97,6 @@
 For instructions on how to create a workflow by using these activities, see the next step in the tutorial, [How to: Create a Workflow](../../../docs/framework/windows-workflow-foundation/how-to-create-a-workflow.md).
 
 ## See also
->>>>>>> 8b9e8cd3
 
 - <xref:System.Activities.CodeActivity>
 - <xref:System.Activities.NativeActivity%601>
