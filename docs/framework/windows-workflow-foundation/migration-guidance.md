--- conflicted
+++ resolved
@@ -4,54 +4,6 @@
 ms.assetid: cb65c132-58c9-4028-b3d4-1efc71d5e60e
 ---
 # Migration Guidance
-<<<<<<< HEAD
-In the [!INCLUDE[netfx40_short](../../../includes/netfx40-short-md.md)], Microsoft is releasing the second major version of Windows Workflow Foundation (WF). [!INCLUDE[wf1](../../../includes/wf1-md.md)] was released in [!INCLUDE[vstecwinfx](../../../includes/vstecwinfx-md.md)] (this included the types in the System.Workflow.* namespaces; now referred to as WF3) and enhanced in [!INCLUDE[netfx35_short](../../../includes/netfx35-short-md.md)]. WF3 is also part of the [!INCLUDE[netfx40_short](../../../includes/netfx40-short-md.md)], but it exists there alongside new workflow technology (the types in the System.Activities.\* namespaces; referred to as WF4). When considering when to adopt WF4, it is important to first recognize that you control the timing.
-
--   WF3 is a fully supported part of the [!INCLUDE[netfx40_short](../../../includes/netfx40-short-md.md)].
-
--   WF3 applications run on the [!INCLUDE[netfx40_short](../../../includes/netfx40-short-md.md)] without modification and continue to be fully supported.
-
--   New WF3 applications can be created and your existing applications can be edited in Visual Studio 2012 and are fully supported.
-
- Thus, the decision to adopt the .NET Framework 4 is decoupled from your decision to move to WF4 (System.Activities.*) from WF3 (System.Workflow.\*). This topic provides links to WF migration guidance that provides information about working with WF3 and WF4.
-
-## WF Migration Whitepapers and Cookbooks
- The [WF Migration Overview](http://go.microsoft.com/fwlink/?LinkId=153873) topic provides a broad overview of the relationship between WF3 and WF4 and migration strategies. Companion topics drill into specific topics.
-
- [WF Migration Overview](http://go.microsoft.com/fwlink/?LinkId=153873)
- Describes the relationship between WF3 and WF4, and the choices you have as a user or a potential user of workflow technology in .NET 4.
-
- [WF Migration: Best Practices for WF3 Development](http://go.microsoft.com/fwlink/?LinkId=153852)
- Discusses how to design WF3 artifacts so they can be more easily migrated to WF4.
-
- [WF Guidance: Rules](http://go.microsoft.com/fwlink/?LinkId=153854)
- Discusses how to bring rules-related investments forward into [!INCLUDE[netfx40_short](../../../includes/netfx40-short-md.md)] solutions.
-
- [WF Guidance: State Machine](http://go.microsoft.com/fwlink/?LinkId=153855)
- Discusses WF4 control flow modeling in the absence of a State-Machine activity.
-
- Note that this guidance only applies to workflow projects that target .NET Framework 4. State Machine workflows were added in .NET 4.0.1 with the release of Platform Update 1, and were included as part of .NET Framework 4.5. For more information about state machine workflows in .NET 4.0.1 - 4.0.3 and .NET Framework 4.5, see [Update 4.0.1 for Microsoft .NET Framework 4 Features](http://msdn.microsoft.com/library/de3297bd-c3e1-4126-95be-2ed7fe2a98fc) and [State Machine Workflows](../../../docs/framework/windows-workflow-foundation/state-machine-workflows.md).
-
- [WF Migration Cookbook: Custom Activities](http://go.microsoft.com/fwlink/?LinkId=153856)
- Provides examples and instructions for redesigning WF3 custom activities on WF4.
-
- [WF Migration Cookbook: Advanced Custom Activities](http://go.microsoft.com/fwlink/?LinkId=275560)
- Provides guidance for redesigning advanced WF3 custom activities that use WF3 queues and schedule child activities as WF4 custom activities.
-
- [WF Migration Cookbook: Workflows](http://go.microsoft.com/fwlink/?LinkId=153858)
- Provides examples and instructions for redesigning WF3 workflows on WF4.
-
- [WF Migration Cookbook: Workflow Hosting](http://go.microsoft.com/fwlink/?LinkId=275561)
- Provides guidance for redesigning WF3 hosting code as WF4 hosting code. The goal is to cover the key differences in workflow hosting between WF3 and WF4.
-
- [WF Migration Cookbook: Workflow Tracking](http://go.microsoft.com/fwlink/?LinkId=275562)
- Provides guidance for redesigning WF3 tracking code and configuration using equivalent WF4 tracking code and configuration.
-
- [WF Guidance: Workflow Services](http://go.microsoft.com/fwlink/?LinkId=275564)
- Provides example-oriented step-by-step instructions for redesigning workflows that implement Windows Communication Foundation (WCF) web services (commonly referred to as workflow services) created in WF3 to use WF4, for common scenarios for out-of-box activities.
-
-## See Also
-=======
 In the [!INCLUDE[netfx40_short](../../../includes/netfx40-short-md.md)], Microsoft is releasing the second major version of Windows Workflow Foundation (WF). [!INCLUDE[wf1](../../../includes/wf1-md.md)] was released in [!INCLUDE[vstecwinfx](../../../includes/vstecwinfx-md.md)] (this included the types in the System.Workflow.* namespaces; now referred to as WF3) and enhanced in [!INCLUDE[netfx35_short](../../../includes/netfx35-short-md.md)]. WF3 is also part of the [!INCLUDE[netfx40_short](../../../includes/netfx40-short-md.md)], but it exists there alongside new workflow technology (the types in the System.Activities.\* namespaces; referred to as WF4). When considering when to adopt WF4, it is important to first recognize that you control the timing.  
   
 -   WF3 is a fully supported part of the [!INCLUDE[netfx40_short](../../../includes/netfx40-short-md.md)].  
@@ -98,5 +50,4 @@
  Provides example-oriented step-by-step instructions for redesigning workflows that implement Windows Communication Foundation (WCF) web services (commonly referred to as workflow services) created in WF3 to use WF4, for common scenarios for out-of-box activities.  
   
 ## See Also  
->>>>>>> 8b9e8cd3
  <xref:System.Activities.Statements.Interop>