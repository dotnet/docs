---
title: "Migration Guidance"
ms.date: "03/30/2017"
ms.assetid: cb65c132-58c9-4028-b3d4-1efc71d5e60e
---
# Migration Guidance
<<<<<<< HEAD
In the [!INCLUDE[netfx40_short](../../../includes/netfx40-short-md.md)], Microsoft is releasing the second major version of Windows Workflow Foundation (WF). [!INCLUDE[wf1](../../../includes/wf1-md.md)] was released in WinFX (this included the types in the System.Workflow.\* namespaces; now referred to as WF3) and enhanced in .NET Framework 3.5. WF3 is also part of the [!INCLUDE[netfx40_short](../../../includes/netfx40-short-md.md)], but it exists there alongside new workflow technology (the types in the System.Activities.\* namespaces; referred to as WF4). When considering when to adopt WF4, it is important to first recognize that you control the timing.  
=======
In the .NET Framework 4, Microsoft is releasing the second major version of Windows Workflow Foundation (WF). [!INCLUDE[wf1](../../../includes/wf1-md.md)] was released in WinFX (this included the types in the System.Workflow.\* namespaces; now referred to as WF3) and enhanced in [!INCLUDE[netfx35_short](../../../includes/netfx35-short-md.md)]. WF3 is also part of the .NET Framework 4, but it exists there alongside new workflow technology (the types in the System.Activities.\* namespaces; referred to as WF4). When considering when to adopt WF4, it is important to first recognize that you control the timing.  
>>>>>>> 04682a0a
  
- WF3 is a fully supported part of the .NET Framework 4.  
  
- WF3 applications run on the .NET Framework 4 without modification and continue to be fully supported.  
  
- New WF3 applications can be created and your existing applications can be edited in Visual Studio 2012 and are fully supported.  
  
 Thus, the decision to adopt the .NET Framework 4 is decoupled from your decision to move to WF4 (System.Activities.\*) from WF3 (System.Workflow.\*). This topic provides links to WF migration guidance that provides information about working with WF3 and WF4.  
  
## WF Migration Whitepapers and Cookbooks  
 The [WF Migration Overview](https://go.microsoft.com/fwlink/?LinkId=153873) topic provides a broad overview of the relationship between WF3 and WF4 and migration strategies. Companion topics drill into specific topics.  
  
 [WF Migration Overview](https://go.microsoft.com/fwlink/?LinkId=153873)  
 Describes the relationship between WF3 and WF4, and the choices you have as a user or a potential user of workflow technology in .NET 4.  
  
 [WF Migration: Best Practices for WF3 Development](https://go.microsoft.com/fwlink/?LinkId=153852)  
 Discusses how to design WF3 artifacts so they can be more easily migrated to WF4.  
  
 [WF Guidance: Rules](https://go.microsoft.com/fwlink/?LinkId=153854)  
 Discusses how to bring rules-related investments forward into .NET Framework 4 solutions.  
  
 [WF Guidance: State Machine](https://go.microsoft.com/fwlink/?LinkId=153855)  
 Discusses WF4 control flow modeling in the absence of a State-Machine activity.  
  
 Note that this guidance only applies to workflow projects that target .NET Framework 4. State Machine workflows were added in .NET 4.0.1 with the release of Platform Update 1, and were included as part of .NET Framework 4.5. For more information about state machine workflows in .NET 4.0.1 - 4.0.3 and .NET Framework 4.5, see [Update 4.0.1 for Microsoft .NET Framework 4 Features](https://docs.microsoft.com/previous-versions/dotnet/netframework-4.0/hh290669(v=vs.100)) and [State Machine Workflows](state-machine-workflows.md).  
  
 [WF Migration Cookbook: Custom Activities](https://go.microsoft.com/fwlink/?LinkId=153856)  
 Provides examples and instructions for redesigning WF3 custom activities on WF4.  
  
 [WF Migration Cookbook: Advanced Custom Activities](https://go.microsoft.com/fwlink/?LinkId=275560)  
 Provides guidance for redesigning advanced WF3 custom activities that use WF3 queues and schedule child activities as WF4 custom activities.  
  
 [WF Migration Cookbook: Workflows](https://go.microsoft.com/fwlink/?LinkId=153858)  
 Provides examples and instructions for redesigning WF3 workflows on WF4.  
  
 [WF Migration Cookbook: Workflow Hosting](https://go.microsoft.com/fwlink/?LinkId=275561)  
 Provides guidance for redesigning WF3 hosting code as WF4 hosting code. The goal is to cover the key differences in workflow hosting between WF3 and WF4.  
  
 [WF Migration Cookbook: Workflow Tracking](https://go.microsoft.com/fwlink/?LinkId=275562)  
 Provides guidance for redesigning WF3 tracking code and configuration using equivalent WF4 tracking code and configuration.  
  
 [WF Guidance: Workflow Services](https://go.microsoft.com/fwlink/?LinkId=275564)  
 Provides example-oriented step-by-step instructions for redesigning workflows that implement Windows Communication Foundation (WCF) web services (commonly referred to as workflow services) created in WF3 to use WF4, for common scenarios for out-of-box activities.  
  
## See also

- <xref:System.Activities.Statements.Interop><|MERGE_RESOLUTION|>--- conflicted
+++ resolved
@@ -4,11 +4,8 @@
 ms.assetid: cb65c132-58c9-4028-b3d4-1efc71d5e60e
 ---
 # Migration Guidance
-<<<<<<< HEAD
-In the [!INCLUDE[netfx40_short](../../../includes/netfx40-short-md.md)], Microsoft is releasing the second major version of Windows Workflow Foundation (WF). [!INCLUDE[wf1](../../../includes/wf1-md.md)] was released in WinFX (this included the types in the System.Workflow.\* namespaces; now referred to as WF3) and enhanced in .NET Framework 3.5. WF3 is also part of the [!INCLUDE[netfx40_short](../../../includes/netfx40-short-md.md)], but it exists there alongside new workflow technology (the types in the System.Activities.\* namespaces; referred to as WF4). When considering when to adopt WF4, it is important to first recognize that you control the timing.  
-=======
-In the .NET Framework 4, Microsoft is releasing the second major version of Windows Workflow Foundation (WF). [!INCLUDE[wf1](../../../includes/wf1-md.md)] was released in WinFX (this included the types in the System.Workflow.\* namespaces; now referred to as WF3) and enhanced in [!INCLUDE[netfx35_short](../../../includes/netfx35-short-md.md)]. WF3 is also part of the .NET Framework 4, but it exists there alongside new workflow technology (the types in the System.Activities.\* namespaces; referred to as WF4). When considering when to adopt WF4, it is important to first recognize that you control the timing.  
->>>>>>> 04682a0a
+
+In the .NET Framework 4, Microsoft is releasing the second major version of Windows Workflow Foundation (WF). [!INCLUDE[wf1](../../../includes/wf1-md.md)] was released in WinFX (this included the types in the System.Workflow.\* namespaces; now referred to as WF3) and enhanced in .NET Framework 3.5. WF3 is also part of the .NET Framework 4, but it exists there alongside new workflow technology (the types in the System.Activities.\* namespaces; referred to as WF4). When considering when to adopt WF4, it is important to first recognize that you control the timing.  
   
 - WF3 is a fully supported part of the .NET Framework 4.  
   
