---
title: "Windows Workflow Foundation 4 Performance"
ms.date: "03/30/2017"
ms.assetid: 67d2b3e8-3777-49f8-9084-abbb33b5a766
---
# Windows Workflow Foundation 4 Performance

 Microsoft [!INCLUDE[netfx40_long](../../../includes/netfx40-long-md.md)] includes a major revision of the Windows Workflow Foundation (WF) with heavy investments in performance.  This new revision introduces significant design changes from the previous versions of [!INCLUDE[wf1](../../../includes/wf1-md.md)] that shipped as part of .NET Framework 3.0 and [!INCLUDE[netfx35_short](../../../includes/netfx35-short-md.md)]. It has been re-architected from the core of the programming model, runtime, and tooling to greatly improve performance and usability. This topic shows the important performance characteristics of these revisions and compares them against those of the previous version.

 Individual workflow component performance has increased by orders of magnitude between WF3 and WF4.  This leaves the gap between hand-coded Windows Communication Foundation (WCF) services and WCF workflow services to be quite small.  Workflow latency has been significantly reduced in WF4.  Persistence performance has increased by a factor of 2.5 - 3.0.  Health monitoring by means of workflow tracking has significantly less overhead.  These are compelling reasons to migrate to or adopt WF4 in your applications.

## Terminology
 The version of [!INCLUDE[wf1](../../../includes/wf1-md.md)] introduced in [!INCLUDE[netfx40_short](../../../includes/netfx40-short-md.md)] will be referred to as WF4 for the rest of this topic.  [!INCLUDE[wf1](../../../includes/wf1-md.md)] was introduced in .Net 3.0 and had a few minor revisions through [!INCLUDE[netfx35_short](../../../includes/netfx35-short-md.md)] SP1. The [!INCLUDE[netfx35_short](../../../includes/netfx35-short-md.md)] version of Workflow Foundation will be referred to as WF3 for the rest of this topic. WF3 is shipped in [!INCLUDE[netfx40_short](../../../includes/netfx40-short-md.md)] side-by-side with WF4. For more information about migrating WF3 artifacts to WF4 see: [Windows Workflow Foundation 4 Migration Guide](https://go.microsoft.com/fwlink/?LinkID=153313)

 Windows Communication Foundation (WCF) is Microsoft’s unified programming model for building service-oriented applications. It was first introduced as part of .Net 3.0 together with WF3 and now is one of the key components of the [!INCLUDE[dnprdnshort](../../../includes/dnprdnshort-md.md)].

 Windows Server AppFabric is a set of integrated technologies that make it easier to build, scale and manage Web and composite applications that run on IIS. It provides tools for monitoring and managing services and workflows. For more information, see [Windows Server AppFabric 1.0](https://docs.microsoft.com/previous-versions/appfabric/ff384253(v=azure.10)).

## Goals
 The goal of this topic is to show the performance characteristics of WF4 with data measured for different scenarios. It also provides detailed comparisons between WF4 and WF3, and thus shows the great improvements that have been made in this new revision. The scenarios and data presented in this article quantify the underlying cost of different aspects of WF4 and WF3. This data is useful in understanding the performance characteristics of WF4 and can be helpful in planning migrations from WF3 to WF4 or using WF4 in application development. However, care should be taken in the conclusions drawn from the data presented in this article. The performance of a composite workflow application is highly dependent on how the workflow is implemented and how different components are integrated. One must measure each application to determine the performance characteristics of that application.

## Overview of WF4 Performance Enhancements
 WF4 was carefully designed and implemented with high performance and scalability which are described in the following sections.

### WF Runtime
 At the core of the [!INCLUDE[wf1](../../../includes/wf1-md.md)] runtime is an asynchronous scheduler that drives the execution of the activities in a workflow. It provides a performant, predictable execution environment for activities. The environment has a well-defined contract for execution, continuation, completion, cancellation, exceptions, and a predictable threading model.

 In comparison to WF3, the WF4 runtime has a more efficient scheduler. It leverages the same I/O thread pool that is used for WCF, which is very efficient at executing batched work items. The internal work item scheduler queue is optimized for most common usage patterns. The WF4 runtime also manages the execution states in a very light-weight way with minimal synchronization and event handling logic, while WF3 depends on heavy-weight event registration and invocation to perform complex synchronization for state transitions.

### Data Storage and Flow
 In WF3, data associated with an activity is modeled through dependency properties implemented by the type <xref:System.Windows.DependencyProperty>. The dependency property pattern was introduced in Windows Presentation Foundation (WPF). In general, this pattern is very flexible to support easy data binding and other UI features. However, the pattern requires the properties to be defined as static fields in the workflow definition. Whenever the [!INCLUDE[wf1](../../../includes/wf1-md.md)] runtime sets or gets the property values, it involves heavily-weighted look-up logic.

 WF4 uses clear data scoping logic to greatly improve how data is handled in a workflow. It separates the data stored in an activity from the data that is flowing across the activity boundaries by using two different concepts: variables and arguments. By using a clear hierarchical scope for variables and "In/Out/InOut" arguments, the data usage complexity for activities is dramatically reduced and the lifetime of the data is also automatically scoped. Activities have a well-defined signature described by its arguments. By simply inspecting an activity you can determine what data it expects to receive and what data will be produced by it as the result of its execution.

 In WF3 activities were initialized when a workflow was created. In WF 4 activities are initialized only when the corresponding activities are executing. This allows a simpler activity lifecycle without performing Initialize/Uninitialize operations when a new workflow instance is created, and thus has achieved more efficiency

### Control Flow
 Just as in any programming language, [!INCLUDE[wf1](../../../includes/wf1-md.md)] provides support for control flows for workflow definitions by introducing a set of control flow activities for sequencing, looping, branching and other patterns. In WF3, when the same activity needs to be re-executed, a new <xref:System.Workflow.ComponentModel.ActivityExecutionContext> is created and the activity is cloned through a heavy-weight serialization and deserialization logic based on <xref:System.Runtime.Serialization.Formatters.Binary.BinaryFormatter>. Usually the performance for iterative control flows is much slower than executing a sequence of activities.

 WF4 handles this quite differently. It takes the activity template, creates a new ActivityInstance object, and adds it to the scheduler queue. This whole process only involves explicit object creation and is very light-weight.

### Asynchronous Programming
 Applications usually have better performance and scalability with asynchronous programming for long running blocking operations such as I/O or distributed computing operations. WF4 provides asynchronous support through base activity types <xref:System.Activities.AsyncCodeActivity>, <xref:System.Activities.AsyncCodeActivity%601>. The runtime natively understands asynchronous activities and therefore can automatically put the instance in a no-persist zone while the asynchronous work is outstanding. Custom activities can derive from these types to perform asynchronous work without holding the workflow scheduler thread and blocking any activities that may be able to run in parallel.

### Messaging
 Initially WF3 had very limited messaging support through external events or web services invocations. In .Net 3.5, workflows could be implemented as WCF clients or exposed as WCF services through <xref:System.Workflow.Activities.SendActivity> and <xref:System.Workflow.Activities.ReceiveActivity>. In WF4, the concept of workflow-based messaging programming has been further strengthened through the tight integration of WCF messaging logic into WF.

 The unified message processing pipeline provided in WCF in .Net 4 helps WF4 services to have significantly better performance and scalability than WF3. WF4 also provides richer messaging programming support that can model complex Message Exchange Patterns (MEPs). Developers can use either typed service contracts to achieve easy programming or un-typed service contracts to achieve better performance without paying serialization costs. The client-side channel caching support through the <xref:System.ServiceModel.Activities.SendMessageChannelCache> class in WF4 helps developers build fast applications with minimal effort. For more information, see [Changing the Cache Sharing Levels for Send Activities](../wcf/feature-details/changing-the-cache-sharing-levels-for-send-activities.md).

### Declarative Programming
 WF4 provides a clean and simple declarative programming framework to model business processes and services. The programming model supports fully declarative composition of activities, with no code-beside, greatly simplifying workflow authoring. In [!INCLUDE[netfx40_short](../../../includes/netfx40-short-md.md)], the XAML-based declarative programming framework has been unified into the single assembly System.Xaml.dll to support both WPF and WF.

 In WF4, XAML provides a truly declarative experience and allows for the entire definition of the workflow to be defined in XML markup, referencing activities and types built using .NET. This was difficult to do in WF3 with XOML format without involving custom code-behind logic. The new XAML-stack in .Net 4 has much better performance in serializing/deserializing workflow artifacts and makes declarative programming more attractive and solid.

### Workflow Designer
 Fully declarative programming support for WF4 explicitly imposes higher requirements for design time performance for large workflows. The Workflow designer in WF4 has much better scalability for large workflows than that for WF3. With UI virtualization support, the designer can easily load a large workflow of 1000 activities in a few seconds, while it is almost impossible to load a workflow of a few hundred activities with the WF3 designer.

## Component-level Performance Comparisons
 This section contains data on direct comparisons between individual activities in WF3 and WF4 workflows.  Key areas like persistence have a more profound impact on performance than the individual activity components.  The performance improvements in individual components in WF4 are important though because the components are now fast enough to be compared against hand-coded orchestration logic.  An example of which is covered in the next section: "Service Composition Scenario."

### Environment Setup
<<<<<<< HEAD
 ![Environment setup for workflow performance measurement](./media/performance/performance-test-environment.gif)
=======

 ![Workflow Performance Test Environment](./media/performance/performance-test-environment.gif "Performance test environment workflow")
>>>>>>> fe951d39

 The above figure shows the machine configuration used for component-level performance measurement. A single server and five clients connected over one 1-Gbps Ethernet network interface. For easy measurements, the server is configured to use a single core of a dual-proc/quad-core server  running Windows Server 2008 x86. The system CPU utilization is maintained at nearly 100%.

### Test Details
 The WF3 <xref:System.Workflow.Activities.CodeActivity> is likely the simplest activity that can be used in a WF3 workflow.  The activity calls a method in the code-behind that the workflow programmer can put custom code into.  In WF4, there is no direct analog to the WF3 <xref:System.Workflow.Activities.CodeActivity> that provides the same functionality.  Note that there is a <xref:System.Activities.CodeActivity> base class in WF4 that is not related to the WF3 <xref:System.Workflow.Activities.CodeActivity>.  Workflow authors are encouraged to create custom activities and build XAML-only workflows.  In the tests below, an activity called `Comment` is used in place of an empty <xref:System.Workflow.Activities.CodeActivity> in WF4 workflows.  The code in the `Comment` activity is as follows:

```csharp
[ContentProperty("Body")]
    public sealed class Comment : CodeActivity
    {
        public Comment()
            : base()
        {
        }

        [DefaultValue(null)]
        public Activity Body
        {
            get;
            set;
        }

        protected override void Execute(CodeActivityContext context)
        {
        }
    }
```

### Empty Workflow
 This test uses a sequence workflow with no child activities.

### Single Activity
 The workflow is a sequence workflow containing one child activity.  The activity is a <xref:System.Workflow.Activities.CodeActivity> with no code in the WF3 case and a `Comment` activity in the WF4 case.

### While with 1000 Iterations
 The sequence workflow contains one <xref:System.Activities.Statements.While> activity with one child activity in the loop that does not perform any work.

### Replicator compared to ParallelForEach
 <xref:System.Workflow.Activities.ReplicatorActivity> in WF3 has sequential and parallel execution modes.  In sequential mode, the activity’s performance is similar to the <xref:System.Workflow.Activities.WhileActivity>.  The <xref:System.Workflow.Activities.ReplicatorActivity> is most useful for parallel execution.  The WF4 analog for this is the <xref:System.Activities.Statements.ParallelForEach%601> activity.

 The following diagram shows the workflows used for this test. The WF3 workflow is on the left and the WF4 workflow is on the right.

<<<<<<< HEAD
 ![WF3 ReplicatorActivity and WF4 ParallelForEach](./media/performance/replicator-and-parallel-for-wf3-wf4.gif)
=======
 ![WF3 ReplicatorActivity and WF4 ParallelForEach](./media/performance/replicator-and-parallel-for-wf3-wf4.gif "Replicator for WF3 and ParallelForEach for WF4")
>>>>>>> fe951d39

### Sequential Workflow with Five Activities
 This test is meant to show the effect of having several activities execute in sequence.  There are five activities in the sequence.

### Transaction Scope
 The transaction scope test differs from the other tests slightly in that a new workflow instance is not created for every iteration.  Instead, the workflow is structured with a while loop containing a <xref:System.Activities.Statements.TransactionScope> activity containing a single activity that does no work.  Each run of a batch of 50 iterations through the while loop is counted as a single operation.

### Compensation
 The WF3 workflow has a single compensatable activity named `WorkScope`.  The activity simply implements the <xref:System.Workflow.ComponentModel.ICompensatableActivity> interface:

```csharp
class WorkScope :
        CompositeActivity, ICompensatableActivity
    {
        public WorkScope() : base() { }

        public WorkScope(string name)
        {
            this.Name = name;
        }

        public ActivityExecutionStatus Compensate(
            ActivityExecutionContext executionContext)
        {
            return ActivityExecutionStatus.Closed;
        }
    }
```

 The fault handler targets the `WorkScope` activity.The WF4 workflow is equally simplistic.  A <xref:System.Activities.Statements.CompensableActivity> has a body and a compensation handler.  An explicit compensate is next in the sequence.  The body activity and compensation handler activity are both empty implementations:

```
public sealed class CompensableActivityEmptyCompensation : CodeActivity
    {
        public CompensableActivityEmptyCompensation()
            : base() { }

        public Activity Body { get; set; }

        protected override void Execute(CodeActivityContext context) { }
    }
    public sealed class CompensableActivityEmptyBody : CodeActivity
    {
        public CompensableActivityEmptyBody()
            : base() { }

        public Activity Body { get; set; }

        protected override void Execute(CodeActivityContext context) { }
    }
```

 ![WF3 and WF basic compensation workflows](./media/performance/basic-compensation-workflows-for-wf3-and-wf4.gif "WF3 (left) and WF4 (right) basic compensation workflows")

### Performance Test Results
<<<<<<< HEAD
 ![Performance Test Results](./media/performance/performance-test-data.gif "Data from performance tests")

=======

 ![Performance Test Results](./media/performance/performance-test-data.gif "Data from performance tests")

>>>>>>> fe951d39
 ![Performance Test Data Graph](./media/performance/performance-test-chart.gif "Data graph of performance test data")

 All tests are measured in workflows per second with the exception of the transaction scope test.  As can be seen above, the [!INCLUDE[wf1](../../../includes/wf1-md.md)] runtime performance has improved across the board, especially in areas that require multiple executions of the same activity like the while loop.

## Service Composition Scenario
 As is shown in the previous section, "Component-level Performance Comparisons," there has been a significant reduction in overhead between WF3 and WF4.  WCF workflow services can now almost match the performance of hand-coded WCF services but still have all the benefits of the [!INCLUDE[wf1](../../../includes/wf1-md.md)] runtime.  This test scenario compares a WCF service against a WCF workflow service in WF4.

### Online Store Service
 One of the strengths of Windows Workflow Foundation is the ability to compose processes using several services.  For this example, there is an online store service that orchestrates two service calls to purchase an order.  The first step is to validate the order using an Order Validating Service.  The second step is to fill the order using a Warehouse Service.

 The two backend services, Order Validating Service and Warehouse Service, remain the same for both tests.  The part that changes is the Online Store Service that performs the orchestration.  In one case, the service is hand-coded as a WCF service.  For the other case, the service is written as a WCF workflow service in WF4. [!INCLUDE[wf1](../../../includes/wf1-md.md)]-specific features like tracking and persistence are turned off for this test.

### Environment
<<<<<<< HEAD
 ![Workflow Performance Test Environment](./media/performance/performance-test-environment.gif "Performance test environment workflow")
=======

![Workflow Performance Test Environment](./media/performance/performance-test-environment.gif "Performance test environment workflow")
>>>>>>> fe951d39

 Client requests are made to the Online Store Service via HTTP from multiple computers.  A single computer hosts all three services.  The transport layer between the Online Store Service and the backend services is TCP or HTTP.  The measurement of operations/second is based on the number of completed `PurchaseOrder` calls made to the Online Store Service.  Channel pooling is a new feature available in WF4.  In the WCF portion of this test channel pooling is not provided out of the box so a hand-coded implementation of a simple pooling technique was used in the Online Store Service.

### Performance
<<<<<<< HEAD
 ![Online Store Service Performance Graph](./media/performance/online-store-performance-graph.gif "Online Store Service performance graph")
=======

![Online Store Service Performance Graph](./media/performance/online-store-performance-graph.gif "Online Store Service performance graph")
>>>>>>> fe951d39

 Connecting to backend TCP services without channel pooling, the [!INCLUDE[wf1](../../../includes/wf1-md.md)] service has a 17.2% impact on throughput.  With channel pooling, the penalty is about 23.8%.  For HTTP, the impact is much less: 4.3% without pooling and 8.1% with pooling.  It is also important to note that the channel pooling provides very little benefit when using HTTP.

 While there is overhead from the WF4 runtime compared with a hand-coded WCF service in this test, it could be considered a worst-case scenario.  The two backend services in this test do very little work.  In a real end-to-end scenario, these services would perform more expensive operations like database calls, making the performance impact of the transport layer less important.  This plus the benefits of the features available in WF4 makes Workflow Foundation a viable choice for creating orchestration services.

## Key Performance Considerations
 The feature areas in this section, with the exception of interop, have dramatically changed between WF3 and WF4.  This affects the design of workflow applications as well as the performance.

#### Workflow Activation Latency
 In a WCF workflow service application, the latency for starting a new workflow or loading an existing workflow is important as it can be blocking.  This test case measures a WF3 XOML host against a WF4 XAMLX host in a typical scenario.

##### Environment Setup
<<<<<<< HEAD
 ![Environment setup for latency and throughput tests](./media/performance/latency-and-throughput-environment-setup.gif "Latency and throughput environment setup")
=======

![Environment setup for latency and throughput tests](./media/performance/latency-and-throughput-environment-setup.gif "Latency and throughput environment setup")
>>>>>>> fe951d39

##### Test Setup
 In the scenario, a client computer contacts a WCF workflow service using context-based correlation.  Context correlation requires a special context binding and uses a context header or cookie to relate messages to the correct workflow instance.  It has a performance benefit in that the correlation Id is located in the message header so the message body does not need to be parsed.

 The service will create a new workflow with the request and send an immediate response so that the measurement of latency does not include the time spent running the workflow.  The WF3 workflow is XOML with a code-behind and the WF4 workflow is entirely XAML.  The WF4 workflow looks like this:

 ![WF 4 Correlation Scope](./media/performance/wf4-correlationscope-workflow.gif "WF4 CorrelationScope workflow")

 The <xref:System.ServiceModel.Activities.Receive> activity creates the workflow instance.  A value passed in the received message is echoed in the reply message.  A sequence following the reply contains the rest of the workflow.  In the above case, only one comment activity is shown.  The number of comment activities is changed to simulate workflow complexity.  A comment activity is equivalent to a WF3 <xref:System.Workflow.Activities.CodeActivity> that performs no work. For more information about the comment activity, see the "Component-level Performance Comparison" section earlier in this article.

##### Test Results
<<<<<<< HEAD
=======

 Cold and warm latency for WCF workflow services:

>>>>>>> fe951d39
 ![Latency Results](./media/performance/latency-results-graph.gif "Cold and warm latency for WCF workflow services")

 In the graph above, cold refers to the case where there is not an existing <xref:System.ServiceModel.WorkflowServiceHost> for the given workflow.  In other words, cold latency is when the workflow is being used for the first time and the XOML or XAML needs to be compiled.  Warm latency is the time to create a new workflow instance when the workflow type has already been compiled.  The complexity of the workflow makes very little difference in the WF4 case but has a linear progression in the WF3 case.

#### Correlation Throughput
 WF4 introduces a new content-based correlation feature.  WF3 provided only context-based correlation.  Context-based correlation could only be done over specific WCF channel bindings.  The workflow Id is inserted into the message header when using these bindings.  The WF3 runtime could only identify a workflow by its Id.  With content-based correlation, the workflow author can create a correlation key out of a relevant piece of data like an account number or customer Id.

 Context-based correlation has a performance advantage in that the correlation key is located in the message header.  The key can be read from the message without de-serialization/message-copying.  In content-based correlation, the correlation key is stored in the message body.  An XPath expression is used to locate the key.  The cost of this extra processing depends on the size of the message, depth of the key in the body, and the number of keys.  This test compares context- and content-based correlation and also shows the performance degradation when using multiple keys.

#### Environment Setup
<<<<<<< HEAD
 ![Workflow Performance Test Environment](./media/performance/performance-test-environment.gif "Performance test environment workflow")
=======

![Workflow Performance Test Environment](./media/performance/performance-test-environment.gif "Performance test environment workflow")
>>>>>>> fe951d39

#### Test Setup
 ![Correlation Throughput Workflow Test](./media/performance/correlation-throughput-workflow.gif "Correlation throughput workflow test setup")

 The workflow shown above is the same one used in the "Persistence" section below.  For the correlation tests without persistence there is no persistence provider installed in the runtime.  Correlation occurs in two places: CreateOrder and CompleteOrder.

#### Test Results
<<<<<<< HEAD
=======

>>>>>>> fe951d39
 ![Correlation Throughput](./media/performance/correlation-throughput-graph.gif "Correlation throughput graph")

 This graph shows a decrease in performance as the number of keys used in content-based correlation increases.  The similarity in the curves between TCP and HTTP indicates the overhead associated with these protocols.

#### Correlation with Persistence
 With a persisted workflow, the CPU pressure from content-based correlation shifts from the workflow runtime to the SQL database.  The stored procedures in the SQL persistence provider do the work of matching the keys to locate the appropriate workflow.

 ![Correlation and persistence results](./media/performance/correlation-and-persistence-graph.gif "Correlation and persistence results graph")

 Context-based correlation is still faster than content-based correlation.  However, the difference is less pronounced as persistence has more impact on performance than correlation.

### Complex Workflow Throughput
 The complexity of a workflow is not measured only by the number of activities.  Composite activities can contain many children and those children can also be composite activities.  As the number of levels of nesting increases, so does the number of activities that can be currently in the executing state and the number of variables that can be in state.  This test compares throughput between WF3 and WF4 when executing complex workflows.

### Test Setup
 These tests were executed on an Intel Xeon X5355 @ 2.66GHz 4-way computer with 4GB RAM running Windows Server 2008 x64.  The test code runs in a single process with one thread per core to reach 100% CPU utilization.

 The workflows generated for this test have two main variables: depth and number of activities in each sequence.  Each depth level includes a parallel activity, while loop, decisions, assignments, and sequences.  In the WF4 designer pictured below, the top-level flow chart is pictured.  Each flowchart activity resembles the main flowchart.  It may be helpful to think of a fractal when picturing this workflow, where the depth is limited to the parameters of the test.

 The number of activities in a given test is determined by the depth and number of activities per sequence.  The following equation computes the number of activities in the WF4 test:

 ![Equation to compute number of activities](./media/performance/number-of-activities-equation.gif "Equation to determine number of activities")

 The WF3 test’s activity count can be computed with a slightly different equation due to an extra sequence:

 ![Equation to compute number of activities](./media/performance/wf3-number-of-activities-equation.gif "Equation to determine number of WF3 activities")

 Where d is the depth and a is the number of activities per sequence.  The logic behind these equations is that the first constant, multiplied by a, is the number of sequences and the second constant is the static number of activities in the current level.  There are three flowchart child activities in each flowchart.  At the bottom depth level, these flowcharts are empty but at the other levels they are copies of the main flowchart.  The number of activities in each test variation’s workflow definition is indicated in the following table:

 ![Compares number of activities used in each test](./media/performance/workflow-variation-compare-table.gif "Compares number of activities used in each test.")

 The number of activities in the workflow definition increases sharply with each depth level.  But only one path per decision point is executed in a given workflow instance, so only a small subset of the actual activities are executed.

 ![Complex Workflow](./media/performance/complex-workflow-throughput-workflow.gif "Flowchart of the complex throughput workflow")

 An equivalent workflow was created for WF3. The WF3 designer shows the entire workflow in the design area instead of nesting, therefore it is too big to display in this topic. A snippet of the workflow is shown below.

 ![WF3 Workflow](./media/performance/wf3-workflow-snippet.gif "Flowchart snippet of the WF3 workflow")

 To exercise nesting in an extreme case, another workflow that is part of this test uses 100 nested sequences.  In the innermost sequence is a single `Comment` or <xref:System.Workflow.Activities.CodeActivity>.

 ![Nested sequences](./media/performance/nested-sequence-workflow.gif "Flowchart of a nested sequence")

 Tracking and persistence are not used as part of this test.

### Test Results
<<<<<<< HEAD
=======

>>>>>>> fe951d39
 ![Throughput Graph](./media/performance/throughput-performance-results.gif "Throughput performance results graph")

 Even with complex workflows with lots of depth and a high number of activities, the performance results are consistent with other throughput numbers shown earlier in this article.  WF4’s throughput is orders of magnitude faster and has to be compared on a logarithmic scale.

### Memory
 The memory overhead of Windows Workflow Foundation is measured in two key areas: workflow complexity and number of workflow definitions.  Memory measurements were taken on a Windows 7 64-bit workstation.  There are many ways to obtain the measurement of working set size such as monitoring performance counters, polling Environment.WorkingSet, or using a tool like VMMap available from [VMMap](/sysinternals/downloads/vmmap). A combination of methods was used to obtain and verify the results of each test.

### Workflow Complexity Test
 The workflow complexity test measures the working set difference based on the complexity of the workflow.  In addition to the complex workflows used in the previous section, new variations are added to cover two basic cases: a single activity workflow and a sequence with 1000 activities.  For these tests the workflows are initialized and executed to completion in a single serial loop for a period of one minute.  Each test variation is run three times and the data recorded is the average of those three runs.

 The two new basic tests have workflows that look like those shown below:

 ![Complex Workflows](./media/performance/complex-workflow-wf3-wf4.gif "Complex workflow for both WF3 and WF4 workflows")

 In the WF3 workflow shown above, empty <xref:System.Workflow.Activities.CodeActivity> activities are used.  The WF4 workflow above uses `Comment` activities.  The `Comment` activity was described in the Component-level Performance Comparisons section earlier in this article.

 ![Memory Usage Graph](./media/performance/complex-memory-usage-wf3-wf4.gif "Complex workflow memory usage for WF3 and WF4 workflows")

 One of the clear trends to notice in this graph is that nesting has relatively minimal impact on memory usage in both WF3 and WF4.  The most significant memory impact comes from the number of activities in a given workflow.  Given the data from the sequence 1000, complex depth 5 sequence 5, and complex depth 7 sequence 1 variations, it is clear that as the number of activities enters the thousands, the memory usage increase becomes more noticeable.  In the extreme case (depth 7 sequence 1) where there are ~29K activities, WF4 is using almost 79% less memory than WF3.

### Multiple Workflow Definitions Test
 Measuring memory per workflow definition is divided into two different tests because of the available options for hosting workflows in WF3 and WF4.  The tests are run in a different manner than the workflow complexity test in that a given workflow is instanced and executed only once per definition.  This is because the workflow definition and its host remain in memory for the lifetime of the AppDomain.  The memory used by running a given workflow instance should be cleaned up during garbage collection.  The migration guidance for WF4 contains more detailed information on the hosting options. For more information, see [WF Migration Cookbook: Workflow Hosting](https://go.microsoft.com/fwlink/?LinkID=153313).

 Creating many workflow definitions for a workflow definition test can be done in several ways.  For instance, one could use code generation to create a set of 1000 workflows that are identical except in name and save each of those workflows into separate files.  This approach was taken for the console-hosted test.  In WF3, the <xref:System.Workflow.Runtime.WorkflowRuntime> class was used to run the workflow definitions.  WF4 can either use <xref:System.Activities.WorkflowApplication> to create a single workflow instance or directly use <xref:System.Activities.WorkflowInvoker> to run the activity as if it were a method call.  <xref:System.Activities.WorkflowApplication> is a host of a single workflow instance and has closer feature parity to <xref:System.Workflow.Runtime.WorkflowRuntime> so that was used in this test.

 When hosting workflows in IIS it is possible to use a <xref:System.Web.Hosting.VirtualPathProvider> to create a new <xref:System.ServiceModel.WorkflowServiceHost> instead of generating all of the XAMLX or XOML files.  The <xref:System.Web.Hosting.VirtualPathProvider> handles the incoming request and responds with a "virtual file" that can be loaded from a database or, in this case, generated on the fly.  It is therefore unnecessary to create 1000 physical files.

 The workflow definitions used in the console test were simple sequential workflows with a single activity.  The single activity was an empty <xref:System.Workflow.Activities.CodeActivity> for the WF3 case and a `Comment` activity for the WF4 case.  The IIS-hosted case used workflows that start on receiving a message and end on sending a reply:

 ![Workflow Services in WF3 and WF4](./media/performance/workflow-with-receive-activity.gif "WF3 workflow with ReceiveActivity and WF4 workflow with request/response pattern")

<<<<<<< HEAD
 The table below shows the delta in working set between a single workflow definition and 1001 definitions:
=======
 The following table shows the delta in working set between a single workflow definition and 1001 definitions:
>>>>>>> fe951d39

|Hosting Options|WF3 Working Set Delta|WF4 Working Set Delta|
|---------------------|---------------------------|---------------------------|
|Console Application Hosted Workflows|18 MB|9 MB|
|IIS Hosted Workflow Services|446 MB|364 MB|

 Hosting workflow definitions in IIS consumes much more memory due to the <xref:System.ServiceModel.WorkflowServiceHost>, detailed WCF service artifacts, and the message processing logic associated with the host.

 For console hosting in WF3 the workflows were implemented in code instead of XOML.  In WF4 the default is to use XAML.  The XAML is stored as an embedded resource in the assembly and compiled during runtime to provide the implementation of the workflow.  There is some overhead associated with this process.  In order to make a fair comparison between WF3 and WF4, coded workflows were used instead of XAML.  An example of one of the WF4 workflows is shown below:

```csharp
public class Workflow1 : Activity
{
    protected override Func<Activity> Implementation
    {
        get
        {
            return new Func<Activity>(() =>
            {
                return new Sequence
                {
                    Activities = {
                        new Comment()
                    }
                };
            });
        }
        set
        {
            base.Implementation = value;
        }
    }
}
```

 There are many other factors that can affect memory consumption. The same advice for all managed programs still applies.  In IIS-hosted environments, the <xref:System.ServiceModel.WorkflowServiceHost> object created for a workflow definition stays in memory until the application pool is recycled.  This should be kept in mind when writing extensions.  Also, it is best to avoid "global" variables (variables scoped to the whole workflow) and limit the scope of variables wherever possible.

## Workflow Runtime Services

### Persistence
 WF3 and WF4 both ship with a SQL persistence provider.  The WF3 SQL persistence provider is a simple implementation that serializes the workflow instance and stores it in a blob.  For this reason, the performance of this provider depends heavily on the size of the workflow instance.  In WF3, the instance size could increase for many reasons, as is discussed previously in this paper.  Many customers choose not to use the default SQL persistence provider because storing a serialized instance in a database gives no visibility into the state of the workflow.  In order to find a particular workflow without knowing the workflow id, one would have to deserialize each persisted instance and examine the contents.  Many developers prefer to write their own persistence providers to overcome this obstacle.

 The WF4 SQL persistence provider has tried to address some of these concerns.  The persistence tables expose certain information such as the active bookmarks and promotable properties.  The new content-based correlation feature in WF4 would not perform well using the WF3 SQL persistence approach, which has driven some change in the organization of the persisted workflow instance.  This makes the job of the persistence provider more complex and puts extra stress on the database.

### Environment Setup
<<<<<<< HEAD
 ![Workflow Performance Test Environment](./media/performance/performance-test-environment.gif "Performance test environment workflow")
=======

![Workflow Performance Test Environment](./media/performance/performance-test-environment.gif "Performance test environment workflow")
>>>>>>> fe951d39

### Test Setup
 Even with an improved feature set and better concurrency handling, the SQL persistence provider in WF4 is faster than the provider in WF3.  To showcase this, two workflows that perform essentially the same operations in WF3 and WF4 are compared below.

 ![Persistence Workflows](./media/performance/persist-workflow-in-wf3-and-wf4.gif "Persistence workflow in WF3 on left and WF4 on right")

 The two workflows are both created by a received message.  After sending an initial reply, the workflow is persisted.  In the WF3 case, an empty <xref:System.Workflow.ComponentModel.TransactionScopeActivity> is used to initiate the persistence.  The same could be achieved in WF3 by marking an activity as "persist on close."  A second, correlated message completes the workflow.  The workflows are persisted but not unloaded.

### Test Results
<<<<<<< HEAD
=======

>>>>>>> fe951d39
 ![Throughput Persistence](./media/performance/throughput-persistence-graph.gif "Throughput Persistence graph")

 When the transport between client and middle tier is HTTP, persistence in WF4 shows an improvement of 2.6 times.  The TCP transport increases that factor to 3.0 times.  In all cases, CPU utilization on the middle tier is 98% or higher.  The reason that WF4 throughput is greater is due to the faster workflow runtime.  The size of the serialized instance is low for both cases and is not a major contributing element in this situation.

 Both the WF3 and WF4 workflows in this test use an activity to explicitly indicate when persistence should occur.  This has the benefit of persisting the workflow without unloading it.  In WF3, it is also possible to persist using the <xref:System.ServiceModel.Activities.Description.WorkflowIdleBehavior.TimeToUnload%2A> feature, but this unloads the workflow instance from memory.  If a developer using WF3 wants to make sure a workflow persists at certain points, they either have to alter the workflow definition or pay the cost for unloading and re-loading the workflow instance.  A new feature in WF4 makes it possible to persist without unloading: <xref:System.ServiceModel.Activities.Description.WorkflowIdleBehavior.TimeToPersist%2A>.  This feature allows the workflow instance to be persisted on idle but stay in memory until the <xref:System.ServiceModel.Activities.Description.WorkflowIdleBehavior.TimeToUnload%2A> threshold is met or execution is resumed.

 Note that the WF4 SQL persistence provider performs more work in the database tier.  The SQL database can become a bottleneck so it is important to monitor the CPU and disk usage there.  Be sure to include the following performance counters from the SQL database when performance testing workflow applications:

-   PhysicalDisk\\%Disk Read Time

-   PhysicalDisk\\% Disk Time

-   PhysicalDisk\\% Disk Write Time

-   PhysicalDisk\\% Avg. Disk Queue Length

-   PhysicalDisk\Avg. Disk Read Queue Length

-   PhysicalDisk\Avg. Disk Write Queue Length

-   PhysicalDisk\Current Disk Queue Length

-   Processor Information\\% Processor Time

-   SQLServer:Latches\Average Latch Wait Time (ms)

-   SQLServer:Latches\Latch Waits/sec

### Tracking
 Workflow tracking can be used to track the progress of a workflow.  The information that is included in the tracking events is determined by a tracking profile.  The more complex the tracking profile, the more expensive tracking becomes.

 WF3 shipped with a SQL-based tracking service.  This service could work in batched and non-batched modes.  In non-batched mode, tracking events are written directly to the database.  In batched mode, tracking events are collected into the same batch as the workflow instance state.  The batched mode has the best performance for the widest range of workflow designs.  However, batching can have a negative performance impact if the workflow runs many activities without persisting and those activities are tracked.  This would commonly happen in loops and the best way to avoid this scenario is to design large loops to contain a persistence point.  Introducing a persistence point into a loop can negatively affect performance as well so it is important to measure the costs of each and come up with a balance.

 WF4 is not shipped with a SQL tracking service.  Recording tracking information to a SQL database can be handled better from an application server rather than built into the [!INCLUDE[dnprdnshort](../../../includes/dnprdnshort-md.md)]. Therefore SQL tracking is now handled by AppFabric.  The out-of-the-box tracking provider in WF4 is based on Event Tracing for Windows (ETW).

 ETW is a kernel-level, low-latency event system built into Windows.  It uses a provider/consumer model that makes it possible to only incur the penalty for event tracing when there is actually a consumer.  In addition to kernel events such as processor, disk, memory, and network usage, many applications leverage ETW as well.  ETW events are more powerful than performance counters in that events can be customized to the application.  An event can contain text such as a workflow ID or an informational message.  Also, events are categorized with bitmasks so that consuming a certain subset of events will have less performance impact than capturing all events.

 Benefits to the approach of using ETW for tracking instead of SQL include:

-   Collection of tracking events can be separated to another process.  This gives greater flexibility in how the events are recorded.

-   ETW tracking events are easily combined with the WCF ETW events or other ETW providers such as a SQL Server or kernel provider.

-   Workflow authors do not need to alter a workflow to work better with a particular tracking implementation, such as the WF3 SQL tracking service’s batch mode.

-   An administrator can turn tracking on or off without recycling the host process.

 The performance benefits to ETW tracking come with a drawback.  ETW events can be lost if the system is under intense resource pressure.  The processing of events is not meant to block normal program execution and therefore it is not guaranteed that all ETW events will be broadcast to their subscribers.  This makes ETW tracking great for health monitoring but not suitable for auditing.

 While WF4 does not have a SQL tracking provider, AppFabric does.  AppFabric’s SQL tracking approach is to subscribe to ETW events with a Windows Service that batches the events and writes them to a SQL table designed for quick inserts.  A separate job drains the data from this table and reforms it into reporting tables that can be viewed on the AppFabric dashboard.  This means that a batch of tracking events is handled independent of the workflow it came from and therefore does not have to wait for a persistence point before being recorded.

 ETW events can be recorded with tools such as logman or xperf.  The compact ETL file can be viewed with a tool like xperfview or converted to a more readable format, such as XML, with tracerpt.  In WF3, the only option for getting tracking events without a SQL database is to create a custom tracking service. For more information about ETW, see [WCF Services and Event Tracing for Windows](../wcf/samples/wcf-services-and-event-tracing-for-windows.md) and [Event Tracing - Windows applications](/windows/desktop/etw/event-tracing-portal).

 Enabling workflow tracking will impact performance in varying degrees.  The benchmark below uses the logman tool to consume the ETW tracking events and record them to an ETL file.  The cost of the SQL tracking in AppFabric is not in the scope of this article.  The basic tracking profile, also used in AppFabric, is shown in this benchmark.  Also included is the cost of tracking only health monitoring events.  These events are useful for troubleshooting problems and determining the average throughput of the system.

### Environment Setup
<<<<<<< HEAD
=======

>>>>>>> fe951d39
 ![Workflow Performance Test Environment](./media/performance/performance-test-environment.gif "Performance test environment workflow")

### Test Results
 ![Workflow Tracing Cost](./media/performance/workflow-tracking-costs.gif "Shows workflow tracking costs")

 Health monitoring has roughly a 3% impact on throughput.  The basic profile’s cost is around 8%.

## Interop
 WF4 is almost a complete rewrite of [!INCLUDE[wf1](../../../includes/wf1-md.md)] and therefore WF3 workflows and activities are not directly compatible with WF4.  Many customers that adopted Windows Workflow Foundation early will have in-house or third-party workflow definitions and custom activities for WF3.  One way to ease the transition to WF4 is to use the Interop activity, which can execute WF3 activities from within a WF4 workflow.  It is recommended that the <xref:System.Activities.Statements.Interop> activity only be used when necessary. For more information about migrating to WF4 check out the [WF4 Migration Guidance](https://go.microsoft.com/fwlink/?LinkID=153313).

### Environment Setup
<<<<<<< HEAD
=======

>>>>>>> fe951d39
 ![Workflow Performance Test Environment](./media/performance/performance-test-environment.gif "Performance test environment workflow")

### Test Results
 
The following table shows the results of running a workflow containing five activities in a sequence in various configurations.

|Test|Throughput (workflows/sec)|
|----------|-----------------------------------|
|WF3 Sequence in WF3 runtime|1,576|
|WF3 Sequence in WF4 runtime using Interop|2,745|
|WF4 Sequence|153,582|

 There is a notable performance increase to using Interop over straight WF3.  However, when compared against WF4 activities, the increase is negligible.

## Summary
 Heavy investments in performance for WF4 have paid off in many crucial areas.  Individual workflow component performance is in some cases hundreds of times faster in WF4 compared to WF3 due to a leaner [!INCLUDE[wf1](../../../includes/wf1-md.md)] runtime.  Latency numbers are significantly better as well.  This means the performance penalty for using [!INCLUDE[wf1](../../../includes/wf1-md.md)] as opposed to hand-coding WCF orchestration services is very small considering the added benefits of using [!INCLUDE[wf1](../../../includes/wf1-md.md)].  Persistence performance has increased by a factor of 2.5 - 3.0.  Health monitoring by means of workflow tracking now has very little overhead.  A comprehensive set of migration guides are available for those that are considering moving from WF3 to WF4.  All of this should make WF4 an attractive option for writing complex applications.<|MERGE_RESOLUTION|>--- conflicted
+++ resolved
@@ -59,12 +59,7 @@
  This section contains data on direct comparisons between individual activities in WF3 and WF4 workflows.  Key areas like persistence have a more profound impact on performance than the individual activity components.  The performance improvements in individual components in WF4 are important though because the components are now fast enough to be compared against hand-coded orchestration logic.  An example of which is covered in the next section: "Service Composition Scenario."
 
 ### Environment Setup
-<<<<<<< HEAD
  ![Environment setup for workflow performance measurement](./media/performance/performance-test-environment.gif)
-=======
-
- ![Workflow Performance Test Environment](./media/performance/performance-test-environment.gif "Performance test environment workflow")
->>>>>>> fe951d39
 
  The above figure shows the machine configuration used for component-level performance measurement. A single server and five clients connected over one 1-Gbps Ethernet network interface. For easy measurements, the server is configured to use a single core of a dual-proc/quad-core server  running Windows Server 2008 x86. The system CPU utilization is maintained at nearly 100%.
 
@@ -107,11 +102,7 @@
 
  The following diagram shows the workflows used for this test. The WF3 workflow is on the left and the WF4 workflow is on the right.
 
-<<<<<<< HEAD
  ![WF3 ReplicatorActivity and WF4 ParallelForEach](./media/performance/replicator-and-parallel-for-wf3-wf4.gif)
-=======
- ![WF3 ReplicatorActivity and WF4 ParallelForEach](./media/performance/replicator-and-parallel-for-wf3-wf4.gif "Replicator for WF3 and ParallelForEach for WF4")
->>>>>>> fe951d39
 
 ### Sequential Workflow with Five Activities
  This test is meant to show the effect of having several activities execute in sequence.  There are five activities in the sequence.
@@ -167,14 +158,9 @@
  ![WF3 and WF basic compensation workflows](./media/performance/basic-compensation-workflows-for-wf3-and-wf4.gif "WF3 (left) and WF4 (right) basic compensation workflows")
 
 ### Performance Test Results
-<<<<<<< HEAD
+
  ![Performance Test Results](./media/performance/performance-test-data.gif "Data from performance tests")
 
-=======
-
- ![Performance Test Results](./media/performance/performance-test-data.gif "Data from performance tests")
-
->>>>>>> fe951d39
  ![Performance Test Data Graph](./media/performance/performance-test-chart.gif "Data graph of performance test data")
 
  All tests are measured in workflows per second with the exception of the transaction scope test.  As can be seen above, the [!INCLUDE[wf1](../../../includes/wf1-md.md)] runtime performance has improved across the board, especially in areas that require multiple executions of the same activity like the while loop.
@@ -188,22 +174,12 @@
  The two backend services, Order Validating Service and Warehouse Service, remain the same for both tests.  The part that changes is the Online Store Service that performs the orchestration.  In one case, the service is hand-coded as a WCF service.  For the other case, the service is written as a WCF workflow service in WF4. [!INCLUDE[wf1](../../../includes/wf1-md.md)]-specific features like tracking and persistence are turned off for this test.
 
 ### Environment
-<<<<<<< HEAD
- ![Workflow Performance Test Environment](./media/performance/performance-test-environment.gif "Performance test environment workflow")
-=======
-
 ![Workflow Performance Test Environment](./media/performance/performance-test-environment.gif "Performance test environment workflow")
->>>>>>> fe951d39
 
  Client requests are made to the Online Store Service via HTTP from multiple computers.  A single computer hosts all three services.  The transport layer between the Online Store Service and the backend services is TCP or HTTP.  The measurement of operations/second is based on the number of completed `PurchaseOrder` calls made to the Online Store Service.  Channel pooling is a new feature available in WF4.  In the WCF portion of this test channel pooling is not provided out of the box so a hand-coded implementation of a simple pooling technique was used in the Online Store Service.
 
 ### Performance
-<<<<<<< HEAD
- ![Online Store Service Performance Graph](./media/performance/online-store-performance-graph.gif "Online Store Service performance graph")
-=======
-
 ![Online Store Service Performance Graph](./media/performance/online-store-performance-graph.gif "Online Store Service performance graph")
->>>>>>> fe951d39
 
  Connecting to backend TCP services without channel pooling, the [!INCLUDE[wf1](../../../includes/wf1-md.md)] service has a 17.2% impact on throughput.  With channel pooling, the penalty is about 23.8%.  For HTTP, the impact is much less: 4.3% without pooling and 8.1% with pooling.  It is also important to note that the channel pooling provides very little benefit when using HTTP.
 
@@ -216,12 +192,7 @@
  In a WCF workflow service application, the latency for starting a new workflow or loading an existing workflow is important as it can be blocking.  This test case measures a WF3 XOML host against a WF4 XAMLX host in a typical scenario.
 
 ##### Environment Setup
-<<<<<<< HEAD
  ![Environment setup for latency and throughput tests](./media/performance/latency-and-throughput-environment-setup.gif "Latency and throughput environment setup")
-=======
-
-![Environment setup for latency and throughput tests](./media/performance/latency-and-throughput-environment-setup.gif "Latency and throughput environment setup")
->>>>>>> fe951d39
 
 ##### Test Setup
  In the scenario, a client computer contacts a WCF workflow service using context-based correlation.  Context correlation requires a special context binding and uses a context header or cookie to relate messages to the correct workflow instance.  It has a performance benefit in that the correlation Id is located in the message header so the message body does not need to be parsed.
@@ -233,12 +204,9 @@
  The <xref:System.ServiceModel.Activities.Receive> activity creates the workflow instance.  A value passed in the received message is echoed in the reply message.  A sequence following the reply contains the rest of the workflow.  In the above case, only one comment activity is shown.  The number of comment activities is changed to simulate workflow complexity.  A comment activity is equivalent to a WF3 <xref:System.Workflow.Activities.CodeActivity> that performs no work. For more information about the comment activity, see the "Component-level Performance Comparison" section earlier in this article.
 
 ##### Test Results
-<<<<<<< HEAD
-=======
 
  Cold and warm latency for WCF workflow services:
 
->>>>>>> fe951d39
  ![Latency Results](./media/performance/latency-results-graph.gif "Cold and warm latency for WCF workflow services")
 
  In the graph above, cold refers to the case where there is not an existing <xref:System.ServiceModel.WorkflowServiceHost> for the given workflow.  In other words, cold latency is when the workflow is being used for the first time and the XOML or XAML needs to be compiled.  Warm latency is the time to create a new workflow instance when the workflow type has already been compiled.  The complexity of the workflow makes very little difference in the WF4 case but has a linear progression in the WF3 case.
@@ -249,24 +217,15 @@
  Context-based correlation has a performance advantage in that the correlation key is located in the message header.  The key can be read from the message without de-serialization/message-copying.  In content-based correlation, the correlation key is stored in the message body.  An XPath expression is used to locate the key.  The cost of this extra processing depends on the size of the message, depth of the key in the body, and the number of keys.  This test compares context- and content-based correlation and also shows the performance degradation when using multiple keys.
 
 #### Environment Setup
-<<<<<<< HEAD
- ![Workflow Performance Test Environment](./media/performance/performance-test-environment.gif "Performance test environment workflow")
-=======
-
 ![Workflow Performance Test Environment](./media/performance/performance-test-environment.gif "Performance test environment workflow")
->>>>>>> fe951d39
 
 #### Test Setup
- ![Correlation Throughput Workflow Test](./media/performance/correlation-throughput-workflow.gif "Correlation throughput workflow test setup")
+![Correlation Throughput Workflow Test](./media/performance/correlation-throughput-workflow.gif "Correlation throughput workflow test setup")
 
  The workflow shown above is the same one used in the "Persistence" section below.  For the correlation tests without persistence there is no persistence provider installed in the runtime.  Correlation occurs in two places: CreateOrder and CompleteOrder.
 
 #### Test Results
-<<<<<<< HEAD
-=======
-
->>>>>>> fe951d39
- ![Correlation Throughput](./media/performance/correlation-throughput-graph.gif "Correlation throughput graph")
+![Correlation Throughput](./media/performance/correlation-throughput-graph.gif "Correlation throughput graph")
 
  This graph shows a decrease in performance as the number of keys used in content-based correlation increases.  The similarity in the curves between TCP and HTTP indicates the overhead associated with these protocols.
 
@@ -312,10 +271,6 @@
  Tracking and persistence are not used as part of this test.
 
 ### Test Results
-<<<<<<< HEAD
-=======
-
->>>>>>> fe951d39
  ![Throughput Graph](./media/performance/throughput-performance-results.gif "Throughput performance results graph")
 
  Even with complex workflows with lots of depth and a high number of activities, the performance results are consistent with other throughput numbers shown earlier in this article.  WF4’s throughput is orders of magnitude faster and has to be compared on a logarithmic scale.
@@ -347,11 +302,7 @@
 
  ![Workflow Services in WF3 and WF4](./media/performance/workflow-with-receive-activity.gif "WF3 workflow with ReceiveActivity and WF4 workflow with request/response pattern")
 
-<<<<<<< HEAD
- The table below shows the delta in working set between a single workflow definition and 1001 definitions:
-=======
  The following table shows the delta in working set between a single workflow definition and 1001 definitions:
->>>>>>> fe951d39
 
 |Hosting Options|WF3 Working Set Delta|WF4 Working Set Delta|
 |---------------------|---------------------------|---------------------------|
@@ -397,12 +348,7 @@
  The WF4 SQL persistence provider has tried to address some of these concerns.  The persistence tables expose certain information such as the active bookmarks and promotable properties.  The new content-based correlation feature in WF4 would not perform well using the WF3 SQL persistence approach, which has driven some change in the organization of the persisted workflow instance.  This makes the job of the persistence provider more complex and puts extra stress on the database.
 
 ### Environment Setup
-<<<<<<< HEAD
- ![Workflow Performance Test Environment](./media/performance/performance-test-environment.gif "Performance test environment workflow")
-=======
-
 ![Workflow Performance Test Environment](./media/performance/performance-test-environment.gif "Performance test environment workflow")
->>>>>>> fe951d39
 
 ### Test Setup
  Even with an improved feature set and better concurrency handling, the SQL persistence provider in WF4 is faster than the provider in WF3.  To showcase this, two workflows that perform essentially the same operations in WF3 and WF4 are compared below.
@@ -412,10 +358,6 @@
  The two workflows are both created by a received message.  After sending an initial reply, the workflow is persisted.  In the WF3 case, an empty <xref:System.Workflow.ComponentModel.TransactionScopeActivity> is used to initiate the persistence.  The same could be achieved in WF3 by marking an activity as "persist on close."  A second, correlated message completes the workflow.  The workflows are persisted but not unloaded.
 
 ### Test Results
-<<<<<<< HEAD
-=======
-
->>>>>>> fe951d39
  ![Throughput Persistence](./media/performance/throughput-persistence-graph.gif "Throughput Persistence graph")
 
  When the transport between client and middle tier is HTTP, persistence in WF4 shows an improvement of 2.6 times.  The TCP transport increases that factor to 3.0 times.  In all cases, CPU utilization on the middle tier is 98% or higher.  The reason that WF4 throughput is greater is due to the faster workflow runtime.  The size of the serialized instance is low for both cases and is not a major contributing element in this situation.
@@ -472,10 +414,6 @@
  Enabling workflow tracking will impact performance in varying degrees.  The benchmark below uses the logman tool to consume the ETW tracking events and record them to an ETL file.  The cost of the SQL tracking in AppFabric is not in the scope of this article.  The basic tracking profile, also used in AppFabric, is shown in this benchmark.  Also included is the cost of tracking only health monitoring events.  These events are useful for troubleshooting problems and determining the average throughput of the system.
 
 ### Environment Setup
-<<<<<<< HEAD
-=======
-
->>>>>>> fe951d39
  ![Workflow Performance Test Environment](./media/performance/performance-test-environment.gif "Performance test environment workflow")
 
 ### Test Results
@@ -487,10 +425,6 @@
  WF4 is almost a complete rewrite of [!INCLUDE[wf1](../../../includes/wf1-md.md)] and therefore WF3 workflows and activities are not directly compatible with WF4.  Many customers that adopted Windows Workflow Foundation early will have in-house or third-party workflow definitions and custom activities for WF3.  One way to ease the transition to WF4 is to use the Interop activity, which can execute WF3 activities from within a WF4 workflow.  It is recommended that the <xref:System.Activities.Statements.Interop> activity only be used when necessary. For more information about migrating to WF4 check out the [WF4 Migration Guidance](https://go.microsoft.com/fwlink/?LinkID=153313).
 
 ### Environment Setup
-<<<<<<< HEAD
-=======
-
->>>>>>> fe951d39
  ![Workflow Performance Test Environment](./media/performance/performance-test-environment.gif "Performance test environment workflow")
 
 ### Test Results
