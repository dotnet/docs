---
title: "Custom Composite Designers - Workflow Items Presenter"
ms.date: "03/30/2017"
dev_langs:
  - "csharp"
  - "vb"
ms.assetid: 70055c4b-1173-47a3-be80-b5bce6f59e9a
---
# Custom Composite Designers - Workflow Items Presenter
The <xref:System.Activities.Presentation.WorkflowItemsPresenter?displayProperty=nameWithType> is a key type in the WF designer programming model that allows for the editing of a collection of contained elements. This sample shows how to build an activity designer that surfaces such an editable collection.

 This sample demonstrates:

-   Creating a custom activity designer with a <xref:System.Activities.Presentation.WorkflowItemsPresenter?displayProperty=nameWithType>.

-   Creating an activity designer with a "collapsed" and "expanded" view.

-   Overriding a default designer in a rehosted application.

### To set up, build, and run the sample

1.  Open the **UsingWorkflowItemsPresenter.sln** sample solution for C# or for VB in Visual Studio 2010.

2.  Build and run the solution. A rehosted workflow designer application should open, and you can drag activities onto the canvas.

## Sample Highlights
 The code for this sample shows the following:

-   The activity a designer is built for:  `Parallel`

-   The creation of a custom activity designer with a <xref:System.Activities.Presentation.WorkflowItemsPresenter?displayProperty=nameWithType>. A few things to point out:

    -   Note the use of WPF data binding to bind to `ModelItem.Branches`. `ModelItem` is the property on `WorkflowElementDesigner` that refers to the underlying object the designer is being used for, in this case, our `Parallel`.

    -   The <xref:System.Activities.Presentation.WorkflowItemsPresenter.SpacerTemplate?displayProperty=nameWithType> can be used to put a visual to display between the individual items in the collection.

    -   <xref:System.Activities.Presentation.WorkflowItemsPresenter.ItemsPanel?displayProperty=nameWithType> is a template that can be provided to determine the layout of the items in the collection. In this case, a horizontal stack panel is used.

 This following example code shows this.

```xaml
<sad:WorkflowItemsPresenter HintText="Drop Activities Here"
                              Items="{Binding Path=ModelItem.Branches}">
    <sad:WorkflowItemsPresenter.SpacerTemplate>
      <DataTemplate>
        <Ellipse Width="10" Height="10" Fill="Black"/>
      </DataTemplate>
    </sad:WorkflowItemsPresenter.SpacerTemplate>
    <sad:WorkflowItemsPresenter.ItemsPanel>
      <ItemsPanelTemplate>
        <StackPanel Orientation="Horizontal"/>
      </ItemsPanelTemplate>
    </sad:WorkflowItemsPresenter.ItemsPanel>
  </sad:WorkflowItemsPresenter>
```

-   Perform an association of the `DesignerAttribute` to the `Parallel` type and then output the attributes reported.

    -   First, register all of the default designers.

 The following is the code example.

```csharp
// register metadata
(new DesignerMetadata()).Register();
RegisterCustomMetadata();
```

```vb
' register metadata
Dim metadata = New DesignerMetadata()
metadata.Register()
' register custom metadata
RegisterCustomMetadata()
```

    -   Then, override the parallel in `RegisterCustomMetadata` method.

 The following code shows this in C# and Visual Basic.

```csharp
void RegisterCustomMetadata()
{
      AttributeTableBuilder builder = new AttributeTableBuilder();
      builder.AddCustomAttributes(typeof(Parallel), new DesignerAttribute(typeof(CustomParallelDesigner)));
      MetadataStore.AddAttributeTable(builder.CreateTable());
}
```

```vb
Sub RegisterCustomMetadata()
   Dim builder As New AttributeTableBuilder()
   builder.AddCustomAttributes(GetType(Parallel), New DesignerAttribute(GetType(CustomParallelDesigner)))
   MetadataStore.AddAttributeTable(builder.CreateTable())
End Sub
```

-   Finally, note the use of differing data templates and triggers to select the appropriate template based on the `IsRootDesigner` property.

 The following is the code example.

```xaml
<sad:ActivityDesigner x:Class="Microsoft.Samples.CustomParallelDesigner"
    xmlns="http://schemas.microsoft.com/winfx/2006/xaml/presentation"
    xmlns:x="http://schemas.microsoft.com/winfx/2006/xaml"
    xmlns:sad="clr-namespace:System.Activities.Design;assembly=System.Activities.Design"
    xmlns:sadv="clr-namespace:System.Activities.Design.View;assembly=System.Activities.Design">
  <sad:ActivityDesigner.Resources>
    <DataTemplate x:Key="Expanded">
      <StackPanel>
        <TextBlock>This is the Expanded View</TextBlock>
        <sad:WorkflowItemsPresenter HintText="Drop Activities Here"
                                    Items="{Binding Path=ModelItem.Branches}">
          <sad:WorkflowItemsPresenter.SpacerTemplate>
            <DataTemplate>
              <Ellipse Width="10" Height="10" Fill="Black"/>
            </DataTemplate>
          </sad:WorkflowItemsPresenter.SpacerTemplate>
          <sad:WorkflowItemsPresenter.ItemsPanel>
            <ItemsPanelTemplate>
              <StackPanel Orientation="Horizontal"/>
            </ItemsPanelTemplate>
          </sad:WorkflowItemsPresenter.ItemsPanel>
        </sad:WorkflowItemsPresenter>
      </StackPanel>
    </DataTemplate>
    <DataTemplate x:Key="Collapsed">
      <TextBlock>This is the Collapsed View</TextBlock>
    </DataTemplate>
    <Style x:Key="ExpandOrCollapsedStyle" TargetType="{x:Type ContentPresenter}">
      <Setter Property="ContentTemplate" Value="{DynamicResource Collapsed}"/>
      <Style.Triggers>
        <DataTrigger Binding="{Binding Path=IsRootDesigner}" Value="true">
          <Setter Property="ContentTemplate" Value="{DynamicResource Expanded}"/>
        </DataTrigger>
      </Style.Triggers>
    </Style>
  </sad: ActivityDesigner.Resources>
  <Grid>
    <ContentPresenter Style="{DynamicResource ExpandOrCollapsedStyle}" Content="{Binding}"/>
  </Grid>
</sad: ActivityDesigner>
```

> [!IMPORTANT]
<<<<<<< HEAD
>  The samples may already be installed on your machine. Check for the following (default) directory before continuing.
>
>  `<InstallDrive>:\WF_WCF_Samples`
>
>  If this directory does not exist, go to [Windows Communication Foundation (WCF) and Windows Workflow Foundation (WF) Samples for .NET Framework 4](http://go.microsoft.com/fwlink/?LinkId=150780) to download all Windows Communication Foundation (WCF) and [!INCLUDE[wf1](../../../../includes/wf1-md.md)] samples. This sample is located in the following directory.
>
>  `<InstallDrive>:\WF_WCF_Samples\WF\Basic\CustomActivities\CustomActivityDesigners\WorkflowItemsPresenter`

## See Also
 <xref:System.Activities.Presentation.WorkflowItemsPresenter>
=======
>  The samples may already be installed on your machine. Check for the following (default) directory before continuing.  
>   
>  `<InstallDrive>:\WF_WCF_Samples`  
>   
>  If this directory does not exist, go to [Windows Communication Foundation (WCF) and Windows Workflow Foundation (WF) Samples for .NET Framework 4](https://go.microsoft.com/fwlink/?LinkId=150780) to download all Windows Communication Foundation (WCF) and [!INCLUDE[wf1](../../../../includes/wf1-md.md)] samples. This sample is located in the following directory.  
>   
>  `<InstallDrive>:\WF_WCF_Samples\WF\Basic\CustomActivities\CustomActivityDesigners\WorkflowItemsPresenter`  
  
## See Also  
 <xref:System.Activities.Presentation.WorkflowItemsPresenter>  
>>>>>>> 8b9e8cd3
 [Developing Applications with the Workflow Designer](/visualstudio/workflow-designer/developing-applications-with-the-workflow-designer)<|MERGE_RESOLUTION|>--- conflicted
+++ resolved
@@ -143,18 +143,6 @@
 ```
 
 > [!IMPORTANT]
-<<<<<<< HEAD
->  The samples may already be installed on your machine. Check for the following (default) directory before continuing.
->
->  `<InstallDrive>:\WF_WCF_Samples`
->
->  If this directory does not exist, go to [Windows Communication Foundation (WCF) and Windows Workflow Foundation (WF) Samples for .NET Framework 4](http://go.microsoft.com/fwlink/?LinkId=150780) to download all Windows Communication Foundation (WCF) and [!INCLUDE[wf1](../../../../includes/wf1-md.md)] samples. This sample is located in the following directory.
->
->  `<InstallDrive>:\WF_WCF_Samples\WF\Basic\CustomActivities\CustomActivityDesigners\WorkflowItemsPresenter`
-
-## See Also
- <xref:System.Activities.Presentation.WorkflowItemsPresenter>
-=======
 >  The samples may already be installed on your machine. Check for the following (default) directory before continuing.  
 >   
 >  `<InstallDrive>:\WF_WCF_Samples`  
@@ -165,5 +153,4 @@
   
 ## See Also  
  <xref:System.Activities.Presentation.WorkflowItemsPresenter>  
->>>>>>> 8b9e8cd3
  [Developing Applications with the Workflow Designer](/visualstudio/workflow-designer/developing-applications-with-the-workflow-designer)