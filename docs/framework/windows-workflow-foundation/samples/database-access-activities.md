---
title: "Database Access Activities"
ms.date: "03/30/2017"
ms.assetid: 174a381e-1343-46a8-a62c-7c2ae2c4f0b2
---
# Database Access Activities
<<<<<<< HEAD
Database access activities allow you to access a database within a workflow. These activities allow accessing databases to retrieve or modify information and use [ADO.NET](http://go.microsoft.com/fwlink/?LinkId=166081) to access the database.

=======
Database access activities allow you to access a database within a workflow. These activities allow accessing databases to retrieve or modify information and use [ADO.NET](https://go.microsoft.com/fwlink/?LinkId=166081) to access the database.  
  
>>>>>>> 8b9e8cd3
> [!IMPORTANT]
>  The samples may already be installed on your machine. Check for the following (default) directory before continuing.
>
>  `<InstallDrive>:\WF_WCF_Samples`
>
>  If this directory does not exist, go to (download page) to download all Windows Communication Foundation (WCF) and [!INCLUDE[wf1](../../../../includes/wf1-md.md)] samples. This sample is located in the following directory.
>
>  `<InstallDrive>:\WF_WCF_Samples\WF\Scenario\ActivityLibrary\DbActivities`

## Database Activities
 The following sections detail the list of activities included in this sample.

## DbUpdate
 Executes a SQL query that produces a modification in the database (insert, update, delete, and other modifications).

 This class performs its work asynchronously (it derives from <xref:System.Activities.AsyncCodeActivity> and uses its asynchronous capabilities).

 The connection information can be configured by setting a provider invariant name (`ProviderName`) and the connection string (`ConnectionString`) or just using a connection string configuration name (`ConfigFileSectionName`) from the application configuration file.

 The query to be executed is configured in its `Sql` property and the parameters are passed through the `Parameters` collection.

 After `DbUpdate` is executed, the number of affected records is returned in the `AffectedRecords` property.

```
Public class DbUpdate: AsyncCodeActivity
{
    [RequiredArgument]
    [OverloadGroup("ConnectionString")]
    [DefaultValue(null)]
    public InArgument<string> ProviderName { get; set; }

    [RequiredArgument]
    [OverloadGroup("ConnectionString")]
    [DependsOn("ProviderName")]
    [DefaultValue(null)]
    public InArgument<string> ConnectionString { get; set; }

    [RequiredArgument]
    [OverloadGroup("ConfigFileSectionName")]
    [DefaultValue(null)]
    public InArgument<string> ConfigName { get; set; }

    [DefaultValue(null)]
    public CommandType CommandType { get; set; }

    [RequiredArgument]
    public InArgument<string> Sql { get; set; }

    [DependsOn("Sql")]
    [DefaultValue(null)]
    public IDictionary<string, Argument> Parameters { get; }

    [DependsOn("Parameters")]
    public OutArgument<int> AffectedRecords { get; set; }
}
```

|Argument|Description|
|-|-|
|ProviderName|ADO.NET provider invariant name. If this argument is set, then the `ConnectionString` must also be set.|
|ConnectionString|Connection string to connect to the database. If this argument is set, then `ProviderName` must also be set.|
|ConfigName|Name of the configuration file section where the connection information is stored. When this argument is set `ProviderName` and `ConnectionString` are not required.|
|CommandType|Type of the <xref:System.Data.Common.DbCommand> to be executed.|
|Sql|The SQL command to be executed.|
|Parameters|Collection of the parameters of the SQL query.|
|AffectedRecords|Number of records affected by the last operation.|

## DbQueryScalar
 Executes a query that retrieves a single value from the database.

 This class performs its work asynchronously (it derives from <xref:System.Activities.AsyncCodeActivity%601> and uses its asynchronous capabilities).

 The connection information can be configured by setting a provider invariant name (`ProviderName`) and the connection string (`ConnectionString`) or just using a connection string configuration name (`ConfigFileSectionName`) from the application configuration file.

 The query to be executed is configured in its `Sql` property and the parameters are passed through the `Parameters` collection.

 After `DbQueryScalar` is executed, the scalar is returned in the `Result``out` argument (of type `TResult`, that is defined in the base class <xref:System.Activities.AsyncCodeActivity%601>).

```
public class DbQueryScalar<TResult> : AsyncCodeActivity<TResult>
{
    // public arguments
    [RequiredArgument]
    [OverloadGroup("ConnectionString")]
    [DefaultValue(null)]
    public InArgument<string> ProviderName { get; set; }

    [RequiredArgument]
    [OverloadGroup("ConnectionString")]
    [DependsOn("ProviderName")]
    [DefaultValue(null)]
    public InArgument<string> ConnectionString { get; set; }

    [RequiredArgument]
    [OverloadGroup("ConfigFileSectionName")]
    [DefaultValue(null)]
    public InArgument<string> ConfigName { get; set; }

    [DefaultValue(null)]
    public CommandType CommandType { get; set; }

    [RequiredArgument]
    public InArgument<string> Sql { get; set; }

    [DependsOn("Sql")]
    [DefaultValue(null)]
    public IDictionary<string, Argument> Parameters { get; }
}
```

|Argument|Description|
|-|-|
|ProviderName|ADO.NET provider invariant name. If this argument is set, then the `ConnectionString` must also be set.|
|ConnectionString|Connection string to connect to the database. If this argument is set, then `ProviderName` must also be set.|
|ConfigName|Name of the configuration file section where the connection information is stored. When this argument is set `ProviderName` and `ConnectionString` are not required.|
|CommandType|Type of the <xref:System.Data.Common.DbCommand> to be executed.|
|Sql|The SQL command to be executed.|
|Parameters|Collection of the parameters of the SQL query.|
|Result|Scalar that is obtained after the query is executed. This argument is of type `TResult`.|

## DbQuery
 Executes a query that retrieves a list of objects. After the query is executed, a mapping function is executed (it can be <xref:System.Func%601><`DbDataReader`, `TResult`> or an <xref:System.Activities.ActivityFunc%601><`DbDataReader`, `TResult`>). This mapping function gets a record in a `DbDataReader` and maps it to the object to be returned.

 The connection information can be configured by setting a provider invariant name (`ProviderName`) and the connection string (`ConnectionString`) or just using a connection string configuration name (`ConfigFileSectionName`) from the application configuration file.

 The query to be executed is configured in its `Sql` property and the parameters are passed through the `Parameters` collection.

 The results of the SQL query are retrieved using a `DbDataReader`. The activity iterates through the `DbDataReader` and maps the rows in the `DbDataReader` to an instance of `TResult`. The user of `DbQuery` has to provide the mapping code and this can be done in two ways: using a <xref:System.Func%601><`DbDataReader`, `TResult`> or an <xref:System.Activities.ActivityFunc%601><`DbDataReader`, `TResult`>. In the first case, the map is done in a single pulse of execution. Therefore, it is faster, but this cannot be serialized to XAML. In the last case, the map is performed in multiple pulses. Therefore, it might be slower but can be serialized to XAML and authored declaratively (any existing activity can participate in the mapping).

```
public class DbQuery<TResult> : AsyncCodeActivity<IList<TResult>> where TResult : class
{
    // public arguments
    [RequiredArgument]
    [OverloadGroup("ConnectionString")]
    [DefaultValue(null)]
    public InArgument<string> ProviderName { get; set; }

    [RequiredArgument]
    [OverloadGroup("ConnectionString")]
    [DependsOn("ProviderName")]
    [DefaultValue(null)]
    public InArgument<string> ConnectionString { get; set; }

    [RequiredArgument]
    [OverloadGroup("ConfigFileSectionName")]
    [DefaultValue(null)]
    public InArgument<string> ConfigName { get; set; }

    [DefaultValue(null)]
    public CommandType CommandType { get; set; }

    [RequiredArgument]
    public InArgument<string> Sql { get; set; }

    [DependsOn("Sql")]
    [DefaultValue(null)]
    public IDictionary<string, Argument> Parameters { get; }

    [OverloadGroup("DirectMapping")]
    [DefaultValue(null)]
    public Func<DbDataReader, TResult> Mapper { get; set; }

    [OverloadGroup("MultiplePulseMapping")]
    [DefaultValue(null)]
    public ActivityFunc<DbDataReader, TResult> MapperFunc { get; set; }
}
```

|Argument|Description|
|-|-|
|ProviderName|ADO.NET provider invariant name. If this argument is set, then the `ConnectionString` must also be set.|
|ConnectionString|Connection string to connect to the database. If this argument is set, then `ProviderName` must also be set.|
|ConfigName|Name of the configuration file section where the connection information is stored. When this argument is set `ProviderName` and `ConnectionString` are not required.|
|CommandType|Type of the <xref:System.Data.Common.DbCommand> to be executed.|
|Sql|The SQL command to be executed.|
|Parameters|Collection of the parameters of the SQL query.|
|Mapper|Mapping function (<xref:System.Func%601><`DbDataReader`, `TResult`>) that takes a record in the `DataReader` obtained as result of executing the query and returns an instance of an object of type `TResult` to be added to the `Result` collection.<br /><br /> In this case, mapping is done in a single pulse of execution, but it cannot be authored declaratively using the designer.|
|MapperFunc|Mapping function (<xref:System.Activities.ActivityFunc%601><`DbDataReader`, `TResult`>) that takes a record in the `DataReader` obtained as result of executing the query and returns an instance of an object of type `TResult` to be added to the `Result` collection.<br /><br /> In this case, the mapping is done in multiple pulses of execution. This function can be serialized to XAML and authored declaratively (any existing activity can participate in the mapping).|
|Result|List of objects obtained as result of executing the query and executing the mapping function for each record in the `DataReader`.|

## DbQueryDataSet
 Executes a query that returns a <xref:System.Data.DataSet>. This class performs its work asynchronously. It derives from <xref:System.Activities.AsyncCodeActivity><`TResult`> and uses its asynchronous capabilities.

 The connection information can be configured by setting a provider invariant name (`ProviderName`) and the connection string (`ConnectionString`) or just using a connection string configuration name (`ConfigFileSectionName`) from the application configuration file.

 The query to be executed is configured in its `Sql` property and the parameters are passed through the `Parameters` collection.

 After the `DbQueryDataSet` is executed the `DataSet` is returned in the `Result``out` argument (of type `TResult`, that is defined in the base class <xref:System.Activities.AsyncCodeActivity%601>).

```
public class DbQueryDataSet : AsyncCodeActivity<DataSet>
{
    // public arguments
    [RequiredArgument]
    [OverloadGroup("ConnectionString")]
    [DefaultValue(null)]
    public InArgument<string> ProviderName { get; set; }

    [RequiredArgument]
    [OverloadGroup("ConnectionString")]
    [DependsOn("ProviderName")]
    [DefaultValue(null)]
    public InArgument<string> ConnectionString { get; set; }

    [RequiredArgument]
    [OverloadGroup("ConfigFileSectionName")]
    [DefaultValue(null)]
    public InArgument<string> ConfigName { get; set; }

    [DefaultValue(null)]
    public CommandType CommandType { get; set; }

    [RequiredArgument]
    public InArgument<string> Sql { get; set; }

    [DependsOn("Sql")]
    [DefaultValue(null)]
    public IDictionary<string, Argument> Parameters { get; }
}
```

|Argument|Description|
|-|-|
|ProviderName|ADO.NET provider invariant name. If this argument is set, then the `ConnectionString` must also be set.|
|ConnectionString|Connection string to connect to the database. If this argument is set, then `ProviderName` must also be set.|
|ConfigName|Name of the configuration file section where the connection information is stored. When this argument is set `ProviderName` and `ConnectionString` are not required.|
|CommandType|Type of the <xref:System.Data.Common.DbCommand> to be executed.|
|Sql|The SQL command to be executed.|
|Parameters|Collection of the parameters of the SQL query.|
|Result|<xref:System.Data.DataSet> that is obtained after the query is executed.|

## Configuring Connection Information
 All DbActivities share the same configuration parameters. They can be configured in two ways:

-   `ConnectionString + InvariantName`: Set the ADO.NET provider invariant name and connection string.

    ```
    Activity dbSelectCount = new DbQueryScalar<DateTime>()
    {
        ProviderName = "System.Data.SqlClient",
        ConnectionString = @"Data Source=.\SQLExpress;
                             Initial Catalog=DbActivitiesSample;
                             Integrated Security=True",
        Sql = "SELECT GetDate()"
    };
    ```

-   `ConfigName`: Set the name of the configuration section that contains the connection information.

    ```xml
    <connectionStrings>
        <add name="DbActivitiesSample"
             providerName="System.Data.SqlClient"
             connectionString="Data Source=.\SQLExpress;Initial Catalog=DbActivitiesSample;Integrated Security=true"/>
      </connectionStrings>
    ```

-   In the activity:

    ```
    Activity dbSelectCount = new DbQueryScalar<int>()
    {
        ConfigName = "DbActivitiesSample",
        Sql = "SELECT COUNT(*) FROM Roles"
    };
    ```

## Running this sample

### Setup instructions
 This sample uses a database. A set-up and load script (Setup.cmd) is provided with the sample. You must execute that file using the command prompt.

 The Setup.cmd script invokes the CreateDb.sql script file, which contains SQL commands that do the following:

-   Creates a database called DbActivitiesSample.

-   Creates the Roles table.

-   Creates Employees table.

-   Inserts three records into the Roles table.

-   Inserts twelve records into the Employees table.

##### To run Setup.cmd

1.  Open a command prompt.

2.  Go to the DbActivities sample folder.

3.  Type "setup.cmd" and press ENTER.

    > [!NOTE]
    >  Setup.cmd attempts to install the sample in your local machine SqlExpress instance. If you want to install it in other SQL server instance, edit Setup.cmd with the new instance name.

##### To uninstall the sample database

1.  Run Cleanup.cmd from the sample folder in a command prompt.

##### To run the sample

1.  Open the solution in Visual Studio 2010

2.  To compile the solution, press CTRL+SHIFT+B.

3.  To run the sample without debugging, press CTRL+F5.

> [!IMPORTANT]
<<<<<<< HEAD
>  The samples may already be installed on your machine. Check for the following (default) directory before continuing.
>
>  `<InstallDrive>:\WF_WCF_Samples`
>
>  If this directory does not exist, go to [Windows Communication Foundation (WCF) and Windows Workflow Foundation (WF) Samples for .NET Framework 4](http://go.microsoft.com/fwlink/?LinkId=150780) to download all Windows Communication Foundation (WCF) and [!INCLUDE[wf1](../../../../includes/wf1-md.md)] samples. This sample is located in the following directory.
>
=======
>  The samples may already be installed on your machine. Check for the following (default) directory before continuing.  
>   
>  `<InstallDrive>:\WF_WCF_Samples`  
>   
>  If this directory does not exist, go to [Windows Communication Foundation (WCF) and Windows Workflow Foundation (WF) Samples for .NET Framework 4](https://go.microsoft.com/fwlink/?LinkId=150780) to download all Windows Communication Foundation (WCF) and [!INCLUDE[wf1](../../../../includes/wf1-md.md)] samples. This sample is located in the following directory.  
>   
>>>>>>> 8b9e8cd3
>  `<InstallDrive>:\WF_WCF_Samples\WF\Scenario\ActivityLibrary\DbActivities`<|MERGE_RESOLUTION|>--- conflicted
+++ resolved
@@ -4,13 +4,8 @@
 ms.assetid: 174a381e-1343-46a8-a62c-7c2ae2c4f0b2
 ---
 # Database Access Activities
-<<<<<<< HEAD
-Database access activities allow you to access a database within a workflow. These activities allow accessing databases to retrieve or modify information and use [ADO.NET](http://go.microsoft.com/fwlink/?LinkId=166081) to access the database.
-
-=======
 Database access activities allow you to access a database within a workflow. These activities allow accessing databases to retrieve or modify information and use [ADO.NET](https://go.microsoft.com/fwlink/?LinkId=166081) to access the database.  
   
->>>>>>> 8b9e8cd3
 > [!IMPORTANT]
 >  The samples may already be installed on your machine. Check for the following (default) directory before continuing.
 >
@@ -320,19 +315,10 @@
 3.  To run the sample without debugging, press CTRL+F5.
 
 > [!IMPORTANT]
-<<<<<<< HEAD
->  The samples may already be installed on your machine. Check for the following (default) directory before continuing.
->
->  `<InstallDrive>:\WF_WCF_Samples`
->
->  If this directory does not exist, go to [Windows Communication Foundation (WCF) and Windows Workflow Foundation (WF) Samples for .NET Framework 4](http://go.microsoft.com/fwlink/?LinkId=150780) to download all Windows Communication Foundation (WCF) and [!INCLUDE[wf1](../../../../includes/wf1-md.md)] samples. This sample is located in the following directory.
->
-=======
 >  The samples may already be installed on your machine. Check for the following (default) directory before continuing.  
 >   
 >  `<InstallDrive>:\WF_WCF_Samples`  
 >   
 >  If this directory does not exist, go to [Windows Communication Foundation (WCF) and Windows Workflow Foundation (WF) Samples for .NET Framework 4](https://go.microsoft.com/fwlink/?LinkId=150780) to download all Windows Communication Foundation (WCF) and [!INCLUDE[wf1](../../../../includes/wf1-md.md)] samples. This sample is located in the following directory.  
 >   
->>>>>>> 8b9e8cd3
 >  `<InstallDrive>:\WF_WCF_Samples\WF\Scenario\ActivityLibrary\DbActivities`