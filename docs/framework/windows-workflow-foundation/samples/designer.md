--- conflicted
+++ resolved
@@ -4,22 +4,6 @@
 ms.assetid: bf28aae3-ddfb-4a86-b55d-1957f08c4e10
 ---
 # Designer
-<<<<<<< HEAD
-This section contains samples that demonstrate how to use [!INCLUDE[wfd1](../../../../includes/wfd1-md.md)].
-
-## In This Section
- [Removing the View State the Designer Adds to an XAML File](../../../../docs/framework/windows-workflow-foundation/samples/removing-the-view-state-the-designer-adds-to-an-xaml-file.md)
- Demonstrates how to create a class that derives from <xref:System.Windows.Markup.XamlWriter> and removes view state from a XAML file.
-
- [Programming Model Item Tree](../../../../docs/framework/windows-workflow-foundation/samples/programming-model-item-tree.md)
- Demonstrates how to navigate the <xref:System.Activities.Presentation.Model.ModelItem> tree using declarative data binding from the Windows Presentation Foundation (WPF) Tree View.
-
- [Property Grid Extensibliity](../../../../docs/framework/windows-workflow-foundation/samples/property-grid-extensibliity.md)
- Demonstrates how to customize the property grid that is displayed when a given activity is selected within the designer.
-
- [Toolbox Service](../../../../docs/framework/windows-workflow-foundation/samples/toolbox-service.md)
- Demonstrates how to update the Visual Studio 2010 Toolbox activities based on the context of the workflow.
-=======
 This section contains samples that demonstrate how to use [!INCLUDE[wfd1](../../../../includes/wfd1-md.md)].  
   
 ## In This Section  
@@ -30,5 +14,4 @@
  Demonstrates how to navigate the <xref:System.Activities.Presentation.Model.ModelItem> tree using declarative data binding from the Windows Presentation Foundation (WPF) Tree View.  
   
  [Property Grid Extensibliity](../../../../docs/framework/windows-workflow-foundation/samples/property-grid-extensibliity.md)  
- Demonstrates how to customize the property grid that is displayed when a given activity is selected within the designer.
->>>>>>> 8b9e8cd3
+ Demonstrates how to customize the property grid that is displayed when a given activity is selected within the designer.