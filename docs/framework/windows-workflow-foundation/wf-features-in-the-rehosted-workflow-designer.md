--- conflicted
+++ resolved
@@ -97,46 +97,6 @@
  In [!INCLUDE[netfx40_short](../../../includes/netfx40-short-md.md)], workflow validation errors weren’t counted as build errors during the build of a workflow project. This meant that building a workflow project could succeed even when there were workflow validation errors. In [!INCLUDE[net_v45](../../../includes/net-v45-md.md)], workflow validation errors cause the build to fail.
 
 > [!WARNING]
-<<<<<<< HEAD
->  Build-time validation is not supported in the rehosted designer.
-
-### Design-time background validation
- In [!INCLUDE[netfx40_short](../../../includes/netfx40-short-md.md)], workflows were validated as a foreground process, which could potentially hang the UI during complex or time-consuming validation processes. Workflow validation now takes place on a background thread, so that the UI is not blocked.
-
- Design-time background validation is supported in the rehosted designer.
-
-### View state located in a separate location in XAML files
- In [!INCLUDE[netfx40_short](../../../includes/netfx40-short-md.md)], the view state information for a workflow is stored across the XAML file in many different locations. This is inconvenient for developers who want to read XAML directly, or write code to remove the view state information. In [!INCLUDE[net_v45](../../../includes/net-v45-md.md)], the view state information in the XAML file is serialized as a separate element in the XAML file.  Developers can easily locate and edit the view state information of an activity, or remove the view state altogether.
-
- This feature is supported in the rehosted workflow designer.
-
-### Opt-in for Workflow 4.5 features in rehosted designer
- To preserve backward compatibility, some new features included in [!INCLUDE[net_v45](../../../includes/net-v45-md.md)] are not enabled by default in the rehosted designer. This is to ensure that existing applications that use the rehosted designer are not broken by updating to the latest version. To enable new features in the rehosted designer, either set <xref:System.Activities.Presentation.DesignerConfigurationService.TargetFrameworkName%2A> to ".Net Framework 4.5", or set individual members of <xref:System.Activities.Presentation.DesignerConfigurationService> to enable individual features.
-
-## New Workflow Development Models
- In addition to flowchart and sequential workflow development models, this release includes State Machine workflows, and contract-first workflow services.
-
-### State machine workflows
- State machine workflows were introduced as part of the .NET Framework 4.0.1 in the [Microsoft .NET Framework 4 Platform Update 1](http://go.microsoft.com/fwlink/?LinkID=215092). This update included several new classes and activities which allowed developers to create state machine workflows. These classes and activities have been updated for [!INCLUDE[net_v45](../../../includes/net-v45-md.md)]. Updates include:
-
-1.  The ability to set breakpoints on states
-
-2.  The ability to copy and paste transitions in the workflow designer
-
-3.  Designer support for shared trigger transition creation
-
-4.  Activities used to create State Machine workflows, including: <xref:System.Activities.Statements.StateMachine>, <xref:System.Activities.Statements.State>, and <xref:System.Activities.Statements.Transition>
-
- The following screenshot shows the completed state machine workflow from the [Getting Started Tutorial](../../../docs/framework/windows-workflow-foundation/getting-started-tutorial.md) step [How to: Create a State Machine Workflow](../../../docs/framework/windows-workflow-foundation/how-to-create-a-state-machine-workflow.md).
-
- ![Completed State Machine Workflow](../../../docs/framework/windows-workflow-foundation/media/wfstatemachinegettingstartedtutorialcomplete.JPG "WFStateMachineGettingStartedTutorialComplete")
-
- For more information on creating state machine workflows, see [State Machine Workflows](../../../docs/framework/windows-workflow-foundation/state-machine-workflows.md). State machine workflows are supported in the rehosted designer.
-
-### Contract-first workflow development
- The contract-first workflow development tool allows the developer to design a contract in code first, then, with a few clicks in Visual Studio, automatically generate an activity template in the toolbox representing each operation. These activities are then used to create a workflow that implements the operations defined by the contract. The workflow designer will validate the workflow service to ensure that these operations are implemented and the signature of the workflow matches the contract signature. The developer can also associate a workflow service with a collection of implemented contracts. For more information on contract-first workflow service development, see [How to: Create a workflow service that consumes an existing service contract](../../../docs/framework/windows-workflow-foundation/how-to-create-a-workflow-service-that-consumes-an-existing-service-contract.md).
-
-=======
 >  Build-time validation is not supported in the rehosted designer.  
   
 ### Design-time background validation  
@@ -175,6 +135,5 @@
 ### Contract-first workflow development  
  The contract-first workflow development tool allows the developer to design a contract in code first, then, with a few clicks in Visual Studio, automatically generate an activity template in the toolbox representing each operation. These activities are then used to create a workflow that implements the operations defined by the contract. The workflow designer will validate the workflow service to ensure that these operations are implemented and the signature of the workflow matches the contract signature. The developer can also associate a workflow service with a collection of implemented contracts. For more information on contract-first workflow service development, see [How to: Create a workflow service that consumes an existing service contract](../../../docs/framework/windows-workflow-foundation/how-to-create-a-workflow-service-that-consumes-an-existing-service-contract.md).  
   
->>>>>>> 8b9e8cd3
 > [!WARNING]
 >  Contract-first workflow development is not supported in the workflow designer.