---
title: "What's New in Windows Workflow Foundation in .NET 4.5"
ms.date: "03/30/2017"
ms.assetid: 195c43a8-e0a8-43d9-aead-d65a9e6751ec
---

# What's New in Windows Workflow Foundation in .NET 4.5

Windows Workflow Foundation (WF) in [!INCLUDE[net_v45](../../../includes/net-v45-md.md)] introduces many new features, such as new activities, designer capabilities, and workflow development models. Many, but not all, of the new workflow features introduced in [!INCLUDE[net_v45](../../../includes/net-v45-md.md)] are supported in the re-hosted workflow designer. For more information about the new features that are supported, see [Support for New Workflow Foundation 4.5 Features in the Rehosted Workflow Designer](wf-features-in-the-rehosted-workflow-designer.md). For more information about migrating .NET 3.0 and .NET 3.5 workflow applications to use the latest version, see [Migration Guidance](migration-guidance.md). This topic provides an overview of the new workflow features introduced in [!INCLUDE[net_v45](../../../includes/net-v45-md.md)].

> [!WARNING]
> The new Windows Workflow Foundation features introduced in [!INCLUDE[net_v45](../../../includes/net-v45-md.md)] are not available for projects that target previous versions of the framework. If a project that targets [!INCLUDE[net_v45](../../../includes/net-v45-md.md)] is re-targeted to a previous version of the framework, several issues can occur.
>
> - C# expressions will be replaced in the designer with the message **Value was set in XAML**.
> - Many build errors will occur, including the following error.
>
> **The file format is not compatible with current targeting framework. To convert the file format, please explicitly save the file. This error message will go away after you save the file and reopen the designer.**

## <a name="BKMK_Versioning"></a> Workflow Versioning

[!INCLUDE[net_v45](../../../includes/net-v45-md.md)] introduced several new versioning features based around the new <xref:System.Activities.WorkflowIdentity> class. <xref:System.Activities.WorkflowIdentity> provides workflow application authors a mechanism for mapping a persisted workflow instance with its definition.

- Developers using <xref:System.Activities.WorkflowApplication> hosting can use <xref:System.Activities.WorkflowIdentity> to enable hosting multiple versions of a workflow side-by-side. Persisted workflow instances can be loaded using the new <xref:System.Activities.WorkflowApplicationInstance> class, and then the <xref:System.Activities.WorkflowApplicationInstance.DefinitionIdentity%2A> can be used by the host to provide the correct version of the workflow definition when instantiating the <xref:System.Activities.WorkflowApplication>. For more information, see [Using WorkflowIdentity and Versioning](using-workflowidentity-and-versioning.md) and [How to: Host Multiple Versions of a Workflow Side-by-Side](how-to-host-multiple-versions-of-a-workflow-side-by-side.md).

- <xref:System.ServiceModel.WorkflowServiceHost> is now a multi-version host. When a new version of a workflow service is deployed, new instances are created using the new service, but existing instances complete using the previous version. For more information, see [Side by Side Versioning in WorkflowServiceHost](../wcf/feature-details/side-by-side-versioning-in-workflowservicehost.md).

- Dynamic update is introduced which provides a mechanism for updating the definition of a persisted workflow instance. For more information, see [Dynamic Update](dynamic-update.md) and [How to: Update the Definition of a Running Workflow Instance](how-to-update-the-definition-of-a-running-workflow-instance.md).

- A SqlWorkflowInstanceStoreSchemaUpgrade.sql database script is provided to upgrade persistence databases created using the [!INCLUDE[netfx40_short](../../../includes/netfx40-short-md.md)] database scripts. This script updates [!INCLUDE[netfx40_short](../../../includes/netfx40-short-md.md)] persistence databases to support the new versioning capabilities introduced in [!INCLUDE[net_v45](../../../includes/net-v45-md.md)]. The persisted workflow instances in the database are given default versioning values, and can participate in side-by-side execution and dynamic update. For more information, see [Upgrading .NET Framework 4 Persistence Databases to Support Workflow Versioning](using-workflowidentity-and-versioning.md#UpdatingWF4PersistenceDatabases).

## <a name="BKMK_NewActivities"></a> Activities

The built-in activity library contains new activities and new features for existing activities.

### <a name="BKMK_NoPersistScope"></a> NoPersist Scope

<xref:System.Activities.Statements.NoPersistScope> is a new container activity that prevents a workflow from being persisted when the NoPersistScope’s child activities are executing. This is useful in scenarios where it is not appropriate for the workflow to be persisted, such as when the workflow is using machine-specific resources such as file handles, or during database transactions. Previously, to prevent persistence from occurring during an activity's execution, a custom <xref:System.Activities.NativeActivity> that used a <xref:System.Activities.NoPersistHandle> was required.

### <a name="BKMK_NewFlowchartCapabilities"></a> New Flowchart Capabilities

Flowcharts are updated for [!INCLUDE[net_v45](../../../includes/net-v45-md.md)] and have the following new capabilities:

- The `DisplayName` property of a <xref:System.Activities.Statements.FlowSwitch%601> or <xref:System.Activities.Statements.FlowDecision> activity is editable. This will let the activity designer show more information about the activity's purpose.

- Flowcharts have a new property called <xref:System.Activities.Statements.Flowchart.ValidateUnconnectedNodes%2A>; the default for this property is `False`. If this property is set to `True`, then unconnected flowchart nodes will produce validation errors.

## Support for Partial Trust

Workflows in [!INCLUDE[netfx40_long](../../../includes/netfx40-long-md.md)] required a fully trusted application domain. In [!INCLUDE[net_v45](../../../includes/net-v45-md.md)], workflows can operate in a partial trust environment. In a partial trust environment, third-party components can be used without granting them full access to the resources of the host. Some concerns about running workflows in partial trust are as follows:

1. Using legacy components (including Rules) contained in the <xref:System.Activities.Statements.Interop> activity is not supported under partial trust.

2. Running workflows in partial trust in <xref:System.ServiceModel.WorkflowServiceHost> is not supported.

3. Persisting exceptions in a partial-trust scenario is a potential security threat. To disable persisting of exceptions, an extension of type <xref:System.Activities.ExceptionPersistenceExtension> must be added to the project in order to opt out of persisting exceptions. The following code example demonstrates how to implement this type.

    ```csharp
    public class ExceptionPersistenceExtension
    {
        public ExceptionPersistenceExtension()
        {
            this.PersistExceptions = false;
        }
        public bool PersistExceptions { get; set; }
    }
    ```

     If exceptions are not to be serialized, ensure that exceptions are used within a <xref:System.Activities.Statements.NoPersistScope>.

4. Activity authors should override <xref:System.Activities.Activity.CacheMetadata%2A> to avoid having the workflow runtime automatically execute reflection against the type. Arguments and child activities must be non-null, and <xref:System.Activities.ActivityMetadata.Bind%2A> must be called explicitly. For more information on overriding <xref:System.Activities.Activity.CacheMetadata%2A>, see [Exposing data with CacheMetadata](exposing-data-with-cachemetadata.md). Also, instances of arguments that are of a type that is `internal` or **private** must be explicitly created in  <xref:System.Activities.Activity.CacheMetadata%2A> to avoid being created by reflection.

5. Types will not use <xref:System.Runtime.Serialization.ISerializable> or <xref:System.SerializableAttribute> for serialization; types that are to be serialized must support <xref:System.Runtime.Serialization.DataContractSerializer>.

6. Expressions that use <xref:System.Activities.Expressions.LambdaValue%601> require <xref:System.Security.Permissions.ReflectionPermissionAttribute.RestrictedMemberAccess%2A>, and thus will not work under partial trust. Workflows that use <xref:System.Activities.Expressions.LambdaValue%601> should replace those expressions with activities that derive from <xref:System.Activities.CodeActivity%601>. .

7. Expressions cannot be compiled using <xref:System.Activities.XamlIntegration.TextExpressionCompiler> or the Visual Basic hosted compiler in partial trust, but previously compiled expressions can be run.

8. A single assembly that uses [Level 2 Transparency](https://aka.ms/Level2Transparency) cannot be used in [!INCLUDE[netfx40_short](../../../includes/netfx40-short-md.md)], [!INCLUDE[netfx_current_short](../../../includes/netfx-current-short-md.md)] in full trust, and [!INCLUDE[netfx_current_short](../../../includes/netfx-current-short-md.md)] in partial trust.

## <a name="BKMK_NewDesignerCapabilites"></a> New Designer Capabilities

### <a name="BKMK_DesignerSearch"></a> Designer Search

To make larger workflows more manageable, workflows can now be searched by keyword. This feature is only available in Visual Studio; this feature is not available in a rehosted designer. There are two kinds of searches available:

- Quick Find, initiated with either **Ctrl+F** or **Edit**, **Find and Replace**, **Quick Find**.

- Find in Files, initiated with either **Ctrl+Shift+F** or **Edit**, **Find and Replace**, **Find in Files**.

Note that Replace is not supported.

#### <a name="BKMK_QuickFind"></a> Quick Find

Keywords searched in workflows will match the following designer items:

- Properties of <xref:System.Activities.Activity> objects, <xref:System.Activities.Statements.FlowNode> objects, <xref:System.Activities.Statements.State> objects, <xref:System.Activities.Statements.Transition> objects, and other custom flow-control items.

- Variables

- Arguments

- Expressions

Quick Find is performed on the designer's <xref:System.Activities.Presentation.Model.ModelItem> tree. Quick Find will not locate namespaces imported in the workflow definition.

#### <a name="BKMK_FindInFiles"></a> Find in Files

Keywords searched in workflows will match the actual content of the workflow files. The search results will be shown in Visual Studio Find Results view pane. Double-clicking the result item will navigate to the activity which contains the match in workflow designer.

### <a name="BKMK_VariableDeleteContextMenu"></a> Delete context menu item in variable and argument designer

In [!INCLUDE[netfx40_short](../../../includes/netfx40-short-md.md)], variables and arguments could only be deleted in the designer using the keyboard. Starting with [!INCLUDE[net_v45](../../../includes/net-v45-md.md)], variables and arguments can be deleted using the context menu.

The following screenshot shows the variable and argument designer context menu.

<<<<<<< HEAD
![Variable and Argument Designer Context Menu](./media/whats-new-in-wf-in-dotnet/designer-context-menu.png "Variable and argument designer context menu")
=======
![Variable and Argument Designer Context Menu](./media/whats-new-in-wf-in-dotnet/designer-context-menu.png)
>>>>>>> 85d29e47

### <a name="BKMK_AutoSurround"></a> Auto-surround with Sequence

Since a workflow or certain container activities (such as <xref:System.Activities.Statements.NoPersistScope>) can only contain a single body activity, adding a second activity required the developer to delete the first activity, add a <xref:System.Activities.Statements.Sequence> activity, and then add both activities to the sequence activity. Starting with [!INCLUDE[net_v45](../../../includes/net-v45-md.md)], when adding a second activity to the designer surface, a `Sequence` activity will be automatically created to wrap both activities.

The following screenshot shows a `WriteLine` activity in the `Body` of a `NoPersistScope`.

![Auto-surround with WriteLine activity](./media/whats-new-in-wf-in-dotnet/auto-surround-write-line-activity.png)

The following screenshot shows the automatically created `Sequence` activity in the `Body` when a second `WriteLine` is dropped below the first.

![Auto-surround with Sequence activity](./media/whats-new-in-wf-in-dotnet/auto-surround-sequence-activity.png)

### <a name="BKMK_PanMode"></a> Pan Mode

To more easily navigate a large workflow in the designer, pan mode can be enabled, allowing the developer to click and drag to move the visible portion of the workflow, rather than needing to use the scroll bars. The button to activate pan mode is in the lower right corner of the designer.

The following screenshot shows the pan button which is located at the bottom right corner of the workflow designer.

![Use the pan button to move the visible portion of the workflow.](./media/whats-new-in-wf-in-dotnet/pan-button-visible-workflow.png)

The middle mouse button or space bar can also be used to pan the workflow designer.

### <a name="BKMK_MultiSelect"></a> Multi-select

Multiple activities can be selected at one time, either by dragging a rectangle around them (when pan mode is not enabled), or by holding down Ctrl and click the desired activities one by one.

Multiple activity selections can also be dragged and dropped within the designer, and can also be interacted with using the context menu.

### <a name="BKMK_DocumentOutline"></a> Outline view of workflow items

In order to make hierarchical workflows easier to navigate, components of a workflow are shown in a tree-style outline view. The outline view is displayed in the **Document Outline** view. To open this view, from the top menu, select **View**, **Other Windows**, **Document Outline**, or press Ctrl W,U. Clicking on a node in outline view will navigate to the corresponding activity in the workflow designer, and the outline view will be updated to show activities that are selected in the designer.

The following screenshot of the completed workflow from the [Getting Started Tutorial](getting-started-tutorial.md) shows the outline view with a sequential workflow.

![Outline view with a sequential workflow.](./media/whats-new-in-wf-in-dotnet/outline-view-in-workflow-designer.jpg)

### <a name="BKMK_CSharpExpressions"></a> C# Expressions

Prior to [!INCLUDE[net_v45](../../../includes/net-v45-md.md)], all expressions in workflows could only be written in Visual Basic. In [!INCLUDE[net_v45](../../../includes/net-v45-md.md)], Visual Basic expressions are only used for projects created using Visual Basic. Visual C# projects now use C# for expressions. A fully functional C# expression editor is provided which capabilities such as grammar highlighting and intellisense. C# workflow projects created in previous versions that use Visual Basic expressions will continue to work.

C# expressions are validated at design-time. Errors in C# expressions will be marked with a red wavy underline.

For more information about C# expressions, see [C# Expressions](csharp-expressions.md).

### <a name="BKMK_Visibility"></a> More control of visibility of shell bar and header items

In a rehosted designer, some of the standard UI controls may not have meaning for a given workflow, and may be turned off. In [!INCLUDE[netfx40_short](../../../includes/netfx40-short-md.md)], this customization is only supported by the shell bar at the bottom of the designer. In [!INCLUDE[net_v45](../../../includes/net-v45-md.md)], the visibility of shell header items at the top of the designer can be adjusted by setting <xref:System.Activities.Presentation.View.DesignerView.WorkflowShellHeaderItemsVisibility%2A> with the appropriate <xref:System.Activities.Presentation.View.ShellHeaderItemsVisibility> value.

### <a name="BKMK_AutoConnect"></a> Auto-connect and auto-insert in Flowchart and State Machine workflows

In [!INCLUDE[netfx40_short](../../../includes/netfx40-short-md.md)], connections between nodes in a Flowchart workflow had to be added manually. In [!INCLUDE[net_v45](../../../includes/net-v45-md.md)], Flowchart and State Machine nodes have auto-connect points that become visible when an activity is dragged from the toolbox onto the designer surface. Dropping an activity on one of these points automatically adds the activity along with the necessary connection.

The following screenshot shows the attachment points that become visible when an activity is dragged from the toolbox.

<<<<<<< HEAD
![Flowchart start node showing autoconnect points](./media/whats-new-in-wf-in-dotnet/auto-connect-points-start-node.png "Start node showing the attachments points visible when an activity is dragged from the toolbox")

Activities can also be dragged onto connections between flowchart nodes and states to auto-insert the node between two other nodes. The following screenshot shows the highlighted connecting line where activities can be dragged from the toolbox and dropped.

![Auto&#45;insert handle for dropping activities](./media/whats-new-in-wf-in-dotnet/auto-insert-connecting-line.png "Auto-insert a node between two other nodes.")
=======
![Flowchart start node showing auto-connect points](./media/whats-new-in-wf-in-dotnet/auto-connect-points-start-node.png)

Activities can also be dragged onto connections between flowchart nodes and states to auto-insert the node between two other nodes. The following screenshot shows the highlighted connecting line where activities can be dragged from the toolbox and dropped.

![Auto-insert handle for dropping activities](./media/whats-new-in-wf-in-dotnet/auto-insert-connecting-line.png)
>>>>>>> 85d29e47

### <a name="BKMK_Annotations"></a> Designer Annotations

To facilitate developing larger workflows, the designer now supports adding annotations to help keep track of the design process. Annotation can be added to activities, states, flowchart nodes, variables and arguments. The following screenshot shows the context menu used to add annotations to the designer.

<<<<<<< HEAD
![Annotation context menu](./media/whats-new-in-wf-in-dotnet/designer-annotations-context-menu.png "Context menu for adding annotations")
=======
![Screenshot showing a menu for adding annotations.](./media/whats-new-in-wf-in-dotnet/designer-annotations-context-menu.png)
>>>>>>> 85d29e47

### Debugging states

In [!INCLUDE[netfx40_short](../../../includes/netfx40-short-md.md)], non-activity elements could not support debug breakpoints since they were not units of execution. This release provides a mechanism for adding breakpoints to <xref:System.Activities.Statements.State> objects. When a breakpoint is set on a <xref:System.Activities.Statements.State>, execution will break when the state is transitioned to, before its entry activities or triggers are scheduled.

### <a name="BKMK_ActivityDelegates"></a> Define and consume ActivityDelegate objects in the designer

Activities in [!INCLUDE[netfx40_short](../../../includes/netfx40-short-md.md)] used <xref:System.Activities.ActivityDelegate> objects to expose execution points where other parts of the workflow could interact with a workflow's execution, but using these execution points usually required a fair amount of code. In this release, developers can define and consume activity delegates using the workflow designer. For more information, see [How to: Define and consume activity delegates in the Workflow Designer](/visualstudio/workflow-designer/how-to-define-and-consume-activity-delegates-in-the-workflow-designer).

### <a name="BKMK_BuildTimeValidation"></a> Build-time validation

In [!INCLUDE[netfx40_short](../../../includes/netfx40-short-md.md)], workflow validation errors weren’t counted as build errors during the build of a workflow project. This meant that building a workflow project could succeed even when there were workflow validation errors. In [!INCLUDE[net_v45](../../../includes/net-v45-md.md)], workflow validation errors cause the build to fail.

### <a name="BKMK_DesignTimeValidation"></a> Design-time background validation

In [!INCLUDE[netfx40_short](../../../includes/netfx40-short-md.md)], workflows were validated as a foreground process, which could potentially hang the UI during complex or time-consuming validation processes. Workflow validation now takes place on a background thread, so that the UI is not blocked.

### <a name="BKMK_ViewState"></a> View state located in a separate location in XAML files

In [!INCLUDE[netfx40_short](../../../includes/netfx40-short-md.md)], the view state information for a workflow is stored across the XAML file in many different locations. This is inconvenient for developers who want to read XAML directly, or write code to remove the view state information. In [!INCLUDE[net_v45](../../../includes/net-v45-md.md)], the view state information in the XAML file is serialized as a separate element in the XAML file. Developers can easily locate and edit the view state information of an activity, or remove the view state altogether.

### <a name="BKMK_ExpressionExtensibility"></a> Expression extensibility

In [!INCLUDE[net_v45](../../../includes/net-v45-md.md)], we provide a way for developers to create their own expression and expression authoring experience that can be plugged into the workflow designer.

### <a name="BKMK_BackwardCompatRehostedDesigner"></a> Opt-in for Workflow 4.5 features in rehosted designer

To preserve backward compatibility, some new features included in [!INCLUDE[net_v45](../../../includes/net-v45-md.md)] are not enabled by default in the rehosted designer. This is to ensure that existing applications that use the rehosted designer are not broken by updating to the latest version. To enable new features in the rehosted designer, either set <xref:System.Activities.Presentation.DesignerConfigurationService.TargetFrameworkName%2A> to ".NET Framework 4.5", or set individual members of <xref:System.Activities.Presentation.DesignerConfigurationService> to enable individual features.

## <a name="BKMK_NewWFModels"></a> New Workflow Development Models

In addition to flowchart and sequential workflow development models, this release includes State Machine workflows, and contract-first workflow services.

### <a name="BKMK_StateMachine"></a> State machine workflows

State machine workflows were introduced as part of the .NET Framework 4, version 4.0.1 in the [Microsoft .NET Framework 4 Platform Update 1](https://go.microsoft.com/fwlink/?LinkID=215092). This update included several new classes and activities which allowed developers to create state machine workflows. These classes and activities have been updated for [!INCLUDE[net_v45](../../../includes/net-v45-md.md)]. Updates include:

1. The ability to set breakpoints on states

2. The ability to copy and paste transitions in the workflow designer

3. Designer support for shared trigger transition creation

4. Activities used to create State Machine workflows, including: <xref:System.Activities.Statements.StateMachine>, <xref:System.Activities.Statements.State>, and <xref:System.Activities.Statements.Transition>

The following screenshot shows the completed state machine workflow from the [Getting Started Tutorial](getting-started-tutorial.md) step [How to: Create a State Machine Workflow](how-to-create-a-state-machine-workflow.md).

<<<<<<< HEAD
![Completed State Machine Workflow](./media/whats-new-in-wf-in-dotnet/getting-started-tutorial-complete-state-machine-workflow.jpg "Completed state machine workflow from the Getting Started Tutorial")
=======
![Completed state machine workflow from the Getting Started Tutorial](./media/whats-new-in-wf-in-dotnet/getting-started-tutorial-complete-state-machine-workflow.jpg)
>>>>>>> 85d29e47

For more information on creating state machine workflows, see [State Machine Workflows](state-machine-workflows.md).

### <a name="BKMK_ContractFirst"></a> Contract-first workflow development

The contract-first workflow development tool allows the developer to design a contract in code first, then, with a few clicks in Visual Studio, automatically generate an activity template in the toolbox representing each operation. These activities are then used to create a workflow that implements the operations defined by the contract. The workflow designer will validate the workflow service to ensure that these operations are implemented and the signature of the workflow matches the contract signature. The developer can also associate a workflow service with a collection of implemented contracts. For more information on contract-first workflow service development, see [How to: Create a workflow service that consumes an existing service contract](how-to-create-a-workflow-service-that-consumes-an-existing-service-contract.md).<|MERGE_RESOLUTION|>--- conflicted
+++ resolved
@@ -113,11 +113,7 @@
 
 The following screenshot shows the variable and argument designer context menu.
 
-<<<<<<< HEAD
-![Variable and Argument Designer Context Menu](./media/whats-new-in-wf-in-dotnet/designer-context-menu.png "Variable and argument designer context menu")
-=======
 ![Variable and Argument Designer Context Menu](./media/whats-new-in-wf-in-dotnet/designer-context-menu.png)
->>>>>>> 85d29e47
 
 ### <a name="BKMK_AutoSurround"></a> Auto-surround with Sequence
 
@@ -173,29 +169,17 @@
 
 The following screenshot shows the attachment points that become visible when an activity is dragged from the toolbox.
 
-<<<<<<< HEAD
-![Flowchart start node showing autoconnect points](./media/whats-new-in-wf-in-dotnet/auto-connect-points-start-node.png "Start node showing the attachments points visible when an activity is dragged from the toolbox")
+![Flowchart start node showing auto-connect points](./media/whats-new-in-wf-in-dotnet/auto-connect-points-start-node.png)
 
 Activities can also be dragged onto connections between flowchart nodes and states to auto-insert the node between two other nodes. The following screenshot shows the highlighted connecting line where activities can be dragged from the toolbox and dropped.
 
-![Auto&#45;insert handle for dropping activities](./media/whats-new-in-wf-in-dotnet/auto-insert-connecting-line.png "Auto-insert a node between two other nodes.")
-=======
-![Flowchart start node showing auto-connect points](./media/whats-new-in-wf-in-dotnet/auto-connect-points-start-node.png)
-
-Activities can also be dragged onto connections between flowchart nodes and states to auto-insert the node between two other nodes. The following screenshot shows the highlighted connecting line where activities can be dragged from the toolbox and dropped.
-
 ![Auto-insert handle for dropping activities](./media/whats-new-in-wf-in-dotnet/auto-insert-connecting-line.png)
->>>>>>> 85d29e47
 
 ### <a name="BKMK_Annotations"></a> Designer Annotations
 
 To facilitate developing larger workflows, the designer now supports adding annotations to help keep track of the design process. Annotation can be added to activities, states, flowchart nodes, variables and arguments. The following screenshot shows the context menu used to add annotations to the designer.
 
-<<<<<<< HEAD
-![Annotation context menu](./media/whats-new-in-wf-in-dotnet/designer-annotations-context-menu.png "Context menu for adding annotations")
-=======
 ![Screenshot showing a menu for adding annotations.](./media/whats-new-in-wf-in-dotnet/designer-annotations-context-menu.png)
->>>>>>> 85d29e47
 
 ### Debugging states
 
@@ -243,11 +227,7 @@
 
 The following screenshot shows the completed state machine workflow from the [Getting Started Tutorial](getting-started-tutorial.md) step [How to: Create a State Machine Workflow](how-to-create-a-state-machine-workflow.md).
 
-<<<<<<< HEAD
-![Completed State Machine Workflow](./media/whats-new-in-wf-in-dotnet/getting-started-tutorial-complete-state-machine-workflow.jpg "Completed state machine workflow from the Getting Started Tutorial")
-=======
 ![Completed state machine workflow from the Getting Started Tutorial](./media/whats-new-in-wf-in-dotnet/getting-started-tutorial-complete-state-machine-workflow.jpg)
->>>>>>> 85d29e47
 
 For more information on creating state machine workflows, see [State Machine Workflows](state-machine-workflows.md).
 
