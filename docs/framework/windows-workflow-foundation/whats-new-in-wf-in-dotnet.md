--- conflicted
+++ resolved
@@ -113,11 +113,7 @@
 
 The following screenshot shows the variable and argument designer context menu.
 
-<<<<<<< HEAD
 ![Variable and Argument Designer Context Menu](./media/whats-new-in-wf-in-dotnet/designer-context-menu.png "Variable and argument designer context menu")
-=======
-![Variable and Argument Designer Context Menu](./media/designercontextmenu.png "DesignerContextMenu")
->>>>>>> cad8f9af
 
 ### <a name="BKMK_AutoSurround"></a> Auto-surround with Sequence
 
@@ -125,19 +121,11 @@
 
 The following screenshot shows a `WriteLine` activity in the `Body` of a `NoPersistScope`.
 
-<<<<<<< HEAD
 ![Auto&#45;surround drop location](./media/whats-new-in-wf-in-dotnet/auto-surround-write-line-activity.png "Auto-surround with WriteLine activity")
 
 The following screenshot shows the automatically created `Sequence` activity in the `Body` when a second `WriteLine` is dropped below the first.
 
 ![Automatically created sequence activity](./media/whats-new-in-wf-in-dotnet/auto-surround-sequence-activity.png "Auto-surround with Sequence activity")
-=======
-![Auto&#45;surround drop location](./media/autosurround1.png "AutoSurround1")
-
-The following screenshot shows the automatically created `Sequence` activity in the `Body` when a second `WriteLine` is dropped below the first.
-
-![Automatically created sequence activity](./media/autosurround2.png "AutoSurround2")
->>>>>>> cad8f9af
 
 ### <a name="BKMK_PanMode"></a> Pan Mode
 
@@ -145,11 +133,7 @@
 
 The following screenshot shows the pan button which is located at the bottom right corner of the workflow designer.
 
-<<<<<<< HEAD
 ![Pan button in workflow designer](./media/whats-new-in-wf-in-dotnet/pan-button.png "Use the pan button to move the visible portion of the workflow.")
-=======
-![Pan button in workflow designer](./media/panbutton.png "PanButton")
->>>>>>> cad8f9af
 
 The middle mouse button or space bar can also be used to pan the workflow designer.
 
@@ -165,11 +149,7 @@
 
 The following screenshot of the completed workflow from the [Getting Started Tutorial](getting-started-tutorial.md) shows the outline view with a sequential workflow.
 
-<<<<<<< HEAD
 ![Outline View in Workflow Designer](./media/whats-new-in-wf-in-dotnet/outline-view-in-workflow-designer.jpg "Outline view with a sequential workflow")
-=======
-![Outline View in Workflow Designer](./media/outlineviewinworkflowdesigner.jpg "OutlineViewinWorkflowDesigner")
->>>>>>> cad8f9af
 
 ### <a name="BKMK_CSharpExpressions"></a> C# Expressions
 
@@ -189,29 +169,17 @@
 
 The following screenshot shows the attachment points that become visible when an activity is dragged from the toolbox.
 
-<<<<<<< HEAD
 ![Flowchart start node showing autoconnect points](./media/whats-new-in-wf-in-dotnet/auto-connect-points-start-node.png "Start node showing the attachments points visible when an activity is dragged from the toolbox")
 
 Activities can also be dragged onto connections between flowchart nodes and states to auto-insert the node between two other nodes. The following screenshot shows the highlighted connecting line where activities can be dragged from the toolbox and dropped.
 
 ![Auto&#45;insert handle for dropping activities](./media/whats-new-in-wf-in-dotnet/auto-insert-connecting-line.png "Auto-insert a node between two other nodes.")
-=======
-![Flowchart start node showing autoconnect points](./media/autoconnect1.png "Autoconnect1")
-
-Activities can also be dragged onto connections between flowchart nodes and states to auto-insert the node between two other nodes. The following screenshot shows the highlighted connecting line where activities can be dragged from the toolbox and dropped.
-
-![Auto&#45;insert handle for dropping activities](./media/autoinsert.png "Autoinsert")
->>>>>>> cad8f9af
 
 ### <a name="BKMK_Annotations"></a> Designer Annotations
 
 To facilitate developing larger workflows, the designer now supports adding annotations to help keep track of the design process. Annotation can be added to activities, states, flowchart nodes, variables and arguments. The following screenshot shows the context menu used to add annotations to the designer.
 
-<<<<<<< HEAD
 ![Annotation context menu](./media/whats-new-in-wf-in-dotnet/designer-annotations-context-menu.png "Context menu for adding annotations")
-=======
-![Annotation context menu](./media/annotationdialog.png "annotationdialog")
->>>>>>> cad8f9af
 
 ### Debugging states
 
@@ -259,11 +227,7 @@
 
 The following screenshot shows the completed state machine workflow from the [Getting Started Tutorial](getting-started-tutorial.md) step [How to: Create a State Machine Workflow](how-to-create-a-state-machine-workflow.md).
 
-<<<<<<< HEAD
 ![Completed State Machine Workflow](./media/whats-new-in-wf-in-dotnet/getting-started-tutorial-complete-state-machine-workflow.jpg "Completed state machine workflow from the Getting Started Tutorial")
-=======
-![Completed State Machine Workflow](./media/wfstatemachinegettingstartedtutorialcomplete.JPG "WFStateMachineGettingStartedTutorialComplete")
->>>>>>> cad8f9af
 
 For more information on creating state machine workflows, see [State Machine Workflows](state-machine-workflows.md).
 
