--- conflicted
+++ resolved
@@ -24,17 +24,6 @@
 # Adjusting the size and scale of Windows Forms
 This topic provides links to information about resizing Windows Forms.  
   
-<<<<<<< HEAD
-## In this section
-[How to: Resize Windows Forms](~/docs/framework/winforms/how-to-resize-windows-forms.md)  
-Provides instructions for specifying the size of Windows Forms.
-
-[Automatic Scaling in Windows Forms](~/docs/framework/winforms/automatic-scaling-in-windows-forms.md)  
-Discusses how automatic scaling enables a form and its controls to be displayed appropriately between machines.
-
-[High DPI support in Windows Forms](../../../docs/framework/winforms/high-dpi-support-in-windows-forms.md)  
-Discusses Windows Forms' support for High DPI and dynamic scaling.
-=======
 ## In This Section  
  [How to: Resize Windows Forms](~/docs/framework/winforms/how-to-resize-windows-forms.md)  
  Provides instructions for specifying the size of Windows Forms.  
@@ -42,9 +31,8 @@
  [Automatic Scaling in Windows Forms](~/docs/framework/winforms/automatic-scaling-in-windows-forms.md)  
  Discusses how automatic scaling enables a form and its controls to be displayed appropriately between machines.  
   
-[High DPI Support in Windows Forms](../../../docs/framework/winforms/high-dpi-support-in-windows-forms.md)    
-Discusses Windows Forms' support for High DPI and dynamic scaling. 
->>>>>>> 3949788f
+ [High DPI Support in Windows Forms](../../../docs/framework/winforms/high-dpi-support-in-windows-forms.md)    
+ Discusses Windows Forms' support for High DPI and dynamic scaling. 
   
 ## Reference  
  <xref:System.Drawing.Size>  
