--- conflicted
+++ resolved
@@ -50,13 +50,8 @@
   
  The following illustration shows the resulting ellipse and rectangle.  
   
-<<<<<<< HEAD
- ![Shows gradient in the ellipse and rectangle.](./media/how-to-create-a-linear-gradient/gradient-ellipse-rectangle.png "Shows gradient in the ellipse and rectangle.")  
+ ![Shows gradient in the ellipse and rectangle.](./media/how-to-create-a-linear-gradient/gradient-ellipse-rectangle.png)  
   
-=======
- ![Linear Gradient](./media/cslineargradient2.png "cslineargradient2")  
-
->>>>>>> 77d9be5f
 ### To customize linear gradients  
   
 - Pass in the opaque black and opaque red as the third and fourth argument, respectively.  
