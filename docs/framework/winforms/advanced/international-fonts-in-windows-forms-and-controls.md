--- conflicted
+++ resolved
@@ -14,7 +14,6 @@
   - "vb"
 ms.assetid: 2c3066df-9bac-479a-82b2-79e484b346a3
 ---
-<<<<<<< HEAD
 # International fonts in Windows Forms and controls
 
 In International applications, the recommended method of selecting fonts is to use font fallback wherever possible. Font fallback means that the system determines what script the character belongs to.
@@ -78,75 +77,8 @@
 ```csharp
 textBox1.Font = new System.Drawing.Font(this.Font, textBox1.Font.Style);
 ```
-
-## See Also
- [Globalizing Windows Forms](../../../../docs/framework/winforms/advanced/globalizing-windows-forms.md)  
- [Using Fonts and Text](../../../../docs/framework/winforms/advanced/using-fonts-and-text.md)
-=======
-# International Fonts in Windows Forms and Controls
-In International applications the recommended method of selecting fonts is to use font fallback wherever possible. Font fallback means that the system determines what script the character belongs to.  
-  
-## Using Font Fallback  
- To take advantage of this feature, do not set the <xref:System.Drawing.Font> property for your form or any other element. The application will automatically use the default system font, which differs from one localized language of the operating system to another. When the application runs, the system will automatically provide the correct font for the culture selected in the operating system.  
-  
- There is an exception to the rule of not setting the font, which is for changing the font style. This might be important for an application in which the user clicks a button to make text in a text box appear in boldface. To do that, you would write a function to change the text box's font style to bold, based on whatever the form's font is. It is important to call this function in two places: in the button's <xref:System.Windows.Forms.Control.Click> event handler and in the <xref:System.Windows.Forms.Control.FontChanged> event handler. If the function is called only in the <xref:System.Windows.Forms.Control.Click> event handler and some other piece of code changes the font family of the entire form, the text box will not change with the rest of the form.  
-  
-```  
-' Visual Basic  
-Private Sub MakeBold()  
-   ' Change the TextBox to a bold version of the form font  
-   TextBox1.Font = New Font(Me.Font, FontStyle.Bold)  
-End Sub  
-  
-Private Sub Button1_Click(ByVal sender As System.Object, ByVal e As System.EventArgs) Handles Button1.Click  
-   ' Clicking this button makes the TextBox bold  
-   MakeBold()  
-End Sub  
-  
-Private Sub Form1_FontChanged(ByVal sender As Object, ByVal e As System.EventArgs) Handles MyBase.FontChanged  
-   ' If the TextBox is already bold and the form's font changes,  
-   ' change the TextBox to a bold version of the new form font  
-   If (TextBox1.Font.Style = FontStyle.Bold) Then  
-      MakeBold()  
-   End If  
-End Sub  
-  
-// C#  
-private void button1_Click(object sender, System.EventArgs e)  
-{  
-   // Clicking this button makes the TextBox bold  
-   MakeBold();  
-}  
-  
-private void MakeBold()   
-{  
-   // Change the TextBox to a bold version of the form's font  
-   textBox1.Font = new Font(this.Font, FontStyle.Bold);  
-}  
-  
-private void Form1_FontChanged(object sender, System.EventArgs e)  
-{  
-   // If the TextBox is already bold and the form's font changes,  
-   // change the TextBox to a bold version of the new form font  
-   if (textBox1.Font.Style == FontStyle.Bold)   
-   {  
-      MakeBold();  
-   }  
-}  
-```  
-  
- However, when you localize your application, the bold font may display poorly for certain languages. If this is a concern, you want the localizers to have the option of switching the font from bold to regular text. Since localizers are typically not developers and do not have access to source code, only to resource files, this option needs to be set in the resource files. To do this, you would set the <xref:System.Drawing.Font.Bold%2A> property to `true`. This results in the font setting being written out to the resource files, where localizers can edit it. You then write code after the `InitializeComponent` method to reset the font based on whatever the form's font is, but using the font style specified in the resource file.  
-  
-```  
-' Visual Basic  
-TextBox1.Font = New System.Drawing.Font(Me.Font, TextBox1.Font.Style)  
-  
-// C#  
-textBox1.Font = new System.Drawing.Font(this.Font, textBox1.Font.Style);  
-```  
   
 ## See also
 
 [Globalizing Windows Forms applications](globalizing-windows-forms.md)  
-[Using Fonts and Text](using-fonts-and-text.md)
->>>>>>> 09f368fc
+[Using Fonts and Text](using-fonts-and-text.md)