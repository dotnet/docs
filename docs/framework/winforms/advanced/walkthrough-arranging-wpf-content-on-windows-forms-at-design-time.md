--- conflicted
+++ resolved
@@ -26,133 +26,6 @@
 -   Anchor and dock WPF controls.
 
 > [!NOTE]
-<<<<<<< HEAD
->  The dialog boxes and menu commands you see might differ from those described in Help depending on your active settings or edition. To change your settings, choose **Import and Export Settings** on the **Tools** menu. For more information, see [Customizing Development Settings in Visual Studio](http://msdn.microsoft.com/library/22c4debb-4e31-47a8-8f19-16f328d7dcd3).
-
-## Prerequisites
- You need the following components to complete this walkthrough:
-
--   Visual Studio 2012.
-
-## Creating the Project
- The first step is to create the Windows Forms project.
-
-> [!NOTE]
->  When hosting WPF content, only C# and Visual Basic projects are supported.
-
-#### To create the project
-
--   Create a new Windows Forms Application project in Visual Basic or Visual C# named `ArrangeElementHost`.
-
-## Creating the WPF Control
- After you add a WPF control to the project, you can arrange it on the form.
-
-#### To create WPF controls
-
-1.  Add a new WPF <xref:System.Windows.Controls.UserControl> to the project. Use the default name for the control type, `UserControl1.xaml`. For more information, see [Walkthrough: Creating New WPF Content on Windows Forms at Design Time](../../../../docs/framework/winforms/advanced/walkthrough-creating-new-wpf-content-on-windows-forms-at-design-time.md).
-
-2.  In Design view, make sure that `UserControl1` is selected. For more information, see [How to: Select and Move Elements on the Design Surface](http://msdn.microsoft.com/library/54cb70b6-b35b-46e4-a0cc-65189399c474).
-
-3.  In the **Properties** window, set the value of the <xref:System.Windows.FrameworkElement.Width%2A> and <xref:System.Windows.FrameworkElement.Height%2A> properties to `200`.
-
-4.  Set the value of the <xref:System.Windows.Controls.Control.Background%2A> property to `Blue`.
-
-5.  Build the project.
-
-## Hosting WPF Controls in a Layout Panel
- You can use WPF controls in layout panels in the same way you use other Windows Forms controls.
-
-#### To host WPF controls in a layout panel
-
-1.  Open `Form1` in the Windows Forms Designer.
-
-2.  In the **Toolbox**, drag a <xref:System.Windows.Forms.TableLayoutPanel> control onto the form.
-
-3.  On the <xref:System.Windows.Forms.TableLayoutPanel> control's smart tag panel, select **Remove Last Row**.
-
-4.  Resize the <xref:System.Windows.Forms.TableLayoutPanel> control to a larger width and height.
-
-5.  In the **Toolbox**, double-click `UserControl1` to create an instance of `UserControl1` in the first cell of the <xref:System.Windows.Forms.TableLayoutPanel> control.
-
-     The instance of `UserControl1` is hosted in a new <xref:System.Windows.Forms.Integration.ElementHost> control named `elementHost1`.
-
-6.  In the **Toolbox**, double-click `UserControl1` to create another instance in the second cell of the <xref:System.Windows.Forms.TableLayoutPanel> control.
-
-7.  In the **Document Outline** window, select `tableLayoutPanel1`. For more information, see [Document Outline Window](http://msdn.microsoft.com/library/9054f2bc-f6f8-4242-9fe0-be71089b12f8).
-
-8.  In the **Properties** window, set the value of the <xref:System.Windows.Forms.Control.Padding%2A> property to `10, 10, 10, 10`.
-
-     Both <xref:System.Windows.Forms.Integration.ElementHost> controls are resized to fit into the new layout.
-
-## Using Snaplines to Align WPF Controls
- Snaplines enable easy alignment of controls on a form. You can use snaplines to align your WPF controls as well. For more information, see [Walkthrough: Arranging Controls on Windows Forms Using Snaplines](../../../../docs/framework/winforms/controls/walkthrough-arranging-controls-on-windows-forms-using-snaplines.md).
-
-#### To use snaplines to align WPF controls
-
-1.  From the **Toolbox**, drag an instance of `UserControl1` onto the form and place it in the space beneath the <xref:System.Windows.Forms.TableLayoutPanel> control.
-
-     The instance of `UserControl1` is hosted in a new <xref:System.Windows.Forms.Integration.ElementHost> control named `elementHost3`.
-
-2.  Using snaplines, align the left edge of `elementHost3` with the left edge of <xref:System.Windows.Forms.TableLayoutPanel> control.
-
-3.  Using snaplines, size `elementHost3` to the same width as the <xref:System.Windows.Forms.TableLayoutPanel> control.
-
-4.  Move `elementHost3` toward the <xref:System.Windows.Forms.TableLayoutPanel> control until a center snapline appears between the controls.
-
-5.  In the **Properties** window, set the value of the Margin property to `20, 20, 20, 20`.
-
-6.  Move the `elementHost3` away from the <xref:System.Windows.Forms.TableLayoutPanel> control until the center snapline appears again. The center snapline now indicates a margin of 20.
-
-7.  Move `elementHost3` to the right, until its left edge aligns with the left edge of `elementHost1`.
-
-8.  Change the width of `elementHost3` until its right edge aligns with the right edge of `elementHost2`.
-
-## Anchoring and Docking WPF Controls
- A WPF control hosted on a form has the same anchoring and docking behavior as other Windows Forms controls.
-
-#### To anchor and dock WPF controls
-
-1.  Select `elementHost1`.
-
-2.  In the **Properties** window, set the <xref:System.Windows.Forms.Control.Anchor%2A> property to **Top, Bottom, Left, Right**.
-
-3.  Resize the <xref:System.Windows.Forms.TableLayoutPanel> control to a larger size.
-
-     The `elementHost1` control resizes to fill the cell.
-
-4.  Select `elementHost2`.
-
-5.  In the **Properties** window, set the value of the <xref:System.Windows.Forms.Control.Dock%2A> property to <xref:System.Windows.Forms.DockStyle.Fill>.
-
-     The `elementHost2` control resizes to fill the cell.
-
-6.  Select the <xref:System.Windows.Forms.TableLayoutPanel> control.
-
-7.  Set the value of its <xref:System.Windows.Forms.Control.Dock%2A> property to <xref:System.Windows.Forms.DockStyle.Top>.
-
-8.  Select `elementHost3`.
-
-9. Set the value of its <xref:System.Windows.Forms.Control.Dock%2A> property to <xref:System.Windows.Forms.DockStyle.Fill>.
-
-     The `elementHost3` control resizes to fill the remaining space on the form.
-
-10. Resize the form.
-
-     All three <xref:System.Windows.Forms.Integration.ElementHost> controls resize appropriately.
-
-     For more information, see [How to: Anchor and Dock Child Controls in a TableLayoutPanel Control](../../../../docs/framework/winforms/controls/how-to-anchor-and-dock-child-controls-in-a-tablelayoutpanel-control.md).
-
-## See Also
-
-- <xref:System.Windows.Forms.Integration.ElementHost>
-- <xref:System.Windows.Forms.Integration.WindowsFormsHost>
-- [How to: Anchor and Dock Child Controls in a TableLayoutPanel Control](../../../../docs/framework/winforms/controls/how-to-anchor-and-dock-child-controls-in-a-tablelayoutpanel-control.md)
-- [How to: Align a Control to the Edges of Forms at Design Time](../../../../docs/framework/winforms/controls/how-to-align-a-control-to-the-edges-of-forms-at-design-time.md)
-- [Walkthrough: Arranging Controls on Windows Forms Using Snaplines](../../../../docs/framework/winforms/controls/walkthrough-arranging-controls-on-windows-forms-using-snaplines.md)
-- [Migration and Interoperability](../../../../docs/framework/wpf/advanced/migration-and-interoperability.md)
-- [Using WPF Controls](../../../../docs/framework/winforms/advanced/using-wpf-controls.md)
-- [WPF Designer](http://msdn.microsoft.com/library/c6c65214-8411-4e16-b254-163ed4099c26)
-=======
 >  The dialog boxes and menu commands you see might differ from those described in Help depending on your active settings or edition. To change your settings, choose **Import and Export Settings** on the **Tools** menu. For more information, see [Personalize the Visual Studio IDE](/visualstudio/ide/personalizing-the-visual-studio-ide).  
   
 ## Prerequisites  
@@ -276,5 +149,4 @@
  [Walkthrough: Arranging Controls on Windows Forms Using Snaplines](../../../../docs/framework/winforms/controls/walkthrough-arranging-controls-on-windows-forms-using-snaplines.md)  
  [Migration and Interoperability](../../../../docs/framework/wpf/advanced/migration-and-interoperability.md)  
  [Using WPF Controls](../../../../docs/framework/winforms/advanced/using-wpf-controls.md)  
- [Design XAML in Visual Studio](/visualstudio/designers/designing-xaml-in-visual-studio)
->>>>>>> 8b9e8cd3
+ [Design XAML in Visual Studio](/visualstudio/designers/designing-xaml-in-visual-studio)