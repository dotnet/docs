---
title: "Walkthrough: Styling WPF Content"
ms.date: "03/30/2017"
helpviewer_keywords:
  - "WPF Designer [Windows Forms], styling WPF content"
  - "interoperability [WDF]"
  - "styles [Windows Forms], WPF content"
ms.assetid: e574aac7-7ea4-4cdb-8034-bab541f000df
---
# Walkthrough: Styling WPF Content
This walkthrough show you how to apply styling to a Windows Presentation Foundation (WPF) control hosted on a Windows Form.

 In this walkthrough, you perform the following tasks:

-   Create the project.

-   Create the WPF control type.

-   Apply a style to the WPF control.

> [!NOTE]
<<<<<<< HEAD
>  The dialog boxes and menu commands you see might differ from those described in Help depending on your active settings or edition. To change your settings, choose **Import and Export Settings** on the **Tools** menu. For more information, see [Customizing Development Settings in Visual Studio](http://msdn.microsoft.com/library/22c4debb-4e31-47a8-8f19-16f328d7dcd3).

## Prerequisites
 You need the following components to complete this walkthrough:

-   Visual Studio 2012.

## Creating the Project
 The first step is to create the Windows Forms project.

> [!NOTE]
>  When hosting WPF content, only C# and Visual Basic projects are supported.

#### To create the project

-   Create a new Windows Forms Application project in Visual Basic or Visual C# named `StylingWpfContent`.

## Creating the WPF Control Types
 After you add a WPF control type to the project, you can host it in an <xref:System.Windows.Forms.Integration.ElementHost> control.

#### To create WPF control types

1.  Add a new WPF <xref:System.Windows.Controls.UserControl> project to the solution. Use the default name for the control type, `UserControl1.xaml`. For more information, see [Walkthrough: Creating New WPF Content on Windows Forms at Design Time](../../../../docs/framework/winforms/advanced/walkthrough-creating-new-wpf-content-on-windows-forms-at-design-time.md).

2.  In Design view, make sure that `UserControl1` is selected. For more information, see [How to: Select and Move Elements on the Design Surface](http://msdn.microsoft.com/library/54cb70b6-b35b-46e4-a0cc-65189399c474).

3.  In the **Properties** window, set the value of the <xref:System.Windows.FrameworkElement.Width%2A> and <xref:System.Windows.FrameworkElement.Height%2A> properties to `200`.

4.  Add a <xref:System.Windows.Controls.Button?displayProperty=nameWithType> control to the <xref:System.Windows.Controls.UserControl> and set the value of the <xref:System.Windows.Controls.ContentControl.Content%2A> property to **Cancel**.

5.  Add a second <xref:System.Windows.Controls.Button?displayProperty=nameWithType> control to the <xref:System.Windows.Controls.UserControl> and set the value of the <xref:System.Windows.Controls.ContentControl.Content%2A> property to **OK**.

6.  Build the project.

## Applying a Style to a WPF Control
 You can apply different styling to a WPF control to change its appearance and behavior.

#### To apply a style to a WPF control

1.  Open `Form1` in the Windows Forms Designer.

2.  In the **Toolbox**, double-click `UserControl1` to create an instance of `UserControl1` on the form.

     An instance of `UserControl1` is hosted in a new <xref:System.Windows.Forms.Integration.ElementHost> control named `elementHost1`.

3.  In the smart tag panel for `elementHost1`, click **Edit Hosted Content** from the drop-down list.

     `UserControl1` opens in the [!INCLUDE[wpfdesigner_current_short](../../../../includes/wpfdesigner-current-short-md.md)].

4.  In XAML view, insert the following XAML after the `<UserControl>` opening tag.

     This XAML creates a gradient with a contrasting gradient border. When the control is clicked, the gradients are changed to generate a pressed button look. For more information, see [Styling and Templating](../../../../docs/framework/wpf/controls/styling-and-templating.md).

```xaml
<UserControl.Resources>
    <LinearGradientBrush x:Key="NormalBrush" EndPoint="0,1" StartPoint="0,0">
        <GradientStop Color="#FFF" Offset="0.0"/>
        <GradientStop Color="#CCC" Offset="1.0"/>
    </LinearGradientBrush>
    <LinearGradientBrush x:Key="PressedBrush" EndPoint="0,1" StartPoint="0,0">
        <GradientStop Color="#BBB" Offset="0.0"/>
        <GradientStop Color="#EEE" Offset="0.1"/>
        <GradientStop Color="#EEE" Offset="0.9"/>
        <GradientStop Color="#FFF" Offset="1.0"/>
    </LinearGradientBrush>
    <LinearGradientBrush x:Key="NormalBorderBrush" EndPoint="0,1" StartPoint="0,0">
        <GradientStop Color="#CCC" Offset="0.0"/>
        <GradientStop Color="#444" Offset="1.0"/>
    </LinearGradientBrush>
    <LinearGradientBrush x:Key="BorderBrush" EndPoint="0,1" StartPoint="0,0">
        <GradientStop Color="#CCC" Offset="0.0"/>
        <GradientStop Color="#444" Offset="1.0"/>
    </LinearGradientBrush>
    <LinearGradientBrush x:Key="PressedBorderBrush" EndPoint="0,1" StartPoint="0,0">
        <GradientStop Color="#444" Offset="0.0"/>
        <GradientStop Color="#888" Offset="1.0"/>
    </LinearGradientBrush>

    <Style x:Key="SimpleButton" TargetType="{x:Type Button}" BasedOn="{x:Null}">
        <Setter Property="Background" Value="{StaticResource NormalBrush}"/>
        <Setter Property="BorderBrush" Value="{StaticResource NormalBorderBrush}"/>
        <Setter Property="Template">
            <Setter.Value>
                <ControlTemplate TargetType="{x:Type Button}">
                    <Grid x:Name="Grid">
                        <Border x:Name="Border" Background="{TemplateBinding Background}" BorderBrush="{TemplateBinding BorderBrush}" BorderThickness="{TemplateBinding BorderThickness}" Padding="{TemplateBinding Padding}"/>
                        <ContentPresenter HorizontalAlignment="{TemplateBinding HorizontalContentAlignment}" Margin="{TemplateBinding Padding}" VerticalAlignment="{TemplateBinding VerticalContentAlignment}" RecognizesAccessKey="True"/>
                    </Grid>
                    <ControlTemplate.Triggers>
                        <Trigger Property="IsPressed" Value="true">
                            <Setter Property="Background" Value="{StaticResource PressedBrush}" TargetName="Border"/>
                            <Setter Property="BorderBrush" Value="{StaticResource PressedBorderBrush}" TargetName="Border"/>
                        </Trigger>
                    </ControlTemplate.Triggers>
                </ControlTemplate>
            </Setter.Value>
        </Setter>
    </Style>
</UserControl.Resources>
```

1.  Apply the `SimpleButton` style defined in the previous step to the Cancel button by inserting the following XAML in the `<Button>` tag of the Cancel button.

    ```
    Style="{StaticResource SimpleButton}
    ```

     Your button declaration will resemble the following XAML.

```xaml
<Button Height="23" Margin="41,52,98,0" Name="button1" VerticalAlignment="Top"
                Style="{StaticResource SimpleButton}">Cancel</Button>
```

1.  Build the project.

2.  Open `Form1` in the Windows Forms Designer.

3.  The new style is applied to the button control.

4.  From the **Debug** menu, select **Start Debugging** to run the application.

5.  Click the OK and Cancel buttons and view the differences.

## See Also
 <xref:System.Windows.Forms.Integration.ElementHost>
 <xref:System.Windows.Forms.Integration.WindowsFormsHost>
 [Migration and Interoperability](../../../../docs/framework/wpf/advanced/migration-and-interoperability.md)
 [Using WPF Controls](../../../../docs/framework/winforms/advanced/using-wpf-controls.md)
 [WPF Designer](http://msdn.microsoft.com/library/c6c65214-8411-4e16-b254-163ed4099c26)
 [XAML Overview (WPF)](../../../../docs/framework/wpf/advanced/xaml-overview-wpf.md)
=======
>  The dialog boxes and menu commands you see might differ from those described in Help depending on your active settings or edition. To change your settings, choose **Import and Export Settings** on the **Tools** menu. For more information, see [Personalize the Visual Studio IDE](/visualstudio/ide/personalizing-the-visual-studio-ide).  
  
## Prerequisites  
 You need the following components to complete this walkthrough:  
  
-   [!INCLUDE[vs_dev11_long](../../../../includes/vs-dev11-long-md.md)].  
  
## Creating the Project  
 The first step is to create the Windows Forms project.  
  
> [!NOTE]
>  When hosting WPF content, only C# and Visual Basic projects are supported.  
  
#### To create the project  
  
-   Create a new Windows Forms Application project in Visual Basic or Visual C# named `StylingWpfContent`.  
  
## Creating the WPF Control Types  
 After you add a WPF control type to the project, you can host it in an <xref:System.Windows.Forms.Integration.ElementHost> control.  
  
#### To create WPF control types  
  
1.  Add a new WPF <xref:System.Windows.Controls.UserControl> project to the solution. Use the default name for the control type, `UserControl1.xaml`. For more information, see [Walkthrough: Creating New WPF Content on Windows Forms at Design Time](../../../../docs/framework/winforms/advanced/walkthrough-creating-new-wpf-content-on-windows-forms-at-design-time.md).  
  
2.  In Design view, make sure that `UserControl1` is selected. For more information, see [How to: Select and Move Elements on the Design Surface](https://msdn.microsoft.com/library/54cb70b6-b35b-46e4-a0cc-65189399c474).  
  
3.  In the **Properties** window, set the value of the <xref:System.Windows.FrameworkElement.Width%2A> and <xref:System.Windows.FrameworkElement.Height%2A> properties to `200`.  
  
4.  Add a <xref:System.Windows.Controls.Button?displayProperty=nameWithType> control to the <xref:System.Windows.Controls.UserControl> and set the value of the <xref:System.Windows.Controls.ContentControl.Content%2A> property to **Cancel**.  
  
5.  Add a second <xref:System.Windows.Controls.Button?displayProperty=nameWithType> control to the <xref:System.Windows.Controls.UserControl> and set the value of the <xref:System.Windows.Controls.ContentControl.Content%2A> property to **OK**.  
  
6.  Build the project.  
  
## Applying a Style to a WPF Control  
 You can apply different styling to a WPF control to change its appearance and behavior.  
  
#### To apply a style to a WPF control  
  
1.  Open `Form1` in the Windows Forms Designer.  
  
2.  In the **Toolbox**, double-click `UserControl1` to create an instance of `UserControl1` on the form.  
  
     An instance of `UserControl1` is hosted in a new <xref:System.Windows.Forms.Integration.ElementHost> control named `elementHost1`.  
  
3.  In the smart tag panel for `elementHost1`, click **Edit Hosted Content** from the drop-down list.  
  
     `UserControl1` opens in the [!INCLUDE[wpfdesigner_current_short](../../../../includes/wpfdesigner-current-short-md.md)].  
  
4.  In XAML view, insert the following XAML after the `<UserControl>` opening tag.  
  
     This XAML creates a gradient with a contrasting gradient border. When the control is clicked, the gradients are changed to generate a pressed button look. For more information, see [Styling and Templating](../../../../docs/framework/wpf/controls/styling-and-templating.md).  
  
```xaml  
<UserControl.Resources>  
    <LinearGradientBrush x:Key="NormalBrush" EndPoint="0,1" StartPoint="0,0">  
        <GradientStop Color="#FFF" Offset="0.0"/>  
        <GradientStop Color="#CCC" Offset="1.0"/>  
    </LinearGradientBrush>  
    <LinearGradientBrush x:Key="PressedBrush" EndPoint="0,1" StartPoint="0,0">  
        <GradientStop Color="#BBB" Offset="0.0"/>  
        <GradientStop Color="#EEE" Offset="0.1"/>  
        <GradientStop Color="#EEE" Offset="0.9"/>  
        <GradientStop Color="#FFF" Offset="1.0"/>  
    </LinearGradientBrush>  
    <LinearGradientBrush x:Key="NormalBorderBrush" EndPoint="0,1" StartPoint="0,0">  
        <GradientStop Color="#CCC" Offset="0.0"/>  
        <GradientStop Color="#444" Offset="1.0"/>  
    </LinearGradientBrush>  
    <LinearGradientBrush x:Key="BorderBrush" EndPoint="0,1" StartPoint="0,0">  
        <GradientStop Color="#CCC" Offset="0.0"/>  
        <GradientStop Color="#444" Offset="1.0"/>  
    </LinearGradientBrush>  
    <LinearGradientBrush x:Key="PressedBorderBrush" EndPoint="0,1" StartPoint="0,0">  
        <GradientStop Color="#444" Offset="0.0"/>  
        <GradientStop Color="#888" Offset="1.0"/>  
    </LinearGradientBrush>  
  
    <Style x:Key="SimpleButton" TargetType="{x:Type Button}" BasedOn="{x:Null}">  
        <Setter Property="Background" Value="{StaticResource NormalBrush}"/>  
        <Setter Property="BorderBrush" Value="{StaticResource NormalBorderBrush}"/>  
        <Setter Property="Template">  
            <Setter.Value>  
                <ControlTemplate TargetType="{x:Type Button}">  
                    <Grid x:Name="Grid">  
                        <Border x:Name="Border" Background="{TemplateBinding Background}" BorderBrush="{TemplateBinding BorderBrush}" BorderThickness="{TemplateBinding BorderThickness}" Padding="{TemplateBinding Padding}"/>  
                        <ContentPresenter HorizontalAlignment="{TemplateBinding HorizontalContentAlignment}" Margin="{TemplateBinding Padding}" VerticalAlignment="{TemplateBinding VerticalContentAlignment}" RecognizesAccessKey="True"/>  
                    </Grid>  
                    <ControlTemplate.Triggers>  
                        <Trigger Property="IsPressed" Value="true">  
                            <Setter Property="Background" Value="{StaticResource PressedBrush}" TargetName="Border"/>  
                            <Setter Property="BorderBrush" Value="{StaticResource PressedBorderBrush}" TargetName="Border"/>  
                        </Trigger>  
                    </ControlTemplate.Triggers>  
                </ControlTemplate>  
            </Setter.Value>  
        </Setter>  
    </Style>  
</UserControl.Resources>  
```  
  
1.  Apply the `SimpleButton` style defined in the previous step to the Cancel button by inserting the following XAML in the `<Button>` tag of the Cancel button.  
  
    ```  
    Style="{StaticResource SimpleButton}  
    ```  
  
     Your button declaration will resemble the following XAML.  
  
```xaml  
<Button Height="23" Margin="41,52,98,0" Name="button1" VerticalAlignment="Top"  
                Style="{StaticResource SimpleButton}">Cancel</Button>  
```  
  
1.  Build the project.  
  
2.  Open `Form1` in the Windows Forms Designer.  
  
3.  The new style is applied to the button control.  
  
4.  From the **Debug** menu, select **Start Debugging** to run the application.  
  
5.  Click the OK and Cancel buttons and view the differences.  
  
## See Also  
 <xref:System.Windows.Forms.Integration.ElementHost>  
 <xref:System.Windows.Forms.Integration.WindowsFormsHost>  
 [Migration and Interoperability](../../../../docs/framework/wpf/advanced/migration-and-interoperability.md)  
 [Using WPF Controls](../../../../docs/framework/winforms/advanced/using-wpf-controls.md)  
 [Design XAML in Visual Studio](/visualstudio/designers/designing-xaml-in-visual-studio)  
 [XAML Overview (WPF)](../../../../docs/framework/wpf/advanced/xaml-overview-wpf.md)  
>>>>>>> 8b9e8cd3
 [Styling and Templating](../../../../docs/framework/wpf/controls/styling-and-templating.md)<|MERGE_RESOLUTION|>--- conflicted
+++ resolved
@@ -19,139 +19,6 @@
 -   Apply a style to the WPF control.
 
 > [!NOTE]
-<<<<<<< HEAD
->  The dialog boxes and menu commands you see might differ from those described in Help depending on your active settings or edition. To change your settings, choose **Import and Export Settings** on the **Tools** menu. For more information, see [Customizing Development Settings in Visual Studio](http://msdn.microsoft.com/library/22c4debb-4e31-47a8-8f19-16f328d7dcd3).
-
-## Prerequisites
- You need the following components to complete this walkthrough:
-
--   Visual Studio 2012.
-
-## Creating the Project
- The first step is to create the Windows Forms project.
-
-> [!NOTE]
->  When hosting WPF content, only C# and Visual Basic projects are supported.
-
-#### To create the project
-
--   Create a new Windows Forms Application project in Visual Basic or Visual C# named `StylingWpfContent`.
-
-## Creating the WPF Control Types
- After you add a WPF control type to the project, you can host it in an <xref:System.Windows.Forms.Integration.ElementHost> control.
-
-#### To create WPF control types
-
-1.  Add a new WPF <xref:System.Windows.Controls.UserControl> project to the solution. Use the default name for the control type, `UserControl1.xaml`. For more information, see [Walkthrough: Creating New WPF Content on Windows Forms at Design Time](../../../../docs/framework/winforms/advanced/walkthrough-creating-new-wpf-content-on-windows-forms-at-design-time.md).
-
-2.  In Design view, make sure that `UserControl1` is selected. For more information, see [How to: Select and Move Elements on the Design Surface](http://msdn.microsoft.com/library/54cb70b6-b35b-46e4-a0cc-65189399c474).
-
-3.  In the **Properties** window, set the value of the <xref:System.Windows.FrameworkElement.Width%2A> and <xref:System.Windows.FrameworkElement.Height%2A> properties to `200`.
-
-4.  Add a <xref:System.Windows.Controls.Button?displayProperty=nameWithType> control to the <xref:System.Windows.Controls.UserControl> and set the value of the <xref:System.Windows.Controls.ContentControl.Content%2A> property to **Cancel**.
-
-5.  Add a second <xref:System.Windows.Controls.Button?displayProperty=nameWithType> control to the <xref:System.Windows.Controls.UserControl> and set the value of the <xref:System.Windows.Controls.ContentControl.Content%2A> property to **OK**.
-
-6.  Build the project.
-
-## Applying a Style to a WPF Control
- You can apply different styling to a WPF control to change its appearance and behavior.
-
-#### To apply a style to a WPF control
-
-1.  Open `Form1` in the Windows Forms Designer.
-
-2.  In the **Toolbox**, double-click `UserControl1` to create an instance of `UserControl1` on the form.
-
-     An instance of `UserControl1` is hosted in a new <xref:System.Windows.Forms.Integration.ElementHost> control named `elementHost1`.
-
-3.  In the smart tag panel for `elementHost1`, click **Edit Hosted Content** from the drop-down list.
-
-     `UserControl1` opens in the [!INCLUDE[wpfdesigner_current_short](../../../../includes/wpfdesigner-current-short-md.md)].
-
-4.  In XAML view, insert the following XAML after the `<UserControl>` opening tag.
-
-     This XAML creates a gradient with a contrasting gradient border. When the control is clicked, the gradients are changed to generate a pressed button look. For more information, see [Styling and Templating](../../../../docs/framework/wpf/controls/styling-and-templating.md).
-
-```xaml
-<UserControl.Resources>
-    <LinearGradientBrush x:Key="NormalBrush" EndPoint="0,1" StartPoint="0,0">
-        <GradientStop Color="#FFF" Offset="0.0"/>
-        <GradientStop Color="#CCC" Offset="1.0"/>
-    </LinearGradientBrush>
-    <LinearGradientBrush x:Key="PressedBrush" EndPoint="0,1" StartPoint="0,0">
-        <GradientStop Color="#BBB" Offset="0.0"/>
-        <GradientStop Color="#EEE" Offset="0.1"/>
-        <GradientStop Color="#EEE" Offset="0.9"/>
-        <GradientStop Color="#FFF" Offset="1.0"/>
-    </LinearGradientBrush>
-    <LinearGradientBrush x:Key="NormalBorderBrush" EndPoint="0,1" StartPoint="0,0">
-        <GradientStop Color="#CCC" Offset="0.0"/>
-        <GradientStop Color="#444" Offset="1.0"/>
-    </LinearGradientBrush>
-    <LinearGradientBrush x:Key="BorderBrush" EndPoint="0,1" StartPoint="0,0">
-        <GradientStop Color="#CCC" Offset="0.0"/>
-        <GradientStop Color="#444" Offset="1.0"/>
-    </LinearGradientBrush>
-    <LinearGradientBrush x:Key="PressedBorderBrush" EndPoint="0,1" StartPoint="0,0">
-        <GradientStop Color="#444" Offset="0.0"/>
-        <GradientStop Color="#888" Offset="1.0"/>
-    </LinearGradientBrush>
-
-    <Style x:Key="SimpleButton" TargetType="{x:Type Button}" BasedOn="{x:Null}">
-        <Setter Property="Background" Value="{StaticResource NormalBrush}"/>
-        <Setter Property="BorderBrush" Value="{StaticResource NormalBorderBrush}"/>
-        <Setter Property="Template">
-            <Setter.Value>
-                <ControlTemplate TargetType="{x:Type Button}">
-                    <Grid x:Name="Grid">
-                        <Border x:Name="Border" Background="{TemplateBinding Background}" BorderBrush="{TemplateBinding BorderBrush}" BorderThickness="{TemplateBinding BorderThickness}" Padding="{TemplateBinding Padding}"/>
-                        <ContentPresenter HorizontalAlignment="{TemplateBinding HorizontalContentAlignment}" Margin="{TemplateBinding Padding}" VerticalAlignment="{TemplateBinding VerticalContentAlignment}" RecognizesAccessKey="True"/>
-                    </Grid>
-                    <ControlTemplate.Triggers>
-                        <Trigger Property="IsPressed" Value="true">
-                            <Setter Property="Background" Value="{StaticResource PressedBrush}" TargetName="Border"/>
-                            <Setter Property="BorderBrush" Value="{StaticResource PressedBorderBrush}" TargetName="Border"/>
-                        </Trigger>
-                    </ControlTemplate.Triggers>
-                </ControlTemplate>
-            </Setter.Value>
-        </Setter>
-    </Style>
-</UserControl.Resources>
-```
-
-1.  Apply the `SimpleButton` style defined in the previous step to the Cancel button by inserting the following XAML in the `<Button>` tag of the Cancel button.
-
-    ```
-    Style="{StaticResource SimpleButton}
-    ```
-
-     Your button declaration will resemble the following XAML.
-
-```xaml
-<Button Height="23" Margin="41,52,98,0" Name="button1" VerticalAlignment="Top"
-                Style="{StaticResource SimpleButton}">Cancel</Button>
-```
-
-1.  Build the project.
-
-2.  Open `Form1` in the Windows Forms Designer.
-
-3.  The new style is applied to the button control.
-
-4.  From the **Debug** menu, select **Start Debugging** to run the application.
-
-5.  Click the OK and Cancel buttons and view the differences.
-
-## See Also
- <xref:System.Windows.Forms.Integration.ElementHost>
- <xref:System.Windows.Forms.Integration.WindowsFormsHost>
- [Migration and Interoperability](../../../../docs/framework/wpf/advanced/migration-and-interoperability.md)
- [Using WPF Controls](../../../../docs/framework/winforms/advanced/using-wpf-controls.md)
- [WPF Designer](http://msdn.microsoft.com/library/c6c65214-8411-4e16-b254-163ed4099c26)
- [XAML Overview (WPF)](../../../../docs/framework/wpf/advanced/xaml-overview-wpf.md)
-=======
 >  The dialog boxes and menu commands you see might differ from those described in Help depending on your active settings or edition. To change your settings, choose **Import and Export Settings** on the **Tools** menu. For more information, see [Personalize the Visual Studio IDE](/visualstudio/ide/personalizing-the-visual-studio-ide).  
   
 ## Prerequisites  
@@ -283,5 +150,4 @@
  [Using WPF Controls](../../../../docs/framework/winforms/advanced/using-wpf-controls.md)  
  [Design XAML in Visual Studio](/visualstudio/designers/designing-xaml-in-visual-studio)  
  [XAML Overview (WPF)](../../../../docs/framework/wpf/advanced/xaml-overview-wpf.md)  
->>>>>>> 8b9e8cd3
  [Styling and Templating](../../../../docs/framework/wpf/controls/styling-and-templating.md)