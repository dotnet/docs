---
title: "How to: Add and Remove Items with the Windows Forms ListView Control Using the Designer"
ms.date: "03/30/2017"
helpviewer_keywords: 
  - "ListView control [Windows Forms], populating"
  - "ListView control [Windows Forms], adding list items"
ms.assetid: 217611ee-fd11-4d39-9a54-a37c3e781be1
---
# How to: Add and Remove Items with the Windows Forms ListView Control Using the Designer
The process of adding an item to a Windows Forms <xref:System.Windows.Forms.ListView> control consists primarily of specifying the item and assigning properties to it. Adding or removing list items can be done at any time.  
  
 The following procedure requires a **Windows Application** project with a form containing a <xref:System.Windows.Forms.ListView> control. For information about setting up such a project, see [How to: Create a Windows Forms application project](/visualstudio/ide/step-1-create-a-windows-forms-application-project) and [How to: Add Controls to Windows Forms](how-to-add-controls-to-windows-forms.md).  
  
> [!NOTE]
>  The dialog boxes and menu commands you see might differ from those described in Help depending on your active settings or edition. To change your settings, choose **Import and Export Settings** on the **Tools** menu. For more information, see [Personalize the Visual Studio IDE](/visualstudio/ide/personalizing-the-visual-studio-ide).  
  
### To add or remove items using the designer  
  
1. Select the <xref:System.Windows.Forms.ListView> control.  
  
<<<<<<< HEAD
2.  In the **Properties** window, click the **Ellipsis** (![Use the ellipsis button to access the CellStyle Builder dialog box.](./media/add-and-remove-items-with-wf-listview-control-using-the-designer/visual-studio-ellipsis-button.png "Use the ellipsis button to access the CellStyle Builder dialog box.")) button next to the <xref:System.Windows.Forms.ListView.Items%2A> property.  
=======
2. In the **Properties** window, click the **Ellipsis** (![VisualStudioEllipsesButton screenshot](../media/vbellipsesbutton.png "vbEllipsesButton")) button next to the <xref:System.Windows.Forms.ListView.Items%2A> property.  
>>>>>>> 77d9be5f
  
     The **ListViewItem Collection Editor** appears.  
  
3. To add an item, click the **Add** button. You can then set properties of the new item, such as the <xref:System.Windows.Forms.ListView.Text%2A> and <xref:System.Windows.Forms.ListViewItem.ImageIndex%2A> properties.  
  
4. To remove an item, select it and click the **Remove** button.  
  
## See also

- [ListView Control Overview](listview-control-overview-windows-forms.md)
- [How to: Add Columns to the Windows Forms ListView Control](how-to-add-columns-to-the-windows-forms-listview-control.md)
- [How to: Display Subitems in Columns with the Windows Forms ListView Control](how-to-display-subitems-in-columns-with-the-windows-forms-listview-control.md)
- [How to: Display Icons for the Windows Forms ListView Control](how-to-display-icons-for-the-windows-forms-listview-control.md)
- [How to: Add Custom Information to a TreeView or ListView Control (Windows Forms)](add-custom-information-to-a-treeview-or-listview-control-wf.md)
- [How to: Group Items in a Windows Forms ListView Control](how-to-group-items-in-a-windows-forms-listview-control.md)<|MERGE_RESOLUTION|>--- conflicted
+++ resolved
@@ -18,11 +18,7 @@
   
 1. Select the <xref:System.Windows.Forms.ListView> control.  
   
-<<<<<<< HEAD
-2.  In the **Properties** window, click the **Ellipsis** (![Use the ellipsis button to access the CellStyle Builder dialog box.](./media/add-and-remove-items-with-wf-listview-control-using-the-designer/visual-studio-ellipsis-button.png "Use the ellipsis button to access the CellStyle Builder dialog box.")) button next to the <xref:System.Windows.Forms.ListView.Items%2A> property.  
-=======
-2. In the **Properties** window, click the **Ellipsis** (![VisualStudioEllipsesButton screenshot](../media/vbellipsesbutton.png "vbEllipsesButton")) button next to the <xref:System.Windows.Forms.ListView.Items%2A> property.  
->>>>>>> 77d9be5f
+2.  In the **Properties** window, click the **Ellipsis** (![Use the ellipsis button to access the CellStyle Builder dialog box.](./media/add-and-remove-items-with-wf-listview-control-using-the-designer/visual-studio-ellipsis-button.png)) button next to the <xref:System.Windows.Forms.ListView.Items%2A> property.  
   
      The **ListViewItem Collection Editor** appears.  
   
