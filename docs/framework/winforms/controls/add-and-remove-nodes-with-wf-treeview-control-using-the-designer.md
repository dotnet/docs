--- conflicted
+++ resolved
@@ -20,11 +20,7 @@
   
 1. Select the <xref:System.Windows.Forms.TreeView> control.  
   
-<<<<<<< HEAD
-2.  In the **Properties** window, click the **Ellipsis** (![Use the ellipsis button to access the CellStyle Builder dialog box.](./media/add-and-remove-nodes-with-wf-treeview-control-using-the-designer/visual-studio-ellipsis-button.png "Use the ellipsis button to access the CellStyle Builder dialog box.")) button next to the <xref:System.Windows.Forms.TreeView.Nodes%2A> property.  
-=======
-2. In the **Properties** window, click the **Ellipsis** (![VisualStudioEllipsesButton screenshot](../media/vbellipsesbutton.png "vbEllipsesButton")) button next to the <xref:System.Windows.Forms.TreeView.Nodes%2A> property.  
->>>>>>> 77d9be5f
+2.  In the **Properties** window, click the **Ellipsis** (![Use the ellipsis button to access the CellStyle Builder dialog box.](./media/add-and-remove-nodes-with-wf-treeview-control-using-the-designer/visual-studio-ellipsis-button.png)) button next to the <xref:System.Windows.Forms.TreeView.Nodes%2A> property.  
   
      The **TreeNode Editor** appears.  
   
