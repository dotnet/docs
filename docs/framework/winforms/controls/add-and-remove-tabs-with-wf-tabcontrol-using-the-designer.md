--- conflicted
+++ resolved
@@ -23,11 +23,7 @@
   
      -or-  
   
-<<<<<<< HEAD
-     In the **Properties** window, click the **Ellipsis** button (![Use the ellipsis button to access the CellStyle Builder dialog box.](./media/add-and-remove-tabs-with-wf-tabcontrol-using-the-designer/visual-studio-ellipsis-button.png "Use the ellipsis button to access the CellStyle Builder dialog box.")) next to the <xref:System.Windows.Forms.TabControl.TabPages%2A> property to open the **TabPage Collection Editor**. Click the **Add** or **Remove** button.  
-=======
      In the **Properties** window, click the **Ellipsis** button (![Use the ellipsis button to access the CellStyle Builder dialog box.](./media/add-and-remove-tabs-with-wf-tabcontrol-using-the-designer/visual-studio-ellipsis-button.png)) next to the <xref:System.Windows.Forms.TabControl.TabPages%2A> property to open the **TabPage Collection Editor**. Click the **Add** or **Remove** button.  
->>>>>>> 85d29e47
   
 ## See also
 
