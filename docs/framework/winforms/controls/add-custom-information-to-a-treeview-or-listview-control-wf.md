--- conflicted
+++ resolved
@@ -108,11 +108,7 @@
        "\\TextFile.txt")));  
     ```  
   
-<<<<<<< HEAD
-2.  If you are passed the tree node and it is typed as a <xref:System.Windows.Forms.TreeNode> class, then you will need to cast to your derived class. Casting is an explicit conversion from one type of object to another. For more information on casting, see [Implicit and Explicit Conversions](~/docs/visual-basic/programming-guide/language-features/data-types/implicit-and-explicit-conversions.md) ([!INCLUDE[vbprvb](../../../../includes/vbprvb-md.md)]), [() Operator](~/docs/csharp/language-reference/operators/invocation-operator.md) (Visual C#), or [Cast Operator: ()](/cpp/cpp/cast-operator-parens) ([!INCLUDE[vcprvc](../../../../includes/vcprvc-md.md)]).  
-=======
-2.  If you are passed the tree node and it is typed as a <xref:System.Windows.Forms.TreeNode> class, then you will need to cast to your derived class. Casting is an explicit conversion from one type of object to another. For more information on casting, see [Implicit and Explicit Conversions](~/docs/visual-basic/programming-guide/language-features/data-types/implicit-and-explicit-conversions.md) (Visual Basic), [() Operator](~/docs/csharp/language-reference/operators/invocation-operator.md) ([!INCLUDE[csprcs](../../../../includes/csprcs-md.md)]), or [Cast Operator: ()](/cpp/cpp/cast-operator-parens) ([!INCLUDE[vcprvc](../../../../includes/vcprvc-md.md)]).  
->>>>>>> 5519d511
+2.  If you are passed the tree node and it is typed as a <xref:System.Windows.Forms.TreeNode> class, then you will need to cast to your derived class. Casting is an explicit conversion from one type of object to another. For more information on casting, see [Implicit and Explicit Conversions](~/docs/visual-basic/programming-guide/language-features/data-types/implicit-and-explicit-conversions.md) (Visual Basic), [() Operator](~/docs/csharp/language-reference/operators/invocation-operator.md) (Visual C#), or [Cast Operator: ()](/cpp/cpp/cast-operator-parens) ([!INCLUDE[vcprvc](../../../../includes/vcprvc-md.md)]).  
   
     ```vb  
     Public Sub TreeView1_AfterSelect(ByVal sender As Object, ByVal e As System.Windows.Forms.TreeViewEventArgs) Handles TreeView1.AfterSelect  
