---
title: "How to: Add Tables and Columns to the Windows Forms DataGrid Control Using the Designer"
ms.date: "03/30/2017"
helpviewer_keywords:
  - "columns [Windows Forms], adding to DataGrid control"
  - "tables [Windows Forms], adding to DataGrid control"
  - "DataGrid control [Windows Forms], adding tables and columns"
ms.assetid: 4a6d1b34-b696-476b-bf8a-57c6230aa9e1
---
# How to: Add Tables and Columns to the Windows Forms DataGrid Control Using the Designer

> [!NOTE]
>  The <xref:System.Windows.Forms.DataGridView> control replaces and adds functionality to the <xref:System.Windows.Forms.DataGrid> control; however, the <xref:System.Windows.Forms.DataGrid> control is retained for both backward compatibility and future use, if you choose. For more information, see [Differences Between the Windows Forms DataGridView and DataGrid Controls](differences-between-the-windows-forms-datagridview-and-datagrid-controls.md).  
  
 You can display data in the Windows Forms <xref:System.Windows.Forms.DataGrid> control in tables and columns by creating <xref:System.Windows.Forms.DataGridTableStyle> objects and adding them to the <xref:System.Windows.Forms.GridTableStylesCollection> object, which is accessed through the <xref:System.Windows.Forms.DataGrid> control's <xref:System.Windows.Forms.DataGrid.TableStyles%2A> property. Each table style displays the contents of whatever data table is specified in the <xref:System.Windows.Forms.DataGridTableStyle.MappingName%2A> property of the <xref:System.Windows.Forms.DataGridTableStyle>. By default, a table style without column styles specified will display all the columns within that data table. You can restrict which columns from the table appear by adding <xref:System.Windows.Forms.DataGridColumnStyle> objects to the <xref:System.Windows.Forms.GridColumnStylesCollection>, which is accessed through the <xref:System.Windows.Forms.DataGridTableStyle.GridColumnStyles%2A> property of each <xref:System.Windows.Forms.DataGridTableStyle>.  
  
 The following procedures require a **Windows Application** project with a form that contains a <xref:System.Windows.Forms.DataGrid> control. For information about how to set up such a project, see [How to: Create a Windows Forms application project](/visualstudio/ide/step-1-create-a-windows-forms-application-project) and [How to: Add Controls to Windows Forms](how-to-add-controls-to-windows-forms.md). By default in Visual Studio 2005, the <xref:System.Windows.Forms.DataGrid> control is not in the **Toolbox**. For information about adding it, see [How to: Add Items to the Toolbox](https://docs.microsoft.com/previous-versions/visualstudio/visual-studio-2010/ms165355(v=vs.100)).  
  
> [!NOTE]
>  The dialog boxes and menu commands you see might differ from those described in Help depending on your active settings or edition. To change your settings, choose **Import and Export Settings** on the **Tools** menu. For more information, see [Personalize the Visual Studio IDE](/visualstudio/ide/personalizing-the-visual-studio-ide).  
  
### To add a table to the DataGrid control in the designer  
  
1. In order to display data in the table, you must first bind the <xref:System.Windows.Forms.DataGrid> control to a dataset. For more information, see [How to: Bind the Windows Forms DataGrid Control to a Data Source Using the Designer](bind-wf-datagrid-control-to-a-data-source-using-the-designer.md).  
  
<<<<<<< HEAD
2.  Select the <xref:System.Windows.Forms.DataGrid> control's <xref:System.Windows.Forms.DataGrid.TableStyles%2A> property in the Properties window, and then click the ellipsis button (![Use the ellipsis button to access the CellStyle Builder dialog box.](./media/add-tables-and-columns-to-wf-datagrid-control-using-the-designer/visual-studio-ellipsis-button.png "Use the ellipsis button to access the CellStyle Builder dialog box.")) next to the property to display the **DataGridTableStyle Collection Editor**.  
=======
2. Select the <xref:System.Windows.Forms.DataGrid> control's <xref:System.Windows.Forms.DataGrid.TableStyles%2A> property in the Properties window, and then click the ellipsis button (![VisualStudioEllipsesButton screenshot](../media/vbellipsesbutton.png "vbEllipsesButton")) next to the property to display the **DataGridTableStyle Collection Editor**.  
>>>>>>> 77d9be5f
  
3. In the collection editor, click **Add** to insert a table style.  
  
4. Click **OK** to close the collection editor, and then reopen it by clicking the ellipsis button next to the <xref:System.Windows.Forms.DataGrid.TableStyles%2A> property.  
  
     When you reopen the collection editor, any data tables bound to the control will appear in the drop-down list for the <xref:System.Windows.Forms.DataGridTableStyle.MappingName%2A> property of the table style.  
  
5. In the **Members** box of the collection editor, click the table style.  
  
6. In the **Properties** box of the collection editor, select the <xref:System.Windows.Forms.DataGridTableStyle.MappingName%2A> value for the table you want to display.  
  
### To add a column to the DataGrid control in the designer  
  
<<<<<<< HEAD
1.  In the **Members** box of the **DataGridTableStyle Collection Editor**, select the appropriate table style. In the **Properties** box of the collection editor, select the <xref:System.Windows.Forms.DataGridTableStyle.GridColumnStyles%2A> collection, and then click the ellipsis button (![Use the ellipsis button to access the CellStyle Builder dialog box.](./media/add-tables-and-columns-to-wf-datagrid-control-using-the-designer/visual-studio-ellipsis-button.png "Use the ellipsis button to access the CellStyle Builder dialog box.")) next to the property to display the **DataGridColumnStyle Collection Editor**.  
=======
1. In the **Members** box of the **DataGridTableStyle Collection Editor**, select the appropriate table style. In the **Properties** box of the collection editor, select the <xref:System.Windows.Forms.DataGridTableStyle.GridColumnStyles%2A> collection, and then click the ellipsis button (![VisualStudioEllipsesButton screenshot](../media/vbellipsesbutton.png "vbEllipsesButton")) next to the property to display the **DataGridColumnStyle Collection Editor**.  
>>>>>>> 77d9be5f
  
2. In the collection editor, click **Add** to insert a column style or click the down arrow next to **Add** to specify a column type.  
  
     In the drop-down box, you can select either the <xref:System.Windows.Forms.DataGridTextBoxColumn> or <xref:System.Windows.Forms.DataGridBoolColumn> type.  
  
3. Click OK to close the **DataGridColumnStyle Collection Editor**, and then reopen it by clicking the ellipsis button next to the <xref:System.Windows.Forms.DataGridTableStyle.GridColumnStyles%2A> property.  
  
     When you reopen the collection editor, any data columns in the bound data table will appear in the drop-down list for the <xref:System.Windows.Forms.DataGridColumnStyle.MappingName%2A> property of the column style.  
  
4. In the **Members** box of the collection editor, click the column style.  
  
5. In the **Properties** box of the collection editor, select the <xref:System.Windows.Forms.DataGridColumnStyle.MappingName%2A> value for the column you want to display.  
  
## See also

- [DataGrid Control](datagrid-control-windows-forms.md)
- [How to: Delete or Hide Columns in the Windows Forms DataGrid Control](how-to-delete-or-hide-columns-in-the-windows-forms-datagrid-control.md)<|MERGE_RESOLUTION|>--- conflicted
+++ resolved
@@ -23,11 +23,7 @@
   
 1. In order to display data in the table, you must first bind the <xref:System.Windows.Forms.DataGrid> control to a dataset. For more information, see [How to: Bind the Windows Forms DataGrid Control to a Data Source Using the Designer](bind-wf-datagrid-control-to-a-data-source-using-the-designer.md).  
   
-<<<<<<< HEAD
-2.  Select the <xref:System.Windows.Forms.DataGrid> control's <xref:System.Windows.Forms.DataGrid.TableStyles%2A> property in the Properties window, and then click the ellipsis button (![Use the ellipsis button to access the CellStyle Builder dialog box.](./media/add-tables-and-columns-to-wf-datagrid-control-using-the-designer/visual-studio-ellipsis-button.png "Use the ellipsis button to access the CellStyle Builder dialog box.")) next to the property to display the **DataGridTableStyle Collection Editor**.  
-=======
-2. Select the <xref:System.Windows.Forms.DataGrid> control's <xref:System.Windows.Forms.DataGrid.TableStyles%2A> property in the Properties window, and then click the ellipsis button (![VisualStudioEllipsesButton screenshot](../media/vbellipsesbutton.png "vbEllipsesButton")) next to the property to display the **DataGridTableStyle Collection Editor**.  
->>>>>>> 77d9be5f
+2.  Select the <xref:System.Windows.Forms.DataGrid> control's <xref:System.Windows.Forms.DataGrid.TableStyles%2A> property in the Properties window, and then click the ellipsis button (![Use the ellipsis button to access the CellStyle Builder dialog box.](./media/add-tables-and-columns-to-wf-datagrid-control-using-the-designer/visual-studio-ellipsis-button.png)) next to the property to display the **DataGridTableStyle Collection Editor**.  
   
 3. In the collection editor, click **Add** to insert a table style.  
   
@@ -41,11 +37,7 @@
   
 ### To add a column to the DataGrid control in the designer  
   
-<<<<<<< HEAD
-1.  In the **Members** box of the **DataGridTableStyle Collection Editor**, select the appropriate table style. In the **Properties** box of the collection editor, select the <xref:System.Windows.Forms.DataGridTableStyle.GridColumnStyles%2A> collection, and then click the ellipsis button (![Use the ellipsis button to access the CellStyle Builder dialog box.](./media/add-tables-and-columns-to-wf-datagrid-control-using-the-designer/visual-studio-ellipsis-button.png "Use the ellipsis button to access the CellStyle Builder dialog box.")) next to the property to display the **DataGridColumnStyle Collection Editor**.  
-=======
-1. In the **Members** box of the **DataGridTableStyle Collection Editor**, select the appropriate table style. In the **Properties** box of the collection editor, select the <xref:System.Windows.Forms.DataGridTableStyle.GridColumnStyles%2A> collection, and then click the ellipsis button (![VisualStudioEllipsesButton screenshot](../media/vbellipsesbutton.png "vbEllipsesButton")) next to the property to display the **DataGridColumnStyle Collection Editor**.  
->>>>>>> 77d9be5f
+1.  In the **Members** box of the **DataGridTableStyle Collection Editor**, select the appropriate table style. In the **Properties** box of the collection editor, select the <xref:System.Windows.Forms.DataGridTableStyle.GridColumnStyles%2A> collection, and then click the ellipsis button (![Use the ellipsis button to access the CellStyle Builder dialog box.](./media/add-tables-and-columns-to-wf-datagrid-control-using-the-designer/visual-studio-ellipsis-button.png)) next to the property to display the **DataGridColumnStyle Collection Editor**.  
   
 2. In the collection editor, click **Add** to insert a column style or click the down arrow next to **Add** to specify a column type.  
   
