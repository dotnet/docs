---
title: "Cell Styles in the Windows Forms DataGridView Control"
ms.date: "03/30/2017"
helpviewer_keywords: 
  - "DataGridView control [Windows Forms], cell styles"
  - "cells [Windows Forms], styles"
  - "data grids [Windows Forms], cell styles"
ms.assetid: dbb75ed6-8804-4232-8382-f9920c2e380c
---
# Cell Styles in the Windows Forms DataGridView Control
Each cell within the <xref:System.Windows.Forms.DataGridView> control can have its own style, such as text format, background color, foreground color, and font. Typically, however, multiple cells will share particular style characteristics.  
  
 Groups of cells that share styles may include all cells within particular rows or columns, all cells that contain particular values, or all cells in the control. Because these groups overlap, each cell may get its styling information from more than one place. For example, you may want every cell in a <xref:System.Windows.Forms.DataGridView> control to use the same font, but only cells in currency columns to use currency format, and only currency cells with negative numbers to use a red foreground color.  
  
## The DataGridViewCellStyle Class  
 The <xref:System.Windows.Forms.DataGridViewCellStyle> class contains the following properties related to visual style:  
  
-   <xref:System.Windows.Forms.DataGridViewCellStyle.BackColor%2A> and <xref:System.Windows.Forms.DataGridViewCellStyle.ForeColor%2A>  
  
-   <xref:System.Windows.Forms.DataGridViewCellStyle.SelectionBackColor%2A> and <xref:System.Windows.Forms.DataGridViewCellStyle.SelectionForeColor%2A>  
  
-   <xref:System.Windows.Forms.DataGridViewCellStyle.Font%2A>  
  
 This class also contains the following properties related to formatting:  
  
-   <xref:System.Windows.Forms.DataGridViewCellStyle.Format%2A> and <xref:System.Windows.Forms.DataGridViewCellStyle.FormatProvider%2A>  
  
-   <xref:System.Windows.Forms.DataGridViewCellStyle.NullValue%2A> and <xref:System.Windows.Forms.DataGridViewCellStyle.DataSourceNullValue%2A>  
  
-   <xref:System.Windows.Forms.DataGridViewCellStyle.WrapMode%2A>  
  
-   <xref:System.Windows.Forms.DataGridViewCellStyle.Alignment%2A>  
  
-   <xref:System.Windows.Forms.DataGridViewCellStyle.Padding%2A>  
  
 For more information on these properties and other cell-style properties, see the <xref:System.Windows.Forms.DataGridViewCellStyle> reference documentation and the topics listed in the See Also section below.  
  
## Using DataGridViewCellStyle Objects  
 You can retrieve <xref:System.Windows.Forms.DataGridViewCellStyle> objects from various properties of the <xref:System.Windows.Forms.DataGridView>, <xref:System.Windows.Forms.DataGridViewColumn>, <xref:System.Windows.Forms.DataGridViewRow>, and <xref:System.Windows.Forms.DataGridViewCell> classes and their derived classes. If one of these properties has not yet been set, retrieving its value will create a new <xref:System.Windows.Forms.DataGridViewCellStyle> object. You can also instantiate your own <xref:System.Windows.Forms.DataGridViewCellStyle> objects and assign them to these properties.  
  
 You can avoid unnecessary duplication of style information by sharing <xref:System.Windows.Forms.DataGridViewCellStyle> objects among multiple <xref:System.Windows.Forms.DataGridView> elements. Because the styles set at the control, column, and row levels filter down through each level to the cell level, you can also avoid style duplication by setting only those style properties at each level that differ from the levels above. This is described in more detail in the Style Inheritance section that follows.  
  
 The following table lists the primary properties that get or set <xref:System.Windows.Forms.DataGridViewCellStyle> objects.  
  
|Property|Classes|Description|  
|--------------|-------------|-----------------|  
|`DefaultCellStyle`|<xref:System.Windows.Forms.DataGridView>, <xref:System.Windows.Forms.DataGridViewColumn>, <xref:System.Windows.Forms.DataGridViewRow>, and derived classes|Gets or sets default styles used by all cells in the entire control (including header cells), in a column, or in a row.|  
|<xref:System.Windows.Forms.DataGridView.RowsDefaultCellStyle%2A>|<xref:System.Windows.Forms.DataGridView>|Gets or sets default cell styles used by all rows in the control. This does not include header cells.|  
|<xref:System.Windows.Forms.DataGridView.AlternatingRowsDefaultCellStyle%2A>|<xref:System.Windows.Forms.DataGridView>|Gets or sets default cell styles used by alternating rows in the control. Used to create a ledger-like effect.|  
|<xref:System.Windows.Forms.DataGridView.RowHeadersDefaultCellStyle%2A>|<xref:System.Windows.Forms.DataGridView>|Gets or sets default cell styles used by the control's row headers. Overridden by the current theme if visual styles are enabled.|  
|<xref:System.Windows.Forms.DataGridView.ColumnHeadersDefaultCellStyle%2A>|<xref:System.Windows.Forms.DataGridView>|Gets or sets default cell styles used by the control's column headers. Overridden by the current theme if visual styles are enabled.|  
|<xref:System.Windows.Forms.DataGridViewCell.Style%2A>|<xref:System.Windows.Forms.DataGridViewCell> and derived classes|Gets or sets styles specified at the cell level. These styles override those inherited from higher levels.|  
|`InheritedStyle`|<xref:System.Windows.Forms.DataGridViewCell>, <xref:System.Windows.Forms.DataGridViewRow>, <xref:System.Windows.Forms.DataGridViewColumn>, and derived classes|Gets all the styles currently applied to the cell, row, or column, including styles inherited from higher levels.|  
  
 As mentioned above, getting the value of a style property automatically instantiates a new <xref:System.Windows.Forms.DataGridViewCellStyle> object if the property has not been previously set. To avoid creating these objects unnecessarily, the row and column classes have a <xref:System.Windows.Forms.DataGridViewBand.HasDefaultCellStyle%2A> property that you can check to determine whether the <xref:System.Windows.Forms.DataGridViewBand.DefaultCellStyle%2A> property has been set. Similarly, the cell classes have a <xref:System.Windows.Forms.DataGridViewCell.HasStyle%2A> property that indicates whether the <xref:System.Windows.Forms.DataGridViewCell.Style%2A> property has been set.  
  
 Each of the style properties has a corresponding *PropertyName*`Changed` event on the <xref:System.Windows.Forms.DataGridView> control. For row, column, and cell properties, the name of the event begins with "`Row`", "`Column`", or "`Cell`" (for example, <xref:System.Windows.Forms.DataGridView.RowDefaultCellStyleChanged>). Each of these events occurs when the corresponding style property is set to a different <xref:System.Windows.Forms.DataGridViewCellStyle> object. These events do not occur when you retrieve a <xref:System.Windows.Forms.DataGridViewCellStyle> object from a style property and modify its property values. To respond to changes to the cell style objects themselves, handle the <xref:System.Windows.Forms.DataGridView.CellStyleContentChanged> event.  
  
## Style Inheritance  
 Each <xref:System.Windows.Forms.DataGridViewCell> gets its appearance from its <xref:System.Windows.Forms.DataGridViewCell.InheritedStyle%2A> property. The <xref:System.Windows.Forms.DataGridViewCellStyle> object returned by this property inherits its values from a hierarchy of properties of type <xref:System.Windows.Forms.DataGridViewCellStyle>. These properties are listed below in the order in which the <xref:System.Windows.Forms.DataGridViewCell.InheritedStyle%2A> for non-header cells obtains its values.  
  
1.  <xref:System.Windows.Forms.DataGridViewCell.Style%2A?displayProperty=nameWithType>  
  
2.  <xref:System.Windows.Forms.DataGridViewRow.DefaultCellStyle%2A?displayProperty=nameWithType>  
  
3.  <xref:System.Windows.Forms.DataGridView.AlternatingRowsDefaultCellStyle%2A?displayProperty=nameWithType> (only for cells in rows with odd index numbers)  
  
4.  <xref:System.Windows.Forms.DataGridView.RowsDefaultCellStyle%2A?displayProperty=nameWithType>  
  
5.  <xref:System.Windows.Forms.DataGridViewColumn.DefaultCellStyle%2A?displayProperty=nameWithType>  
  
6.  <xref:System.Windows.Forms.DataGridView.DefaultCellStyle%2A?displayProperty=nameWithType>  
  
 For row and column header cells, the <xref:System.Windows.Forms.DataGridViewCell.InheritedStyle%2A> property is populated by values from the following list of source properties in the given order.  
  
1.  <xref:System.Windows.Forms.DataGridViewCell.Style%2A?displayProperty=nameWithType>  
  
2.  <xref:System.Windows.Forms.DataGridView.ColumnHeadersDefaultCellStyle%2A?displayProperty=nameWithType> or <xref:System.Windows.Forms.DataGridView.RowHeadersDefaultCellStyle%2A?displayProperty=nameWithType>  
  
3.  <xref:System.Windows.Forms.DataGridView.DefaultCellStyle%2A?displayProperty=nameWithType>  
  
 The following diagram illustrates this process.  
  
<<<<<<< HEAD
 ![Properties of type DataGridViewCellStyle](./media/datagridviewcells1.gif "DataGridViewCells1")  
=======
 ![Properties of type DataGridViewCellStyle](./media/cell-styles-in-the-windows-forms-datagridview-control/datagridviewcells-inheritance-diagram.gif "DataGridViewCells inheritance diagram")  
>>>>>>> 6db7a43c
  
 You can also access the styles inherited by specific rows and columns. The column <xref:System.Windows.Forms.DataGridViewColumn.InheritedStyle%2A> property inherits its values from the following properties.  
  
1.  <xref:System.Windows.Forms.DataGridViewColumn.DefaultCellStyle%2A?displayProperty=nameWithType>  
  
2.  <xref:System.Windows.Forms.DataGridView.DefaultCellStyle%2A?displayProperty=nameWithType>  
  
 The row <xref:System.Windows.Forms.DataGridViewRow.InheritedStyle%2A> property inherits its values from the following properties.  
  
1.  <xref:System.Windows.Forms.DataGridViewRow.DefaultCellStyle%2A?displayProperty=nameWithType>  
  
2.  <xref:System.Windows.Forms.DataGridView.AlternatingRowsDefaultCellStyle%2A?displayProperty=nameWithType> (only for cells in rows with odd index numbers)  
  
3.  <xref:System.Windows.Forms.DataGridView.RowsDefaultCellStyle%2A?displayProperty=nameWithType>  
  
4.  <xref:System.Windows.Forms.DataGridView.DefaultCellStyle%2A?displayProperty=nameWithType>  
  
 For each property in a <xref:System.Windows.Forms.DataGridViewCellStyle> object returned by an `InheritedStyle` property, the property value is obtained from the first cell style in the appropriate list that has the corresponding property set to a value other than the <xref:System.Windows.Forms.DataGridViewCellStyle> class defaults.  
  
 The following table illustrates how the <xref:System.Windows.Forms.DataGridViewCellStyle.ForeColor%2A> property value for an example cell is inherited from its containing column.  
  
|Property of type `DataGridViewCellStyle`|Example `ForeColor` value for retrieved object|  
|----------------------------------------------|----------------------------------------------------|  
|<xref:System.Windows.Forms.DataGridViewCell.Style%2A?displayProperty=nameWithType>|<xref:System.Drawing.Color.Empty?displayProperty=nameWithType>|  
|<xref:System.Windows.Forms.DataGridViewRow.DefaultCellStyle%2A?displayProperty=nameWithType>|<xref:System.Drawing.Color.Red%2A?displayProperty=nameWithType>|  
|<xref:System.Windows.Forms.DataGridView.AlternatingRowsDefaultCellStyle%2A?displayProperty=nameWithType>|<xref:System.Drawing.Color.Empty?displayProperty=nameWithType>|  
|<xref:System.Windows.Forms.DataGridView.RowsDefaultCellStyle%2A?displayProperty=nameWithType>|<xref:System.Drawing.Color.Empty?displayProperty=nameWithType>|  
|<xref:System.Windows.Forms.DataGridViewColumn.DefaultCellStyle%2A?displayProperty=nameWithType>|<xref:System.Drawing.Color.DarkBlue%2A?displayProperty=nameWithType>|  
|<xref:System.Windows.Forms.DataGridView.DefaultCellStyle%2A?displayProperty=nameWithType>|<xref:System.Drawing.Color.Black%2A?displayProperty=nameWithType>|  
  
 In this case, the <xref:System.Drawing.Color.Red%2A?displayProperty=nameWithType> value from the cell's row is the first real value on the list. This becomes the <xref:System.Windows.Forms.DataGridViewCellStyle.ForeColor%2A> property value of the cell's <xref:System.Windows.Forms.DataGridViewCell.InheritedStyle%2A>.  
  
 The following diagram illustrates how different <xref:System.Windows.Forms.DataGridViewCellStyle> properties can inherit their values from different places.  
  
<<<<<<< HEAD
 ![DataGridView property&#45;value inheritance](./media/datagridviewcells2.gif "DataGridViewCells2")  
=======
 ![DataGridView property&#45;value inheritance](./media/cell-styles-in-the-windows-forms-datagridview-control/datagridviewcells-value-inheritance-diagram.gif "DataGridViewCells value inheritance diagram")  
>>>>>>> 6db7a43c
  
 By taking advantage of style inheritance, you can provide appropriate styles for the entire control without having to specify the same information in multiple places.  
  
 Although header cells participate in style inheritance as described, the objects returned by the <xref:System.Windows.Forms.DataGridView.ColumnHeadersDefaultCellStyle%2A> and <xref:System.Windows.Forms.DataGridView.RowHeadersDefaultCellStyle%2A> properties of the <xref:System.Windows.Forms.DataGridView> control have initial property values that override the property values of the object returned by the <xref:System.Windows.Forms.DataGridView.DefaultCellStyle%2A> property. If you want the properties set for the object returned by the <xref:System.Windows.Forms.DataGridView.DefaultCellStyle%2A> property to apply to row and column headers, you must set the corresponding properties of the objects returned by the <xref:System.Windows.Forms.DataGridView.ColumnHeadersDefaultCellStyle%2A> and <xref:System.Windows.Forms.DataGridView.RowHeadersDefaultCellStyle%2A> properties to the defaults indicated for the <xref:System.Windows.Forms.DataGridViewCellStyle> class.  
  
> [!NOTE]
>  If visual styles are enabled, the row and column headers (except for the <xref:System.Windows.Forms.DataGridView.TopLeftHeaderCell%2A>) are automatically styled by the current theme, overriding any styles specified by these properties.  
  
 The <xref:System.Windows.Forms.DataGridViewButtonColumn>, <xref:System.Windows.Forms.DataGridViewImageColumn>, and <xref:System.Windows.Forms.DataGridViewCheckBoxColumn> types also initialize some values of the object returned by the column <xref:System.Windows.Forms.DataGridViewColumn.DefaultCellStyle%2A> property. For more information, see the reference documentation for these types.  
  
## Setting Styles Dynamically  
 To customize the styles of cells with particular values, implement a handler for the <xref:System.Windows.Forms.DataGridView.CellFormatting?displayProperty=nameWithType> event. Handlers for this event receive an argument of the <xref:System.Windows.Forms.DataGridViewCellFormattingEventArgs> type. This object contains properties that let you determine the value of the cell being formatted along with its location in the <xref:System.Windows.Forms.DataGridView> control. This object also contains a <xref:System.Windows.Forms.DataGridViewCellFormattingEventArgs.CellStyle%2A> property that is initialized to the value of the <xref:System.Windows.Forms.DataGridViewCell.InheritedStyle%2A> property of the cell being formatted. You can modify the cell style properties to specify style information appropriate to the cell value and location.  
  
> [!NOTE]
>  The <xref:System.Windows.Forms.DataGridView.RowPrePaint> and <xref:System.Windows.Forms.DataGridView.RowPostPaint> events also receive a <xref:System.Windows.Forms.DataGridViewCellStyle> object in the event data, but in their case, it is a copy of the row <xref:System.Windows.Forms.DataGridViewRow.InheritedStyle%2A> property for read-only purposes, and changes to it do not affect the control.  
  
 You can also dynamically modify the styles of individual cells in response to events such as the <xref:System.Windows.Forms.DataGridView.CellMouseEnter?displayProperty=nameWithType> and <xref:System.Windows.Forms.DataGridView.CellMouseLeave> events. For example, in a handler for the <xref:System.Windows.Forms.DataGridView.CellMouseEnter> event, you could store the current value of the cell background color (retrieved through the cell's <xref:System.Windows.Forms.DataGridViewCell.Style%2A> property), then set it to a new color that will highlight the cell when the mouse hovers over it. In a handler for the <xref:System.Windows.Forms.DataGridView.CellMouseLeave> event, you can then restore the background color to the original value.  
  
> [!NOTE]
>  Caching the values stored in the cell's <xref:System.Windows.Forms.DataGridViewCell.Style%2A> property is important regardless of whether a particular style value is set. If you temporarily replace a style setting, restoring it to its original "not set" state ensures that the cell will go back to inheriting the style setting from a higher level. If you need to determine the actual style in effect for a cell regardless of whether the style is inherited, use the cell's <xref:System.Windows.Forms.DataGridViewCell.InheritedStyle%2A> property.  
  
## See also
- <xref:System.Windows.Forms.DataGridView>
- <xref:System.Windows.Forms.DataGridViewCellStyle>
- <xref:System.Windows.Forms.DataGridView.AlternatingRowsDefaultCellStyle%2A?displayProperty=nameWithType>
- <xref:System.Windows.Forms.DataGridView.ColumnHeadersDefaultCellStyle%2A?displayProperty=nameWithType>
- <xref:System.Windows.Forms.DataGridView.DefaultCellStyle%2A?displayProperty=nameWithType>
- <xref:System.Windows.Forms.DataGridView.RowHeadersDefaultCellStyle%2A?displayProperty=nameWithType>
- <xref:System.Windows.Forms.DataGridView.RowsDefaultCellStyle%2A?displayProperty=nameWithType>
- <xref:System.Windows.Forms.DataGridViewBand.InheritedStyle%2A?displayProperty=nameWithType>
- <xref:System.Windows.Forms.DataGridViewRow.InheritedStyle%2A?displayProperty=nameWithType>
- <xref:System.Windows.Forms.DataGridViewColumn.InheritedStyle%2A?displayProperty=nameWithType>
- <xref:System.Windows.Forms.DataGridViewBand.DefaultCellStyle%2A?displayProperty=nameWithType>
- <xref:System.Windows.Forms.DataGridViewCell.InheritedStyle%2A?displayProperty=nameWithType>
- <xref:System.Windows.Forms.DataGridViewCell.Style%2A?displayProperty=nameWithType>
- <xref:System.Windows.Forms.DataGridView.CellFormatting?displayProperty=nameWithType>
- <xref:System.Windows.Forms.DataGridView.CellStyleContentChanged?displayProperty=nameWithType>
- <xref:System.Windows.Forms.DataGridView.RowPrePaint?displayProperty=nameWithType>
- <xref:System.Windows.Forms.DataGridView.RowPostPaint?displayProperty=nameWithType>
- [Basic Formatting and Styling in the Windows Forms DataGridView Control](basic-formatting-and-styling-in-the-windows-forms-datagridview-control.md)
- [How to: Set Default Cell Styles for the Windows Forms DataGridView Control](how-to-set-default-cell-styles-for-the-windows-forms-datagridview-control.md)
- [Data Formatting in the Windows Forms DataGridView Control](data-formatting-in-the-windows-forms-datagridview-control.md)<|MERGE_RESOLUTION|>--- conflicted
+++ resolved
@@ -81,11 +81,7 @@
   
  The following diagram illustrates this process.  
   
-<<<<<<< HEAD
- ![Properties of type DataGridViewCellStyle](./media/datagridviewcells1.gif "DataGridViewCells1")  
-=======
  ![Properties of type DataGridViewCellStyle](./media/cell-styles-in-the-windows-forms-datagridview-control/datagridviewcells-inheritance-diagram.gif "DataGridViewCells inheritance diagram")  
->>>>>>> 6db7a43c
   
  You can also access the styles inherited by specific rows and columns. The column <xref:System.Windows.Forms.DataGridViewColumn.InheritedStyle%2A> property inherits its values from the following properties.  
   
@@ -120,11 +116,7 @@
   
  The following diagram illustrates how different <xref:System.Windows.Forms.DataGridViewCellStyle> properties can inherit their values from different places.  
   
-<<<<<<< HEAD
- ![DataGridView property&#45;value inheritance](./media/datagridviewcells2.gif "DataGridViewCells2")  
-=======
  ![DataGridView property&#45;value inheritance](./media/cell-styles-in-the-windows-forms-datagridview-control/datagridviewcells-value-inheritance-diagram.gif "DataGridViewCells value inheritance diagram")  
->>>>>>> 6db7a43c
   
  By taking advantage of style inheritance, you can provide appropriate styles for the entire control without having to specify the same information in multiple places.  
   
