--- conflicted
+++ resolved
@@ -177,11 +177,7 @@
 
 2. In the "MarqueeControlLibrary Property Pages" dialog box, select the **Debug** page.
 
-<<<<<<< HEAD
-3. In the **Start Action** section, select **Start External Program**. You will be debugging a separate instance of Visual Studio, so click the ellipsis (![Use the ellipsis button to access the CellStyle Builder dialog box.](./media/creating-a-wf-control-design-time-features/visual-studio-ellipsis-button.png "Use the ellipsis button to access the CellStyle Builder dialog box.")) button to browse for the Visual Studio IDE. The name of the executable file is devenv.exe, and if you installed to the default location, its path is %programfiles%\Microsoft Visual Studio 9.0\Common7\IDE\devenv.exe.
-=======
 3. In the **Start Action** section, select **Start External Program**. You will be debugging a separate instance of Visual Studio, so click the ellipsis (![Use the ellipsis button to access the CellStyle Builder dialog box.](./media/creating-a-wf-control-design-time-features/visual-studio-ellipsis-button.png)) button to browse for the Visual Studio IDE. The name of the executable file is devenv.exe, and if you installed to the default location, its path is %programfiles%\Microsoft Visual Studio 9.0\Common7\IDE\devenv.exe.
->>>>>>> 85d29e47
 
 4. Click OK to close the dialog box.
 
