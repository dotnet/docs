--- conflicted
+++ resolved
@@ -48,11 +48,7 @@
   
     2. Set the <xref:System.Windows.Forms.ListView.View%2A> property to <xref:System.Windows.Forms.View.Details>.  
   
-<<<<<<< HEAD
-    3.  Open the ColumnHeader Collection Editor by clicking the ellipses (![Use the ellipsis button to access the CellStyle Builder dialog box.](./media/creating-an-explorer-style-interface-with-the-listview-and-treeview/visual-studio-ellipsis-button.png "Use the ellipsis button to access the CellStyle Builder dialog box.")) in the <xref:System.Windows.Forms.ListView.Columns%2A> property**.** Add three columns and set their <xref:System.Windows.Forms.ColumnHeader.Text%2A> property to `Name`, `Type`, and `Last Modified`, respectively. Click **OK** to close the dialog box.  
-=======
-    3. Open the ColumnHeader Collection Editor by clicking the ellipses (![VisualStudioEllipsesButton screenshot](../media/vbellipsesbutton.png "vbEllipsesButton")) in the <xref:System.Windows.Forms.ListView.Columns%2A> property**.** Add three columns and set their <xref:System.Windows.Forms.ColumnHeader.Text%2A> property to `Name`, `Type`, and `Last Modified`, respectively. Click **OK** to close the dialog box.  
->>>>>>> 77d9be5f
+    3.  Open the ColumnHeader Collection Editor by clicking the ellipses (![Use the ellipsis button to access the CellStyle Builder dialog box.](./media/creating-an-explorer-style-interface-with-the-listview-and-treeview/visual-studio-ellipsis-button.png)) in the <xref:System.Windows.Forms.ListView.Columns%2A> property**.** Add three columns and set their <xref:System.Windows.Forms.ColumnHeader.Text%2A> property to `Name`, `Type`, and `Last Modified`, respectively. Click **OK** to close the dialog box.  
   
     4. Set the <xref:System.Windows.Forms.ListView.SmallImageList%2A> property to `imageList1.`  
   
