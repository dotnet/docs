---
title: "How to: Enable Tile View in a Windows Forms ListView Control Using the Designer"
ms.date: "03/30/2017"
helpviewer_keywords: 
  - "tile view feature"
  - "ListView control [Windows Forms], tile view"
  - "tiling [Windows Forms], Windows Forms, controls"
ms.assetid: 12f0816a-52b8-41ee-a6d9-ded3a8a5817a
---
# How to: Enable Tile View in a Windows Forms ListView Control Using the Designer
The tile view feature of the <xref:System.Windows.Forms.ListView> control enables you to provide a visual balance between graphical and textual information. The textual information displayed for an item in tile view is the same as the column information defined for details view. Tile view functions in combination with either the grouping or insertion mark features in the <xref:System.Windows.Forms.ListView> control.  
  
 The tile view uses a 32 x 32 icon and several lines of text, as shown in the following image.  
  
<<<<<<< HEAD
 ![Tile View in a ListView Control](./media/listviewtile.gif "ListViewTile")  
=======
 ![Tile View in a ListView Control](./media/enable-tile-view-in-a-wf-listview-control-using-the-designer/tile-view-in-listview-control.gif "Tile view icons and text")  
>>>>>>> 6db7a43c
  
 Tile view properties and methods enable you to specify which column fields to display for each item, and to collectively control the size and appearance of all items within a tile view window. For clarity, the first line of text in a tile is always the item's name; it cannot be changed.  
  
 The following procedure requires a **Windows Application** project with a form containing a <xref:System.Windows.Forms.ListView> control. For information about setting up such a project, see [How to: Create a Windows Forms application project](/visualstudio/ide/step-1-create-a-windows-forms-application-project) and [How to: Add Controls to Windows Forms](how-to-add-controls-to-windows-forms.md).  
  
> [!NOTE]
>  The tile view is available only on [!INCLUDE[WinXpFamily](../../../../includes/winxpfamily-md.md)] when your application calls the <xref:System.Windows.Forms.Application.EnableVisualStyles%2A?displayProperty=nameWithType> method. On earlier operating systems, any code related to the tile view has no effect, and the <xref:System.Windows.Forms.ListView> control displays in the large icon view. For more information, see <xref:System.Windows.Forms.ListView.View%2A?displayProperty=nameWithType>.  
>   
>  The dialog boxes and menu commands you see might differ from those described in Help depending on your active settings or edition. To change your settings, choose **Import and Export Settings** on the **Tools** menu. For more information, see [Personalize the Visual Studio IDE](/visualstudio/ide/personalizing-the-visual-studio-ide).  
  
### To set tile view in the designer  
  
1.  Select the <xref:System.Windows.Forms.ListView> control on your form.  
  
2.  In the **Properties** window, select the <xref:System.Windows.Forms.ListView.View%2A> property and choose **Tile**.  
  
## See also
- <xref:System.Windows.Forms.ListView.TileSize%2A>
- [ListView Control Overview](listview-control-overview-windows-forms.md)<|MERGE_RESOLUTION|>--- conflicted
+++ resolved
@@ -12,11 +12,7 @@
   
  The tile view uses a 32 x 32 icon and several lines of text, as shown in the following image.  
   
-<<<<<<< HEAD
- ![Tile View in a ListView Control](./media/listviewtile.gif "ListViewTile")  
-=======
  ![Tile View in a ListView Control](./media/enable-tile-view-in-a-wf-listview-control-using-the-designer/tile-view-in-listview-control.gif "Tile view icons and text")  
->>>>>>> 6db7a43c
   
  Tile view properties and methods enable you to specify which column fields to display for each item, and to collectively control the size and appearance of all items within a tile view window. For clarity, the first line of text in a tile is always the item's name; it cannot be changed.  
   
