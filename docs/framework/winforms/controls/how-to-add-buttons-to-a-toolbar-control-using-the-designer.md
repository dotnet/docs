--- conflicted
+++ resolved
@@ -24,11 +24,7 @@
   
 1.  Select the <xref:System.Windows.Forms.ToolBar> control.  
   
-<<<<<<< HEAD
-2.  In the **Properties** window, click the <xref:System.Windows.Forms.ToolBar.Buttons%2A> property to select it and click the **Ellipsis** (![VisualStudioEllipsesButton screenshot](./media/how-to-add-buttons-to-a-toolbar-control-using-the-designer/visual-studio-ellipsis-button.png "Use the ellipsis button to access the CellStyle Builder dialog box.")) button to open the **ToolBarButton Collection Editor**.  
-=======
-2.  In the **Properties** window, click the <xref:System.Windows.Forms.ToolBar.Buttons%2A> property to select it and click the **Ellipsis** (![VisualStudioEllipsesButton screenshot](../media/vbellipsesbutton.png "vbEllipsesButton")) button to open the **ToolBarButton Collection Editor**.  
->>>>>>> cad8f9af
+2.  In the **Properties** window, click the <xref:System.Windows.Forms.ToolBar.Buttons%2A> property to select it and click the **Ellipsis** (![Use the ellipsis button to access the CellStyle Builder dialog box.](./media/how-to-add-buttons-to-a-toolbar-control-using-the-designer/visual-studio-ellipsis-button.png "Use the ellipsis button to access the CellStyle Builder dialog box.")) button to open the **ToolBarButton Collection Editor**.  
   
 3.  Use the **Add** and **Remove** buttons to add and remove buttons from the <xref:System.Windows.Forms.ToolBar> control.  
   
