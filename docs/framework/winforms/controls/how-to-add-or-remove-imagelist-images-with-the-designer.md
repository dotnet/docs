--- conflicted
+++ resolved
@@ -17,11 +17,7 @@
   
 1. Select the <xref:System.Windows.Forms.ImageList> component, or add one to the form.  
   
-<<<<<<< HEAD
-2.  In the Properties window, click the ellipsis button (![Use the ellipsis button to access the CellStyle Builder dialog box.](./media/how-to-add-or-remove-imagelist-images-with-the-designer/visual-studio-ellipsis-button.png "Use the ellipsis button to access the CellStyle Builder dialog box.")) next to the <xref:System.Windows.Forms.ImageList.Images%2A> property.  
-=======
-2. In the Properties window, click the ellipsis button (![VisualStudioEllipsesButton screenshot](../media/vbellipsesbutton.png "vbEllipsesButton")) next to the <xref:System.Windows.Forms.ImageList.Images%2A> property.  
->>>>>>> 77d9be5f
+2.  In the Properties window, click the ellipsis button (![Use the ellipsis button to access the CellStyle Builder dialog box.](./media/how-to-add-or-remove-imagelist-images-with-the-designer/visual-studio-ellipsis-button.png)) next to the <xref:System.Windows.Forms.ImageList.Images%2A> property.  
   
 3. In the **Image Collection Editor**, click **Add** or **Remove** to add or remove images from the list.  
   
