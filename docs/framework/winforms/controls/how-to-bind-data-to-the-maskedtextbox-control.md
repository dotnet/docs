---
title: "How to: Bind Data to the MaskedTextBox Control"
ms.custom: ""
ms.date: "03/30/2017"
ms.prod: ".net-framework"
ms.reviewer: ""
ms.suite: ""
ms.technology: 
  - "dotnet-winforms"
ms.tgt_pltfrm: ""
ms.topic: "article"
dev_langs: 
  - "csharp"
  - "vb"
  - "cpp"
helpviewer_keywords: 
  - "MaskedTextBox control [Windows Forms]"
  - "data binding [Windows Forms], MaskedTextBox control [Windows Forms]"
  - "MaskedTextBox control [Windows Forms], binding data"
ms.assetid: 34b29f07-e8df-48d4-b08b-53fcca524708
caps.latest.revision: 12
author: dotnet-bot
ms.author: dotnetcontent
manager: "wpickett"
ms.workload: 
  - dotnet
---
# How to: Bind Data to the MaskedTextBox Control
You can bind data to a <xref:System.Windows.Forms.MaskedTextBox> control just as you can to any other Windows Forms control. However, if the format of your data in the database does not match the format expected by your mask definition, you will need to reformat the data. The following procedure demonstrates how to do this using the <xref:System.Windows.Forms.Binding.Format> and <xref:System.Windows.Forms.Binding.Parse> events of the <xref:System.Windows.Forms.Binding> class to display separate phone number and phone extension database fields as a single editable field.  
  
 The following procedure requires that you have access to a SQL Server database with the Northwind sample database installed.  
  
### To bind data to a MaskedTextBox control  
  
1.  Create a new Windows Forms project.  
  
2.  Drag two <xref:System.Windows.Forms.TextBox> controls onto your form; name them `FirstName` and `LastName`.  
  
3.  Drag a <xref:System.Windows.Forms.MaskedTextBox> control onto your form; name it `PhoneMask`.  
  
4.  Set the <xref:System.Windows.Forms.MaskedTextBox.Mask%2A> property of `PhoneMask` to `(000) 000-0000 x9999`.  
  
5.  Add the following namespace imports to the form.  
  
    ```csharp  
    using System.Data.SqlClient;  
    ```  
  
    ```vb  
    Imports System.Data.SqlClient  
    ```  
  
6.  Right-click the form and choose **View Code**. Place this code anywhere in your form class.  
  
    ```csharp  
    Binding currentBinding, phoneBinding;  
    DataSet employeesTable = new DataSet();  
    SqlConnection sc;  
    SqlDataAdapter dataConnect;  
  
    private void Form1_Load(object sender, EventArgs e)  
    {  
        DoMaskBinding();  
    }  
  
    private void DoMaskBinding()  
    {  
        try  
        {  
            sc = new SqlConnection("Data Source=CLIENTUE;Initial Catalog=NORTHWIND;Integrated Security=SSPI");  
            sc.Open();  
        }  
        catch (Exception ex)  
        {  
            MessageBox.Show(ex.Message);  
            return;  
        }  
  
        dataConnect = new SqlDataAdapter("SELECT * FROM Employees", sc);  
        dataConnect.Fill(employeesTable, "Employees");  
  
        // Now bind MaskedTextBox to appropriate field. Note that we must create the Binding objects  
        // before adding them to the control - otherwise, we won't get a Format event on the   
        // initial load.   
        try  
        {  
            currentBinding = new Binding("Text", employeesTable, "Employees.FirstName");  
            firstName.DataBindings.Add(currentBinding);  
  
            currentBinding = new Binding("Text", employeesTable, "Employees.LastName");  
            lastName.DataBindings.Add(currentBinding);  
  
            phoneBinding =new Binding("Text", employeesTable, "Employees.HomePhone");  
            // We must add the event handlers before we bind, or the Format event will not get called  
            // for the first record.  
            phoneBinding.Format += new ConvertEventHandler(phoneBinding_Format);  
            phoneBinding.Parse += new ConvertEventHandler(phoneBinding_Parse);  
            phoneMask.DataBindings.Add(phoneBinding);  
        }  
        catch (Exception ex)  
        {  
            MessageBox.Show(ex.Message);  
            return;  
        }  
    }  
    ```  
  
    ```vb  
    Dim WithEvents CurrentBinding, PhoneBinding As Binding  
    Dim EmployeesTable As New DataSet()  
    Dim sc As SqlConnection  
    Dim DataConnect As SqlDataAdapter  
  
    Private Sub Form1_Load(ByVal sender As System.Object, ByVal e As System.EventArgs) Handles MyBase.Load  
        DoMaskedBinding()  
    End Sub  
  
    Private Sub DoMaskedBinding()  
        Try  
            sc = New SqlConnection("Data Source=SERVERNAME;Initial Catalog=NORTHWIND;Integrated Security=SSPI")  
            sc.Open()  
        Catch ex As Exception  
            MessageBox.Show(ex.Message)  
            Exit Sub  
        End Try  
  
        DataConnect = New SqlDataAdapter("SELECT * FROM Employees", sc)  
        DataConnect.Fill(EmployeesTable, "Employees")  
  
        ' Now bind MaskedTextBox to appropriate field. Note that we must create the Binding objects  
        ' before adding them to the control - otherwise, we won't get a Format event on the   
        ' initial load.  
        Try  
            CurrentBinding = New Binding("Text", EmployeesTable, "Employees.FirstName")  
            firstName.DataBindings.Add(CurrentBinding)  
            CurrentBinding = New Binding("Text", EmployeesTable, "Employees.LastName")  
            lastName.DataBindings.Add(CurrentBinding)  
            PhoneBinding = New Binding("Text", EmployeesTable, "Employees.HomePhone")  
            PhoneMask.DataBindings.Add(PhoneBinding)  
        Catch ex As Exception  
            MessageBox.Show(ex.Message)  
            Application.Exit()  
        End Try  
    End Sub  
    ```  
  
7.  Add event handlers for the <xref:System.Windows.Forms.Binding.Format> and <xref:System.Windows.Forms.Binding.Parse> events to combine and separate the `PhoneNumber` and `Extension` fields from the bound <xref:System.Data.DataSet>.  
  
    ```csharp  
    private void phoneBinding_Format(Object sender, ConvertEventArgs e)  
    {  
        String ext;  
  
        DataRowView currentRow = (DataRowView)BindingContext[employeesTable, "Employees"].Current;  
        if (currentRow["Extension"] == null)   
        {  
            ext = "";  
        } else   
        {  
            ext = currentRow["Extension"].ToString();  
        }  
  
        e.Value = e.Value.ToString().Trim() + " x" + ext;  
    }  
  
    private void phoneBinding_Parse(Object sender, ConvertEventArgs e)  
    {  
        String phoneNumberAndExt = e.Value.ToString();  
  
        int extIndex = phoneNumberAndExt.IndexOf("x");  
        String ext = phoneNumberAndExt.Substring(extIndex).Trim();  
        String phoneNumber = phoneNumberAndExt.Substring(0, extIndex).Trim();  
  
        //Get the current binding object, and set the new extension manually.   
        DataRowView currentRow = (DataRowView)BindingContext[employeesTable, "Employees"].Current;  
        // Remove the "x" from the extension.  
        currentRow["Extension"] = ext.Substring(1);  
  
        //Return the phone number.  
        e.Value = phoneNumber;  
    }  
    ```  
  
    ```vb  
    Private Sub PhoneBinding_Format(ByVal sender As Object, ByVal e As ConvertEventArgs) Handles PhoneBinding.Format  
        Dim Ext As String  
  
        Dim CurrentRow As DataRowView = CType(Me.BindingContext(EmployeesTable, "Employees").Current, DataRowView)  
        If (CurrentRow("Extension") Is Nothing) Then  
            Ext = ""  
        Else  
            Ext = CurrentRow("Extension").ToString()  
        End If  
  
        e.Value = e.Value.ToString().Trim() & " x" & Ext  
    End Sub  
  
    Private Sub PhoneBinding_Parse(ByVal sender As Object, ByVal e As ConvertEventArgs) Handles PhoneBinding.Parse  
        Dim PhoneNumberAndExt As String = e.Value.ToString()  
  
        Dim ExtIndex As Integer = PhoneNumberAndExt.IndexOf("x")  
        Dim Ext As String = PhoneNumberAndExt.Substring(ExtIndex).Trim()  
        Dim PhoneNumber As String = PhoneNumberAndExt.Substring(0, ExtIndex).Trim()  
  
        ' Get the current binding object, and set the new extension manually.   
        Dim CurrentRow As DataRowView = CType(Me.BindingContext(EmployeesTable, "Employees").Current, DataRowView)  
        ' Remove the "x" from the extension.  
        CurrentRow("Extension") = CObj(Ext.Substring(1))  
  
        ' Return the phone number.  
        e.Value = PhoneNumber  
    End Sub  
    ```  
  
8.  Add two <xref:System.Windows.Forms.Button> controls to the form. Name them `previousButton` and `nextButton`. Double-click each button to add a <xref:System.Windows.Forms.Control.Click> event handler, and fill in the event handlers as shown in the following code example.  
  
    ```csharp  
    private void previousButton_Click(object sender, EventArgs e)  
    {  
        BindingContext[employeesTable, "Employees"].Position = BindingContext[employeesTable, "Employees"].Position - 1;  
    }  
  
    private void nextButton_Click(object sender, EventArgs e)  
    {  
        BindingContext[employeesTable, "Employees"].Position = BindingContext[employeesTable, "Employees"].Position + 1;  
    }  
    ```  
  
    ```vb  
    Private Sub PreviousButton_Click(ByVal sender As System.Object, ByVal e As System.EventArgs) Handles PreviousButton.Click  
        Me.BindingContext(EmployeesTable, "Employees").Position = Me.BindingContext(EmployeesTable, "Employees").Position - 1  
    End Sub  
  
    Private Sub NextButton_Click(ByVal sender As System.Object, ByVal e As System.EventArgs) Handles NextButton.Click  
        Me.BindingContext(EmployeesTable, "Employees").Position = Me.BindingContext(EmployeesTable, "Employees").Position + 1  
    End Sub  
    ```  
  
9. Run the sample. Edit the data, and use the **Previous** and **Next** buttons to see that the data is properly persisted to the <xref:System.Data.DataSet>.  
  
## Example  
 The following code example is the full code listing that results from completing the previous procedure.  
  
 [!code-cpp[MaskedTextBoxData#1](../../../../samples/snippets/cpp/VS_Snippets_Winforms/MaskedTextBoxData/cpp/form1.cpp#1)]
 [!code-csharp[MaskedTextBoxData#1](../../../../samples/snippets/csharp/VS_Snippets_Winforms/MaskedTextBoxData/CS/form1.cs#1)]
 [!code-vb[MaskedTextBoxData#1](../../../../samples/snippets/visualbasic/VS_Snippets_Winforms/MaskedTextBoxData/VB/form1.vb#1)]  
  
## Compiling the Code  
  
<<<<<<< HEAD
-   Create a Visual C# or [!INCLUDE[vbprvb](../../../../includes/vbprvb-md.md)] project.  
=======
-   Create a [!INCLUDE[csprcs](../../../../includes/csprcs-md.md)] or Visual Basic project.  
>>>>>>> 5519d511
  
-   Add the <xref:System.Windows.Forms.TextBox> and <xref:System.Windows.Forms.MaskedTextBox> controls to the form, as described in the previous procedure.  
  
-   Open the source code file for the project's default form.  
  
-   Replace the source code in this file with the code listed in the previous "Code" section.  
  
-   Compile the application.  
  
## See Also  
 [Walkthrough: Working with the MaskedTextBox Control](../../../../docs/framework/winforms/controls/walkthrough-working-with-the-maskedtextbox-control.md)<|MERGE_RESOLUTION|>--- conflicted
+++ resolved
@@ -247,11 +247,7 @@
   
 ## Compiling the Code  
   
-<<<<<<< HEAD
--   Create a Visual C# or [!INCLUDE[vbprvb](../../../../includes/vbprvb-md.md)] project.  
-=======
--   Create a [!INCLUDE[csprcs](../../../../includes/csprcs-md.md)] or Visual Basic project.  
->>>>>>> 5519d511
+-   Create a Visual C# or Visual Basic project.  
   
 -   Add the <xref:System.Windows.Forms.TextBox> and <xref:System.Windows.Forms.MaskedTextBox> controls to the form, as described in the previous procedure.  
   
