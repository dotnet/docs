---
title: "How to: Define an Icon for a ToolBar Button Using the Designer"
ms.date: "03/30/2017"
helpviewer_keywords: 
  - "toolbars [Windows Forms], adding icons to buttons"
  - "examples [Windows Forms], toolbars"
  - "images [Windows Forms], toolbar buttons"
  - "buttons [Windows Forms], images"
  - "icons [Windows Forms], toolbar buttons"
  - "ToolBar control [Windows Forms], adding icons to buttons"
ms.assetid: d848f38e-67f2-49d4-8e88-01c845c06c02
---
# How to: Define an Icon for a ToolBar Button Using the Designer
> [!NOTE]
>  The <xref:System.Windows.Forms.ToolStrip> control replaces and adds functionality to the <xref:System.Windows.Forms.ToolBar> control; however, the <xref:System.Windows.Forms.ToolBar> control is retained for both backward compatibility and future use, if you choose.  
  
 <xref:System.Windows.Forms.ToolBar> buttons are able to display icons within them for easy identification by users. This is achieved through adding images to the <xref:System.Windows.Forms.ImageList> component and associating it with the <xref:System.Windows.Forms.ToolBar> control.  
  
 The following procedure requires a **Windows Application** project with a form containing a <xref:System.Windows.Forms.ToolBar> control and an <xref:System.Windows.Forms.ImageList> component. For information about setting up such a project, see [How to: Create a Windows Forms application project](/visualstudio/ide/step-1-create-a-windows-forms-application-project) and [How to: Add Controls to Windows Forms](how-to-add-controls-to-windows-forms.md).  
  
> [!NOTE]
>  The dialog boxes and menu commands you see might differ from those described in Help depending on your active settings or edition. To change your settings, choose **Import and Export Settings** on the **Tools** menu. For more information, see [Personalize the Visual Studio IDE](/visualstudio/ide/personalizing-the-visual-studio-ide).  
  
### To set an icon for a toolbar button at design time  
  
1.  Add images to the <xref:System.Windows.Forms.ImageList> component. For more information, see [How to: Add or Remove ImageList Images with the Designer](how-to-add-or-remove-imagelist-images-with-the-designer.md).  
  
2.  Select the <xref:System.Windows.Forms.ToolBar> control on your form.  
  
3.  In the **Properties** window, set the <xref:System.Windows.Forms.ToolBar> control's <xref:System.Windows.Forms.ToolBar.ImageList%2A> property to the <xref:System.Windows.Forms.ImageList> component.  
  
<<<<<<< HEAD
4.  Click the <xref:System.Windows.Forms.ToolBar> control's <xref:System.Windows.Forms.ToolBar.Buttons%2A> property to select it, and click the ellipsis (![VisualStudioEllipsesButton screenshot](./media/how-to-define-an-icon-for-a-toolbar-button-using-the-designer/visual-studio-ellipsis-button.png "Use the ellipsis button to access the CellStyle Builder dialog box.")) button to open the **ToolBarButton Collection Editor**.  
=======
4.  Click the <xref:System.Windows.Forms.ToolBar> control's <xref:System.Windows.Forms.ToolBar.Buttons%2A> property to select it, and click the ellipsis (![VisualStudioEllipsesButton screenshot](../media/vbellipsesbutton.png "vbEllipsesButton")) button to open the **ToolBarButton Collection Editor**.  
>>>>>>> cad8f9af
  
5.  Use the **Add** button to add buttons to the <xref:System.Windows.Forms.ToolBar> control.  
  
6.  In the **Properties** window that appears in the pane on the right side of the **ToolBarButton Collection Editor**, set the <xref:System.Windows.Forms.ToolBarButton.ImageIndex%2A> property of each toolbar button to one of the values in the list, which is drawn from the images you added to the <xref:System.Windows.Forms.ImageList> component.  
  
## See also
- <xref:System.Windows.Forms.ToolBar>
- [How to: Trigger Menu Events for Toolbar Buttons](how-to-trigger-menu-events-for-toolbar-buttons.md)
- [ToolBar Control](toolbar-control-windows-forms.md)
- [ImageList Component](imagelist-component-windows-forms.md)<|MERGE_RESOLUTION|>--- conflicted
+++ resolved
@@ -29,11 +29,7 @@
   
 3.  In the **Properties** window, set the <xref:System.Windows.Forms.ToolBar> control's <xref:System.Windows.Forms.ToolBar.ImageList%2A> property to the <xref:System.Windows.Forms.ImageList> component.  
   
-<<<<<<< HEAD
-4.  Click the <xref:System.Windows.Forms.ToolBar> control's <xref:System.Windows.Forms.ToolBar.Buttons%2A> property to select it, and click the ellipsis (![VisualStudioEllipsesButton screenshot](./media/how-to-define-an-icon-for-a-toolbar-button-using-the-designer/visual-studio-ellipsis-button.png "Use the ellipsis button to access the CellStyle Builder dialog box.")) button to open the **ToolBarButton Collection Editor**.  
-=======
-4.  Click the <xref:System.Windows.Forms.ToolBar> control's <xref:System.Windows.Forms.ToolBar.Buttons%2A> property to select it, and click the ellipsis (![VisualStudioEllipsesButton screenshot](../media/vbellipsesbutton.png "vbEllipsesButton")) button to open the **ToolBarButton Collection Editor**.  
->>>>>>> cad8f9af
+4.  Click the <xref:System.Windows.Forms.ToolBar> control's <xref:System.Windows.Forms.ToolBar.Buttons%2A> property to select it, and click the ellipsis (![Use the ellipsis button to access the CellStyle Builder dialog box.](./media/how-to-define-an-icon-for-a-toolbar-button-using-the-designer/visual-studio-ellipsis-button.png "Use the ellipsis button to access the CellStyle Builder dialog box.")) button to open the **ToolBarButton Collection Editor**.  
   
 5.  Use the **Add** button to add buttons to the <xref:System.Windows.Forms.ToolBar> control.  
   
