--- conflicted
+++ resolved
@@ -23,11 +23,7 @@
   
 ### To add or remove groups in the designer  
   
-<<<<<<< HEAD
-1.  In the **Properties** window, click the **Ellipsis** (![VisualStudioEllipsesButton screenshot](./media/how-to-group-items-in-a-windows-forms-listview-control-using-the-designer/visual-studio-ellipsis-button.png "Use the ellipsis button to access the CellStyle Builder dialog box.")) button next to the <xref:System.Windows.Forms.ListView.Groups%2A> property.  
-=======
-1.  In the **Properties** window, click the **Ellipsis** (![VisualStudioEllipsesButton screenshot](../media/vbellipsesbutton.png "vbEllipsesButton")) button next to the <xref:System.Windows.Forms.ListView.Groups%2A> property.  
->>>>>>> cad8f9af
+1.  In the **Properties** window, click the **Ellipsis** (![Use the ellipsis button to access the CellStyle Builder dialog box.](./media/how-to-group-items-in-a-windows-forms-listview-control-using-the-designer/visual-studio-ellipsis-button.png "Use the ellipsis button to access the CellStyle Builder dialog box.")) button next to the <xref:System.Windows.Forms.ListView.Groups%2A> property.  
   
      The **ListViewGroup Collection Editor** appears.  
   
@@ -35,11 +31,7 @@
   
 ### To assign items to groups in the designer  
   
-<<<<<<< HEAD
-1.  In the **Properties** window, click the **Ellipsis** (![VisualStudioEllipsesButton screenshot](./media/how-to-group-items-in-a-windows-forms-listview-control-using-the-designer/visual-studio-ellipsis-button.png "Use the ellipsis button to access the CellStyle Builder dialog box.")) button next to the <xref:System.Windows.Forms.ListView.Items%2A> property.  
-=======
-1.  In the **Properties** window, click the **Ellipsis** (![VisualStudioEllipsesButton screenshot](../media/vbellipsesbutton.png "vbEllipsesButton")) button next to the <xref:System.Windows.Forms.ListView.Items%2A> property.  
->>>>>>> cad8f9af
+1.  In the **Properties** window, click the **Ellipsis** (![Use the ellipsis button to access the CellStyle Builder dialog box.](./media/how-to-group-items-in-a-windows-forms-listview-control-using-the-designer/visual-studio-ellipsis-button.png "Use the ellipsis button to access the CellStyle Builder dialog box.")) button next to the <xref:System.Windows.Forms.ListView.Items%2A> property.  
   
      The **ListViewItem Collection Editor** appears.  
   
