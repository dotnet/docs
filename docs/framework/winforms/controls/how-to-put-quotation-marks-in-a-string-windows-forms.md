---
title: "How to: Put Quotation Marks in a String (Windows Forms)"
ms.custom: ""
ms.date: "03/30/2017"
ms.prod: ".net-framework"
ms.reviewer: ""
ms.suite: ""
ms.technology: 
  - "dotnet-winforms"
ms.tgt_pltfrm: ""
ms.topic: "article"
dev_langs: 
  - "csharp"
  - "vb"
  - "cpp"
helpviewer_keywords: 
  - "quotation marks"
  - "TextBox control [Windows Forms], displaying quotation marks"
  - "quotation marks [Windows Forms], adding to strings in text boxes"
ms.assetid: 68bdc3f3-4177-4eab-99cd-cac17a82b515
caps.latest.revision: 14
author: dotnet-bot
ms.author: dotnetcontent
manager: "wpickett"
ms.workload: 
  - dotnet
---
# How to: Put Quotation Marks in a String (Windows Forms)
Sometimes you might want to place quotation marks (" ") in a string of text. For example:  
  
 She said, "You deserve a treat!"  
  
 As an alternative, you can also use the <xref:Microsoft.VisualBasic.ControlChars.Quote> field as a constant.  
  
### To place quotation marks in a string in your code  
  
<<<<<<< HEAD
1.  In [!INCLUDE[vbprvb](../../../../includes/vbprvb-md.md)], insert two quotation marks in a row as an embedded quotation mark. In Visual C# and [!INCLUDE[vcprvc](../../../../includes/vcprvc-md.md)], insert the escape sequence \\" as an embedded quotation mark. For example, to create the preceding string, use the following code.  
=======
1.  In Visual Basic, insert two quotation marks in a row as an embedded quotation mark. In [!INCLUDE[csprcs](../../../../includes/csprcs-md.md)] and [!INCLUDE[vcprvc](../../../../includes/vcprvc-md.md)], insert the escape sequence \\" as an embedded quotation mark. For example, to create the preceding string, use the following code.  
>>>>>>> 5519d511
  
    ```vb  
    Private Sub InsertQuote()  
       TextBox1.Text = "She said, ""You deserve a treat!"" "  
    End Sub  
    ```  
  
    ```csharp  
    private void InsertQuote(){  
       textBox1.Text = "She said, \"You deserve a treat!\" ";  
    }  
    ```  
  
    ```cpp  
    private:  
       void InsertQuote()  
       {  
          textBox1->Text = "She said, \"You deserve a treat!\" ";  
       }  
    ```  
  
     -or-  
  
<<<<<<< HEAD
2.  Insert the ASCII or Unicode character for a quotation mark. In [!INCLUDE[vbprvb](../../../../includes/vbprvb-md.md)], use the ASCII character (34). In Visual C#, use the Unicode character (\u0022).  
=======
2.  Insert the ASCII or Unicode character for a quotation mark. In Visual Basic, use the ASCII character (34). In [!INCLUDE[csprcs](../../../../includes/csprcs-md.md)], use the Unicode character (\u0022).  
>>>>>>> 5519d511
  
    ```vb  
    Private Sub InsertAscii()  
       TextBox1.Text = "She said, " & Chr(34) & "You deserve a treat!" & Chr(34)  
    End Sub  
    ```  
  
    ```csharp  
    private void InsertAscii(){  
       textBox1.Text = "She said, " + '\u0022' + "You deserve a treat!" + '\u0022';  
    }  
    ```  
  
    > [!NOTE]
    >  In this example, you cannot use \u0022 because you cannot use a universal character name that designates a character in the basic character set. Otherwise, you produce C3851. For more information, see [Compiler Error C3851](/cpp/error-messages/compiler-errors-2/compiler-error-c3851).  
  
     -or-  
  
3.  You can also define a constant for the character, and use it where needed.  
  
    ```vb  
    Const quote As String = """"  
    TextBox1.Text = "She said, " & quote & "You deserve a treat!" & quote  
    ```  
  
    ```csharp  
    const string quote = "\"";  
    textBox1.Text = "She said, " + quote +  "You deserve a treat!"+ quote ;  
    ```  
  
    ```cpp  
    const String^ quote = "\"";  
    textBox1->Text = String::Concat("She said, ",  
       const_cast<String^>(quote), "You deserve a treat!",  
       const_cast<String^>(quote));  
    ```  
  
## See Also  
 <xref:System.Windows.Forms.TextBox>  
 <xref:Microsoft.VisualBasic.ControlChars.Quote>  
 [TextBox Control Overview](../../../../docs/framework/winforms/controls/textbox-control-overview-windows-forms.md)  
 [How to: Control the Insertion Point in a Windows Forms TextBox Control](../../../../docs/framework/winforms/controls/how-to-control-the-insertion-point-in-a-windows-forms-textbox-control.md)  
 [How to: Create a Password Text Box with the Windows Forms TextBox Control](../../../../docs/framework/winforms/controls/how-to-create-a-password-text-box-with-the-windows-forms-textbox-control.md)  
 [How to: Create a Read-Only Text Box](../../../../docs/framework/winforms/controls/how-to-create-a-read-only-text-box-windows-forms.md)  
 [How to: Select Text in the Windows Forms TextBox Control](../../../../docs/framework/winforms/controls/how-to-select-text-in-the-windows-forms-textbox-control.md)  
 [How to: View Multiple Lines in the Windows Forms TextBox Control](../../../../docs/framework/winforms/controls/how-to-view-multiple-lines-in-the-windows-forms-textbox-control.md)  
 [TextBox Control](../../../../docs/framework/winforms/controls/textbox-control-windows-forms.md)<|MERGE_RESOLUTION|>--- conflicted
+++ resolved
@@ -34,11 +34,7 @@
   
 ### To place quotation marks in a string in your code  
   
-<<<<<<< HEAD
-1.  In [!INCLUDE[vbprvb](../../../../includes/vbprvb-md.md)], insert two quotation marks in a row as an embedded quotation mark. In Visual C# and [!INCLUDE[vcprvc](../../../../includes/vcprvc-md.md)], insert the escape sequence \\" as an embedded quotation mark. For example, to create the preceding string, use the following code.  
-=======
-1.  In Visual Basic, insert two quotation marks in a row as an embedded quotation mark. In [!INCLUDE[csprcs](../../../../includes/csprcs-md.md)] and [!INCLUDE[vcprvc](../../../../includes/vcprvc-md.md)], insert the escape sequence \\" as an embedded quotation mark. For example, to create the preceding string, use the following code.  
->>>>>>> 5519d511
+1.  In Visual Basic, insert two quotation marks in a row as an embedded quotation mark. In Visual C# and [!INCLUDE[vcprvc](../../../../includes/vcprvc-md.md)], insert the escape sequence \\" as an embedded quotation mark. For example, to create the preceding string, use the following code.  
   
     ```vb  
     Private Sub InsertQuote()  
@@ -62,11 +58,7 @@
   
      -or-  
   
-<<<<<<< HEAD
-2.  Insert the ASCII or Unicode character for a quotation mark. In [!INCLUDE[vbprvb](../../../../includes/vbprvb-md.md)], use the ASCII character (34). In Visual C#, use the Unicode character (\u0022).  
-=======
-2.  Insert the ASCII or Unicode character for a quotation mark. In Visual Basic, use the ASCII character (34). In [!INCLUDE[csprcs](../../../../includes/csprcs-md.md)], use the Unicode character (\u0022).  
->>>>>>> 5519d511
+2.  Insert the ASCII or Unicode character for a quotation mark. In Visual Basic, use the ASCII character (34). In Visual C#, use the Unicode character (\u0022).  
   
     ```vb  
     Private Sub InsertAscii()  
