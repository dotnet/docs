---
title: "How to: Set Icons for the Windows Forms TreeView Control"
ms.date: "03/30/2017"
dev_langs: 
  - "csharp"
  - "vb"
  - "cpp"
helpviewer_keywords: 
  - "examples [Windows Forms], TreeView control"
  - "TreeView control [Windows Forms], node icons"
  - "ImageList component [Windows Forms], adding images"
  - "icons [Windows Forms], setting for TreeView control"
  - "tree nodes in TreeView control [Windows Forms], icons"
ms.assetid: c14ddcc0-e5a6-4c21-a2d5-6799fd491781
---
# How to: Set Icons for the Windows Forms TreeView Control
The Windows Forms <xref:System.Windows.Forms.TreeView> control can display icons next to each node. The icons are positioned to the immediate left of the node text. To display these icons, you must associate the tree view with an <xref:System.Windows.Forms.ImageList> control. For more information about image lists, see [ImageList Component](imagelist-component-windows-forms.md) and [How to: Add or Remove Images with the Windows Forms ImageList Component](how-to-add-or-remove-images-with-the-windows-forms-imagelist-component.md).  
  
> [!NOTE]
>  A bug in Microsoft .NET Framework version 1.1 prevents images from appearing on <xref:System.Windows.Forms.TreeView> nodes when your application calls <xref:System.Windows.Forms.Application.EnableVisualStyles%2A?displayProperty=nameWithType>. To work around this bug, call <xref:System.Windows.Forms.Application.DoEvents%2A?displayProperty=nameWithType> in your `Main` method immediately after calling <xref:System.Windows.Forms.Application.EnableVisualStyles%2A>. This bug is fixed in [!INCLUDE[dnprdnlong](../../../../includes/dnprdnlong-md.md)].  
  
### To display images in a tree view  
  
1.  Set the <xref:System.Windows.Forms.TreeView> control's <xref:System.Windows.Forms.TreeView.ImageList%2A> property to the existing <xref:System.Windows.Forms.ImageList> control you wish to use.  
  
     These properties can be set in the designer with the Properties window, or in code.  
  
    ```vb  
    TreeView1.ImageList = ImageList1  
    ```  
  
    ```csharp  
    treeView1.ImageList = imageList1;  
    ```  
  
    ```cpp  
    treeView1->ImageList = imageList1;  
    ```  
  
2.  Set the node's <xref:System.Windows.Forms.TreeNode.ImageIndex%2A> and <xref:System.Windows.Forms.TreeNode.SelectedImageIndex%2A> properties. The <xref:System.Windows.Forms.TreeNode.ImageIndex%2A> property determines the image displayed for the node's normal and expanded states, and the <xref:System.Windows.Forms.TreeNode.SelectedImageIndex%2A> property determines the image displayed for the node's selected state.  
  
<<<<<<< HEAD
     These properties can be set in code, or within the TreeNode Editor. To open the TreeNode Editor, click the ellipsis button ( ![VisualStudioEllipsesButton screenshot](./media/how-to-set-icons-for-the-windows-forms-treeview-control/visual-studio-ellipsis-button.png "Use the ellipsis button to access the CellStyle Builder dialog box.")) next to the <xref:System.Windows.Forms.TreeView.Nodes%2A> property on the Properties window.  
=======
     These properties can be set in code, or within the TreeNode Editor. To open the TreeNode Editor, click the ellipsis button ( ![VisualStudioEllipsesButton screenshot](../media/vbellipsesbutton.png "vbEllipsesButton")) next to the <xref:System.Windows.Forms.TreeView.Nodes%2A> property on the Properties window.  
>>>>>>> cad8f9af
  
    ```vb  
    ' (Assumes that ImageList1 contains at least two images and  
    ' the TreeView control contains a selected image.)  
    TreeView1.SelectedNode.ImageIndex = 0  
    TreeView1.SelectedNode.SelectedImageIndex = 1  
    ```  
  
    ```csharp  
    // (Assumes that imageList1 contains at least two images and  
    // the TreeView control contains a selected image.)  
    treeView1.SelectedNode.ImageIndex = 0;  
    treeView1.SelectedNode.SelectedImageIndex = 1;  
    ```  
  
    ```cpp  
    // (Assumes that imageList1 contains at least two images and  
    // the TreeView control contains a selected image.)  
    treeView1->SelectedNode->ImageIndex = 0;  
    treeView1->SelectedNode->SelectedImageIndex = 1;  
    ```  
  
## See also
- [TreeView Control Overview](treeview-control-overview-windows-forms.md)
- [How to: Add and Remove Nodes with the Windows Forms TreeView Control](how-to-add-and-remove-nodes-with-the-windows-forms-treeview-control.md)
- [How to: Iterate Through All Nodes of a Windows Forms TreeView Control](how-to-iterate-through-all-nodes-of-a-windows-forms-treeview-control.md)
- [How to: Determine Which TreeView Node Was Clicked](how-to-determine-which-treeview-node-was-clicked-windows-forms.md)
- [How to: Add Custom Information to a TreeView or ListView Control (Windows Forms)](add-custom-information-to-a-treeview-or-listview-control-wf.md)<|MERGE_RESOLUTION|>--- conflicted
+++ resolved
@@ -39,11 +39,7 @@
   
 2.  Set the node's <xref:System.Windows.Forms.TreeNode.ImageIndex%2A> and <xref:System.Windows.Forms.TreeNode.SelectedImageIndex%2A> properties. The <xref:System.Windows.Forms.TreeNode.ImageIndex%2A> property determines the image displayed for the node's normal and expanded states, and the <xref:System.Windows.Forms.TreeNode.SelectedImageIndex%2A> property determines the image displayed for the node's selected state.  
   
-<<<<<<< HEAD
-     These properties can be set in code, or within the TreeNode Editor. To open the TreeNode Editor, click the ellipsis button ( ![VisualStudioEllipsesButton screenshot](./media/how-to-set-icons-for-the-windows-forms-treeview-control/visual-studio-ellipsis-button.png "Use the ellipsis button to access the CellStyle Builder dialog box.")) next to the <xref:System.Windows.Forms.TreeView.Nodes%2A> property on the Properties window.  
-=======
-     These properties can be set in code, or within the TreeNode Editor. To open the TreeNode Editor, click the ellipsis button ( ![VisualStudioEllipsesButton screenshot](../media/vbellipsesbutton.png "vbEllipsesButton")) next to the <xref:System.Windows.Forms.TreeView.Nodes%2A> property on the Properties window.  
->>>>>>> cad8f9af
+     These properties can be set in code, or within the TreeNode Editor. To open the TreeNode Editor, click the ellipsis button ( ![Use the ellipsis button to access the CellStyle Builder dialog box.](./media/how-to-set-icons-for-the-windows-forms-treeview-control/visual-studio-ellipsis-button.png "Use the ellipsis button to access the CellStyle Builder dialog box.")) next to the <xref:System.Windows.Forms.TreeView.Nodes%2A> property on the Properties window.  
   
     ```vb  
     ' (Assumes that ImageList1 contains at least two images and  
