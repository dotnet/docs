--- conflicted
+++ resolved
@@ -16,72 +16,7 @@
 # How to: Validate Input with the Windows Forms DataGrid Control
 
 > [!NOTE]
-<<<<<<< HEAD
->  The <xref:System.Windows.Forms.DataGridView> control replaces and adds functionality to the <xref:System.Windows.Forms.DataGrid> control; however, the <xref:System.Windows.Forms.DataGrid> control is retained for both backward compatibility and future use, if you choose. For more information, see [Differences Between the Windows Forms DataGridView and DataGrid Controls](differences-between-the-windows-forms-datagridview-and-datagrid-controls.md).  
-  
- There are two types of input validation available for the Windows Forms <xref:System.Windows.Forms.DataGrid> control. If the user attempts to enter a value that is of an unacceptable data type for the cell, for example a string into an integer, the new invalid value is replaced with the old value. This kind of input validation is done automatically and cannot be customized.  
-  
- The other type of input validation can be used to reject any unacceptable data, for example a 0 value in a field that must be greater than or equal to 1, or an inappropriate string. This is done in the dataset by writing an event handler for the <xref:System.Data.DataTable.ColumnChanging> or <xref:System.Data.DataTable.RowChanging> event. The example below uses the <xref:System.Data.DataTable.ColumnChanging> event because the unacceptable value is disallowed for the "Product" column in particular. You might use the <xref:System.Data.DataTable.RowChanging> event for checking that the value of an "End Date" column is later than the "Start Date" column in the same row.  
-  
-### To validate user input  
-  
-1.  Write code to handle the <xref:System.Data.DataTable.ColumnChanging> event for the appropriate table. When inappropriate input is detected, call the <xref:System.Data.DataRow.SetColumnError%2A> method of the <xref:System.Data.DataRow> object.  
-  
-    ```vb  
-    Private Sub Customers_ColumnChanging(ByVal sender As Object, _  
-    ByVal e As System.Data.DataColumnChangeEventArgs)  
-       ' Only check for errors in the Product column  
-       If (e.Column.ColumnName.Equals("Product")) Then  
-          ' Do not allow "Automobile" as a product.  
-          If CType(e.ProposedValue, String) = "Automobile" Then  
-             Dim badValue As Object = e.ProposedValue  
-             e.ProposedValue = "Bad Data"  
-             e.Row.RowError = "The Product column contians an error"  
-             e.Row.SetColumnError(e.Column, "Product cannot be " & _  
-             CType(badValue, String))  
-          End If  
-       End If  
-    End Sub  
-    ```  
-  
-    ```csharp  
-    //Handle column changing events on the Customers table  
-    private void Customers_ColumnChanging(object sender, System.Data.DataColumnChangeEventArgs e) {  
-  
-       //Only check for errors in the Product column  
-       if (e.Column.ColumnName.Equals("Product")) {  
-  
-          //Do not allow "Automobile" as a product  
-          if (e.ProposedValue.Equals("Automobile")) {  
-             object badValue = e.ProposedValue;  
-             e.ProposedValue = "Bad Data";  
-             e.Row.RowError = "The Product column contains an error";  
-             e.Row.SetColumnError(e.Column, "Product cannot be " + badValue);  
-          }  
-       }  
-    }  
-    ```  
-  
-2.  Connect the event handler to the event.  
-  
-     Place the following code within either the form's <xref:System.Windows.Forms.Form.Load> event or its constructor.  
-  
-    ```vb  
-    ' Assumes the grid is bound to a dataset called customersDataSet1  
-    ' with a table called Customers.  
-    ' Put this code in the form's Load event or its constructor.  
-    AddHandler customersDataSet1.Tables("Customers").ColumnChanging, AddressOf Customers_ColumnChanging  
-    ```  
-  
-    ```csharp  
-    // Assumes the grid is bound to a dataset called customersDataSet1  
-    // with a table called Customers.  
-    // Put this code in the form's Load event or its constructor.  
-    customersDataSet1.Tables["Customers"].ColumnChanging += new DataColumnChangeEventHandler(this.Customers_ColumnChanging);  
-    ```  
-  
-=======
-> The <xref:System.Windows.Forms.DataGridView> control replaces and adds functionality to the <xref:System.Windows.Forms.DataGrid> control; however, the <xref:System.Windows.Forms.DataGrid> control is retained for both backward compatibility and future use, if you choose. For more information, see [Differences Between the Windows Forms DataGridView and DataGrid Controls](../../../../docs/framework/winforms/controls/differences-between-the-windows-forms-datagridview-and-datagrid-controls.md).
+> The <xref:System.Windows.Forms.DataGridView> control replaces and adds functionality to the <xref:System.Windows.Forms.DataGrid> control; however, the <xref:System.Windows.Forms.DataGrid> control is retained for both backward compatibility and future use, if you choose. For more information, see [Differences Between the Windows Forms DataGridView and DataGrid Controls](differences-between-the-windows-forms-datagridview-and-datagrid-controls.md).
 
 There are two types of input validation available for the Windows Forms <xref:System.Windows.Forms.DataGrid> control. If the user attempts to enter a value that is of an unacceptable data type for the cell, for example a string into an integer, the new invalid value is replaced with the old value. This kind of input validation is done automatically and cannot be customized.
 
@@ -144,7 +79,6 @@
     customersDataSet1.Tables["Customers"].ColumnChanging += new DataColumnChangeEventHandler(this.Customers_ColumnChanging);
     ```
 
->>>>>>> 0ff14d6d
 ## See also
 
 - <xref:System.Windows.Forms.DataGrid>
