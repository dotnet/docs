---
title: "Walkthrough: Serializing Collections of Standard Types with the DesignerSerializationVisibilityAttribute | Microsoft Docs"
ms.custom: ""
ms.date: "03/30/2017"
ms.prod: ".net-framework"
ms.reviewer: ""
ms.suite: ""
ms.technology: 
  - "dotnet-winforms"
ms.tgt_pltfrm: ""
ms.topic: "article"
dev_langs: 
  - "jsharp"
helpviewer_keywords: 
  - "serialization, collections"
  - "standard types, collections"
  - "DesiginerSerializationVisibilityAttribute class"
  - "collections, serializing"
  - "collections, standard types"
ms.assetid: 020c9df4-fdc5-4dae-815a-963ecae5668c
caps.latest.revision: 19
author: dotnet-bot
ms.author: dotnetcontent
manager: "wpickett"
---
# Walkthrough: Serializing Collections of Standard Types with the DesignerSerializationVisibilityAttribute
Your custom controls will sometimes expose a collection as a property. This walkthrough demonstrates how to use the <xref:System.ComponentModel.DesignerSerializationVisibilityAttribute> class to control how a collection is serialized at design time. Applying the <xref:System.ComponentModel.DesignerSerializationVisibilityAttribute.Content> value to your collection property ensures that the property will be serialized.  
  
 To copy the code in this topic as a single listing, see [How to: Serialize Collections of Standard Types with the DesignerSerializationVisibilityAttribute](http://msdn.microsoft.com/library/7829fcdd-8205-405f-8231-a1282a9835c9).  
  
> [!NOTE]
>  The dialog boxes and menu commands you see might differ from those described in Help depending on your active settings or edition. To change your settings, choose **Import and Export Settings** on the **Tools** menu. For more information, see [Customizing Development Settings in Visual Studio](http://msdn.microsoft.com/en-us/22c4debb-4e31-47a8-8f19-16f328d7dcd3).  
  
## Prerequisites  
 In order to complete this walkthrough, you will need:  
  
-   Sufficient permissions to be able to create and run Windows Forms application projects on the computer where Visual Studio is installed.  
  
## Creating a Control That Has a Serializable Collection  
 The first step is to create a control that has a serializable collection as a property. You can edit the contents of this collection using the **Collection Editor**, which you can access from the **Properties** window.  
  
#### To create a control with a serializable collection  
  
1.  Create a Windows Control Library project called `SerializationDemoControlLib`. For more information, see [Windows Control Library Template](http://msdn.microsoft.com/en-us/722f4e2d-1310-4ed5-8f33-593337ab66b4).  
  
2.  Rename `UserControl1` to `SerializationDemoControl`. For more information, see [How to: Rename Identifiers](http://msdn.microsoft.com/en-us/2430f732-2b70-4516-8cf6-a7bb71cc9724).  
  
3.  In the **Properties** window, set the value of the <xref:System.Windows.Forms.Padding.All%2A?displayProperty=fullName> property to `10`.  
  
4.  Place a <xref:System.Windows.Forms.TextBox> control in the `SerializationDemoControl`.  
  
5.  Select the <xref:System.Windows.Forms.TextBox> control. In the **Properties** window, set the following properties.  
  
    |Property|Change to|  
    |--------------|---------------|  
    |**Multiline**|`true`|  
    |**Dock**|<xref:System.Windows.Forms.DockStyle.Fill>|  
    |**ScrollBars**|<xref:System.Windows.Forms.ScrollBars.Vertical>|  
    |**ReadOnly**|`true`|  
  
6.  In the **Code Editor**, declare a string array field named `stringsValue` in `SerializationDemoControl`.  
  
     [!code-cpp[System.ComponentModel.DesignerSerializationVisibilityAttribute#4](../../../../samples/snippets/cpp/VS_Snippets_Winforms/System.ComponentModel.DesignerSerializationVisibilityAttribute/cpp/form1.cpp#4)]
     [!code-csharp[System.ComponentModel.DesignerSerializationVisibilityAttribute#4](../../../../samples/snippets/csharp/VS_Snippets_Winforms/System.ComponentModel.DesignerSerializationVisibilityAttribute/CS/form1.cs#4)]
     [!code-vb[System.ComponentModel.DesignerSerializationVisibilityAttribute#4](../../../../samples/snippets/visualbasic/VS_Snippets_Winforms/System.ComponentModel.DesignerSerializationVisibilityAttribute/VB/form1.vb#4)]  
  
7.  Define the `Strings` property on the `SerializationDemoControl`.  
  
> [!NOTE]
>  The <xref:System.ComponentModel.DesignerSerializationVisibilityAttribute.Content> value is used to enable serialization of the collection.  
  
 [!code-cpp[System.ComponentModel.DesignerSerializationVisibilityAttribute#5](../../../../samples/snippets/cpp/VS_Snippets_Winforms/System.ComponentModel.DesignerSerializationVisibilityAttribute/cpp/form1.cpp#5)]
 [!code-csharp[System.ComponentModel.DesignerSerializationVisibilityAttribute#5](../../../../samples/snippets/csharp/VS_Snippets_Winforms/System.ComponentModel.DesignerSerializationVisibilityAttribute/CS/form1.cs#5)]
 [!code-vb[System.ComponentModel.DesignerSerializationVisibilityAttribute#5](../../../../samples/snippets/visualbasic/VS_Snippets_Winforms/System.ComponentModel.DesignerSerializationVisibilityAttribute/VB/form1.vb#5)]  
  
1.  Press F5 to build the project and run your control in the **UserControl Test Container**.  
  
2.  Find the `Strings` property in the <xref:System.Windows.Forms.PropertyGrid> of the **UserControl Test Container**. Click the `Strings` property, then click the ellipsis (![VisualStudioEllipsesButton screenshot](../../../../docs/framework/winforms/media/vbellipsesbutton.png "vbEllipsesButton")) button to open the **String Collection Editor**.  
  
3.  Enter several strings in the **String Collection Editor**. Separate them by pressing the ENTER key at the end of each string. Click **OK** when you are finished entering strings.  
  
> [!NOTE]
>  The strings you typed appear in the <xref:System.Windows.Forms.TextBox> of the `SerializationDemoControl`.  
  
## Serializing a Collection Property  
 To test the serialization behavior of your control, you will place it on a form and change the contents of the collection with the **Collection Editor**. You can see the serialized collection state by looking at a special designer file, into which the **Windows Forms Designer** emits code.  
  
#### To serialize a collection  
  
1.  Add a Windows Application project to the solution. Name the project `SerializationDemoControlTest`.  
  
2.  In the **Toolbox**, find the tab named **SerializationDemoControlLib Components**. In this tab, you will find the `SerializationDemoControl`. For more information, see [Walkthrough: Automatically Populating the Toolbox with Custom Components](../../../../docs/framework/winforms/controls/walkthrough-automatically-populating-the-toolbox-with-custom-components.md).  
  
3.  Place a `SerializationDemoControl` on your form.  
  
4.  Find the `Strings` property in the **Properties** window. Click the `Strings` property, then click the ellipsis (![VisualStudioEllipsesButton screenshot](../../../../docs/framework/winforms/media/vbellipsesbutton.png "vbEllipsesButton")) button to open the **String Collection Editor**.  
  
5.  Type several strings in the **String Collection Editor**. Separate them by pressing the ENTER key at the end of each string. Click **OK** when you are finished entering strings.  
  
> [!NOTE]
>  The strings you typed appear in the <xref:System.Windows.Forms.TextBox> of the `SerializationDemoControl`.  
  
1.  In **Solution Explorer**, click the **Show All Files** button.  
  
2.  Open the **Form1** node. Beneath it is a file called **Form1.Designer.cs** or **Form1.Designer.vb**. This is the file into which the **Windows Forms Designer** emits code representing the design-time state of your form and its child controls. Open this file in the **Code Editor**.  
  
3.  Open the region called **Windows Form Designer generated code** and find the section labeled **serializationDemoControl1**. Beneath this label is the code representing the serialized state of your control. The strings you typed in step 5 appear in an assignment to the `Strings` property. The following code examples in C# and Visual Basic, show code similar to what you will see if you typed the strings "red", "orange", and "yellow".  
  
    ```csharp  
    this.serializationDemoControl1.Strings = new string[] {  
            "red",  
            "orange",  
            "yellow"};  
    ```  
<<<<<<< HEAD
  
6.  In the **Code Editor**, change the value of the <xref:System.ComponentModel.DesignerSerializationVisibilityAttribute> on the `Strings` property to <xref:System.ComponentModel.DesignerSerializationVisibility.Hidden>.  
  
7.  [Visual Basic]  
  
    ```  
    <DesignerSerializationVisibility(DesignerSerializationVisibility.Hidden)> _  
=======
    ```vb  
    Me.serializationDemoControl1.Strings = New String() {"red", "orange", "yellow"}  
>>>>>>> 01c66e2c
    ```  
  
4.  In the **Code Editor**, change the value of the <xref:System.ComponentModel.DesignerSerializationVisibilityAttribute> on the `Strings` property to <xref:System.ComponentModel.DesignerSerializationVisibility>.  
  
    ```csharp  
    [DesignerSerializationVisibility(DesignerSerializationVisibility.Hidden)]  
    ```  
    ```vb  
    <DesignerSerializationVisibility(DesignerSerializationVisibility.Hidden)> _  
    ```  
  
5. Rebuild the solution and repeat steps 3 and 4.  
  
> [!NOTE]
>  In this case, the **Windows Forms Designer** emits no assignment to the `Strings` property.  
  
## Next Steps  
 Once you know how to serialize a collection of standard types, consider integrating your custom controls more deeply into the design-time environment. The following topics describe how to enhance the design-time integration of your custom controls:  
  
-   [Design-Time Architecture](http://msdn.microsoft.com/library/4881917b-628f-4689-b872-472e4f8a4e3a)  
  
-   [Attributes in Windows Forms Controls](../../../../docs/framework/winforms/controls/attributes-in-windows-forms-controls.md)  
  
-   [Designer Serialization Overview](http://msdn.microsoft.com/library/c342635a-aa5f-4281-915b-b013738af15a)  
  
-   [Walkthrough: Creating a Windows Forms Control That Takes Advantage of Visual Studio Design-Time Features](../../../../docs/framework/winforms/controls/creating-a-wf-control-design-time-features.md)  
  
## See Also  
 <xref:System.ComponentModel.DesignerSerializationVisibilityAttribute>   
 [Designer Serialization Overview](http://msdn.microsoft.com/library/c342635a-aa5f-4281-915b-b013738af15a)   
 [How to: Serialize Collections of Standard Types with the DesignerSerializationVisibilityAttribute](http://msdn.microsoft.com/library/7829fcdd-8205-405f-8231-a1282a9835c9)   
 [Walkthrough: Automatically Populating the Toolbox with Custom Components](../../../../docs/framework/winforms/controls/walkthrough-automatically-populating-the-toolbox-with-custom-components.md)<|MERGE_RESOLUTION|>--- conflicted
+++ resolved
@@ -112,21 +112,12 @@
             "orange",  
             "yellow"};  
     ```  
-<<<<<<< HEAD
-  
-6.  In the **Code Editor**, change the value of the <xref:System.ComponentModel.DesignerSerializationVisibilityAttribute> on the `Strings` property to <xref:System.ComponentModel.DesignerSerializationVisibility.Hidden>.  
-  
-7.  [Visual Basic]  
-  
-    ```  
-    <DesignerSerializationVisibility(DesignerSerializationVisibility.Hidden)> _  
-=======
+    
     ```vb  
     Me.serializationDemoControl1.Strings = New String() {"red", "orange", "yellow"}  
->>>>>>> 01c66e2c
-    ```  
+    ```
   
-4.  In the **Code Editor**, change the value of the <xref:System.ComponentModel.DesignerSerializationVisibilityAttribute> on the `Strings` property to <xref:System.ComponentModel.DesignerSerializationVisibility>.  
+4.  In the **Code Editor**, change the value of the <xref:System.ComponentModel.DesignerSerializationVisibilityAttribute> on the `Strings` property to <xref:System.ComponentModel.DesignerSerializationVisibility.Hidden>.  
   
     ```csharp  
     [DesignerSerializationVisibility(DesignerSerializationVisibility.Hidden)]  
