--- conflicted
+++ resolved
@@ -64,11 +64,7 @@
   
 1.  Press F5 to build the project and run your control in the **UserControl Test Container**.  
   
-<<<<<<< HEAD
-2.  Find the `Strings` property in the <xref:System.Windows.Forms.PropertyGrid> of the **UserControl Test Container**. Click the `Strings` property, then click the ellipsis (![VisualStudioEllipsesButton screenshot](./media/serializing-collections-designerserializationvisibilityattribute/visual-studio-ellipsis-button.png "Use the ellipsis button to access the CellStyle Builder dialog box.")) button to open the **String Collection Editor**.  
-=======
-2.  Find the `Strings` property in the <xref:System.Windows.Forms.PropertyGrid> of the **UserControl Test Container**. Click the `Strings` property, then click the ellipsis (![VisualStudioEllipsesButton screenshot](../media/vbellipsesbutton.png "vbEllipsesButton")) button to open the **String Collection Editor**.  
->>>>>>> cad8f9af
+2.  Find the `Strings` property in the <xref:System.Windows.Forms.PropertyGrid> of the **UserControl Test Container**. Click the `Strings` property, then click the ellipsis (![Use the ellipsis button to access the CellStyle Builder dialog box.](./media/serializing-collections-designerserializationvisibilityattribute/visual-studio-ellipsis-button.png "Use the ellipsis button to access the CellStyle Builder dialog box.")) button to open the **String Collection Editor**.  
   
 3.  Enter several strings in the **String Collection Editor**. Separate them by pressing the ENTER key at the end of each string. Click **OK** when you are finished entering strings.  
   
@@ -86,11 +82,7 @@
   
 3.  Place a `SerializationDemoControl` on your form.  
   
-<<<<<<< HEAD
-4.  Find the `Strings` property in the **Properties** window. Click the `Strings` property, then click the ellipsis (![VisualStudioEllipsesButton screenshot](./media/serializing-collections-designerserializationvisibilityattribute/visual-studio-ellipsis-button.png "Use the ellipsis button to access the CellStyle Builder dialog box.")) button to open the **String Collection Editor**.  
-=======
-4.  Find the `Strings` property in the **Properties** window. Click the `Strings` property, then click the ellipsis (![VisualStudioEllipsesButton screenshot](../media/vbellipsesbutton.png "vbEllipsesButton")) button to open the **String Collection Editor**.  
->>>>>>> cad8f9af
+4.  Find the `Strings` property in the **Properties** window. Click the `Strings` property, then click the ellipsis (![Use the ellipsis button to access the CellStyle Builder dialog box.](./media/serializing-collections-designerserializationvisibilityattribute/visual-studio-ellipsis-button.png "Use the ellipsis button to access the CellStyle Builder dialog box.")) button to open the **String Collection Editor**.  
   
 5.  Type several strings in the **String Collection Editor**. Separate them by pressing the ENTER key at the end of each string. Click **OK** when you are finished entering strings.  
   
