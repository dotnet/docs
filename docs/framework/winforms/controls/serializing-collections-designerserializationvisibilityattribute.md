--- conflicted
+++ resolved
@@ -61,12 +61,11 @@
 
  [!code-cpp[System.ComponentModel.DesignerSerializationVisibilityAttribute#5](~/samples/snippets/cpp/VS_Snippets_Winforms/System.ComponentModel.DesignerSerializationVisibilityAttribute/cpp/form1.cpp#5)]
  [!code-csharp[System.ComponentModel.DesignerSerializationVisibilityAttribute#5](~/samples/snippets/csharp/VS_Snippets_Winforms/System.ComponentModel.DesignerSerializationVisibilityAttribute/CS/form1.cs#5)]
-<<<<<<< HEAD
  [!code-vb[System.ComponentModel.DesignerSerializationVisibilityAttribute#5](~/samples/snippets/visualbasic/VS_Snippets_Winforms/System.ComponentModel.DesignerSerializationVisibilityAttribute/VB/form1.vb#5)]  
   
 1.  Press F5 to build the project and run your control in the **UserControl Test Container**.  
   
-2.  Find the `Strings` property in the <xref:System.Windows.Forms.PropertyGrid> of the **UserControl Test Container**. Click the `Strings` property, then click the ellipsis (![Use the ellipsis button to access the CellStyle Builder dialog box.](./media/serializing-collections-designerserializationvisibilityattribute/visual-studio-ellipsis-button.png "Use the ellipsis button to access the CellStyle Builder dialog box.")) button to open the **String Collection Editor**.  
+2.  Find the `Strings` property in the <xref:System.Windows.Forms.PropertyGrid> of the **UserControl Test Container**. Click the `Strings` property, then click the ellipsis (![Use the ellipsis button to access the CellStyle Builder dialog box.](./media/serializing-collections-designerserializationvisibilityattribute/visual-studio-ellipsis-button.png)) button to open the **String Collection Editor**.  
   
 3.  Enter several strings in the **String Collection Editor**. Separate them by pressing the ENTER key at the end of each string. Click **OK** when you are finished entering strings.  
   
@@ -84,39 +83,10 @@
   
 3.  Place a `SerializationDemoControl` on your form.  
   
-4.  Find the `Strings` property in the **Properties** window. Click the `Strings` property, then click the ellipsis (![Use the ellipsis button to access the CellStyle Builder dialog box.](./media/serializing-collections-designerserializationvisibilityattribute/visual-studio-ellipsis-button.png "Use the ellipsis button to access the CellStyle Builder dialog box.")) button to open the **String Collection Editor**.  
+4.  Find the `Strings` property in the **Properties** window. Click the `Strings` property, then click the ellipsis (![Use the ellipsis button to access the CellStyle Builder dialog box.](./media/serializing-collections-designerserializationvisibilityattribute/visual-studio-ellipsis-button.png)) button to open the **String Collection Editor**.  
   
 5.  Type several strings in the **String Collection Editor**. Separate them by pressing the ENTER key at the end of each string. Click **OK** when you are finished entering strings.  
   
-=======
- [!code-vb[System.ComponentModel.DesignerSerializationVisibilityAttribute#5](~/samples/snippets/visualbasic/VS_Snippets_Winforms/System.ComponentModel.DesignerSerializationVisibilityAttribute/VB/form1.vb#5)]
-
-1. Press F5 to build the project and run your control in the **UserControl Test Container**.
-
-2. Find the `Strings` property in the <xref:System.Windows.Forms.PropertyGrid> of the **UserControl Test Container**. Click the `Strings` property, then click the ellipsis (![VisualStudioEllipsesButton screenshot](../media/vbellipsesbutton.png "vbEllipsesButton")) button to open the **String Collection Editor**.
-
-3. Enter several strings in the **String Collection Editor**. Separate them by pressing the ENTER key at the end of each string. Click **OK** when you are finished entering strings.
-
-> [!NOTE]
-> The strings you typed appear in the <xref:System.Windows.Forms.TextBox> of the `SerializationDemoControl`.
-
-## Serializing a Collection Property
-
-To test the serialization behavior of your control, you will place it on a form and change the contents of the collection with the **Collection Editor**. You can see the serialized collection state by looking at a special designer file, into which the **Windows Forms Designer** emits code.
-
-### To serialize a collection
-
-1. Add a Windows Application project to the solution. Name the project `SerializationDemoControlTest`.
-
-2. In the **Toolbox**, find the tab named **SerializationDemoControlLib Components**. In this tab, you will find the `SerializationDemoControl`. For more information, see [Walkthrough: Automatically Populating the Toolbox with Custom Components](walkthrough-automatically-populating-the-toolbox-with-custom-components.md).
-
-3. Place a `SerializationDemoControl` on your form.
-
-4. Find the `Strings` property in the **Properties** window. Click the `Strings` property, then click the ellipsis (![VisualStudioEllipsesButton screenshot](../media/vbellipsesbutton.png "vbEllipsesButton")) button to open the **String Collection Editor**.
-
-5. Type several strings in the **String Collection Editor**. Separate them by pressing the ENTER key at the end of each string. Click **OK** when you are finished entering strings.
-
->>>>>>> 77d9be5f
 > [!NOTE]
 > The strings you typed appear in the <xref:System.Windows.Forms.TextBox> of the `SerializationDemoControl`.
 
