--- conflicted
+++ resolved
@@ -23,11 +23,7 @@
   
 1.  Select the <xref:System.Windows.Forms.DataGridView> control in the designer.  
   
-<<<<<<< HEAD
-2.  In the **Properties** window, click the ellipsis button (![VisualStudioEllipsesButton screenshot](./media/set-alternating-row-styles-for-the-datagrid-using-the-designer/visual-studio-ellipsis-button.png "Use the ellipsis button to access the CellStyle Builder dialog box.")) next to the <xref:System.Windows.Forms.DataGridView.AlternatingRowsDefaultCellStyle%2A> property.  
-=======
-2.  In the **Properties** window, click the ellipsis button (![VisualStudioEllipsesButton screenshot](../media/vbellipsesbutton.png "vbEllipsesButton")) next to the <xref:System.Windows.Forms.DataGridView.AlternatingRowsDefaultCellStyle%2A> property.  
->>>>>>> cad8f9af
+2.  In the **Properties** window, click the ellipsis button (![Use the ellipsis button to access the CellStyle Builder dialog box.](./media/set-alternating-row-styles-for-the-datagrid-using-the-designer/visual-studio-ellipsis-button.png "Use the ellipsis button to access the CellStyle Builder dialog box.")) next to the <xref:System.Windows.Forms.DataGridView.AlternatingRowsDefaultCellStyle%2A> property.  
   
 3.  In the **CellStyle Builder** dialog box, define the style by setting the properties, and use the **Preview** pane to confirm your choices. The styles you specify are used for every other row displayed in the control, starting with the second one.  
   
