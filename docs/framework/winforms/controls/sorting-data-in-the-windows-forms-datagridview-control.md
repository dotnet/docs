---
title: "Sorting data in the Windows Forms DataGridView control"
ms.date: "02/13/2018"
ms.prod: ".net-framework"
ms.technology: 
  - "dotnet-winforms"
ms.topic: "article"
helpviewer_keywords: 
  - "data [Windows Forms], sorting in grids"
  - "data grids [Windows Forms], sorting data"
  - "DataGridView control [Windows Forms], sorting data"
ms.assetid: c1d4f24c-d961-4181-809d-5a5caa6122e4
author: dotnet-bot
ms.author: dotnetcontent
manager: "wpickett"
ms.workload: 
  - dotnet
---
<<<<<<< HEAD
# Sorting data in the Windows Forms DataGridView control

By default, users can sort the data in a <xref:System.Windows.Forms.DataGridView> control by clicking the header of a text box column (or by pressing F3 when a text box cell is focused on .NET Framework 4.7.2 and later versions). You can modify the <xref:System.Windows.Forms.DataGridViewColumn.SortMode> property of specific columns to allow users to sort by other column types when it makes sense to do so. You can also sort the data programmatically by any column, or by multiple columns.

## In this section

[Column Sort Modes in the Windows Forms DataGridView Control](../../../../docs/framework/winforms/controls/column-sort-modes-in-the-windows-forms-datagridview-control.md)  
Describes the options for sorting data in the control.

[How to: Set the Sort Modes for Columns in the Windows Forms DataGridView Control](../../../../docs/framework/winforms/controls/set-the-sort-modes-for-columns-wf-datagridview-control.md)  
Describes how to enable users to sort by columns that are not sortable by default.

[How to: Customize Sorting in the Windows Forms DataGridView Control](../../../../docs/framework/winforms/controls/how-to-customize-sorting-in-the-windows-forms-datagridview-control.md)  
Describes how to sort data programmatically and how to customize sorting by using the <xref:System.Windows.Forms.DataGridView.SortCompare?displayProperty=nameWithType> event or by implementing the <xref:System.Collections.IComparer> interface.

## Reference

<xref:System.Windows.Forms.DataGridView>  
Provides reference documentation for the <xref:System.Windows.Forms.DataGridView> control.  

<xref:System.Windows.Forms.DataGridView.Sort%2A?displayProperty=nameWithType>  
Provides reference documentation for the <xref:System.Windows.Forms.DataGridView.Sort%2A> method.

<xref:System.Windows.Forms.DataGridViewColumn.SortMode%2A?displayProperty=nameWithType>  
Provides reference documentation for the <xref:System.Windows.Forms.DataGridViewColumn.SortMode%2A> property.

<xref:System.Windows.Forms.DataGridViewColumnSortMode>  
Provides reference documentation for the <xref:System.Windows.Forms.DataGridViewColumnSortMode> enumeration.

## See also  
[DataGridView Control](../../../../docs/framework/winforms/controls/datagridview-control-windows-forms.md)  
[Column Types in the Windows Forms DataGridView Control](../../../../docs/framework/winforms/controls/column-types-in-the-windows-forms-datagridview-control.md)  
=======
# Sorting Data in the Windows Forms DataGridView Control
By default, users can sort the data in a `DataGridView` control by clicking the header of a text box column. You can modify the `SortMode` property of specific columns to allow users to sort by other column types when it makes sense to do so. You can also sort the data programmatically by any column, or by multiple columns.  
  
## In This Section  
 [Column Sort Modes in the Windows Forms DataGridView Control](../../../../docs/framework/winforms/controls/column-sort-modes-in-the-windows-forms-datagridview-control.md)  
 Describes the options for sorting data in the control.  
  
 [How to: Set the Sort Modes for Columns in the Windows Forms DataGridView Control](../../../../docs/framework/winforms/controls/set-the-sort-modes-for-columns-wf-datagridview-control.md)  
 Describes how to enable users to sort by columns that are not sortable by default.  
  
 [How to: Customize Sorting in the Windows Forms DataGridView Control](../../../../docs/framework/winforms/controls/how-to-customize-sorting-in-the-windows-forms-datagridview-control.md)  
 Describes how to sort data programmatically and how to customize sorting by using the <xref:System.Windows.Forms.DataGridView.SortCompare?displayProperty=nameWithType> event or by implementing the <xref:System.Collections.IComparer> interface.  
  
## Reference  
 <xref:System.Windows.Forms.DataGridView>  
 Provides reference documentation for the <xref:System.Windows.Forms.DataGridView> control.  
  
 <xref:System.Windows.Forms.DataGridView.Sort%2A?displayProperty=nameWithType>  
 Provides reference documentation for the <xref:System.Windows.Forms.DataGridView.Sort%2A> method.  
  
 <xref:System.Windows.Forms.DataGridViewColumn.SortMode%2A?displayProperty=nameWithType>  
 Provides reference documentation for the <xref:System.Windows.Forms.DataGridViewColumn.SortMode%2A> property.  
  
 <xref:System.Windows.Forms.DataGridViewColumnSortMode>  
 Provides reference documentation for the <xref:System.Windows.Forms.DataGridViewColumnSortMode> enumeration.  
  
## See Also  
 [DataGridView Control](../../../../docs/framework/winforms/controls/datagridview-control-windows-forms.md)  
 [Column Types in the Windows Forms DataGridView Control](../../../../docs/framework/winforms/controls/column-types-in-the-windows-forms-datagridview-control.md)
>>>>>>> cc0d233b
<|MERGE_RESOLUTION|>--- conflicted
+++ resolved
@@ -16,7 +16,6 @@
 ms.workload: 
   - dotnet
 ---
-<<<<<<< HEAD
 # Sorting data in the Windows Forms DataGridView control
 
 By default, users can sort the data in a <xref:System.Windows.Forms.DataGridView> control by clicking the header of a text box column (or by pressing F3 when a text box cell is focused on .NET Framework 4.7.2 and later versions). You can modify the <xref:System.Windows.Forms.DataGridViewColumn.SortMode> property of specific columns to allow users to sort by other column types when it makes sense to do so. You can also sort the data programmatically by any column, or by multiple columns.
@@ -46,37 +45,7 @@
 <xref:System.Windows.Forms.DataGridViewColumnSortMode>  
 Provides reference documentation for the <xref:System.Windows.Forms.DataGridViewColumnSortMode> enumeration.
 
-## See also  
+## See also
+
 [DataGridView Control](../../../../docs/framework/winforms/controls/datagridview-control-windows-forms.md)  
-[Column Types in the Windows Forms DataGridView Control](../../../../docs/framework/winforms/controls/column-types-in-the-windows-forms-datagridview-control.md)  
-=======
-# Sorting Data in the Windows Forms DataGridView Control
-By default, users can sort the data in a `DataGridView` control by clicking the header of a text box column. You can modify the `SortMode` property of specific columns to allow users to sort by other column types when it makes sense to do so. You can also sort the data programmatically by any column, or by multiple columns.  
-  
-## In This Section  
- [Column Sort Modes in the Windows Forms DataGridView Control](../../../../docs/framework/winforms/controls/column-sort-modes-in-the-windows-forms-datagridview-control.md)  
- Describes the options for sorting data in the control.  
-  
- [How to: Set the Sort Modes for Columns in the Windows Forms DataGridView Control](../../../../docs/framework/winforms/controls/set-the-sort-modes-for-columns-wf-datagridview-control.md)  
- Describes how to enable users to sort by columns that are not sortable by default.  
-  
- [How to: Customize Sorting in the Windows Forms DataGridView Control](../../../../docs/framework/winforms/controls/how-to-customize-sorting-in-the-windows-forms-datagridview-control.md)  
- Describes how to sort data programmatically and how to customize sorting by using the <xref:System.Windows.Forms.DataGridView.SortCompare?displayProperty=nameWithType> event or by implementing the <xref:System.Collections.IComparer> interface.  
-  
-## Reference  
- <xref:System.Windows.Forms.DataGridView>  
- Provides reference documentation for the <xref:System.Windows.Forms.DataGridView> control.  
-  
- <xref:System.Windows.Forms.DataGridView.Sort%2A?displayProperty=nameWithType>  
- Provides reference documentation for the <xref:System.Windows.Forms.DataGridView.Sort%2A> method.  
-  
- <xref:System.Windows.Forms.DataGridViewColumn.SortMode%2A?displayProperty=nameWithType>  
- Provides reference documentation for the <xref:System.Windows.Forms.DataGridViewColumn.SortMode%2A> property.  
-  
- <xref:System.Windows.Forms.DataGridViewColumnSortMode>  
- Provides reference documentation for the <xref:System.Windows.Forms.DataGridViewColumnSortMode> enumeration.  
-  
-## See Also  
- [DataGridView Control](../../../../docs/framework/winforms/controls/datagridview-control-windows-forms.md)  
- [Column Types in the Windows Forms DataGridView Control](../../../../docs/framework/winforms/controls/column-types-in-the-windows-forms-datagridview-control.md)
->>>>>>> cc0d233b
+[Column Types in the Windows Forms DataGridView Control](../../../../docs/framework/winforms/controls/column-types-in-the-windows-forms-datagridview-control.md)  