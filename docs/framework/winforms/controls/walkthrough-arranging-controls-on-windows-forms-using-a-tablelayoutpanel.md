---
title: "Walkthrough: Arranging Controls on Windows Forms Using a TableLayoutPanel"
ms.date: "03/30/2017"
helpviewer_keywords: 
  - "controls [Windows Forms], arranging with TableLayoutPanel"
  - "TableLayoutPanel control [Windows Forms], walkthroughs"
  - "Windows Forms controls, arranging"
ms.assetid: d474885e-12cc-4ab7-b997-2a23a643049b
---
# Walkthrough: Arranging Controls on Windows Forms Using a TableLayoutPanel
Some applications require a form with a layout that arranges itself appropriately as the form is resized or as the contents change in size. When you need a dynamic layout and you do not want to handle <xref:System.Windows.Forms.Control.Layout> events explicitly in your code, consider using a layout panel.  
  
 The <xref:System.Windows.Forms.FlowLayoutPanel> control and the <xref:System.Windows.Forms.TableLayoutPanel> control provide intuitive ways to arrange controls on your form. Both provide an automatic, configurable ability to control the relative positions of child controls contained within them, and both give you dynamic layout features at run time, so they can resize and reposition child controls as the dimensions of the parent form change. Layout panels can be nested within layout panels, to enable the realization of sophisticated user interfaces.  
  
 The <xref:System.Windows.Forms.FlowLayoutPanel> arranges its contents in a specific flow direction: horizontal or vertical. Its contents can be wrapped from one row to the next, or from one column to the next. Alternately, its contents can be clipped instead of wrapped. For more information, see [Walkthrough: Arranging Controls on Windows Forms Using a FlowLayoutPanel](walkthrough-arranging-controls-on-windows-forms-using-a-flowlayoutpanel.md).  
  
 The <xref:System.Windows.Forms.TableLayoutPanel> arranges its contents in a grid, providing functionality similar to the HTML \<table> element. The <xref:System.Windows.Forms.TableLayoutPanel> control allows you to place controls in a grid layout without requiring you to precisely specify the position of each individual control. Its cells are arranged in rows and columns, and these can have different sizes. Cells can be merged across rows and columns. Cells can contain anything a form can contain and behave in most other respects as containers.  
  
 The <xref:System.Windows.Forms.TableLayoutPanel> control also provides a proportional resizing capability at run time, so your layout can change smoothly as your form is resized. This makes the <xref:System.Windows.Forms.TableLayoutPanel> control well suited for purposes such as data-entry forms and localized applications. For more information, see [Walkthrough: Creating a Resizable Windows Form for Data Entry](https://docs.microsoft.com/previous-versions/visualstudio/visual-studio-2010/991eahec(v=vs.100)) and [Walkthrough: Creating a Localizable Windows Form](https://docs.microsoft.com/previous-versions/visualstudio/visual-studio-2010/7k9fa71y(v=vs.100)).  
  
 In general, you should not use a <xref:System.Windows.Forms.TableLayoutPanel> control as a container for the whole layout. Use <xref:System.Windows.Forms.TableLayoutPanel> controls to provide proportional resizing capabilities to parts of the layout.  
  
 Tasks illustrated in this walkthrough include:  
  
- Creating a Windows Forms project  
  
- Arranging Controls in Rows and Columns  
  
- Setting Row and Column Properties  
  
- Spanning Rows and Columns with a Control  
  
- Automatic Handling of Overflows  
  
- Inserting Controls by Double-clicking Them in the Toolbox  
  
- Inserting a Control by Drawing Its Outline  
  
- Reassigning Existing Controls to a Different Parent  
  
 When you are finished, you will have an understanding of the role played by these important layout features.  
  
> [!NOTE]
>  The dialog boxes and menu commands you see might differ from those described in Help depending on your active settings or edition. To change your settings, choose **Import and Export Settings** on the **Tools** menu. For more information, see [Personalize the Visual Studio IDE](/visualstudio/ide/personalizing-the-visual-studio-ide).  
  
## Creating the Project  
 The first step is to create the project and set up the form.  
  
#### To create the project  
  
1. Create a Windows Application project called "TableLayoutPanelExample". For more information, see [How to: Create a Windows Forms application project](/visualstudio/ide/step-1-create-a-windows-forms-application-project) .  
  
2. Select the form in the **Windows** **Forms Designer**.  
  
## Arranging Controls in Rows and Columns  
 The <xref:System.Windows.Forms.TableLayoutPanel> control allows you to easily arrange controls into rows and columns.  
  
#### To arrange controls in rows and columns using a TableLayoutPanel  
  
1. Drag a <xref:System.Windows.Forms.TableLayoutPanel> control from the **Toolbox** onto your form. Note that, by default, the <xref:System.Windows.Forms.TableLayoutPanel> control has four cells.  
  
2. Drag a <xref:System.Windows.Forms.Button> control from the **Toolbox** into the <xref:System.Windows.Forms.TableLayoutPanel> control and drop it into one of the cells. Note that the <xref:System.Windows.Forms.Button> control is created within the cell you selected.  
  
3. Drag three more <xref:System.Windows.Forms.Button> controls from the **Toolbox** into the <xref:System.Windows.Forms.TableLayoutPanel> control, so that each cell contains a button.  
  
4. Grab the vertical sizing handle between the two columns and move it to the left. Note that the <xref:System.Windows.Forms.Button> controls in the first column are resized to a smaller width, while size of the <xref:System.Windows.Forms.Button> controls in the second column is unchanged.  
  
5. Grab the vertical sizing handle between the two columns and move it to the right. Note that the <xref:System.Windows.Forms.Button> controls in the first column return to their original size, while the <xref:System.Windows.Forms.Button> controls in the second column are moved to the right.  
  
6. Move the horizontal sizing handle up and down to see the effect on the controls in the panel.  
  
## Positioning Controls Within Cells Using Docking and Anchoring  
 The anchoring behavior of child controls in a <xref:System.Windows.Forms.TableLayoutPanel> differs from the behavior in other container controls. The docking behavior of child controls is the same as other container controls.  
  
#### Positioning controls within cells  
  
1. Select the first <xref:System.Windows.Forms.Button> control. Change the value of its <xref:System.Windows.Forms.Control.Dock%2A> property to <xref:System.Windows.Forms.DockStyle.Fill>. Note that the <xref:System.Windows.Forms.Button> control expands to fill its cell.  
  
2. Select one of the other <xref:System.Windows.Forms.Button> controls. Change the value of its <xref:System.Windows.Forms.Control.Anchor%2A> property to <xref:System.Windows.Forms.AnchorStyles.Right>. Note that it is moved so that its right border is near the right border of the cell. The distance between the borders is the sum of the <xref:System.Windows.Forms.Button> control's <xref:System.Windows.Forms.Control.Margin%2A> property and the panel's <xref:System.Windows.Forms.Control.Padding%2A> property.  
  
3. Change the value of the <xref:System.Windows.Forms.Button> control's <xref:System.Windows.Forms.Control.Anchor%2A> property to <xref:System.Windows.Forms.AnchorStyles.Right> and <xref:System.Windows.Forms.AnchorStyles.Left>. Note that the control is sized to the width of the cell, with the <xref:System.Windows.Forms.Control.Margin%2A> and <xref:System.Windows.Forms.Control.Padding%2A> values taken into account.  
  
4. Repeat steps 2 and 3 with the <xref:System.Windows.Forms.AnchorStyles.Top> and <xref:System.Windows.Forms.AnchorStyles.Bottom> styles.  
  
## Setting Row and Column Properties  
 You can set individual properties of rows and columns by using the <xref:System.Windows.Forms.TableLayoutPanel.RowStyles%2A> and <xref:System.Windows.Forms.TableLayoutPanel.ColumnStyles%2A> collections.  
  
#### To set row and column properties  
  
1. Select the <xref:System.Windows.Forms.TableLayoutPanel> control in the **Windows Forms Designer**.  
  
<<<<<<< HEAD
2.  In the **Properties** windows, open the <xref:System.Windows.Forms.TableLayoutPanel.ColumnStyles%2A> collection by clicking the ellipsis (![Use the ellipsis button to access the CellStyle Builder dialog box.](./media/walkthrough-arranging-controls-on-windows-forms-using-a-tablelayoutpanel/visual-studio-ellipsis-button.png "Use the ellipsis button to access the CellStyle Builder dialog box.")) button next to the **Columns** entry.  
=======
2. In the **Properties** windows, open the <xref:System.Windows.Forms.TableLayoutPanel.ColumnStyles%2A> collection by clicking the ellipsis (![VisualStudioEllipsesButton screenshot](../media/vbellipsesbutton.png "vbEllipsesButton")) button next to the **Columns** entry.  
>>>>>>> 77d9be5f
  
3. Select the first column and change the value of its <xref:System.Windows.Forms.TableLayoutStyle.SizeType%2A> property to <xref:System.Windows.Forms.SizeType.AutoSize>. Click **OK** to accept the change. Note that the width of the first column is reduced to fit the <xref:System.Windows.Forms.Button> control. Also note that the width of the column is not resizable.  
  
4. In the **Properties** window, open the <xref:System.Windows.Forms.TableLayoutPanel.ColumnStyles%2A> collection and select the first column. Change the value of its <xref:System.Windows.Forms.TableLayoutStyle.SizeType%2A> property to <xref:System.Windows.Forms.SizeType.Percent>. Click **OK** to accept the change. Resize the <xref:System.Windows.Forms.TableLayoutPanel> control to a larger width and note that the width of the first column expands. Resize the <xref:System.Windows.Forms.TableLayoutPanel> control to a smaller width and note that the buttons in the first column are sized to fit the cell. Also note that the width of the column is resizable.  
  
5. In the **Properties** window, open the <xref:System.Windows.Forms.TableLayoutPanel.ColumnStyles%2A> collection and select all the listed columns. Set the value of every <xref:System.Windows.Forms.TableLayoutStyle.SizeType%2A> property to <xref:System.Windows.Forms.SizeType.Percent>. Click **OK** to accept the change. Repeat with the <xref:System.Windows.Forms.TableLayoutPanel.RowStyles%2A> collection.  
  
6. Grab one of the corner resizing handles and resize both the width and height of the <xref:System.Windows.Forms.TableLayoutPanel> control. Note that the rows and columns are resized as the <xref:System.Windows.Forms.TableLayoutPanel> control's size changes. Also note that the rows and columns are resizable with the horizontal and vertical sizing handles.  
  
## Spanning Rows and Columns with a Control  
 The <xref:System.Windows.Forms.TableLayoutPanel> control adds several new properties to controls at design time. Two of these properties are `RowSpan` and `ColumnSpan`. You can use these properties to make a control span more than one row or column.  
  
#### To span rows and columns with a control  
  
1. Select the <xref:System.Windows.Forms.Button> control in the first row and first column.  
  
2. In the **Properties** windows, change the value of the `ColumnSpan` property to **2**. Note that the <xref:System.Windows.Forms.Button> control fills the first column and the second column. Also note than an extra row has been added to accommodate this change.  
  
3. Repeat step 2 for the `RowSpan` property.  
  
## Inserting Controls by Double-clicking Them in the Toolbox  
 You can populate your <xref:System.Windows.Forms.TableLayoutPanel> control by double-clicking controls in the **Toolbox**.  
  
#### To insert controls by double-clicking in the Toolbox  
  
1. Drag a <xref:System.Windows.Forms.TableLayoutPanel> control from the **Toolbox** onto your form.  
  
2. Double-click the <xref:System.Windows.Forms.Button> control icon in the **Toolbox**. Note that a new button control appears in the <xref:System.Windows.Forms.TableLayoutPanel> control's first cell.  
  
3. Double-click several more controls in the **Toolbox**. Note that the new controls appear successively in the <xref:System.Windows.Forms.TableLayoutPanel> control's unoccupied cells. Also note that the <xref:System.Windows.Forms.TableLayoutPanel> control expands to accommodate the new controls if no open cells are available.  
  
## Automatic Handling of Overflows  
 When you are inserting controls into the <xref:System.Windows.Forms.TableLayoutPanel> control, you may run out of empty cells for your new controls. The <xref:System.Windows.Forms.TableLayoutPanel> control handles this situation automatically by increasing the number of cells.  
  
#### To observe automatic handling of overflows  
  
1. If there are still empty cells in the <xref:System.Windows.Forms.TableLayoutPanel> control, continue inserting new <xref:System.Windows.Forms.Button> controls until the <xref:System.Windows.Forms.TableLayoutPanel> control is full.  
  
2. Once the <xref:System.Windows.Forms.TableLayoutPanel> control is full, double-click the <xref:System.Windows.Forms.Button> icon in the **Toolbox** to insert another <xref:System.Windows.Forms.Button> control. Note that the <xref:System.Windows.Forms.TableLayoutPanel> control creates new cells to accommodate the new control. Insert a few more controls and observe the resizing behavior.  
  
3. Change the value of the <xref:System.Windows.Forms.TableLayoutPanel> control's <xref:System.Windows.Forms.TableLayoutPanel.GrowStyle%2A> property to <xref:System.Windows.Forms.TableLayoutPanelGrowStyle.FixedSize>. Double-click the <xref:System.Windows.Forms.Button> icon in the **Toolbox** to insert <xref:System.Windows.Forms.Button> controls until the <xref:System.Windows.Forms.TableLayoutPanel> control is full. Double-click the <xref:System.Windows.Forms.Button> icon in the **Toolbox** again. Note that you receive an error message from the **Windows Forms Designer** informing you that additional rows and columns cannot be created.  
  
## Inserting a Control by Drawing Its Outline  
 You can insert a control into a <xref:System.Windows.Forms.TableLayoutPanel> control and specify its size by drawing its outline in a cell.  
  
#### To insert a Control by drawing its outline  
  
1. Drag a <xref:System.Windows.Forms.TableLayoutPanel> control from the **Toolbox** onto your form.  
  
2. In the **Toolbox**, click the <xref:System.Windows.Forms.Button> control icon. Do not drag it onto the form.  
  
3. Move the mouse pointer over the <xref:System.Windows.Forms.TableLayoutPanel> control. Note that the pointer changes to a crosshair with the <xref:System.Windows.Forms.Button> control icon attached.  
  
4. Click and hold the mouse button.  
  
5. Drag the mouse pointer to draw the outline of the <xref:System.Windows.Forms.Button> control. When you are satisfied with the size, release the mouse button. Note that the <xref:System.Windows.Forms.Button> control is created in the cell in which you drew the control's outline.  
  
## Multiple Controls Within Cells Are Not Permitted  
 The <xref:System.Windows.Forms.TableLayoutPanel> control can contain only one child control per cell.  
  
#### To demonstrate that multiple controls within cells are not permitted  
  
- Drag a <xref:System.Windows.Forms.Button> control from the **Toolbox** into the <xref:System.Windows.Forms.TableLayoutPanel> control and drop it into one of the occupied cells. Note that the <xref:System.Windows.Forms.TableLayoutPanel> control does not allow you to drop the <xref:System.Windows.Forms.Button> control into the occupied cell.  
  
## Swapping Controls  
 The <xref:System.Windows.Forms.TableLayoutPanel> control enables you to swap the controls occupying two different cells.  
  
#### To swap controls  
  
- Drag one of the <xref:System.Windows.Forms.Button> controls from an occupied cell and drop into onto another occupied cell. Note that the two controls are moved from one cell into the other.  
  
## Next Steps  
 You can achieve a complex layout using a combination of layout panels and controls. Suggestions for more exploration include:  
  
- Try resizing one of the <xref:System.Windows.Forms.Button> controls to a larger size and note the effect on the layout.  
  
- Paste a selection of multiple controls into the <xref:System.Windows.Forms.TableLayoutPanel> control and note how the controls are inserted.  
  
- Layout panels can contain other layout panels. Experiment with dropping a <xref:System.Windows.Forms.TableLayoutPanel> control into the existing control.  
  
- Dock the <xref:System.Windows.Forms.TableLayoutPanel> control to the parent form. Resize the form and note the effect on the layout.  
  
## See also

- <xref:System.Windows.Forms.FlowLayoutPanel>
- <xref:System.Windows.Forms.TableLayoutPanel>
- [Walkthrough: Arranging Controls on Windows Forms Using a FlowLayoutPanel](walkthrough-arranging-controls-on-windows-forms-using-a-flowlayoutpanel.md)
- [Walkthrough: Arranging Controls on Windows Forms Using Snaplines](walkthrough-arranging-controls-on-windows-forms-using-snaplines.md)
- [Microsoft Windows User Experience, Official Guidelines for User Interface Developers and Designers. Redmond, WA: Microsoft Press, 1999. (USBN: 0-7356-0566-1)](https://www.microsoft.com/mspress/southpacific/books/book11588.htm)
- [Walkthrough: Creating a Resizable Windows Form for Data Entry](https://docs.microsoft.com/previous-versions/visualstudio/visual-studio-2010/991eahec(v=vs.100))
- [Walkthrough: Creating a Localizable Windows Form](https://docs.microsoft.com/previous-versions/visualstudio/visual-studio-2010/7k9fa71y(v=vs.100))
- [Best Practices for the TableLayoutPanel Control](best-practices-for-the-tablelayoutpanel-control.md)
- [AutoSize Property Overview](autosize-property-overview.md)
- [How to: Dock Controls on Windows Forms](how-to-dock-controls-on-windows-forms.md)
- [How to: Anchor Controls on Windows Forms](how-to-anchor-controls-on-windows-forms.md)
- [Walkthrough: Laying Out Windows Forms Controls with Padding, Margins, and the AutoSize Property](windows-forms-controls-padding-autosize.md)<|MERGE_RESOLUTION|>--- conflicted
+++ resolved
@@ -89,11 +89,7 @@
   
 1. Select the <xref:System.Windows.Forms.TableLayoutPanel> control in the **Windows Forms Designer**.  
   
-<<<<<<< HEAD
-2.  In the **Properties** windows, open the <xref:System.Windows.Forms.TableLayoutPanel.ColumnStyles%2A> collection by clicking the ellipsis (![Use the ellipsis button to access the CellStyle Builder dialog box.](./media/walkthrough-arranging-controls-on-windows-forms-using-a-tablelayoutpanel/visual-studio-ellipsis-button.png "Use the ellipsis button to access the CellStyle Builder dialog box.")) button next to the **Columns** entry.  
-=======
-2. In the **Properties** windows, open the <xref:System.Windows.Forms.TableLayoutPanel.ColumnStyles%2A> collection by clicking the ellipsis (![VisualStudioEllipsesButton screenshot](../media/vbellipsesbutton.png "vbEllipsesButton")) button next to the **Columns** entry.  
->>>>>>> 77d9be5f
+2.  In the **Properties** windows, open the <xref:System.Windows.Forms.TableLayoutPanel.ColumnStyles%2A> collection by clicking the ellipsis (![Use the ellipsis button to access the CellStyle Builder dialog box.](./media/walkthrough-arranging-controls-on-windows-forms-using-a-tablelayoutpanel/visual-studio-ellipsis-button.png)) button next to the **Columns** entry.  
   
 3. Select the first column and change the value of its <xref:System.Windows.Forms.TableLayoutStyle.SizeType%2A> property to <xref:System.Windows.Forms.SizeType.AutoSize>. Click **OK** to accept the change. Note that the width of the first column is reduced to fit the <xref:System.Windows.Forms.Button> control. Also note that the width of the column is not resizable.  
   
