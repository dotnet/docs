---
title: "Windows Forms Overview"
ms.date: "03/30/2017"
helpviewer_keywords:
  - "smart clients"
  - "Windows Forms, about Windows Forms"
ms.assetid: 3a2b6284-c8d6-4e1c-8c69-0bed38f38cd4
---
<<<<<<< HEAD
# Windows Forms Overview

The following overview discusses the advantages of smart client applications, the main features of Windows Forms programming, and how you can use Windows Forms to build smart clients that meet the needs of today's enterprises and end users.

## Windows Forms and Smart Client Applications

With Windows Forms you develop smart clients. *Smart clients* are graphically rich applications that are easy to deploy and update, can work when they are connected to or disconnected from the Internet, and can access resources on the local computer in a more secure manner than traditional Windows-based applications.

### Building Rich, Interactive User Interfaces
=======
# Windows Forms overview

The following overview discusses the advantages of smart client applications, the main features of Windows Forms programming, and how you can use Windows Forms to build smart clients that meet the needs of today's enterprises and end users.

## Windows Forms and smart client apps

 With Windows Forms you develop smart clients. *Smart clients* are graphically rich applications that are easy to deploy and update, can work when they are connected to or disconnected from the Internet, and can access resources on the local computer in a more secure manner than traditional Windows-based applications.

### Build rich, interactive user interfaces

>>>>>>> 8b9e8cd3
 Windows Forms is a smart client technology for the [!INCLUDE[dnprdnshort](../../../includes/dnprdnshort-md.md)], a set of managed libraries that simplify common application tasks such as reading and writing to the file system. When you use a development environment like Visual Studio, you can create Windows Forms smart-client applications that display information, request input from users, and communicate with remote computers over a network.

 In Windows Forms, a *form* is a visual surface on which you display information to the user. You ordinarily build Windows Forms applications by adding controls to forms and developing responses to user actions, such as mouse clicks or key presses. A *control* is a discrete user interface (UI) element that displays data or accepts data input.

 When a user does something to your form or one of its controls, the action generates an event. Your application reacts to these events by using code, and processes the events when they occur. For more information, see [Creating Event Handlers in Windows Forms](../../../docs/framework/winforms/creating-event-handlers-in-windows-forms.md).

 Windows Forms contains a variety of controls that you can add to forms: controls that display text boxes, buttons, drop-down boxes, radio buttons, and even Web pages. For a list of all the controls you can use on a form, see [Controls to Use on Windows Forms](../../../docs/framework/winforms/controls/controls-to-use-on-windows-forms.md). If an existing control does not meet your needs, Windows Forms also supports creating your own custom controls using the <xref:System.Windows.Forms.UserControl> class.

 Windows Forms has rich UI controls that emulate features in high-end applications like Microsoft Office. When you use the <xref:System.Windows.Forms.ToolStrip> and <xref:System.Windows.Forms.MenuStrip> control, you can create toolbars and menus that contain text and images, display submenus, and host other controls such as text boxes and combo boxes.

<<<<<<< HEAD
 With the Visual Studio drag-and-drop Windows Forms Designer, you can easily create Windows Forms applications. Just select the controls with your cursor and add them where you want on the form. The designer provides tools such as gridlines and snap lines to take the hassle out of aligning controls. And whether you use Visual Studio or compile at the command line, you can use the <xref:System.Windows.Forms.FlowLayoutPanel>, <xref:System.Windows.Forms.TableLayoutPanel> and <xref:System.Windows.Forms.SplitContainer> controls to create advanced form layouts in less time.
=======
 With the Visual Studio drag-and-drop **Windows Forms Designer**, you can easily create Windows Forms applications. Just select the controls with your cursor and add them where you want on the form. The designer provides tools such as gridlines and snap lines to take the hassle out of aligning controls. And whether you use Visual Studio or compile at the command line, you can use the <xref:System.Windows.Forms.FlowLayoutPanel>, <xref:System.Windows.Forms.TableLayoutPanel> and <xref:System.Windows.Forms.SplitContainer> controls to create advanced form layouts in less time.
>>>>>>> 8b9e8cd3

 Finally, if you must create your own custom UI elements, the <xref:System.Drawing> namespace contains a large selection of classes to render lines, circles, and other shapes directly on a form.

> [!NOTE]
<<<<<<< HEAD
>  Windows Forms controls are not designed to be marshaled across application domains. For this reason, Microsoft does not support passing a Windows Forms control across an <xref:System.AppDomain> boundary, even though the <xref:System.Windows.Controls.Control> base type of <xref:System.MarshalByRefObject> would seem to indicate that this is possible. Windows Forms applications that have multiple application domains are supported as long as no Windows Forms controls are passed across application domain boundaries.

#### Help Creating Forms and Controls
 For step-by-step information about how to use these features, see the following Help topics.
=======
> Windows Forms controls are not designed to be marshaled across application domains. For this reason, Microsoft does not support passing a Windows Forms control across an <xref:System.AppDomain> boundary, even though the <xref:System.Windows.Controls.Control> base type of <xref:System.MarshalByRefObject> would seem to indicate that this is possible. Windows Forms applications that have multiple application domains are supported as long as no Windows Forms controls are passed across application domain boundaries.

#### Create forms and controls

For step-by-step information about how to use these features, see the following Help topics.
>>>>>>> 8b9e8cd3

|Description|Help topic|
|-----------------|----------------|
|Using controls on forms|[How to: Add Controls to Windows Forms](../../../docs/framework/winforms/controls/how-to-add-controls-to-windows-forms.md)|
|Using the <xref:System.Windows.Forms.ToolStrip> Control|[How to: Create a Basic ToolStrip with Standard Items Using the Designer](../../../docs/framework/winforms/controls/create-a-basic-wf-toolstrip-with-standard-items-using-the-designer.md)|
|Creating graphics with <xref:System.Drawing>|[Getting Started with Graphics Programming](../../../docs/framework/winforms/advanced/getting-started-with-graphics-programming.md)|
|Creating custom controls|[How to: Inherit from the UserControl Class](../../../docs/framework/winforms/controls/how-to-inherit-from-the-usercontrol-class.md)|

<<<<<<< HEAD
### Displaying and Manipulating Data
 Many applications must display data from a database, XML file, XML Web service, or other data source. Windows Forms provides a flexible control that is named the <xref:System.Windows.Forms.DataGridView> control for displaying such tabular data in a traditional row and column format, so that every piece of data occupies its own cell. When you use <xref:System.Windows.Forms.DataGridView>, you can customize the appearance of individual cells, lock arbitrary rows and columns in place, and display complex controls inside cells, among other features.

 Connecting to data sources over a network is a simple task with Windows Forms smart clients. The <xref:System.Windows.Forms.BindingSource> component, new with Windows Forms in Visual Studio 2005 and the [!INCLUDE[dnprdnlong](../../../includes/dnprdnlong-md.md)], represents a connection to a data source, and exposes methods for binding data to controls, navigating to the previous and next records, editing records, and saving changes back to the original source. The <xref:System.Windows.Forms.BindingNavigator> control provides a simple interface over the <xref:System.Windows.Forms.BindingSource> component for users to navigate between records.
=======
### Display and manipulate data
 Many applications must display data from a database, XML file, XML Web service, or other data source. Windows Forms provides a flexible control that is named the <xref:System.Windows.Forms.DataGridView> control for displaying such tabular data in a traditional row and column format, so that every piece of data occupies its own cell. When you use <xref:System.Windows.Forms.DataGridView>, you can customize the appearance of individual cells, lock arbitrary rows and columns in place, and display complex controls inside cells, among other features.

 Connecting to data sources over a network is a simple task with Windows Forms smart clients. The <xref:System.Windows.Forms.BindingSource> component represents a connection to a data source, and exposes methods for binding data to controls, navigating to the previous and next records, editing records, and saving changes back to the original source. The <xref:System.Windows.Forms.BindingNavigator> control provides a simple interface over the <xref:System.Windows.Forms.BindingSource> component for users to navigate between records.
>>>>>>> 8b9e8cd3

 You can create data-bound controls easily by using the Data Sources window. The window displays data sources such as databases, Web services, and objects in your project. You can create data-bound controls by dragging items from this window onto forms in your project. You can also data-bind existing controls to data by dragging objects from the Data Sources window onto existing controls.

 Another type of data binding you can manage in Windows Forms is *settings*. Most smart client applications must retain some information about their run-time state, such as the last-known size of forms, and retain user preference data, such as default locations for saved files. The Application Settings feature addresses these requirements by providing an easy way to store both types of settings on the client computer. After you define these settings by using either Visual Studio or a code editor, the settings are persisted as XML and automatically read back into memory at run time.

<<<<<<< HEAD
#### Help Displaying and Manipulating Data
 For step-by-step information about how to use these features, see the following Help topics.
=======
#### Display and manipulate data

For step-by-step information about how to use these features, see the following Help topics.
>>>>>>> 8b9e8cd3

|Description|Help topic|
|-----------------|----------------|
|Using the <xref:System.Windows.Forms.BindingSource> component|[How to: Bind Windows Forms Controls with the BindingSource Component Using the Designer](../../../docs/framework/winforms/controls/bind-wf-controls-with-the-bindingsource.md)|
|Working with [!INCLUDE[vstecado](../../../includes/vstecado-md.md)] data sources|[How to: Sort and Filter ADO.NET Data with the Windows Forms BindingSource Component](../../../docs/framework/winforms/controls/sort-and-filter-ado-net-data-with-wf-bindingsource-component.md)|
<<<<<<< HEAD
|Using the Data Sources window|[Walkthrough: Displaying Data on a Windows Form](http://msdn.microsoft.com/library/f6e08c2c-c792-43de-adf3-3e52c0100225)|
|Using application settings|[How to: Create Application Settings](../../../docs/framework/winforms/advanced/how-to-create-application-settings.md)|

### Deploying Applications to Client Computers
 After you have written your application, you must send the application to your users so that they can install and run it on their own client computers. When you use the [!INCLUDE[ndptecclick](../../../includes/ndptecclick-md.md)] technology, you can deploy your applications from within Visual Studio by using just a few clicks, and provide your users with a URL pointing to your application on the Web. [!INCLUDE[ndptecclick](../../../includes/ndptecclick-md.md)] manages all the elements and dependencies in your application, and ensures that the application is correctly installed on the client computer.

 [!INCLUDE[ndptecclick](../../../includes/ndptecclick-md.md)] applications can be configured to run only when the user is connected to the network, or to run both online and offline. When you specify that an application should support offline operation, [!INCLUDE[ndptecclick](../../../includes/ndptecclick-md.md)] adds a link to your application in the user's **Start** menu. The user can then open the application without using the URL.

 When you update your application, you publish a new deployment manifest and a new copy of your application to your Web server. [!INCLUDE[ndptecclick](../../../includes/ndptecclick-md.md)] will detect that there is an update available and upgrade the user's installation; no custom programming is required to update old assemblies.

#### Help Deploying ClickOnce Applications
 For a full introduction to [!INCLUDE[ndptecclick](../../../includes/ndptecclick-md.md)], see [ClickOnce Security and Deployment](/visualstudio/deployment/clickonce-security-and-deployment). For step-by-step information about how to use these features, see the following Help topics,
=======
|Using the Data Sources window|[Walkthrough: Displaying Data on a Windows Form](https://msdn.microsoft.com/library/f6e08c2c-c792-43de-adf3-3e52c0100225)|
|Using application settings|[How to: Create Application Settings](../../../docs/framework/winforms/advanced/how-to-create-application-settings.md)|

### Deploy apps to client computers

After you have written your application, you must send the application to your users so that they can install and run it on their own client computers. When you use the [!INCLUDE[ndptecclick](../../../includes/ndptecclick-md.md)] technology, you can deploy your applications from within Visual Studio by using just a few clicks, and provide your users with a URL pointing to your application on the Web. [!INCLUDE[ndptecclick](../../../includes/ndptecclick-md.md)] manages all the elements and dependencies in your application, and ensures that the application is correctly installed on the client computer.

[!INCLUDE[ndptecclick](../../../includes/ndptecclick-md.md)] applications can be configured to run only when the user is connected to the network, or to run both online and offline. When you specify that an application should support offline operation, [!INCLUDE[ndptecclick](../../../includes/ndptecclick-md.md)] adds a link to your application in the user's **Start** menu. The user can then open the application without using the URL.

When you update your application, you publish a new deployment manifest and a new copy of your application to your Web server. [!INCLUDE[ndptecclick](../../../includes/ndptecclick-md.md)] will detect that there is an update available and upgrade the user's installation; no custom programming is required to update old assemblies.

#### Deploy ClickOnce apps

For a full introduction to [!INCLUDE[ndptecclick](../../../includes/ndptecclick-md.md)], see [ClickOnce Security and Deployment](/visualstudio/deployment/clickonce-security-and-deployment). For step-by-step information about how to use these features, see the following Help topics,
>>>>>>> 8b9e8cd3

|Description|Help topic|
|-----------------|----------------|
|Deploying an application by using [!INCLUDE[ndptecclick](../../../includes/ndptecclick-md.md)]|[How to: Publish a ClickOnce Application using the Publish Wizard](/visualstudio/deployment/how-to-publish-a-clickonce-application-using-the-publish-wizard)<br /><br /> [Walkthrough: Manually Deploying a ClickOnce Application](/visualstudio/deployment/walkthrough-manually-deploying-a-clickonce-application)|
|Updating a [!INCLUDE[ndptecclick](../../../includes/ndptecclick-md.md)] deployment|[How to: Manage Updates for a ClickOnce Application](/visualstudio/deployment/how-to-manage-updates-for-a-clickonce-application)|
|Managing security with [!INCLUDE[ndptecclick](../../../includes/ndptecclick-md.md)]|[How to: Enable ClickOnce Security Settings](/visualstudio/deployment/how-to-enable-clickonce-security-settings)|

<<<<<<< HEAD
### Other Controls and Features
 There are many other features in Windows Forms that make implementing common tasks fast and easy, such as support for creating dialog boxes, printing, adding Help and documentation, and localizing your application to multiple languages. Additionally, Windows Forms relies on the robust security system of the [!INCLUDE[dnprdnshort](../../../includes/dnprdnshort-md.md)]. With this system, you can release more secure applications to your customers.

#### Help Implementing Other Controls and Features
 For step-by-step information about how to use these features, see the following Help topics.
=======
### Other controls and features

There are many other features in Windows Forms that make implementing common tasks fast and easy, such as support for creating dialog boxes, printing, adding Help and documentation, and localizing your application to multiple languages. Additionally, Windows Forms relies on the robust security system of the [!INCLUDE[dnprdnshort](../../../includes/dnprdnshort-md.md)]. With this system, you can release more secure applications to your customers.

#### Implement other controls and features

For step-by-step information about how to use these features, see the following Help topics.
>>>>>>> 8b9e8cd3

|Description|Help topic|
|-----------------|----------------|
|Printing the contents of a form|[How to: Print Graphics in Windows Forms](../../../docs/framework/winforms/advanced/how-to-print-graphics-in-windows-forms.md)<br /><br /> [How to: Print a Multi-Page Text File in Windows Forms](../../../docs/framework/winforms/advanced/how-to-print-a-multi-page-text-file-in-windows-forms.md)|
|Learn more about Windows Forms security|[Security in Windows Forms Overview](../../../docs/framework/winforms/security-in-windows-forms-overview.md)|

<<<<<<< HEAD
## See Also
=======
## See also
>>>>>>> 8b9e8cd3

- [Getting Started with Windows Forms](../../../docs/framework/winforms/getting-started-with-windows-forms.md)
- [Creating a New Windows Form](../../../docs/framework/winforms/creating-a-new-windows-form.md)
- [ToolStrip Control Overview](../../../docs/framework/winforms/controls/toolstrip-control-overview-windows-forms.md)
- [DataGridView Control Overview](../../../docs/framework/winforms/controls/datagridview-control-overview-windows-forms.md)
- [BindingSource Component Overview](../../../docs/framework/winforms/controls/bindingsource-component-overview.md)
- [Application Settings Overview](../../../docs/framework/winforms/advanced/application-settings-overview.md)
- [ClickOnce Security and Deployment](/visualstudio/deployment/clickonce-security-and-deployment)<|MERGE_RESOLUTION|>--- conflicted
+++ resolved
@@ -6,17 +6,6 @@
   - "Windows Forms, about Windows Forms"
 ms.assetid: 3a2b6284-c8d6-4e1c-8c69-0bed38f38cd4
 ---
-<<<<<<< HEAD
-# Windows Forms Overview
-
-The following overview discusses the advantages of smart client applications, the main features of Windows Forms programming, and how you can use Windows Forms to build smart clients that meet the needs of today's enterprises and end users.
-
-## Windows Forms and Smart Client Applications
-
-With Windows Forms you develop smart clients. *Smart clients* are graphically rich applications that are easy to deploy and update, can work when they are connected to or disconnected from the Internet, and can access resources on the local computer in a more secure manner than traditional Windows-based applications.
-
-### Building Rich, Interactive User Interfaces
-=======
 # Windows Forms overview
 
 The following overview discusses the advantages of smart client applications, the main features of Windows Forms programming, and how you can use Windows Forms to build smart clients that meet the needs of today's enterprises and end users.
@@ -27,7 +16,6 @@
 
 ### Build rich, interactive user interfaces
 
->>>>>>> 8b9e8cd3
  Windows Forms is a smart client technology for the [!INCLUDE[dnprdnshort](../../../includes/dnprdnshort-md.md)], a set of managed libraries that simplify common application tasks such as reading and writing to the file system. When you use a development environment like Visual Studio, you can create Windows Forms smart-client applications that display information, request input from users, and communicate with remote computers over a network.
 
  In Windows Forms, a *form* is a visual surface on which you display information to the user. You ordinarily build Windows Forms applications by adding controls to forms and developing responses to user actions, such as mouse clicks or key presses. A *control* is a discrete user interface (UI) element that displays data or accepts data input.
@@ -38,27 +26,16 @@
 
  Windows Forms has rich UI controls that emulate features in high-end applications like Microsoft Office. When you use the <xref:System.Windows.Forms.ToolStrip> and <xref:System.Windows.Forms.MenuStrip> control, you can create toolbars and menus that contain text and images, display submenus, and host other controls such as text boxes and combo boxes.
 
-<<<<<<< HEAD
- With the Visual Studio drag-and-drop Windows Forms Designer, you can easily create Windows Forms applications. Just select the controls with your cursor and add them where you want on the form. The designer provides tools such as gridlines and snap lines to take the hassle out of aligning controls. And whether you use Visual Studio or compile at the command line, you can use the <xref:System.Windows.Forms.FlowLayoutPanel>, <xref:System.Windows.Forms.TableLayoutPanel> and <xref:System.Windows.Forms.SplitContainer> controls to create advanced form layouts in less time.
-=======
  With the Visual Studio drag-and-drop **Windows Forms Designer**, you can easily create Windows Forms applications. Just select the controls with your cursor and add them where you want on the form. The designer provides tools such as gridlines and snap lines to take the hassle out of aligning controls. And whether you use Visual Studio or compile at the command line, you can use the <xref:System.Windows.Forms.FlowLayoutPanel>, <xref:System.Windows.Forms.TableLayoutPanel> and <xref:System.Windows.Forms.SplitContainer> controls to create advanced form layouts in less time.
->>>>>>> 8b9e8cd3
 
  Finally, if you must create your own custom UI elements, the <xref:System.Drawing> namespace contains a large selection of classes to render lines, circles, and other shapes directly on a form.
 
 > [!NOTE]
-<<<<<<< HEAD
->  Windows Forms controls are not designed to be marshaled across application domains. For this reason, Microsoft does not support passing a Windows Forms control across an <xref:System.AppDomain> boundary, even though the <xref:System.Windows.Controls.Control> base type of <xref:System.MarshalByRefObject> would seem to indicate that this is possible. Windows Forms applications that have multiple application domains are supported as long as no Windows Forms controls are passed across application domain boundaries.
-
-#### Help Creating Forms and Controls
- For step-by-step information about how to use these features, see the following Help topics.
-=======
 > Windows Forms controls are not designed to be marshaled across application domains. For this reason, Microsoft does not support passing a Windows Forms control across an <xref:System.AppDomain> boundary, even though the <xref:System.Windows.Controls.Control> base type of <xref:System.MarshalByRefObject> would seem to indicate that this is possible. Windows Forms applications that have multiple application domains are supported as long as no Windows Forms controls are passed across application domain boundaries.
 
 #### Create forms and controls
 
 For step-by-step information about how to use these features, see the following Help topics.
->>>>>>> 8b9e8cd3
 
 |Description|Help topic|
 |-----------------|----------------|
@@ -67,49 +44,23 @@
 |Creating graphics with <xref:System.Drawing>|[Getting Started with Graphics Programming](../../../docs/framework/winforms/advanced/getting-started-with-graphics-programming.md)|
 |Creating custom controls|[How to: Inherit from the UserControl Class](../../../docs/framework/winforms/controls/how-to-inherit-from-the-usercontrol-class.md)|
 
-<<<<<<< HEAD
-### Displaying and Manipulating Data
- Many applications must display data from a database, XML file, XML Web service, or other data source. Windows Forms provides a flexible control that is named the <xref:System.Windows.Forms.DataGridView> control for displaying such tabular data in a traditional row and column format, so that every piece of data occupies its own cell. When you use <xref:System.Windows.Forms.DataGridView>, you can customize the appearance of individual cells, lock arbitrary rows and columns in place, and display complex controls inside cells, among other features.
-
- Connecting to data sources over a network is a simple task with Windows Forms smart clients. The <xref:System.Windows.Forms.BindingSource> component, new with Windows Forms in Visual Studio 2005 and the [!INCLUDE[dnprdnlong](../../../includes/dnprdnlong-md.md)], represents a connection to a data source, and exposes methods for binding data to controls, navigating to the previous and next records, editing records, and saving changes back to the original source. The <xref:System.Windows.Forms.BindingNavigator> control provides a simple interface over the <xref:System.Windows.Forms.BindingSource> component for users to navigate between records.
-=======
 ### Display and manipulate data
  Many applications must display data from a database, XML file, XML Web service, or other data source. Windows Forms provides a flexible control that is named the <xref:System.Windows.Forms.DataGridView> control for displaying such tabular data in a traditional row and column format, so that every piece of data occupies its own cell. When you use <xref:System.Windows.Forms.DataGridView>, you can customize the appearance of individual cells, lock arbitrary rows and columns in place, and display complex controls inside cells, among other features.
 
  Connecting to data sources over a network is a simple task with Windows Forms smart clients. The <xref:System.Windows.Forms.BindingSource> component represents a connection to a data source, and exposes methods for binding data to controls, navigating to the previous and next records, editing records, and saving changes back to the original source. The <xref:System.Windows.Forms.BindingNavigator> control provides a simple interface over the <xref:System.Windows.Forms.BindingSource> component for users to navigate between records.
->>>>>>> 8b9e8cd3
 
  You can create data-bound controls easily by using the Data Sources window. The window displays data sources such as databases, Web services, and objects in your project. You can create data-bound controls by dragging items from this window onto forms in your project. You can also data-bind existing controls to data by dragging objects from the Data Sources window onto existing controls.
 
  Another type of data binding you can manage in Windows Forms is *settings*. Most smart client applications must retain some information about their run-time state, such as the last-known size of forms, and retain user preference data, such as default locations for saved files. The Application Settings feature addresses these requirements by providing an easy way to store both types of settings on the client computer. After you define these settings by using either Visual Studio or a code editor, the settings are persisted as XML and automatically read back into memory at run time.
 
-<<<<<<< HEAD
-#### Help Displaying and Manipulating Data
- For step-by-step information about how to use these features, see the following Help topics.
-=======
 #### Display and manipulate data
 
 For step-by-step information about how to use these features, see the following Help topics.
->>>>>>> 8b9e8cd3
 
 |Description|Help topic|
 |-----------------|----------------|
 |Using the <xref:System.Windows.Forms.BindingSource> component|[How to: Bind Windows Forms Controls with the BindingSource Component Using the Designer](../../../docs/framework/winforms/controls/bind-wf-controls-with-the-bindingsource.md)|
 |Working with [!INCLUDE[vstecado](../../../includes/vstecado-md.md)] data sources|[How to: Sort and Filter ADO.NET Data with the Windows Forms BindingSource Component](../../../docs/framework/winforms/controls/sort-and-filter-ado-net-data-with-wf-bindingsource-component.md)|
-<<<<<<< HEAD
-|Using the Data Sources window|[Walkthrough: Displaying Data on a Windows Form](http://msdn.microsoft.com/library/f6e08c2c-c792-43de-adf3-3e52c0100225)|
-|Using application settings|[How to: Create Application Settings](../../../docs/framework/winforms/advanced/how-to-create-application-settings.md)|
-
-### Deploying Applications to Client Computers
- After you have written your application, you must send the application to your users so that they can install and run it on their own client computers. When you use the [!INCLUDE[ndptecclick](../../../includes/ndptecclick-md.md)] technology, you can deploy your applications from within Visual Studio by using just a few clicks, and provide your users with a URL pointing to your application on the Web. [!INCLUDE[ndptecclick](../../../includes/ndptecclick-md.md)] manages all the elements and dependencies in your application, and ensures that the application is correctly installed on the client computer.
-
- [!INCLUDE[ndptecclick](../../../includes/ndptecclick-md.md)] applications can be configured to run only when the user is connected to the network, or to run both online and offline. When you specify that an application should support offline operation, [!INCLUDE[ndptecclick](../../../includes/ndptecclick-md.md)] adds a link to your application in the user's **Start** menu. The user can then open the application without using the URL.
-
- When you update your application, you publish a new deployment manifest and a new copy of your application to your Web server. [!INCLUDE[ndptecclick](../../../includes/ndptecclick-md.md)] will detect that there is an update available and upgrade the user's installation; no custom programming is required to update old assemblies.
-
-#### Help Deploying ClickOnce Applications
- For a full introduction to [!INCLUDE[ndptecclick](../../../includes/ndptecclick-md.md)], see [ClickOnce Security and Deployment](/visualstudio/deployment/clickonce-security-and-deployment). For step-by-step information about how to use these features, see the following Help topics,
-=======
 |Using the Data Sources window|[Walkthrough: Displaying Data on a Windows Form](https://msdn.microsoft.com/library/f6e08c2c-c792-43de-adf3-3e52c0100225)|
 |Using application settings|[How to: Create Application Settings](../../../docs/framework/winforms/advanced/how-to-create-application-settings.md)|
 
@@ -124,7 +75,6 @@
 #### Deploy ClickOnce apps
 
 For a full introduction to [!INCLUDE[ndptecclick](../../../includes/ndptecclick-md.md)], see [ClickOnce Security and Deployment](/visualstudio/deployment/clickonce-security-and-deployment). For step-by-step information about how to use these features, see the following Help topics,
->>>>>>> 8b9e8cd3
 
 |Description|Help topic|
 |-----------------|----------------|
@@ -132,13 +82,6 @@
 |Updating a [!INCLUDE[ndptecclick](../../../includes/ndptecclick-md.md)] deployment|[How to: Manage Updates for a ClickOnce Application](/visualstudio/deployment/how-to-manage-updates-for-a-clickonce-application)|
 |Managing security with [!INCLUDE[ndptecclick](../../../includes/ndptecclick-md.md)]|[How to: Enable ClickOnce Security Settings](/visualstudio/deployment/how-to-enable-clickonce-security-settings)|
 
-<<<<<<< HEAD
-### Other Controls and Features
- There are many other features in Windows Forms that make implementing common tasks fast and easy, such as support for creating dialog boxes, printing, adding Help and documentation, and localizing your application to multiple languages. Additionally, Windows Forms relies on the robust security system of the [!INCLUDE[dnprdnshort](../../../includes/dnprdnshort-md.md)]. With this system, you can release more secure applications to your customers.
-
-#### Help Implementing Other Controls and Features
- For step-by-step information about how to use these features, see the following Help topics.
-=======
 ### Other controls and features
 
 There are many other features in Windows Forms that make implementing common tasks fast and easy, such as support for creating dialog boxes, printing, adding Help and documentation, and localizing your application to multiple languages. Additionally, Windows Forms relies on the robust security system of the [!INCLUDE[dnprdnshort](../../../includes/dnprdnshort-md.md)]. With this system, you can release more secure applications to your customers.
@@ -146,18 +89,13 @@
 #### Implement other controls and features
 
 For step-by-step information about how to use these features, see the following Help topics.
->>>>>>> 8b9e8cd3
 
 |Description|Help topic|
 |-----------------|----------------|
 |Printing the contents of a form|[How to: Print Graphics in Windows Forms](../../../docs/framework/winforms/advanced/how-to-print-graphics-in-windows-forms.md)<br /><br /> [How to: Print a Multi-Page Text File in Windows Forms](../../../docs/framework/winforms/advanced/how-to-print-a-multi-page-text-file-in-windows-forms.md)|
 |Learn more about Windows Forms security|[Security in Windows Forms Overview](../../../docs/framework/winforms/security-in-windows-forms-overview.md)|
 
-<<<<<<< HEAD
-## See Also
-=======
 ## See also
->>>>>>> 8b9e8cd3
 
 - [Getting Started with Windows Forms](../../../docs/framework/winforms/getting-started-with-windows-forms.md)
 - [Creating a New Windows Form](../../../docs/framework/winforms/creating-a-new-windows-form.md)
