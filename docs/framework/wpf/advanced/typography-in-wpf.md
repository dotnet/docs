---
title: "Typography in WPF"
ms.date: "03/30/2017"
helpviewer_keywords: 
  - "typography [WPF], about typography"
ms.assetid: 06cbf17b-6eff-4fe5-949d-2dd533e4e1f4
---
# Typography in WPF
This topic introduces the major typographic features of [!INCLUDE[TLA2#tla_winclient](../../../../includes/tla2sharptla-winclient-md.md)]. These features include improved quality and performance of text rendering, [!INCLUDE[TLA#tla_opentype](../../../../includes/tlasharptla-opentype-md.md)] typography support, enhanced international text, enhanced font support, and new text application programming interfaces (APIs).  
  

  
<a name="Improved_Quality_and_Performance_of_Text"></a>   
## Improved Quality and Performance of Text  
 Text in [!INCLUDE[TLA2#tla_winclient](../../../../includes/tla2sharptla-winclient-md.md)] is rendered using [!INCLUDE[TLA#tla_ct](../../../../includes/tlasharptla-ct-md.md)], which enhances the clarity and readability of text. [!INCLUDE[TLA2#tla_ct](../../../../includes/tla2sharptla-ct-md.md)] is a software technology developed by [!INCLUDE[TLA#tla_ms](../../../../includes/tlasharptla-ms-md.md)] that improves the readability of text on existing LCDs (Liquid Crystal Displays), such as laptop screens, Pocket PC screens and flat panel monitors. [!INCLUDE[TLA2#tla_ct](../../../../includes/tla2sharptla-ct-md.md)] uses sub-pixel rendering which allows text to be displayed with a greater fidelity to its true shape by aligning characters on a fractional part of a pixel. The extra resolution increases the sharpness of the tiny details in text display, making it much easier to read over long durations. Another improvement of [!INCLUDE[TLA2#tla_ct](../../../../includes/tla2sharptla-ct-md.md)] in [!INCLUDE[TLA2#tla_winclient](../../../../includes/tla2sharptla-winclient-md.md)] is y-direction anti-aliasing, which smoothes the tops and bottoms of shallow curves in text characters. For more details on [!INCLUDE[TLA2#tla_ct](../../../../includes/tla2sharptla-ct-md.md)] features, see [ClearType Overview](cleartype-overview.md).  
  
 ![Text with ClearType y&#45;direction anti&#45;aliasing](./media/typographyinwpf02.gif "TypographyInWPF02")  
Text with ClearType y-direction antialiasing  
  
 The entire text rendering pipeline can be hardware-accelerated in [!INCLUDE[TLA2#tla_winclient](../../../../includes/tla2sharptla-winclient-md.md)] provided your machine meets the minimum level of hardware required. Rendering that cannot be performed using hardware falls back to software rendering. Hardware-acceleration affects all phases of the text rendering pipeline—from storing individual glyphs, compositing glyphs into glyph runs, applying effects, to applying the [!INCLUDE[TLA2#tla_ct](../../../../includes/tla2sharptla-ct-md.md)] blending algorithm to the final displayed output. For more information on hardware acceleration, see [Graphics Rendering Tiers](graphics-rendering-tiers.md).  
  
 ![Diagram of the text rendering pipeline](./media/typographyinwpf01.png "TypographyInWPF01")  
Diagram of the text rendering pipeline  
  
 In addition, animated text, whether by character or glyph, takes full advantage of the graphics hardware capability enabled by [!INCLUDE[TLA2#tla_winclient](../../../../includes/tla2sharptla-winclient-md.md)]. This results in smooth text animation.  
  
<a name="Rich_Typography"></a>   
## Rich Typography  
 The [!INCLUDE[TLA2#tla_opentype](../../../../includes/tla2sharptla-opentype-md.md)] font format is an extension of the [!INCLUDE[TLA#tla_truetype](../../../../includes/tlasharptla-truetype-md.md)] font format. The [!INCLUDE[TLA2#tla_opentype](../../../../includes/tla2sharptla-opentype-md.md)] font format was developed jointly by [!INCLUDE[TLA#tla_ms](../../../../includes/tlasharptla-ms-md.md)] and Adobe, and provides a rich assortment of advanced typographic features. The <xref:System.Windows.Documents.Typography> object exposes many of the advanced features of [!INCLUDE[TLA2#tla_opentype](../../../../includes/tla2sharptla-opentype-md.md)] fonts, such as stylistic alternates and swashes. The [!INCLUDE[TLA2#tla_lhsdk](../../../../includes/tla2sharptla-lhsdk-md.md)] provides a set of sample [!INCLUDE[TLA2#tla_opentype](../../../../includes/tla2sharptla-opentype-md.md)] fonts that are designed with rich features, such as the Pericles and Pescadero fonts. For more information, see [Sample OpenType Font Pack](sample-opentype-font-pack.md).  
  
 The Pericles [!INCLUDE[TLA2#tla_opentype](../../../../includes/tla2sharptla-opentype-md.md)] font contains additional glyphs that provide stylistic alternates to the standard set of glyphs. The following text displays stylistic alternate glyphs.  
  
<<<<<<< HEAD
 ![Text using OpenType stylistic alternate glyphs](./media/typography-in-wpf/opentype-stylistic-alternate-glyphs.gif "Text using OpenType stylistic alternate glyphs")  
=======
 ![Text using OpenType stylistic alternate glyphs](./media/opentypefont02.gif "opentypefont02")  
>>>>>>> 4f13ecbf
Text using OpenType stylistic alternate glyphs  
  
 Swashes are decorative glyphs that use elaborate ornamentation often associated with calligraphy. The following text displays standard and swash glyphs for the Pescadero font.  
  
<<<<<<< HEAD
 ![Text using OpenType standard and swash glyphs](./media/typography-in-wpf/opentype-standard-swash-glyphs.gif "Text using OpenType standard and swash glyphs")  
=======
 ![Text using OpenType standard and swash glyphs](./media/opentypefont08.gif "opentypefont08")  
>>>>>>> 4f13ecbf
Text using OpenType standard and swash glyphs  
  
 For more details on [!INCLUDE[TLA2#tla_opentype](../../../../includes/tla2sharptla-opentype-md.md)] features, see [OpenType Font Features](opentype-font-features.md).  
  
<a name="Enhanced_International_Text_Support"></a>   
## Enhanced International Text Support  
 [!INCLUDE[TLA2#tla_winclient](../../../../includes/tla2sharptla-winclient-md.md)] provides enhanced international text support by providing the following features:  
  
-   Automatic line-spacing in all writing systems, using adaptive measurement.  
  
-   Broad support for international text. For more information, see [Globalization for WPF](globalization-for-wpf.md).  
  
-   Language-guided line breaking, hyphenation, and justification.  
  
<a name="Enhanced_Font_Support"></a>   
## Enhanced Font Support  
 [!INCLUDE[TLA2#tla_winclient](../../../../includes/tla2sharptla-winclient-md.md)] provides enhanced font support by providing the following features:  
  
-   Unicode for all text. Font behavior and selection no longer require charset or codepage.  
  
-   Font behavior independent of global settings, such as system locale.  
  
-   Separate <xref:System.Windows.FontWeight>, <xref:System.Windows.FontStretch>, and <xref:System.Windows.FontStyle> types for defining a <xref:System.Windows.Media.FontFamily>. This provides greater flexibility than in [!INCLUDE[TLA#tla_win32](../../../../includes/tlasharptla-win32-md.md)] programming, in which Boolean combinations of italic and bold are used to define a font family.  
  
-   Writing direction (horizontal versus vertical) handled independent of font name.  
  
-   Font linking and font fallback in a portable [!INCLUDE[TLA#tla_xml](../../../../includes/tlasharptla-xml-md.md)] file, using composite font technology. Composite fonts allow for the construction of full range multilingual fonts. Composite fonts also provide a mechanism that avoids displaying missing glyphs. For more information, see the remarks in the <xref:System.Windows.Media.FontFamily> class.  
  
-   International fonts built from composite fonts, using a group of single-language fonts. This saves on resource costs when developing fonts for multiple languages.  
  
-   Composite fonts embedded in a document, thereby providing document portability. For more information, see the remarks in the <xref:System.Windows.Media.FontFamily> class.  
  
<a name="New_Text_APIs"></a>   
## New Text Application Programming Interfaces (APIs)  
 [!INCLUDE[TLA2#tla_winclient](../../../../includes/tla2sharptla-winclient-md.md)] provides several text [!INCLUDE[TLA2#tla_api#plural](../../../../includes/tla2sharptla-apisharpplural-md.md)] for developers to use when including text in their applications. These [!INCLUDE[TLA2#tla_api#plural](../../../../includes/tla2sharptla-apisharpplural-md.md)] are grouped into three categories:  
  
-   **Layout and user interface**. The common text controls for the [!INCLUDE[TLA#tla_gui](../../../../includes/tlasharptla-gui-md.md)].  
  
-   **Lightweight text drawing**. Allows you to draw text directly to objects.  
  
-   **Advanced text formatting**. Allows you to implement a custom text engine.  
  
### Layout and User Interface  
 At the highest level of functionality, the text [!INCLUDE[TLA2#tla_api#plural](../../../../includes/tla2sharptla-apisharpplural-md.md)] provide common [!INCLUDE[TLA#tla_ui](../../../../includes/tlasharptla-ui-md.md)] controls such as <xref:System.Windows.Controls.Label>, <xref:System.Windows.Controls.TextBlock>, and <xref:System.Windows.Controls.TextBox>. These controls provide the basic [!INCLUDE[TLA2#tla_ui](../../../../includes/tla2sharptla-ui-md.md)] elements within an application, and offer an easy way to present and interact with text. Controls such as <xref:System.Windows.Controls.RichTextBox> and <xref:System.Windows.Controls.PasswordBox> enable more advanced or specialized text-handling. And classes such as <xref:System.Windows.Documents.TextRange>, <xref:System.Windows.Documents.TextSelection>, and <xref:System.Windows.Documents.TextPointer> enable useful text manipulation. These [!INCLUDE[TLA2#tla_ui](../../../../includes/tla2sharptla-ui-md.md)] controls provide properties such as <xref:System.Windows.Controls.Control.FontFamily%2A>, <xref:System.Windows.Controls.Control.FontSize%2A>, and <xref:System.Windows.Controls.Control.FontStyle%2A>, which enable you to control the font that is used to render the text.  
  
#### Using Bitmap Effects, Transforms, and Text Effects  
 [!INCLUDE[TLA2#tla_winclient](../../../../includes/tla2sharptla-winclient-md.md)] allows you to create visually interesting uses of text by uses features such as bitmap effects, transforms, and text effects. The following example shows a typical type of a drop shadow effect applied to text.  
  
 ![Text shadow with Softness &#61; 0.25](./media/shadowtext01.jpg "ShadowText01")  
Text with a drop shadow  
  
 The following example shows a drop shadow effect and noise applied to text.  
  
 ![Text shadow with noise](./media/shadowtext04.jpg "ShadowText04")  
Text with a drop shadow and noise  
  
 The following example shows an outer glow effect applied to text.  
  
 ![Text shadow using an OuterGlowBitmapEffect](./media/shadowtext05.jpg "ShadowText05")  
Text with an outer glow effect  
  
 The following example shows a blur effect applied to text.  
  
 ![Text shadow using a BlurBitmapEffect](./media/shadowtext06.jpg "ShadowText06")  
Text with a blur effect  
  
 The following example shows the second line of text scaled by 150% along the x-axis, and the third line of text scaled by 150% along the y-axis.  
  
 ![Text scaled using a ScaleTransform](./media/transformedtext02.jpg "TransformedText02")  
Text using a ScaleTransform  
  
 The following example shows text skewed along the x-axis.  
  
 ![Text skewed using a SkewTransform](./media/transformedtext03.jpg "TransformedText03")  
Text using a SkewTransform  
  
 A <xref:System.Windows.Media.TextEffect> object is a helper object that allows you to treat text as one or more groups of characters in a text string. The following example shows an individual character being rotated. Each character is rotated independently at 1-second intervals.  
  
 ![Screenshot of text effect rotating text](./media/texteffect01.jpg "TextEffect01")  
Example of a rotating text effect animation  
  
#### Using Flow Documents  
 In addition to the common [!INCLUDE[TLA2#tla_ui](../../../../includes/tla2sharptla-ui-md.md)] controls, [!INCLUDE[TLA2#tla_winclient](../../../../includes/tla2sharptla-winclient-md.md)] offers a layout control for text presentation—the <xref:System.Windows.Documents.FlowDocument> element. The <xref:System.Windows.Documents.FlowDocument> element, in conjunction with the <xref:System.Windows.Controls.DocumentViewer> element, provides a control for large amounts of text with varying layout requirements. Layout controls provide access to advanced typography through the <xref:System.Windows.Documents.Typography> object and font-related properties of other [!INCLUDE[TLA2#tla_ui](../../../../includes/tla2sharptla-ui-md.md)] controls.  
  
 The following example shows text content hosted in a <xref:System.Windows.Controls.FlowDocumentReader>, which provides search, navigation, pagination, and content scaling support.  
  
 ![Using OpenType fonts sample screen shot](./media/typographyinwpf-03.png "TypographyInWPF_03")  
Text hosted in a FlowDocumentReader  
  
 For more information, see [Documents in WPF](documents-in-wpf.md).  
  
### Lightweight Text Drawing  
 You can draw text directly to [!INCLUDE[TLA2#tla_winclient](../../../../includes/tla2sharptla-winclient-md.md)] objects by using the <xref:System.Windows.Media.DrawingContext.DrawText%2A> method of the <xref:System.Windows.Media.DrawingContext> object. To use this method, you create a <xref:System.Windows.Media.FormattedText> object. This object allows you to draw multi-line text, in which each character in the text can be individually formatted. The functionality of the <xref:System.Windows.Media.FormattedText> object contains much of the functionality of the DrawText flags in the Win32 API. In addition, the <xref:System.Windows.Media.FormattedText> object contains functionality such as ellipsis support, in which an ellipsis is displayed when text exceeds its bounds. The following example shows text that has several formats applied to it, including a linear gradient on the second and third words.  
  
 ![Text displayed using FormattedText object](./media/formattedtext01.jpg "FormattedText01")  
Displayed text using FormattedText object  
  
 You can convert formatted text into <xref:System.Windows.Media.Geometry> objects, allowing you to create other types of visually interesting text. For example, you could create a <xref:System.Windows.Media.Geometry> object based on the outline of a text string.  
  
 ![Text outline using a linear gradient brush](./media/outlinedtext02.jpg "OutlinedText02")  
Text outline using a linear gradient brush  
  
 The following examples illustrate several ways of creating interesting visual effects by modifying the stroke, fill, and highlight of converted text.  
  
 ![Text with different colors for fill and stroke](./media/outlinedtext03.jpg "OutlinedText03")  
Example of setting stroke and fill to different colors  
  
 ![Text with image brush applied to stroke](./media/outlinedtext04.jpg "OutlinedText04")  
Example of an image brush applied to the stroke  
  
 ![Text with image brush applied to stroke](./media/outlinedtext05.jpg "OutlinedText05")  
Example of an image brush applied to the stroke and highlight  
  
 For more information on the <xref:System.Windows.Media.FormattedText> object, see [Drawing Formatted Text](drawing-formatted-text.md).  
  
### Advanced Text Formatting  
 At the most advanced level of the text [!INCLUDE[TLA2#tla_api#plural](../../../../includes/tla2sharptla-apisharpplural-md.md)], [!INCLUDE[TLA2#tla_winclient](../../../../includes/tla2sharptla-winclient-md.md)] offers you the ability to create custom text layout by using the <xref:System.Windows.Media.TextFormatting.TextFormatter> object and other types in the <xref:System.Windows.Media.TextFormatting> namespace. The <xref:System.Windows.Media.TextFormatting.TextFormatter> and associated classes allow you to implement custom text layout that supports your own definition of character formats, paragraph styles, line breaking rules, and other layout features for international text. There are very few cases in which you would want to override the default implementation of the [!INCLUDE[TLA2#tla_winclient](../../../../includes/tla2sharptla-winclient-md.md)] text layout support. However, if you were creating a text editing control or application, you might require a different implementation than the default [!INCLUDE[TLA2#tla_winclient](../../../../includes/tla2sharptla-winclient-md.md)] implementation.  
  
 Unlike a traditional text [!INCLUDE[TLA#tla_api](../../../../includes/tlasharptla-api-md.md)], the <xref:System.Windows.Media.TextFormatting.TextFormatter> interacts with a text layout client through a set of callback methods. It requires the client to provide these methods in an implementation of the <xref:System.Windows.Media.TextFormatting.TextSource> class. The following diagram illustrates the text layout interaction between the client application and <xref:System.Windows.Media.TextFormatting.TextFormatter>.  
  
 ![Diagram of text layout client and TextFormatter](./media/textformatter01.png "TextFormatter01")  
Interaction between application and TextFormatter  
  
 For more details on creating custom text layout, see [Advanced Text Formatting](advanced-text-formatting.md).  
  
## See also
- <xref:System.Windows.Media.FormattedText>
- <xref:System.Windows.Media.TextFormatting.TextFormatter>
- [ClearType Overview](cleartype-overview.md)
- [OpenType Font Features](opentype-font-features.md)
- [Drawing Formatted Text](drawing-formatted-text.md)
- [Advanced Text Formatting](advanced-text-formatting.md)
- [Text](optimizing-performance-text.md)
- [Microsoft Typography](https://www.microsoft.com/typography/default.mspx)<|MERGE_RESOLUTION|>--- conflicted
+++ resolved
@@ -7,8 +7,6 @@
 ---
 # Typography in WPF
 This topic introduces the major typographic features of [!INCLUDE[TLA2#tla_winclient](../../../../includes/tla2sharptla-winclient-md.md)]. These features include improved quality and performance of text rendering, [!INCLUDE[TLA#tla_opentype](../../../../includes/tlasharptla-opentype-md.md)] typography support, enhanced international text, enhanced font support, and new text application programming interfaces (APIs).  
-  
-
   
 <a name="Improved_Quality_and_Performance_of_Text"></a>   
 ## Improved Quality and Performance of Text  
@@ -30,21 +28,11 @@
   
  The Pericles [!INCLUDE[TLA2#tla_opentype](../../../../includes/tla2sharptla-opentype-md.md)] font contains additional glyphs that provide stylistic alternates to the standard set of glyphs. The following text displays stylistic alternate glyphs.  
   
-<<<<<<< HEAD
  ![Text using OpenType stylistic alternate glyphs](./media/typography-in-wpf/opentype-stylistic-alternate-glyphs.gif "Text using OpenType stylistic alternate glyphs")  
-=======
- ![Text using OpenType stylistic alternate glyphs](./media/opentypefont02.gif "opentypefont02")  
->>>>>>> 4f13ecbf
-Text using OpenType stylistic alternate glyphs  
   
  Swashes are decorative glyphs that use elaborate ornamentation often associated with calligraphy. The following text displays standard and swash glyphs for the Pescadero font.  
   
-<<<<<<< HEAD
  ![Text using OpenType standard and swash glyphs](./media/typography-in-wpf/opentype-standard-swash-glyphs.gif "Text using OpenType standard and swash glyphs")  
-=======
- ![Text using OpenType standard and swash glyphs](./media/opentypefont08.gif "opentypefont08")  
->>>>>>> 4f13ecbf
-Text using OpenType standard and swash glyphs  
   
  For more details on [!INCLUDE[TLA2#tla_opentype](../../../../includes/tla2sharptla-opentype-md.md)] features, see [OpenType Font Features](opentype-font-features.md).  
   
