---
title: "Typography in WPF"
ms.date: "03/30/2017"
helpviewer_keywords: 
  - "typography [WPF], about typography"
ms.assetid: 06cbf17b-6eff-4fe5-949d-2dd533e4e1f4
---
# Typography in WPF
This topic introduces the major typographic features of [!INCLUDE[TLA2#tla_winclient](../../../../includes/tla2sharptla-winclient-md.md)]. These features include improved quality and performance of text rendering, [!INCLUDE[TLA#tla_opentype](../../../../includes/tlasharptla-opentype-md.md)] typography support, enhanced international text, enhanced font support, and new text application programming interfaces (APIs).  
  
<a name="Improved_Quality_and_Performance_of_Text"></a>   
## Improved Quality and Performance of Text  
 Text in [!INCLUDE[TLA2#tla_winclient](../../../../includes/tla2sharptla-winclient-md.md)] is rendered using [!INCLUDE[TLA#tla_ct](../../../../includes/tlasharptla-ct-md.md)], which enhances the clarity and readability of text. [!INCLUDE[TLA2#tla_ct](../../../../includes/tla2sharptla-ct-md.md)] is a software technology developed by [!INCLUDE[TLA#tla_ms](../../../../includes/tlasharptla-ms-md.md)] that improves the readability of text on existing LCDs (Liquid Crystal Displays), such as laptop screens, Pocket PC screens and flat panel monitors. [!INCLUDE[TLA2#tla_ct](../../../../includes/tla2sharptla-ct-md.md)] uses sub-pixel rendering which allows text to be displayed with a greater fidelity to its true shape by aligning characters on a fractional part of a pixel. The extra resolution increases the sharpness of the tiny details in text display, making it much easier to read over long durations. Another improvement of [!INCLUDE[TLA2#tla_ct](../../../../includes/tla2sharptla-ct-md.md)] in [!INCLUDE[TLA2#tla_winclient](../../../../includes/tla2sharptla-winclient-md.md)] is y-direction anti-aliasing, which smoothes the tops and bottoms of shallow curves in text characters. For more details on [!INCLUDE[TLA2#tla_ct](../../../../includes/tla2sharptla-ct-md.md)] features, see [ClearType Overview](cleartype-overview.md).  
  
 ![Text with ClearType y&#45;direction anti&#45;aliasing](./media/typographyinwpf02.gif "TypographyInWPF02")  
Text with ClearType y-direction antialiasing  
  
 The entire text rendering pipeline can be hardware-accelerated in [!INCLUDE[TLA2#tla_winclient](../../../../includes/tla2sharptla-winclient-md.md)] provided your machine meets the minimum level of hardware required. Rendering that cannot be performed using hardware falls back to software rendering. Hardware-acceleration affects all phases of the text rendering pipeline—from storing individual glyphs, compositing glyphs into glyph runs, applying effects, to applying the [!INCLUDE[TLA2#tla_ct](../../../../includes/tla2sharptla-ct-md.md)] blending algorithm to the final displayed output. For more information on hardware acceleration, see [Graphics Rendering Tiers](graphics-rendering-tiers.md).  
  
 ![Diagram of the text rendering pipeline](./media/typographyinwpf01.png "TypographyInWPF01")  
Diagram of the text rendering pipeline  
  
 In addition, animated text, whether by character or glyph, takes full advantage of the graphics hardware capability enabled by [!INCLUDE[TLA2#tla_winclient](../../../../includes/tla2sharptla-winclient-md.md)]. This results in smooth text animation.  
  
<a name="Rich_Typography"></a>   
## Rich Typography  
 The [!INCLUDE[TLA2#tla_opentype](../../../../includes/tla2sharptla-opentype-md.md)] font format is an extension of the [!INCLUDE[TLA#tla_truetype](../../../../includes/tlasharptla-truetype-md.md)] font format. The [!INCLUDE[TLA2#tla_opentype](../../../../includes/tla2sharptla-opentype-md.md)] font format was developed jointly by [!INCLUDE[TLA#tla_ms](../../../../includes/tlasharptla-ms-md.md)] and Adobe, and provides a rich assortment of advanced typographic features. The <xref:System.Windows.Documents.Typography> object exposes many of the advanced features of [!INCLUDE[TLA2#tla_opentype](../../../../includes/tla2sharptla-opentype-md.md)] fonts, such as stylistic alternates and swashes. The [!INCLUDE[TLA2#tla_lhsdk](../../../../includes/tla2sharptla-lhsdk-md.md)] provides a set of sample [!INCLUDE[TLA2#tla_opentype](../../../../includes/tla2sharptla-opentype-md.md)] fonts that are designed with rich features, such as the Pericles and Pescadero fonts. For more information, see [Sample OpenType Font Pack](sample-opentype-font-pack.md).  
  
 The Pericles [!INCLUDE[TLA2#tla_opentype](../../../../includes/tla2sharptla-opentype-md.md)] font contains additional glyphs that provide stylistic alternates to the standard set of glyphs. The following text displays stylistic alternate glyphs.  
  
 ![Text using OpenType stylistic alternate glyphs](./media/typography-in-wpf/opentype-stylistic-alternate-glyphs.gif "Text using OpenType stylistic alternate glyphs")  
<<<<<<< HEAD
Text using OpenType stylistic alternate glyphs  
=======
>>>>>>> e491254a
  
 Swashes are decorative glyphs that use elaborate ornamentation often associated with calligraphy. The following text displays standard and swash glyphs for the Pescadero font.  
  
 ![Text using OpenType standard and swash glyphs](./media/typography-in-wpf/opentype-standard-swash-glyphs.gif "Text using OpenType standard and swash glyphs")  
<<<<<<< HEAD
Text using OpenType standard and swash glyphs  
=======
>>>>>>> e491254a
  
 For more details on [!INCLUDE[TLA2#tla_opentype](../../../../includes/tla2sharptla-opentype-md.md)] features, see [OpenType Font Features](opentype-font-features.md).  
  
<a name="Enhanced_International_Text_Support"></a>   
## Enhanced International Text Support  
 [!INCLUDE[TLA2#tla_winclient](../../../../includes/tla2sharptla-winclient-md.md)] provides enhanced international text support by providing the following features:  
  
-   Automatic line-spacing in all writing systems, using adaptive measurement.  
  
-   Broad support for international text. For more information, see [Globalization for WPF](globalization-for-wpf.md).  
  
-   Language-guided line breaking, hyphenation, and justification.  
  
<a name="Enhanced_Font_Support"></a>   
## Enhanced Font Support  
 [!INCLUDE[TLA2#tla_winclient](../../../../includes/tla2sharptla-winclient-md.md)] provides enhanced font support by providing the following features:  
  
-   Unicode for all text. Font behavior and selection no longer require charset or codepage.  
  
-   Font behavior independent of global settings, such as system locale.  
  
-   Separate <xref:System.Windows.FontWeight>, <xref:System.Windows.FontStretch>, and <xref:System.Windows.FontStyle> types for defining a <xref:System.Windows.Media.FontFamily>. This provides greater flexibility than in [!INCLUDE[TLA#tla_win32](../../../../includes/tlasharptla-win32-md.md)] programming, in which Boolean combinations of italic and bold are used to define a font family.  
  
-   Writing direction (horizontal versus vertical) handled independent of font name.  
  
-   Font linking and font fallback in a portable [!INCLUDE[TLA#tla_xml](../../../../includes/tlasharptla-xml-md.md)] file, using composite font technology. Composite fonts allow for the construction of full range multilingual fonts. Composite fonts also provide a mechanism that avoids displaying missing glyphs. For more information, see the remarks in the <xref:System.Windows.Media.FontFamily> class.  
  
-   International fonts built from composite fonts, using a group of single-language fonts. This saves on resource costs when developing fonts for multiple languages.  
  
-   Composite fonts embedded in a document, thereby providing document portability. For more information, see the remarks in the <xref:System.Windows.Media.FontFamily> class.  
  
<a name="New_Text_APIs"></a>   
## New Text Application Programming Interfaces (APIs)  
 [!INCLUDE[TLA2#tla_winclient](../../../../includes/tla2sharptla-winclient-md.md)] provides several text [!INCLUDE[TLA2#tla_api#plural](../../../../includes/tla2sharptla-apisharpplural-md.md)] for developers to use when including text in their applications. These [!INCLUDE[TLA2#tla_api#plural](../../../../includes/tla2sharptla-apisharpplural-md.md)] are grouped into three categories:  
  
-   **Layout and user interface**. The common text controls for the [!INCLUDE[TLA#tla_gui](../../../../includes/tlasharptla-gui-md.md)].  
  
-   **Lightweight text drawing**. Allows you to draw text directly to objects.  
  
-   **Advanced text formatting**. Allows you to implement a custom text engine.  
  
### Layout and User Interface  
 At the highest level of functionality, the text [!INCLUDE[TLA2#tla_api#plural](../../../../includes/tla2sharptla-apisharpplural-md.md)] provide common [!INCLUDE[TLA#tla_ui](../../../../includes/tlasharptla-ui-md.md)] controls such as <xref:System.Windows.Controls.Label>, <xref:System.Windows.Controls.TextBlock>, and <xref:System.Windows.Controls.TextBox>. These controls provide the basic [!INCLUDE[TLA2#tla_ui](../../../../includes/tla2sharptla-ui-md.md)] elements within an application, and offer an easy way to present and interact with text. Controls such as <xref:System.Windows.Controls.RichTextBox> and <xref:System.Windows.Controls.PasswordBox> enable more advanced or specialized text-handling. And classes such as <xref:System.Windows.Documents.TextRange>, <xref:System.Windows.Documents.TextSelection>, and <xref:System.Windows.Documents.TextPointer> enable useful text manipulation. These [!INCLUDE[TLA2#tla_ui](../../../../includes/tla2sharptla-ui-md.md)] controls provide properties such as <xref:System.Windows.Controls.Control.FontFamily%2A>, <xref:System.Windows.Controls.Control.FontSize%2A>, and <xref:System.Windows.Controls.Control.FontStyle%2A>, which enable you to control the font that is used to render the text.  
  
#### Using Bitmap Effects, Transforms, and Text Effects  
 [!INCLUDE[TLA2#tla_winclient](../../../../includes/tla2sharptla-winclient-md.md)] allows you to create visually interesting uses of text by uses features such as bitmap effects, transforms, and text effects. The following example shows a typical type of a drop shadow effect applied to text.  
  
 ![Text shadow with Softness &#61; 0.25](./media/shadowtext01.jpg "ShadowText01")  
Text with a drop shadow  
  
 The following example shows a drop shadow effect and noise applied to text.  
  
 ![Text shadow with noise](./media/shadowtext04.jpg "ShadowText04")  
Text with a drop shadow and noise  
  
 The following example shows an outer glow effect applied to text.  
  
 ![Text shadow using an OuterGlowBitmapEffect](./media/shadowtext05.jpg "ShadowText05")  
Text with an outer glow effect  
  
 The following example shows a blur effect applied to text.  
  
 ![Text shadow using a BlurBitmapEffect](./media/shadowtext06.jpg "ShadowText06")  
Text with a blur effect  
  
 The following example shows the second line of text scaled by 150% along the x-axis, and the third line of text scaled by 150% along the y-axis.  
  
 ![Text scaled using a ScaleTransform](./media/transformedtext02.jpg "TransformedText02")  
Text using a ScaleTransform  
  
 The following example shows text skewed along the x-axis.  
  
 ![Text skewed using a SkewTransform](./media/transformedtext03.jpg "TransformedText03")  
Text using a SkewTransform  
  
 A <xref:System.Windows.Media.TextEffect> object is a helper object that allows you to treat text as one or more groups of characters in a text string. The following example shows an individual character being rotated. Each character is rotated independently at 1-second intervals.  
  
 ![Screenshot of text effect rotating text](./media/texteffect01.jpg "TextEffect01")  
Example of a rotating text effect animation  
  
#### Using Flow Documents  
 In addition to the common [!INCLUDE[TLA2#tla_ui](../../../../includes/tla2sharptla-ui-md.md)] controls, [!INCLUDE[TLA2#tla_winclient](../../../../includes/tla2sharptla-winclient-md.md)] offers a layout control for text presentation—the <xref:System.Windows.Documents.FlowDocument> element. The <xref:System.Windows.Documents.FlowDocument> element, in conjunction with the <xref:System.Windows.Controls.DocumentViewer> element, provides a control for large amounts of text with varying layout requirements. Layout controls provide access to advanced typography through the <xref:System.Windows.Documents.Typography> object and font-related properties of other [!INCLUDE[TLA2#tla_ui](../../../../includes/tla2sharptla-ui-md.md)] controls.  
  
 The following example shows text content hosted in a <xref:System.Windows.Controls.FlowDocumentReader>, which provides search, navigation, pagination, and content scaling support.  
  
 ![Using OpenType fonts sample screen shot](./media/typographyinwpf-03.png "TypographyInWPF_03")  
Text hosted in a FlowDocumentReader  
  
 For more information, see [Documents in WPF](documents-in-wpf.md).  
  
### Lightweight Text Drawing  
 You can draw text directly to [!INCLUDE[TLA2#tla_winclient](../../../../includes/tla2sharptla-winclient-md.md)] objects by using the <xref:System.Windows.Media.DrawingContext.DrawText%2A> method of the <xref:System.Windows.Media.DrawingContext> object. To use this method, you create a <xref:System.Windows.Media.FormattedText> object. This object allows you to draw multi-line text, in which each character in the text can be individually formatted. The functionality of the <xref:System.Windows.Media.FormattedText> object contains much of the functionality of the DrawText flags in the Win32 API. In addition, the <xref:System.Windows.Media.FormattedText> object contains functionality such as ellipsis support, in which an ellipsis is displayed when text exceeds its bounds. The following example shows text that has several formats applied to it, including a linear gradient on the second and third words.  
  
 ![Text displayed using FormattedText object](./media/formattedtext01.jpg "FormattedText01")  
Displayed text using FormattedText object  
  
 You can convert formatted text into <xref:System.Windows.Media.Geometry> objects, allowing you to create other types of visually interesting text. For example, you could create a <xref:System.Windows.Media.Geometry> object based on the outline of a text string.  
  
 ![Text outline using a linear gradient brush](./media/outlinedtext02.jpg "OutlinedText02")  
Text outline using a linear gradient brush  
  
 The following examples illustrate several ways of creating interesting visual effects by modifying the stroke, fill, and highlight of converted text.  
  
 ![Text with different colors for fill and stroke](./media/outlinedtext03.jpg "OutlinedText03")  
Example of setting stroke and fill to different colors  
  
 ![Text with image brush applied to stroke](./media/outlinedtext04.jpg "OutlinedText04")  
Example of an image brush applied to the stroke  
  
 ![Text with image brush applied to stroke](./media/outlinedtext05.jpg "OutlinedText05")  
Example of an image brush applied to the stroke and highlight  
  
 For more information on the <xref:System.Windows.Media.FormattedText> object, see [Drawing Formatted Text](drawing-formatted-text.md).  
  
### Advanced Text Formatting  
 At the most advanced level of the text [!INCLUDE[TLA2#tla_api#plural](../../../../includes/tla2sharptla-apisharpplural-md.md)], [!INCLUDE[TLA2#tla_winclient](../../../../includes/tla2sharptla-winclient-md.md)] offers you the ability to create custom text layout by using the <xref:System.Windows.Media.TextFormatting.TextFormatter> object and other types in the <xref:System.Windows.Media.TextFormatting> namespace. The <xref:System.Windows.Media.TextFormatting.TextFormatter> and associated classes allow you to implement custom text layout that supports your own definition of character formats, paragraph styles, line breaking rules, and other layout features for international text. There are very few cases in which you would want to override the default implementation of the [!INCLUDE[TLA2#tla_winclient](../../../../includes/tla2sharptla-winclient-md.md)] text layout support. However, if you were creating a text editing control or application, you might require a different implementation than the default [!INCLUDE[TLA2#tla_winclient](../../../../includes/tla2sharptla-winclient-md.md)] implementation.  
  
 Unlike a traditional text [!INCLUDE[TLA#tla_api](../../../../includes/tlasharptla-api-md.md)], the <xref:System.Windows.Media.TextFormatting.TextFormatter> interacts with a text layout client through a set of callback methods. It requires the client to provide these methods in an implementation of the <xref:System.Windows.Media.TextFormatting.TextSource> class. The following diagram illustrates the text layout interaction between the client application and <xref:System.Windows.Media.TextFormatting.TextFormatter>.  
  
 ![Diagram of text layout client and TextFormatter](./media/textformatter01.png "TextFormatter01")  
Interaction between application and TextFormatter  
  
 For more details on creating custom text layout, see [Advanced Text Formatting](advanced-text-formatting.md).  
  
## See also
- <xref:System.Windows.Media.FormattedText>
- <xref:System.Windows.Media.TextFormatting.TextFormatter>
- [ClearType Overview](cleartype-overview.md)
- [OpenType Font Features](opentype-font-features.md)
- [Drawing Formatted Text](drawing-formatted-text.md)
- [Advanced Text Formatting](advanced-text-formatting.md)
- [Text](optimizing-performance-text.md)
- [Microsoft Typography](https://www.microsoft.com/typography/default.mspx)<|MERGE_RESOLUTION|>--- conflicted
+++ resolved
@@ -29,18 +29,10 @@
  The Pericles [!INCLUDE[TLA2#tla_opentype](../../../../includes/tla2sharptla-opentype-md.md)] font contains additional glyphs that provide stylistic alternates to the standard set of glyphs. The following text displays stylistic alternate glyphs.  
   
  ![Text using OpenType stylistic alternate glyphs](./media/typography-in-wpf/opentype-stylistic-alternate-glyphs.gif "Text using OpenType stylistic alternate glyphs")  
-<<<<<<< HEAD
-Text using OpenType stylistic alternate glyphs  
-=======
->>>>>>> e491254a
   
  Swashes are decorative glyphs that use elaborate ornamentation often associated with calligraphy. The following text displays standard and swash glyphs for the Pescadero font.  
   
  ![Text using OpenType standard and swash glyphs](./media/typography-in-wpf/opentype-standard-swash-glyphs.gif "Text using OpenType standard and swash glyphs")  
-<<<<<<< HEAD
-Text using OpenType standard and swash glyphs  
-=======
->>>>>>> e491254a
   
  For more details on [!INCLUDE[TLA2#tla_opentype](../../../../includes/tla2sharptla-opentype-md.md)] features, see [OpenType Font Features](opentype-font-features.md).  
   
