--- conflicted
+++ resolved
@@ -10,131 +10,6 @@
 ms.assetid: 18997e71-745a-4425-9c69-2cbce1d8669e
 ---
 # Walkthrough: Binding to Data in Hybrid Applications
-<<<<<<< HEAD
-Binding a data source to a control is essential for providing users with access to underlying data, whether you are using [!INCLUDE[TLA#tla_winforms](../../../../includes/tlasharptla-winforms-md.md)] or [!INCLUDE[TLA2#tla_winclient](../../../../includes/tla2sharptla-winclient-md.md)]. This walkthrough shows how you can use data binding in hybrid applications that include both [!INCLUDE[TLA#tla_winforms](../../../../includes/tlasharptla-winforms-md.md)] and [!INCLUDE[TLA2#tla_winclient](../../../../includes/tla2sharptla-winclient-md.md)] controls.
-
- Tasks illustrated in this walkthrough include:
-
--   Creating the project.
-
--   Defining the data template.
-
--   Specifying the form layout.
-
--   Specifying data bindings.
-
--   Displaying data by using interoperation.
-
--   Adding the data source to the project.
-
--   Binding to the data source.
-
- For a complete code listing of the tasks illustrated in this walkthrough, see [Data Binding in Hybrid Applications Sample](http://go.microsoft.com/fwlink/?LinkID=159983).
-
- When you are finished, you will have an understanding of data binding features in hybrid applications.
-
-## Prerequisites
- You need the following components to complete this walkthrough:
-
--   Visual Studio 2010.
-
--   Access to the Northwind sample database running on Microsoft SQL Server.
-
-## Creating the Project
-
-#### To create and set up the project
-
-1.  Create a WPF Application project named `WPFWithWFAndDatabinding`.
-
-2.  In Solution Explorer, add references to the following assemblies.
-
-    -   WindowsFormsIntegration
-
-    -   System.Windows.Forms
-
-3.  Open MainWindow.xaml in the [!INCLUDE[wpfdesigner_current_short](../../../../includes/wpfdesigner-current-short-md.md)].
-
-4.  In the <xref:System.Windows.Window> element, add the following [!INCLUDE[TLA#tla_winforms](../../../../includes/tlasharptla-winforms-md.md)] namespaces mapping.
-
-    ```xaml
-    xmlns:wf="clr-namespace:System.Windows.Forms;assembly=System.Windows.Forms"
-    ```
-
-5.  Name the default <xref:System.Windows.Controls.Grid> element `mainGrid` by assigning the <xref:System.Windows.FrameworkElement.Name%2A> property.
-
-     [!code-xaml[WPFWithWFAndDatabinding#8](../../../../samples/snippets/csharp/VS_Snippets_Wpf/WPFWithWFAndDatabinding/CSharp/WPFWithWFAndDatabinding/Window1.xaml#8)]
-
-## Defining the Data Template
- The master list of customers is displayed in a <xref:System.Windows.Controls.ListBox> control. The following code example defines a <xref:System.Windows.DataTemplate> object named `ListItemsTemplate` that controls the visual tree of the <xref:System.Windows.Controls.ListBox> control. This <xref:System.Windows.DataTemplate> is assigned to the <xref:System.Windows.Controls.ListBox> control's <xref:System.Windows.Controls.ItemsControl.ItemTemplate%2A> property.
-
-#### To define the data template
-
--   Copy the following XAML into the <xref:System.Windows.Controls.Grid> element's declaration.
-
-     [!code-xaml[WPFWithWFAndDatabinding#3](../../../../samples/snippets/csharp/VS_Snippets_Wpf/WPFWithWFAndDatabinding/CSharp/WPFWithWFAndDatabinding/Window1.xaml#3)]
-
-## Specifying the Form Layout
- The layout of the form is defined by a grid with three rows and three columns. <xref:System.Windows.Controls.Label> controls are provided to identify each column in the Customers table.
-
-#### To set up the Grid layout
-
--   Copy the following XAML into the <xref:System.Windows.Controls.Grid> element's declaration.
-
-     [!code-xaml[WPFWithWFAndDatabinding#4](../../../../samples/snippets/csharp/VS_Snippets_Wpf/WPFWithWFAndDatabinding/CSharp/WPFWithWFAndDatabinding/Window1.xaml#4)]
-
-#### To set up the Label controls
-
--   Copy the following XAML into the <xref:System.Windows.Controls.Grid> element's declaration.
-
-     [!code-xaml[WPFWithWFAndDatabinding#5](../../../../samples/snippets/csharp/VS_Snippets_Wpf/WPFWithWFAndDatabinding/CSharp/WPFWithWFAndDatabinding/Window1.xaml#5)]
-
-## Specifying Data Bindings
- The master list of customers is displayed in a <xref:System.Windows.Controls.ListBox> control. The attached `ListItemsTemplate` binds a <xref:System.Windows.Controls.TextBlock> control to the `ContactName` field from the database.
-
- The details of each customer record are displayed in several <xref:System.Windows.Controls.TextBox> controls.
-
-#### To specify data bindings
-
--   Copy the following XAML into the <xref:System.Windows.Controls.Grid> element's declaration.
-
-     The <xref:System.Windows.Data.Binding> class binds the <xref:System.Windows.Controls.TextBox> controls to the appropriate fields in the database.
-
-     [!code-xaml[WPFWithWFAndDatabinding#6](../../../../samples/snippets/csharp/VS_Snippets_Wpf/WPFWithWFAndDatabinding/CSharp/WPFWithWFAndDatabinding/Window1.xaml#6)]
-
-## Displaying Data by Using Interoperation
- The orders corresponding to the selected customer are displayed in a <xref:System.Windows.Forms.DataGridView?displayProperty=nameWithType> control named `dataGridView1`. The `dataGridView1` control is bound to the data source in the code-behind file. A <xref:System.Windows.Forms.Integration.WindowsFormsHost> control is the parent of this [!INCLUDE[TLA#tla_winforms](../../../../includes/tlasharptla-winforms-md.md)] control.
-
-#### To display data in the DataGridView control
-
--   Copy the following XAML into the <xref:System.Windows.Controls.Grid> element's declaration.
-
-     [!code-xaml[WPFWithWFAndDatabinding#7](../../../../samples/snippets/csharp/VS_Snippets_Wpf/WPFWithWFAndDatabinding/CSharp/WPFWithWFAndDatabinding/Window1.xaml#7)]
-
-## Adding the Data Source to the Project
- With Visual Studio, you can easily add a data source to your project. This procedure adds a strongly typed data set to your project. Several other support classes, such as table adapters for each of the chosen tables, are also added.
-
-#### To add the data source
-
-1.  From the **Data** menu, select **Add New Data Source**.
-
-2.  In the **Data Source Configuration Wizard**, create a connection to the Northwind database by using a dataset. For more information, see [How to: Connect to Data in a Database](http://msdn.microsoft.com/library/6c56e54e-8834-4297-85aa-cc1a443ba556).
-
-3.  When you are prompted by the **Data Source Configuration Wizard**, save the connection string as `NorthwindConnectionString`.
-
-4.  When you are prompted to choose your database objects, select the `Customers` and `Orders` tables, and name the generated data set `NorthwindDataSet`.
-
-## Binding to the Data Source
- The <xref:System.Windows.Forms.BindingSource?displayProperty=nameWithType> component provides a uniform interface for the application's data source. Binding to the data source is implemented in the code-behind file.
-
-#### To bind to the data source
-
-1.  Open the code-behind file, which is named MainWindow.xaml.vb or MainWindow.xaml.cs.
-
-2.  Copy the following code into the `MainWindow` class definition.
-
-     This code declares the <xref:System.Windows.Forms.BindingSource> component and associated helper classes that connect to the database.
-
-=======
 Binding a data source to a control is essential for providing users with access to underlying data, whether you are using [!INCLUDE[TLA#tla_winforms](../../../../includes/tlasharptla-winforms-md.md)] or [!INCLUDE[TLA2#tla_winclient](../../../../includes/tla2sharptla-winclient-md.md)]. This walkthrough shows how you can use data binding in hybrid applications that include both [!INCLUDE[TLA#tla_winforms](../../../../includes/tlasharptla-winforms-md.md)] and [!INCLUDE[TLA2#tla_winclient](../../../../includes/tla2sharptla-winclient-md.md)] controls.  
   
  Tasks illustrated in this walkthrough include:  
@@ -258,7 +133,6 @@
   
      This code declares the <xref:System.Windows.Forms.BindingSource> component and associated helper classes that connect to the database.  
   
->>>>>>> 8b9e8cd3
      [!code-csharp[WPFWithWFAndDatabinding#11](../../../../samples/snippets/csharp/VS_Snippets_Wpf/WPFWithWFAndDatabinding/CSharp/WPFWithWFAndDatabinding/Window1.xaml.cs#11)]
      [!code-vb[WPFWithWFAndDatabinding#11](../../../../samples/snippets/visualbasic/VS_Snippets_Wpf/WPFWithWFAndDatabinding/VisualBasic/WPFWithWFAndDatabinding/Window1.xaml.vb#11)]
 
@@ -289,20 +163,6 @@
      This method handles the <xref:System.Windows.Data.CollectionView.CurrentChanged> event and updates the current item of the data binding.
 
      [!code-csharp[WPFWithWFAndDatabinding#14](../../../../samples/snippets/csharp/VS_Snippets_Wpf/WPFWithWFAndDatabinding/CSharp/WPFWithWFAndDatabinding/Window1.xaml.cs#14)]
-<<<<<<< HEAD
-     [!code-vb[WPFWithWFAndDatabinding#14](../../../../samples/snippets/visualbasic/VS_Snippets_Wpf/WPFWithWFAndDatabinding/VisualBasic/WPFWithWFAndDatabinding/Window1.xaml.vb#14)]
-
-10. Press F5 to build and run the application.
-
-## See Also
-
-- <xref:System.Windows.Forms.Integration.ElementHost>
-- <xref:System.Windows.Forms.Integration.WindowsFormsHost>
-- [WPF Designer](http://msdn.microsoft.com/library/c6c65214-8411-4e16-b254-163ed4099c26)
-- [Data Binding in Hybrid Applications Sample](http://go.microsoft.com/fwlink/?LinkID=159983)
-- [Walkthrough: Hosting a Windows Forms Composite Control in WPF](../../../../docs/framework/wpf/advanced/walkthrough-hosting-a-windows-forms-composite-control-in-wpf.md)
-- [Walkthrough: Hosting a WPF Composite Control in Windows Forms](../../../../docs/framework/wpf/advanced/walkthrough-hosting-a-wpf-composite-control-in-windows-forms.md)
-=======
      [!code-vb[WPFWithWFAndDatabinding#14](../../../../samples/snippets/visualbasic/VS_Snippets_Wpf/WPFWithWFAndDatabinding/VisualBasic/WPFWithWFAndDatabinding/Window1.xaml.vb#14)]  
   
 10. Press F5 to build and run the application.  
@@ -313,5 +173,4 @@
  [Design XAML in Visual Studio](/visualstudio/designers/designing-xaml-in-visual-studio)  
  [Data Binding in Hybrid Applications Sample](https://go.microsoft.com/fwlink/?LinkID=159983)  
  [Walkthrough: Hosting a Windows Forms Composite Control in WPF](../../../../docs/framework/wpf/advanced/walkthrough-hosting-a-windows-forms-composite-control-in-wpf.md)  
- [Walkthrough: Hosting a WPF Composite Control in Windows Forms](../../../../docs/framework/wpf/advanced/walkthrough-hosting-a-wpf-composite-control-in-windows-forms.md)
->>>>>>> 8b9e8cd3
+ [Walkthrough: Hosting a WPF Composite Control in Windows Forms](../../../../docs/framework/wpf/advanced/walkthrough-hosting-a-wpf-composite-control-in-windows-forms.md)