--- conflicted
+++ resolved
@@ -12,39 +12,6 @@
 ms.assetid: d69e602e-9a25-4e24-950b-e89eaa2a906b
 ---
 # Walkthrough: Creating Your First Touch Application
-<<<<<<< HEAD
-[!INCLUDE[TLA2#tla_winclient](../../../../includes/tla2sharptla-winclient-md.md)] enables applications to respond to touch. For example, you can interact with an application by using one or more fingers on a touch-sensitive device, such as a touchscreen This walkthrough creates an application that enables the user to move, resize, or rotate a single object by using touch.
-
-## Prerequisites
- You need the following components to complete this walkthrough:
-
--   Visual Studio 2010.
-
--   Windows 7.
-
--   A device that accepts touch input, such as a touchscreen, that supports Windows Touch.
-
- Additionally, you should have a basic understanding of how to create an application in [!INCLUDE[TLA2#tla_winclient](../../../../includes/tla2sharptla-winclient-md.md)], especially how to subscribe to and handle an event. For more information, see [Walkthrough: My first WPF desktop application](../../../../docs/framework/wpf/getting-started/walkthrough-my-first-wpf-desktop-application.md).
-
-## Creating the Application
-
-#### To create the application
-
-1.  Create a new WPF Application project in Visual Basic or Visual C# named `BasicManipulation`. For more information, see [How to: Create a New WPF Application Project](http://msdn.microsoft.com/library/1f6aea7a-33e1-4d3f-8555-1daa42e95d82).
-
-2.  Replace the contents of MainWindow.xaml with the following XAML.
-
-     This markup creates a simple application that contains a red <xref:System.Windows.Shapes.Rectangle> on a <xref:System.Windows.Controls.Canvas>. The <xref:System.Windows.UIElement.IsManipulationEnabled%2A> property of the <xref:System.Windows.Shapes.Rectangle> is set to true so that it will receive manipulation events. The application subscribes to the <xref:System.Windows.UIElement.ManipulationStarting>, <xref:System.Windows.UIElement.ManipulationDelta>, and <xref:System.Windows.UIElement.ManipulationInertiaStarting> events. These events contain the logic to move the <xref:System.Windows.Shapes.Rectangle> when the user manipulates it.
-
-     [!code-xaml[BasicManipulation#UI](../../../../samples/snippets/csharp/VS_Snippets_Wpf/basicmanipulation/csharp/mainwindow.xaml#ui)]
-
-3.  If you are using Visual Basic, in the first line of MainWindow.xaml, replace `x:Class="BasicManipulation.MainWindow"` with `x:Class="MainWindow"`.
-
-4.  In the `MainWindow` class, add the following <xref:System.Windows.UIElement.ManipulationStarting> event handler.
-
-     The <xref:System.Windows.UIElement.ManipulationStarting> event occurs when [!INCLUDE[TLA2#tla_winclient](../../../../includes/tla2sharptla-winclient-md.md)] detects that touch input begins to manipulate an object. The code specifies that the position of the manipulation should be relative to the <xref:System.Windows.Window> by setting the <xref:System.Windows.Input.ManipulationStartingEventArgs.ManipulationContainer%2A> property.
-
-=======
 [!INCLUDE[TLA2#tla_winclient](../../../../includes/tla2sharptla-winclient-md.md)] enables applications to respond to touch. For example, you can interact with an application by using one or more fingers on a touch-sensitive device, such as a touchscreen This walkthrough creates an application that enables the user to move, resize, or rotate a single object by using touch.  
   
 ## Prerequisites  
@@ -76,7 +43,6 @@
   
      The <xref:System.Windows.UIElement.ManipulationStarting> event occurs when [!INCLUDE[TLA2#tla_winclient](../../../../includes/tla2sharptla-winclient-md.md)] detects that touch input begins to manipulate an object. The code specifies that the position of the manipulation should be relative to the <xref:System.Windows.Window> by setting the <xref:System.Windows.Input.ManipulationStartingEventArgs.ManipulationContainer%2A> property.  
   
->>>>>>> 8b9e8cd3
      [!code-csharp[BasicManipulation#ManipulationStarting](../../../../samples/snippets/csharp/VS_Snippets_Wpf/basicmanipulation/csharp/mainwindow.xaml.cs#manipulationstarting)]
      [!code-vb[BasicManipulation#ManipulationStarting](../../../../samples/snippets/visualbasic/VS_Snippets_Wpf/basicmanipulation/visualbasic/mainwindow.xaml.vb#manipulationstarting)]
 
