--- conflicted
+++ resolved
@@ -16,11 +16,7 @@
 ## Requirements  
  This tutorial assumes a basic familiarity with both [!INCLUDE[TLA2#tla_winclient](../../../../includes/tla2sharptla-winclient-md.md)] and [!INCLUDE[TLA2#tla_win32](../../../../includes/tla2sharptla-win32-md.md)] programming. For a basic introduction to [!INCLUDE[TLA2#tla_winclient](../../../../includes/tla2sharptla-winclient-md.md)] programming, see [Getting Started](../getting-started/index.md). For an introduction to [!INCLUDE[TLA2#tla_win32](../../../../includes/tla2sharptla-win32-md.md)] programming, you should reference any of the numerous books on the subject, in particular *Programming Windows* by Charles Petzold.  
   
-<<<<<<< HEAD
- Because the sample that accompanies this tutorial is implemented in C++/CLI, this tutorial assumes familiarity with the use of [!INCLUDE[TLA#tla_cpp](../../../../includes/tlasharptla-cpp-md.md)] to program the [!INCLUDE[TLA2#tla_win32](../../../../includes/tla2sharptla-win32-md.md)]API plus an understanding of managed code programming. Familiarity with C++/CLI is helpful but not essential.  
-=======
- Because the sample that accompanies this tutorial is implemented in [!INCLUDE[TLA#tla_cppcli](../../../../includes/tlasharptla-cppcli-md.md)], this tutorial assumes familiarity with the use of C++ to program the [!INCLUDE[TLA2#tla_win32](../../../../includes/tla2sharptla-win32-md.md)]API plus an understanding of managed code programming. Familiarity with [!INCLUDE[TLA#tla_cppcli](../../../../includes/tlasharptla-cppcli-md.md)] is helpful but not essential.  
->>>>>>> b9c38cd0
+ Because the sample that accompanies this tutorial is implemented in C++/CLI, this tutorial assumes familiarity with the use of C++ to program the Windows API plus an understanding of managed code programming. Familiarity with C++/CLI is helpful but not essential.  
   
 > [!NOTE]
 >  This tutorial includes a number of code examples from the associated sample. However, for readability, it does not include the complete sample code. For the complete sample code, see [Hosting WPF Content in a Win32 Window Sample](https://go.microsoft.com/fwlink/?LinkID=160004).  
@@ -33,11 +29,7 @@
   
 1. Implement your [!INCLUDE[TLA2#tla_winclient](../../../../includes/tla2sharptla-winclient-md.md)] content as a managed class.  
   
-<<<<<<< HEAD
-2. Implement a [!INCLUDE[TLA2#tla_win32](../../../../includes/tla2sharptla-win32-md.md)] application with C++/CLI. If you are starting with an existing application and unmanaged [!INCLUDE[TLA#tla_cpp](../../../../includes/tlasharptla-cpp-md.md)] code, you can usually enable it to call managed code by changing your project settings to include the `/clr` compiler flag.  
-=======
-2. Implement a [!INCLUDE[TLA2#tla_win32](../../../../includes/tla2sharptla-win32-md.md)] application with [!INCLUDE[TLA#tla_cppcli](../../../../includes/tlasharptla-cppcli-md.md)]. If you are starting with an existing application and unmanaged C++ code, you can usually enable it to call managed code by changing your project settings to include the `/clr` compiler flag.  
->>>>>>> b9c38cd0
+2. Implement a Windows application with C++/CLI. If you are starting with an existing application and unmanaged C++ code, you can usually enable it to call managed code by changing your project settings to include the `/clr` compiler flag.  
   
 3. Set the threading model to single-threaded apartment (STA).  
   
