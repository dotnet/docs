---
title: "WPF Globalization and Localization Overview"
ms.date: "03/30/2017"
helpviewer_keywords: 
  - "globalization [WPF], about globalization"
  - "localization [WPF], about localization"
ms.assetid: 56e5a5c8-6c96-4d19-b8e1-a5be1dc564af
---
# WPF Globalization and Localization Overview

When you limit your product's availability to only one language, you limit your potential customer base to a fraction of our world’s 6.5 billion population. If you want your applications to reach a global audience, cost-effective localization of your product is one of the best and most economical ways to reach more customers.  
  
 This overview introduces globalization and localization in [!INCLUDE[TLA#tla_winclient](../../../../includes/tlasharptla-winclient-md.md)]. Globalization is the design and development of applications that perform in multiple locations. For example, globalization supports localized user interfaces and regional data for users in different cultures. [!INCLUDE[TLA2#tla_winclient](../../../../includes/tla2sharptla-winclient-md.md)] provides globalized design features, including automatic layout, satellite assemblies, and localized attributes and commenting.
  
 Localization is the translation of application resources into localized versions for the specific cultures that the application supports. When you localize in [!INCLUDE[TLA2#tla_winclient](../../../../includes/tla2sharptla-winclient-md.md)], you use the APIs in the <xref:System.Windows.Markup.Localizer> namespace. These APIs power the [LocBaml Tool Sample](https://go.microsoft.com/fwlink/?LinkID=160016) command-line tool. For information about how to build and use LocBaml, see [Localize an Application](../../../../docs/framework/wpf/advanced/how-to-localize-an-application.md).    
  
## Best Practices for Globalization and Localization in WPF

 You can make the most of the globalization and localization functionality that is built into [!INCLUDE[TLA2#tla_winclient](../../../../includes/tla2sharptla-winclient-md.md)] by following the UI design and localization-related tips that this section provides.  
  
### Best Practices for WPF UI Design

 When you design a [!INCLUDE[TLA2#tla_winclient](../../../../includes/tla2sharptla-winclient-md.md)]–based [!INCLUDE[TLA2#tla_ui](../../../../includes/tla2sharptla-ui-md.md)], consider implementing these best practices:  
  
-   Write your [!INCLUDE[TLA2#tla_ui](../../../../includes/tla2sharptla-ui-md.md)] in [!INCLUDE[TLA2#tla_xaml](../../../../includes/tla2sharptla-xaml-md.md)]; avoid creating [!INCLUDE[TLA2#tla_ui](../../../../includes/tla2sharptla-ui-md.md)] in code. When you create your [!INCLUDE[TLA2#tla_ui](../../../../includes/tla2sharptla-ui-md.md)] by using [!INCLUDE[TLA2#tla_xaml](../../../../includes/tla2sharptla-xaml-md.md)], you expose it through built-in localization APIs.  
  
-   Avoid using absolute positions and fixed sizes to lay out content; instead, use relative or automatic sizing.
  
    -   Use <xref:System.Windows.Window.SizeToContent%2A> and keep widths and heights set to `Auto`.  
  
    -   Avoid using <xref:System.Windows.Controls.Canvas> to lay out [!INCLUDE[TLA2#tla_ui](../../../../includes/tla2sharptla-ui-md.md)]s.  
  
    -   Use <xref:System.Windows.Controls.Grid> and its size-sharing feature.  
  
-   Provide extra space in margins because localized text often requires more space. Extra space allows for possible overhanging characters.  
  
-   Enable <xref:System.Windows.Controls.TextBlock.TextWrapping%2A> on <xref:System.Windows.Controls.TextBlock> to avoid clipping.
  
-   Set the `xml:lang` attribute. This attribute describes the culture of a specific element and its child elements. The value of this property changes the behavior of several features in [!INCLUDE[TLA2#tla_winclient](../../../../includes/tla2sharptla-winclient-md.md)]. For example, it changes the behavior of hyphenation, spell checking, number substitution, complex script shaping, and font fallback. See [Globalization for WPF](../../../../docs/framework/wpf/advanced/globalization-for-wpf.md) for more information about setting the [xml:lang Handling in XAML](../../../../docs/framework/xaml-services/xml-lang-handling-in-xaml.md).  
  
-   Create a customized composite font to obtain better control of fonts that are used for different languages. By default, [!INCLUDE[TLA2#tla_winclient](../../../../includes/tla2sharptla-winclient-md.md)] uses the GlobalUserInterface.composite font in your Windows\Fonts directory.  
  
-   When you create navigation applications that may be localized in a culture that presents text in a right-to-left format, explicitly set the <xref:System.Windows.FlowDirection> of every page to ensure the page does not inherit <xref:System.Windows.FlowDirection> from the <xref:System.Windows.Navigation.NavigationWindow>.  
  
-   When you create stand-alone navigation applications that are hosted outside a browser, set the <xref:System.Windows.Application.StartupUri%2A> for your initial application to a <xref:System.Windows.Navigation.NavigationWindow> instead of to a page (for example, `<Application StartupUri="NavigationWindow.xaml">`). This design enables you to change the <xref:System.Windows.FlowDirection> of the Window and the navigation bar. For more information and an example, see [Globalization Homepage Sample](https://go.microsoft.com/fwlink/?LinkID=159990).  
  
### Best Practices for WPF Localization

 When you localize [!INCLUDE[TLA2#tla_winclient](../../../../includes/tla2sharptla-winclient-md.md)]–based applications, consider implementing these best practices:  
  
-   Use localization comments to provide extra context for localizers.  
  
-   Use localization attributes to control localization instead of selectively omitting <xref:System.Windows.Markup.Localizer.BamlLocalizableResourceKey.Uid%2A> properties on elements. See [Localization Attributes and Comments](../../../../docs/framework/wpf/advanced/localization-attributes-and-comments.md) for more information.  
  
-   Use `msbuild -t:updateuid` and `-t:checkuid` to add and check <xref:System.Windows.Markup.Localizer.BamlLocalizableResourceKey.Uid%2A> properties in your [!INCLUDE[TLA2#tla_xaml](../../../../includes/tla2sharptla-xaml-md.md)]. Use <xref:System.Windows.Markup.Localizer.BamlLocalizableResourceKey.Uid%2A> properties to track changes between development and localization. <xref:System.Windows.Markup.Localizer.BamlLocalizableResourceKey.Uid%2A> properties help you localize new development changes. If you manually add <xref:System.Windows.Markup.Localizer.BamlLocalizableResourceKey.Uid%2A> properties to a [!INCLUDE[TLA2#tla_ui](../../../../includes/tla2sharptla-ui-md.md)], the task is typically tedious and less accurate.  
  
    -   Do not edit or change <xref:System.Windows.Markup.Localizer.BamlLocalizableResourceKey.Uid%2A> properties after you begin localization.  
  
    -   Do not use duplicate <xref:System.Windows.Markup.Localizer.BamlLocalizableResourceKey.Uid%2A> properties (remember this tip when you use the copy-and-paste command).  
  
    -   Set the `UltimateResourceFallback` location in AssemblyInfo.* to specify the appropriate language for fallback (for example, `[assembly: NeutralResourcesLanguage("en-US",   UltimateResourceFallbackLocation.Satellite)]`).  
  
         If you decide to include your source language in the main assembly by omitting the `<UICulture>` tag in your project file, set the `UltimateResourceFallback` location as the main assembly instead of the satellite (for example, `[assembly: NeutralResourcesLanguage("en-US", UltimateResourceFallbackLocation.MainAssembly)]`).  
  
## Localize a WPF Application

<<<<<<< HEAD
When you localize a [!INCLUDE[TLA2#tla_winclient](../../../../includes/tla2sharptla-winclient-md.md)] application, you have several options. For example, you can bind the localizable resources in your application to an [!INCLUDE[TLA2#tla_xml](../../../../includes/tla2sharptla-xml-md.md)] file, store localizable text in resx tables, or have your localizer use [!INCLUDE[TLA#tla_xaml](../../../../includes/tlasharptla-xaml-md.md)] files. This section describes a localization workflow that uses the BAML form of XAML, which provides several benefits:  
=======
 When you localize a [!INCLUDE[TLA2#tla_winclient](../../../../includes/tla2sharptla-winclient-md.md)] application, you have several options. For example, you can bind the localizable resources in your application to an [!INCLUDE[TLA2#tla_xml](../../../../includes/tla2sharptla-xml-md.md)] file, store localizable text in resx tables, or have your localizer use [!INCLUDE[TLA#tla_xaml](../../../../includes/tlasharptla-xaml-md.md)] files. This section describes a localization workflow that uses the BAML form of XAML, which provides several benefits:  
>>>>>>> 5dbd050c
  
-   You can localize after you build.  
  
-   You can update to a newer version of the BAML form of XAMLwith localizations from an older version of the BAML form of XAML so that you can localize at the same time that you develop.  
  
-   You can validate original source elements and semantics at compile time because the BAML form of XAML is the compiled form of [!INCLUDE[TLA2#tla_xaml](../../../../includes/tla2sharptla-xaml-md.md)].  
  
<<<<<<< HEAD
### Localization Build Process  

When you develop a [!INCLUDE[TLA2#tla_winclient](../../../../includes/tla2sharptla-winclient-md.md)] application, the build process for localization is as follows:  
=======
### Localization Build Process

 When you develop a [!INCLUDE[TLA2#tla_winclient](../../../../includes/tla2sharptla-winclient-md.md)] application, the build process for localization is as follows:  
>>>>>>> 5dbd050c
  
-   The developer creates and globalizes the [!INCLUDE[TLA2#tla_winclient](../../../../includes/tla2sharptla-winclient-md.md)] application. In the project file the developer sets `<UICulture>en-US</UICulture>` so that when the application is compiled, a language-neutral main assembly is generated. This assembly has a satellite .resources.dll file that contains all the localizable resources. Optionally, you can keep the source language in the main assembly because our localization [!INCLUDE[TLA2#tla_api#plural](../../../../includes/tla2sharptla-apisharpplural-md.md)] support extraction from the main assembly.  
  
-   When the file is compiled into the build, the [!INCLUDE[TLA2#tla_xaml](../../../../includes/tla2sharptla-xaml-md.md)] is converted to the BAML form of XAML. The culturally neutral `MyDialog.exe` and the culturally dependent (English) `MyDialog.resources.dll` files are released to the English-speaking customer.  
  
### Localization Workflow

 The localization process begins after the unlocalized `MyDialog.resources.dll` file is built. The [!INCLUDE[TLA2#tla_ui](../../../../includes/tla2sharptla-ui-md.md)] elements and properties in your original [!INCLUDE[TLA2#tla_xaml](../../../../includes/tla2sharptla-xaml-md.md)] are extracted from the BAML form of XAML into key-value pairs by using the [!INCLUDE[TLA2#tla_api#plural](../../../../includes/tla2sharptla-apisharpplural-md.md)] under &lt;xref:System.Windows.Markup.Localizer&gt;. Localizers use the key-value pairs to localize the application. You can generate a new .resource.dll from the new values after localization is complete.  
  
 The keys of the key-value pairs are `x:Uid` values that are placed by the developer in the original [!INCLUDE[TLA2#tla_xaml](../../../../includes/tla2sharptla-xaml-md.md)]. These `x:Uid` values enable the [!INCLUDE[TLA2#tla_api](../../../../includes/tla2sharptla-api-md.md)] to track and merge changes that happen between the developer and the localizer during localization. For example, if the developer changes the [!INCLUDE[TLA2#tla_ui](../../../../includes/tla2sharptla-ui-md.md)] after the localizer begins localizing, you can merge the development change with the already completed localization work so that minimal translation work is lost.  
  
 The following graphic shows a typical localization workflow that is based on the BAML form of XAML. This diagram assumes the developer writes the application in English. The developer creates and globalizes the WPF application. In the project file the developer sets `<UICulture>en-US</UICulture>` so that on build, a language neutral main assembly gets generated with a satellite .resources.dll containing all localizable resources. Alternately, one could keep the source language in the main assembly because WPF localization APIs support extraction from the main assembly. After the build process, the XAML get compiled into BAML. The culturally neutral MyDialog.exe.resources.dll get shipped to the English speaking customer.  
  
 ![Localization workflow](../../../../docs/framework/wpf/advanced/media/localizationworkflow.png &quot;LocalizationWorkflow&quot;)  
  
 ![Unlocalized work flow](../../../../docs/framework/wpf/advanced/media/localizationworkflow2.png &quot;LocalizationWorkflow2&quot;)  
  
## Examples of WPF Localization

 This section contains examples of localized applications to help you understand how to build and localize [!INCLUDE[TLA2#tla_winclient](../../../../includes/tla2sharptla-winclient-md.md)] applications.  
  
#### Run Dialog Box Example

 The following graphics show the output of the **Run** dialog box sample.  
  
 **English:**  
  
 ![Run dialog box](../../../../docs/framework/wpf/advanced/media/rundialogenglish.PNG &quot;RunDialogEnglish&quot;)  
  
 **German:**  
  
 ![German Run dialog box](../../../../docs/framework/wpf/advanced/media/rundialoggerman.PNG &quot;RunDialogGerman&quot;)  
  
 **Designing a Global Run Dialog Box**  
  
 This example produces a **Run** dialog box by using [!INCLUDE[TLA2#tla_winclient](../../../../includes/tla2sharptla-winclient-md.md)] and [!INCLUDE[TLA2#tla_xaml](../../../../includes/tla2sharptla-xaml-md.md)]. This dialog box is equivalent to the **Run** dialog box that is available from the [!INCLUDE[TLA#tla_win](../../../../includes/tlasharptla-win-md.md)] Start menu.  
  
 Some highlights for making global dialog boxes are:  
  
 **Automatic Layout**  
  
 *In Window1.xaml:*  
  
 `<Window SizeToContent="WidthAndHeight">`  
  
 The previous Window property automatically resizes the window according to the size of the content. This property prevents the window from cutting off content that increases in size after localization; it also removes unneeded space when content decreases in size after localization.  
  
 `<Grid x:Uid="Grid_1">`  
  
 &lt;xref:System.Windows.Markup.Localizer.BamlLocalizableResourceKey.Uid%2A&gt; properties are needed in order for [!INCLUDE[TLA2#tla_winclient](../../../../includes/tla2sharptla-winclient-md.md)] localization [!INCLUDE[TLA2#tla_api#plural](../../../../includes/tla2sharptla-apisharpplural-md.md)] to work correctly.  
  
 They are used by [!INCLUDE[TLA2#tla_winclient](../../../../includes/tla2sharptla-winclient-md.md)] localization [!INCLUDE[TLA2#tla_api#plural](../../../../includes/tla2sharptla-apisharpplural-md.md)] to track changes between the development and localization of the [!INCLUDE[TLA#tla_ui](../../../../includes/tlasharptla-ui-md.md)]. &lt;xref:System.Windows.Markup.Localizer.BamlLocalizableResourceKey.Uid%2A&gt; properties enable you to merge a newer version of the [!INCLUDE[TLA2#tla_ui](../../../../includes/tla2sharptla-ui-md.md)] with an older localization of the [!INCLUDE[TLA2#tla_ui](../../../../includes/tla2sharptla-ui-md.md)]. You add a &lt;xref:System.Windows.Markup.Localizer.BamlLocalizableResourceKey.Uid%2A&gt; property by running `msbuild -t:updateuid RunDialog.csproj` in a command shell. This is the recommended method of adding &lt;xref:System.Windows.Markup.Localizer.BamlLocalizableResourceKey.Uid%2A&gt; properties because manually adding them is typically time-consuming and less accurate. You can check that &lt;xref:System.Windows.Markup.Localizer.BamlLocalizableResourceKey.Uid%2A&gt; properties are correctly set by running `msbuild -t:checkuid RunDialog.csproj`.
  
 The [!INCLUDE[TLA2#tla_ui](../../../../includes/tla2sharptla-ui-md.md)] is structured by using the &lt;xref:System.Windows.Controls.Grid&gt; control, which is a useful control for taking advantage of the automatic layout in [!INCLUDE[TLA2#tla_winclient](../../../../includes/tla2sharptla-winclient-md.md)]. Note that the dialog box is split into three rows and five columns. Not one of the row and column definitions has a fixed size; hence, the [!INCLUDE[TLA2#tla_ui](../../../../includes/tla2sharptla-ui-md.md)] elements that are positioned in each cell can adapt to increases and decreases in size during localization.  
  
 [!code-xaml[GlobalizationRunDialog#GridColumnDef](../../../../samples/snippets/csharp/VS_Snippets_Wpf/GlobalizationRunDialog/CS/Window1.xaml#gridcolumndef)]  
  
 The first two columns where the **Open:** label and &lt;xref:System.Windows.Controls.ComboBox&gt; are placed use 10 percent of the [!INCLUDE[TLA2#tla_ui](../../../../includes/tla2sharptla-ui-md.md)] total width.  
  
 [!code-xaml[GlobalizationRunDialog#GridColumnDef2](../../../../samples/snippets/csharp/VS_Snippets_Wpf/GlobalizationRunDialog/CS/Window1.xaml#gridcolumndef2)]  
  
 Note that of the example uses the shared-sizing feature of &lt;xref:System.Windows.Controls.Grid&gt;. The last three columns take advantage of this by placing themselves in the same &lt;xref:System.Windows.Controls.DefinitionBase.SharedSizeGroup%2A&gt;. As one would expect from the name of the property, this allows the columns to share the same size. So when the &quot;Browse…&quot; gets localized to the longer string &quot;Durchsuchen…&quot;, all buttons grow in width instead of having a small &quot;OK&quot; button and a disproportionately large &quot;Durchsuchen…&quot; button.  
  
 **Xml:lang**
  
 `Xml:lang=&quot;en-US&quot;`  
  
 Notice the [xml:lang Handling in XAML](../../../../docs/framework/xaml-services/xml-lang-handling-in-xaml.md) placed at the root element of the [!INCLUDE[TLA2#tla_ui](../../../../includes/tla2sharptla-ui-md.md)]. This property describes the culture of a given element and its children. This value is used by several features in [!INCLUDE[TLA2#tla_winclient](../../../../includes/tla2sharptla-winclient-md.md)] and should be changed appropriately during localization. This value changes what language dictionary is use to hyphenate and spell check words. It also affects the display of digits and how the font fallback system selects which font to use. Finally, the property affects the way numbers are displayed and the way texts written in complex scripts are shaped. The default value is &quot;en-US&quot;.  
  
 **Building a Satellite Resource Assembly**  
  
 *In .csproj:*  

 Edit the `.csproj` file and add the following tag to an unconditional `<PropertyGroup>`:
 
 `<UICulture>en-US</UICulture>`  
  
 Notice the addition of a `UICulture` value. When this is set to a valid <xref:System.Globalization.CultureInfo> value such as en-US, building the project will generate a satellite assembly with all localizable resources in it.  
  
 `<Resource Include="RunIcon.JPG">`  
  
 `<Localizable>False</Localizable>`  
  
 `</Resource>`  
  
 The `RunIcon.JPG` does not need to be localized because it should appear the same for all cultures. `Localizable` is set to `false` so that it remains in the language neutral main assembly instead of the satellite assembly. The default value of all noncompilable resources is `Localizable` set to `true`.  
  
 **Localizing the Run Dialog**  
  
 **Parse**  
  
 After building the application, the first step in localizing it is parsing the localizable resources out of the satellite assembly. For the purposes of this topic, use the sample LocBaml tool which can be found at [LocBaml Tool Sample](https://go.microsoft.com/fwlink/?LinkID=160016). Note that LocBaml is only a sample tool meant to help you get started in building a localization tool that fits into your localization process. Using LocBaml, run the following to parse: **LocBaml /parse RunDialog.resources.dll /out:** to generate a "RunDialog.resources.dll.CSV" file.  
  
 **Localize**  
  
 Use your favorite CSV editor that supports Unicode to edit this file. Filter out all entries with a localization category of "None". You should see the following entries:  
  
|Resource Key|Localization Category|Value|  
|-|-|-| 
|Button_1:System.Windows.Controls.Button.$Content|Button|OK|  
|Button_2:System.Windows.Controls.Button.$Content|Button|Cancel|  
|Button_3:System.Windows.Controls.Button.$Content|Button|Browse...|  
|ComboBox_1:System.Windows.Controls.ComboBox.$Content|ComboBox||  
|TextBlock_1:System.Windows.Controls.TextBlock.$Content|Text|Type the name of a program, folder, document, or Internet resource, and Windows will open it for you.|  
|TextBlock_2:System.Windows.Controls.TextBlock.$Content|Text|Open:|  
|Window_1:System.Windows.Window.Title|Title|Run|  
  
 Localizing the application to German would require the following translations:  
  
|Resource Key|Localization Category|Value|  
|-|-|-| 
|Button_1:System.Windows.Controls.Button.$Content|Button|OK|  
|Button_2:System.Windows.Controls.Button.$Content|Button|Abbrechen|  
|Button_3:System.Windows.Controls.Button.$Content|Button|Durchsuchen…|  
|ComboBox_1:System.Windows.Controls.ComboBox.$Content|ComboBox||  
|TextBlock_1:System.Windows.Controls.TextBlock.$Content|Text|Geben Sie den Namen eines Programms, Ordners, Dokuments oder einer Internetresource an.|  
|TextBlock_2:System.Windows.Controls.TextBlock.$Content|Text|Öffnen:|  
|Window_1:System.Windows.Window.Title|Title|Run|  
  
 **Generate**  
  
 The last step of localization involves creating the newly localized satellite assembly. This can be accomplished with the following LocBaml command:  
  
 **LocBaml.exe /generate RunDialog.resources.dll /trans:RunDialog.resources.dll.CSV /out: . /cul:de-DE**  
  
 On German [!INCLUDE[TLA#tla_mswin](../../../../includes/tlasharptla-mswin-md.md)], if this resources.dll is placed in a de-DE folder next to the main assembly, this resource will automatically load instead of the one in the en-US folder. If you do not have a German version of [!INCLUDE[TLA#tla_mswin](../../../../includes/tlasharptla-mswin-md.md)] to test this, set the culture to whatever culture of [!INCLUDE[TLA#tla_mswin](../../../../includes/tlasharptla-mswin-md.md)] you are using (for example, `en-US`), and replace the original resources DLL.  
  
 **Satellite Resource Loading**  
  
|MyDialog.exe|en-US\MyDialog.resources.dll|de-DE\MyDialog.resources.dll|  
|------------------|------------------------------------|------------------------------------|  
|Code|Original English BAML|Localized BAML|  
|Culturally neutral resources|Other resources in English|Other resources localized to German|  
  
 The .NET framework automatically chooses which satellite resources assembly to load based on the application’s `Thread.CurrentThread.CurrentUICulture`. This defaults to the culture of your [!INCLUDE[TLA#tla_mswin](../../../../includes/tlasharptla-mswin-md.md)] OS. So if you are using German [!INCLUDE[TLA#tla_mswin](../../../../includes/tlasharptla-mswin-md.md)], the de-DE\MyDialog.resources.dll loads, if you are using English [!INCLUDE[TLA#tla_mswin](../../../../includes/tlasharptla-mswin-md.md)], the en-US\MyDialog.resources.dll loads. You can set the ultimate fallback resource for your application by specifying the NeutralResourcesLanguage in your project’s AssemblyInfo.*. For example if you specify:  
  
 `[assembly: NeutralResourcesLanguage("en-US", UltimateResourceFallbackLocation.Satellite)]`  
  
 then the en-US\MyDialog.resources.dll will be used with German Windows if a de-DE\MyDialog.resources.dll or de\MyDialog.resources.dll are both unavailable.  
  
### Microsoft Saudi Arabia Homepage  
 The following graphics show an English and Arabic Homepage. For the complete sample that produces these graphics see [Globalization Homepage Sample](https://go.microsoft.com/fwlink/?LinkID=159990).  
  
 **English:**  
  
 ![English page](../../../../docs/framework/wpf/advanced/media/englishhomepage.jpg "EnglishHomepage")  
  
 **Arabic:**  
  
 ![Arabic page](../../../../docs/framework/wpf/advanced/media/arabichomepage.jpg "ArabicHomepage")  
  
### Designing a Global Microsoft Homepage  
 This mock up of the Microsoft Saudi Arabia web site illustrates the globalization features provided for RightToLeft languages. Languages such as Hebrew and Arabic have a right-to-left reading order so the layout of [!INCLUDE[TLA2#tla_ui](../../../../includes/tla2sharptla-ui-md.md)] must often be laid out quite differently than it would be in left-to-right languages such as English. Localizing from a left-to-right language to a right-to-left language or vice versa can be quite challenging. [!INCLUDE[TLA2#tla_winclient](../../../../includes/tla2sharptla-winclient-md.md)] has been designed to make such localizations much easier.  
  
 **FlowDirection**  
  
 *Homepage.xaml:*  
  
 [!code-xaml[GlobalizationHomepage#Homepage](../../../../samples/snippets/csharp/VS_Snippets_Wpf/GlobalizationHomepage/CS/Homepage.xaml#homepage)]  
  
 Notice the <xref:System.Windows.FrameworkElement.FlowDirection%2A> property on <xref:System.Windows.Controls.Page>. Changing this property to <xref:System.Windows.FlowDirection.RightToLeft> will change the <xref:System.Windows.FrameworkElement.FlowDirection%2A> of the <xref:System.Windows.Controls.Page> and its children elements so that the layout of this [!INCLUDE[TLA2#tla_ui](../../../../includes/tla2sharptla-ui-md.md)] is flipped to become right-to-left as an Arabic user would expect. One can override the inheritance behavior by specifying an explicit <xref:System.Windows.FrameworkElement.FlowDirection%2A> on any element. The <xref:System.Windows.FrameworkElement.FlowDirection%2A> property is available on any <xref:System.Windows.FrameworkElement> or document related element and has an implicit value of <xref:System.Windows.FlowDirection.LeftToRight>.  
  
 Observe that even the background gradient brushes are flipped correctly when the root <xref:System.Windows.FrameworkElement.FlowDirection%2A> is changed:  
  
 **FlowDirection="LeftToRight"**  
  
 ![Flow from left to right](../../../../docs/framework/wpf/advanced/media/lefttoright.PNG "LeftToRight")  
  
 **FlowDirection="RightToLeft"**  
  
 ![Flow from right to left](../../../../docs/framework/wpf/advanced/media/righttoleft.PNG "RightToLeft")  
  
 **Avoid Using Fixed Dimensions for Panels and Controls**  
  
 Take a look through Homepage.xaml, notice that aside from the fixed width and height specified for the entire [!INCLUDE[TLA2#tla_ui](../../../../includes/tla2sharptla-ui-md.md)] on the top <xref:System.Windows.Controls.DockPanel>, there are no other fixed dimensions. Avoid using fixed dimensions to prevent clipping localized text that may be longer than the source text. [!INCLUDE[TLA2#tla_winclient](../../../../includes/tla2sharptla-winclient-md.md)] panels and controls will automatically resize based on the content that they contain. Most controls also have minimum and maximum dimensions that you can set for more control (for example, MinWidth="20"). With <xref:System.Windows.Controls.Grid>, you can also set relative widths and heights by using ‘\*’ (for example, `Width="0.25*"`) or use its cell size sharing feature.  
  
 **Localization Comments**  
  
 There are many cases where content may be ambiguous and difficult to translate. The developer or designer has the ability to provide extra context and comments to localizers through localization comments. For example the Localization.Comments below clarifies the usage of the character ‘&#124;’.  
  
 [!code-xaml[GlobalizationHomepage#LocalizationComment](../../../../samples/snippets/csharp/VS_Snippets_Wpf/GlobalizationHomepage/CS/Homepage.xaml#localizationcomment)]  
  
 This comment becomes associated with TextBlock_1’s content and in the case of the LocBaml Tool, ( see [Localize an Application](../../../../docs/framework/wpf/advanced/how-to-localize-an-application.md)), it can be seen in the 6th column of the TextBlock_1 row in the output .csv file:  
  
|Resource Key|Category|Readable|Modifiable|Comment|Value|  
|-|-|-|-|-|-|  
|TextBlock_1:System.Windows.Controls.TextBlock.$Content|Text|TRUE|TRUE|This character is used as a decorative rule.|&#124;|  
  
 Comments can be placed on the content or property of any element using the following syntax:  
  
 [!code-xaml[GlobalizationHomepage#LocalizationCommentsProp](../../../../samples/snippets/csharp/VS_Snippets_Wpf/GlobalizationHomepage/CS/Homepage.xaml#localizationcommentsprop)]  
  
 **Localization Attributes**  
  
 Often the developer or localization manager needs control of what localizers can read and modify. For example, you might not want the localizer to translate the name of your company or legal wording. [!INCLUDE[TLA2#tla_winclient](../../../../includes/tla2sharptla-winclient-md.md)] provides attributes that enable you to set the readability, modifiability, and category of an element’s content or property which your localization tool can use to lock, hide, or sort elements. For more information, see <xref:System.Windows.Localization.Attributes%2A>. For the purposes of this sample, the LocBaml Tool just outputs the values of these attributes. [!INCLUDE[TLA2#tla_winclient](../../../../includes/tla2sharptla-winclient-md.md)] controls all have default values for these attributes, but you the can override them. For example, the following example overrides the default localization attributes for `TextBlock_1` and sets the content to be readable but unmodifiable for localizers.  
  
 [!code-xaml[LocalizationComAtt#LocalizationAttributes](../../../../samples/snippets/csharp/VS_Snippets_Wpf/LocalizationComAtt/CSharp/Attributes.xaml#localizationattributes)]  
  
 In addition to the readability and modifiability attributes, [!INCLUDE[TLA2#tla_winclient](../../../../includes/tla2sharptla-winclient-md.md)] provides an enumeration of common UI categories (<xref:System.Windows.LocalizationCategory>) that can be used to give localizers more context. The [!INCLUDE[TLA2#tla_winclient](../../../../includes/tla2sharptla-winclient-md.md)] default categories for platform controls can be overridden in [!INCLUDE[TLA2#tla_xaml](../../../../includes/tla2sharptla-xaml-md.md)] as well:  
  
 [!code-xaml[LocalizationComAtt#LocalizationAttributesOverridden](../../../../samples/snippets/csharp/VS_Snippets_Wpf/LocalizationComAtt/CSharp/Attributes.xaml#localizationattributesoverridden)]  
  
 The default localization attributes that [!INCLUDE[TLA2#tla_winclient](../../../../includes/tla2sharptla-winclient-md.md)] provides can also be overridden through code, so you can correctly set the right default values for custom controls. For example:  

```csharp 
[Localizability(Readability = Readability.Readable, Modifiability=Modifiability.Unmodifiable, LocalizationCategory.None)] 
public class CorporateLogo : TextBlock
{
    // ...
}
``` 
 
 The per instance attributes set in [!INCLUDE[TLA2#tla_xaml](../../../../includes/tla2sharptla-xaml-md.md)] will take precedence over the values set in code on custom controls. For more information on attributes and comments, see [Localization Attributes and Comments](../../../../docs/framework/wpf/advanced/localization-attributes-and-comments.md).  
  
 **Font Fallback and Composite Fonts**  
  
 If you specify a font that does not support a given codepoint range, [!INCLUDE[TLA2#tla_winclient](../../../../includes/tla2sharptla-winclient-md.md)] will automatically fallback to one that does by using the Global User Interface.compositefont that is located in your Windows\Fonts directory. Composite fonts work just as any other font and can be used explicitly by setting an element’s `FontFamily` (for instance, `FontFamily="Global User Interface"`). You can specify your own font fallback preference by creating your own composite font and specifying what font to use for specific codepoint ranges and languages.  
  
 For more information on composite fonts see <xref:System.Windows.Media.FontFamily>.  
  
 **Localizing the Microsoft Homepage**  
  
 You can follow the same steps as the Run Dialog example to localize this application. The localized .csv file for Arabic is available for you in the [Globalization Homepage Sample](https://go.microsoft.com/fwlink/?LinkID=159990).<|MERGE_RESOLUTION|>--- conflicted
+++ resolved
@@ -64,11 +64,7 @@
   
 ## Localize a WPF Application
 
-<<<<<<< HEAD
 When you localize a [!INCLUDE[TLA2#tla_winclient](../../../../includes/tla2sharptla-winclient-md.md)] application, you have several options. For example, you can bind the localizable resources in your application to an [!INCLUDE[TLA2#tla_xml](../../../../includes/tla2sharptla-xml-md.md)] file, store localizable text in resx tables, or have your localizer use [!INCLUDE[TLA#tla_xaml](../../../../includes/tlasharptla-xaml-md.md)] files. This section describes a localization workflow that uses the BAML form of XAML, which provides several benefits:  
-=======
- When you localize a [!INCLUDE[TLA2#tla_winclient](../../../../includes/tla2sharptla-winclient-md.md)] application, you have several options. For example, you can bind the localizable resources in your application to an [!INCLUDE[TLA2#tla_xml](../../../../includes/tla2sharptla-xml-md.md)] file, store localizable text in resx tables, or have your localizer use [!INCLUDE[TLA#tla_xaml](../../../../includes/tlasharptla-xaml-md.md)] files. This section describes a localization workflow that uses the BAML form of XAML, which provides several benefits:  
->>>>>>> 5dbd050c
   
 -   You can localize after you build.  
   
@@ -76,15 +72,9 @@
   
 -   You can validate original source elements and semantics at compile time because the BAML form of XAML is the compiled form of [!INCLUDE[TLA2#tla_xaml](../../../../includes/tla2sharptla-xaml-md.md)].  
   
-<<<<<<< HEAD
 ### Localization Build Process  
 
 When you develop a [!INCLUDE[TLA2#tla_winclient](../../../../includes/tla2sharptla-winclient-md.md)] application, the build process for localization is as follows:  
-=======
-### Localization Build Process
-
- When you develop a [!INCLUDE[TLA2#tla_winclient](../../../../includes/tla2sharptla-winclient-md.md)] application, the build process for localization is as follows:  
->>>>>>> 5dbd050c
   
 -   The developer creates and globalizes the [!INCLUDE[TLA2#tla_winclient](../../../../includes/tla2sharptla-winclient-md.md)] application. In the project file the developer sets `<UICulture>en-US</UICulture>` so that when the application is compiled, a language-neutral main assembly is generated. This assembly has a satellite .resources.dll file that contains all the localizable resources. Optionally, you can keep the source language in the main assembly because our localization [!INCLUDE[TLA2#tla_api#plural](../../../../includes/tla2sharptla-apisharpplural-md.md)] support extraction from the main assembly.  
   
