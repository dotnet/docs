--- conflicted
+++ resolved
@@ -209,15 +209,11 @@
 |Code|Original English BAML|Localized BAML|
 |Culturally neutral resources|Other resources in English|Other resources localized to German|
 
-<<<<<<< HEAD
-.NET automatically chooses which satellite resources assembly to load based on the application’s <xref:System.Threading.Thread.CurrentUICulture%2A?displayProperty=nameWithType>. This defaults to the culture of your Windows OS. If you're using German Windows, the *de-DE\MyDialog.resources.dll* loads. If you're using English Windows, the *en-US\MyDialog.resources.dll* loads. You can set the ultimate fallback resource for your application by specifying the `NeutralResourcesLanguage` attribute in your project’s *AssemblyInfo* file. For example if you specify:
-=======
-The .NET framework automatically chooses which satellite resources assembly to load based on the application's `Thread.CurrentThread.CurrentUICulture`. This defaults to the culture of your Windows OS. So if you are using German Windows, the de-DE\MyDialog.resources.dll loads, if you are using English Windows, the en-US\MyDialog.resources.dll loads. You can set the ultimate fallback resource for your application by specifying the NeutralResourcesLanguage in your project's AssemblyInfo.\*. For example if you specify:
->>>>>>> da2a9a4f
+.NET automatically chooses which satellite resources assembly to load based on the application's <xref:System.Threading.Thread.CurrentUICulture%2A?displayProperty=nameWithType>. This defaults to the culture of your Windows OS. If you're using German Windows, the *de-DE\MyDialog.resources.dll* file loads. If you're using English Windows, the *en-US\MyDialog.resources.dll* file loads. You can set the ultimate fallback resource for your application by specifying the `NeutralResourcesLanguage` attribute in your project’s *AssemblyInfo* file. For example, if you specify:
 
 `[assembly: NeutralResourcesLanguage("en-US", UltimateResourceFallbackLocation.Satellite)]`
 
-then the en-US\MyDialog.resources.dll will be used with German Windows if a de-DE\MyDialog.resources.dll or de\MyDialog.resources.dll are both unavailable.
+then the *en-US\MyDialog.resources.dll* file is used with German Windows if neither of the following files are available: *de-DE\MyDialog.resources.dll* or *de\MyDialog.resources.dll*.
 
 ### Microsoft Saudi Arabia Homepage
 
