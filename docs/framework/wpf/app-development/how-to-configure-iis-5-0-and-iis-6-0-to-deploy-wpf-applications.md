--- conflicted
+++ resolved
@@ -23,38 +23,7 @@
 
 
 > [!NOTE]
-<<<<<<< HEAD
->  You can check the *UserAgent* string in the registry to determine whether a system has .NET Framework installed. For details and a script that examines the *UserAgent* string to determine whether .NET Framework is installed on a system, see [Detect Whether the .NET Framework 3.0 Is Installed](how-to-detect-whether-the-net-framework-3-0-is-installed.md).  
-  
-<a name="content_expiration"></a>   
-## Adjust the Content Expiration Setting  
- You should adjust the content expiration setting to 1 minute. The following procedure outlines how to do this with [!INCLUDE[TLA2#tla_iis5](../../../../includes/tla2sharptla-iis5-md.md)].  
-  
-1.  Click the **Start** menu, point to **Administrative Tools**, and click **Internet Information Services (IIS) Manager**. You can also launch this application from the command line with "%SystemRoot%\system32\inetsrv\iis.msc".  
-  
-2.  Expand the [!INCLUDE[TLA2#tla_iis5](../../../../includes/tla2sharptla-iis5-md.md)] tree until you find the **Default Web site** node.  
-  
-3.  Right-click **Default Web site** and select **Properties** from the context menu.  
-  
-4.  Select the **HTTP Headers** tab and click "Enable Content Expiration".  
-  
-5.  Set the content to expire after 1 minute.  
-  
-<a name="register_mime_types"></a>   
-## Register MIME Types and File Extensions  
- You must register several [!INCLUDE[TLA2#tla_mime](../../../../includes/tla2sharptla-mime-md.md)] types and file extensions so that the browser on the client's system can load the correct handler. You need to add the following types:  
-  
-|Extension|MIME Type|  
-|---------------|---------------|  
-|.manifest|application/manifest|  
-|.xaml|application/xaml+xml|  
-|.application|application/x-ms-application|  
-|.xbap|application/x-ms-xbap|  
-|.deploy|application/octet-stream|  
-|.xps|application/vnd.ms-xpsdocument|  
-  
-=======
-> You can check the *UserAgent* string in the registry to determine whether a system has .NET Framework installed. For details and a script that examines the *UserAgent* string to determine whether .NET Framework is installed on a system, see [Detect Whether the .NET Framework 3.0 Is Installed](../../../../docs/framework/wpf/app-development/how-to-detect-whether-the-net-framework-3-0-is-installed.md).
+> You can check the *UserAgent* string in the registry to determine whether a system has .NET Framework installed. For details and a script that examines the *UserAgent* string to determine whether .NET Framework is installed on a system, see [Detect Whether the .NET Framework 3.0 Is Installed](how-to-detect-whether-the-net-framework-3-0-is-installed.md).
 
 <a name="content_expiration"></a>
 
@@ -87,7 +56,6 @@
 |.deploy|application/octet-stream|
 |.xps|application/vnd.ms-xpsdocument|
 
->>>>>>> 0d45db20
 > [!NOTE]
 > You do not need to register [!INCLUDE[TLA2#tla_mime](../../../../includes/tla2sharptla-mime-md.md)] types or file extensions on client systems. They are registered automatically when you install Microsoft .NET Framework.
 
