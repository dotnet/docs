--- conflicted
+++ resolved
@@ -138,11 +138,7 @@
 End Class  
 ```  
   
-<<<<<<< HEAD
- For an example implementation, see [NumericUpDown Custom Control with Theme and UI Automation Support Sample](https://github.com/dotnet/samples/tree/master/snippets/csharp/VS_Snippets_Wpf/CustomControlNumericUpDown/CSharp).  
-=======
 For an example implementation, see the [C#](https://github.com/dotnet/samples/tree/master/snippets/csharp/VS_Snippets_Wpf/CustomControlNumericUpDown/CSharp) or [Visual Basic](https://github.com/dotnet/samples/tree/master/snippets/visualbasic/VS_Snippets_Wpf/CustomControlNumericUpDown/visualbasic) source code that implements and consumes a NumericUpDown custom control.  
->>>>>>> 240050fd
   
 ### Raise Events  
  Automation clients can subscribe to automation events. Custom controls must report changes to control state by calling the <xref:System.Windows.Automation.Peers.AutomationPeer.RaiseAutomationEvent%2A> method. Similarly, when a property value changes, call the <xref:System.Windows.Automation.Peers.AutomationPeer.RaisePropertyChangedEvent%2A> method. The following code shows how to get the peer object from within the control code and call a method to raise an event. As an optimization, the code determines if there are any listeners for this event type. Raising the event only when there are listeners avoids unnecessary overhead and helps the control remain responsive.  
