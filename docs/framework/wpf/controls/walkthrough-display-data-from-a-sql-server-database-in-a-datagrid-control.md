---
title: "Walkthrough: Display Data from a SQL Server Database in a DataGrid Control"
ms.date: "03/30/2017"
dev_langs:
  - "csharp"
  - "vb"
helpviewer_keywords:
  - "DataGrid [WPF], displaying data from SQL Server"
  - "controls [WPF], DataGrid"
ms.assetid: 6810b048-0a23-4f86-bfa5-97f92b3cfab4
---
<<<<<<< HEAD
# Walkthrough: Display Data from a SQL Server Database in a DataGrid Control
In this walkthrough, you retrieve data from a SQL Server database and display that data in a <xref:System.Windows.Controls.DataGrid> control. You use the ADO.NET Entity Framework to create the entity classes that represent the data, and use LINQ to write a query that retrieves the specified data from an entity class.

## Prerequisites
 You need the following components to complete this walkthrough:

-   Visual Studio 2012.

-   Access to a running instance of SQL Server or SQL Server Express that has the AdventureWorks sample database attached to it. You can download the AdventureWorks database from the [GitHub](https://github.com/Microsoft/sql-server-samples/releases).

### To create entity classes
=======
# Walkthrough: Display data from a SQL Server database in a DataGrid control

In this walkthrough, you retrieve data from a SQL Server database and display that data in a <xref:System.Windows.Controls.DataGrid> control. You use the ADO.NET Entity Framework to create the entity classes that represent the data, and use LINQ to write a query that retrieves the specified data from an entity class.

## Prerequisites

You need the following components to complete this walkthrough:

-   Visual Studio.

-   Access to a running instance of SQL Server or SQL Server Express that has the AdventureWorks sample database attached to it. You can download the AdventureWorks database from the [GitHub](https://github.com/Microsoft/sql-server-samples/releases).

## Create entity classes
>>>>>>> 8b9e8cd3

1.  Create a new WPF Application project in Visual Basic or C#, and name it `DataGridSQLExample`.

2.  In Solution Explorer, right-click your project, point to **Add**, and then select **New Item**.

     The Add New Item dialog box appears.

<<<<<<< HEAD
3.  In the Installed Templates pane, select **Data** and in the list of templates, select **ADO.NET Entity Data Mode**l.

     ![Select ADO.NET Entity Data Model](../../../../docs/framework/wpf/controls/media/datagrid-sql-ef-step1.png "DataGrid_SQL_EF_Step1")
=======
3.  In the Installed Templates pane, select **Data** and in the list of templates, select **ADO.NET Entity Data Model**.

     ![ADO.NET Entity Data Model item template](../../wcf/feature-details/media/ado-net-entity-data-model-item-template.png)
>>>>>>> 8b9e8cd3

4.  Name the file `AdventureWorksModel.edmx` and then click **Add**.

     The Entity Data Model Wizard appears.

<<<<<<< HEAD
5.  In the Choose Model Contents screen, select **Generate from database** and then click **Next**.

     ![Select Generate from database option](../../../../docs/framework/wpf/controls/media/datagrid-sql-ef-step2.png "DataGrid_SQL_EF_Step2")

6.  In the Choose Your Data Connection screen, provide the connection to your AdventureWorksLT2008 database. For more information, see [Choose Your Data Connection Dialog Box](http://go.microsoft.com/fwlink/?LinkId=160190).

     ![Provide connection to database](../../../../docs/framework/wpf/controls/media/datagrid-sql-ef-step3.png "DataGrid_SQL_EF_Step3")

7.  Make sure that the name is `AdventureWorksLT2008Entities` and that the **Save entity connection settings in App.Config as** check box is selected, and then click **Next**.

8.  In the Choose Your Database Objects screen, expand the Tables node, and select the **Product** and **ProductCategory** tables.
=======
5.  In the Choose Model Contents screen, select **EF Designer from database** and then click **Next**.

6.  In the Choose Your Data Connection screen, provide the connection to your AdventureWorksLT2008 database. For more information, see [Choose Your Data Connection Dialog Box](https://go.microsoft.com/fwlink/?LinkId=160190).

    Make sure that the name is `AdventureWorksLT2008Entities` and that the **Save entity connection settings in App.Config as** check box is selected, and then click **Next**.

7.  In the Choose Your Database Objects screen, expand the Tables node, and select the **Product** and **ProductCategory** tables.
>>>>>>> 8b9e8cd3

     You can generate entity classes for all of the tables; however, in this example you only retrieve data from those two tables.

     ![Select Product and ProductCategory from tables](../../../../docs/framework/wpf/controls/media/datagrid-sql-ef-step4.png "DataGrid_SQL_EF_Step4")

<<<<<<< HEAD
9. Click **Finish**.
=======
8. Click **Finish**.
>>>>>>> 8b9e8cd3

     The Product and ProductCategory entities are displayed in the Entity Designer.

     ![Product and ProductCategory entity models](../../../../docs/framework/wpf/controls/media/datagrid-sql-ef-step5.png "DataGrid_SQL_EF_Step5")

<<<<<<< HEAD
### To retrieve and present the data
=======
## Retrieve and present the data
>>>>>>> 8b9e8cd3

1.  Open the MainWindow.xaml file.

2.  Set the <xref:System.Windows.FrameworkElement.Width%2A> property on the <xref:System.Windows.Window> to 450.

3.  In the XAML editor, add the following <xref:System.Windows.Controls.DataGrid> tag between the `<Grid>` and `</Grid>` tags to add a <xref:System.Windows.Controls.DataGrid> named `dataGrid1`.

     [!code-xaml[DataGrid_SQL_EF_Walkthrough#3](../../../../samples/snippets/csharp/VS_Snippets_Wpf/DataGrid_SQL_EF_Walkthrough/CS/MainWindow.xaml#3)]

     ![Window with DataGrid](../../../../docs/framework/wpf/controls/media/datagrid-sql-ef-step6.png "DataGrid_SQL_EF_Step6")

4.  Select the <xref:System.Windows.Window>.

<<<<<<< HEAD
5.  Using the Properties window or XAML editor, create an event handler for the <xref:System.Windows.Window> named `Window_Loaded` for the <xref:System.Windows.FrameworkElement.Loaded> event. For more information, see [How to: Create a Simple Event Handler](http://msdn.microsoft.com/library/b1456e07-9dec-4354-99cf-18666b64f480).
=======
5.  Using the Properties window or XAML editor, create an event handler for the <xref:System.Windows.Window> named `Window_Loaded` for the <xref:System.Windows.FrameworkElement.Loaded> event. For more information, see [How to: Create a Simple Event Handler](https://msdn.microsoft.com/library/b1456e07-9dec-4354-99cf-18666b64f480).
>>>>>>> 8b9e8cd3

     The following shows the XAML for MainWindow.xaml.

    > [!NOTE]
<<<<<<< HEAD
    >  If you are using Visual Basic, in the first line of MainWindow.xaml, replace `x:Class="DataGridSQLExample.MainWindow"` with `x:Class="MainWindow"`.
=======
    > If you are using Visual Basic, in the first line of MainWindow.xaml, replace `x:Class="DataGridSQLExample.MainWindow"` with `x:Class="MainWindow"`.
>>>>>>> 8b9e8cd3

     [!code-xaml[DataGrid_SQL_EF_Walkthrough#1](../../../../samples/snippets/csharp/VS_Snippets_Wpf/DataGrid_SQL_EF_Walkthrough/CS/MainWindow.xaml#1)]

6.  Open the code-behind file (MainWindow.xaml.vb or MainWindow.xaml.cs) for the <xref:System.Windows.Window>.

7.  Add the following code to retrieve only specific values from the joined tables and set the <xref:System.Windows.Controls.ItemsControl.ItemsSource%2A> property of the <xref:System.Windows.Controls.DataGrid> to the results of the query.

     [!code-csharp[DataGrid_SQL_EF_Walkthrough#2](../../../../samples/snippets/csharp/VS_Snippets_Wpf/DataGrid_SQL_EF_Walkthrough/CS/MainWindow.xaml.cs#2)]
     [!code-vb[DataGrid_SQL_EF_Walkthrough#2](../../../../samples/snippets/visualbasic/VS_Snippets_Wpf/DataGrid_SQL_EF_Walkthrough/VB/MainWindow.xaml.vb#2)]

8.  Run the example.

     You should see a <xref:System.Windows.Controls.DataGrid> that displays data.

     ![DataGrid with data from SQL database](../../../../docs/framework/wpf/controls/media/datagrid-sql-ef-step7.png "DataGrid_SQL_EF_Step7")

<<<<<<< HEAD
## Next Steps

## See Also

- <xref:System.Windows.Controls.DataGrid>
- [How Do I: Get Started with Entity Framework in WPF Applications?](http://go.microsoft.com/fwlink/?LinkId=159868)
=======
## See also

- <xref:System.Windows.Controls.DataGrid>
- [How Do I: Get Started with Entity Framework in WPF Applications?](https://go.microsoft.com/fwlink/?LinkId=159868)
>>>>>>> 8b9e8cd3
<|MERGE_RESOLUTION|>--- conflicted
+++ resolved
@@ -9,19 +9,6 @@
   - "controls [WPF], DataGrid"
 ms.assetid: 6810b048-0a23-4f86-bfa5-97f92b3cfab4
 ---
-<<<<<<< HEAD
-# Walkthrough: Display Data from a SQL Server Database in a DataGrid Control
-In this walkthrough, you retrieve data from a SQL Server database and display that data in a <xref:System.Windows.Controls.DataGrid> control. You use the ADO.NET Entity Framework to create the entity classes that represent the data, and use LINQ to write a query that retrieves the specified data from an entity class.
-
-## Prerequisites
- You need the following components to complete this walkthrough:
-
--   Visual Studio 2012.
-
--   Access to a running instance of SQL Server or SQL Server Express that has the AdventureWorks sample database attached to it. You can download the AdventureWorks database from the [GitHub](https://github.com/Microsoft/sql-server-samples/releases).
-
-### To create entity classes
-=======
 # Walkthrough: Display data from a SQL Server database in a DataGrid control
 
 In this walkthrough, you retrieve data from a SQL Server database and display that data in a <xref:System.Windows.Controls.DataGrid> control. You use the ADO.NET Entity Framework to create the entity classes that represent the data, and use LINQ to write a query that retrieves the specified data from an entity class.
@@ -35,7 +22,6 @@
 -   Access to a running instance of SQL Server or SQL Server Express that has the AdventureWorks sample database attached to it. You can download the AdventureWorks database from the [GitHub](https://github.com/Microsoft/sql-server-samples/releases).
 
 ## Create entity classes
->>>>>>> 8b9e8cd3
 
 1.  Create a new WPF Application project in Visual Basic or C#, and name it `DataGridSQLExample`.
 
@@ -43,33 +29,14 @@
 
      The Add New Item dialog box appears.
 
-<<<<<<< HEAD
-3.  In the Installed Templates pane, select **Data** and in the list of templates, select **ADO.NET Entity Data Mode**l.
-
-     ![Select ADO.NET Entity Data Model](../../../../docs/framework/wpf/controls/media/datagrid-sql-ef-step1.png "DataGrid_SQL_EF_Step1")
-=======
 3.  In the Installed Templates pane, select **Data** and in the list of templates, select **ADO.NET Entity Data Model**.
 
      ![ADO.NET Entity Data Model item template](../../wcf/feature-details/media/ado-net-entity-data-model-item-template.png)
->>>>>>> 8b9e8cd3
 
 4.  Name the file `AdventureWorksModel.edmx` and then click **Add**.
 
      The Entity Data Model Wizard appears.
 
-<<<<<<< HEAD
-5.  In the Choose Model Contents screen, select **Generate from database** and then click **Next**.
-
-     ![Select Generate from database option](../../../../docs/framework/wpf/controls/media/datagrid-sql-ef-step2.png "DataGrid_SQL_EF_Step2")
-
-6.  In the Choose Your Data Connection screen, provide the connection to your AdventureWorksLT2008 database. For more information, see [Choose Your Data Connection Dialog Box](http://go.microsoft.com/fwlink/?LinkId=160190).
-
-     ![Provide connection to database](../../../../docs/framework/wpf/controls/media/datagrid-sql-ef-step3.png "DataGrid_SQL_EF_Step3")
-
-7.  Make sure that the name is `AdventureWorksLT2008Entities` and that the **Save entity connection settings in App.Config as** check box is selected, and then click **Next**.
-
-8.  In the Choose Your Database Objects screen, expand the Tables node, and select the **Product** and **ProductCategory** tables.
-=======
 5.  In the Choose Model Contents screen, select **EF Designer from database** and then click **Next**.
 
 6.  In the Choose Your Data Connection screen, provide the connection to your AdventureWorksLT2008 database. For more information, see [Choose Your Data Connection Dialog Box](https://go.microsoft.com/fwlink/?LinkId=160190).
@@ -77,27 +44,18 @@
     Make sure that the name is `AdventureWorksLT2008Entities` and that the **Save entity connection settings in App.Config as** check box is selected, and then click **Next**.
 
 7.  In the Choose Your Database Objects screen, expand the Tables node, and select the **Product** and **ProductCategory** tables.
->>>>>>> 8b9e8cd3
 
      You can generate entity classes for all of the tables; however, in this example you only retrieve data from those two tables.
 
      ![Select Product and ProductCategory from tables](../../../../docs/framework/wpf/controls/media/datagrid-sql-ef-step4.png "DataGrid_SQL_EF_Step4")
 
-<<<<<<< HEAD
-9. Click **Finish**.
-=======
 8. Click **Finish**.
->>>>>>> 8b9e8cd3
 
      The Product and ProductCategory entities are displayed in the Entity Designer.
 
      ![Product and ProductCategory entity models](../../../../docs/framework/wpf/controls/media/datagrid-sql-ef-step5.png "DataGrid_SQL_EF_Step5")
 
-<<<<<<< HEAD
-### To retrieve and present the data
-=======
 ## Retrieve and present the data
->>>>>>> 8b9e8cd3
 
 1.  Open the MainWindow.xaml file.
 
@@ -111,20 +69,12 @@
 
 4.  Select the <xref:System.Windows.Window>.
 
-<<<<<<< HEAD
-5.  Using the Properties window or XAML editor, create an event handler for the <xref:System.Windows.Window> named `Window_Loaded` for the <xref:System.Windows.FrameworkElement.Loaded> event. For more information, see [How to: Create a Simple Event Handler](http://msdn.microsoft.com/library/b1456e07-9dec-4354-99cf-18666b64f480).
-=======
 5.  Using the Properties window or XAML editor, create an event handler for the <xref:System.Windows.Window> named `Window_Loaded` for the <xref:System.Windows.FrameworkElement.Loaded> event. For more information, see [How to: Create a Simple Event Handler](https://msdn.microsoft.com/library/b1456e07-9dec-4354-99cf-18666b64f480).
->>>>>>> 8b9e8cd3
 
      The following shows the XAML for MainWindow.xaml.
 
     > [!NOTE]
-<<<<<<< HEAD
-    >  If you are using Visual Basic, in the first line of MainWindow.xaml, replace `x:Class="DataGridSQLExample.MainWindow"` with `x:Class="MainWindow"`.
-=======
     > If you are using Visual Basic, in the first line of MainWindow.xaml, replace `x:Class="DataGridSQLExample.MainWindow"` with `x:Class="MainWindow"`.
->>>>>>> 8b9e8cd3
 
      [!code-xaml[DataGrid_SQL_EF_Walkthrough#1](../../../../samples/snippets/csharp/VS_Snippets_Wpf/DataGrid_SQL_EF_Walkthrough/CS/MainWindow.xaml#1)]
 
@@ -141,16 +91,7 @@
 
      ![DataGrid with data from SQL database](../../../../docs/framework/wpf/controls/media/datagrid-sql-ef-step7.png "DataGrid_SQL_EF_Step7")
 
-<<<<<<< HEAD
-## Next Steps
-
-## See Also
-
-- <xref:System.Windows.Controls.DataGrid>
-- [How Do I: Get Started with Entity Framework in WPF Applications?](http://go.microsoft.com/fwlink/?LinkId=159868)
-=======
 ## See also
 
 - <xref:System.Windows.Controls.DataGrid>
-- [How Do I: Get Started with Entity Framework in WPF Applications?](https://go.microsoft.com/fwlink/?LinkId=159868)
->>>>>>> 8b9e8cd3
+- [How Do I: Get Started with Entity Framework in WPF Applications?](https://go.microsoft.com/fwlink/?LinkId=159868)