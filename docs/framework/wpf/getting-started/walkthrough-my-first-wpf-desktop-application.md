---
title: Create a WPF application in Visual Studio
ms.custom: 04/12/2018
ms.prod: ".net-framework"
ms.technology: dotnet-wpf
ms.topic: conceptual
dev_langs:
  - "csharp"
  - "vb"
helpviewer_keywords:
  - "getting started [WPF], WPF"
  - "WPF [WPF], getting started"
ms.assetid: b96bed40-8946-4285-8fe4-88045ab854ed
author: mairaw
ms.author: mairaw
manager: "wpickett"
ms.workload:
  - dotnet
---
# Walkthrough: My first WPF desktop application
<<<<<<< HEAD
This walkthrough provides an introduction to the development of a [!INCLUDE[TLA#tla_wpf](../../../../includes/tlasharptla-wpf-md.md)] application that includes the elements that are common to most [!INCLUDE[TLA2#tla_wpf](../../../../includes/tla2sharptla-wpf-md.md)] applications: [!INCLUDE[TLA#tla_xaml](../../../../includes/tlasharptla-xaml-md.md)] markup, code-behind, application definitions, controls, layout, data binding, and styles. 
  
 This walkthrough guides you through the development of a simple [!INCLUDE[TLA2#tla_wpf](../../../../includes/tla2sharptla-wpf-md.md)] application using the following steps. 
  
-   Defining [!INCLUDE[TLA2#tla_xaml](../../../../includes/tla2sharptla-xaml-md.md)] to design the appearance of the application's [!INCLUDE[TLA#tla_ui](../../../../includes/tlasharptla-ui-md.md)]. 
  
-   Writing code to build the application's behavior. 
  
-   Creating an application definition to manage the application. 
  
-   Adding controls and creating the layout to compose the application [!INCLUDE[TLA2#tla_ui](../../../../includes/tla2sharptla-ui-md.md)]. 
  
-   Creating styles to create a consistent appearance throughout an application's [!INCLUDE[TLA2#tla_ui](../../../../includes/tla2sharptla-ui-md.md)]. 
  
-   Binding the [!INCLUDE[TLA2#tla_ui](../../../../includes/tla2sharptla-ui-md.md)] to data to both populate the [!INCLUDE[TLA2#tla_ui](../../../../includes/tla2sharptla-ui-md.md)] from data and keep the data and [!INCLUDE[TLA2#tla_ui](../../../../includes/tla2sharptla-ui-md.md)] synchronized. 
  
 By the end of the walkthrough, you will have built a standalone [!INCLUDE[TLA#tla_mswin](../../../../includes/tlasharptla-mswin-md.md)] application that allows users to view expense reports for selected people. The application will be composed of several [!INCLUDE[TLA2#tla_wpf](../../../../includes/tla2sharptla-wpf-md.md)] pages that are hosted in a browser-style window. 
  
 The sample code that is used to build this walkthrough is available for both Microsoft Visual Basic and [!INCLUDE[TLA#tla_cshrp](../../../../includes/tlasharptla-cshrp-md.md)] at  [Introduction to Building WPF Applications](http://go.microsoft.com/fwlink/?LinkID=160008). 

## Prerequisites  

- [!INCLUDE[vs_dev11_long](../../../../includes/vs-dev11-long-md.md)] or later
=======

This article shows you how to develop a simple Windows Presentation Foundation (WPF) application that includes the elements that are common to most WPF applications: Extensible Application Markup Language (XAML) markup, code-behind, application definitions, controls, layout, data binding, and styles.

This walkthrough includes the following steps:

- Use XAML to design the appearance of the application's user interface (UI).

- Write code to build the application's behavior.

- Create an application definition to manage the application.

- Add controls and create the layout to compose the application UI.

- Create styles for a consistent appearance throughout an application's UI.

- Bind the UI to data to both populate the UI from data and keep the data and UI synchronized.

By the end of the walkthrough, you'll have built a standalone Windows application that allows users to view expense reports for selected people. The application is composed of several WPF pages that are hosted in a browser-style window.

> [!TIP]
> The sample code that is used to build this walkthrough is available for both Visual Basic and C# at [Introduction to Building WPF Applications](http://go.microsoft.com/fwlink/?LinkID=160008).

## Prerequisites

- Visual Studio 2012 or later
>>>>>>> 614d4a16

For more information about installing the latest version of Visual Studio, see [Install Visual Studio](/visualstudio/install/install-visual-studio).

## Create the application project

The first step is to create the application infrastructure, which includes an application definition, two pages, and an image.

1. Create a new WPF Application project in Visual Basic or Visual C# named **ExpenseIt**:

   1. Open Visual Studio and select **File** > **New** > **Project**.

      The **New Project** dialog opens.

   2. Under the **Installed** category, expand either the **Visual C#** or **Visual Basic** node, and then select **Windows Classic Desktop**.

   3. Select the **WPF App (.NET Framework)** template. Enter the name **ExpenseIt** and then select **OK**.

      ![New Project dialog with WPF app selected](media/new-project-dialog.png)

      Visual Studio creates the project and opens the designer for the default application window named **MainWindow.xaml**.

   > [!NOTE]
   > This walkthrough uses the <xref:System.Windows.Controls.DataGrid> control that is available in the .NET Framework 4 and later. Be sure that your project targets the .NET Framework 4 or later. For more information, see [How to: Target a Version of the .NET Framework](/visualstudio/ide/how-to-target-a-version-of-the-dotnet-framework).

2. Open *Application.xaml* (Visual Basic) or *App.xaml* (C#).

    This XAML file defines a WPF application and any application resources. You also use this file to specify the UI that automatically shows when the application starts; in this case, *MainWindow.xaml*.

    Your XAML should look like this in Visual Basic:

    [!code-xaml[ExpenseIt#1_A](../../../../samples/snippets/visualbasic/VS_Snippets_Wpf/ExpenseIt/VB/ExpenseIt1_A/Application.xaml#1_a)]

    Or like this in C#:

    [!code-xaml[ExpenseIt#1](../../../../samples/snippets/csharp/VS_Snippets_Wpf/ExpenseIt/CSharp/ExpenseIt/App.xaml#1)]

3. Open *MainWindow.xaml*.

    This XAML file is the main window of your application and displays content created in pages. The <xref:System.Windows.Window> class defines the properties of a window, such as its title, size, or icon, and handles events, such as closing or hiding.

4. Change the <xref:System.Windows.Window> element to a <xref:System.Windows.Navigation.NavigationWindow>, as shown in the following XAML:

   ```xaml
   <NavigationWindow x:Class="ExpenseIt.MainWindow"
        xmlns="http://schemas.microsoft.com/winfx/2006/xaml/presentation"
        xmlns:x="http://schemas.microsoft.com/winfx/2006/xaml"
        ...
   </NavigationWindow>
   ```

   This app navigates to different content depending on the user input. This is why the main <xref:System.Windows.Window> needs to be changed to a <xref:System.Windows.Navigation.NavigationWindow>. <xref:System.Windows.Navigation.NavigationWindow> inherits all the properties of <xref:System.Windows.Window>. The <xref:System.Windows.Navigation.NavigationWindow> element in the XAML file creates an instance of the <xref:System.Windows.Navigation.NavigationWindow> class. For more information, see [Navigation overview](../../../../docs/framework/wpf/app-development/navigation-overview.md).

5. Change the following properties on the <xref:System.Windows.Navigation.NavigationWindow> element:

    - Set the <xref:System.Windows.Window.Title%2A> property to "ExpenseIt".

    - Set the <xref:System.Windows.FrameworkElement.Width%2A> property to 500 pixels.

    - Set the <xref:System.Windows.FrameworkElement.Height%2A> property to 350 pixels.

    - Remove the <xref:System.Windows.Controls.Grid> elements between the <xref:System.Windows.Navigation.NavigationWindow> tags.

    Your XAML should look like this in Visual Basic:

    [!code-xaml[ExpenseIt#2_A](../../../../samples/snippets/visualbasic/VS_Snippets_Wpf/ExpenseIt/VB/ExpenseIt/MainWindow.xaml#2_a)]

    Or like this in C#:

    [!code-xaml[ExpenseIt#2](../../../../samples/snippets/csharp/VS_Snippets_Wpf/ExpenseIt/CSharp/ExpenseIt/MainWindow.xaml#2)]

6. Open *MainWindow.xaml.vb* or *MainWindow.xaml.cs*.

    This file is a code-behind file that contains code to handle the events declared in *MainWindow.xaml*. This file contains a partial class for the window defined in XAML.

7. If you are using C#, change the `MainWindow` class to derive from <xref:System.Windows.Navigation.NavigationWindow>. (In Visual Basic, this happens automatically when you change the window in XAML.)

   Your code should look like this:

   [!code-csharp[ExpenseIt#3](../../../../samples/snippets/csharp/VS_Snippets_Wpf/ExpenseIt/CSharp/ExpenseIt/MainWindow.xaml.cs#3)]
   [!code-vb[ExpenseIt#3](../../../../samples/snippets/visualbasic/VS_Snippets_Wpf/ExpenseIt/VB/ExpenseIt1_A/MainWindow.xaml.vb#3)]

   > [!TIP]
   > You can toggle the code language of the sample code between C# and Visual Basic in the **Language** drop-down on the upper right side of this article.

## Add files to the application

In this section, you'll add two pages and an image to the application.

1. Add a new WPF page to the project, and name it *ExpenseItHome.xaml*:

   1. In **Solution Explorer**, right-click on the **ExpenseIt** project node and choose **Add** > **Page**.

   1. In the **Add New Item** dialog, the **Page (WPF)** template is already selected. Enter the name **ExpenseItHome**, and then select **Add**.

    This page is the first page that's displayed when the application is launched. It will show a list of people to select from, to show an expense report for.

2. Open *ExpenseItHome.xaml*.

3. Set the <xref:System.Windows.Controls.Page.Title%2A> to "ExpenseIt - Home".

    Your XAML should look like this in Visual Basic:

    [!code-xaml[ExpenseIt#6_A](../../../../samples/snippets/visualbasic/VS_Snippets_Wpf/ExpenseIt/VB/ExpenseIt1_A/ExpenseItHome.xaml#6_a)]

    Or this in C#:

    [!code-xaml[ExpenseIt#6](../../../../samples/snippets/csharp/VS_Snippets_Wpf/ExpenseIt/CSharp/ExpenseIt2/ExpenseItHome.xaml#6)]

4. Open *MainWindow.xaml*.

5. Set the <xref:System.Windows.Navigation.NavigationWindow.Source%2A> property on the <xref:System.Windows.Navigation.NavigationWindow> to "ExpenseItHome.xaml".

    This sets *ExpenseItHome.xaml* to be the first page opened when the application starts. Your XAML should look like this in Visual Basic:

    [!code-xaml[ExpenseIt#7_A](../../../../samples/snippets/visualbasic/VS_Snippets_Wpf/ExpenseIt/VB/ExpenseIt1_A/MainWindow.xaml#7_a)]

    Or this in C#:

    [!code-xaml[ExpenseIt#7](../../../../samples/snippets/csharp/VS_Snippets_Wpf/ExpenseIt/CSharp/ExpenseIt2/MainWindow.xaml#7)]

   > [!TIP]
   > You can also set the **Source** property in the **Miscellaneous** category of the **Properties** window.
   >
   > ![Source property in Properties window](media/properties-source.png)

6. Add another new WPF page to the project, and name it *ExpenseReportPage.xaml*::

   1. In **Solution Explorer**, right-click on the **ExpenseIt** project node and choose **Add** > **Page**.

   1. In the **Add New Item** dialog, the **Page (WPF)** template is already selected. Enter the name **ExpenseReportPage**, and then select **Add**.

    This page will show the expense report for the person that is selected on the **ExpenseItHome** page.

7. Open *ExpenseReportPage.xaml*.

8. Set the <xref:System.Windows.Controls.Page.Title%2A> to "ExpenseIt - View Expense".

    Your XAML should look like this in Visual Basic:

    [!code-xaml[ExpenseIt#4_A](../../../../samples/snippets/visualbasic/VS_Snippets_Wpf/ExpenseIt/VB/ExpenseIt1_A/ExpenseReportPage.xaml#4_a)]

    Or this in C#:

    [!code-xaml[ExpenseIt#4](../../../../samples/snippets/csharp/VS_Snippets_Wpf/ExpenseIt/CSharp/ExpenseIt/ExpenseReportPage.xaml#4)]

9. Open *ExpenseItHome.xaml.vb* and *ExpenseReportPage.xaml.vb*, or *ExpenseItHome.xaml.cs* and *ExpenseReportPage.xaml.cs*.

    When you create a new Page file, Visual Studio automatically creates a *code-behind* file. These code-behind files handle the logic for responding to user input.

    Your code should look like this for **ExpenseItHome**:

    [!code-csharp[ExpenseIt#2_5](../../../../samples/snippets/csharp/VS_Snippets_Wpf/ExpenseIt/CSharp/ExpenseIt2/ExpenseItHome.xaml.cs#2_5)]
    [!code-vb[ExpenseIt#2_5](../../../../samples/snippets/visualbasic/VS_Snippets_Wpf/ExpenseIt/VB/ExpenseIt1_A/ExpenseItHome.xaml.vb#2_5)]

    And like this for **ExpenseReport**:

    [!code-csharp[ExpenseIt#5](../../../../samples/snippets/csharp/VS_Snippets_Wpf/ExpenseIt/CSharp/ExpenseIt/ExpenseReportPage.xaml.cs#5)]
    [!code-vb[ExpenseIt#5](../../../../samples/snippets/visualbasic/VS_Snippets_Wpf/ExpenseIt/VB/ExpenseIt1_A/ExpenseReportPage.xaml.vb#5)]

10. Add an image named *watermark.png* to the project. You can create your own image, copy the file from the sample code, or get it [here](https://github.com/dotnet/docs/blob/master/docs/framework/wpf/getting-started/media/watermark.png).

   1. Right-click on the project node and select **Add** > **Existing Item**, or press **Shift**+**Alt**+**A**.

   2. In the **Add Existing Item** dialog, browse to the image file you want to use, and then select **Add**.

## Build and run the application

1. To build and run the application, press **F5** or select **Start Debugging** from the **Debug** menu.

    The following illustration shows the application with the <xref:System.Windows.Navigation.NavigationWindow> buttons:

    ![ExpenseIt sample screen shot](../../../../docs/framework/wpf/getting-started/media/gettingstartedfigure1.png)

2. Close the application to return to Visual Studio.

## Create the layout

Layout provides an ordered way to place UI elements, and also manages the size and position of those elements when a UI is resized. You typically create a layout with one of the following layout controls:

- <xref:System.Windows.Controls.Canvas>
- <xref:System.Windows.Controls.DockPanel>
- <xref:System.Windows.Controls.Grid>
- <xref:System.Windows.Controls.StackPanel>
- <xref:System.Windows.Controls.VirtualizingStackPanel>
- <xref:System.Windows.Controls.WrapPanel>

Each of these layout controls supports a special type of layout for its child elements. ExpenseIt pages can be resized, and each page has elements that are arranged horizontally and vertically alongside other elements. Consequently, the <xref:System.Windows.Controls.Grid> is the ideal layout element for the application.

> [!TIP]
> For more information about <xref:System.Windows.Controls.Panel> elements, see [Panels overview](../../../../docs/framework/wpf/controls/panels-overview.md). For more information about layout, see [Layout](../../../../docs/framework/wpf/advanced/layout.md).

In the section, you create a single-column table with three rows and a 10-pixel margin by adding column and row definitions to the <xref:System.Windows.Controls.Grid> in *ExpenseItHome.xaml*.

1. Open *ExpenseItHome.xaml*.

2. Set the <xref:System.Windows.FrameworkElement.Margin%2A> property on the <xref:System.Windows.Controls.Grid> element to "10,0,10,10", which corresponds to left, top, right and bottom margins:

   ```xaml
   <Grid Margin="10,0,10,10">
   ```

   > [!TIP]
   > You can also set the **Margin** values in the **Properties** window, under the **Layout** category:
   >
   > ![Margin values in Properties window](media/properties-margin.png)

3. Add the following XAML between the <xref:System.Windows.Controls.Grid> tags to create the row and column definitions:

    [!code-xaml[ExpenseIt#8](../../../../samples/snippets/csharp/VS_Snippets_Wpf/ExpenseIt/CSharp/ExpenseIt3/ExpenseItHome.xaml#8)]

    The <xref:System.Windows.Controls.RowDefinition.Height%2A> of two rows is set to <xref:System.Windows.GridLength.Auto%2A>, which means that the rows are sized base on the content in the rows. The default <xref:System.Windows.Controls.RowDefinition.Height%2A> is <xref:System.Windows.GridUnitType.Star> sizing, which means that the row height is a weighted proportion of the available space. For example if two rows each have a <xref:System.Windows.Controls.RowDefinition.Height%2A> of "*", they each have a height that is half of the available space.

    Your <xref:System.Windows.Controls.Grid> should now look like the following XAML:

    [!code-xaml[ExpenseIt#9](../../../../samples/snippets/csharp/VS_Snippets_Wpf/ExpenseIt/CSharp/ExpenseIt3/ExpenseItHome.xaml#9)]

## Add controls

In this section, you'll update the home page UI to show a list of people that a user can select from to show the expense report for. Controls are UI objects that allow users to interact with your application. For more information, see [Controls](../../../../docs/framework/wpf/controls/index.md).

To create this UI, you'll add the following elements to *ExpenseItHome.xaml*:

- <xref:System.Windows.Controls.ListBox> (for the list of people).
- <xref:System.Windows.Controls.Label> (for the list header).
- <xref:System.Windows.Controls.Button> (to click to view the expense report for the person that is selected in the list).

Each control is placed in a row of the <xref:System.Windows.Controls.Grid> by setting the <xref:System.Windows.Controls.Grid.Row%2A?displayProperty=nameWithType> attached property. For more information about attached properties, see [Attached Properties Overview](../../../../docs/framework/wpf/advanced/attached-properties-overview.md).

1. Open *ExpenseItHome.xaml*.

2. Add the following XAML somewhere between the <xref:System.Windows.Controls.Grid> tags:

   [!code-xaml[ExpenseIt#10](../../../../samples/snippets/csharp/VS_Snippets_Wpf/ExpenseIt/CSharp/ExpenseIt4/ExpenseItHome.xaml#10)]

   > [!TIP]
   > You can also create the controls by dragging them from the **Toolbox** window onto the design window, and then setting their properties in the **Properties** window.

3. Build and run the application.

The following illustration shows the controls you just created:

![ExpenseIt sample screen shot](../../../../docs/framework/wpf/getting-started/media/gettingstartedfigure2.png)

## Add an image and a title

In this section, you'll update the home page UI with an image and a page title.

1. Open *ExpenseItHome.xaml*.

2. Add another column to the <xref:System.Windows.Controls.Grid.ColumnDefinitions%2A> with a fixed <xref:System.Windows.Controls.ColumnDefinition.Width%2A> of 230 pixels:

    [!code-xaml[ExpenseIt#11](../../../../samples/snippets/csharp/VS_Snippets_Wpf/ExpenseIt/CSharp/ExpenseIt5/ExpenseItHome.xaml#11)]

3. Add another row to the <xref:System.Windows.Controls.Grid.RowDefinitions%2A>, for a total of four rows:

    [!code-xaml[ExpenseIt#11b](../../../../samples/snippets/csharp/VS_Snippets_Wpf/ExpenseIt/CSharp/ExpenseIt5/ExpenseItHome.xaml#11b)]

4. Move the controls to the second column by setting the <xref:System.Windows.Controls.Grid.Column%2A?displayProperty=nameWithType> property to 1 in each of the three controls (Border, ListBox, and Button).

5. Move each control down a row, by incrementing its <xref:System.Windows.Controls.Grid.Row%2A?displayProperty=nameWithType> value by 1.

   The XAML for the three controls now looks like this:

    [!code-xaml[ExpenseIt#12](../../../../samples/snippets/csharp/VS_Snippets_Wpf/ExpenseIt/CSharp/ExpenseIt5/ExpenseItHome.xaml#12)]

6. Set the <xref:System.Windows.Controls.Panel.Background%2A> of the <xref:System.Windows.Controls.Grid> to be the *watermark.png* image file, by adding the following XAML somewhere between the `<Grid>` and `<\/Grid>` tags:

    [!code-xaml[ExpenseIt#14](../../../../samples/snippets/csharp/VS_Snippets_Wpf/ExpenseIt/CSharp/ExpenseIt5/ExpenseItHome.xaml#14)]

7. Before the <xref:System.Windows.Controls.Border> element, add a <xref:System.Windows.Controls.Label> with the content "View Expense Report". This is the title of the page.

    [!code-xaml[ExpenseIt#13](../../../../samples/snippets/csharp/VS_Snippets_Wpf/ExpenseIt/CSharp/ExpenseIt5/ExpenseItHome.xaml#13)]

8. Build and run the application.

The following illustration shows the results of what you just added:

![ExpenseIt sample screen shot](../../../../docs/framework/wpf/getting-started/media/gettingstartedfigure3.png)

## Add code to handle events

1. Open *ExpenseItHome.xaml*.

2. Add a <xref:System.Windows.Controls.Primitives.ButtonBase.Click> event handler to the <xref:System.Windows.Controls.Button> element. For more information, see [How to: Create a simple event handler](http://msdn.microsoft.com/library/b1456e07-9dec-4354-99cf-18666b64f480).

    [!code-xaml[ExpenseIt#15](../../../../samples/snippets/csharp/VS_Snippets_Wpf/ExpenseIt/CSharp/ExpenseIt6/ExpenseItHome.xaml#15)]

3. Open *ExpenseItHome.xaml.vb* or *ExpenseItHome.xaml.cs*.

4. Add the following code to the `ExpenseItHome` class to add a button click event handler. The event handler opens the **ExpenseReportPage** page.

    [!code-csharp[ExpenseIt#16](../../../../samples/snippets/csharp/VS_Snippets_Wpf/ExpenseIt/CSharp/ExpenseIt6/ExpenseItHome.xaml.cs#16)]
    [!code-vb[ExpenseIt#16](../../../../samples/snippets/visualbasic/VS_Snippets_Wpf/ExpenseIt/VB/ExpenseIt6/ExpenseItHome.xaml.vb#16)]

## Create the UI for ExpenseReportPage

*ExpenseReportPage.xaml* displays the expense report for the person that's selected on the **ExpenseItHome** page. In this section, you'll controls and create the UI for **ExpenseReportPage**. You'll also add background and fill colors to the various UI elements.

1. Open *ExpenseReportPage.xaml*.

2. Add the following XAML between the <xref:System.Windows.Controls.Grid> tags:

    [!code-xaml[ExpenseIt#17](../../../../samples/snippets/csharp/VS_Snippets_Wpf/ExpenseIt/CSharp/ExpenseIt6/ExpenseReportPage.xaml#17)]

    This UI is similar to *ExpenseItHome.xaml*, except the report data is displayed in a <xref:System.Windows.Controls.DataGrid>.

3. Build and run the application.

    > [!NOTE]
    > If you get an error that the <xref:System.Windows.Controls.DataGrid> was not found or does not exist, make sure that your project targets the .NET Framework 4 or later. For more information, see [How to: Target a Version of the .NET Framework](/visualstudio/ide/how-to-target-a-version-of-the-dotnet-framework).

4. Select the **View** button.

    The expense report page appears. Also notice that the back navigation button is enabled.

The following illustration shows the UI elements added to *ExpenseReportPage.xaml*.

![ExpenseIt sample screen shot](../../../../docs/framework/wpf/getting-started/media/gettingstartedfigure4.png)

## Style controls

The appearance of various elements is often the same for all elements of the same type in a UI. UI uses [styles](../../../../docs/framework/wpf/controls/styling-and-templating.md) to make appearances reusable across multiple elements. The reusability of styles helps to simplify XAML creation and management. This section replaces the per-element attributes that were defined in previous steps with styles.

1. Open *Application.xaml* or *App.xaml*.

2. Add the following XAML between the <xref:System.Windows.Application.Resources%2A?displayProperty=nameWithType> tags:

    [!code-xaml[ExpenseIt#18](../../../../samples/snippets/csharp/VS_Snippets_Wpf/ExpenseIt/CSharp/ExpenseIt7/App.xaml#18)]

    This XAML adds the following styles:

    - `headerTextStyle`: To format the page title <xref:System.Windows.Controls.Label>.

    - `labelStyle`: To format the <xref:System.Windows.Controls.Label> controls.

    - `columnHeaderStyle`: To format the <xref:System.Windows.Controls.Primitives.DataGridColumnHeader>.

    - `listHeaderStyle`: To format the list header <xref:System.Windows.Controls.Border> controls.

    - `listHeaderTextStyle`: To format the list header <xref:System.Windows.Controls.Label>.

    - `buttonStyle`: To format the <xref:System.Windows.Controls.Button> on ExpenseItHome.xaml.

    Notice that the styles are resources and children of the <xref:System.Windows.Application.Resources%2A?displayProperty=nameWithType> property element. In this location, the styles are applied to all the elements in an application. For an example of using resources in a .NET Framework application, see [Use Application Resources](../../../../docs/framework/wpf/advanced/how-to-use-application-resources.md).

3. Open *ExpenseItHome.xaml*.

4. Replace everything between the <xref:System.Windows.Controls.Grid> elements with the following XAML:

    [!code-xaml[ExpenseIt#19](../../../../samples/snippets/csharp/VS_Snippets_Wpf/ExpenseIt/CSharp/ExpenseIt7/ExpenseItHome.xaml#19)]

    The properties such as <xref:System.Windows.VerticalAlignment> and <xref:System.Windows.Media.FontFamily> that define the look of each control are removed and replaced by applying the styles. For example, the `headerTextStyle` is applied to the "View Expense Report" <xref:System.Windows.Controls.Label>.

5. Open *ExpenseReportPage.xaml*.

6. Replace everything between the <xref:System.Windows.Controls.Grid> elements with the following XAML:

    [!code-xaml[ExpenseIt#20](../../../../samples/snippets/csharp/VS_Snippets_Wpf/ExpenseIt/CSharp/ExpenseIt7/ExpenseReportPage.xaml#20)]

    This adds styles to the <xref:System.Windows.Controls.Label> and <xref:System.Windows.Controls.Border> elements.

## Bind data to a control

In this section, you'll create the XML data that is bound to various controls.

1. Open *ExpenseItHome.xaml*.

2. After the opening <xref:System.Windows.Controls.Grid> element, add the following XAML to create an <xref:System.Windows.Data.XmlDataProvider> that contains the data for each person:

    [!code-xaml[ExpenseIt#21](../../../../samples/snippets/csharp/VS_Snippets_Wpf/ExpenseIt/CSharp/ExpenseIt8/ExpenseItHome.xaml#21)]
    [!code-xaml[ExpenseIt#23](../../../../samples/snippets/csharp/VS_Snippets_Wpf/ExpenseIt/CSharp/ExpenseIt8/ExpenseItHome.xaml#23)]
    [!code-xaml[ExpenseIt#22](../../../../samples/snippets/csharp/VS_Snippets_Wpf/ExpenseIt/CSharp/ExpenseIt8/ExpenseItHome.xaml#22)]

    The data is created as a <xref:System.Windows.Controls.Grid> resource. Normally this would be loaded as a file, but for simplicity the data is added inline.

3. Within the `<Grid.Resources>` element, add the following <xref:System.Windows.DataTemplate>, which defines how to display the data in the <xref:System.Windows.Controls.ListBox>:

    [!code-xaml[ExpenseIt#21](../../../../samples/snippets/csharp/VS_Snippets_Wpf/ExpenseIt/CSharp/ExpenseIt8/ExpenseItHome.xaml#21)]
    [!code-xaml[ExpenseIt#24](../../../../samples/snippets/csharp/VS_Snippets_Wpf/ExpenseIt/CSharp/ExpenseIt8/ExpenseItHome.xaml#24)]
    [!code-xaml[ExpenseIt#22](../../../../samples/snippets/csharp/VS_Snippets_Wpf/ExpenseIt/CSharp/ExpenseIt8/ExpenseItHome.xaml#22)]

    For more information about data templates, see [Data templating overview](../../../../docs/framework/wpf/data/data-templating-overview.md).

4. Replace the existing <xref:System.Windows.Controls.ListBox> with the following XAML:

    [!code-xaml[ExpenseIt#25](../../../../samples/snippets/csharp/VS_Snippets_Wpf/ExpenseIt/CSharp/ExpenseIt8/ExpenseItHome.xaml#25)]

    This XAML binds the <xref:System.Windows.Controls.ItemsControl.ItemsSource%2A> property of the <xref:System.Windows.Controls.ListBox> to the data source and applies the data template as the <xref:System.Windows.Controls.ItemsControl.ItemTemplate%2A>.

## Connect data to controls

Next, you'll add code to retrieve the name that's selected on the **ExpenseItHome** page and pass it to the constructor of **ExpenseReportPage**. **ExpenseReportPage** sets its data context with the passed item, which is what the controls defined in *ExpenseReportPage.xaml* bind to.

1. Open *ExpenseReportPage.xaml.vb* or *ExpenseReportPage.xaml.cs*.

2. Add a constructor that takes an object so you can pass the expense report data of the selected person.

    [!code-csharp[ExpenseIt#26](../../../../samples/snippets/csharp/VS_Snippets_Wpf/ExpenseIt/CSharp/ExpenseIt8/ExpenseReportPage.xaml.cs#26)]
    [!code-vb[ExpenseIt#26](../../../../samples/snippets/visualbasic/VS_Snippets_Wpf/ExpenseIt/VB/ExpenseIt8/ExpenseReportPage.xaml.vb#26)]

3. Open *ExpenseItHome.xaml.vb* or *ExpenseItHome.xaml.cs*.

4. Change the <xref:System.Windows.Controls.Primitives.ButtonBase.Click> event handler to call the new constructor passing the expense report data of the selected person.

    [!code-csharp[ExpenseIt#27](../../../../samples/snippets/csharp/VS_Snippets_Wpf/ExpenseIt/CSharp/ExpenseIt8/ExpenseItHome.xaml.cs#27)]
    [!code-vb[ExpenseIt#27](../../../../samples/snippets/visualbasic/VS_Snippets_Wpf/ExpenseIt/VB/ExpenseIt8/ExpenseItHome.xaml.vb#27)]

## Style data with data templates

In this section, you'll update the UI for each item in the data-bound lists by using data templates.

1. Open *ExpenseReportPage.xaml*.

2. Bind the content of the "Name" and "Department" <xref:System.Windows.Controls.Label> elements to the appropriate data source property. For more information about data binding, see [Data binding overview](../../../../docs/framework/wpf/data/data-binding-overview.md).

    [!code-xaml[ExpenseIt#31](../../../../samples/snippets/csharp/VS_Snippets_Wpf/ExpenseIt/CSharp/ExpenseIt9/ExpenseReportPage.xaml#31)]

3. After the opening <xref:System.Windows.Controls.Grid> element, add the following data templates, which define how to display the expense report data:

    [!code-xaml[ExpenseIt#30](../../../../samples/snippets/csharp/VS_Snippets_Wpf/ExpenseIt/CSharp/ExpenseIt9/ExpenseReportPage.xaml#30)]

4. Apply the templates to the <xref:System.Windows.Controls.DataGrid> columns that display the expense report data.

    [!code-xaml[ExpenseIt#32](../../../../samples/snippets/csharp/VS_Snippets_Wpf/ExpenseIt/CSharp/ExpenseIt9/ExpenseReportPage.xaml#32)]

5. Build and run the application.

6. Select a person and then select the **View** button.

The following illustration shows both pages of the ExpenseIt application with controls, layout, styles, data binding, and data templates applied:

![ExpenseIt sample screen shots](../../../../docs/framework/wpf/getting-started/media/gettingstartedfigure5.png)

> [!NOTE]
> This sample demonstrates a specific feature of WPF and doesn't follow all best practices for things like security, localization, and accessibility. For comprehensive coverage of WPF and the .NET Framework application development best practices, see the following topics:
>
> - [Accessibility](../../../../docs/framework/ui-automation/accessibility-best-practices.md)
>
> - [Security](../../../../docs/framework/wpf/security-wpf.md)
>
> - [WPF globalization and localization](../../../../docs/framework/wpf/advanced/wpf-globalization-and-localization-overview.md)
>
> - [WPF performance](../../../../docs/framework/wpf/advanced/optimizing-wpf-application-performance.md)

## Next steps

In this walkthrough you learned a number of techniques for creating a UI using Windows Presentation Foundation (WPF). You should now have a basic understanding of the building blocks of a data-bound, .NET Framework application. For more information about the WPF architecture and programming models, see the following topics:

- [WPF architecture](../../../../docs/framework/wpf/advanced/wpf-architecture.md)
- [XAML overview (WPF)](../../../../docs/framework/wpf/advanced/xaml-overview-wpf.md)
- [Dependency properties overview](../../../../docs/framework/wpf/advanced/dependency-properties-overview.md)
- [Layout](../../../../docs/framework/wpf/advanced/layout.md)

For more information about creating applications, see the following topics:

- [Application development](../../../../docs/framework/wpf/app-development/index.md)
- [Controls](../../../../docs/framework/wpf/controls/index.md)
- [Data binding overview](../../../../docs/framework/wpf/data/data-binding-overview.md)
- [Graphics and multimedia](../../../../docs/framework/wpf/graphics-multimedia/index.md)
- [Documents in WPF](../../../../docs/framework/wpf/advanced/documents-in-wpf.md)

## See also

- [Panels overview](../../../../docs/framework/wpf/controls/panels-overview.md)
- [Data templating overview](../../../../docs/framework/wpf/data/data-templating-overview.md)
- [Build a WPF application](../../../../docs/framework/wpf/app-development/building-a-wpf-application-wpf.md)
- [Styles and templates](../../../../docs/framework/wpf/controls/styles-and-templates.md)<|MERGE_RESOLUTION|>--- conflicted
+++ resolved
@@ -18,31 +18,6 @@
   - dotnet
 ---
 # Walkthrough: My first WPF desktop application
-<<<<<<< HEAD
-This walkthrough provides an introduction to the development of a [!INCLUDE[TLA#tla_wpf](../../../../includes/tlasharptla-wpf-md.md)] application that includes the elements that are common to most [!INCLUDE[TLA2#tla_wpf](../../../../includes/tla2sharptla-wpf-md.md)] applications: [!INCLUDE[TLA#tla_xaml](../../../../includes/tlasharptla-xaml-md.md)] markup, code-behind, application definitions, controls, layout, data binding, and styles. 
-  
- This walkthrough guides you through the development of a simple [!INCLUDE[TLA2#tla_wpf](../../../../includes/tla2sharptla-wpf-md.md)] application using the following steps. 
-  
--   Defining [!INCLUDE[TLA2#tla_xaml](../../../../includes/tla2sharptla-xaml-md.md)] to design the appearance of the application's [!INCLUDE[TLA#tla_ui](../../../../includes/tlasharptla-ui-md.md)]. 
-  
--   Writing code to build the application's behavior. 
-  
--   Creating an application definition to manage the application. 
-  
--   Adding controls and creating the layout to compose the application [!INCLUDE[TLA2#tla_ui](../../../../includes/tla2sharptla-ui-md.md)]. 
-  
--   Creating styles to create a consistent appearance throughout an application's [!INCLUDE[TLA2#tla_ui](../../../../includes/tla2sharptla-ui-md.md)]. 
-  
--   Binding the [!INCLUDE[TLA2#tla_ui](../../../../includes/tla2sharptla-ui-md.md)] to data to both populate the [!INCLUDE[TLA2#tla_ui](../../../../includes/tla2sharptla-ui-md.md)] from data and keep the data and [!INCLUDE[TLA2#tla_ui](../../../../includes/tla2sharptla-ui-md.md)] synchronized. 
-  
- By the end of the walkthrough, you will have built a standalone [!INCLUDE[TLA#tla_mswin](../../../../includes/tlasharptla-mswin-md.md)] application that allows users to view expense reports for selected people. The application will be composed of several [!INCLUDE[TLA2#tla_wpf](../../../../includes/tla2sharptla-wpf-md.md)] pages that are hosted in a browser-style window. 
-  
- The sample code that is used to build this walkthrough is available for both Microsoft Visual Basic and [!INCLUDE[TLA#tla_cshrp](../../../../includes/tlasharptla-cshrp-md.md)] at  [Introduction to Building WPF Applications](http://go.microsoft.com/fwlink/?LinkID=160008). 
-
-## Prerequisites  
-
-- [!INCLUDE[vs_dev11_long](../../../../includes/vs-dev11-long-md.md)] or later
-=======
 
 This article shows you how to develop a simple Windows Presentation Foundation (WPF) application that includes the elements that are common to most WPF applications: Extensible Application Markup Language (XAML) markup, code-behind, application definitions, controls, layout, data binding, and styles.
 
@@ -68,7 +43,6 @@
 ## Prerequisites
 
 - Visual Studio 2012 or later
->>>>>>> 614d4a16
 
 For more information about installing the latest version of Visual Studio, see [Install Visual Studio](/visualstudio/install/install-visual-studio).
 
