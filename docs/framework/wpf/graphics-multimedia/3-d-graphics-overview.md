---
title: "3-D Graphics Overview"
ms.date: "03/30/2017"
dev_langs: 
  - "csharp"
  - "vb"
helpviewer_keywords: 
  - "3-D graphics [WPF]"
  - "graphics [WPF], 3-D"
ms.assetid: 67f31ed4-e36b-4b02-9889-dcce245d7afc
---
# 3D Graphics Overview
<a name="introduction"></a> The 3D functionality in [!INCLUDE[TLA#tla_winclient](../../../../includes/tlasharptla-winclient-md.md)] enables developers to draw, transform, and animate 3D graphics in both markup and procedural code. Developers can combine 2D and 3D graphics to create rich controls, provide complex illustrations of data, or enhance the user experience of an application's interface. 3D support in [!INCLUDE[TLA2#tla_winclient](../../../../includes/tla2sharptla-winclient-md.md)] is not designed to provide a full-featured game-development platform. This topic provides an overview of 3D functionality in the [!INCLUDE[TLA2#tla_winclient](../../../../includes/tla2sharptla-winclient-md.md)] graphics system.  

<<<<<<< HEAD
<a name="threed_in_2d"></a>   
## 3D in a 2D Container  
 3D graphics content in [!INCLUDE[TLA2#tla_winclient](../../../../includes/tla2sharptla-winclient-md.md)] is encapsulated in an element, <xref:System.Windows.Controls.Viewport3D>, that can participate in the two-dimensional element structure. The graphics system treats <xref:System.Windows.Controls.Viewport3D> as a two-dimensional visual element like many others in [!INCLUDE[TLA2#tla_winclient](../../../../includes/tla2sharptla-winclient-md.md)]. <xref:System.Windows.Controls.Viewport3D> functions as a window—a viewport—into a three-dimensional scene. More accurately, it is a surface on which a 3D scene is projected.  
=======
<a name="threed_in_2d"></a>
## 3-D in a 2-D Container  
 3-D graphics content in [!INCLUDE[TLA2#tla_winclient](../../../../includes/tla2sharptla-winclient-md.md)] is encapsulated in an element, <xref:System.Windows.Controls.Viewport3D>, that can participate in the two-dimensional element structure. The graphics system treats <xref:System.Windows.Controls.Viewport3D> as a two-dimensional visual element like many others in [!INCLUDE[TLA2#tla_winclient](../../../../includes/tla2sharptla-winclient-md.md)]. <xref:System.Windows.Controls.Viewport3D> functions as a window—a viewport—into a three-dimensional scene. More accurately, it is a surface on which a 3-D scene is projected.  
>>>>>>> 846ed4de
  
 In a conventional 2D application, use <xref:System.Windows.Controls.Viewport3D> as you would another container element like Grid or Canvas.  Although you can use <xref:System.Windows.Controls.Viewport3D> with other 2D drawing objects in the same scene graph, you cannot interpenetrate 2D and 3D objects within a <xref:System.Windows.Controls.Viewport3D>.  This topic will focus on how to draw 3D graphics inside the <xref:System.Windows.Controls.Viewport3D>.  
  
<<<<<<< HEAD
<a name="coord_space"></a>   
## 3D Coordinate Space  
 The [!INCLUDE[TLA2#tla_winclient](../../../../includes/tla2sharptla-winclient-md.md)] coordinate system for 2D graphics locates the origin in the upper left of the rendering area (typically the screen). In the 2D system, positive x-axis values proceed to the right and positive y-axis values proceed downward.  In the 3D coordinate system, however, the origin is located in the center of the rendering area, with positive x-axis values proceeding to the right but positive y-axis values proceeding upward instead, and positive z-axis values proceeding outward from the origin, toward the viewer.  
=======
<a name="coord_space"></a>
## 3-D Coordinate Space  
 The [!INCLUDE[TLA2#tla_winclient](../../../../includes/tla2sharptla-winclient-md.md)] coordinate system for 2-D graphics locates the origin in the upper left of the rendering area (typically the screen). In the 2-D system, positive x-axis values proceed to the right and positive y-axis values proceed downward.  In the 3-D coordinate system, however, the origin is located in the center of the rendering area, with positive x-axis values proceeding to the right but positive y-axis values proceeding upward instead, and positive z-axis values proceeding outward from the origin, toward the viewer.  
>>>>>>> 846ed4de
  
 ![Coordinate systems](./media/coordsystem-1.png "CoordSystem-1")  
Conventional 2D and 3D coordinate system representations  
  
 The space defined by these axes is the stationary frame of reference for 3D objects in [!INCLUDE[TLA2#tla_winclient](../../../../includes/tla2sharptla-winclient-md.md)]. As you build models in this space and create lights and cameras to view them, it's helpful to distinguish this stationary frame of reference, or "world space," from the local frame of reference you create for each model when you apply transformations to it. Remember also that objects in world space might look entirely different, or not be visible at all, depending on light and camera settings, but the position of the camera does not change the location of objects in world space.  
  
<a name="cameras"></a>
## Cameras and Projections  
 Developers who work in 2D are accustomed to positioning drawing primitives on a two-dimensional screen. When you create a 3D scene, it's important to remember that you are really creating a 2D representation of 3D objects. Because a 3D scene looks different depending on the onlooker's point of view, you must specify that point of view. The <xref:System.Windows.Media.Media3D.Camera> class allows you to specify this point of view for a 3D scene.  
  
 Another way to understand how a 3D scene is represented on a 2D surface is by describing the scene as a projection onto the viewing surface. The <xref:System.Windows.Media.Media3D.ProjectionCamera> allows you to specify different projections and their properties to change how the onlooker sees 3D models. A <xref:System.Windows.Media.Media3D.PerspectiveCamera> specifies a projection that foreshortens the scene.  In other words, the <xref:System.Windows.Media.Media3D.PerspectiveCamera> provides vanishing-point perspective.  You can specify the position of the camera in the coordinate space of the scene, the direction and field of view for the camera, and a vector that defines the direction of "up" in the scene. The following diagram illustrates the <xref:System.Windows.Media.Media3D.PerspectiveCamera>'s projection.  
  
 The <xref:System.Windows.Media.Media3D.ProjectionCamera.NearPlaneDistance%2A> and <xref:System.Windows.Media.Media3D.ProjectionCamera.FarPlaneDistance%2A> properties of <xref:System.Windows.Media.Media3D.ProjectionCamera> limit the range of the camera's projection. Because cameras can be located anywhere in the scene, it's possible for the camera to be actually positioned inside a model or very near a model, making it hard to distinguish objects properly.  <xref:System.Windows.Media.Media3D.ProjectionCamera.NearPlaneDistance%2A> allows you to specify a minimum distance from the camera beyond which objects will not be drawn.  Conversely, <xref:System.Windows.Media.Media3D.ProjectionCamera.FarPlaneDistance%2A> lets you specify a distance from the camera beyond which objects will not be drawn, which ensures that objects too far away to be recognizable won't be included in the scene.  
  
 ![Camera setup](./media/coordsystem-6.png "CoordSystem-6")  
Camera position  
  
 <xref:System.Windows.Media.Media3D.OrthographicCamera> specifies an orthogonal projection of a 3D model to a 2D visual surface. Like other cameras, it specifies a position, viewing direction, and "upward" direction. Unlike <xref:System.Windows.Media.Media3D.PerspectiveCamera>, however, <xref:System.Windows.Media.Media3D.OrthographicCamera> describes a projection that does not include perspective foreshortening. In other words, <xref:System.Windows.Media.Media3D.OrthographicCamera> describes a viewing box whose sides are parallel, instead of one whose sides meet in a point at the camera. The following image shows the same model as viewed using <xref:System.Windows.Media.Media3D.PerspectiveCamera> and <xref:System.Windows.Media.Media3D.OrthographicCamera>.  
  
 ![Orthographic and perspective projection](./media/camera-projections4.png "Camera_projections4")  
Perspective and Orthographic Projections  
  
 The following code shows some typical camera settings.  
  
 [!code-csharp[3dgallery_procedural_snip#Basic3DShapeCodeExampleInline1](~/samples/snippets/csharp/VS_Snippets_Wpf/3DGallery_procedural_snip/CSharp/Basic3DShapeExample.cs#basic3dshapecodeexampleinline1)]
 [!code-vb[3dgallery_procedural_snip#Basic3DShapeCodeExampleInline1](~/samples/snippets/visualbasic/VS_Snippets_Wpf/3DGallery_procedural_snip/visualbasic/basic3dshapeexample.vb#basic3dshapecodeexampleinline1)]  
  
<a name="models_meshes"></a>
## Model and Mesh Primitives  
  
 <xref:System.Windows.Media.Media3D.Model3D> is the abstract base class that represents a generic 3D object. To build a 3D scene, you need some objects to view, and the objects that make up the scene graph derive from <xref:System.Windows.Media.Media3D.Model3D>. Currently, the [!INCLUDE[TLA2#tla_winclient](../../../../includes/tla2sharptla-winclient-md.md)] supports modeling geometries with <xref:System.Windows.Media.Media3D.GeometryModel3D>. The <xref:System.Windows.Media.Media3D.GeometryModel3D.Geometry%2A> property of this model takes a mesh primitive.  
  
 To build a model, begin by building a primitive, or mesh. A 3D primitive is a collection of vertices that form a single 3D entity. Most 3D systems provide primitives modeled on the simplest closed figure: a triangle defined by three vertices.  Because the three points of a triangle are coplanar, you can continue adding triangles in order to model more complex shapes, called meshes.  
  
 The [!INCLUDE[TLA2#tla_winclient](../../../../includes/tla2sharptla-winclient-md.md)] 3D system currently provides the <xref:System.Windows.Media.Media3D.MeshGeometry3D> class, which allows you to specify any geometry; it does not currently support predefined 3D primitives like spheres and cubic forms. Begin creating a <xref:System.Windows.Media.Media3D.MeshGeometry3D> by specifying a list of triangle vertices as its <xref:System.Windows.Media.Media3D.MeshGeometry3D.Positions%2A> property. Each vertex is specified as a <xref:System.Windows.Media.Media3D.Point3D>.  (In [!INCLUDE[TLA#tla_xaml](../../../../includes/tlasharptla-xaml-md.md)], specify this property as a list of numbers grouped in threes that represent the coordinates of each vertex.) Depending on its geometry, your mesh might be composed of many triangles, some of which share the same corners (vertices). To draw the mesh correctly, the [!INCLUDE[TLA2#tla_winclient](../../../../includes/tla2sharptla-winclient-md.md)] needs information about which vertices are shared by which triangles. You provide this information by specifying a list of triangle indices with the <xref:System.Windows.Media.Media3D.MeshGeometry3D.TriangleIndices%2A> property. This list specifies the order in which the points specified in the <xref:System.Windows.Media.Media3D.MeshGeometry3D.Positions%2A> list will determine a triangle.  
  
 [!code-xaml[basic3d#Basic3DXAML3DN3](~/samples/snippets/xaml/VS_Snippets_Wpf/Basic3D/XAML/Window1.xaml#basic3dxaml3dn3)]  
  
 In the preceding example, the <xref:System.Windows.Media.Media3D.MeshGeometry3D.Positions%2A> list specifies eight vertices to define a cube-shaped mesh. The <xref:System.Windows.Media.Media3D.MeshGeometry3D.TriangleIndices%2A> property specifies a list of twelve groups of three indices.  Each number in the list refers to an offset into the <xref:System.Windows.Media.Media3D.MeshGeometry3D.Positions%2A> list.  For example, the first three vertices specified by the <xref:System.Windows.Media.Media3D.MeshGeometry3D.Positions%2A> list are (1,1,0), (0,1,0), and (0,0,0). The first three indices specified by the <xref:System.Windows.Media.Media3D.MeshGeometry3D.TriangleIndices%2A> list are 0, 2, and 1, which correspond to the first, third, and second points in the <xref:System.Windows.Media.Media3D.MeshGeometry3D.Positions%2A> list. As a result, the first triangle that makes up the cube model will be composed from (1,1,0) to (0,1,0) to  (0,0,0), and the remaining eleven triangles will be determined similarly.  
  
 You can continue defining the model by specifying values for the <xref:System.Windows.Media.Media3D.MeshGeometry3D.Normals%2A> and <xref:System.Windows.Media.Media3D.MeshGeometry3D.TextureCoordinates%2A> properties.  To render the surface of the model, the graphics system needs information about which direction the surface is facing at any given triangle. It uses this information to make lighting calculations for the model: surfaces that face directly towards a light source appear brighter than those angled away from the light. Though the [!INCLUDE[TLA2#tla_winclient](../../../../includes/tla2sharptla-winclient-md.md)] can determine default normal vectors by using the position coordinates, you can also specify different normal vectors to approximate the appearance of curved surfaces.  
  
 The <xref:System.Windows.Media.Media3D.MeshGeometry3D.TextureCoordinates%2A> property specifies a collection of <xref:System.Windows.Point>s that tell the graphics system how to map the coordinates that determine how a texture is drawn to the vertices of the mesh. <xref:System.Windows.Media.Media3D.MeshGeometry3D.TextureCoordinates%2A> are specified as a value between zero and 1, inclusive.  As with the <xref:System.Windows.Media.Media3D.MeshGeometry3D.Normals%2A> property, the graphics system can calculate default texture coordinates, but you might choose to set different texture coordinates to control the mapping of a texture that includes part of a repeating pattern, for example. More information about texture coordinates can be found in subsequent topics or in the Managed Direct3D SDK.  
  
 The following example shows how to create one face of the cube model in procedural code. Note that you can draw the entire cube as a single GeometryModel3D; this example draws the cube's face as a distinct model in order to apply separate textures to each face later.  
  
 [!code-csharp[3doverview#3DOverview3DN6](~/samples/snippets/csharp/VS_Snippets_Wpf/3DOverview/CSharp/Window1.xaml.cs#3doverview3dn6)]
 [!code-vb[3doverview#3DOverview3DN6](~/samples/snippets/visualbasic/VS_Snippets_Wpf/3DOverview/visualbasic/window1.xaml.vb#3doverview3dn6)]  
  
 [!code-csharp[3doverview#3DOverview3DN7](~/samples/snippets/csharp/VS_Snippets_Wpf/3DOverview/CSharp/Window1.xaml.cs#3doverview3dn7)]
 [!code-vb[3doverview#3DOverview3DN7](~/samples/snippets/visualbasic/VS_Snippets_Wpf/3DOverview/visualbasic/window1.xaml.vb#3doverview3dn7)]  
  
<a name="materials"></a>
## Applying Materials to the Model  
  
 For a mesh to look like a three-dimensional object, it must have an applied texture to cover the surface defined by its vertices and triangles so it can be lit and projected by the camera. In 2-D, you use the <xref:System.Windows.Media.Brush> class to apply colors, patterns, gradients, or other visual content to areas of the screen.  The appearance of 3D objects, however, is a function of the lighting model, not just of the color or pattern applied to them. Real-world objects reflect light differently depending on the quality of their surfaces: glossy and shiny surfaces don't look the same as rough or matte surfaces, and some objects seem to absorb light while others glow. You can apply all the same brushes to 3D objects that you can apply to 2D objects, but you can't apply them directly.  
  
 To define the characteristics of a model's surface, [!INCLUDE[TLA2#tla_winclient](../../../../includes/tla2sharptla-winclient-md.md)] uses the <xref:System.Windows.Media.Media3D.Material> abstract class. The concrete subclasses of Material determine some of the appearance characteristics of the model's surface, and each also provides a Brush property to which you can pass a SolidColorBrush, TileBrush, or VisualBrush.  
  
- <xref:System.Windows.Media.Media3D.DiffuseMaterial> specifies that the brush will be applied to the model as though that model were lit diffusely. Using DiffuseMaterial most resembles using brushes directly on 2D models; model surfaces do not reflect light as though shiny.  
  
- <xref:System.Windows.Media.Media3D.SpecularMaterial> specifies that the brush will be applied to the model as though the model's surface were hard or shiny, capable of reflecting highlights. You can set the degree to which the texture will suggest this reflective quality, or "shine," by specifying a value for the <xref:System.Windows.Media.Media3D.SpecularMaterial.SpecularPower%2A> property.  
  
- <xref:System.Windows.Media.Media3D.EmissiveMaterial> allows you to specify that the texture will be applied as though the model were emitting light equal to the color of the brush. This does not make the model a light; however, it will participate differently in shadowing than it would if textured with DiffuseMaterial or SpecularMaterial.  
  
 For better performance, the backfaces of a <xref:System.Windows.Media.Media3D.GeometryModel3D> (those faces that are out of view because they are on the opposite side of the model from the camera) are culled from the scene.  To specify a <xref:System.Windows.Media.Media3D.Material> to apply to the backface of a model like a plane, set the model's <xref:System.Windows.Media.Media3D.GeometryModel3D.BackMaterial%2A> property.  
  
 To achieve some surface qualities, like glowing or reflective effects, you might want to apply several different brushes to a model in succession. You can apply and reuse multiple Materials by using the <xref:System.Windows.Media.Media3D.MaterialGroup> class. The children of the MaterialGroup are applied first to last in multiple rendering passes.  
  
 The following code examples show how to apply a solid color and a drawing as brushes to 3D models.  
  
 [!code-xaml[basic3d#Basic3DXAML3DN5](~/samples/snippets/xaml/VS_Snippets_Wpf/Basic3D/XAML/Window1.xaml#basic3dxaml3dn5)]  
  
 [!code-xaml[3doverview#3DOverview3DN9](~/samples/snippets/csharp/VS_Snippets_Wpf/3DOverview/CSharp/app.xaml#3doverview3dn9)]  
  
 [!code-csharp[3doverview#3DOverview3DN8](~/samples/snippets/csharp/VS_Snippets_Wpf/3DOverview/CSharp/Window1.xaml.cs#3doverview3dn8)]
 [!code-vb[3doverview#3DOverview3DN8](~/samples/snippets/visualbasic/VS_Snippets_Wpf/3DOverview/visualbasic/window1.xaml.vb#3doverview3dn8)]  
  
<a name="lights"></a>
## Illuminating the Scene  
 Lights in 3D graphics do what lights do in the real world: they make surfaces visible. More to the point, lights determine what part of a scene will be included in the projection. Light objects in [!INCLUDE[TLA2#tla_winclient](../../../../includes/tla2sharptla-winclient-md.md)] create a variety of light and shadow effects and are modeled after the behavior of various real-world lights. You must include at least one light in your scene, or no models will be visible.  
  
 The following lights derive from the base class <xref:System.Windows.Media.Media3D.Light>:  
  
- <xref:System.Windows.Media.Media3D.AmbientLight>: Provides ambient lighting that illuminates all objects uniformly regardless of their location or orientation.  
  
- <xref:System.Windows.Media.Media3D.DirectionalLight>: Illuminates like a distant light source.  Directional lights have a <xref:System.Windows.Media.Media3D.DirectionalLight.Direction%2A> specified as a Vector3D, but no specified location.  
  
- <xref:System.Windows.Media.Media3D.PointLight>: Illuminates like a nearby light source. PointLights have a position and cast light from that position. Objects in the scene are illuminated depending on their position and distance with respect to the light. <xref:System.Windows.Media.Media3D.PointLightBase> exposes a <xref:System.Windows.Media.Media3D.PointLightBase.Range%2A> property, which determines a distance beyond which models will not be illuminated by the light. PointLight also exposes attenuation properties which determine how the light's intensity diminishes over distance. You can specify constant, linear, or quadratic interpolations for the light's attenuation.  
  
- <xref:System.Windows.Media.Media3D.SpotLight>: Inherits from <xref:System.Windows.Media.Media3D.PointLight>. Spotlights illuminate like PointLight and have both position and direction. They project light in a cone-shaped area set by <xref:System.Windows.Media.Media3D.SpotLight.InnerConeAngle%2A> and <xref:System.Windows.Media.Media3D.SpotLight.OuterConeAngle%2A> properties, specified in degrees.  
  
 Lights are <xref:System.Windows.Media.Media3D.Model3D> objects, so you can transform and animate light properties, including position, color, direction, and range.  
  
 [!code-xaml[hittest3d#HitTest3D3DN6](~/samples/snippets/csharp/VS_Snippets_Wpf/HitTest3D/CSharp/Window1.xaml#hittest3d3dn6)]  
  
 [!code-csharp[basic3d#Basic3D3DN11](~/samples/snippets/csharp/VS_Snippets_Wpf/Basic3D/CSharp/Window1.xaml.cs#basic3d3dn11)]
 [!code-vb[basic3d#Basic3D3DN11](~/samples/snippets/visualbasic/VS_Snippets_Wpf/Basic3D/visualbasic/window1.xaml.vb#basic3d3dn11)]  
  
 [!code-csharp[basic3d#Basic3D3DN12](~/samples/snippets/csharp/VS_Snippets_Wpf/Basic3D/CSharp/Window1.xaml.cs#basic3d3dn12)]
 [!code-vb[basic3d#Basic3D3DN12](~/samples/snippets/visualbasic/VS_Snippets_Wpf/Basic3D/visualbasic/window1.xaml.vb#basic3d3dn12)]  
  
 [!code-csharp[basic3d#Basic3D3DN13](~/samples/snippets/csharp/VS_Snippets_Wpf/Basic3D/CSharp/Window1.xaml.cs#basic3d3dn13)]
 [!code-vb[basic3d#Basic3D3DN13](~/samples/snippets/visualbasic/VS_Snippets_Wpf/Basic3D/visualbasic/window1.xaml.vb#basic3d3dn13)]  
  
<a name="transforms"></a>
## Transforming Models  
 When you create models, they have a particular location in the scene. To move those models around in the scene, to rotate them, or to change their size, it's not practical to change the vertices that define the models themselves.  Instead, just as in 2-D, you apply transformations to models.  
  
 Each model object has a <xref:System.Windows.Media.Media3D.Model3D.Transform%2A> property with which you can move, re-orient, or resize the model.  When you apply a transform, you effectively offset all the points of the model by whatever vector or value specified by the transform. In other words, you've transformed the coordinate space in which the model is defined ("model space"), but you haven't changed the values that make up the model's geometry in the coordinate system of the entire scene ("world space").  
  
 For more information about transforming models, see [3-D Transformations Overview](3-d-transformations-overview.md).  
  
<a name="animations"></a>
## Animating Models  
 The [!INCLUDE[TLA2#tla_winclient](../../../../includes/tla2sharptla-winclient-md.md)] 3D implementation participates in the same timing and animation system as 2D graphics. In other words, to animate a 3D scene, animate the properties of its models. It's possible to animate properties of primitives directly, but it's typically easier to animate transformations that change the position or appearance of models. Because transformations can be applied to <xref:System.Windows.Media.Media3D.Model3DGroup> objects as well as individual models, it's possible to apply one set of animations to a child of a Model3DGroup and another set of animations to a group of child objects. You can also achieve a variety of visual effects by animating the properties of your scene's lighting. Finally, you might choose to animate the projection itself by animating the camera position or field of view. For background information on the [!INCLUDE[TLA2#tla_winclient](../../../../includes/tla2sharptla-winclient-md.md)] timing and animation system, see the [Animation Overview](animation-overview.md), [Storyboards Overview](storyboards-overview.md), and [Freezable Objects Overview](../advanced/freezable-objects-overview.md) topics.  
  
 To animate an object in [!INCLUDE[TLA2#tla_winclient](../../../../includes/tla2sharptla-winclient-md.md)], you create a timeline, define an animation (which is really a change in some property value over time), and specify the property to which to apply the animation. Because all the objects in a 3D scene are children of <xref:System.Windows.Controls.Viewport3D>, the properties targeted by any animation you want to apply to the scene are properties of properties of Viewport3D.  
  
 Suppose you want to make a model appear to wobble in place. You might choose to apply a <xref:System.Windows.Media.Media3D.RotateTransform3D> to the model, and animate the axis of its rotation from one vector to another. The following code example demonstrates applying a Vector3DAnimation to the Axis property of the transformation's Rotation3D, assuming the RotateTransform3D to be one of several transforms applied to the model with a TransformGroup.  
  
 [!code-csharp[3doverview#3DOverview3DN1](~/samples/snippets/csharp/VS_Snippets_Wpf/3DOverview/CSharp/Window1.xaml.cs#3doverview3dn1)]
 [!code-vb[3doverview#3DOverview3DN1](~/samples/snippets/visualbasic/VS_Snippets_Wpf/3DOverview/visualbasic/window1.xaml.vb#3doverview3dn1)]  
  
 [!code-csharp[3doverview#3DOverview3DN3](~/samples/snippets/csharp/VS_Snippets_Wpf/3DOverview/CSharp/Window1.xaml.cs#3doverview3dn3)]
 [!code-vb[3doverview#3DOverview3DN3](~/samples/snippets/visualbasic/VS_Snippets_Wpf/3DOverview/visualbasic/window1.xaml.vb#3doverview3dn3)]  
  
 [!code-csharp[3doverview#3DOverview3DN4](~/samples/snippets/csharp/VS_Snippets_Wpf/3DOverview/CSharp/Window1.xaml.cs#3doverview3dn4)]
 [!code-vb[3doverview#3DOverview3DN4](~/samples/snippets/visualbasic/VS_Snippets_Wpf/3DOverview/visualbasic/window1.xaml.vb#3doverview3dn4)]  
  
 [!code-csharp[3doverview#3DOverview3DN5](~/samples/snippets/csharp/VS_Snippets_Wpf/3DOverview/CSharp/Window1.xaml.cs#3doverview3dn5)]
 [!code-vb[3doverview#3DOverview3DN5](~/samples/snippets/visualbasic/VS_Snippets_Wpf/3DOverview/visualbasic/window1.xaml.vb#3doverview3dn5)]  
  
<<<<<<< HEAD
<a name="animations1"></a>   
## Add 3D Content to the Window  
=======
<a name="animations1"></a>
## Add 3-D Content to the Window  
>>>>>>> 846ed4de
 To render the scene, add models and lights to a <xref:System.Windows.Media.Media3D.Model3DGroup>, then set the <xref:System.Windows.Media.Media3D.Model3DGroup> as the <xref:System.Windows.Media.Media3D.ModelVisual3D.Content%2A> of a <xref:System.Windows.Media.Media3D.ModelVisual3D>. Add the <xref:System.Windows.Media.Media3D.ModelVisual3D> to the <xref:System.Windows.Controls.Viewport3D.Children%2A> collection of the <xref:System.Windows.Controls.Viewport3D>. Add cameras to the <xref:System.Windows.Controls.Viewport3D> by setting its <xref:System.Windows.Controls.Viewport3D.Camera%2A> property.  
  
 Finally, add the <xref:System.Windows.Controls.Viewport3D> to the window. When the <xref:System.Windows.Controls.Viewport3D> is included as the content of a layout element like Canvas, specify the size of the Viewport3D by setting its <xref:System.Windows.FrameworkElement.Height%2A> and <xref:System.Windows.FrameworkElement.Width%2A> properties (inherited from <xref:System.Windows.FrameworkElement>).  
  
 [!code-xaml[hostingwpfusercontrolinwf#1](~/samples/snippets/csharp/VS_Snippets_Wpf/HostingWpfUserControlInWf/CSharp/HostingWpfUserControlInWf/ConeControl.xaml#1)]  
  
## See also

- <xref:System.Windows.Controls.Viewport3D>
- <xref:System.Windows.Media.Media3D.PerspectiveCamera>
- <xref:System.Windows.Media.Media3D.DirectionalLight>
- <xref:System.Windows.Media.Media3D.Material>
- [3-D Transformations Overview](3-d-transformations-overview.md)
- [Maximize WPF 3D Performance](maximize-wpf-3d-performance.md)
- [How-to Topics](3-d-graphics-how-to-topics.md)
- [Shapes and Basic Drawing in WPF Overview](shapes-and-basic-drawing-in-wpf-overview.md)
- [Painting with Images, Drawings, and Visuals](painting-with-images-drawings-and-visuals.md)<|MERGE_RESOLUTION|>--- conflicted
+++ resolved
@@ -1,38 +1,26 @@
 ---
-title: "3-D Graphics Overview"
+title: "3D Graphics Overview"
 ms.date: "03/30/2017"
 dev_langs: 
   - "csharp"
   - "vb"
 helpviewer_keywords: 
-  - "3-D graphics [WPF]"
-  - "graphics [WPF], 3-D"
+  - "3D graphics [WPF]"
+  - "graphics [WPF], 3D"
 ms.assetid: 67f31ed4-e36b-4b02-9889-dcce245d7afc
 ---
 # 3D Graphics Overview
 <a name="introduction"></a> The 3D functionality in [!INCLUDE[TLA#tla_winclient](../../../../includes/tlasharptla-winclient-md.md)] enables developers to draw, transform, and animate 3D graphics in both markup and procedural code. Developers can combine 2D and 3D graphics to create rich controls, provide complex illustrations of data, or enhance the user experience of an application's interface. 3D support in [!INCLUDE[TLA2#tla_winclient](../../../../includes/tla2sharptla-winclient-md.md)] is not designed to provide a full-featured game-development platform. This topic provides an overview of 3D functionality in the [!INCLUDE[TLA2#tla_winclient](../../../../includes/tla2sharptla-winclient-md.md)] graphics system.  
 
-<<<<<<< HEAD
-<a name="threed_in_2d"></a>   
+<a name="threed_in_2d"></a>
 ## 3D in a 2D Container  
  3D graphics content in [!INCLUDE[TLA2#tla_winclient](../../../../includes/tla2sharptla-winclient-md.md)] is encapsulated in an element, <xref:System.Windows.Controls.Viewport3D>, that can participate in the two-dimensional element structure. The graphics system treats <xref:System.Windows.Controls.Viewport3D> as a two-dimensional visual element like many others in [!INCLUDE[TLA2#tla_winclient](../../../../includes/tla2sharptla-winclient-md.md)]. <xref:System.Windows.Controls.Viewport3D> functions as a window—a viewport—into a three-dimensional scene. More accurately, it is a surface on which a 3D scene is projected.  
-=======
-<a name="threed_in_2d"></a>
-## 3-D in a 2-D Container  
- 3-D graphics content in [!INCLUDE[TLA2#tla_winclient](../../../../includes/tla2sharptla-winclient-md.md)] is encapsulated in an element, <xref:System.Windows.Controls.Viewport3D>, that can participate in the two-dimensional element structure. The graphics system treats <xref:System.Windows.Controls.Viewport3D> as a two-dimensional visual element like many others in [!INCLUDE[TLA2#tla_winclient](../../../../includes/tla2sharptla-winclient-md.md)]. <xref:System.Windows.Controls.Viewport3D> functions as a window—a viewport—into a three-dimensional scene. More accurately, it is a surface on which a 3-D scene is projected.  
->>>>>>> 846ed4de
   
  In a conventional 2D application, use <xref:System.Windows.Controls.Viewport3D> as you would another container element like Grid or Canvas.  Although you can use <xref:System.Windows.Controls.Viewport3D> with other 2D drawing objects in the same scene graph, you cannot interpenetrate 2D and 3D objects within a <xref:System.Windows.Controls.Viewport3D>.  This topic will focus on how to draw 3D graphics inside the <xref:System.Windows.Controls.Viewport3D>.  
   
-<<<<<<< HEAD
-<a name="coord_space"></a>   
+<a name="coord_space"></a>
 ## 3D Coordinate Space  
  The [!INCLUDE[TLA2#tla_winclient](../../../../includes/tla2sharptla-winclient-md.md)] coordinate system for 2D graphics locates the origin in the upper left of the rendering area (typically the screen). In the 2D system, positive x-axis values proceed to the right and positive y-axis values proceed downward.  In the 3D coordinate system, however, the origin is located in the center of the rendering area, with positive x-axis values proceeding to the right but positive y-axis values proceeding upward instead, and positive z-axis values proceeding outward from the origin, toward the viewer.  
-=======
-<a name="coord_space"></a>
-## 3-D Coordinate Space  
- The [!INCLUDE[TLA2#tla_winclient](../../../../includes/tla2sharptla-winclient-md.md)] coordinate system for 2-D graphics locates the origin in the upper left of the rendering area (typically the screen). In the 2-D system, positive x-axis values proceed to the right and positive y-axis values proceed downward.  In the 3-D coordinate system, however, the origin is located in the center of the rendering area, with positive x-axis values proceeding to the right but positive y-axis values proceeding upward instead, and positive z-axis values proceeding outward from the origin, toward the viewer.  
->>>>>>> 846ed4de
   
  ![Coordinate systems](./media/coordsystem-1.png "CoordSystem-1")  
 Conventional 2D and 3D coordinate system representations  
@@ -88,7 +76,7 @@
 <a name="materials"></a>
 ## Applying Materials to the Model  
   
- For a mesh to look like a three-dimensional object, it must have an applied texture to cover the surface defined by its vertices and triangles so it can be lit and projected by the camera. In 2-D, you use the <xref:System.Windows.Media.Brush> class to apply colors, patterns, gradients, or other visual content to areas of the screen.  The appearance of 3D objects, however, is a function of the lighting model, not just of the color or pattern applied to them. Real-world objects reflect light differently depending on the quality of their surfaces: glossy and shiny surfaces don't look the same as rough or matte surfaces, and some objects seem to absorb light while others glow. You can apply all the same brushes to 3D objects that you can apply to 2D objects, but you can't apply them directly.  
+ For a mesh to look like a three-dimensional object, it must have an applied texture to cover the surface defined by its vertices and triangles so it can be lit and projected by the camera. In 2D, you use the <xref:System.Windows.Media.Brush> class to apply colors, patterns, gradients, or other visual content to areas of the screen.  The appearance of 3D objects, however, is a function of the lighting model, not just of the color or pattern applied to them. Real-world objects reflect light differently depending on the quality of their surfaces: glossy and shiny surfaces don't look the same as rough or matte surfaces, and some objects seem to absorb light while others glow. You can apply all the same brushes to 3D objects that you can apply to 2D objects, but you can't apply them directly.  
   
  To define the characteristics of a model's surface, [!INCLUDE[TLA2#tla_winclient](../../../../includes/tla2sharptla-winclient-md.md)] uses the <xref:System.Windows.Media.Media3D.Material> abstract class. The concrete subclasses of Material determine some of the appearance characteristics of the model's surface, and each also provides a Brush property to which you can pass a SolidColorBrush, TileBrush, or VisualBrush.  
   
@@ -140,11 +128,11 @@
   
 <a name="transforms"></a>
 ## Transforming Models  
- When you create models, they have a particular location in the scene. To move those models around in the scene, to rotate them, or to change their size, it's not practical to change the vertices that define the models themselves.  Instead, just as in 2-D, you apply transformations to models.  
+ When you create models, they have a particular location in the scene. To move those models around in the scene, to rotate them, or to change their size, it's not practical to change the vertices that define the models themselves.  Instead, just as in 2D, you apply transformations to models.  
   
  Each model object has a <xref:System.Windows.Media.Media3D.Model3D.Transform%2A> property with which you can move, re-orient, or resize the model.  When you apply a transform, you effectively offset all the points of the model by whatever vector or value specified by the transform. In other words, you've transformed the coordinate space in which the model is defined ("model space"), but you haven't changed the values that make up the model's geometry in the coordinate system of the entire scene ("world space").  
   
- For more information about transforming models, see [3-D Transformations Overview](3-d-transformations-overview.md).  
+ For more information about transforming models, see [3D Transformations Overview](3-d-transformations-overview.md).  
   
 <a name="animations"></a>
 ## Animating Models  
@@ -166,13 +154,8 @@
  [!code-csharp[3doverview#3DOverview3DN5](~/samples/snippets/csharp/VS_Snippets_Wpf/3DOverview/CSharp/Window1.xaml.cs#3doverview3dn5)]
  [!code-vb[3doverview#3DOverview3DN5](~/samples/snippets/visualbasic/VS_Snippets_Wpf/3DOverview/visualbasic/window1.xaml.vb#3doverview3dn5)]  
   
-<<<<<<< HEAD
-<a name="animations1"></a>   
+<a name="animations1"></a>
 ## Add 3D Content to the Window  
-=======
-<a name="animations1"></a>
-## Add 3-D Content to the Window  
->>>>>>> 846ed4de
  To render the scene, add models and lights to a <xref:System.Windows.Media.Media3D.Model3DGroup>, then set the <xref:System.Windows.Media.Media3D.Model3DGroup> as the <xref:System.Windows.Media.Media3D.ModelVisual3D.Content%2A> of a <xref:System.Windows.Media.Media3D.ModelVisual3D>. Add the <xref:System.Windows.Media.Media3D.ModelVisual3D> to the <xref:System.Windows.Controls.Viewport3D.Children%2A> collection of the <xref:System.Windows.Controls.Viewport3D>. Add cameras to the <xref:System.Windows.Controls.Viewport3D> by setting its <xref:System.Windows.Controls.Viewport3D.Camera%2A> property.  
   
  Finally, add the <xref:System.Windows.Controls.Viewport3D> to the window. When the <xref:System.Windows.Controls.Viewport3D> is included as the content of a layout element like Canvas, specify the size of the Viewport3D by setting its <xref:System.Windows.FrameworkElement.Height%2A> and <xref:System.Windows.FrameworkElement.Width%2A> properties (inherited from <xref:System.Windows.FrameworkElement>).  
@@ -185,7 +168,7 @@
 - <xref:System.Windows.Media.Media3D.PerspectiveCamera>
 - <xref:System.Windows.Media.Media3D.DirectionalLight>
 - <xref:System.Windows.Media.Media3D.Material>
-- [3-D Transformations Overview](3-d-transformations-overview.md)
+- [3D Transformations Overview](3-d-transformations-overview.md)
 - [Maximize WPF 3D Performance](maximize-wpf-3d-performance.md)
 - [How-to Topics](3-d-graphics-how-to-topics.md)
 - [Shapes and Basic Drawing in WPF Overview](shapes-and-basic-drawing-in-wpf-overview.md)
