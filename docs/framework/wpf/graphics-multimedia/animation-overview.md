---
title: "Animation Overview"
ms.date: "03/30/2017"
dev_langs:
  - "csharp"
  - "vb"
helpviewer_keywords:
  - "Storyboards [WPF], animations"
  - "animations [WPF], overview"
ms.assetid: bd9ce563-725d-4385-87c9-d7ee38cf79ea
---
# Animation Overview

<a name="introduction"></a>
<<<<<<< HEAD
[!INCLUDE[TLA#tla_winclient](../../../../includes/tlasharptla-winclient-md.md)] provides a powerful set of graphics and layout features that enable you to create attractive user interfaces and appealing documents. Animation can make an attractive user interface even more spectacular and usable. By just animating a background color or applying an animated <xref:System.Windows.Media.Transform>, you can create dramatic screen transitions or provide helpful visual cues.  
  
 This overview provides an introduction to the [!INCLUDE[TLA2#tla_winclient](../../../../includes/tla2sharptla-winclient-md.md)] animation and timing system. It focuses on the animation of [!INCLUDE[TLA2#tla_winclient](../../../../includes/tla2sharptla-winclient-md.md)] objects by using storyboards.  

<a name="introducinganimations"></a>   
## Introducing Animations  
 Animation is an illusion that is created by quickly cycling through a series of images, each slightly different from the last. The brain perceives the group of images as a single changing scene. In film, this illusion is created by using cameras that record many photographs, or frames, each second. When the frames are played back by a projector, the audience sees a moving picture.  
  
 Animation on a computer is similar. For example, a program that makes a drawing of a rectangle fade out of view might work as follows.  
  
- The program creates a timer.  
  
- The program checks the timer at set intervals to see how much time has elapsed.  
  
- Each time the program checks the timer, it computes the current opacity value for the rectangle based on how much time has elapsed.  
  
- The program then updates the rectangle with the new value and redraws it.  
  
 Prior to [!INCLUDE[TLA2#tla_winclient](../../../../includes/tla2sharptla-winclient-md.md)], [!INCLUDE[TLA#tla_win](../../../../includes/tlasharptla-win-md.md)] developers had to create and manage their own timing systems or use special custom libraries. [!INCLUDE[TLA2#tla_winclient](../../../../includes/tla2sharptla-winclient-md.md)] includes an efficient timing system that is exposed through managed code and [!INCLUDE[TLA#tla_xaml](../../../../includes/tlasharptla-xaml-md.md)] and that is deeply integrated into the [!INCLUDE[TLA2#tla_winclient](../../../../includes/tla2sharptla-winclient-md.md)] framework. [!INCLUDE[TLA2#tla_winclient](../../../../includes/tla2sharptla-winclient-md.md)] animation makes it easy to animate controls and other graphical objects.  
  
 [!INCLUDE[TLA2#tla_winclient](../../../../includes/tla2sharptla-winclient-md.md)] handles all the behind-the-scenes work of managing a timing system and redrawing the screen efficiently. It provides timing classes that enable you to focus on the effects you want to create, instead of the mechanics of achieving those effects. [!INCLUDE[TLA2#tla_winclient](../../../../includes/tla2sharptla-winclient-md.md)] also makes it easy to create your own animations by exposing animation base classes from which your classes can inherit, to produce customized animations. These custom animations gain many of the performance benefits of the standard animation classes.  
  
<a name="thewpftimingsystem"></a>   
## WPF Property Animation System  
 If you understand a few important concepts about the timing system, [!INCLUDE[TLA2#tla_winclient](../../../../includes/tla2sharptla-winclient-md.md)] animations can be easier to use. Most important is that, in [!INCLUDE[TLA2#tla_winclient](../../../../includes/tla2sharptla-winclient-md.md)], you animate objects by applying animation to their individual properties. For example, to make a framework element grow, you animate its <xref:System.Windows.FrameworkElement.Width%2A> and <xref:System.Windows.FrameworkElement.Height%2A> properties. To make an object fade from view, you animate its <xref:System.Windows.UIElement.Opacity%2A> property.  
  
 For a property to have animation capabilities, it must meet the following three requirements:  
  
- It must be a dependency property.  
  
- It must belong to a class that inherits from <xref:System.Windows.DependencyObject> and implements the <xref:System.Windows.Media.Animation.IAnimatable> interface.  
  
- There must be a compatible animation type available. (If [!INCLUDE[TLA2#tla_winclient](../../../../includes/tla2sharptla-winclient-md.md)] does not provide one, you can create your own. See the [Custom Animations Overview](custom-animations-overview.md).)  
  
 [!INCLUDE[TLA2#tla_winclient](../../../../includes/tla2sharptla-winclient-md.md)] contains many objects that have <xref:System.Windows.Media.Animation.IAnimatable> properties. Controls such as <xref:System.Windows.Controls.Button> and <xref:System.Windows.Controls.TabControl>, and also <xref:System.Windows.Controls.Panel> and <xref:System.Windows.Shapes.Shape> objects inherit from <xref:System.Windows.DependencyObject>. Most of their properties are dependency properties.  
  
 You can use animations almost anywhere, which includes in styles and control templates. Animations do not have to be visual; you can animate objects that are not part of the user interface if they meet the criteria that are described in this section.  
  
<a name="storyboardwalkthrough"></a>   
## Example: Make an Element Fade In and Out of View  
 This example shows how to use a [!INCLUDE[TLA2#tla_winclient](../../../../includes/tla2sharptla-winclient-md.md)] animation to animate the value of a dependency property. It uses a <xref:System.Windows.Media.Animation.DoubleAnimation>, which is a type of animation that generates <xref:System.Double> values, to animate the <xref:System.Windows.UIElement.Opacity%2A> property of a <xref:System.Windows.Shapes.Rectangle>. As a result, the <xref:System.Windows.Shapes.Rectangle> fades in and out of view.  
  
 The first part of the example creates a <xref:System.Windows.Shapes.Rectangle> element. The steps that follow show how to create an animation and apply it to the rectangle's <xref:System.Windows.UIElement.Opacity%2A> property.
  
 The following shows how to create a <xref:System.Windows.Shapes.Rectangle> element in a <xref:System.Windows.Controls.StackPanel> in XAML.  
  
 [!code-xaml[animation_ovws2#RectangleOpacityFadeExampleXaml_1](~/samples/snippets/csharp/VS_Snippets_Wpf/animation_ovws2/CSharp/Window1.xaml#rectangleopacityfadeexamplexaml_1)]  
  
 The following shows how to create a <xref:System.Windows.Shapes.Rectangle> element in a <xref:System.Windows.Controls.StackPanel> in code.  
  
 [!code-csharp[animation_ovws2#RectangleOpacityFadeExampleCode_1](~/samples/snippets/csharp/VS_Snippets_Wpf/animation_ovws2/CSharp/Class1.cs#rectangleopacityfadeexamplecode_1)]
 [!code-vb[animation_ovws2#RectangleOpacityFadeExampleCode_1](~/samples/snippets/visualbasic/VS_Snippets_Wpf/animation_ovws2/VisualBasic/Class1.vb#rectangleopacityfadeexamplecode_1)]  
  
<a name="opacity_animation_step1"></a>   
### Part 1: Create a DoubleAnimation  
 One way to make an element fade in and out of view is to animate its <xref:System.Windows.UIElement.Opacity%2A> property. Because the <xref:System.Windows.UIElement.Opacity%2A> property is of type <xref:System.Double>, you need an animation that produces double values. A <xref:System.Windows.Media.Animation.DoubleAnimation> is one such animation. A <xref:System.Windows.Media.Animation.DoubleAnimation> creates a transition between two double values. To specify its starting value, you set its <xref:System.Windows.Media.Animation.DoubleAnimation.From%2A> property. To specify its ending value, you set its <xref:System.Windows.Media.Animation.DoubleAnimation.To%2A> property.  
  
1. An opacity value of `1.0` makes the object completely opaque, and an opacity value of `0.0` makes it completely invisible. To make the animation transition from `1.0` to `0.0` you set its <xref:System.Windows.Media.Animation.DoubleAnimation.From%2A> property to `1.0` and its <xref:System.Windows.Media.Animation.DoubleAnimation.To%2A> property to `0.0`. The following shows how to create a <xref:System.Windows.Media.Animation.DoubleAnimation> in XAML.  
  
     [!code-xaml[animation_ovws2#RectangleOpacityFadeExampleXaml_2](~/samples/snippets/csharp/VS_Snippets_Wpf/animation_ovws2/CSharp/Window1.xaml#rectangleopacityfadeexamplexaml_2)]  
  
     The following shows how to create a <xref:System.Windows.Media.Animation.DoubleAnimation> in code.  
  
     [!code-csharp[animation_ovws2#RectangleOpacityFadeExampleCode_2](~/samples/snippets/csharp/VS_Snippets_Wpf/animation_ovws2/CSharp/Class1.cs#rectangleopacityfadeexamplecode_2)]
     [!code-vb[animation_ovws2#RectangleOpacityFadeExampleCode_2](~/samples/snippets/visualbasic/VS_Snippets_Wpf/animation_ovws2/VisualBasic/Class1.vb#rectangleopacityfadeexamplecode_2)]  
  
2. Next, you must specify a <xref:System.Windows.Media.Animation.Timeline.Duration%2A>. The <xref:System.Windows.Media.Animation.Timeline.Duration%2A> of an animation specifies how long it takes to go from its starting value to its destination value. The following shows how to set the <xref:System.Windows.Media.Animation.Timeline.Duration%2A> to five seconds in XAML.  
  
     [!code-xaml[animation_ovws2#RectangleOpacityFadeExampleXaml_3](~/samples/snippets/csharp/VS_Snippets_Wpf/animation_ovws2/CSharp/Window1.xaml#rectangleopacityfadeexamplexaml_3)]  
  
     The following shows how to set the <xref:System.Windows.Media.Animation.Timeline.Duration%2A> to five seconds in code.  
  
     [!code-csharp[animation_ovws2#RectangleOpacityFadeExampleCode_3](~/samples/snippets/csharp/VS_Snippets_Wpf/animation_ovws2/CSharp/Class1.cs#rectangleopacityfadeexamplecode_3)]
     [!code-vb[animation_ovws2#RectangleOpacityFadeExampleCode_3](~/samples/snippets/visualbasic/VS_Snippets_Wpf/animation_ovws2/VisualBasic/Class1.vb#rectangleopacityfadeexamplecode_3)]  
  
3. The previous code showed an animation that transitions from `1.0` to `0.0`, which causes the target element to fade from completely opaque to completely invisible. To make the element fade back into view after it vanishes, set the <xref:System.Windows.Media.Animation.Timeline.AutoReverse%2A> property of the animation to `true`. To make the animation repeat indefinitely, set its <xref:System.Windows.Media.Animation.Timeline.RepeatBehavior%2A> property to <xref:System.Windows.Media.Animation.RepeatBehavior.Forever%2A>. The following shows how to set the <xref:System.Windows.Media.Animation.Timeline.AutoReverse%2A> and <xref:System.Windows.Media.Animation.Timeline.RepeatBehavior%2A> properties in XAML.  
  
     [!code-xaml[animation_ovws2#RectangleOpacityFadeExampleXaml_4](~/samples/snippets/csharp/VS_Snippets_Wpf/animation_ovws2/CSharp/Window1.xaml#rectangleopacityfadeexamplexaml_4)]  
  
     The following shows how to set the <xref:System.Windows.Media.Animation.Timeline.AutoReverse%2A> and <xref:System.Windows.Media.Animation.Timeline.RepeatBehavior%2A> properties in code.  
  
     [!code-csharp[animation_ovws2#RectangleOpacityFadeExampleCode_4](~/samples/snippets/csharp/VS_Snippets_Wpf/animation_ovws2/CSharp/Class1.cs#rectangleopacityfadeexamplecode_4)]
     [!code-vb[animation_ovws2#RectangleOpacityFadeExampleCode_4](~/samples/snippets/visualbasic/VS_Snippets_Wpf/animation_ovws2/VisualBasic/Class1.vb#rectangleopacityfadeexamplecode_4)]  
  
<a name="opacity_animation_step2"></a>   
### Part 2: Create a Storyboard  
 To apply an animation to an object, you create a <xref:System.Windows.Media.Animation.Storyboard> and use the <xref:System.Windows.Media.Animation.Storyboard.TargetName%2A> and <xref:System.Windows.Media.Animation.Storyboard.TargetProperty> attached properties to specify the object and property to animate.  
  
1. Create the <xref:System.Windows.Media.Animation.Storyboard> and add the animation as its child. The following shows how to create the <xref:System.Windows.Media.Animation.Storyboard> in XAML.  
  
     [!code-xaml[animation_ovws2#RectangleOpacityFadeExampleXaml_5](~/samples/snippets/csharp/VS_Snippets_Wpf/animation_ovws2/CSharp/Window1.xaml#rectangleopacityfadeexamplexaml_5)]    
  
     To create the <xref:System.Windows.Media.Animation.Storyboard> in code, declare a <xref:System.Windows.Media.Animation.Storyboard> variable at the class level.  
  
     [!code-csharp[animation_ovws2#RectangleOpacityFadeExampleCode_100](~/samples/snippets/csharp/VS_Snippets_Wpf/animation_ovws2/CSharp/MainWindow.xaml.cs#rectangleopacityfadeexamplecode_100)]
     [!code-vb[animation_ovws2#RectangleOpacityFadeExampleCode_100](~/samples/snippets/visualbasic/VS_Snippets_Wpf/animation_ovws2/VisualBasic/MainWindow.xaml.vb#rectangleopacityfadeexamplecode_100)]  
  
     Then initialize the <xref:System.Windows.Media.Animation.Storyboard> and add the animation as its child.  
  
     [!code-csharp[animation_ovws2#RectangleOpacityFadeExampleCode_101](~/samples/snippets/csharp/VS_Snippets_Wpf/animation_ovws2/CSharp/MainWindow.xaml.cs#rectangleopacityfadeexamplecode_101)]
     [!code-vb[animation_ovws2#RectangleOpacityFadeExampleCode_101](~/samples/snippets/visualbasic/VS_Snippets_Wpf/animation_ovws2/VisualBasic/MainWindow.xaml.vb#rectangleopacityfadeexamplecode_101)]  
  
2. The <xref:System.Windows.Media.Animation.Storyboard> has to know where to apply the animation. Use the <xref:System.Windows.Media.Animation.Storyboard.TargetName%2A?displayProperty=nameWithType> attached property to specify the object to animate. The following shows how to set the target name of the <xref:System.Windows.Media.Animation.DoubleAnimation> to `MyRectangle` in XAML.  
  
     [!code-xaml[animation_ovws2#RectangleOpacityFadeExampleXaml_6](~/samples/snippets/csharp/VS_Snippets_Wpf/animation_ovws2/CSharp/Window1.xaml#rectangleopacityfadeexamplexaml_6)]  
  
     The following shows how to set the target name of the <xref:System.Windows.Media.Animation.DoubleAnimation> to `MyRectangle` in code.  
  
     [!code-csharp[animation_ovws2#RectangleOpacityFadeExampleCode_102](~/samples/snippets/csharp/VS_Snippets_Wpf/animation_ovws2/CSharp/MainWindow.xaml.cs#rectangleopacityfadeexamplecode_102)]
     [!code-vb[animation_ovws2#RectangleOpacityFadeExampleCode_102](~/samples/snippets/visualbasic/VS_Snippets_Wpf/animation_ovws2/VisualBasic/MainWindow.xaml.vb#rectangleopacityfadeexamplecode_102)]  
  
3. Use the <xref:System.Windows.Media.Animation.Storyboard.TargetProperty> attached property to specify the property to animate. The following shows how the animation is configured to target the <xref:System.Windows.UIElement.Opacity%2A> property of the <xref:System.Windows.Shapes.Rectangle> in XAML.
  
     [!code-xaml[animation_ovws2#RectangleOpacityFadeExampleXaml_7](~/samples/snippets/csharp/VS_Snippets_Wpf/animation_ovws2/CSharp/Window1.xaml#rectangleopacityfadeexamplexaml_7)]  
  
     The following shows how the animation is configured to target the <xref:System.Windows.UIElement.Opacity%2A> property of the <xref:System.Windows.Shapes.Rectangle> in code.  
  
     [!code-csharp[animation_ovws2#RectangleOpacityFadeExampleCode_103](~/samples/snippets/csharp/VS_Snippets_Wpf/animation_ovws2/CSharp/MainWindow.xaml.cs#rectangleopacityfadeexamplecode_103)]
     [!code-vb[animation_ovws2#RectangleOpacityFadeExampleCode_103](~/samples/snippets/visualbasic/VS_Snippets_Wpf/animation_ovws2/VisualBasic/MainWindow.xaml.vb#rectangleopacityfadeexamplecode_103)]  
  
 For more information about <xref:System.Windows.Media.Animation.Storyboard.TargetProperty> syntax and for additional examples, see the [Storyboards Overview](storyboards-overview.md).  
  
<a name="opacity_animation_step3"></a>   
### Part 3 (XAML): Associate the Storyboard with a Trigger  
 The easiest way to apply and start a <xref:System.Windows.Media.Animation.Storyboard> in [!INCLUDE[TLA2#tla_xaml](../../../../includes/tla2sharptla-xaml-md.md)] is to use an event trigger. This section shows how to associate the <xref:System.Windows.Media.Animation.Storyboard> with a trigger in XAML.  
  
1. Create a <xref:System.Windows.Media.Animation.BeginStoryboard> object and associate your storyboard with it. A <xref:System.Windows.Media.Animation.BeginStoryboard> is a type of <xref:System.Windows.TriggerAction> that applies and starts a <xref:System.Windows.Media.Animation.Storyboard>.  
  
     [!code-xaml[animation_ovws_snippet#RectangleOpacityFadeExampleInline_3](~/samples/snippets/csharp/VS_Snippets_Wpf/animation_ovws_snippet/CS/RectangleOpacityFadeExample.xaml#rectangleopacityfadeexampleinline_3)]  
  
2. Create an <xref:System.Windows.EventTrigger> and add the <xref:System.Windows.Media.Animation.BeginStoryboard> to its <xref:System.Windows.EventTrigger.Actions%2A> collection. Set the <xref:System.Windows.EventTrigger.RoutedEvent%2A> property of the <xref:System.Windows.EventTrigger> to the routed event that you want to start the <xref:System.Windows.Media.Animation.Storyboard>. (For more information about routed events, see the [Routed Events Overview](../advanced/routed-events-overview.md).)  
  
     [!code-xaml[animation_ovws_snippet#RectangleOpacityFadeExampleInline_2](~/samples/snippets/csharp/VS_Snippets_Wpf/animation_ovws_snippet/CS/RectangleOpacityFadeExample.xaml#rectangleopacityfadeexampleinline_2)]  
  
3. Add the <xref:System.Windows.EventTrigger> to the <xref:System.Windows.FrameworkElement.Triggers%2A> collection of the Rectangle.  
  
     [!code-xaml[animation_ovws_snippet#RectangleOpacityFadeExampleInline_1](~/samples/snippets/csharp/VS_Snippets_Wpf/animation_ovws_snippet/CS/RectangleOpacityFadeExample.xaml#rectangleopacityfadeexampleinline_1)]  
  
<a name="opacity_animation_step3code"></a>   
### Part 3 (Code): Associate the Storyboard with an Event Handler  
 The easiest way to apply and start a <xref:System.Windows.Media.Animation.Storyboard> in code is to use an event handler. This section shows how to associate the <xref:System.Windows.Media.Animation.Storyboard> with an event handler in code.  
  
1. Register for the <xref:System.Windows.FrameworkElement.Loaded> event of the rectangle.  
  
     [!code-csharp[animation_ovws2#RectangleOpacityFadeExampleCode_104](~/samples/snippets/csharp/VS_Snippets_Wpf/animation_ovws2/CSharp/MainWindow.xaml.cs#rectangleopacityfadeexamplecode_104)]
     [!code-vb[animation_ovws2#RectangleOpacityFadeExampleCode_104](~/samples/snippets/visualbasic/VS_Snippets_Wpf/animation_ovws2/VisualBasic/MainWindow.xaml.vb#rectangleopacityfadeexamplecode_104)]  
  
2. Declare the event handler. In the event handler, use the <xref:System.Windows.Media.Animation.Storyboard.Begin%2A> method to apply the storyboard.  
  
     [!code-csharp[animation_ovws2#RectangleOpacityFadeExampleCode_105](~/samples/snippets/csharp/VS_Snippets_Wpf/animation_ovws2/CSharp/MainWindow.xaml.cs#rectangleopacityfadeexamplecode_105)]
     [!code-vb[animation_ovws2#RectangleOpacityFadeExampleCode_105](~/samples/snippets/visualbasic/VS_Snippets_Wpf/animation_ovws2/VisualBasic/MainWindow.xaml.vb#rectangleopacityfadeexamplecode_105)]  
  
### Complete Example  
 The following shows how to create a rectangle that fades in and out of view in XAML.  
  
 [!code-xaml[animation_ovws2#RectangleOpacityFadeExampleXaml](~/samples/snippets/csharp/VS_Snippets_Wpf/animation_ovws2/CSharp/MainWindow.xaml#rectangleopacityfadeexamplexaml)]  
  
 The following shows how to create a rectangle that fades in and out of view in code.  
  
 [!code-csharp[animation_ovws2#RectangleOpacityFadeExampleCode](~/samples/snippets/csharp/VS_Snippets_Wpf/animation_ovws2/CSharp/MainWindow.xaml.cs#rectangleopacityfadeexamplecode)]
 [!code-vb[animation_ovws2#RectangleOpacityFadeExampleCode](~/samples/snippets/visualbasic/VS_Snippets_Wpf/animation_ovws2/VisualBasic/MainWindow.xaml.vb#rectangleopacityfadeexamplecode)]  
  
<a name="animationtypes"></a>   
## Animation Types  
 Because animations generate property values, different animation types exist for different property types. To animate a property that takes a <xref:System.Double>, such as the <xref:System.Windows.FrameworkElement.Width%2A> property of an element, use an animation that produces <xref:System.Double> values. To animate a property that takes a <xref:System.Windows.Point>, use an animation that produces <xref:System.Windows.Point> values, and so on. Because of the number of different property types, there are several animation classes in the <xref:System.Windows.Media.Animation> namespace. Fortunately, they follow a strict naming convention that makes it easy to differentiate between them:  
  
- \<*Type*>Animation  
  
     Known as a "From/To/By" or "basic" animation, these animate between a starting and destination value, or by adding an offset value to its starting value.  
  
    - To specify a starting value, set the From property of the animation.  
  
    - To specify an ending value, set the To property of the animation.  
  
    - To specify an offset value, set the By property of the animation.  
  
     The examples in this overview use these animations, because they are the simplest to use. From/To/By animations are described in detail in the From/To/By Animations Overview.  
  
- \<*Type*>AnimationUsingKeyFrames  
  
     Key frame animations are more powerful than From/To/By animations because you can specify any number of target values and even control their interpolation method. Some types can only be animated with key frame animations. Key frame animations are described in detail in the [Key-Frame Animations Overview](key-frame-animations-overview.md).  
  
- \<*Type*>AnimationUsingPath  
  
     Path animations enable you to use a geometric path in order to produce animated values.  
  
- \<*Type*>AnimationBase  
  
     Abstract class that, when you implement it, animates a \<*Type*> value. This class serves as the base class for \<*Type*>Animation and \<*Type*>AnimationUsingKeyFrames classes. You have to deal directly with these classes only if you want to create your own custom animations. Otherwise, use a \<*Type*>Animation or KeyFrame\<*Type*>Animation.  
  
 In most cases, you will want to use the \<*Type*>Animation classes, such as <xref:System.Windows.Media.Animation.DoubleAnimation> and <xref:System.Windows.Media.Animation.ColorAnimation>.  
  
 The following table shows several common animation types and some properties with which they are used.  
  
|Property type|Corresponding basic (From/To/By) animation|Corresponding key frame animation|Corresponding Path Animation|Usage example|  
|-------------------|----------------------------------------------------|---------------------------------------|----------------------------------|-------------------|  
|<xref:System.Windows.Media.Color>|<xref:System.Windows.Media.Animation.ColorAnimation>|<xref:System.Windows.Media.Animation.ColorAnimationUsingKeyFrames>|None|Animate the <xref:System.Windows.Media.SolidColorBrush.Color%2A> of a <xref:System.Windows.Media.SolidColorBrush> or a <xref:System.Windows.Media.GradientStop>.|  
|<xref:System.Double>|<xref:System.Windows.Media.Animation.DoubleAnimation>|<xref:System.Windows.Media.Animation.DoubleAnimationUsingKeyFrames>|<xref:System.Windows.Media.Animation.DoubleAnimationUsingPath>|Animate the <xref:System.Windows.FrameworkElement.Width%2A> of a <xref:System.Windows.Controls.DockPanel> or the <xref:System.Windows.FrameworkElement.Height%2A> of a <xref:System.Windows.Controls.Button>.|  
|<xref:System.Windows.Point>|<xref:System.Windows.Media.Animation.PointAnimation>|<xref:System.Windows.Media.Animation.PointAnimationUsingKeyFrames>|<xref:System.Windows.Media.Animation.PointAnimationUsingPath>|Animate the <xref:System.Windows.Media.EllipseGeometry.Center%2A> position of an <xref:System.Windows.Media.EllipseGeometry>.|  
|<xref:System.String>|None|<xref:System.Windows.Media.Animation.StringAnimationUsingKeyFrames>|None|Animate the <xref:System.Windows.Controls.TextBlock.Text%2A> of a <xref:System.Windows.Controls.TextBlock> or the <xref:System.Windows.Controls.ContentControl.Content%2A> of a <xref:System.Windows.Controls.Button>.|  
  
<a name="animationsaretimelines"></a>   
### Animations Are Timelines  
 All the animation types inherit from the <xref:System.Windows.Media.Animation.Timeline> class; therefore, all animations are specialized types of timelines. A <xref:System.Windows.Media.Animation.Timeline> defines a segment of time. You can specify the *timing behaviors* of a timeline: its <xref:System.Windows.Media.Animation.Timeline.Duration%2A>, how many times it is repeated, and even how fast time progresses for it.  
  
 Because an animation is a <xref:System.Windows.Media.Animation.Timeline>, it also represents a segment of time. An animation also calculates output values as it progresses through its specified segment of time (or <xref:System.Windows.Media.Animation.Timeline.Duration%2A>). As the animation progresses, or "plays," it updates the property that it is associated with.  
  
 Three frequently used timing properties are <xref:System.Windows.Media.Animation.Timeline.Duration%2A>, <xref:System.Windows.Media.Animation.Timeline.AutoReverse%2A>, and <xref:System.Windows.Media.Animation.Timeline.RepeatBehavior%2A>.  
  
#### The Duration Property  
 As previously mentioned, a timeline represents a segment of time. The length of that segment is determined by the <xref:System.Windows.Media.Animation.Timeline.Duration%2A> of the timeline, which is usually specified by using a <xref:System.Windows.Duration.TimeSpan%2A> value. When a timeline reaches the end of its duration, it has completed an iteration.  
  
 An animation uses its <xref:System.Windows.Media.Animation.Timeline.Duration%2A> property to determine its current value. If you do not specify a <xref:System.Windows.Media.Animation.Timeline.Duration%2A> value for an animation, it uses 1 second, which is the default.  
  
 The following syntax shows a simplified version of the [!INCLUDE[TLA#tla_xaml](../../../../includes/tlasharptla-xaml-md.md)] attribute syntax for the <xref:System.Windows.Media.Animation.Timeline.Duration%2A> property.  
  
*hours* `:` *minutes* `:` *seconds*
  
 The following table shows several <xref:System.Windows.Duration> settings and their resulting values.  
  
|Setting|Resulting value|  
|-------------|---------------------|  
|0:0:5.5|5.5 seconds.|  
|0:30:5.5|30 minutes and 5.5 seconds.|  
|1:30:5.5|1 hour, 30 minutes, and 5.5 seconds.|  
  
 One way to specify a <xref:System.Windows.Duration> in code is to use the <xref:System.TimeSpan.FromSeconds%2A> method to create a <xref:System.TimeSpan>, then declare a new <xref:System.Windows.Duration> structure using that <xref:System.TimeSpan>.  
  
 For more information about <xref:System.Windows.Duration> values and the complete [!INCLUDE[TLA#tla_xaml](../../../../includes/tlasharptla-xaml-md.md)] syntax, see the <xref:System.Windows.Duration> structure.  
  
#### AutoReverse  
 The <xref:System.Windows.Media.Animation.Timeline.AutoReverse%2A> property specifies whether a timeline plays backward after it reaches the end of its <xref:System.Windows.Media.Animation.Timeline.Duration%2A>. If you set this animation property to `true`, an animation reverses after it reaches the end of its <xref:System.Windows.Media.Animation.Timeline.Duration%2A>, playing from its ending value back to its starting value. By default, this property is `false`.  
  
#### RepeatBehavior  
 The <xref:System.Windows.Media.Animation.Timeline.RepeatBehavior%2A> property specifies how many times a timeline plays. By default, timelines have an iteration count of `1.0`, which means they play one time and do not repeat at all.  
  
 For more information about these properties and others, see the [Timing Behaviors Overview](timing-behaviors-overview.md).  
  
<a name="applyanimationstoproperty"></a>   
## Applying an Animation to a Property  
 The previous sections describe the different types of animations and their timing properties. This section shows how to apply the animation to the property that you want to animate. <xref:System.Windows.Media.Animation.Storyboard> objects provide one way to apply animations to properties. A <xref:System.Windows.Media.Animation.Storyboard> is a *container timeline* that provides targeting information for the animations it contains.  
  
### Targeting Objects and Properties  
 The <xref:System.Windows.Media.Animation.Storyboard> class provides the <xref:System.Windows.Media.Animation.Storyboard.TargetName%2A> and <xref:System.Windows.Media.Animation.Storyboard.TargetProperty> attached properties. By setting these properties on an animation, you tell the animation what to animate. However, before an animation can target an object, the object must usually be given a name.  
  
 Assigning a name to a <xref:System.Windows.FrameworkElement> differs from assigning a name to a <xref:System.Windows.Freezable> object. Most controls and panels are framework elements; however, most purely graphical objects, such as brushes, transforms, and geometries, are freezable objects. If you are not sure whether a type is a <xref:System.Windows.FrameworkElement> or a <xref:System.Windows.Freezable>, refer to the **Inheritance Hierarchy** section of its reference documentation.  
  
- To make a <xref:System.Windows.FrameworkElement> an animation target, you give it a name by setting its <xref:System.Windows.FrameworkElement.Name%2A> property. In code, you must also use the <xref:System.Windows.FrameworkElement.RegisterName%2A> method to register the element name with the page to which it belongs.  
  
- To make a <xref:System.Windows.Freezable> object an animation target in [!INCLUDE[TLA2#tla_xaml](../../../../includes/tla2sharptla-xaml-md.md)], you use the [x:Name Directive](../../xaml-services/x-name-directive.md) to assign it a name. In code, you just use the <xref:System.Windows.FrameworkElement.RegisterName%2A> method to register the object with the page to which it belongs.  
  
 The sections that follow provide an example of naming an element in [!INCLUDE[TLA2#tla_xaml](../../../../includes/tla2sharptla-xaml-md.md)] and code. For more detailed information about naming and targeting, see the [Storyboards Overview](storyboards-overview.md).  
  
### Applying and Starting Storyboards  
 To start a storyboard in [!INCLUDE[TLA2#tla_xaml](../../../../includes/tla2sharptla-xaml-md.md)], you associate it with an <xref:System.Windows.EventTrigger>. An <xref:System.Windows.EventTrigger> is an object that describes what actions to take when a specified event occurs. One of those actions can be a <xref:System.Windows.Media.Animation.BeginStoryboard> action, which you use to start your storyboard. Event triggers are similar in concept to event handlers because they enable you to specify how your application responds to a particular event. Unlike event handlers, event triggers can be fully described in [!INCLUDE[TLA2#tla_xaml](../../../../includes/tla2sharptla-xaml-md.md)]; no other code is required.  
  
 To start a <xref:System.Windows.Media.Animation.Storyboard> in code, you can use an <xref:System.Windows.EventTrigger> or use the <xref:System.Windows.Media.Animation.Storyboard.Begin%2A> method of the <xref:System.Windows.Media.Animation.Storyboard> class.  
  
<a name="controllingstoryboards"></a>   
## Interactively Control a Storyboard  
 The previous example showed how to start a <xref:System.Windows.Media.Animation.Storyboard> when an event occurs. You can also interactively control a <xref:System.Windows.Media.Animation.Storyboard> after it starts: you can pause, resume, stop, advance it to its fill period, seek, and remove the <xref:System.Windows.Media.Animation.Storyboard>. For more information and an example that shows how to interactively control a <xref:System.Windows.Media.Animation.Storyboard>, see the [Storyboards Overview](storyboards-overview.md).  
  
<a name="fillbehaviorsection"></a>   
## What Happens After an Animation Ends?  
 The <xref:System.Windows.Media.Animation.FillBehavior> property specifies how a timeline behaves when it ends. By default, a timeline starts <xref:System.Windows.Media.Animation.ClockState.Filling> when it ends. An animation that is <xref:System.Windows.Media.Animation.ClockState.Filling> holds its final output value.  
  
 The <xref:System.Windows.Media.Animation.DoubleAnimation> in the previous example does not end because its <xref:System.Windows.Media.Animation.Timeline.RepeatBehavior%2A> property is set to <xref:System.Windows.Media.Animation.RepeatBehavior.Forever%2A>. The following example animates a rectangle by using a similar animation. Unlike the previous example, the <xref:System.Windows.Media.Animation.Timeline.RepeatBehavior%2A> and <xref:System.Windows.Media.Animation.Timeline.AutoReverse%2A> properties of this animation are left at their default values. Therefore, the animation progresses from 1 to 0 over five seconds and then stops.  
  
 [!code-xaml[animation_ovws_snippet#FillBehaviorExampleRectangleInline](~/samples/snippets/csharp/VS_Snippets_Wpf/animation_ovws_snippet/CS/FillBehaviorExample.xaml#fillbehaviorexamplerectangleinline)]  
  
 [!code-csharp[animation_ovws_procedural_snip#FillBehaviorExampleRectangleInline](~/samples/snippets/csharp/VS_Snippets_Wpf/animation_ovws_procedural_snip/CSharp/FillBehaviorExample.cs#fillbehaviorexamplerectangleinline)]
 [!code-vb[animation_ovws_procedural_snip#FillBehaviorExampleRectangleInline](~/samples/snippets/visualbasic/VS_Snippets_Wpf/animation_ovws_procedural_snip/visualbasic/fillbehaviorexample.vb#fillbehaviorexamplerectangleinline)]  
  
 Because its <xref:System.Windows.Media.Animation.Timeline.FillBehavior%2A> was not changed from its default value, which is <xref:System.Windows.Media.Animation.FillBehavior.HoldEnd>, the animation holds its final value, 0, when it ends. Therefore, the <xref:System.Windows.UIElement.Opacity%2A> of the rectangle remains at 0 after the animation ends. If you set the <xref:System.Windows.UIElement.Opacity%2A> of the rectangle to another value, your code appears to have no effect, because the animation is still affecting the <xref:System.Windows.UIElement.Opacity%2A> property.  
  
 One way to regain control of an animated property in code is to use the <xref:System.Windows.Media.Animation.Animatable.BeginAnimation%2A> method and specify null for the <xref:System.Windows.Media.Animation.AnimationTimeline> parameter. For more information and an example, see [Set a Property After Animating It with a Storyboard](how-to-set-a-property-after-animating-it-with-a-storyboard.md).  
  
 Note that, although setting a property value that has an <xref:System.Windows.Media.Animation.ClockState.Active> or <xref:System.Windows.Media.Animation.ClockState.Filling> animation appears to have no effect, the property value does change. For more information, see the [Animation and Timing System Overview](animation-and-timing-system-overview.md).  
  
<a name="databindingAndAnimatingAnimationsSection"></a>   
## Data Binding and Animating Animations  
 Most animation properties can be data bound or animated; for example, you can animate the <xref:System.Windows.Media.Animation.Timeline.Duration%2A> property of a <xref:System.Windows.Media.Animation.DoubleAnimation>. However, because of the way the timing system works, data bound or animated animations do not behave like other data bound or animated objects. To understand their behavior, it helps to understand what it means to apply an animation to a property.  
  
 Refer to the example in the previous section that showed how to animate the <xref:System.Windows.UIElement.Opacity%2A> of a rectangle. When the rectangle in the previous example is loaded, its event trigger applies the <xref:System.Windows.Media.Animation.Storyboard>. The timing system creates a copy of the <xref:System.Windows.Media.Animation.Storyboard> and its animation. These copies are frozen (made read-only) and <xref:System.Windows.Media.Animation.Clock> objects are created from them. These clocks do the actual work of animating the targeted properties.  
  
 The timing system creates a clock for the <xref:System.Windows.Media.Animation.DoubleAnimation> and applies it to the object and property that is specified by the <xref:System.Windows.Media.Animation.Storyboard.TargetName%2A> and <xref:System.Windows.Media.Animation.Storyboard.TargetProperty> of the <xref:System.Windows.Media.Animation.DoubleAnimation>. In this case, the timing system applies the clock to the <xref:System.Windows.UIElement.Opacity%2A> property of the object that is named "MyRectangle."  
  
 Although a clock is also created for the <xref:System.Windows.Media.Animation.Storyboard>, the clock is not applied to any properties. Its purpose is to control its child clock, the clock that is created for the <xref:System.Windows.Media.Animation.DoubleAnimation>.  
  
 For an animation to reflect data binding or animation changes, its clock must be regenerated. Clocks are not regenerated for you automatically. To make an animation reflect changes, reapply its storyboard by using a <xref:System.Windows.Media.Animation.BeginStoryboard> or the <xref:System.Windows.Media.Animation.Storyboard.Begin%2A> method. When you use either of these methods, the animation restarts. In code, you can use the <xref:System.Windows.Media.Animation.Storyboard.Seek%2A> method to shift the storyboard back to its previous position.  
  
 For an example of a data bound animation, see [Key Spline Animation Sample](https://go.microsoft.com/fwlink/?LinkID=160011). For more information about how the animation and timing system works, see [Animation and Timing System Overview](animation-and-timing-system-overview.md).  
  
<a name="otherWaysToAnimateSection"></a>   
## Other Ways to Animate  
 The examples in this overview show how to animate by using storyboards. When you use code, you can animate in several other ways. For more information, see the [Property Animation Techniques Overview](property-animation-techniques-overview.md).  
  
<a name="animation_samples"></a>   
## Animation Samples  
 The following samples can help you start adding animation to your applications.  
  
- [From, To, and By Animation Target Values Sample](https://go.microsoft.com/fwlink/?LinkID=159988)  
  
     Demonstrates different From/To/By settings.  
  
- [Animation Timing Behavior Sample](https://go.microsoft.com/fwlink/?LinkID=159970)  
  
     Demonstrates the different ways you can control the timing behavior of an animation. This sample also shows how to data bind the destination value of an animation.  
  
<a name="related_topics"></a>   
## Related Topics  
  
|Title|Description|  
|-----------|-----------------|  
|[Animation and Timing System Overview](animation-and-timing-system-overview.md)|Describes how the timing system uses the <xref:System.Windows.Media.Animation.Timeline> and <xref:System.Windows.Media.Animation.Clock> classes, which allow you to create animations.|  
|[Animation Tips and Tricks](animation-tips-and-tricks.md)|Lists helpful tips for solving issues with animations, such as performance.|  
|[Custom Animations Overview](custom-animations-overview.md)|Describes how to extend the animation system with key frames, animation classes, or per-frame callbacks.|  
|[From/To/By Animations Overview](from-to-by-animations-overview.md)|Describes how to create an animation that transitions between two values.|  
|[Key-Frame Animations Overview](key-frame-animations-overview.md)|Describes how to create an animation with multiple target values, including the ability to control the interpolation method.|  
|[Easing Functions](easing-functions.md)|Explains how to apply mathematical formulas to your animations to get realistic behavior, such as bouncing.|  
|[Path Animations Overview](path-animations-overview.md)|Describes how to move or rotate an object along a complex path.|  
|[Property Animation Techniques Overview](property-animation-techniques-overview.md)|Describes property animations using storyboards, local animations, clocks, and per-frame animations.|  
|[Storyboards Overview](storyboards-overview.md)|Describes how to use storyboards with multiple timelines to create complex animations.|  
|[Timing Behaviors Overview](timing-behaviors-overview.md)|Describes the <xref:System.Windows.Media.Animation.Timeline> types and properties used in animations.|  
|[Timing Events Overview](timing-events-overview.md)|Describes the events available on the <xref:System.Windows.Media.Animation.Timeline> and <xref:System.Windows.Media.Animation.Clock> objects for executing code at points in the timeline, such as begin, pause, resume, skip, or stop.|  
|[How-to Topics](animation-and-timing-how-to-topics.md)|Contains code examples for using animations and timelines in your application.|  
|[Clocks How-to Topics](clocks-how-to-topics.md)|Contains code examples for using the <xref:System.Windows.Media.Animation.Clock> object in your application.|  
|[Key-Frame How-to Topics](key-frame-animation-how-to-topics.md)|Contains code examples for using key-frame animations in your application.|  
|[Path Animation How-to Topics](path-animation-how-to-topics.md)|Contains code examples for using path animations in your application.|  
  
<a name="reference"></a>   
## Reference  
 <xref:System.Windows.Media.Animation.Timeline>  
  
 <xref:System.Windows.Media.Animation.Storyboard>  
  
 <xref:System.Windows.Media.Animation.BeginStoryboard>  
  
 <xref:System.Windows.Media.Animation.Clock>
=======
[!INCLUDE[TLA#tla_winclient](../../../../includes/tlasharptla-winclient-md.md)] provides a powerful set of graphics and layout features that enable you to create attractive user interfaces and appealing documents. Animation can make an attractive user interface even more spectacular and usable. By just animating a background color or applying an animated <xref:System.Windows.Media.Transform>, you can create dramatic screen transitions or provide helpful visual cues.

This overview provides an introduction to the [!INCLUDE[TLA2#tla_winclient](../../../../includes/tla2sharptla-winclient-md.md)] animation and timing system. It focuses on the animation of [!INCLUDE[TLA2#tla_winclient](../../../../includes/tla2sharptla-winclient-md.md)] objects by using storyboards.

<a name="introducinganimations"></a>

## Introducing Animations

Animation is an illusion that is created by quickly cycling through a series of images, each slightly different from the last. The brain perceives the group of images as a single changing scene. In film, this illusion is created by using cameras that record many photographs, or frames, each second. When the frames are played back by a projector, the audience sees a moving picture.

Animation on a computer is similar. For example, a program that makes a drawing of a rectangle fade out of view might work as follows.

- The program creates a timer.

- The program checks the timer at set intervals to see how much time has elapsed.

- Each time the program checks the timer, it computes the current opacity value for the rectangle based on how much time has elapsed.

- The program then updates the rectangle with the new value and redraws it.

Prior to [!INCLUDE[TLA2#tla_winclient](../../../../includes/tla2sharptla-winclient-md.md)], [!INCLUDE[TLA#tla_win](../../../../includes/tlasharptla-win-md.md)] developers had to create and manage their own timing systems or use special custom libraries. [!INCLUDE[TLA2#tla_winclient](../../../../includes/tla2sharptla-winclient-md.md)] includes an efficient timing system that is exposed through managed code and [!INCLUDE[TLA#tla_xaml](../../../../includes/tlasharptla-xaml-md.md)] and that is deeply integrated into the [!INCLUDE[TLA2#tla_winclient](../../../../includes/tla2sharptla-winclient-md.md)] framework. [!INCLUDE[TLA2#tla_winclient](../../../../includes/tla2sharptla-winclient-md.md)] animation makes it easy to animate controls and other graphical objects.

[!INCLUDE[TLA2#tla_winclient](../../../../includes/tla2sharptla-winclient-md.md)] handles all the behind-the-scenes work of managing a timing system and redrawing the screen efficiently. It provides timing classes that enable you to focus on the effects you want to create, instead of the mechanics of achieving those effects. [!INCLUDE[TLA2#tla_winclient](../../../../includes/tla2sharptla-winclient-md.md)] also makes it easy to create your own animations by exposing animation base classes from which your classes can inherit, to produce customized animations. These custom animations gain many of the performance benefits of the standard animation classes.

<a name="thewpftimingsystem"></a>

## WPF Property Animation System

If you understand a few important concepts about the timing system, [!INCLUDE[TLA2#tla_winclient](../../../../includes/tla2sharptla-winclient-md.md)] animations can be easier to use. Most important is that, in [!INCLUDE[TLA2#tla_winclient](../../../../includes/tla2sharptla-winclient-md.md)], you animate objects by applying animation to their individual properties. For example, to make a framework element grow, you animate its <xref:System.Windows.FrameworkElement.Width%2A> and <xref:System.Windows.FrameworkElement.Height%2A> properties. To make an object fade from view, you animate its <xref:System.Windows.UIElement.Opacity%2A> property.

For a property to have animation capabilities, it must meet the following three requirements:

- It must be a dependency property.

- It must belong to a class that inherits from <xref:System.Windows.DependencyObject> and implements the <xref:System.Windows.Media.Animation.IAnimatable> interface.

- There must be a compatible animation type available. (If [!INCLUDE[TLA2#tla_winclient](../../../../includes/tla2sharptla-winclient-md.md)] does not provide one, you can create your own. See the [Custom Animations Overview](custom-animations-overview.md).)

[!INCLUDE[TLA2#tla_winclient](../../../../includes/tla2sharptla-winclient-md.md)] contains many objects that have <xref:System.Windows.Media.Animation.IAnimatable> properties. Controls such as <xref:System.Windows.Controls.Button> and <xref:System.Windows.Controls.TabControl>, and also <xref:System.Windows.Controls.Panel> and <xref:System.Windows.Shapes.Shape> objects inherit from <xref:System.Windows.DependencyObject>. Most of their properties are dependency properties.

You can use animations almost anywhere, which includes in styles and control templates. Animations do not have to be visual; you can animate objects that are not part of the user interface if they meet the criteria that are described in this section.

<a name="storyboardwalkthrough"></a>

## Example: Make an Element Fade In and Out of View

This example shows how to use a [!INCLUDE[TLA2#tla_winclient](../../../../includes/tla2sharptla-winclient-md.md)] animation to animate the value of a dependency property. It uses a <xref:System.Windows.Media.Animation.DoubleAnimation>, which is a type of animation that generates <xref:System.Double> values, to animate the <xref:System.Windows.UIElement.Opacity%2A> property of a <xref:System.Windows.Shapes.Rectangle>. As a result, the <xref:System.Windows.Shapes.Rectangle> fades in and out of view.

The first part of the example creates a <xref:System.Windows.Shapes.Rectangle> element. The steps that follow show how to create an animation and apply it to the rectangle's <xref:System.Windows.UIElement.Opacity%2A> property    .

The following shows how to create a <xref:System.Windows.Shapes.Rectangle> element in a <xref:System.Windows.Controls.StackPanel> in XAML.

[!code-xaml[animation_ovws2#RectangleOpacityFadeExampleXaml_1](~/samples/snippets/csharp/VS_Snippets_Wpf/animation_ovws2/CSharp/Window1.xaml#rectangleopacityfadeexamplexaml_1)]

The following shows how to create a <xref:System.Windows.Shapes.Rectangle> element in a <xref:System.Windows.Controls.StackPanel> in code.

[!code-csharp[animation_ovws2#RectangleOpacityFadeExampleCode_1](~/samples/snippets/csharp/VS_Snippets_Wpf/animation_ovws2/CSharp/Class1.cs#rectangleopacityfadeexamplecode_1)]
[!code-vb[animation_ovws2#RectangleOpacityFadeExampleCode_1](~/samples/snippets/visualbasic/VS_Snippets_Wpf/animation_ovws2/VisualBasic/Class1.vb#rectangleopacityfadeexamplecode_1)]

<a name="opacity_animation_step1"></a>

### Part 1: Create a DoubleAnimation

One way to make an element fade in and out of view is to animate its <xref:System.Windows.UIElement.Opacity%2A> property. Because the <xref:System.Windows.UIElement.Opacity%2A> property is of type <xref:System.Double>, you need an animation that produces double values. A <xref:System.Windows.Media.Animation.DoubleAnimation> is one such animation. A <xref:System.Windows.Media.Animation.DoubleAnimation> creates a transition between two double values. To specify its starting value, you set its <xref:System.Windows.Media.Animation.DoubleAnimation.From%2A> property. To specify its ending value, you set its <xref:System.Windows.Media.Animation.DoubleAnimation.To%2A> property.

1. An opacity value of `1.0` makes the object completely opaque, and an opacity value of `0.0` makes it completely invisible. To make the animation transition from `1.0` to `0.0` you set its <xref:System.Windows.Media.Animation.DoubleAnimation.From%2A> property to `1.0` and its <xref:System.Windows.Media.Animation.DoubleAnimation.To%2A> property to `0.0`. The following shows how to create a <xref:System.Windows.Media.Animation.DoubleAnimation> in XAML.

    [!code-xaml[animation_ovws2#RectangleOpacityFadeExampleXaml_2](~/samples/snippets/csharp/VS_Snippets_Wpf/animation_ovws2/CSharp/Window1.xaml#rectangleopacityfadeexamplexaml_2)]

    The following shows how to create a <xref:System.Windows.Media.Animation.DoubleAnimation> in code.

    [!code-csharp[animation_ovws2#RectangleOpacityFadeExampleCode_2](~/samples/snippets/csharp/VS_Snippets_Wpf/animation_ovws2/CSharp/Class1.cs#rectangleopacityfadeexamplecode_2)]
    [!code-vb[animation_ovws2#RectangleOpacityFadeExampleCode_2](~/samples/snippets/visualbasic/VS_Snippets_Wpf/animation_ovws2/VisualBasic/Class1.vb#rectangleopacityfadeexamplecode_2)]

2. Next, you must specify a <xref:System.Windows.Media.Animation.Timeline.Duration%2A>. The <xref:System.Windows.Media.Animation.Timeline.Duration%2A> of an animation specifies how long it takes to go from its starting value to its destination value. The following shows how to set the <xref:System.Windows.Media.Animation.Timeline.Duration%2A> to five seconds in XAML.

    [!code-xaml[animation_ovws2#RectangleOpacityFadeExampleXaml_3](~/samples/snippets/csharp/VS_Snippets_Wpf/animation_ovws2/CSharp/Window1.xaml#rectangleopacityfadeexamplexaml_3)]

    The following shows how to set the <xref:System.Windows.Media.Animation.Timeline.Duration%2A> to five seconds in code.

    [!code-csharp[animation_ovws2#RectangleOpacityFadeExampleCode_3](~/samples/snippets/csharp/VS_Snippets_Wpf/animation_ovws2/CSharp/Class1.cs#rectangleopacityfadeexamplecode_3)]
    [!code-vb[animation_ovws2#RectangleOpacityFadeExampleCode_3](~/samples/snippets/visualbasic/VS_Snippets_Wpf/animation_ovws2/VisualBasic/Class1.vb#rectangleopacityfadeexamplecode_3)]

3. The previous code showed an animation that transitions from `1.0` to `0.0`, which causes the target element to fade from completely opaque to completely invisible. To make the element fade back into view after it vanishes, set the <xref:System.Windows.Media.Animation.Timeline.AutoReverse%2A> property of the animation to `true`. To make the animation repeat indefinitely, set its <xref:System.Windows.Media.Animation.Timeline.RepeatBehavior%2A> property to <xref:System.Windows.Media.Animation.RepeatBehavior.Forever%2A>.The following shows how to set the <xref:System.Windows.Media.Animation.Timeline.AutoReverse%2A> and <xref:System.Windows.Media.Animation.Timeline.RepeatBehavior%2A> properties in XAML.

    [!code-xaml[animation_ovws2#RectangleOpacityFadeExampleXaml_4](~/samples/snippets/csharp/VS_Snippets_Wpf/animation_ovws2/CSharp/Window1.xaml#rectangleopacityfadeexamplexaml_4)]

    The following shows how to set the <xref:System.Windows.Media.Animation.Timeline.AutoReverse%2A> and <xref:System.Windows.Media.Animation.Timeline.RepeatBehavior%2A> properties in code.

    [!code-csharp[animation_ovws2#RectangleOpacityFadeExampleCode_4](~/samples/snippets/csharp/VS_Snippets_Wpf/animation_ovws2/CSharp/Class1.cs#rectangleopacityfadeexamplecode_4)]
    [!code-vb[animation_ovws2#RectangleOpacityFadeExampleCode_4](~/samples/snippets/visualbasic/VS_Snippets_Wpf/animation_ovws2/VisualBasic/Class1.vb#rectangleopacityfadeexamplecode_4)]

<a name="opacity_animation_step2"></a>

### Part 2: Create a Storyboard

To apply an animation to an object, you create a <xref:System.Windows.Media.Animation.Storyboard> and use the <xref:System.Windows.Media.Animation.Storyboard.TargetName%2A> and <xref:System.Windows.Media.Animation.Storyboard.TargetProperty> attached properties to specify the object and property to animate.

1. Create the <xref:System.Windows.Media.Animation.Storyboard> and add the animation as its child. The following shows how to create the <xref:System.Windows.Media.Animation.Storyboard> in XAML.

    [!code-xaml[animation_ovws2#RectangleOpacityFadeExampleXaml_5](~/samples/snippets/csharp/VS_Snippets_Wpf/animation_ovws2/CSharp/Window1.xaml#rectangleopacityfadeexamplexaml_5)]

    To create the <xref:System.Windows.Media.Animation.Storyboard> in code, declare a <xref:System.Windows.Media.Animation.Storyboard> variable at the class level.

    [!code-csharp[animation_ovws2#RectangleOpacityFadeExampleCode_100](~/samples/snippets/csharp/VS_Snippets_Wpf/animation_ovws2/CSharp/MainWindow.xaml.cs#rectangleopacityfadeexamplecode_100)]
    [!code-vb[animation_ovws2#RectangleOpacityFadeExampleCode_100](~/samples/snippets/visualbasic/VS_Snippets_Wpf/animation_ovws2/VisualBasic/MainWindow.xaml.vb#rectangleopacityfadeexamplecode_100)]

    Then initialize the <xref:System.Windows.Media.Animation.Storyboard> and add the animation as its child.

    [!code-csharp[animation_ovws2#RectangleOpacityFadeExampleCode_101](~/samples/snippets/csharp/VS_Snippets_Wpf/animation_ovws2/CSharp/MainWindow.xaml.cs#rectangleopacityfadeexamplecode_101)]
    [!code-vb[animation_ovws2#RectangleOpacityFadeExampleCode_101](~/samples/snippets/visualbasic/VS_Snippets_Wpf/animation_ovws2/VisualBasic/MainWindow.xaml.vb#rectangleopacityfadeexamplecode_101)]

2. The <xref:System.Windows.Media.Animation.Storyboard> has to know where to apply the animation. Use the <xref:System.Windows.Media.Animation.Storyboard.TargetName%2A?displayProperty=nameWithType> attached property to specify the object to animate. The following shows how to set the target name of the <xref:System.Windows.Media.Animation.DoubleAnimation> to `MyRectangle` in XAML.

    [!code-xaml[animation_ovws2#RectangleOpacityFadeExampleXaml_6](~/samples/snippets/csharp/VS_Snippets_Wpf/animation_ovws2/CSharp/Window1.xaml#rectangleopacityfadeexamplexaml_6)]

    The following shows how to set the target name of the <xref:System.Windows.Media.Animation.DoubleAnimation> to `MyRectangle` in code.

    [!code-csharp[animation_ovws2#RectangleOpacityFadeExampleCode_102](~/samples/snippets/csharp/VS_Snippets_Wpf/animation_ovws2/CSharp/MainWindow.xaml.cs#rectangleopacityfadeexamplecode_102)]
    [!code-vb[animation_ovws2#RectangleOpacityFadeExampleCode_102](~/samples/snippets/visualbasic/VS_Snippets_Wpf/animation_ovws2/VisualBasic/MainWindow.xaml.vb#rectangleopacityfadeexamplecode_102)]

3. Use the <xref:System.Windows.Media.Animation.Storyboard.TargetProperty> attached property to specify the property to animate. The following shows how the animation is configured to target the <xref:System.Windows.UIElement.Opacity%2A> property of the <xref:System.Windows.Shapes.Rectangle> in XAML.

    [!code-xaml[animation_ovws2#RectangleOpacityFadeExampleXaml_7](~/samples/snippets/csharp/VS_Snippets_Wpf/animation_ovws2/CSharp/Window1.xaml#rectangleopacityfadeexamplexaml_7)]

    The following shows how the animation is configured to target the <xref:System.Windows.UIElement.Opacity%2A> property of the <xref:System.Windows.Shapes.Rectangle> in code.

    [!code-csharp[animation_ovws2#RectangleOpacityFadeExampleCode_103](~/samples/snippets/csharp/VS_Snippets_Wpf/animation_ovws2/CSharp/MainWindow.xaml.cs#rectangleopacityfadeexamplecode_103)]
    [!code-vb[animation_ovws2#RectangleOpacityFadeExampleCode_103](~/samples/snippets/visualbasic/VS_Snippets_Wpf/animation_ovws2/VisualBasic/MainWindow.xaml.vb#rectangleopacityfadeexamplecode_103)]

For more information about <xref:System.Windows.Media.Animation.Storyboard.TargetProperty> syntax and for additional examples, see the [Storyboards Overview](storyboards-overview.md).

<a name="opacity_animation_step3"></a>

### Part 3 (XAML): Associate the Storyboard with a Trigger

The easiest way to apply and start a <xref:System.Windows.Media.Animation.Storyboard> in [!INCLUDE[TLA2#tla_xaml](../../../../includes/tla2sharptla-xaml-md.md)] is to use an event trigger. This section shows how to associate the <xref:System.Windows.Media.Animation.Storyboard> with a trigger in XAML.

1. Create a <xref:System.Windows.Media.Animation.BeginStoryboard> object and associate your storyboard with it. A <xref:System.Windows.Media.Animation.BeginStoryboard> is a type of <xref:System.Windows.TriggerAction> that applies and starts a <xref:System.Windows.Media.Animation.Storyboard>.

    [!code-xaml[animation_ovws_snippet#RectangleOpacityFadeExampleInline_3](~/samples/snippets/csharp/VS_Snippets_Wpf/animation_ovws_snippet/CS/RectangleOpacityFadeExample.xaml#rectangleopacityfadeexampleinline_3)]

2. Create an <xref:System.Windows.EventTrigger> and add the <xref:System.Windows.Media.Animation.BeginStoryboard> to its <xref:System.Windows.EventTrigger.Actions%2A> collection. Set the <xref:System.Windows.EventTrigger.RoutedEvent%2A> property of the <xref:System.Windows.EventTrigger> to the routed event that you want to start the <xref:System.Windows.Media.Animation.Storyboard>. (For more information about routed events, see the [Routed Events Overview](../advanced/routed-events-overview.md).)

    [!code-xaml[animation_ovws_snippet#RectangleOpacityFadeExampleInline_2](~/samples/snippets/csharp/VS_Snippets_Wpf/animation_ovws_snippet/CS/RectangleOpacityFadeExample.xaml#rectangleopacityfadeexampleinline_2)]

3. Add the <xref:System.Windows.EventTrigger> to the <xref:System.Windows.FrameworkElement.Triggers%2A> collection of the Rectangle.

    [!code-xaml[animation_ovws_snippet#RectangleOpacityFadeExampleInline_1](~/samples/snippets/csharp/VS_Snippets_Wpf/animation_ovws_snippet/CS/RectangleOpacityFadeExample.xaml#rectangleopacityfadeexampleinline_1)]

<a name="opacity_animation_step3code"></a>

### Part 3 (Code): Associate the Storyboard with an Event Handler

The easiest way to apply and start a <xref:System.Windows.Media.Animation.Storyboard> in code is to use an event handler. This section shows how to associate the <xref:System.Windows.Media.Animation.Storyboard> with an event handler in code.

1. Register for the <xref:System.Windows.FrameworkElement.Loaded> event of the rectangle.

    [!code-csharp[animation_ovws2#RectangleOpacityFadeExampleCode_104](~/samples/snippets/csharp/VS_Snippets_Wpf/animation_ovws2/CSharp/MainWindow.xaml.cs#rectangleopacityfadeexamplecode_104)]
    [!code-vb[animation_ovws2#RectangleOpacityFadeExampleCode_104](~/samples/snippets/visualbasic/VS_Snippets_Wpf/animation_ovws2/VisualBasic/MainWindow.xaml.vb#rectangleopacityfadeexamplecode_104)]

2. Declare the event handler. In the event handler, use the <xref:System.Windows.Media.Animation.Storyboard.Begin%2A> method to apply the storyboard.

    [!code-csharp[animation_ovws2#RectangleOpacityFadeExampleCode_105](~/samples/snippets/csharp/VS_Snippets_Wpf/animation_ovws2/CSharp/MainWindow.xaml.cs#rectangleopacityfadeexamplecode_105)]
    [!code-vb[animation_ovws2#RectangleOpacityFadeExampleCode_105](~/samples/snippets/visualbasic/VS_Snippets_Wpf/animation_ovws2/VisualBasic/MainWindow.xaml.vb#rectangleopacityfadeexamplecode_105)]

### Complete Example

The following shows how to create a rectangle that fades in and out of view in XAML.

[!code-xaml[animation_ovws2#RectangleOpacityFadeExampleXaml](~/samples/snippets/csharp/VS_Snippets_Wpf/animation_ovws2/CSharp/MainWindow.xaml#rectangleopacityfadeexamplexaml)]

The following shows how to create a rectangle that fades in and out of view in code.

[!code-csharp[animation_ovws2#RectangleOpacityFadeExampleCode](~/samples/snippets/csharp/VS_Snippets_Wpf/animation_ovws2/CSharp/MainWindow.xaml.cs#rectangleopacityfadeexamplecode)]
[!code-vb[animation_ovws2#RectangleOpacityFadeExampleCode](~/samples/snippets/visualbasic/VS_Snippets_Wpf/animation_ovws2/VisualBasic/MainWindow.xaml.vb#rectangleopacityfadeexamplecode)]

<a name="animationtypes"></a>

## Animation Types

Because animations generate property values, different animation types exist for different property types. To animate a property that takes a <xref:System.Double>, such as the <xref:System.Windows.FrameworkElement.Width%2A> property of an element, use an animation that produces <xref:System.Double> values. To animate a property that takes a <xref:System.Windows.Point>, use an animation that produces <xref:System.Windows.Point> values, and so on. Because of the number of different property types, there are several animation classes in the <xref:System.Windows.Media.Animation> namespace. Fortunately, they follow a strict naming convention that makes it easy to differentiate between them:

- \<*Type*>Animation

  Known as a "From/To/By" or "basic" animation, these animate between a starting and destination value, or by adding an offset value to its starting value.

  - To specify a starting value, set the From property of the animation.

  - To specify an ending value, set the To property of the animation.

  - To specify an offset value, set the By property of the animation.

  The examples in this overview use these animations, because they are the simplest to use. From/To/By animations are described in detail in the From/To/By Animations Overview.

- \<*Type*>AnimationUsingKeyFrames

  Key frame animations are more powerful than From/To/By animations because you can specify any number of target values and even control their interpolation method. Some types can only be animated with key frame animations. Key frame animations are described in detail in the [Key-Frame Animations Overview](key-frame-animations-overview.md).

- \<*Type*>AnimationUsingPath

  Path animations enable you to use a geometric path in order to produce animated values.

- \<*Type*>AnimationBase

  Abstract class that, when you implement it, animates a \<*Type*> value. This class serves as the base class for \<*Type*>Animation and \<*Type*>AnimationUsingKeyFrames classes. You have to deal directly with these classes only if you want to create your own custom animations. Otherwise, use a \<*Type*>Animation or KeyFrame\<*Type*>Animation.

In most cases, you will want to use the \<*Type*>Animation classes, such as <xref:System.Windows.Media.Animation.DoubleAnimation> and <xref:System.Windows.Media.Animation.ColorAnimation>.

The following table shows several common animation types and some properties with which they are used.

|Property type|Corresponding basic (From/To/By) animation|Corresponding key frame animation|Corresponding Path Animation|Usage example|
|-------------------|----------------------------------------------------|---------------------------------------|----------------------------------|-------------------|
|<xref:System.Windows.Media.Color>|<xref:System.Windows.Media.Animation.ColorAnimation>|<xref:System.Windows.Media.Animation.ColorAnimationUsingKeyFrames>|None|Animate the <xref:System.Windows.Media.SolidColorBrush.Color%2A> of a <xref:System.Windows.Media.SolidColorBrush> or a <xref:System.Windows.Media.GradientStop>.|
|<xref:System.Double>|<xref:System.Windows.Media.Animation.DoubleAnimation>|<xref:System.Windows.Media.Animation.DoubleAnimationUsingKeyFrames>|<xref:System.Windows.Media.Animation.DoubleAnimationUsingPath>|Animate the <xref:System.Windows.FrameworkElement.Width%2A> of a <xref:System.Windows.Controls.DockPanel> or the <xref:System.Windows.FrameworkElement.Height%2A> of a <xref:System.Windows.Controls.Button>.|
|<xref:System.Windows.Point>|<xref:System.Windows.Media.Animation.PointAnimation>|<xref:System.Windows.Media.Animation.PointAnimationUsingKeyFrames>|<xref:System.Windows.Media.Animation.PointAnimationUsingPath>|Animate the <xref:System.Windows.Media.EllipseGeometry.Center%2A> position of an <xref:System.Windows.Media.EllipseGeometry>.|
|<xref:System.String>|None|<xref:System.Windows.Media.Animation.StringAnimationUsingKeyFrames>|None|Animate the <xref:System.Windows.Controls.TextBlock.Text%2A> of a <xref:System.Windows.Controls.TextBlock> or the <xref:System.Windows.Controls.ContentControl.Content%2A> of a <xref:System.Windows.Controls.Button>.|

<a name="animationsaretimelines"></a>

### Animations Are Timelines

All the animation types inherit from the <xref:System.Windows.Media.Animation.Timeline> class; therefore, all animations are specialized types of timelines. A <xref:System.Windows.Media.Animation.Timeline> defines a segment of time. You can specify the *timing behaviors* of a timeline: its <xref:System.Windows.Media.Animation.Timeline.Duration%2A>, how many times it is repeated, and even how fast time progresses for it.

Because an animation is a <xref:System.Windows.Media.Animation.Timeline>, it also represents a segment of time. An animation also calculates output values as it progresses though its specified segment of time (or <xref:System.Windows.Media.Animation.Timeline.Duration%2A>). As the animation progresses, or "plays," it updates the property that it is associated with.

Three frequently used timing properties are <xref:System.Windows.Media.Animation.Timeline.Duration%2A>, <xref:System.Windows.Media.Animation.Timeline.AutoReverse%2A>, and <xref:System.Windows.Media.Animation.Timeline.RepeatBehavior%2A>.

#### The Duration Property

As previously mentioned, a timeline represents a segment of time. The length of that segment is determined by the <xref:System.Windows.Media.Animation.Timeline.Duration%2A> of the timeline, which is usually specified by using a <xref:System.Windows.Duration.TimeSpan%2A> value. When a timeline reaches the end of its duration, it has completed an iteration.

An animation uses its <xref:System.Windows.Media.Animation.Timeline.Duration%2A> property to determine its current value. If you do not specify a <xref:System.Windows.Media.Animation.Timeline.Duration%2A> value for an animation, it uses 1 second, which is the default.

The following syntax shows a simplified version of the [!INCLUDE[TLA#tla_xaml](../../../../includes/tlasharptla-xaml-md.md)] attribute syntax for the <xref:System.Windows.Media.Animation.Timeline.Duration%2A> property.

*hours* `:` *minutes* `:` *seconds*

The following table shows several <xref:System.Windows.Duration> settings and their resulting values.

|Setting|Resulting value|
|-------------|---------------------|
|0:0:5.5|5.5 seconds.|
|0:30:5.5|30 minutes and 5.5 seconds.|
|1:30:5.5|1 hour, 30 minutes, and 5.5 seconds.|

One way to specify a <xref:System.Windows.Duration> in code is to use the <xref:System.TimeSpan.FromSeconds%2A> method to create a <xref:System.TimeSpan>, then declare a new <xref:System.Windows.Duration> structure using that <xref:System.TimeSpan>.

For more information about <xref:System.Windows.Duration> values and the complete [!INCLUDE[TLA#tla_xaml](../../../../includes/tlasharptla-xaml-md.md)] syntax, see the <xref:System.Windows.Duration> structure.

#### AutoReverse

The <xref:System.Windows.Media.Animation.Timeline.AutoReverse%2A> property specifies whether a timeline plays backward after it reaches the end of its <xref:System.Windows.Media.Animation.Timeline.Duration%2A>. If you set this animation property to `true`, an animation reverses after it reaches the end of its <xref:System.Windows.Media.Animation.Timeline.Duration%2A>, playing from its ending value back to its starting value. By default, this property is `false`.

#### RepeatBehavior

The <xref:System.Windows.Media.Animation.Timeline.RepeatBehavior%2A> property specifies how many times a timeline plays. By default, timelines have an iteration count of `1.0`, which means they play one time and do not repeat at all.

For more information about these properties and others, see the [Timing Behaviors Overview](timing-behaviors-overview.md).

<a name="applyanimationstoproperty"></a>

## Applying an Animation to a Property

The previous sections describe the different types of animations and their timing properties. This section shows how to apply the animation to the property that you want to animate. <xref:System.Windows.Media.Animation.Storyboard> objects provide one way to apply animations to properties. A <xref:System.Windows.Media.Animation.Storyboard> is a *container timeline* that provides targeting information for the animations it contains.

### Targeting Objects and Properties

The <xref:System.Windows.Media.Animation.Storyboard> class provides the <xref:System.Windows.Media.Animation.Storyboard.TargetName%2A> and <xref:System.Windows.Media.Animation.Storyboard.TargetProperty> attached properties. By setting these properties on an animation, you tell the animation what to animate. However, before an animation can target an object, the object must usually be given a name.

Assigning a name to a <xref:System.Windows.FrameworkElement> differs from assigning a name to a <xref:System.Windows.Freezable> object. Most controls and panels are framework elements; however, most purely graphical objects, such as brushes, transforms, and geometries, are freezable objects. If you are not sure whether a type is a <xref:System.Windows.FrameworkElement> or a <xref:System.Windows.Freezable>, refer to the **Inheritance Hierarchy** section of its reference documentation.

- To make a <xref:System.Windows.FrameworkElement> an animation target, you give it a name by setting its <xref:System.Windows.FrameworkElement.Name%2A> property. In code, you must also use the <xref:System.Windows.FrameworkElement.RegisterName%2A> method to register the element name with the page to which it belongs.

- To make a <xref:System.Windows.Freezable> object an animation target in [!INCLUDE[TLA2#tla_xaml](../../../../includes/tla2sharptla-xaml-md.md)], you use the [x:Name Directive](../../xaml-services/x-name-directive.md) to assign it a name. In code, you just use the <xref:System.Windows.FrameworkElement.RegisterName%2A> method to register the object with the page to which it belongs.

The sections that follow provide an example of naming an element in [!INCLUDE[TLA2#tla_xaml](../../../../includes/tla2sharptla-xaml-md.md)] and code. For more detailed information about naming and targeting, see the [Storyboards Overview](storyboards-overview.md).

### Applying and Starting Storyboards

To start a storyboard in [!INCLUDE[TLA2#tla_xaml](../../../../includes/tla2sharptla-xaml-md.md)], you associate it with an <xref:System.Windows.EventTrigger>. An <xref:System.Windows.EventTrigger> is an object that describes what actions to take when a specified event occurs. One of those actions can be a <xref:System.Windows.Media.Animation.BeginStoryboard> action, which you use to start your storyboard. Event triggers are similar in concept to event handlers because they enable you to specify how your application responds to a particular event. Unlike event handlers, event triggers can be fully described in [!INCLUDE[TLA2#tla_xaml](../../../../includes/tla2sharptla-xaml-md.md)]; no other code is required.

To start a <xref:System.Windows.Media.Animation.Storyboard> in code, you can use an <xref:System.Windows.EventTrigger> or use the <xref:System.Windows.Media.Animation.Storyboard.Begin%2A> method of the <xref:System.Windows.Media.Animation.Storyboard> class.

<a name="controllingstoryboards"></a>

## Interactively Control a Storyboard

The previous example showed how to start a <xref:System.Windows.Media.Animation.Storyboard> when an event occurs. You can also interactively control a <xref:System.Windows.Media.Animation.Storyboard> after it starts: you can pause, resume, stop, advance it to its fill period, seek, and remove the <xref:System.Windows.Media.Animation.Storyboard>. For more information and an example that shows how to interactively control a <xref:System.Windows.Media.Animation.Storyboard>, see the [Storyboards Overview](storyboards-overview.md).

<a name="fillbehaviorsection"></a>

## What Happens After an Animation Ends?

The <xref:System.Windows.Media.Animation.FillBehavior> property specifies how a timeline behaves when it ends. By default, a timeline starts <xref:System.Windows.Media.Animation.ClockState.Filling> when it ends. An animation that is <xref:System.Windows.Media.Animation.ClockState.Filling> holds its final output value.

The <xref:System.Windows.Media.Animation.DoubleAnimation> in the previous example does not end because its <xref:System.Windows.Media.Animation.Timeline.RepeatBehavior%2A> property is set to <xref:System.Windows.Media.Animation.RepeatBehavior.Forever%2A>. The following example animates a rectangle by using a similar animation. Unlike the previous example, the <xref:System.Windows.Media.Animation.Timeline.RepeatBehavior%2A> and <xref:System.Windows.Media.Animation.Timeline.AutoReverse%2A> properties of this animation are left at their default values. Therefore, the animation progresses from 1 to 0 over five seconds and then stops.

[!code-xaml[animation_ovws_snippet#FillBehaviorExampleRectangleInline](~/samples/snippets/csharp/VS_Snippets_Wpf/animation_ovws_snippet/CS/FillBehaviorExample.xaml#fillbehaviorexamplerectangleinline)]

[!code-csharp[animation_ovws_procedural_snip#FillBehaviorExampleRectangleInline](~/samples/snippets/csharp/VS_Snippets_Wpf/animation_ovws_procedural_snip/CSharp/FillBehaviorExample.cs#fillbehaviorexamplerectangleinline)]
[!code-vb[animation_ovws_procedural_snip#FillBehaviorExampleRectangleInline](~/samples/snippets/visualbasic/VS_Snippets_Wpf/animation_ovws_procedural_snip/visualbasic/fillbehaviorexample.vb#fillbehaviorexamplerectangleinline)]

Because its <xref:System.Windows.Media.Animation.Timeline.FillBehavior%2A> was not changed from its default value, which is <xref:System.Windows.Media.Animation.FillBehavior.HoldEnd>, the animation holds it final value, 0, when it ends. Therefore, the <xref:System.Windows.UIElement.Opacity%2A> of the rectangle remains at 0 after the animation ends. If you set the <xref:System.Windows.UIElement.Opacity%2A> of the rectangle to another value, your code appears to have no effect, because the animation is still affecting the <xref:System.Windows.UIElement.Opacity%2A> property.

One way to regain control of an animated property in code is to use the <xref:System.Windows.Media.Animation.Animatable.BeginAnimation%2A> method and specify null for the <xref:System.Windows.Media.Animation.AnimationTimeline> parameter. For more information and an example, see [Set a Property After Animating It with a Storyboard](how-to-set-a-property-after-animating-it-with-a-storyboard.md).

Note that, although setting a property value that has an <xref:System.Windows.Media.Animation.ClockState.Active> or <xref:System.Windows.Media.Animation.ClockState.Filling> animation appears to have no effect, the property value does change. For more information, see the [Animation and Timing System Overview](animation-and-timing-system-overview.md).

<a name="databindingAndAnimatingAnimationsSection"></a>

## Data Binding and Animating Animations

Most animation properties can be data bound or animated; for example, you can animate the <xref:System.Windows.Media.Animation.Timeline.Duration%2A> property of a <xref:System.Windows.Media.Animation.DoubleAnimation>. However, because of the way the timing system works, data bound or animated animations do not behave like other data bound or animated objects. To understand their behavior, it helps to understand what it means to apply an animation to a property.

Refer to the example in the previous section that showed how to animate the <xref:System.Windows.UIElement.Opacity%2A> of a rectangle. When the rectangle in the previous example is loaded, its event trigger applies the <xref:System.Windows.Media.Animation.Storyboard>. The timing system creates a copy of the <xref:System.Windows.Media.Animation.Storyboard> and its animation. These copies are frozen (made read-only) and <xref:System.Windows.Media.Animation.Clock> objects are created from them. These clocks do the actual work of animating the targeted properties.

The timing system creates a clock for the <xref:System.Windows.Media.Animation.DoubleAnimation> and applies it to the object and property that is specified by the <xref:System.Windows.Media.Animation.Storyboard.TargetName%2A> and <xref:System.Windows.Media.Animation.Storyboard.TargetProperty> of the <xref:System.Windows.Media.Animation.DoubleAnimation>. In this case, the timing system applies the clock to the <xref:System.Windows.UIElement.Opacity%2A> property of the object that is named "MyRectangle."

Although a clock is also created for the <xref:System.Windows.Media.Animation.Storyboard>, the clock is not applied to any properties. Its purpose is to control its child clock, the clock that is created for the <xref:System.Windows.Media.Animation.DoubleAnimation>.

For an animation to reflect data binding or animation changes, its clock must be regenerated. Clocks are not regenerated for you automatically. To make an animation reflect changes, reapply its storyboard by using a <xref:System.Windows.Media.Animation.BeginStoryboard> or the <xref:System.Windows.Media.Animation.Storyboard.Begin%2A> method. When you use either of these methods, the animation restarts. In code, you can use the <xref:System.Windows.Media.Animation.Storyboard.Seek%2A> method to shift the storyboard back to its previous position.

For an example of a data bound animation, see [Key Spline Animation Sample](https://go.microsoft.com/fwlink/?LinkID=160011). For more information about how the animation and timing system works, see [Animation and Timing System Overview](animation-and-timing-system-overview.md).

<a name="otherWaysToAnimateSection"></a>

## Other Ways to Animate

The examples in this overview show how to animate by using storyboards. When you use code, you can animate in several other ways. For more information, see the [Property Animation Techniques Overview](property-animation-techniques-overview.md).

<a name="animation_samples"></a>

## Animation Samples

The following samples can help you start adding animation to your applications.

- [From, To, and By Animation Target Values Sample](https://go.microsoft.com/fwlink/?LinkID=159988)

  Demonstrates different From/To/By settings.

- [Animation Timing Behavior Sample](https://go.microsoft.com/fwlink/?LinkID=159970)

  Demonstrates the different ways you can control the timing behavior of an animation. This sample also shows how to data bind the destination value of an animation.

<a name="related_topics"></a>

## Related Topics

|Title|Description|
|-----------|-----------------|
|[Animation and Timing System Overview](animation-and-timing-system-overview.md)|Describes how the timing system uses the <xref:System.Windows.Media.Animation.Timeline> and <xref:System.Windows.Media.Animation.Clock> classes, which allow you to create animations.|
|[Animation Tips and Tricks](animation-tips-and-tricks.md)|Lists helpful tips for solving issues with animations, such as performance.|
|[Custom Animations Overview](custom-animations-overview.md)|Describes how to extend the animation system with key frames, animation classes, or per-frame callbacks.|
|From/To/By Animations Overview|Describes how to create an animation that transitions between two values.|
|[Key-Frame Animations Overview](key-frame-animations-overview.md)|Describes how to create an animation with multiple target values, including the ability to control the interpolation method.|
|[Easing Functions](easing-functions.md)|Explains how to apply mathematical formulas to your animations to get realistic behavior, such as bouncing.|
|[Path Animations Overview](path-animations-overview.md)|Describes how to move or rotate an object along a complex path.|
|[Property Animation Techniques Overview](property-animation-techniques-overview.md)|Describes property animations using storyboards, local animations, clocks, and per-frame animations.|
|[Storyboards Overview](storyboards-overview.md)|Describes how to use storyboards with multiple timelines to create complex animations.|
|[Timing Behaviors Overview](timing-behaviors-overview.md)|Describes the <xref:System.Windows.Media.Animation.Timeline> types and properties used in animations.|
|[Timing Events Overview](timing-events-overview.md)|Describes the events available on the <xref:System.Windows.Media.Animation.Timeline> and <xref:System.Windows.Media.Animation.Clock> objects for executing code at points in the timeline, such as begin, pause, resume, skip, or stop.|
|[How-to Topics](animation-and-timing-how-to-topics.md)|Contains code examples for using animations and timelines in your application.|
|[Clocks How-to Topics](clocks-how-to-topics.md)|Contains code examples for using the <xref:System.Windows.Media.Animation.Clock> object in your application.|
|[Key-Frame How-to Topics](key-frame-animation-how-to-topics.md)|Contains code examples for using key-frame animations in your application.|
|[Path Animation How-to Topics](path-animation-how-to-topics.md)|Contains code examples for using path animations in your application.|

<a name="reference"></a>

## Reference

- <xref:System.Windows.Media.Animation.Timeline>

- <xref:System.Windows.Media.Animation.Storyboard>

- <xref:System.Windows.Media.Animation.BeginStoryboard>

- <xref:System.Windows.Media.Animation.Clock>
>>>>>>> 037006bd
<|MERGE_RESOLUTION|>--- conflicted
+++ resolved
@@ -12,347 +12,6 @@
 # Animation Overview
 
 <a name="introduction"></a>
-<<<<<<< HEAD
-[!INCLUDE[TLA#tla_winclient](../../../../includes/tlasharptla-winclient-md.md)] provides a powerful set of graphics and layout features that enable you to create attractive user interfaces and appealing documents. Animation can make an attractive user interface even more spectacular and usable. By just animating a background color or applying an animated <xref:System.Windows.Media.Transform>, you can create dramatic screen transitions or provide helpful visual cues.  
-  
- This overview provides an introduction to the [!INCLUDE[TLA2#tla_winclient](../../../../includes/tla2sharptla-winclient-md.md)] animation and timing system. It focuses on the animation of [!INCLUDE[TLA2#tla_winclient](../../../../includes/tla2sharptla-winclient-md.md)] objects by using storyboards.  
-
-<a name="introducinganimations"></a>   
-## Introducing Animations  
- Animation is an illusion that is created by quickly cycling through a series of images, each slightly different from the last. The brain perceives the group of images as a single changing scene. In film, this illusion is created by using cameras that record many photographs, or frames, each second. When the frames are played back by a projector, the audience sees a moving picture.  
-  
- Animation on a computer is similar. For example, a program that makes a drawing of a rectangle fade out of view might work as follows.  
-  
-- The program creates a timer.  
-  
-- The program checks the timer at set intervals to see how much time has elapsed.  
-  
-- Each time the program checks the timer, it computes the current opacity value for the rectangle based on how much time has elapsed.  
-  
-- The program then updates the rectangle with the new value and redraws it.  
-  
- Prior to [!INCLUDE[TLA2#tla_winclient](../../../../includes/tla2sharptla-winclient-md.md)], [!INCLUDE[TLA#tla_win](../../../../includes/tlasharptla-win-md.md)] developers had to create and manage their own timing systems or use special custom libraries. [!INCLUDE[TLA2#tla_winclient](../../../../includes/tla2sharptla-winclient-md.md)] includes an efficient timing system that is exposed through managed code and [!INCLUDE[TLA#tla_xaml](../../../../includes/tlasharptla-xaml-md.md)] and that is deeply integrated into the [!INCLUDE[TLA2#tla_winclient](../../../../includes/tla2sharptla-winclient-md.md)] framework. [!INCLUDE[TLA2#tla_winclient](../../../../includes/tla2sharptla-winclient-md.md)] animation makes it easy to animate controls and other graphical objects.  
-  
- [!INCLUDE[TLA2#tla_winclient](../../../../includes/tla2sharptla-winclient-md.md)] handles all the behind-the-scenes work of managing a timing system and redrawing the screen efficiently. It provides timing classes that enable you to focus on the effects you want to create, instead of the mechanics of achieving those effects. [!INCLUDE[TLA2#tla_winclient](../../../../includes/tla2sharptla-winclient-md.md)] also makes it easy to create your own animations by exposing animation base classes from which your classes can inherit, to produce customized animations. These custom animations gain many of the performance benefits of the standard animation classes.  
-  
-<a name="thewpftimingsystem"></a>   
-## WPF Property Animation System  
- If you understand a few important concepts about the timing system, [!INCLUDE[TLA2#tla_winclient](../../../../includes/tla2sharptla-winclient-md.md)] animations can be easier to use. Most important is that, in [!INCLUDE[TLA2#tla_winclient](../../../../includes/tla2sharptla-winclient-md.md)], you animate objects by applying animation to their individual properties. For example, to make a framework element grow, you animate its <xref:System.Windows.FrameworkElement.Width%2A> and <xref:System.Windows.FrameworkElement.Height%2A> properties. To make an object fade from view, you animate its <xref:System.Windows.UIElement.Opacity%2A> property.  
-  
- For a property to have animation capabilities, it must meet the following three requirements:  
-  
-- It must be a dependency property.  
-  
-- It must belong to a class that inherits from <xref:System.Windows.DependencyObject> and implements the <xref:System.Windows.Media.Animation.IAnimatable> interface.  
-  
-- There must be a compatible animation type available. (If [!INCLUDE[TLA2#tla_winclient](../../../../includes/tla2sharptla-winclient-md.md)] does not provide one, you can create your own. See the [Custom Animations Overview](custom-animations-overview.md).)  
-  
- [!INCLUDE[TLA2#tla_winclient](../../../../includes/tla2sharptla-winclient-md.md)] contains many objects that have <xref:System.Windows.Media.Animation.IAnimatable> properties. Controls such as <xref:System.Windows.Controls.Button> and <xref:System.Windows.Controls.TabControl>, and also <xref:System.Windows.Controls.Panel> and <xref:System.Windows.Shapes.Shape> objects inherit from <xref:System.Windows.DependencyObject>. Most of their properties are dependency properties.  
-  
- You can use animations almost anywhere, which includes in styles and control templates. Animations do not have to be visual; you can animate objects that are not part of the user interface if they meet the criteria that are described in this section.  
-  
-<a name="storyboardwalkthrough"></a>   
-## Example: Make an Element Fade In and Out of View  
- This example shows how to use a [!INCLUDE[TLA2#tla_winclient](../../../../includes/tla2sharptla-winclient-md.md)] animation to animate the value of a dependency property. It uses a <xref:System.Windows.Media.Animation.DoubleAnimation>, which is a type of animation that generates <xref:System.Double> values, to animate the <xref:System.Windows.UIElement.Opacity%2A> property of a <xref:System.Windows.Shapes.Rectangle>. As a result, the <xref:System.Windows.Shapes.Rectangle> fades in and out of view.  
-  
- The first part of the example creates a <xref:System.Windows.Shapes.Rectangle> element. The steps that follow show how to create an animation and apply it to the rectangle's <xref:System.Windows.UIElement.Opacity%2A> property.
-  
- The following shows how to create a <xref:System.Windows.Shapes.Rectangle> element in a <xref:System.Windows.Controls.StackPanel> in XAML.  
-  
- [!code-xaml[animation_ovws2#RectangleOpacityFadeExampleXaml_1](~/samples/snippets/csharp/VS_Snippets_Wpf/animation_ovws2/CSharp/Window1.xaml#rectangleopacityfadeexamplexaml_1)]  
-  
- The following shows how to create a <xref:System.Windows.Shapes.Rectangle> element in a <xref:System.Windows.Controls.StackPanel> in code.  
-  
- [!code-csharp[animation_ovws2#RectangleOpacityFadeExampleCode_1](~/samples/snippets/csharp/VS_Snippets_Wpf/animation_ovws2/CSharp/Class1.cs#rectangleopacityfadeexamplecode_1)]
- [!code-vb[animation_ovws2#RectangleOpacityFadeExampleCode_1](~/samples/snippets/visualbasic/VS_Snippets_Wpf/animation_ovws2/VisualBasic/Class1.vb#rectangleopacityfadeexamplecode_1)]  
-  
-<a name="opacity_animation_step1"></a>   
-### Part 1: Create a DoubleAnimation  
- One way to make an element fade in and out of view is to animate its <xref:System.Windows.UIElement.Opacity%2A> property. Because the <xref:System.Windows.UIElement.Opacity%2A> property is of type <xref:System.Double>, you need an animation that produces double values. A <xref:System.Windows.Media.Animation.DoubleAnimation> is one such animation. A <xref:System.Windows.Media.Animation.DoubleAnimation> creates a transition between two double values. To specify its starting value, you set its <xref:System.Windows.Media.Animation.DoubleAnimation.From%2A> property. To specify its ending value, you set its <xref:System.Windows.Media.Animation.DoubleAnimation.To%2A> property.  
-  
-1. An opacity value of `1.0` makes the object completely opaque, and an opacity value of `0.0` makes it completely invisible. To make the animation transition from `1.0` to `0.0` you set its <xref:System.Windows.Media.Animation.DoubleAnimation.From%2A> property to `1.0` and its <xref:System.Windows.Media.Animation.DoubleAnimation.To%2A> property to `0.0`. The following shows how to create a <xref:System.Windows.Media.Animation.DoubleAnimation> in XAML.  
-  
-     [!code-xaml[animation_ovws2#RectangleOpacityFadeExampleXaml_2](~/samples/snippets/csharp/VS_Snippets_Wpf/animation_ovws2/CSharp/Window1.xaml#rectangleopacityfadeexamplexaml_2)]  
-  
-     The following shows how to create a <xref:System.Windows.Media.Animation.DoubleAnimation> in code.  
-  
-     [!code-csharp[animation_ovws2#RectangleOpacityFadeExampleCode_2](~/samples/snippets/csharp/VS_Snippets_Wpf/animation_ovws2/CSharp/Class1.cs#rectangleopacityfadeexamplecode_2)]
-     [!code-vb[animation_ovws2#RectangleOpacityFadeExampleCode_2](~/samples/snippets/visualbasic/VS_Snippets_Wpf/animation_ovws2/VisualBasic/Class1.vb#rectangleopacityfadeexamplecode_2)]  
-  
-2. Next, you must specify a <xref:System.Windows.Media.Animation.Timeline.Duration%2A>. The <xref:System.Windows.Media.Animation.Timeline.Duration%2A> of an animation specifies how long it takes to go from its starting value to its destination value. The following shows how to set the <xref:System.Windows.Media.Animation.Timeline.Duration%2A> to five seconds in XAML.  
-  
-     [!code-xaml[animation_ovws2#RectangleOpacityFadeExampleXaml_3](~/samples/snippets/csharp/VS_Snippets_Wpf/animation_ovws2/CSharp/Window1.xaml#rectangleopacityfadeexamplexaml_3)]  
-  
-     The following shows how to set the <xref:System.Windows.Media.Animation.Timeline.Duration%2A> to five seconds in code.  
-  
-     [!code-csharp[animation_ovws2#RectangleOpacityFadeExampleCode_3](~/samples/snippets/csharp/VS_Snippets_Wpf/animation_ovws2/CSharp/Class1.cs#rectangleopacityfadeexamplecode_3)]
-     [!code-vb[animation_ovws2#RectangleOpacityFadeExampleCode_3](~/samples/snippets/visualbasic/VS_Snippets_Wpf/animation_ovws2/VisualBasic/Class1.vb#rectangleopacityfadeexamplecode_3)]  
-  
-3. The previous code showed an animation that transitions from `1.0` to `0.0`, which causes the target element to fade from completely opaque to completely invisible. To make the element fade back into view after it vanishes, set the <xref:System.Windows.Media.Animation.Timeline.AutoReverse%2A> property of the animation to `true`. To make the animation repeat indefinitely, set its <xref:System.Windows.Media.Animation.Timeline.RepeatBehavior%2A> property to <xref:System.Windows.Media.Animation.RepeatBehavior.Forever%2A>. The following shows how to set the <xref:System.Windows.Media.Animation.Timeline.AutoReverse%2A> and <xref:System.Windows.Media.Animation.Timeline.RepeatBehavior%2A> properties in XAML.  
-  
-     [!code-xaml[animation_ovws2#RectangleOpacityFadeExampleXaml_4](~/samples/snippets/csharp/VS_Snippets_Wpf/animation_ovws2/CSharp/Window1.xaml#rectangleopacityfadeexamplexaml_4)]  
-  
-     The following shows how to set the <xref:System.Windows.Media.Animation.Timeline.AutoReverse%2A> and <xref:System.Windows.Media.Animation.Timeline.RepeatBehavior%2A> properties in code.  
-  
-     [!code-csharp[animation_ovws2#RectangleOpacityFadeExampleCode_4](~/samples/snippets/csharp/VS_Snippets_Wpf/animation_ovws2/CSharp/Class1.cs#rectangleopacityfadeexamplecode_4)]
-     [!code-vb[animation_ovws2#RectangleOpacityFadeExampleCode_4](~/samples/snippets/visualbasic/VS_Snippets_Wpf/animation_ovws2/VisualBasic/Class1.vb#rectangleopacityfadeexamplecode_4)]  
-  
-<a name="opacity_animation_step2"></a>   
-### Part 2: Create a Storyboard  
- To apply an animation to an object, you create a <xref:System.Windows.Media.Animation.Storyboard> and use the <xref:System.Windows.Media.Animation.Storyboard.TargetName%2A> and <xref:System.Windows.Media.Animation.Storyboard.TargetProperty> attached properties to specify the object and property to animate.  
-  
-1. Create the <xref:System.Windows.Media.Animation.Storyboard> and add the animation as its child. The following shows how to create the <xref:System.Windows.Media.Animation.Storyboard> in XAML.  
-  
-     [!code-xaml[animation_ovws2#RectangleOpacityFadeExampleXaml_5](~/samples/snippets/csharp/VS_Snippets_Wpf/animation_ovws2/CSharp/Window1.xaml#rectangleopacityfadeexamplexaml_5)]    
-  
-     To create the <xref:System.Windows.Media.Animation.Storyboard> in code, declare a <xref:System.Windows.Media.Animation.Storyboard> variable at the class level.  
-  
-     [!code-csharp[animation_ovws2#RectangleOpacityFadeExampleCode_100](~/samples/snippets/csharp/VS_Snippets_Wpf/animation_ovws2/CSharp/MainWindow.xaml.cs#rectangleopacityfadeexamplecode_100)]
-     [!code-vb[animation_ovws2#RectangleOpacityFadeExampleCode_100](~/samples/snippets/visualbasic/VS_Snippets_Wpf/animation_ovws2/VisualBasic/MainWindow.xaml.vb#rectangleopacityfadeexamplecode_100)]  
-  
-     Then initialize the <xref:System.Windows.Media.Animation.Storyboard> and add the animation as its child.  
-  
-     [!code-csharp[animation_ovws2#RectangleOpacityFadeExampleCode_101](~/samples/snippets/csharp/VS_Snippets_Wpf/animation_ovws2/CSharp/MainWindow.xaml.cs#rectangleopacityfadeexamplecode_101)]
-     [!code-vb[animation_ovws2#RectangleOpacityFadeExampleCode_101](~/samples/snippets/visualbasic/VS_Snippets_Wpf/animation_ovws2/VisualBasic/MainWindow.xaml.vb#rectangleopacityfadeexamplecode_101)]  
-  
-2. The <xref:System.Windows.Media.Animation.Storyboard> has to know where to apply the animation. Use the <xref:System.Windows.Media.Animation.Storyboard.TargetName%2A?displayProperty=nameWithType> attached property to specify the object to animate. The following shows how to set the target name of the <xref:System.Windows.Media.Animation.DoubleAnimation> to `MyRectangle` in XAML.  
-  
-     [!code-xaml[animation_ovws2#RectangleOpacityFadeExampleXaml_6](~/samples/snippets/csharp/VS_Snippets_Wpf/animation_ovws2/CSharp/Window1.xaml#rectangleopacityfadeexamplexaml_6)]  
-  
-     The following shows how to set the target name of the <xref:System.Windows.Media.Animation.DoubleAnimation> to `MyRectangle` in code.  
-  
-     [!code-csharp[animation_ovws2#RectangleOpacityFadeExampleCode_102](~/samples/snippets/csharp/VS_Snippets_Wpf/animation_ovws2/CSharp/MainWindow.xaml.cs#rectangleopacityfadeexamplecode_102)]
-     [!code-vb[animation_ovws2#RectangleOpacityFadeExampleCode_102](~/samples/snippets/visualbasic/VS_Snippets_Wpf/animation_ovws2/VisualBasic/MainWindow.xaml.vb#rectangleopacityfadeexamplecode_102)]  
-  
-3. Use the <xref:System.Windows.Media.Animation.Storyboard.TargetProperty> attached property to specify the property to animate. The following shows how the animation is configured to target the <xref:System.Windows.UIElement.Opacity%2A> property of the <xref:System.Windows.Shapes.Rectangle> in XAML.
-  
-     [!code-xaml[animation_ovws2#RectangleOpacityFadeExampleXaml_7](~/samples/snippets/csharp/VS_Snippets_Wpf/animation_ovws2/CSharp/Window1.xaml#rectangleopacityfadeexamplexaml_7)]  
-  
-     The following shows how the animation is configured to target the <xref:System.Windows.UIElement.Opacity%2A> property of the <xref:System.Windows.Shapes.Rectangle> in code.  
-  
-     [!code-csharp[animation_ovws2#RectangleOpacityFadeExampleCode_103](~/samples/snippets/csharp/VS_Snippets_Wpf/animation_ovws2/CSharp/MainWindow.xaml.cs#rectangleopacityfadeexamplecode_103)]
-     [!code-vb[animation_ovws2#RectangleOpacityFadeExampleCode_103](~/samples/snippets/visualbasic/VS_Snippets_Wpf/animation_ovws2/VisualBasic/MainWindow.xaml.vb#rectangleopacityfadeexamplecode_103)]  
-  
- For more information about <xref:System.Windows.Media.Animation.Storyboard.TargetProperty> syntax and for additional examples, see the [Storyboards Overview](storyboards-overview.md).  
-  
-<a name="opacity_animation_step3"></a>   
-### Part 3 (XAML): Associate the Storyboard with a Trigger  
- The easiest way to apply and start a <xref:System.Windows.Media.Animation.Storyboard> in [!INCLUDE[TLA2#tla_xaml](../../../../includes/tla2sharptla-xaml-md.md)] is to use an event trigger. This section shows how to associate the <xref:System.Windows.Media.Animation.Storyboard> with a trigger in XAML.  
-  
-1. Create a <xref:System.Windows.Media.Animation.BeginStoryboard> object and associate your storyboard with it. A <xref:System.Windows.Media.Animation.BeginStoryboard> is a type of <xref:System.Windows.TriggerAction> that applies and starts a <xref:System.Windows.Media.Animation.Storyboard>.  
-  
-     [!code-xaml[animation_ovws_snippet#RectangleOpacityFadeExampleInline_3](~/samples/snippets/csharp/VS_Snippets_Wpf/animation_ovws_snippet/CS/RectangleOpacityFadeExample.xaml#rectangleopacityfadeexampleinline_3)]  
-  
-2. Create an <xref:System.Windows.EventTrigger> and add the <xref:System.Windows.Media.Animation.BeginStoryboard> to its <xref:System.Windows.EventTrigger.Actions%2A> collection. Set the <xref:System.Windows.EventTrigger.RoutedEvent%2A> property of the <xref:System.Windows.EventTrigger> to the routed event that you want to start the <xref:System.Windows.Media.Animation.Storyboard>. (For more information about routed events, see the [Routed Events Overview](../advanced/routed-events-overview.md).)  
-  
-     [!code-xaml[animation_ovws_snippet#RectangleOpacityFadeExampleInline_2](~/samples/snippets/csharp/VS_Snippets_Wpf/animation_ovws_snippet/CS/RectangleOpacityFadeExample.xaml#rectangleopacityfadeexampleinline_2)]  
-  
-3. Add the <xref:System.Windows.EventTrigger> to the <xref:System.Windows.FrameworkElement.Triggers%2A> collection of the Rectangle.  
-  
-     [!code-xaml[animation_ovws_snippet#RectangleOpacityFadeExampleInline_1](~/samples/snippets/csharp/VS_Snippets_Wpf/animation_ovws_snippet/CS/RectangleOpacityFadeExample.xaml#rectangleopacityfadeexampleinline_1)]  
-  
-<a name="opacity_animation_step3code"></a>   
-### Part 3 (Code): Associate the Storyboard with an Event Handler  
- The easiest way to apply and start a <xref:System.Windows.Media.Animation.Storyboard> in code is to use an event handler. This section shows how to associate the <xref:System.Windows.Media.Animation.Storyboard> with an event handler in code.  
-  
-1. Register for the <xref:System.Windows.FrameworkElement.Loaded> event of the rectangle.  
-  
-     [!code-csharp[animation_ovws2#RectangleOpacityFadeExampleCode_104](~/samples/snippets/csharp/VS_Snippets_Wpf/animation_ovws2/CSharp/MainWindow.xaml.cs#rectangleopacityfadeexamplecode_104)]
-     [!code-vb[animation_ovws2#RectangleOpacityFadeExampleCode_104](~/samples/snippets/visualbasic/VS_Snippets_Wpf/animation_ovws2/VisualBasic/MainWindow.xaml.vb#rectangleopacityfadeexamplecode_104)]  
-  
-2. Declare the event handler. In the event handler, use the <xref:System.Windows.Media.Animation.Storyboard.Begin%2A> method to apply the storyboard.  
-  
-     [!code-csharp[animation_ovws2#RectangleOpacityFadeExampleCode_105](~/samples/snippets/csharp/VS_Snippets_Wpf/animation_ovws2/CSharp/MainWindow.xaml.cs#rectangleopacityfadeexamplecode_105)]
-     [!code-vb[animation_ovws2#RectangleOpacityFadeExampleCode_105](~/samples/snippets/visualbasic/VS_Snippets_Wpf/animation_ovws2/VisualBasic/MainWindow.xaml.vb#rectangleopacityfadeexamplecode_105)]  
-  
-### Complete Example  
- The following shows how to create a rectangle that fades in and out of view in XAML.  
-  
- [!code-xaml[animation_ovws2#RectangleOpacityFadeExampleXaml](~/samples/snippets/csharp/VS_Snippets_Wpf/animation_ovws2/CSharp/MainWindow.xaml#rectangleopacityfadeexamplexaml)]  
-  
- The following shows how to create a rectangle that fades in and out of view in code.  
-  
- [!code-csharp[animation_ovws2#RectangleOpacityFadeExampleCode](~/samples/snippets/csharp/VS_Snippets_Wpf/animation_ovws2/CSharp/MainWindow.xaml.cs#rectangleopacityfadeexamplecode)]
- [!code-vb[animation_ovws2#RectangleOpacityFadeExampleCode](~/samples/snippets/visualbasic/VS_Snippets_Wpf/animation_ovws2/VisualBasic/MainWindow.xaml.vb#rectangleopacityfadeexamplecode)]  
-  
-<a name="animationtypes"></a>   
-## Animation Types  
- Because animations generate property values, different animation types exist for different property types. To animate a property that takes a <xref:System.Double>, such as the <xref:System.Windows.FrameworkElement.Width%2A> property of an element, use an animation that produces <xref:System.Double> values. To animate a property that takes a <xref:System.Windows.Point>, use an animation that produces <xref:System.Windows.Point> values, and so on. Because of the number of different property types, there are several animation classes in the <xref:System.Windows.Media.Animation> namespace. Fortunately, they follow a strict naming convention that makes it easy to differentiate between them:  
-  
-- \<*Type*>Animation  
-  
-     Known as a "From/To/By" or "basic" animation, these animate between a starting and destination value, or by adding an offset value to its starting value.  
-  
-    - To specify a starting value, set the From property of the animation.  
-  
-    - To specify an ending value, set the To property of the animation.  
-  
-    - To specify an offset value, set the By property of the animation.  
-  
-     The examples in this overview use these animations, because they are the simplest to use. From/To/By animations are described in detail in the From/To/By Animations Overview.  
-  
-- \<*Type*>AnimationUsingKeyFrames  
-  
-     Key frame animations are more powerful than From/To/By animations because you can specify any number of target values and even control their interpolation method. Some types can only be animated with key frame animations. Key frame animations are described in detail in the [Key-Frame Animations Overview](key-frame-animations-overview.md).  
-  
-- \<*Type*>AnimationUsingPath  
-  
-     Path animations enable you to use a geometric path in order to produce animated values.  
-  
-- \<*Type*>AnimationBase  
-  
-     Abstract class that, when you implement it, animates a \<*Type*> value. This class serves as the base class for \<*Type*>Animation and \<*Type*>AnimationUsingKeyFrames classes. You have to deal directly with these classes only if you want to create your own custom animations. Otherwise, use a \<*Type*>Animation or KeyFrame\<*Type*>Animation.  
-  
- In most cases, you will want to use the \<*Type*>Animation classes, such as <xref:System.Windows.Media.Animation.DoubleAnimation> and <xref:System.Windows.Media.Animation.ColorAnimation>.  
-  
- The following table shows several common animation types and some properties with which they are used.  
-  
-|Property type|Corresponding basic (From/To/By) animation|Corresponding key frame animation|Corresponding Path Animation|Usage example|  
-|-------------------|----------------------------------------------------|---------------------------------------|----------------------------------|-------------------|  
-|<xref:System.Windows.Media.Color>|<xref:System.Windows.Media.Animation.ColorAnimation>|<xref:System.Windows.Media.Animation.ColorAnimationUsingKeyFrames>|None|Animate the <xref:System.Windows.Media.SolidColorBrush.Color%2A> of a <xref:System.Windows.Media.SolidColorBrush> or a <xref:System.Windows.Media.GradientStop>.|  
-|<xref:System.Double>|<xref:System.Windows.Media.Animation.DoubleAnimation>|<xref:System.Windows.Media.Animation.DoubleAnimationUsingKeyFrames>|<xref:System.Windows.Media.Animation.DoubleAnimationUsingPath>|Animate the <xref:System.Windows.FrameworkElement.Width%2A> of a <xref:System.Windows.Controls.DockPanel> or the <xref:System.Windows.FrameworkElement.Height%2A> of a <xref:System.Windows.Controls.Button>.|  
-|<xref:System.Windows.Point>|<xref:System.Windows.Media.Animation.PointAnimation>|<xref:System.Windows.Media.Animation.PointAnimationUsingKeyFrames>|<xref:System.Windows.Media.Animation.PointAnimationUsingPath>|Animate the <xref:System.Windows.Media.EllipseGeometry.Center%2A> position of an <xref:System.Windows.Media.EllipseGeometry>.|  
-|<xref:System.String>|None|<xref:System.Windows.Media.Animation.StringAnimationUsingKeyFrames>|None|Animate the <xref:System.Windows.Controls.TextBlock.Text%2A> of a <xref:System.Windows.Controls.TextBlock> or the <xref:System.Windows.Controls.ContentControl.Content%2A> of a <xref:System.Windows.Controls.Button>.|  
-  
-<a name="animationsaretimelines"></a>   
-### Animations Are Timelines  
- All the animation types inherit from the <xref:System.Windows.Media.Animation.Timeline> class; therefore, all animations are specialized types of timelines. A <xref:System.Windows.Media.Animation.Timeline> defines a segment of time. You can specify the *timing behaviors* of a timeline: its <xref:System.Windows.Media.Animation.Timeline.Duration%2A>, how many times it is repeated, and even how fast time progresses for it.  
-  
- Because an animation is a <xref:System.Windows.Media.Animation.Timeline>, it also represents a segment of time. An animation also calculates output values as it progresses through its specified segment of time (or <xref:System.Windows.Media.Animation.Timeline.Duration%2A>). As the animation progresses, or "plays," it updates the property that it is associated with.  
-  
- Three frequently used timing properties are <xref:System.Windows.Media.Animation.Timeline.Duration%2A>, <xref:System.Windows.Media.Animation.Timeline.AutoReverse%2A>, and <xref:System.Windows.Media.Animation.Timeline.RepeatBehavior%2A>.  
-  
-#### The Duration Property  
- As previously mentioned, a timeline represents a segment of time. The length of that segment is determined by the <xref:System.Windows.Media.Animation.Timeline.Duration%2A> of the timeline, which is usually specified by using a <xref:System.Windows.Duration.TimeSpan%2A> value. When a timeline reaches the end of its duration, it has completed an iteration.  
-  
- An animation uses its <xref:System.Windows.Media.Animation.Timeline.Duration%2A> property to determine its current value. If you do not specify a <xref:System.Windows.Media.Animation.Timeline.Duration%2A> value for an animation, it uses 1 second, which is the default.  
-  
- The following syntax shows a simplified version of the [!INCLUDE[TLA#tla_xaml](../../../../includes/tlasharptla-xaml-md.md)] attribute syntax for the <xref:System.Windows.Media.Animation.Timeline.Duration%2A> property.  
-  
-*hours* `:` *minutes* `:` *seconds*
-  
- The following table shows several <xref:System.Windows.Duration> settings and their resulting values.  
-  
-|Setting|Resulting value|  
-|-------------|---------------------|  
-|0:0:5.5|5.5 seconds.|  
-|0:30:5.5|30 minutes and 5.5 seconds.|  
-|1:30:5.5|1 hour, 30 minutes, and 5.5 seconds.|  
-  
- One way to specify a <xref:System.Windows.Duration> in code is to use the <xref:System.TimeSpan.FromSeconds%2A> method to create a <xref:System.TimeSpan>, then declare a new <xref:System.Windows.Duration> structure using that <xref:System.TimeSpan>.  
-  
- For more information about <xref:System.Windows.Duration> values and the complete [!INCLUDE[TLA#tla_xaml](../../../../includes/tlasharptla-xaml-md.md)] syntax, see the <xref:System.Windows.Duration> structure.  
-  
-#### AutoReverse  
- The <xref:System.Windows.Media.Animation.Timeline.AutoReverse%2A> property specifies whether a timeline plays backward after it reaches the end of its <xref:System.Windows.Media.Animation.Timeline.Duration%2A>. If you set this animation property to `true`, an animation reverses after it reaches the end of its <xref:System.Windows.Media.Animation.Timeline.Duration%2A>, playing from its ending value back to its starting value. By default, this property is `false`.  
-  
-#### RepeatBehavior  
- The <xref:System.Windows.Media.Animation.Timeline.RepeatBehavior%2A> property specifies how many times a timeline plays. By default, timelines have an iteration count of `1.0`, which means they play one time and do not repeat at all.  
-  
- For more information about these properties and others, see the [Timing Behaviors Overview](timing-behaviors-overview.md).  
-  
-<a name="applyanimationstoproperty"></a>   
-## Applying an Animation to a Property  
- The previous sections describe the different types of animations and their timing properties. This section shows how to apply the animation to the property that you want to animate. <xref:System.Windows.Media.Animation.Storyboard> objects provide one way to apply animations to properties. A <xref:System.Windows.Media.Animation.Storyboard> is a *container timeline* that provides targeting information for the animations it contains.  
-  
-### Targeting Objects and Properties  
- The <xref:System.Windows.Media.Animation.Storyboard> class provides the <xref:System.Windows.Media.Animation.Storyboard.TargetName%2A> and <xref:System.Windows.Media.Animation.Storyboard.TargetProperty> attached properties. By setting these properties on an animation, you tell the animation what to animate. However, before an animation can target an object, the object must usually be given a name.  
-  
- Assigning a name to a <xref:System.Windows.FrameworkElement> differs from assigning a name to a <xref:System.Windows.Freezable> object. Most controls and panels are framework elements; however, most purely graphical objects, such as brushes, transforms, and geometries, are freezable objects. If you are not sure whether a type is a <xref:System.Windows.FrameworkElement> or a <xref:System.Windows.Freezable>, refer to the **Inheritance Hierarchy** section of its reference documentation.  
-  
-- To make a <xref:System.Windows.FrameworkElement> an animation target, you give it a name by setting its <xref:System.Windows.FrameworkElement.Name%2A> property. In code, you must also use the <xref:System.Windows.FrameworkElement.RegisterName%2A> method to register the element name with the page to which it belongs.  
-  
-- To make a <xref:System.Windows.Freezable> object an animation target in [!INCLUDE[TLA2#tla_xaml](../../../../includes/tla2sharptla-xaml-md.md)], you use the [x:Name Directive](../../xaml-services/x-name-directive.md) to assign it a name. In code, you just use the <xref:System.Windows.FrameworkElement.RegisterName%2A> method to register the object with the page to which it belongs.  
-  
- The sections that follow provide an example of naming an element in [!INCLUDE[TLA2#tla_xaml](../../../../includes/tla2sharptla-xaml-md.md)] and code. For more detailed information about naming and targeting, see the [Storyboards Overview](storyboards-overview.md).  
-  
-### Applying and Starting Storyboards  
- To start a storyboard in [!INCLUDE[TLA2#tla_xaml](../../../../includes/tla2sharptla-xaml-md.md)], you associate it with an <xref:System.Windows.EventTrigger>. An <xref:System.Windows.EventTrigger> is an object that describes what actions to take when a specified event occurs. One of those actions can be a <xref:System.Windows.Media.Animation.BeginStoryboard> action, which you use to start your storyboard. Event triggers are similar in concept to event handlers because they enable you to specify how your application responds to a particular event. Unlike event handlers, event triggers can be fully described in [!INCLUDE[TLA2#tla_xaml](../../../../includes/tla2sharptla-xaml-md.md)]; no other code is required.  
-  
- To start a <xref:System.Windows.Media.Animation.Storyboard> in code, you can use an <xref:System.Windows.EventTrigger> or use the <xref:System.Windows.Media.Animation.Storyboard.Begin%2A> method of the <xref:System.Windows.Media.Animation.Storyboard> class.  
-  
-<a name="controllingstoryboards"></a>   
-## Interactively Control a Storyboard  
- The previous example showed how to start a <xref:System.Windows.Media.Animation.Storyboard> when an event occurs. You can also interactively control a <xref:System.Windows.Media.Animation.Storyboard> after it starts: you can pause, resume, stop, advance it to its fill period, seek, and remove the <xref:System.Windows.Media.Animation.Storyboard>. For more information and an example that shows how to interactively control a <xref:System.Windows.Media.Animation.Storyboard>, see the [Storyboards Overview](storyboards-overview.md).  
-  
-<a name="fillbehaviorsection"></a>   
-## What Happens After an Animation Ends?  
- The <xref:System.Windows.Media.Animation.FillBehavior> property specifies how a timeline behaves when it ends. By default, a timeline starts <xref:System.Windows.Media.Animation.ClockState.Filling> when it ends. An animation that is <xref:System.Windows.Media.Animation.ClockState.Filling> holds its final output value.  
-  
- The <xref:System.Windows.Media.Animation.DoubleAnimation> in the previous example does not end because its <xref:System.Windows.Media.Animation.Timeline.RepeatBehavior%2A> property is set to <xref:System.Windows.Media.Animation.RepeatBehavior.Forever%2A>. The following example animates a rectangle by using a similar animation. Unlike the previous example, the <xref:System.Windows.Media.Animation.Timeline.RepeatBehavior%2A> and <xref:System.Windows.Media.Animation.Timeline.AutoReverse%2A> properties of this animation are left at their default values. Therefore, the animation progresses from 1 to 0 over five seconds and then stops.  
-  
- [!code-xaml[animation_ovws_snippet#FillBehaviorExampleRectangleInline](~/samples/snippets/csharp/VS_Snippets_Wpf/animation_ovws_snippet/CS/FillBehaviorExample.xaml#fillbehaviorexamplerectangleinline)]  
-  
- [!code-csharp[animation_ovws_procedural_snip#FillBehaviorExampleRectangleInline](~/samples/snippets/csharp/VS_Snippets_Wpf/animation_ovws_procedural_snip/CSharp/FillBehaviorExample.cs#fillbehaviorexamplerectangleinline)]
- [!code-vb[animation_ovws_procedural_snip#FillBehaviorExampleRectangleInline](~/samples/snippets/visualbasic/VS_Snippets_Wpf/animation_ovws_procedural_snip/visualbasic/fillbehaviorexample.vb#fillbehaviorexamplerectangleinline)]  
-  
- Because its <xref:System.Windows.Media.Animation.Timeline.FillBehavior%2A> was not changed from its default value, which is <xref:System.Windows.Media.Animation.FillBehavior.HoldEnd>, the animation holds its final value, 0, when it ends. Therefore, the <xref:System.Windows.UIElement.Opacity%2A> of the rectangle remains at 0 after the animation ends. If you set the <xref:System.Windows.UIElement.Opacity%2A> of the rectangle to another value, your code appears to have no effect, because the animation is still affecting the <xref:System.Windows.UIElement.Opacity%2A> property.  
-  
- One way to regain control of an animated property in code is to use the <xref:System.Windows.Media.Animation.Animatable.BeginAnimation%2A> method and specify null for the <xref:System.Windows.Media.Animation.AnimationTimeline> parameter. For more information and an example, see [Set a Property After Animating It with a Storyboard](how-to-set-a-property-after-animating-it-with-a-storyboard.md).  
-  
- Note that, although setting a property value that has an <xref:System.Windows.Media.Animation.ClockState.Active> or <xref:System.Windows.Media.Animation.ClockState.Filling> animation appears to have no effect, the property value does change. For more information, see the [Animation and Timing System Overview](animation-and-timing-system-overview.md).  
-  
-<a name="databindingAndAnimatingAnimationsSection"></a>   
-## Data Binding and Animating Animations  
- Most animation properties can be data bound or animated; for example, you can animate the <xref:System.Windows.Media.Animation.Timeline.Duration%2A> property of a <xref:System.Windows.Media.Animation.DoubleAnimation>. However, because of the way the timing system works, data bound or animated animations do not behave like other data bound or animated objects. To understand their behavior, it helps to understand what it means to apply an animation to a property.  
-  
- Refer to the example in the previous section that showed how to animate the <xref:System.Windows.UIElement.Opacity%2A> of a rectangle. When the rectangle in the previous example is loaded, its event trigger applies the <xref:System.Windows.Media.Animation.Storyboard>. The timing system creates a copy of the <xref:System.Windows.Media.Animation.Storyboard> and its animation. These copies are frozen (made read-only) and <xref:System.Windows.Media.Animation.Clock> objects are created from them. These clocks do the actual work of animating the targeted properties.  
-  
- The timing system creates a clock for the <xref:System.Windows.Media.Animation.DoubleAnimation> and applies it to the object and property that is specified by the <xref:System.Windows.Media.Animation.Storyboard.TargetName%2A> and <xref:System.Windows.Media.Animation.Storyboard.TargetProperty> of the <xref:System.Windows.Media.Animation.DoubleAnimation>. In this case, the timing system applies the clock to the <xref:System.Windows.UIElement.Opacity%2A> property of the object that is named "MyRectangle."  
-  
- Although a clock is also created for the <xref:System.Windows.Media.Animation.Storyboard>, the clock is not applied to any properties. Its purpose is to control its child clock, the clock that is created for the <xref:System.Windows.Media.Animation.DoubleAnimation>.  
-  
- For an animation to reflect data binding or animation changes, its clock must be regenerated. Clocks are not regenerated for you automatically. To make an animation reflect changes, reapply its storyboard by using a <xref:System.Windows.Media.Animation.BeginStoryboard> or the <xref:System.Windows.Media.Animation.Storyboard.Begin%2A> method. When you use either of these methods, the animation restarts. In code, you can use the <xref:System.Windows.Media.Animation.Storyboard.Seek%2A> method to shift the storyboard back to its previous position.  
-  
- For an example of a data bound animation, see [Key Spline Animation Sample](https://go.microsoft.com/fwlink/?LinkID=160011). For more information about how the animation and timing system works, see [Animation and Timing System Overview](animation-and-timing-system-overview.md).  
-  
-<a name="otherWaysToAnimateSection"></a>   
-## Other Ways to Animate  
- The examples in this overview show how to animate by using storyboards. When you use code, you can animate in several other ways. For more information, see the [Property Animation Techniques Overview](property-animation-techniques-overview.md).  
-  
-<a name="animation_samples"></a>   
-## Animation Samples  
- The following samples can help you start adding animation to your applications.  
-  
-- [From, To, and By Animation Target Values Sample](https://go.microsoft.com/fwlink/?LinkID=159988)  
-  
-     Demonstrates different From/To/By settings.  
-  
-- [Animation Timing Behavior Sample](https://go.microsoft.com/fwlink/?LinkID=159970)  
-  
-     Demonstrates the different ways you can control the timing behavior of an animation. This sample also shows how to data bind the destination value of an animation.  
-  
-<a name="related_topics"></a>   
-## Related Topics  
-  
-|Title|Description|  
-|-----------|-----------------|  
-|[Animation and Timing System Overview](animation-and-timing-system-overview.md)|Describes how the timing system uses the <xref:System.Windows.Media.Animation.Timeline> and <xref:System.Windows.Media.Animation.Clock> classes, which allow you to create animations.|  
-|[Animation Tips and Tricks](animation-tips-and-tricks.md)|Lists helpful tips for solving issues with animations, such as performance.|  
-|[Custom Animations Overview](custom-animations-overview.md)|Describes how to extend the animation system with key frames, animation classes, or per-frame callbacks.|  
-|[From/To/By Animations Overview](from-to-by-animations-overview.md)|Describes how to create an animation that transitions between two values.|  
-|[Key-Frame Animations Overview](key-frame-animations-overview.md)|Describes how to create an animation with multiple target values, including the ability to control the interpolation method.|  
-|[Easing Functions](easing-functions.md)|Explains how to apply mathematical formulas to your animations to get realistic behavior, such as bouncing.|  
-|[Path Animations Overview](path-animations-overview.md)|Describes how to move or rotate an object along a complex path.|  
-|[Property Animation Techniques Overview](property-animation-techniques-overview.md)|Describes property animations using storyboards, local animations, clocks, and per-frame animations.|  
-|[Storyboards Overview](storyboards-overview.md)|Describes how to use storyboards with multiple timelines to create complex animations.|  
-|[Timing Behaviors Overview](timing-behaviors-overview.md)|Describes the <xref:System.Windows.Media.Animation.Timeline> types and properties used in animations.|  
-|[Timing Events Overview](timing-events-overview.md)|Describes the events available on the <xref:System.Windows.Media.Animation.Timeline> and <xref:System.Windows.Media.Animation.Clock> objects for executing code at points in the timeline, such as begin, pause, resume, skip, or stop.|  
-|[How-to Topics](animation-and-timing-how-to-topics.md)|Contains code examples for using animations and timelines in your application.|  
-|[Clocks How-to Topics](clocks-how-to-topics.md)|Contains code examples for using the <xref:System.Windows.Media.Animation.Clock> object in your application.|  
-|[Key-Frame How-to Topics](key-frame-animation-how-to-topics.md)|Contains code examples for using key-frame animations in your application.|  
-|[Path Animation How-to Topics](path-animation-how-to-topics.md)|Contains code examples for using path animations in your application.|  
-  
-<a name="reference"></a>   
-## Reference  
- <xref:System.Windows.Media.Animation.Timeline>  
-  
- <xref:System.Windows.Media.Animation.Storyboard>  
-  
- <xref:System.Windows.Media.Animation.BeginStoryboard>  
-  
- <xref:System.Windows.Media.Animation.Clock>
-=======
 [!INCLUDE[TLA#tla_winclient](../../../../includes/tlasharptla-winclient-md.md)] provides a powerful set of graphics and layout features that enable you to create attractive user interfaces and appealing documents. Animation can make an attractive user interface even more spectacular and usable. By just animating a background color or applying an animated <xref:System.Windows.Media.Transform>, you can create dramatic screen transitions or provide helpful visual cues.
 
 This overview provides an introduction to the [!INCLUDE[TLA2#tla_winclient](../../../../includes/tla2sharptla-winclient-md.md)] animation and timing system. It focuses on the animation of [!INCLUDE[TLA2#tla_winclient](../../../../includes/tla2sharptla-winclient-md.md)] objects by using storyboards.
@@ -401,7 +60,7 @@
 
 This example shows how to use a [!INCLUDE[TLA2#tla_winclient](../../../../includes/tla2sharptla-winclient-md.md)] animation to animate the value of a dependency property. It uses a <xref:System.Windows.Media.Animation.DoubleAnimation>, which is a type of animation that generates <xref:System.Double> values, to animate the <xref:System.Windows.UIElement.Opacity%2A> property of a <xref:System.Windows.Shapes.Rectangle>. As a result, the <xref:System.Windows.Shapes.Rectangle> fades in and out of view.
 
-The first part of the example creates a <xref:System.Windows.Shapes.Rectangle> element. The steps that follow show how to create an animation and apply it to the rectangle's <xref:System.Windows.UIElement.Opacity%2A> property    .
+The first part of the example creates a <xref:System.Windows.Shapes.Rectangle> element. The steps that follow show how to create an animation and apply it to the rectangle's <xref:System.Windows.UIElement.Opacity%2A> property.
 
 The following shows how to create a <xref:System.Windows.Shapes.Rectangle> element in a <xref:System.Windows.Controls.StackPanel> in XAML.
 
@@ -436,7 +95,7 @@
     [!code-csharp[animation_ovws2#RectangleOpacityFadeExampleCode_3](~/samples/snippets/csharp/VS_Snippets_Wpf/animation_ovws2/CSharp/Class1.cs#rectangleopacityfadeexamplecode_3)]
     [!code-vb[animation_ovws2#RectangleOpacityFadeExampleCode_3](~/samples/snippets/visualbasic/VS_Snippets_Wpf/animation_ovws2/VisualBasic/Class1.vb#rectangleopacityfadeexamplecode_3)]
 
-3. The previous code showed an animation that transitions from `1.0` to `0.0`, which causes the target element to fade from completely opaque to completely invisible. To make the element fade back into view after it vanishes, set the <xref:System.Windows.Media.Animation.Timeline.AutoReverse%2A> property of the animation to `true`. To make the animation repeat indefinitely, set its <xref:System.Windows.Media.Animation.Timeline.RepeatBehavior%2A> property to <xref:System.Windows.Media.Animation.RepeatBehavior.Forever%2A>.The following shows how to set the <xref:System.Windows.Media.Animation.Timeline.AutoReverse%2A> and <xref:System.Windows.Media.Animation.Timeline.RepeatBehavior%2A> properties in XAML.
+3. The previous code showed an animation that transitions from `1.0` to `0.0`, which causes the target element to fade from completely opaque to completely invisible. To make the element fade back into view after it vanishes, set the <xref:System.Windows.Media.Animation.Timeline.AutoReverse%2A> property of the animation to `true`. To make the animation repeat indefinitely, set its <xref:System.Windows.Media.Animation.Timeline.RepeatBehavior%2A> property to <xref:System.Windows.Media.Animation.RepeatBehavior.Forever%2A>. The following shows how to set the <xref:System.Windows.Media.Animation.Timeline.AutoReverse%2A> and <xref:System.Windows.Media.Animation.Timeline.RepeatBehavior%2A> properties in XAML.
 
     [!code-xaml[animation_ovws2#RectangleOpacityFadeExampleXaml_4](~/samples/snippets/csharp/VS_Snippets_Wpf/animation_ovws2/CSharp/Window1.xaml#rectangleopacityfadeexamplexaml_4)]
 
@@ -577,7 +236,7 @@
 
 All the animation types inherit from the <xref:System.Windows.Media.Animation.Timeline> class; therefore, all animations are specialized types of timelines. A <xref:System.Windows.Media.Animation.Timeline> defines a segment of time. You can specify the *timing behaviors* of a timeline: its <xref:System.Windows.Media.Animation.Timeline.Duration%2A>, how many times it is repeated, and even how fast time progresses for it.
 
-Because an animation is a <xref:System.Windows.Media.Animation.Timeline>, it also represents a segment of time. An animation also calculates output values as it progresses though its specified segment of time (or <xref:System.Windows.Media.Animation.Timeline.Duration%2A>). As the animation progresses, or "plays," it updates the property that it is associated with.
+Because an animation is a <xref:System.Windows.Media.Animation.Timeline>, it also represents a segment of time. An animation also calculates output values as it progresses through its specified segment of time (or <xref:System.Windows.Media.Animation.Timeline.Duration%2A>). As the animation progresses, or "plays," it updates the property that it is associated with.
 
 Three frequently used timing properties are <xref:System.Windows.Media.Animation.Timeline.Duration%2A>, <xref:System.Windows.Media.Animation.Timeline.AutoReverse%2A>, and <xref:System.Windows.Media.Animation.Timeline.RepeatBehavior%2A>.
 
@@ -656,7 +315,7 @@
 [!code-csharp[animation_ovws_procedural_snip#FillBehaviorExampleRectangleInline](~/samples/snippets/csharp/VS_Snippets_Wpf/animation_ovws_procedural_snip/CSharp/FillBehaviorExample.cs#fillbehaviorexamplerectangleinline)]
 [!code-vb[animation_ovws_procedural_snip#FillBehaviorExampleRectangleInline](~/samples/snippets/visualbasic/VS_Snippets_Wpf/animation_ovws_procedural_snip/visualbasic/fillbehaviorexample.vb#fillbehaviorexamplerectangleinline)]
 
-Because its <xref:System.Windows.Media.Animation.Timeline.FillBehavior%2A> was not changed from its default value, which is <xref:System.Windows.Media.Animation.FillBehavior.HoldEnd>, the animation holds it final value, 0, when it ends. Therefore, the <xref:System.Windows.UIElement.Opacity%2A> of the rectangle remains at 0 after the animation ends. If you set the <xref:System.Windows.UIElement.Opacity%2A> of the rectangle to another value, your code appears to have no effect, because the animation is still affecting the <xref:System.Windows.UIElement.Opacity%2A> property.
+Because its <xref:System.Windows.Media.Animation.Timeline.FillBehavior%2A> was not changed from its default value, which is <xref:System.Windows.Media.Animation.FillBehavior.HoldEnd>, the animation holds its final value, 0, when it ends. Therefore, the <xref:System.Windows.UIElement.Opacity%2A> of the rectangle remains at 0 after the animation ends. If you set the <xref:System.Windows.UIElement.Opacity%2A> of the rectangle to another value, your code appears to have no effect, because the animation is still affecting the <xref:System.Windows.UIElement.Opacity%2A> property.
 
 One way to regain control of an animated property in code is to use the <xref:System.Windows.Media.Animation.Animatable.BeginAnimation%2A> method and specify null for the <xref:System.Windows.Media.Animation.AnimationTimeline> parameter. For more information and an example, see [Set a Property After Animating It with a Storyboard](how-to-set-a-property-after-animating-it-with-a-storyboard.md).
 
@@ -707,7 +366,7 @@
 |[Animation and Timing System Overview](animation-and-timing-system-overview.md)|Describes how the timing system uses the <xref:System.Windows.Media.Animation.Timeline> and <xref:System.Windows.Media.Animation.Clock> classes, which allow you to create animations.|
 |[Animation Tips and Tricks](animation-tips-and-tricks.md)|Lists helpful tips for solving issues with animations, such as performance.|
 |[Custom Animations Overview](custom-animations-overview.md)|Describes how to extend the animation system with key frames, animation classes, or per-frame callbacks.|
-|From/To/By Animations Overview|Describes how to create an animation that transitions between two values.|
+|[From/To/By Animations Overview](from-to-by-animations-overview.md)|Describes how to create an animation that transitions between two values.|
 |[Key-Frame Animations Overview](key-frame-animations-overview.md)|Describes how to create an animation with multiple target values, including the ability to control the interpolation method.|
 |[Easing Functions](easing-functions.md)|Explains how to apply mathematical formulas to your animations to get realistic behavior, such as bouncing.|
 |[Path Animations Overview](path-animations-overview.md)|Describes how to move or rotate an object along a complex path.|
@@ -730,5 +389,4 @@
 
 - <xref:System.Windows.Media.Animation.BeginStoryboard>
 
-- <xref:System.Windows.Media.Animation.Clock>
->>>>>>> 037006bd
+- <xref:System.Windows.Media.Animation.Clock>