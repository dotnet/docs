--- conflicted
+++ resolved
@@ -37,11 +37,7 @@
 ```  
   
 ## Remarks  
-<<<<<<< HEAD
- The keyword for a null reference in C# and [!INCLUDE[TLA#tla_cpp](../../../includes/tlasharptla-cpp-md.md)] is null. The [!INCLUDE[TLA#tla_visualb](../../../includes/tlasharptla-visualb-md.md)] keyword for a null reference is `Nothing`, but you always use `{x:Null}` as the XAML usage regardless which code-behind language you associate with the XAML.  
-=======
- The keyword for a null reference in [!INCLUDE[TLA#tla_cshrp](../../../includes/tlasharptla-cshrp-md.md)] and [!INCLUDE[TLA#tla_cpp](../../../includes/tlasharptla-cpp-md.md)] is null. The Microsoft Visual Basic keyword for a null reference is `Nothing`, but you always use `{x:Null}` as the XAML usage regardless which code-behind language you associate with the XAML.  
->>>>>>> 8bcf1c73
+ The keyword for a null reference in C# and [!INCLUDE[TLA#tla_cpp](../../../includes/tlasharptla-cpp-md.md)] is null. The Microsoft Visual Basic keyword for a null reference is `Nothing`, but you always use `{x:Null}` as the XAML usage regardless which code-behind language you associate with the XAML.  
   
  The `x:Null` markup extension has no settable properties.  
   
