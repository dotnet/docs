---
title: "x:Type Markup Extension"
ms.custom: ""
ms.date: "03/30/2017"
ms.prod: ".net-framework"
ms.reviewer: ""
ms.suite: ""
ms.technology: 
  - "dotnet-wpf"
ms.tgt_pltfrm: ""
ms.topic: "article"
f1_keywords: 
  - "x:TypeExtension"
  - "Type"
  - "x:Type"
  - "xType"
  - "TypeExtension"
helpviewer_keywords: 
  - "x:Type markup extension [XAML Services]"
  - "XAML [XAML Services], x:Type markup extension"
  - "XAML [XAML Services], TargetType attribute"
  - "TargetType attribute [XAML Services]"
  - "Type markup extension in XAML [XAML Services]"
ms.assetid: e0e0ce6f-e873-49c7-8ad7-8b840eb353ec
caps.latest.revision: 27
author: "wadepickett"
ms.author: "wpickett"
manager: "wpickett"
ms.workload: 
  - "dotnet"
---
# x:Type Markup Extension
Supplies the CLR <xref:System.Type> object that is the underlying type for a specified XAML type.  
  
## XAML Attribute Usage  
  
```xaml  
<object property="{x:Type prefix:typeNameValue}" .../>  
```  
  
## XAML Object Element Usage  
  
```xaml  
<x:Type TypeName="prefix:typeNameValue"/>  
```  
  
## XAML Values  
  
|||  
|-|-|  
|`prefix`|Optional. A prefix that maps a non-default XAML namespace. Specifying a prefix is frequently not necessary. See Remarks.|  
|`typeNameValue`|Required. A type name resolvable to the current default XAML namespace; or the specified mapped prefix if `prefix` is supplied.|  
  
## Remarks  
<<<<<<< HEAD
 The `x:Type` markup extension has a similar function to the `typeof()` operator in C# or the `GetType` operator in [!INCLUDE[TLA#tla_visualb](../../../includes/tlasharptla-visualb-md.md)].  
=======
 The `x:Type` markup extension has a similar function to the `typeof()` operator in [!INCLUDE[TLA#tla_cshrp](../../../includes/tlasharptla-cshrp-md.md)] or the `GetType` operator in Microsoft Visual Basic.  
>>>>>>> 8bcf1c73
  
 The `x:Type` markup extension supplies a from-string conversion behavior for properties that take the type <xref:System.Type>. The input is a XAML type. The relationship between the input XAML type and the output CLR <xref:System.Type> is that the output <xref:System.Type> is the <xref:System.Xaml.XamlType.UnderlyingType%2A> of the input <xref:System.Xaml.XamlType>, after looking up the necessary <xref:System.Xaml.XamlType> based on XAML schema context and the <xref:System.Windows.Markup.IXamlTypeResolver> service the context provides.  
  
 In .NET Framework XAML Services, the handling for this markup extension is defined by the <xref:System.Windows.Markup.TypeExtension> class.  
  
 In specific framework implementations, some properties that take <xref:System.Type> as a value can accept the name of the type directly (the string value of the type `Name`). However, implementing this behavior is a complex scenario. For examples, see the "WPF Usage Notes" section that follows.  
  
 Attribute syntax is the most common syntax used with this markup extension. The string token provided after the `x:Type` identifier string is assigned as the <xref:System.Windows.Markup.TypeExtension.TypeName%2A> value of the underlying <xref:System.Windows.Markup.TypeExtension> extension class. Under the default XAML schema context for .NET Framework XAML Services, which is based on CLR types, the value of this attribute is either the <xref:System.Reflection.MemberInfo.Name%2A> of the desired type, or contains that <xref:System.Reflection.MemberInfo.Name%2A> preceded by a prefix for a non-default XAML namespace mapping.  
  
 The `x:Type` markup extension can be used in object element syntax. In this case, specifying the value of the <xref:System.Windows.Markup.TypeExtension.TypeName%2A> property is required to properly initialize the extension.  
  
 The `x:Type` markup extension can also be used as a verbose attribute; however this use is not typical: `<``object` `property``="{x:Type TypeName=``typeNameValue``}" .../>`  
  
## WPF Usage Notes  
  
### Default XAML Namespace and Type Mapping  
 The default XAML namespace for WPF programming contains most of the XAML types you need for typical XAML scenarios; therefore, you can often avoid prefixes when referencing XAML type values. You might need to map a prefix if you are referencing a type from a custom assembly or for types that exist in a WPF assembly but are from a CLR namespace that was not mapped to the default XAML namespace. For more information about prefixes, XAML namespaces, and mapping CLR namespaces, see [XAML Namespaces and Namespace Mapping for WPF XAML](../../../docs/framework/wpf/advanced/xaml-namespaces-and-namespace-mapping-for-wpf-xaml.md).  
  
### Type Properties That Support Typename-as-String  
 WPF supports techniques that enable specifying the value of some properties of type <xref:System.Type> without requiring an `x:Type` markup extension usage. Instead, you can specify the value as a string that names the type. Examples of this are <xref:System.Windows.Controls.ControlTemplate.TargetType%2A?displayProperty=nameWithType> and <xref:System.Windows.Style.TargetType%2A?displayProperty=nameWithType>. Support for this behavior is not provided through either type converters or markup extensions. Instead, this is a deferral behavior implemented through <xref:System.Windows.FrameworkElementFactory>.  
  
 Silverlight supports a similar convention. In fact, Silverlight does not currently support `{x:Type}` in its XAML language support, and does not accept `{x:Type}` usages outside of a few circumstances that are intended to support WPF-Silverlight XAML migration. Therefore, the typename-as-string behavior is built-in to all Silverlight native property evaluation where a <xref:System.Type> is the value.  
  
## XAML 2009  
 XAML 2009 provides additional support for generic types and modifies the feature behavior of `x:TypeArguments` and `x:Type` to provide this support.  
  
-   `x:TypeArguments` and the associated object element for a generic object instantiation can be on elements other than the root. For more information, see the "XAML 2009" section of [x:TypeArguments Directive](../../../docs/framework/xaml-services/x-typearguments-directive.md).  
  
-   XAML 2009 supports a syntax for specifying a generic type's constraint in markup. This can be used by `x:TypeArguments`, by `x:Type`, or by the two features in combination.  
  
-   WPF XAML implementation when processing XAML 2009 for load also adds this capability to the implicit type conversion behavior for certain framework properties that use type <xref:System.Type>.  
  
 In WPF, you can use XAML 2009 features but only for loose XAML (XAML that is not markup-compiled). Markup-compiled XAML for WPF and the BAML form of XAML do not currently support the XAML 2009 keywords and features.  
  
## See Also  
 <xref:System.Windows.Style>  
 [Styling and Templating](../../../docs/framework/wpf/controls/styling-and-templating.md)  
 [XAML Overview (WPF)](../../../docs/framework/wpf/advanced/xaml-overview-wpf.md)  
 [Markup Extensions and WPF XAML](../../../docs/framework/wpf/advanced/markup-extensions-and-wpf-xaml.md)<|MERGE_RESOLUTION|>--- conflicted
+++ resolved
@@ -52,11 +52,7 @@
 |`typeNameValue`|Required. A type name resolvable to the current default XAML namespace; or the specified mapped prefix if `prefix` is supplied.|  
   
 ## Remarks  
-<<<<<<< HEAD
- The `x:Type` markup extension has a similar function to the `typeof()` operator in C# or the `GetType` operator in [!INCLUDE[TLA#tla_visualb](../../../includes/tlasharptla-visualb-md.md)].  
-=======
- The `x:Type` markup extension has a similar function to the `typeof()` operator in [!INCLUDE[TLA#tla_cshrp](../../../includes/tlasharptla-cshrp-md.md)] or the `GetType` operator in Microsoft Visual Basic.  
->>>>>>> 8bcf1c73
+ The `x:Type` markup extension has a similar function to the `typeof()` operator in C# or the `GetType` operator in Microsoft Visual Basic.  
   
  The `x:Type` markup extension supplies a from-string conversion behavior for properties that take the type <xref:System.Type>. The input is a XAML type. The relationship between the input XAML type and the output CLR <xref:System.Type> is that the output <xref:System.Type> is the <xref:System.Xaml.XamlType.UnderlyingType%2A> of the input <xref:System.Xaml.XamlType>, after looking up the necessary <xref:System.Xaml.XamlType> based on XAML schema context and the <xref:System.Windows.Markup.IXamlTypeResolver> service the context provides.  
   
