---
title: Get Started with F# in Visual Studio Code
description: Learn how to use F# with Visual Studio Code and the Ionide plugin suite.
ms.date: 05/28/2018
---
# Get Started with F# in Visual Studio Code

You can write F# in [Visual Studio Code](https://code.visualstudio.com) with the [Ionide plugin](https://marketplace.visualstudio.com/items?itemName=Ionide.Ionide-fsharp), to get a great cross-platform, lightweight Integrated Development Environment (IDE) experience with IntelliSense and basic code refactorings. Visit [Ionide.io](http://ionide.io) to learn more about the plugin suite.

## Prerequisites

You must have [git installed](https://git-scm.com/download) and available on your PATH to make use of project templates in Ionide. You can verify that it is installed correctly by typing `git --version` at a command prompt and pressing **Enter**.

### [macOS](#tab/macos)

Ionide uses [Mono](http://www.mono-project.com). The easiest way to install Mono on macOS is via Homebrew. Simply type the following into your terminal:

```
brew install mono
```

You must also install the [.NET Core SDK](https://www.microsoft.com/net/download).

### [Linux](#tab/linux)

On Linux, Ionide also uses [Mono](https://www.mono-project.com). If you're on Debian or Ubuntu, you can use the following:

```
sudo apt-get update
sudo apt-get install mono-complete fsharp
```

You must also install the [.NET Core SDK](https://www.microsoft.com/net/download).

### [Windows](#tab/windows)

If you're on Windows, you must [install Visual Studio with F# support](get-started-visual-studio.md#installing-f). This installs all the necessary components to write, compile, and execute F# code.

You must also install the [.NET Core SDK](https://www.microsoft.com/net/download/).

---

## Installing Visual Studio Code and the Ionide plugin

You can install Visual Studio Code from the [code.visualstudio.com](https://code.visualstudio.com) website.

Next, click the Extensions icon and search for "Ionide":

The only plugin required for F# support in Visual Studio Code is [Ionide-fsharp](https://marketplace.visualstudio.com/items?itemName=Ionide.Ionide-fsharp). However, you can also install [Ionide-FAKE](https://marketplace.visualstudio.com/items?itemName=Ionide.Ionide-FAKE) to get [FAKE](https://fsharp.github.io/FAKE/) support and [Ionide-Paket](https://marketplace.visualstudio.com/items?itemName=Ionide.Ionide-Paket) to get [Paket](https://fsprojects.github.io/Paket/) support. FAKE and Paket are additional F# community tools for building projects and managing dependencies, respectively.

## Creating your first project with Ionide

To create a new F# project, open Visual Studio Code in a new folder (you can name it whatever you like).

Next, open the command pallette (**View > Command Pallette**) and type the following:

```
> F# new project
```

This is powered by the [FORGE](https://github.com/fsharp-editing/Forge) project. You should see something like this:

> [!NOTE]
If you don't see template options, try refreshing templates by running the following command in the Command Palette: `>F#: Refresh Project Templates`.

Select "F#: New Project" by hitting **Enter**. This will take you to the next step, which is for selecting a project template.

Pick the `classlib` template and hit **Enter**.

Next, pick a directory to create the project in. If you leave it blank, it uses the current directory.

Finally, name your project in the final step. F# uses [Pascal case](http://c2.com/cgi/wiki?PascalCase) for project names. This article uses `ClassLibraryDemo` as the name. Once you've entered the name you want for your project, hit **Enter**.

If you followed the previous step, you should get the Visual Studio Code Workspace on the left-hand side to appear with the following:

1. The F# project itself, underneath the `ClassLibraryDemo` folder.
2. The correct directory structure for adding packages via [`Paket`](https://fsprojects.github.io/Paket/).
3. A cross-platform build script with [`FAKE`](https://fsharp.github.io/FAKE/).
4. The `paket.exe` executable that can fetch packages and resolve dependencies for you.
5. A `.gitignore` file if you wish to add this project to Git-based source control.

## Writing some code

Open the *ClassLibraryDemo* folder.  You should see the following files:

1. `ClassLibraryDemo.fs`, an F# implementation file with a class defined.
<<<<<<< HEAD
2. `CassLibraryDemo.fsproj`, an F# project file used to build this project.
3. `Script.fsx`, an F# script file that loads the source file.
4. `paket.references`, a Paket file that specifies the project dependencies.
=======
2. `ClassLibraryDemo.fsproj`, an F# project file used to build this project.
3. `Script.fsx`, an F# script file which loads the source file.
4. `paket.references`, a Paket file which specifies the project dependencies.
>>>>>>> 6dac377d

Open `Script.fsx`, and add the following code at the end of it:

[!code-fsharp[ToPigLatin](../../../samples/snippets/fsharp/getting-started/to-pig-latin.fsx)]

This function converts a word to a form of [Pig Latin](https://en.wikipedia.org/wiki/Pig_Latin). The next step is to evaluate it using F# Interactive (FSI).

Highlight the entire function (it should be 11 lines long). Once it is highlighted, hold the **Alt** key and hit **Enter**. You'll notice a window pop up below, and it should show something like this:

![Example of F# Interactive output with Ionide](media/getting-started-vscode/vscode-fsi.png)

This did three things:

1. It started the FSI process.
2. It sent the code you highlighted over the FSI process.
3. The FSI process evaluated the code you sent over.

Because what you sent over was a [function](../language-reference/functions/index.md), you can now call that function with FSI! In the interactive window, type the following:

```fsharp
toPigLatin "banana";;
```

You should see the following result:

```fsharp
val it : string = "ananabay"
```

Now, let's try with a vowel as the first letter. Enter the following:

```fsharp
toPigLatin "apple";;
```

You should see the following result:

```fsharp
val it : string = "appleyay"
```

The function appears to be working as expected. Congratulations, you just wrote your first F# function in Visual Studio Code and evaluated it with FSI!

>[!NOTE]
As you may have noticed, the lines in FSI are terminated with `;;`. This is because FSI allows you to enter multiple lines. The `;;` at the end lets FSI know when the code is finished.

## Explaining the code

If you're not sure about what the code is actually doing, here's a step-by-step.

As you can see, `toPigLatin` is a function that takes a word as its input and converts it to a Pig-Latin representation of that word. The rules for this are as follows:

If the first character in a word starts with a vowel, add "yay" to the end of the word. If it doesn't start with a vowel, move that first character to the end of the word and add "ay" to it.

You may have noticed the following in FSI:

```fsharp
val toPigLatin : word:string -> string
```

This states that `toPigLatin` is a function that takes in a `string` as input (called `word`), and returns another `string`. This is known as the [type signature of the function](https://fsharpforfunandprofit.com/posts/function-signatures/), a fundamental piece of F# that's key to understanding F# code. You'll also notice this if you hover over the function in Visual Studio Code.

In the body of the function, you'll notice two distinct parts:

1. An inner function, called `isVowel`, that determines if a given character (`c`) is a vowel by checking if it matches one of the provided patterns via [Pattern Matching](../language-reference/pattern-matching.md):

   [!code-fsharp[ToPigLatin](../../../samples/snippets/fsharp/getting-started/to-pig-latin.fsx#L2-L6)]

2. An [`if..then..else`](../language-reference/conditional-expressions-if-then-else.md) expression that checks if the first character is a vowel, and constructs a return value out of the input characters based on if the first character was a vowel or not:

   [!code-fsharp[ToPigLatin](../../../samples/snippets/fsharp/getting-started/to-pig-latin.fsx#L8-L11)]

The flow of `toPigLatin` is thus:

Check if the first character of the input word is a vowel. If it is, attach "yay" to the end of the word. Otherwise, move that first character to the end of the word and add "ay" to it.

There's one final thing to notice about this: there's no explicit instruction to return from the function, unlike many other languages out there. This is because F# is Expression-based, and the last expression in the body of a function is the return value. Because `if..then..else` is itself an expression, the body of the `then` block or the body of the `else` block will be returned depending on the input value.

## Moving your script code into the implementation file

The previous sections in this article demonstrated a common first step in writing F# code: writing an initial function and executing it interactively with FSI. This is known as REPL-driven development, where [REPL](https://en.wikipedia.org/wiki/Read%E2%80%93eval%E2%80%93print_loop) stands for "Read-Evaluate-Print Loop". It's a great way to experiment with functionality until you have something working.

The next step in REPL-driven development is to move working code into an F# implementation file. It can then be compiled by the F# compiler into an assembly that can be executed.

To begin, open `ClassLibraryDemo.fs`.  You'll notice that some code is already in there. Go ahead and delete the class definition, but make sure to leave the [`namespace`](../language-reference/namespaces.md) declaration at the top.

Next, create a new [`module`](../language-reference/modules.md) called `PigLatin` and copy the `toPigLatin` function into it as such:

[!code-fsharp[ToPigLatin](../../../samples/snippets/fsharp/getting-started/pig-latin.fs#L1-L14)]

Next, open the `Script.fsx` file again, and delete the entire `toPigLatin` function, but make sure to keep the following two lines in the file:

```fsharp
#load "ClassLibraryDemo.fs"
open ClassLibraryDemo
```

The first line is needed for FSI scripting to load `ClassLibraryDemo.fs`. The second line is a convenience: omitting it is optional, but you will need to type `open ClassLibraryDemo` in an FSI window if you wish to bring the `ToPigLatin` module into scope.

Next, in the FSI window, call the function with the `PigLatin` module that you defined earlier:

```
> PigLatin.toPigLatin "banana";;
val it : string = "ananabay"
> PigLatin.toPigLatin "apple";;
val it : string = "appleyay"
```

Success! You get the same results as before, but now loaded from an F# implementation file. The major difference here is that F# source files are compiled into assemblies that can be executed anywhere, not just in FSI.

## Summary

In this article, you've learned:

1. How to set up Visual Studio Code with Ionide.
2. How to create your first F# project with Ionide.
3. How to use F# Scripting to write your first F# function in Ionide and then execute it in FSI.
4. How to migrate your script code to F# source and then call that code from FSI.

You're now equipped to write much more F# code using Visual Studio Code and Ionide.

## Troubleshooting

Here are a few ways you can troubleshoot certain problems that you might run into:

1. To get the code editing features of Ionide, your F# files need to be saved to disk and inside of a folder that is open in the Visual Studio Code workspace.
2. If you've made changes to your system or installed Ionide prerequisites with Visual Studio Code open, restart Visual Studio Code.
3. Check that you can use the F# compiler and F# interactive from the command line without a fully-qualified path. You can do so by typing `fsc` in a command line for the F# compiler, and `fsi` or `fsharpi` for the Visual F# tools on Windows and Mono on Mac/Linux, respectively.
4. If you have invalid characters in your project directories, Ionide might not work.  Rename your project directories if this is the case.
5. If none of the Ionide commands are working, check your [Visual Studio Code keybindings](https://code.visualstudio.com/docs/customization/keybindings#_customizing-shortcuts) to see if you're overriding them by accident.
6. If Ionide is broken on your machine and none of the above has fixed your problem, try removing the `ionide-fsharp` directory on your machine and reinstall the plugin suite.

Ionide is an open source project built and maintained by members of the F# community. Please report issues and feel free to contribute at the [Ionide-VSCode: FSharp GitHub repository](https://github.com/ionide/ionide-vscode-fsharp).

If you have an issue to report, please follow [the instructions for getting logs to use when reporting an issue](https://github.com/ionide/ionide-vscode-fsharp#how-to-get-logs-for-debugging--issue-reporting).

You can also ask for further help from the Ionide developers and F# community in the [Ionide Gitter channel](https://gitter.im/ionide/ionide-project).

## Next steps

To learn more about F# and the features of the language, check out [Tour of F#](../tour.md).<|MERGE_RESOLUTION|>--- conflicted
+++ resolved
@@ -84,15 +84,9 @@
 Open the *ClassLibraryDemo* folder.  You should see the following files:
 
 1. `ClassLibraryDemo.fs`, an F# implementation file with a class defined.
-<<<<<<< HEAD
-2. `CassLibraryDemo.fsproj`, an F# project file used to build this project.
+2. `ClassLibraryDemo.fsproj`, an F# project file used to build this project.
 3. `Script.fsx`, an F# script file that loads the source file.
 4. `paket.references`, a Paket file that specifies the project dependencies.
-=======
-2. `ClassLibraryDemo.fsproj`, an F# project file used to build this project.
-3. `Script.fsx`, an F# script file which loads the source file.
-4. `paket.references`, a Paket file which specifies the project dependencies.
->>>>>>> 6dac377d
 
 Open `Script.fsx`, and add the following code at the end of it:
 
