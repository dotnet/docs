--- conflicted
+++ resolved
@@ -85,13 +85,8 @@
   <tr>
     <td>type</td>
     <td>
-<<<<<<< HEAD
-        <pre><code class="lang-fsharp"><code>
-[&lt;type: StructLayout(Sequential)&gt;]
-=======
-        <pre lang="fsharp"><code>
+        pre><code class="lang-fsharp">
 [&lt;type: StructLayout(LayoutKind.Sequential)&gt;]
->>>>>>> d83bcf4f
 type MyStruct =
   struct
     val x : byte
