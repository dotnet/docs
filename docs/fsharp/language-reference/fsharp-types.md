---
title: F# Types
description: Learn about the types that are used in F# and how F# types are named and described.
ms.date: 05/16/2016
---
# F# Types

This topic describes the types that are used in F# and how F# types are named and described.

## Summary of F# Types
<<<<<<< HEAD
Some types are considered *primitive types*, such as the Boolean type `bool` and integral and floating point types of various sizes, which include types for bytes and characters. These types are described in [Primitive Types](basic-types.md).
=======

Some types are considered *primitive types*, such as the Boolean type `bool` and integral and floating point types of various sizes, which include types for bytes and characters. These types are described in [Primitive Types](primitive-types.md).
>>>>>>> e71da9ac

Other types that are built into the language include tuples, lists, arrays, sequences, records, and discriminated unions. If you have experience with other .NET languages and are learning F#, you should read the topics for each of these types. Links to more information about these types are included in the [Related Topics](https://msdn.microsoft.com/library/#rel) section of this topic. These F#-specific types support styles of programming that are common to functional programming languages. Many of these types have associated modules in the F# library that support common operations on these types.

The type of a function includes information about the parameter types and return type.

The .NET Framework is the source of object types, interface types, delegate types, and others. You can define your own object types just as you can in any other .NET language.

Also, F# code can define aliases, which are named *type abbreviations*, that are alternative names for types. You might use type abbreviations when the type might change in the future and you want to avoid changing the code that depends on the type. Or, you might use a type abbreviation as a friendly name for a type that can make code easier to read and understand.

F# provides useful collection types that are designed with functional programming in mind. Using these collection types helps you write code that is more functional in style. For more information, see [F# Collection Types](fsharp-collection-types.md).

## Syntax for Types

In F# code, you often have to write out the names of types. Every type has a syntactic form, and you use these syntactic forms in type annotations, abstract method declarations, delegate declarations, signatures, and other constructs. Whenever you declare a new program construct in the interpreter, the interpreter prints the name of the construct and the syntax for its type. This syntax might be just an identifier for a user-defined type or a built-in identifier such as for `int` or `string`, but for more complex types, the syntax is more complex.

The following table shows aspects of the type syntax for F# types.

|Type|Type syntax|Examples|
|----|-----------|--------|
|primitive type|*type-name*|`int`<br /><br />`float`<br /><br />`string`|
|aggregate type (class, structure, union, record, enum, and so on)|*type-name*|`System.DateTime`<br /><br />`Color`|
|type abbreviation|*type-abbreviation-name*|`bigint`|
|fully qualified type|*namespaces.type-name*<br /><br />or<br /><br />*modules.type-name*<br /><br />or<br /><br />*namespaces.modules.type-name*|`System.IO.StreamWriter`|
|array|*type-name*[] or<br /><br />*type-name* array|`int[]`<br /><br />`array<int>`<br /><br />`int array`|
|two-dimensional array|*type-name*[,]|`int[,]`<br /><br />`float[,]`|
|three-dimensional array|*type-name*[,,]|`float[,,]`|
|tuple|*type-name1* &#42; *type-name2* ...|For example, `(1,'b',3)` has type `int * char * int`|
|generic type|*type-parameter* *generic-type-name*<br /><br />or<br /><br />*generic-type-name*&lt;*type-parameter-list*&gt;|`'a list`<br /><br />`list<'a>`<br /><br />`Dictionary<'key, 'value>`|
|constructed type (a generic type that has a specific type argument supplied)|*type-argument* *generic-type-name*<br /><br />or<br /><br />*generic-type-name*&lt;*type-argument-list*&gt;|`int option`<br /><br />`string list`<br /><br />`int ref`<br /><br />`option<int>`<br /><br />`list<string>`<br /><br />`ref<int>`<br /><br />`Dictionary<int, string>`|
|function type that has a single parameter|*parameter-type1* -&gt; *return-type*|A function that takes an `int` and returns a `string` has type `int -> string`|
|function type that has multiple parameters|*parameter-type1* -&gt; *parameter-type2* -&gt; ... -&gt; *return-type*|A function that takes an `int` and a `float` and returns a `string` has type `int -> float -> string`|
|higher order function as a parameter|(*function-type*)|`List.map` has type `('a -> 'b) -> 'a list -> 'b list`|
|delegate|delegate of *function-type*|`delegate of unit -> int`|
|flexible type|#*type-name*|`#System.Windows.Forms.Control`<br /><br />`#seq<int>`|

## Related Topics

|Topic|Description|
|-----|-----------|
|[Primitive Types](basic-types.md)|Describes built-in simple types such as integral types, the Boolean type, and character types.|
|[Unit Type](unit-type.md)|Describes the `unit` type, a type that has one value and that is indicated by (); equivalent to `void` in C# and `Nothing` in Visual Basic.|
|[Tuples](tuples.md)|Describes the tuple type, a type that consists of associated values of any type grouped in pairs, triples, quadruples, and so on.|
|[Options](options.md)|Describes the option type, a type that may either have a value or be empty.|
|[Lists](lists.md)|Describes lists, which are ordered, immutable series of elements all of the same type.|
|[Arrays](arrays.md)|Describes arrays, which are ordered sets of mutable elements of the same type that occupy a contiguous block of memory and are of fixed size.|
|[Sequences](sequences.md)|Describes the sequence type, which represents a logical series of values; individual values are computed only as necessary.|
|[Records](records.md)|Describes the record type, a small aggregate of named values.|
|[Discriminated Unions](discriminated-unions.md)|Describes the discriminated union type, a type whose values can be any one of a set of possible types.|
|[Functions](./functions/index.md)|Describes function values.|
|[Classes](classes.md)|Describes the class type, an object type that corresponds to a .NET reference type. Class types can contain members, properties, implemented interfaces, and a base type.|
|[Structures](structures.md)|Describes the `struct` type, an object type that corresponds to a .NET value type. The `struct` type usually represents a small aggregate of data.|
|[Interfaces](interfaces.md)|Describes interface types, which are types that represent a set of members that provide certain functionality but that contain no data. An interface type must be implemented by an object type to be useful.|
|[Delegates](delegates.md)|Describes the delegate type, which represents a function as an object.|
|[Enumerations](enumerations.md)|Describes enumeration types, whose values belong to a set of named values.|
|[Attributes](attributes.md)|Describes attributes, which are used to specify metadata for another type.|
|[Exception Types](./exception-handling/exception-types.md)|Describes exceptions, which specify error information.|<|MERGE_RESOLUTION|>--- conflicted
+++ resolved
@@ -8,12 +8,8 @@
 This topic describes the types that are used in F# and how F# types are named and described.
 
 ## Summary of F# Types
-<<<<<<< HEAD
+
 Some types are considered *primitive types*, such as the Boolean type `bool` and integral and floating point types of various sizes, which include types for bytes and characters. These types are described in [Primitive Types](basic-types.md).
-=======
-
-Some types are considered *primitive types*, such as the Boolean type `bool` and integral and floating point types of various sizes, which include types for bytes and characters. These types are described in [Primitive Types](primitive-types.md).
->>>>>>> e71da9ac
 
 Other types that are built into the language include tuples, lists, arrays, sequences, records, and discriminated unions. If you have experience with other .NET languages and are learning F#, you should read the topics for each of these types. Links to more information about these types are included in the [Related Topics](https://msdn.microsoft.com/library/#rel) section of this topic. These F#-specific types support styles of programming that are common to functional programming languages. Many of these types have associated modules in the F# library that support common operations on these types.
 
