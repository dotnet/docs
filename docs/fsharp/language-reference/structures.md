--- conflicted
+++ resolved
@@ -42,11 +42,6 @@
 
 [!code-fsharp[Main](../../../samples/snippets/fsharp/lang-ref-1/snippet2501.fs)]
 
-## Struct Records and Discriminated Unions
-
-<<<<<<< HEAD
-You can represent [Records](records.md) and [Discriminated Unions](discriminated-unions.md) as structs with the `[<Struct>]` attribute.  See each article to learn more.
-
 ## ByRefLike structs
 
 You can define your own structs that can adhere to `byref`-like semantics (see [Byrefs](byrefs.md) for more). This is done with the <xref:System.Runtime.CompilerServices.IsByRefLikeAttribute> attribute:
@@ -89,13 +84,9 @@
 
 Defining a mutable value inside of a readonly struct produces an error.
 
-## See Also
-[F# Language Reference](index.md)
+## Struct Records and Discriminated Unions
 
-[Classes](classes.md)
-=======
-Starting with F# 4.1, you can represent [Records](records.md) and [Discriminated Unions](discriminated-unions.md) as structs with the `[<Struct>]` attribute.  See each article to learn more.
->>>>>>> 26b36bcd
+You can represent [Records](records.md) and [Discriminated Unions](discriminated-unions.md) as structs with the `[<Struct>]` attribute.  See each article to learn more.
 
 ## See also
 
