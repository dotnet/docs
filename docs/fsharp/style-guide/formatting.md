--- conflicted
+++ resolved
@@ -922,8 +922,7 @@
 
 If the body of a lambda expression is multiple lines long, you should consider refactoring it into a locally-scoped function.
 
-<<<<<<< HEAD
-The parameters should generally be indented relative to the function or `fun`/`function` keyword, regardless of the context in which the function appears:
+Parameters should generally be indented relative to the function or `fun`/`function` keyword, regardless of the context in which the function appears:
 
 ```fsharp
 // With 4 spaces indentation
@@ -947,7 +946,8 @@
 |> List.iter
        (fun elem ->
           printfn $"A very long line to format the value: %d{elem}")
-=======
+```
+
 When the function take a single multiline tuple argument, the same rules for [Formatting constructors, static members, and member invocations](#formatting-constructors-static-members-and-member-invocations) apply.
 
 ```fsharp
@@ -960,7 +960,6 @@
     1515,
     false
 )
->>>>>>> 397c0072
 ```
 
 ### Formatting infix operators
