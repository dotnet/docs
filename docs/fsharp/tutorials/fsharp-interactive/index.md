--- conflicted
+++ resolved
@@ -150,11 +150,7 @@
 Consider the following `Script1.fsx`:
 
 ```fsharp
-<<<<<<< HEAD
 let square x = x * x
-=======
-#r "nuget: <package name>"
->>>>>>> 71b80329
 ```
 
 And the consuming file, `Script2.fsx`:
