---
title: "Tutorial: Creating a Type Provider (F#)"
description: Learn how to create your own F# type providers in F# 3.0 by examining several simple type providers to illustrate the basic concepts.
keywords: visual f#, f#, functional programming
author: cartermp
ms.author: phcart
ms.date: 05/16/2016
ms.topic: language-reference
ms.prod: .net
ms.technology: devlang-fsharp
ms.devlang: fsharp
ms.assetid: 82bec076-19d4-470c-979f-6c3a14b7c70a 
---

# Tutorial: Creating a Type Provider

> [!NOTE]
This guide was written for F# 3.0 and will be updated.

The type provider mechanism in F# 3.0 is a significant part of its support for information rich programming. This tutorial explains how to create your own type providers by walking you through the development of several simple type providers to illustrate the basic concepts. For more information about the type provider mechanism in F#, see [Type Providers](index.md).

F# 3.0 contains several built-in type providers for commonly used Internet and enterprise data services. These type providers give simple and regular access to SQL relational databases and network-based OData and WSDL services. These providers also support the use of F# LINQ queries against these data sources.

Where necessary, you can create custom type providers, or you can reference type providers that others have created. For example, your organization could have a data service that provides a large and growing number of named data sets, each with its own stable data schema. You can create a type provider that reads the schemas and presents the current data sets to the programmer in a strongly typed way.


## Before You Start
The type provider mechanism is primarily designed for injecting stable data and service information spaces into the F# programming experience.

This mechanism isn’t designed for injecting information spaces whose schema changes during program execution in ways that are relevant to program logic. Also, the mechanism isn't designed for intra-language meta-programming, even though that domain contains some valid uses. You should use this mechanism only where necessary and where the development of a type provider yields very high value.

You should avoid writing a type provider where a schema isn't available. Likewise, you should avoid writing a type provider where an ordinary (or even an existing) .NET library would suffice.

Before you start, you might ask the following questions:


- Do you have a schema for your information source? If so, what’s the mapping into the F# and .NET type system?

- Can you use an existing (dynamically typed) API as a starting point for your implementation?

- Will you and your organization have enough uses of the type provider to make writing it worthwhile? Would a normal .NET library meet your needs?

- How much will your schema change?

- Will it change during coding?

- Will it change between coding sessions?

- Will it change during program execution?

Type providers are best suited to situations where the schema is stable at runtime and during the lifetime of compiled code.


## A Simple Type Provider
<<<<<<< HEAD
The provider makes available a "type space" that contains erased types, as the following code shows by using F# signature syntax and including only a single erased type, `Type1`. For more information about erased types, see [Details About Erased Provided Types](#details-about-erased-provided-types) later in this topic.
=======
This sample is Samples.HelloWorldTypeProvider in the `SampleProviders\Providers` directory of the [F# 3.0 Sample Pack](http://fsharp3sample.codeplex.com) on the Codeplex website. The provider makes available a "type space" that contains 100 erased types, as the following code shows by using F# signature syntax and omitting the details for all except `Type1`. For more information about erased types, see [Details About Erased Provided Types](https://msdn.microsoft.com/library/#BK_Erased) later in this topic.
>>>>>>> e7ccb0d7

```fsharp
namespace Samples.HelloWorldTypeProvider

type Type1 =
    /// This is a static property.
    static member StaticProperty : string

    /// This constructor takes no arguments.
    new : unit -> Type1

    /// This constructor takes one argument.
    new : data:string -> Type1

    /// This is an instance property.
    member InstanceProperty : int

    /// This is an instance method.
    member InstanceMethod : x:int -> char

    /// This is an instance property.
    nested type NestedType = 
        /// This is StaticProperty1 on NestedType.
        static member StaticProperty1 : string
        …
        /// This is StaticProperty100 on NestedType.
        static member StaticProperty100 : string

type Type2 =
…
…

type Type100 =
…
```

Note that the set of types and members provided is statically known. This example doesn't leverage the ability of providers to provide types that depend on a schema. The implementation of the type provider is outlined in the following code, and the details are covered in later sections of this topic.


>[!WARNING] 
There may be some small naming differences between this code and the online samples.

```fsharp
namespace Samples.FSharp.HelloWorldTypeProvider

open System
open System.Reflection
open Samples.FSharp.ProvidedTypes
open Microsoft.FSharp.Core.CompilerServices
open Microsoft.FSharp.Quotations

// This type defines the type provider. When compiled to a DLL, it can be added
// as a reference to an F# command-line compilation, script, or project.
[<TypeProvider>]
type SampleTypeProvider(config: TypeProviderConfig) as this = 

  // Inheriting from this type provides implementations of ITypeProvider 
  // in terms of the provided types below.
  inherit TypeProviderForNamespaces()

  let namespaceName = "Samples.HelloWorldTypeProvider"
  let thisAssembly = Assembly.GetExecutingAssembly()

  // Make one provided type, called TypeN.
  let makeOneProvidedType (n:int) = 
  …
  // Now generate 100 types
  let types = [ for i in 1 .. 100 -> makeOneProvidedType i ] 

  // And add them to the namespace
  do this.AddNamespace(namespaceName, types)

  [<assembly:TypeProviderAssembly>] 
  do()
```

To use this provider, open a separate instance of Visual Studio 2012, create an F# script, and then add a reference to the provider from your script by using #r as the following code shows:

```fsharp
#r @".\bin\Debug\Samples.HelloWorldTypeProvider.dll"

let obj1 = Samples.HelloWorldTypeProvider.Type1("some data")

let obj2 = Samples.HelloWorldTypeProvider.Type1("some other data")

obj1.InstanceProperty
obj2.InstanceProperty

[ for index in 0 .. obj1.InstanceProperty-1 -> obj1.InstanceMethod(index) ]
[ for index in 0 .. obj2.InstanceProperty-1 -> obj2.InstanceMethod(index) ]

let data1 = Samples.HelloWorldTypeProvider.Type1.NestedType.StaticProperty35
```

Then look for the types under the `Samples.HelloWorldTypeProvider` namespace that the type provider generated.

Before you recompile the provider, make sure that you have closed all instances of Visual Studio and F# Interactive that are using the provider DLL. Otherwise, a build error will occur because the output DLL will be locked.

To debug this provider by using print statements, make a script that exposes a problem with the provider, and then use the following code:

```fsharp
fsc.exe -r:bin\Debug\HelloWorldTypeProvider.dll script.fsx
```

To debug this provider by using Visual Studio, open the Visual Studio command prompt with administrative credentials, and run the following command:

```fsharp
devenv.exe /debugexe fsc.exe -r:bin\Debug\HelloWorldTypeProvider.dll script.fsx
```

As an alternative, open Visual Studio, open the Debug menu, choose `Debug/Attach to process…`, and attach to another `devenv` process where you’re editing your script. By using this method, you can more easily target particular logic in the type provider by interactively typing expressions into the second instance (with full IntelliSense and other features).

You can disable Just My Code debugging to better identify errors in generated code. For information about how to enable or disable this feature, see [Navigating through Code with the Debugger](https://msdn.microsoft.com/library/y740d9d3.aspx). Also, you can also set first-chance exception catching by opening the `Debug` menu and then choosing `Exceptions` or by choosing the Ctrl+Alt+E keys to open the `Exceptions` dialog box. In that dialog box, under `Common Language Runtime Exceptions`, select the `Thrown` check box.


### Implementation of the Type Provider
This section walks you through the principal sections of the type provider implementation. First, you define the type for the custom type provider itself:

```fsharp
[<TypeProvider>]
type SampleTypeProvider(config: TypeProviderConfig) as this =
```

This type must be public, and you must mark it with the [TypeProvider](https://msdn.microsoft.com/library/bdf7b036-7490-4ace-b79f-c5f1b1b37947) attribute so that the compiler will recognize the type provider when a separate F# project references the assembly that contains the type. The *config* parameter is optional, and, if present, contains contextual configuration information for the type provider instance that the F# compiler creates.

Next, you implement the [ITypeProvider](https://msdn.microsoft.com/library/2c2b0571-843d-4a7d-95d4-0a7510ed5e2f) interface. In this case, you use the `TypeProviderForNamespaces` type from the `ProvidedTypes` API as a base type. This helper type can provide a finite collection of eagerly provided namespaces, each of which directly contains a finite number of fixed, eagerly provided types. In this context, the provider *eagerly* generates types even if they aren't needed or used.

```fsharp
inherit TypeProviderForNamespaces()
```

Next, define local private values that specify the namespace for the provided types, and find the type provider assembly itself. This assembly is used later as the logical parent type of the erased types that are provided.

```fsharp
let namespaceName = "Samples.HelloWorldTypeProvider"
let thisAssembly = Assembly.GetExecutingAssembly()
```

Next, create a function to provide each of the types Type1…Type100. This function is explained in more detail later in this topic.

```fsharp
let makeOneProvidedType (n:int) = …
```

Next, generate the 100 provided types:

```fsharp
let types = [ for i in 1 .. 100 -> makeOneProvidedType i ]
```

Next, add the types as a provided namespace:

```fsharp
do this.AddNamespace(namespaceName, types)
```

Finally, add an assembly attribute that indicates that you are creating a type provider DLL:

```fsharp
[<assembly:TypeProviderAssembly>] 
do()
```

### Providing One Type And Its Members
The `makeOneProvidedType` function does the real work of providing one of the types.

```fsharp
let makeOneProvidedType (n:int) = 
…
```

This step explains the implementation of this function. First, create the provided type (for example, Type1, when n = 1, or Type57, when n = 57).

```fsharp
// This is the provided type. It is an erased provided type and, in compiled code, 
// will appear as type 'obj'.
let t = ProvidedTypeDefinition(thisAssembly,namespaceName,
"Type" + string n,
baseType = Some typeof<obj>)
```

You should note the following points:


- This provided type is erased.  Because you indicate that the base type is `obj`, instances will appear as values of type [obj](https://msdn.microsoft.com/library/dcf2430f-702b-40e5-a0a1-97518bf137f7) in compiled code.
<br />

- When you specify a non-nested type, you must specify the assembly and namespace. For erased types, the assembly should be the type provider assembly itself.
<br />

Next, add XML documentation to the type. This documentation is delayed, that is, computed on-demand if the host compiler needs it.

```fsharp
t.AddXmlDocDelayed (fun () -> sprintf "This provided type %s" ("Type" + string n))
```

Next you add a provided static property to the type:

```fsharp
let staticProp = ProvidedProperty(propertyName = "StaticProperty", 
propertyType = typeof<string>, 
IsStatic=true,
GetterCode= (fun args -> <@@ "Hello!" @@>))
```

Getting this property will always evaluate to the string "Hello!". The `GetterCode` for the property uses an F# quotation, which represents the code that the host compiler generates for getting the property. For more information about quotations, see [Code Quotations (F#)](https://msdn.microsoft.com/library/6f055397-a1f0-4f9a-927c-f0d7c6951155).

Add XML documentation to the property.

```fsharp
staticProp.AddXmlDocDelayed(fun () -> "This is a static property")
```

Now attach the provided property to the provided type. You must attach a provided member to one and only one type. Otherwise, the member will never be accessible.

```fsharp
t.AddMember staticProp
```

Now create a provided constructor that takes no parameters.

```fsharp
let ctor = ProvidedConstructor(parameters = [ ], 
InvokeCode= (fun args -> <@@ "The object data" :> obj @@>))
```

The `InvokeCode` for the constructor returns an F# quotation, which represents the code that the host compiler generates when the constructor is called. For example, you can use the following constructor:

```fsharp
new Type10()
```

An instance of the provided type will be created with underlying data "The object data". The quoted code includes a conversion to [obj](https://msdn.microsoft.com/library/dcf2430f-702b-40e5-a0a1-97518bf137f7) because that type is the erasure of this provided type (as you specified when you declared the provided type).

Add XML documentation to the constructor, and add the provided constructor to the provided type:

```fsharp
ctor.AddXmlDocDelayed(fun () -> "This is a constructor")

t.AddMember ctor
```

Create a second provided constructor that takes one parameter:

```fsharp
let ctor2 = 
ProvidedConstructor(parameters = [ ProvidedParameter("data",typeof<string>) ], 
InvokeCode= (fun args -> <@@ (%%(args.[0]) : string) :> obj @@>))
```

The `InvokeCode` for the constructor again returns an F# quotation, which represents the code that the host compiler generated for a call to the method. For example, you can use the following constructor:

```fsharp
new Type10("ten")
```

An instance of the provided type is created with underlying data "ten". You may have already noticed that the `InvokeCode` function returns a quotation. The input to this function is a list of expressions, one per constructor parameter. In this case, an expression that represents the single parameter value is available in `args.[0]`. The code for a call to the constructor coerces the return value to the erased type `obj`. After you add the second provided constructor to the type, you create a provided instance property:

```fsharp
let instanceProp = 
ProvidedProperty(propertyName = "InstanceProperty", 
propertyType = typeof<int>, 
GetterCode= (fun args -> 
<@@ ((%%(args.[0]) : obj) :?> string).Length @@>))
instanceProp.AddXmlDocDelayed(fun () -> "This is an instance property")
t.AddMember instanceProp
```

Getting this property will return the length of the string, which is the representation object. The `GetterCode` property returns an F# quotation that specifies the code that the host compiler generates to get the property. Like `InvokeCode`, the `GetterCode` function returns a quotation. The host compiler calls this function with a list of arguments. In this case, the arguments include just the single expression that represents the instance upon which the getter is being called, which you can access by using `args.[0]`.The implementation of `GetterCode` then splices into the result quotation at the erased type `obj`, and a cast is used to satisfy the compiler's mechanism for checking types that the object is a string. The next part of `makeOneProvidedType` provides an instance method with one parameter.

```fsharp
let instanceMeth = 
ProvidedMethod(methodName = "InstanceMethod", 
parameters = [ProvidedParameter("x",typeof<int>)], 
returnType = typeof<char>, 
InvokeCode = (fun args -> 
<@@ ((%%(args.[0]) : obj) :?> string).Chars(%%(args.[1]) : int) @@>))

instanceMeth.AddXmlDocDelayed(fun () -> "This is an instance method")
// Add the instance method to the type.
t.AddMember instanceMeth
```

Finally, create a nested type that contains 100 nested properties. The creation of this nested type and its properties is delayed, that is, computed on-demand.

```fsharp
t.AddMembersDelayed(fun () -> 
let nestedType = ProvidedTypeDefinition("NestedType",
Some typeof<obj>

)

nestedType.AddMembersDelayed (fun () -> 
let staticPropsInNestedType = 
[ for i in 1 .. 100 do
let valueOfTheProperty = "I am string "  + string i

let p = ProvidedProperty(propertyName = "StaticProperty" + string i, 
propertyType = typeof<string>, 
IsStatic=true,
GetterCode= (fun args -> <@@ valueOfTheProperty @@>))

p.AddXmlDocDelayed(fun () -> 
sprintf "This is StaticProperty%d on NestedType" i)

yield p ]
staticPropsInNestedType)

[nestedType])

// The result of makeOneProvidedType is the type.
t
```

### Details about Erased Provided Types
The example in this section provides only *erased provided types*, which are particularly useful in the following situations:


- When you are writing a provider for an information space that contains only data and methods.
<br />

- When you are writing a provider where accurate runtime-type semantics aren't critical for practical use of the information space.
<br />

- When you are writing a provider for an information space that is so large and interconnected that it isn’t technically feasible to generate real .NET types for the information space.
<br />

In this example, each provided type is erased to type `obj`, and all uses of the type will appear as type `obj` in compiled code. In fact, the underlying objects in these examples are strings, but the type will appear as `System.Object` in .NET compiled code. As with all uses of type erasure, you can use explicit boxing, unboxing, and casting to subvert erased types. In this case, a cast exception that isn’t valid may result when the object is used. A provider runtime can define its own private representation type to help protect against false representations. You can’t define erased types in F# itself. Only provided types may be erased. You must understand the ramifications, both practical and semantic, of using either erased types for your type provider or a provider that provides erased types. An erased type has no real .NET type. Therefore, you cannot do accurate reflection over the type, and you might subvert erased types if you use runtime casts and other techniques that rely on exact runtime type semantics. Subversion of erased types frequently results in type cast exceptions at runtime.


### Choosing Representations for Erased Provided Types
For some uses of erased provided types, no representation is required. For example, the erased provided type might contain only static properties and members and no constructors, and no methods or properties would return an instance of the type. If you can reach instances of an erased provided type, you must consider the following questions:


- What is the erasure of a provided type?
<br />
  - The erasure of a provided type is how the type appears in compiled .NET code.
<br />

  - The erasure of a provided erased class type is always the first non-erased base type in the inheritance chain of the type.
<br />

  - The erasure of a provided erased interface type is always `System.Object`.
<br />

- What are the representations of a provided type?
<br />
  - The set of possible objects for an erased provided type are called its representations. In the example in this document, the representations of all the erased provided types `Type1..Type100` are always string objects.
<br />

All representations of a provided type must be compatible with the erasure of the provided type. (Otherwise, either the F# compiler will give an error for a use of the type provider, or unverifiable .NET code that isn't valid will be generated. A type provider isn’t valid if it returns code that gives a  representation that isn't valid.)

You can choose a representation for provided objects by using either of the following approaches, both of which are very common:


- If you're simply providing a strongly typed wrapper over an existing .NET type, it often makes sense for your type to erase to that type, use instances of that type as representations, or both. This approach is appropriate when most of the existing methods on that type still make sense when using the strongly typed version.
<br />

- If you want to create an API that differs significantly from any existing .NET API, it makes sense to create runtime types that will be the type erasure and representations for the provided types.
<br />

The example in this document uses strings as representations of provided objects. Frequently, it may be appropriate to use other objects for representations. For example, you may use a dictionary as a property bag:

```fsharp
ProvidedConstructor(parameters = [], 
InvokeCode= (fun args -> <@@ (new Dictionary<string,obj>()) :> obj @@>))
```

As an alternative, you may define a type in your type provider that will be used at runtime to form the representation, along with one or more runtime operations:

```fsharp
type DataObject() =
let data = Dictionary<string,obj>()
member x.RuntimeOperation() = data.Count
```

Provided members can then construct instances of this object type:

```fsharp
ProvidedConstructor(parameters = [], 
InvokeCode= (fun args -> <@@ (new DataObject()) :> obj @@>))
```

In this case, you may (optionally) use this type as the type erasure by specifying this type as the `baseType` when constructing the `ProvidedTypeDefinition`:

```fsharp
ProvidedTypeDefinition(…, baseType = Some typeof<DataObject> )
…
ProvidedConstructor(…, InvokeCode = (fun args -> <@@ new DataObject() @@>), …)
```

`Key Lessons`

The previous section explained how to create a simple erasing type provider that provides a range of types, properties, and methods. This section also explained the concept of type erasure, including some of the advantages and disadvantages of providing erased types from a type provider, and discussed representations of erased types.


## A Type Provider That Uses Static Parameters
The ability to parameterize type providers by static data enables many interesting scenarios, even in cases when the provider doesn't need to access any local or remote data. In this section, you’ll learn some basic techniques for putting together such a provider.


### Type Checked Regex Provider
Imagine that you want to implement a type provider for regular expressions that wraps the .NET `System.Text.RegularExpressions.Regex` libraries in an interface that provides the following compile-time guarantees:


- Verifying whether a regular expression is valid.
<br />

- Providing named properties on matches that are based on any group names in the regular expression.
<br />

This section shows you how to use type providers to create a `RegExProviderType` type that the regular expression pattern parameterizes to provide these benefits. The compiler will report an error if the supplied pattern isn't valid, and the type provider can extract the groups from the pattern so that you can access them by using named properties on matches. When you design a type provider, you should consider how its exposed API should look to end users and how this design will translate to .NET code. The following example shows how to use such an API to get the components of the area code:

```fsharp
type T = RegexTyped< @"(?<AreaCode>^\d{3})-(?<PhoneNumber>\d{3}-\d{4}$)">
let reg = T()
let result = T.IsMatch("425-555-2345")
let r = reg.Match("425-555-2345").Group_AreaCode.Value //r equals "425"
```

The following example shows how the type provider translates these calls:

```fsharp
let reg = new Regex(@"(?<AreaCode>^\d{3})-(?<PhoneNumber>\d{3}-\d{4}$)")
let result = reg.IsMatch("425-123-2345")
let r = reg.Match("425-123-2345").Groups.["AreaCode"].Value //r equals "425"
```

Note the following points:


- The standard Regex type represents the parameterized `RegexTyped` type.
<br />

- The `RegexTyped` constructor results in a call to the Regex constructor, passing in the static type argument for the pattern.
<br />

- The results of the `Match` method are represented by the standard `System.Text.RegularExpressions.Match` type.
<br />

- Each named group results in a provided property, and accessing the property results in a use of an indexer on a match’s `Groups` collection.
<br />

<<<<<<< HEAD
The following code is the core of the logic to implement such a provider, and this example omits the addition of all members to the provided type. For information about each added member, see the appropriate section later in this topic.
=======
The following code is the core of the logic to implement such a provider, and this example omits the addition of all members to the provided type. For information about each added member, see the appropriate section later in this topic. For the full code, download the sample from the [F# 3.0 Sample Pack](http://fsharp3sample.codeplex.com) on the Codeplex website.
>>>>>>> e7ccb0d7

```fsharp
namespace Samples.FSharp.RegexTypeProvider

open System.Reflection
open Microsoft.FSharp.Core.CompilerServices
open Samples.FSharp.ProvidedTypes
open System.Text.RegularExpressions

[<TypeProvider>]
type public CheckedRegexProvider() as this =
inherit TypeProviderForNamespaces()

// Get the assembly and namespace used to house the provided types
let thisAssembly = Assembly.GetExecutingAssembly()
let rootNamespace = "Samples.FSharp.RegexTypeProvider"
let baseTy = typeof<obj>
let staticParams = [ProvidedStaticParameter("pattern", typeof<string>)]

let regexTy = ProvidedTypeDefinition(thisAssembly, rootNamespace, "RegexTyped", Some baseTy)

do regexTy.DefineStaticParameters(
parameters=staticParams, 
instantiationFunction=(fun typeName parameterValues ->

match parameterValues with 
| [| :? string as pattern|] -> 
// Create an instance of the regular expression. 
//
// This will fail with System.ArgumentException if the regular expression is not valid. 
// The exception will escape the type provider and be reported in client code.
let r = System.Text.RegularExpressions.Regex(pattern)            

// Declare the typed regex provided type.
// The type erasure of this type is 'obj', even though the representation will always be a Regex
// This, combined with hiding the object methods, makes the IntelliSense experience simpler.
let ty = ProvidedTypeDefinition(
thisAssembly, 
rootNamespace, 
typeName, 
baseType = Some baseTy)

...

ty
| _ -> failwith "unexpected parameter values")) 

do this.AddNamespace(rootNamespace, [regexTy])

[<TypeProviderAssembly>]
do ()
```

Note the following points:


- The type provider takes two static parameters: the `pattern`, which is mandatory, and the `options`, which are optional (because a default value is provided).
<br />

- After the static arguments are supplied, you create an instance of the regular expression. This instance will throw an exception if the Regex is malformed, and this error will be reported to users.
<br />

- Within the `DefineStaticParameters` callback, you define the type that will be returned after the arguments are supplied.
<br />

- This code sets `HideObjectMethods` to true so that the IntelliSense experience will remain streamlined. This attribute causes the `Equals`, `GetHashCode`, `Finalize`, and `GetType` members to be suppressed from IntelliSense lists for a provided object.
<br />

- You use `obj` as the base type of the method, but you’ll use a `Regex` object as the runtime representation of this type, as the next example shows.
<br />

- The call to the `Regex` constructor throws a `System.ArgumentException` when a regular expression isn’t valid. The compiler catches this exception and reports an error message to the user at compile time or in the Visual Studio editor. This exception enables regular expressions to be validated without running an application.
<br />

The type defined above isn't useful yet because it doesn’t contain any meaningful methods or properties. First, add a static `IsMatch` method:

```fsharp
let isMatch = ProvidedMethod(
methodName = "IsMatch", 
parameters = [ProvidedParameter("input", typeof<string>)], 
returnType = typeof<bool>, 
IsStaticMethod = true,
InvokeCode = fun args -> <@@ Regex.IsMatch(%%args.[0], pattern) @@>) 

isMatch.AddXmlDoc "Indicates whether the regular expression finds a match in the specified input string." 
ty.AddMember isMatch
```

The previous code defines a method `IsMatch`, which takes a string as input and returns a `bool`. The only tricky part is the use of the `args` argument within the `InvokeCode` definition. In this example, `args` is a list of quotations that represents the arguments to this method. If the method is an instance method, the first argument represents the `this` argument. However, for a static method, the arguments are all just the explicit arguments to the method. Note that the type of the quoted value should match the specified return type (in this case, `bool`). Also note that this code uses the `AddXmlDoc` method to make sure that the provided method also has useful documentation, which you can supply through IntelliSense.

Next, add an instance Match method. However, this method should return a value of a provided `Match` type so that the groups can be accessed in a strongly typed fashion. Thus, you first declare the `Match` type. Because this type depends on the pattern that was supplied as a static argument, this type must be nested within the parameterized type definition:

```fsharp
let matchTy = ProvidedTypeDefinition(
"MatchType", 
baseType = Some baseTy, 
HideObjectMethods = true)

ty.AddMember matchTy
```

You then add one property to the Match type for each group. At runtime, a match is represented as a `System.Text.RegularExpressions.Match` value, so the quotation that defines the property must use the `System.Text.RegularExpressions.Match.Groups` indexed property to get the relevant group.

```fsharp
for group in r.GetGroupNames() do
// Ignore the group named 0, which represents all input.
if group <> "0" then
let prop = ProvidedProperty(
propertyName = group, 
propertyType = typeof<Group>, 
GetterCode = fun args -> <@@ ((%%args.[0]:obj) :?> Match).Groups.[group] @@>)
prop.AddXmlDoc(sprintf @"Gets the ""%s"" group from this match" group)
matchTy.AddMember prop
```

Again, note that you’re adding XML documentation to the provided property. Also note that a property can be read if a `GetterCode` function is provided, and the property can be written if a `SetterCode` function is provided, so the resulting property is read only.

Now you can create an instance method that returns a value of this `Match` type:

```fsharp
let matchMethod = 
ProvidedMethod(
methodName = "Match", 
parameters = [ProvidedParameter("input", typeof<string>)], 
returnType = matchTy, 
InvokeCode = fun args -> <@@ ((%%args.[0]:obj) :?> Regex).Match(%%args.[1]) :> obj @@>)
matchMeth.AddXmlDoc "Searches the specified input string for the first occurrence of this regular expression" 

ty.AddMember matchMeth
```

Because you are creating an instance method, `args.[0]` represents the `RegexTyped` instance on which the method is being called, and `args.[1]` is the input argument.

Finally, provide a constructor so that instances of the provided type can be created.

```fsharp
let ctor = ProvidedConstructor(
parameters = [], 
InvokeCode = fun args -> <@@ Regex(pattern, options) :> obj @@>)
ctor.AddXmlDoc("Initializes a regular expression instance.")

ty.AddMember ctor
```

The constructor merely erases to the creation of a standard .NET Regex instance, which is again boxed to an object because `obj` is the erasure of the provided type. With that change, the sample API usage that specified earlier in the topic works as expected. The following code is complete and final:

```fsharp
namespace Samples.FSharp.RegexTypeProvider

open System.Reflection
open Microsoft.FSharp.Core.CompilerServices
open Samples.FSharp.ProvidedTypes
open System.Text.RegularExpressions

[<TypeProvider>]
type public CheckedRegexProvider() as this =
inherit TypeProviderForNamespaces()

// Get the assembly and namespace used to house the provided types.
let thisAssembly = Assembly.GetExecutingAssembly()
let rootNamespace = "Samples.FSharp.RegexTypeProvider"
let baseTy = typeof<obj>
let staticParams = [ProvidedStaticParameter("pattern", typeof<string>)]

let regexTy = ProvidedTypeDefinition(thisAssembly, rootNamespace, "RegexTyped", Some baseTy)

do regexTy.DefineStaticParameters(
parameters=staticParams, 
instantiationFunction=(fun typeName parameterValues ->

match parameterValues with 
| [| :? string as pattern|] -> 
// Create an instance of the regular expression. 




let r = System.Text.RegularExpressions.Regex(pattern)            

// Declare the typed regex provided type.



let ty = ProvidedTypeDefinition(
thisAssembly, 
rootNamespace, 
typeName, 
baseType = Some baseTy)

ty.AddXmlDoc "A strongly typed interface to the regular expression '%s'"

// Provide strongly typed version of Regex.IsMatch static method.
let isMatch = ProvidedMethod(
methodName = "IsMatch", 
parameters = [ProvidedParameter("input", typeof<string>)], 
returnType = typeof<bool>, 
IsStaticMethod = true,
InvokeCode = fun args -> <@@ Regex.IsMatch(%%args.[0], pattern) @@>) 

isMatch.AddXmlDoc "Indicates whether the regular expression finds a match in the specified input string"

ty.AddMember isMatch

// Provided type for matches
// Again, erase to obj even though the representation will always be a Match
let matchTy = ProvidedTypeDefinition(
"MatchType", 
baseType = Some baseTy, 
HideObjectMethods = true)

// Nest the match type within parameterized Regex type.
ty.AddMember matchTy

// Add group properties to match type
for group in r.GetGroupNames() do
// Ignore the group named 0, which represents all input.
if group <> "0" then
let prop = ProvidedProperty(
propertyName = group, 
propertyType = typeof<Group>, 
GetterCode = fun args -> <@@ ((%%args.[0]:obj) :?> Match).Groups.[group] @@>)
prop.AddXmlDoc(sprintf @"Gets the ""%s"" group from this match" group)
matchTy.AddMember(prop)

// Provide strongly typed version of Regex.Match instance method.
let matchMeth = ProvidedMethod(
methodName = "Match", 
parameters = [ProvidedParameter("input", typeof<string>)], 
returnType = matchTy, 
InvokeCode = fun args -> <@@ ((%%args.[0]:obj) :?> Regex).Match(%%args.[1]) :> obj @@>)
matchMeth.AddXmlDoc "Searches the specified input string for the first occurence of this regular expression"

ty.AddMember matchMeth

// Declare a constructor.
let ctor = ProvidedConstructor(
parameters = [], 
InvokeCode = fun args -> <@@ Regex(pattern) :> obj @@>)

// Add documentation to the constructor.
ctor.AddXmlDoc "Initializes a regular expression instance"

ty.AddMember ctor

ty
| _ -> failwith "unexpected parameter values")) 

do this.AddNamespace(rootNamespace, [regexTy])

[<TypeProviderAssembly>]
do ()
```

`Key Lessons`

This section explained how to create a type provider that operates on its static parameters. The provider checks the static parameter and provides operations based on its value.


## A Type Provider That Is Backed By Local Data
Frequently you might want type providers to present APIs based on not only static parameters but also information from local or remote systems. This section discusses type providers that are based on local data, such as local data files.


### Simple CSV File Provider
As a simple example, consider a type provider for accessing scientific data in Comma Separated Value (CSV) format. This section assumes that the CSV files contain a header row followed by floating point data, as the following table illustrates:



|Distance (meter)|Time (second)|
|----------------|-------------|
|50.0|3.7|
|100.0|5.2|
|150.0|6.4|
This section shows how to provide a type that you can use to get rows with a `Distance` property of type `float<meter>` and a `Time` property of type `float<second>`. For simplicity, the following assumptions are made:


- Header names are either unit-less or have the form "Name (unit)" and don't contain commas.
<br />

- Units are all Systeme International (SI) units as the [Microsoft.FSharp.Data.UnitSystems.SI.UnitNames Module (F#)](https://msdn.microsoft.com/library/3cb43485-11f5-4aa7-a779-558f19d4013b) module defines.
<br />

- Units are all simple (for example, meter) rather than compound (for example, meter/second).
<br />

- All columns contain floating point data.
<br />

A more complete provider would loosen these restrictions.

Again the first step is to consider how the API should look. Given an `info.csv` file with the contents from the previous table (in comma-separated format), users of the provider should be able to write code that resembles the following example:

```fsharp
let info = new MiniCsv<"info.csv">()
for row in info.Data do
let time = row.Time
printfn "%f" (float time)
```

In this case, the compiler should convert these calls into something like the following example:

```fsharp
let info = new MiniCsvFile("info.csv")
for row in info.Data do
let (time:float) = row.[1]
printfn "%f" (float time)
```

The optimal translation will require the type provider to define a real `CsvFile` type in the type provider's assembly. Type providers often rely on a few helper types and methods to wrap important logic. Because measures are erased at runtime, you can use a `float[]` as the erased type for a row. The compiler will treat different columns as having different measure types. For example, the first column in our example has type `float<meter>`, and the second has `float<second>`. However, the erased representation can remain quite simple.

The following code shows the core of the implementation.

```fsharp
// Simple type wrapping CSV data
type CsvFile(filename) =
// Cache the sequence of all data lines (all lines but the first)
let data = 
seq { for line in File.ReadAllLines(filename) |> Seq.skip 1 do
yield line.Split(',') |> Array.map float }
|> Seq.cache
member __.Data = data

[<TypeProvider>]
type public MiniCsvProvider(cfg:TypeProviderConfig) as this =
inherit TypeProviderForNamespaces()

// Get the assembly and namespace used to house the provided types.
let asm = System.Reflection.Assembly.GetExecutingAssembly()
let ns = "Samples.FSharp.MiniCsvProvider"

// Create the main provided type.
let csvTy = ProvidedTypeDefinition(asm, ns, "MiniCsv", Some(typeof<obj>))

// Parameterize the type by the file to use as a template.
let filename = ProvidedStaticParameter("filename", typeof<string>)
do csvTy.DefineStaticParameters([filename], fun tyName [| :? string as filename |] ->

// Resolve the filename relative to the resolution folder.
let resolvedFilename = Path.Combine(cfg.ResolutionFolder, filename)

// Get the first line from the file.
let headerLine = File.ReadLines(resolvedFilename) |> Seq.head

// Define a provided type for each row, erasing to a float[].
let rowTy = ProvidedTypeDefinition("Row", Some(typeof<float[]>))

// Extract header names from the file, splitting on commas.
// use Regex matching to get the position in the row at which the field occurs
let headers = Regex.Matches(headerLine, "[^,]+")

// Add one property per CSV field.
for i in 0 .. headers.Count - 1 do
let headerText = headers.[i].Value

// Try to decompose this header into a name and unit.
let fieldName, fieldTy =
let m = Regex.Match(headerText, @"(?<field>.+) \((?<unit>.+)\)")
if m.Success then


let unitName = m.Groups.["unit"].Value
let units = ProvidedMeasureBuilder.Default.SI unitName
m.Groups.["field"].Value, ProvidedMeasureBuilder.Default.AnnotateType(typeof<float>,[units])


else
// no units, just treat it as a normal float
headerText, typeof<float>

let prop = ProvidedProperty(fieldName, fieldTy, 
GetterCode = fun [row] -> <@@ (%%row:float[]).[i] @@>)

// Add metadata that defines the property's location in the referenced file.
prop.AddDefinitionLocation(1, headers.[i].Index + 1, filename)
rowTy.AddMember(prop) 

// Define the provided type, erasing to CsvFile.
let ty = ProvidedTypeDefinition(asm, ns, tyName, Some(typeof<CsvFile>))

// Add a parameterless constructor that loads the file that was used to define the schema.
let ctor0 = ProvidedConstructor([], 
InvokeCode = fun [] -> <@@ CsvFile(resolvedFilename) @@>)
ty.AddMember ctor0

// Add a constructor that takes the file name to load.
let ctor1 = ProvidedConstructor([ProvidedParameter("filename", typeof<string>)], 
InvokeCode = fun [filename] -> <@@ CsvFile(%%filename) @@>)
ty.AddMember ctor1

// Add a more strongly typed Data property, which uses the existing property at runtime.
let prop = ProvidedProperty("Data", typedefof<seq<_>>.MakeGenericType(rowTy), 
GetterCode = fun [csvFile] -> <@@ (%%csvFile:CsvFile).Data @@>)
ty.AddMember prop

// Add the row type as a nested type.
ty.AddMember rowTy
ty)

// Add the type to the namespace.
do this.AddNamespace(ns, [csvTy])
```

Note the following points about the implementation:


- Overloaded constructors allow either the original file or one that has an identical schema to be read. This pattern is common when you write a type provider for local or remote data sources, and this pattern allows a local file to be used as the template for remote data.
<br />  You can use the [TypeProviderConfig](https://msdn.microsoft.com/library/1cda7b9a-3d07-475d-9315-d65e1c97eb44) value that’s passed in to the type provider constructor to resolve relative file names.
<br />

- You can use the `AddDefinitionLocation` method to define the location of the provided properties. Therefore, if you use `Go To Definition` on a provided property, the CSV file will open in Visual Studio.
<br />

- You can use the `ProvidedMeasureBuilder` type to look up the SI units and to generate the relevant `float<_>` types.
<br />

`Key Lessons`

This section explained how to create a type provider for a local data source with a simple schema that's contained in the data source itself.


## Going Further
The following sections include suggestions for further study.


### A Look at the Compiled Code for Erased Types
To give you some idea of how the use of the type provider corresponds to the code that's emitted, look at the following function by using the `HelloWorldTypeProvider` that's used earlier in this topic.

```fsharp
let function1 () = 
let obj1 = Samples.HelloWorldTypeProvider.Type1("some data")
obj1.InstanceProperty
```

Here’s an image of the resulting code decompiled by using ildasm.exe:

```
.class public abstract auto ansi sealed Module1
extends [mscorlib]System.Object
{
.custom instance void [FSharp.Core]Microsoft.FSharp.Core.CompilationMappingAtt
ribute::.ctor(valuetype [FSharp.Core]Microsoft.FSharp.Core.SourceConstructFlags)
= ( 01 00 07 00 00 00 00 00 )
.method public static int32  function1() cil managed
{
// Code size       24 (0x18)
.maxstack  3
.locals init ([0] object obj1)
IL_0000:  nop
IL_0001:  ldstr      "some data"
IL_0006:  unbox.any  [mscorlib]System.Object
IL_000b:  stloc.0
IL_000c:  ldloc.0
IL_000d:  call       !!0 [FSharp.Core_2]Microsoft.FSharp.Core.LanguagePrimit
ives/IntrinsicFunctions::UnboxGeneric<string>(object)
IL_0012:  callvirt   instance int32 [mscorlib_3]System.String::get_Length()
IL_0017:  ret
} // end of method Module1::function1

} // end of class Module1
```

As the example shows, all mentions of the type `Type1` and the `InstanceProperty` property have been erased, leaving only operations on the runtime types involved.


### Design and Naming Conventions for Type Providers
Observe the following conventions when authoring type providers.


- `Providers for Connectivity Protocols`
<br />  In general, names of most provider DLLs for data and service connectivity protocols, such as OData or SQL connections, should end in `TypeProvider` or `TypeProviders`. For example, use a DLL name that resembles the following string:
<br />

```
  Fabrikam.Management.BasicTypeProviders.dll
```

  Ensure that your provided types are members of the corresponding namespace, and indicate the connectivity protocol that you implemented:
<br />

```
  Fabrikam.Management.BasicTypeProviders.WmiConnection<…>
  Fabrikam.Management.BasicTypeProviders.DataProtocolConnection<…>
```

- `Utility Providers for General Coding`
<br />  For a utility type provider such as that for regular expressions, the type provider may be part of a base library, as the following example shows:
<br />

```fsharp
  #r "Fabrikam.Core.Text.Utilities.dll"
```

  In this case, the provided type would appear at an appropriate point according to normal .NET design conventions:
<br />

```fsharp
  open Fabrikam.Core.Text.RegexTyped
  
  let regex = new RegexTyped<"a+b+a+b+">()
```

- `Singleton Data Sources`
<br />  Some type providers connect to a single dedicated data source and provide only data. In this case, you should drop the `TypeProvider` suffix and use normal conventions for .NET naming:
<br />

```fsharp
  #r "Fabrikam.Data.Freebase.dll"
  
  let data = Fabrikam.Data.Freebase.Astronomy.Asteroids
```

  For more information, see the `GetConnection` design convention that's described later in this topic.
<br />


### Design Patterns for Type Providers
The following sections describe design patterns you can use when authoring type providers.


#### The GetConnection Design Pattern
Most type providers should be written to use the `GetConnection` pattern that's used by the type providers in FSharp.Data.TypeProviders.dll, as the following example shows:

```fsharp
#r "Fabrikam.Data.WebDataStore.dll"

type Service = Fabrikam.Data.WebDataStore<…static connection parameters…>

let connection = Service.GetConnection(…dynamic connection parameters…)

let data = connection.Astronomy.Asteroids
```

#### Type Providers Backed By Remote Data and Services
Before you create a type provider that's backed by remote data and services, you must consider a range of issues that are inherent in connected programming. These issues include the following considerations:


- schema mapping
<br />

- liveness and invalidation in the presence of schema change
<br />

- schema caching
<br />

- asynchronous implementations of data access operations
<br />

- supporting queries, including LINQ queries
<br />

- credentials and authentication
<br />

This topic doesn't explore these issues further.


### Additional Authoring Techniques
When you write your own type providers, you might want to use the following additional techniques.


- `Creating Types and Members On-Demand`
<br />  The ProvidedType API has delayed versions of AddMember.
<br />

```fsharp
  type ProvidedType =
  member AddMemberDelayed  : (unit -> MemberInfo)      -> unit
  member AddMembersDelayed : (unit -> MemberInfo list) -> unit
```

  These versions are used to create on-demand spaces of types.
<br />

- `Providing Array, ByRef, and Pointer types`
<br />  You make provided members (whose signatures include array types, byref types, and instantiations of generic types) by using the normal `MakeArrayType`, `MakePointerType`, and `MakeGenericType` on any instance of System.Type, including `ProvidedTypeDefinitions`.
<br />

- `Providing Unit of Measure Annotations`
<br />  The ProvidedTypes API provides helpers for providing measure annotations. For example, to provide the type `float<kg>`, use the following code:
<br />

```fsharp
  let measures = ProvidedMeasureBuilder.Default
  let kg = measures.SI "kilogram"
  let m = measures.SI "meter"
  let float_kg = measures.AnnotateType(typeof<float>,[kg])
```

  To provide the type `Nullable<decimal<kg/m^2>>`, use the following code:
<br />

```fsharp
  let kgpm2 = measures.Ratio(kg, measures.Square m)
  let dkgpm2 = measures.AnnotateType(typeof<decimal>,[kgpm2])
  let nullableDecimal_kgpm2 = typedefof<System.Nullable<_>>.MakeGenericType [|dkgpm2 |]
```

- `Accessing Project-Local or Script-Local Resources`
<br />  Each instance of a type provider can be given a `TypeProviderConfig` value during construction. This value contains the "resolution folder" for the provider (that is, the project folder for the compilation or the directory that contains a script), the list of referenced assemblies, and other information.
<br />

- `Invalidation`
<br />  Providers can raise invalidation signals to notify the F# language service that the schema assumptions may have changed. When invalidation occurs, a typecheck is redone if the provider is being hosted in Visual Studio. This signal will be ignored when the provider is hosted in F# Interactive or by the F# Compiler (fsc.exe).
<br />

- `Caching Schema Information`
<br />  Providers must often cache access to schema information. The cached data should be stored by using a file name that's given as a static parameter or as user data. An example of schema caching is the `LocalSchemaFile` parameter in the type providers in the `FSharp.Data.TypeProviders` assembly. In the implementation of these providers, this static parameter directs the type provider to use the schema information in the specified local file instead of accessing the data source over the network. To use cached schema information, you must also set the static parameter `ForceUpdate` to `false`. You could use a similar technique to enable online and offline data access.
<br />

- `Backing Assembly`
<br />  When you compile a .dll or .exe file, the backing .dll file for generated types is statically linked into the resulting assembly. This link is created by copying the Intermediate Language (IL) type definitions and any managed resources from the backing assembly into the final assembly. When you use F# Interactive, the backing .dll file isn't copied and is instead loaded directly into the F# Interactive process.
<br />

- `Exceptions and Diagnostics from Type Providers`
<br />  All uses of all members from provided types may throw exceptions. In all cases, if a type provider throws an exception, the host compiler attributes the error to a specific type provider.
<br />
  - Type provider exceptions should never result in internal compiler errors.
<br />

  - Type providers can't report warnings.
<br />

  - When a type provider is hosted in the F# compiler, an F# development environment, or F# Interactive, all exceptions from that provider are caught. The Message property is always the error text, and no stack trace appears. If you’re going to throw an exception, you can throw the following examples:
<br />
    - `System.NotSupportedException`
<br />

    - `System.IO.IOException`
<br />

    - `System.Exception`
<br />


#### Providing Generated Types
So far, this document has explained how provide erased types. You can also use the type provider mechanism in F# to provide generated types, which are added as real .NET type definitions into the users' program. You must refer to generated provided types by using a type definition.

```fsharp
open Microsoft.FSharp.TypeProviders 

type Service = ODataService<" http://services.odata.org/Northwind/Northwind.svc/">
```

The ProvidedTypes-0.2 helper code that is part of the F# 3.0 release has only limited support for providing generated types. The following statements must be true for a generated type definition:


- IsErased must be set to `false`.
<br />

- The provider must have an assembly that has an actual backing .NET .dll file with a matching .dll file on disk.
<br />

You must also call `ConvertToGenerated` on a root provided type whose nested types form a closed set of generated types. This call emits the given provided type definition and its nested type definitions into an assembly and adjusts the `Assembly` property of all provided type definitions to return that assembly. The assembly is emitted only when the Assembly property on the root type is accessed for the first time. The host F# compiler does access this property when it processes a generative type declaration for the type.


## Rules and Limitations
When you write type providers, keep the following rules and limitations in mind.


- `Provided types must be reachable.`
<br />  All provided types should be reachable from the non-nested types. The non-nested types are given in the call to the `TypeProviderForNamespaces` constructor or a call to `AddNamespace`. For example, if the provider provides a type `StaticClass.P : T`, you must ensure that T is either a non-nested type or nested under one.
<br />  For example, some providers have a static class such as `DataTypes` that contain these `T1, T2, T3, ...` types. Otherwise, the error says that a reference to type T in assembly A was found, but the type couldn't be found in that assembly. If this error appears, verify that all your subtypes can be reached from the provider types. Note: These `T1, T2, T3...` types are referred to as the *on-the-fly* types. Remember to put them in an accessible namespace or a parent type.
<br />

- `Limitations of the Type Provider Mechanism`
<br />  The type provider mechanism in F# has the following limitations:
<br />
  - The underlying infrastructure for type providers in F# doesn't support provided generic types or provided generic methods.
<br />

  - The mechanism doesn't support nested types with static parameters.
<br />

- `Limitations of the ProvidedTypes Support Code`
<br />  The `ProvidedTypes` support code has the following rules and limitations:
<br />
  1. Provided properties with indexed getters and setters aren't implemented.
<br />

  2. Provided events aren't implemented.
<br />

  3. The provided types and information objects should be used only for the type provider mechanism in F#. They aren't more generally usable as System.Type objects.
<br />

  4. The constructs that you can use in quotations that define method implementations have several limitations. You can refer to the source code for ProvidedTypes-*Version* to see which constructs are supported in quotations.
<br />

- `Type providers must generate output assemblies that are .dll files, not .exe files.`
<br />


## Development Tips
You might find the following tips helpful during the development process.


- `Run Two Instances of Visual Studio.` You can develop the type provider in one instance and test the provider in the other because the test IDE will take a lock on the .dll file that prevents the type provider from being rebuilt. Thus, you must close the second instance of Visual Studio while the provider is built in the first instance, and then you must reopen the second instance after the provider is built.
<br />

- `Debug type providers by using invocations of fsc.exe.` You can invoke type providers by using the following tools:
<br />
  - fsc.exe (The F# command line compiler)
<br />

  - fsi.exe (The F# Interactive compiler)
<br />

  - devenv.exe (Visual Studio)
<br />

  You can often debug type providers most easily by using fsc.exe on a test script file (for example, script.fsx). You can launch a debugger from a command prompt.
<br />

```
  devenv /debugexe fsc.exe script.fsx
```

  You can use print-to-stdout logging.
<br />


## See Also
[Type Providers](index.md)<|MERGE_RESOLUTION|>--- conflicted
+++ resolved
@@ -52,11 +52,7 @@
 
 
 ## A Simple Type Provider
-<<<<<<< HEAD
-The provider makes available a "type space" that contains erased types, as the following code shows by using F# signature syntax and including only a single erased type, `Type1`. For more information about erased types, see [Details About Erased Provided Types](#details-about-erased-provided-types) later in this topic.
-=======
-This sample is Samples.HelloWorldTypeProvider in the `SampleProviders\Providers` directory of the [F# 3.0 Sample Pack](http://fsharp3sample.codeplex.com) on the Codeplex website. The provider makes available a "type space" that contains 100 erased types, as the following code shows by using F# signature syntax and omitting the details for all except `Type1`. For more information about erased types, see [Details About Erased Provided Types](https://msdn.microsoft.com/library/#BK_Erased) later in this topic.
->>>>>>> e7ccb0d7
+This sample is Samples.HelloWorldTypeProvider in the `SampleProviders\Providers` directory of the [F# 3.0 Sample Pack](http://fsharp3sample.codeplex.com) on the Codeplex website. The provider makes available a "type space" that contains 100 erased types, as the following code shows by using F# signature syntax and omitting the details for all except `Type1`. For more information about erased types, see [Details About Erased Provided Types](#details-about-erased-provided-types) later in this topic.
 
 ```fsharp
 namespace Samples.HelloWorldTypeProvider
@@ -499,11 +495,7 @@
 - Each named group results in a provided property, and accessing the property results in a use of an indexer on a match’s `Groups` collection.
 <br />
 
-<<<<<<< HEAD
-The following code is the core of the logic to implement such a provider, and this example omits the addition of all members to the provided type. For information about each added member, see the appropriate section later in this topic.
-=======
 The following code is the core of the logic to implement such a provider, and this example omits the addition of all members to the provided type. For information about each added member, see the appropriate section later in this topic. For the full code, download the sample from the [F# 3.0 Sample Pack](http://fsharp3sample.codeplex.com) on the Codeplex website.
->>>>>>> e7ccb0d7
 
 ```fsharp
 namespace Samples.FSharp.RegexTypeProvider
