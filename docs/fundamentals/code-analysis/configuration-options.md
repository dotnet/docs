--- conflicted
+++ resolved
@@ -7,23 +7,19 @@
 ---
 # Configuration options for code analysis
 
-<<<<<<< HEAD
-Code analysis code analysis rules have various configuration options. The most common option you'll configure is a rule's severity. You can configure severity level for both [code quality rules](quality-rules/index.md) and [code style rules](/visualstudio/ide/editorconfig-language-conventions). Code quality rules have additional configuration options, such as which method names the rule should apply to, or whether only the public API surface should be analyzed.
-=======
 Code analysis rules have various configuration options. These options are specified as key-value pairs in a configuration file. For example,
 
 ```ini
 <option key> = <option value>
 ```
 
-The most common option you'll configure is a rule's severity. You can configure severity level for all analyzer rules, including [code quality rules](rules/quality-rules-reference.md) and [code style rules](/visualstudio/ide/editorconfig-language-conventions).
+The most common option you'll configure is a rule's severity. You can configure severity level for all analyzer rules, including [code quality rules](quality-rules/index.md) and [code style rules](/visualstudio/ide/editorconfig-language-conventions).
 
 You can also configure additional options to customize rule behavior:
 
 - Code quality rules have [additional options](code-quality-rule-options.md) to configure behavior, such as which method names a rule should apply to.
 - Code style rules have [custom code style options](/visualstudio/ide/editorconfig-code-style-settings-reference).
 - Third party analyzer rules can define their own configuration options, with custom key names and value formats.
->>>>>>> a30ed552
 
 You specify configuration options in an [EditorConfig file](/visualstudio/ide/create-portable-custom-editor-options). You can apply EditorConfig file conventions to a folder, a project, or an entire repo by placing the file in the corresponding directory. If you have an existing *.editorconfig* file for editor settings such as indent size or whether to trim trailing whitespace, you can place your code analysis configuration options in the same file. Add an entry for each rule you want to configure, and place it under the corresponding file extension section, for example, `[*.cs]`.
 
@@ -69,7 +65,7 @@
 
 ### Severity level
 
-The following table shows the different rule severities that you can configure for all analyzer rules, including [code quality](rules/quality-rules-reference.md) and [code style](/visualstudio/ide/editorconfig-language-conventions) rules.
+The following table shows the different rule severities that you can configure for all analyzer rules, including [code quality](quality-rules/index.md) and [code style](/visualstudio/ide/editorconfig-language-conventions) rules.
 
 | Severity | Build-time behavior |
 |-|-|
@@ -119,24 +115,4 @@
 dotnet_analyzer_diagnostic.severity = suggestion
 ```
 
-<<<<<<< HEAD
-In the preceding example, all three severity entries are applicable to CA1822. However, using the specified precedence rules, the first rule ID-based entry wins over the next entries. In this example, CA1822 will have an effective severity of `error`. All other rules within the "Performance" category will have a severity of `warning`.
-
-### Severity level
-
-The following table shows the different rule severities that you can configure for both [code quality](quality-rules/index.md) and [code style](/visualstudio/ide/editorconfig-language-conventions) rules.
-
-| Severity | Build-time behavior |
-|-|-|
-| `error` | Violations appear as build *errors* and cause builds to fail.|
-| `warning` | Violations appear as build *warnings* but do not cause builds to fail (unless you have an option set to treat warnings as errors). |
-| `suggestion` | Violations appear as build *messages* and as suggestions in the Visual Studio IDE. |
-| `silent` | Violations aren't visible to the user. |
-| `none` | Rule is suppressed completely. |
-| `default` | The default severity of the rule is used. |
-
-> [!TIP]
-> For information about how rule severities surface in Visual Studio, see [Severity levels](/visualstudio/ide/editorconfig-language-conventions#severity-levels).
-=======
-In the preceding example, all three severity entries are applicable to CA1822. However, using the specified precedence rules, the first rule ID-based entry wins over the next entries. In this example, CA1822 will have an effective severity of `error`. All other rules within the "Performance" category will have a severity of `warning`.
->>>>>>> a30ed552
+In the preceding example, all three severity entries are applicable to CA1822. However, using the specified precedence rules, the first rule ID-based entry wins over the next entries. In this example, CA1822 will have an effective severity of `error`. All other rules within the "Performance" category will have a severity of `warning`.