--- conflicted
+++ resolved
@@ -88,19 +88,6 @@
 
 ### Enable additional rules
 
-<<<<<<< HEAD
-*Analysis mode* refers to a predefined code analysis configuration where none, some, or all rules are enabled. In the default analysis mode, only a small number of rules are [enabled as build warnings](#enabled-rules). You can change the analysis mode for your project by setting the [\<AnalysisMode>](../../core/project-sdk/msbuild-props.md#analysismode) property in the project file. The allowable values are:
-
-- `None`
-- `Default`
-- `Minimum`
-- `Recommended`
-- `All`
-
-Starting in .NET 6, you can omit [\<AnalysisMode>](../../core/project-sdk/msbuild-props.md#analysismode) in favor of a compound value for the `<AnalysisLevel>` property. For example, the following value enables the recommended set of rules for the latest release: `<AnalysisLevel>latest-Recommended</AnalysisLevel>`. For more information, see [AnalysisLevel](../../core/project-sdk/msbuild-props.md#analysislevel).
-
-To find the default severity for each available rule and whether or not the rule is enabled in the default analysis mode, see the [full list of rules](https://github.com/dotnet/roslyn-analyzers/blob/main/src/NetAnalyzers/Core/AnalyzerReleases.Shipped.md).
-=======
 *Analysis mode* refers to a predefined code analysis configuration where none, some, or all rules are enabled. In the default analysis mode (`Default`), only a small number of rules are [enabled as build warnings](#enabled-rules). You can change the analysis mode for your project by setting the [`<AnalysisMode>`](../../core/project-sdk/msbuild-props.md#analysismode) property in the project file. The allowable values are:
 
 | Value | Description |
@@ -114,7 +101,6 @@
 Starting in .NET 6, you can omit [`<AnalysisMode>`](../../core/project-sdk/msbuild-props.md#analysismode) in favor of a compound value for the `<AnalysisLevel>` property. For example, the following value enables the recommended set of rules for the latest release: `<AnalysisLevel>latest-Recommended</AnalysisLevel>`. For more information, see [`AnalysisLevel`](../../core/project-sdk/msbuild-props.md#analysislevel).
 
 To find the default severity for each available rule and whether or not the rule is enabled in `Default` analysis mode, see the [full list of rules](https://github.com/dotnet/roslyn-analyzers/blob/main/src/NetAnalyzers/Core/AnalyzerReleases.Shipped.md).
->>>>>>> db612372
 
 ### Treat warnings as errors
 
