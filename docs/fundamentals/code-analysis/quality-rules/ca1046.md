---
title: "CA1046: Do not overload operator equals on reference types (code analysis)"
description: "Learn about code analysis rule CA1046: Do not overload operator equals on reference types"
ms.date: 11/04/2016
ms.topic: reference
f1_keywords:
  - "DoNotOverloadOperatorEqualsOnReferenceTypes"
  - "CA1046"
helpviewer_keywords:
  - "CA1046"
  - "DoNotOverloadOperatorEqualsOnReferenceTypes"
author: gewarren
ms.author: gewarren
---
# CA1046: Do not overload operator equals on reference types

| | Value |
|-|-|
| **Rule ID** |CA1046|
| **Category** |[Microsoft.Design](design-warnings.md)|
| **Fix is breaking or non-breaking** |Breaking|

## Cause

A public or nested public reference type overloads the equality operator.

## Rule description

For reference types, the default implementation of the equality operator is almost always correct. By default, two references are equal only if they point to the same object.

## How to fix violations

To fix a violation of this rule, remove the implementation of the equality operator.

## When to suppress warnings

It is safe to suppress a warning from this rule when the reference type behaves like a built-in value type. If it is meaningful to do addition or subtraction on instances of the type, it is probably correct to implement the equality operator and suppress the violation.

[!INCLUDE [suppress-warning](../../../../includes/code-analysis/suppress-warning.md)]

## Configure code to analyze

Use the following option to configure which parts of your codebase to run this rule on.

- [Include specific API surfaces](#include-specific-api-surfaces)

You can configure this option for just this rule, for all rules, or for all rules in this category (Design). For more information, see [Code quality rule configuration options](../code-quality-rule-options.md).

[!INCLUDE[api-surface](~/includes/code-analysis/api-surface.md)]

## Example 1

The following example demonstrates the default behavior when comparing two references.

:::code language="csharp" source="snippets/csharp/all-rules/ca1046.cs" id="snippet1":::

## Example 2

The following application compares some references.

:::code language="csharp" source="snippets/csharp/all-rules/ca1046.cs" id="snippet2":::

This example produces the following output:

```txt
a = new (2,2) and b = new (2,2) are equal? No
c and a are equal? Yes
b and a are == ? No
c and a are == ? Yes
```

<<<<<<< HEAD
## Configure code to analyze

Use the following option to configure which parts of your codebase to run this rule on.

- [Include specific API surfaces](#include-specific-api-surfaces)

You can configure this option for just this rule, for all rules, or for all rules in this category ([Design](design-warnings.md)). For more information, see [Code quality rule configuration options](../code-quality-rule-options.md).

[!INCLUDE[api-surface](~/includes/code-analysis/api-surface.md)]

=======
>>>>>>> 331af493
## See also

- <xref:System.Object.Equals%2A?displayProperty=fullName>
- [Equality Operators](../../../standard/design-guidelines/equality-operators.md)<|MERGE_RESOLUTION|>--- conflicted
+++ resolved
@@ -69,19 +69,6 @@
 c and a are == ? Yes
 ```
 
-<<<<<<< HEAD
-## Configure code to analyze
-
-Use the following option to configure which parts of your codebase to run this rule on.
-
-- [Include specific API surfaces](#include-specific-api-surfaces)
-
-You can configure this option for just this rule, for all rules, or for all rules in this category ([Design](design-warnings.md)). For more information, see [Code quality rule configuration options](../code-quality-rule-options.md).
-
-[!INCLUDE[api-surface](~/includes/code-analysis/api-surface.md)]
-
-=======
->>>>>>> 331af493
 ## See also
 
 - <xref:System.Object.Equals%2A?displayProperty=fullName>
