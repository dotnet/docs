---
title: Performance rules (code analysis)
description: "Learn about code analysis performance rules."
ms.date: 11/04/2016
ms.topic: reference
f1_keywords:
- vs.codeanalysis.performancerules
helpviewer_keywords:
- rules, performance
- performance rules
- performance, rules
- managed code analysis rules, performance rules
author: gewarren
ms.author: gewarren
---
# Performance rules

Performance rules support high-performance libraries and applications.

## In this section

| Rule | Description |
| - | - |
| [CA1802: Use Literals Where Appropriate](ca1802.md) | A field is declared static and read-only (Shared and ReadOnly in Visual Basic), and is initialized with a value that is computable at compile time. Because the value that is assigned to the targeted field is computable at compile time, change the declaration to a const (Const in Visual Basic) field so that the value is computed at compile time instead of at run time. |
| [CA1805: Do not initialize unnecessarily](ca1805.md) | The .NET runtime initializes all fields of reference types to their default values before running the constructor. In most cases, explicitly initializing a field to its default value is redundant, which adds to maintenance costs and may degrade performance (such as with increased assembly size). |
| [CA1806: Do not ignore method results](ca1806.md) | A new object is created but never used, or a method that creates and returns a new string is called and the new string is never used, or a Component Object Model (COM) or P/Invoke method returns an HRESULT or error code that is never used. |
| [CA1810: Initialize reference type static fields inline](ca1810.md) | When a type declares an explicit static constructor, the just-in-time (JIT) compiler adds a check to each static method and instance constructor of the type to make sure that the static constructor was previously called. Static constructor checks can decrease performance. |
| [CA1812: Avoid uninstantiated internal classes](ca1812.md) | An instance of an assembly-level type is not created by code in the assembly. |
| [CA1813: Avoid unsealed attributes](ca1813.md) | .NET provides methods for retrieving custom attributes. By default, these methods search the attribute inheritance hierarchy. Sealing the attribute eliminates the search through the inheritance hierarchy and can improve performance. |
| [CA1814: Prefer jagged arrays over multidimensional](ca1814.md) | A jagged array is an array whose elements are arrays. The arrays that make up the elements can be of different sizes, which can result in less wasted space for some sets of data. |
| [CA1815: Override equals and operator equals on value types](ca1815.md) | For value types, the inherited implementation of Equals uses the Reflection library and compares the contents of all fields. Reflection is computationally expensive, and comparing every field for equality might be unnecessary. If you expect users to compare or sort instances, or to use instances as hash table keys, your value type should implement Equals. |
| [CA1819: Properties should not return arrays](ca1819.md) | Arrays that are returned by properties are not write-protected, even if the property is read-only. To keep the array tamper-proof, the property must return a copy of the array. Typically, users will not understand the adverse performance implications of calling such a property. |
| [CA1820: Test for empty strings using string length](ca1820.md) | Comparing strings by using the String.Length property or the String.IsNullOrEmpty method is significantly faster than using Equals. |
| [CA1821: Remove empty finalizers](ca1821.md) | Whenever you can, avoid finalizers because of the additional performance overhead that is involved in tracking object lifetime. An empty finalizer incurs added overhead without any benefit. |
| [CA1822: Mark members as static](ca1822.md) | Members that do not access instance data or call instance methods can be marked as static (Shared in Visual Basic). After you mark the methods as static, the compiler will emit nonvirtual call sites to these members. This can give you a measurable performance gain for performance-sensitive code. |
| [CA1823: Avoid unused private fields](ca1823.md) | Private fields were detected that do not appear to be accessed in the assembly. |
| [CA1824: Mark assemblies with NeutralResourcesLanguageAttribute](ca1824.md) | The NeutralResourcesLanguage attribute informs the Resource Manager of the language that was used to display the resources of a neutral culture for an assembly. This improves lookup performance for the first resource that you load and can reduce your working set. |
| [CA1825: Avoid zero-length array allocations](ca1825.md) | Initializing a zero-length array leads to unnecessary memory allocation. Instead, use the statically allocated empty array instance by calling <xref:System.Array.Empty%2A?displayProperty=nameWithType>. The memory allocation is shared across all invocations of this method. |
| [CA1826: Use property instead of Linq Enumerable method](ca1826.md) | <xref:System.Linq.Enumerable> LINQ method was used on a type that supports an equivalent, more efficient property. |
| [CA1827: Do not use Count/LongCount when Any can be used](ca1827.md) | <xref:System.Linq.Enumerable.Count%2A> or <xref:System.Linq.Enumerable.LongCount%2A> method was used where <xref:System.Linq.Enumerable.Any%2A> method would be more efficient. |
| [CA1828: Do not use CountAsync/LongCountAsync when AnyAsync can be used](ca1828.md) | <xref:Microsoft.EntityFrameworkCore.EntityFrameworkQueryableExtensions.CountAsync%2A> or <xref:Microsoft.EntityFrameworkCore.EntityFrameworkQueryableExtensions.LongCountAsync%2A> method was used where <xref:Microsoft.EntityFrameworkCore.EntityFrameworkQueryableExtensions.AnyAsync%2A> method would be more efficient. |
| [CA1829: Use Length/Count property instead of Enumerable.Count method](ca1829.md) | <xref:System.Linq.Enumerable.Count%2A> LINQ method was used on a type that supports an equivalent, more efficient `Length` or `Count` property. |
| [CA1830: Prefer strongly-typed Append and Insert method overloads on StringBuilder](ca1830.md) | <xref:System.Text.StringBuilder.Append%2A> and <xref:System.Text.StringBuilder.Insert%2A> provide overloads for multiple types beyond System.String.  When possible, prefer the strongly-typed overloads over using ToString() and the string-based overload. |
| [CA1831: Use AsSpan instead of Range-based indexers for string when appropriate](ca1831.md) | When using a range-indexer on a string and implicitly assigning the value to a ReadOnlySpan&lt;char&gt; type, the method <xref:System.String.Substring%2A?#System_String_Substring_System_Int32_System_Int32_> will be used instead of <xref:System.Span%601.Slice%2A?#System_Span_1_Slice_System_Int32_System_Int32_>, which produces a copy of requested portion of the string. |
| [CA1832: Use AsSpan or AsMemory instead of Range-based indexers for getting ReadOnlySpan or ReadOnlyMemory portion of an array](ca1832.md) | When using a range-indexer on an array and implicitly assigning the value to a <xref:System.ReadOnlySpan%601> or <xref:System.ReadOnlyMemory%601> type, the method <xref:System.Runtime.CompilerServices.RuntimeHelpers.GetSubArray%2A> will be used instead of <xref:System.Span%601.Slice%2A?#System_Span_1_Slice_System_Int32_System_Int32_>, which produces a copy of requested portion of the array. |
| [CA1833: Use AsSpan or AsMemory instead of Range-based indexers for getting Span or Memory portion of an array](ca1833.md) | When using a range-indexer on an array and implicitly assigning the value to a <xref:System.Span%601> or <xref:System.Memory%601> type, the method <xref:System.Runtime.CompilerServices.RuntimeHelpers.GetSubArray%2A> will be used instead of <xref:System.Span%601.Slice%2A?#System_Span_1_Slice_System_Int32_System_Int32_>, which produces a copy of requested portion of the array. |
| [CA1834: Use StringBuilder.Append(char) for single character strings](ca1834.md) | <xref:System.Text.StringBuilder> has an `Append` overload that takes a `char` as its argument. Prefer calling the `char` overload to improve performance. |
| [CA1835: Prefer the 'Memory'-based overloads for 'ReadAsync' and 'WriteAsync'](ca1835.md) | 'Stream' has a 'ReadAsync' overload that takes a 'Memory&lt;Byte&gt;' as the first argument, and a 'WriteAsync' overload that takes a 'ReadOnlyMemory&lt;Byte&gt;' as the first argument. Prefer calling the memory based overloads, which are more efficient. |
| [CA1836: Prefer `IsEmpty` over `Count` when available](ca1836.md) | Prefer `IsEmpty` property that is more efficient than `Count`, `Length`, <xref:System.Linq.Enumerable.Count%60%601%28System.Collections.Generic.IEnumerable%7B%60%600%7D%29> or <xref:System.Linq.Enumerable.LongCount%60%601%28System.Collections.Generic.IEnumerable%7B%60%600%7D%29> to determine whether the object contains or not any items. |
| [CA1837: Use `Environment.ProcessId` instead of `Process.GetCurrentProcess().Id`](ca1837.md) | `Environment.ProcessId` is simpler and faster than `Process.GetCurrentProcess().Id`. |
| [CA1838: Avoid `StringBuilder` parameters for P/Invokes](ca1838.md) | Marshalling of `StringBuilder` always creates a native buffer copy, resulting in multiple allocations for one marshalling operation. |
| [CA1839: Use Environment.ProcessPath instead of Process.GetCurrentProcess().MainModule.FileName](ca1837.md) | `Environment.ProcessPath` is simpler and faster than `Process.GetCurrentProcess().MainModule.FileName`. |
| [CA1840: Use Environment.CurrentManagedThreadId instead of Thread.CurrentThread.ManagedThreadId](ca1837.md) | `Environment.CurrentManagedThreadId` is more compact and efficient than `Thread.CurrentThread.ManagedThreadId`. |
| [CA1841: Prefer Dictionary Contains methods](ca1841.md) | Calling `Contains` on the `Keys` or `Values` collection may often be more expensive than calling `ContainsKey` or `ContainsValue` on the dictionary itself. |
| [CA1842: Do not use 'WhenAll' with a single task](ca1842.md) | Using `WhenAll` with a single task may result in performance loss. Await or return the task instead. |
| [CA1843: Do not use 'WaitAll' with a single task](ca1843.md) | Using `WaitAll` with a single task may result in performance loss. Await or return the task instead. |
| [CA1844: Provide memory-based overrides of async methods when subclassing 'Stream'](ca1844.md) | To improve performance, override the memory-based async methods when subclassing 'Stream'. Then implement the array-based methods in terms of the memory-based methods. |
| [CA1845: Use span-based 'string.Concat'](ca1845.md) | It is more efficient to use `AsSpan` and `string.Concat`, instead of `Substring` and a concatenation operator. |
| [CA1846: Prefer `AsSpan` over `Substring`](ca1846.md) | `AsSpan` is more efficient than `Substring`. `Substring` performs an O(n) string copy, while `AsSpan` does not and has a constant cost. `AsSpan` also does not perform any heap allocations. |
| [CA1847: Use char literal for a single character lookup](ca1847.md) | Use `string.Contains(char)` instead of `string.Contains(string)` when searching for a single character. |
<<<<<<< HEAD
| [CA1849: Avoid constant arrays as arguments](ca1849.md) | Having a constant array passed as an argument is not ideally performant. |
=======
| [CA1848: Use the LoggerMessage delegates](ca1848.md) | For improved performance, use the `LoggerMessage` delegates. |
| [CA1849: Call async methods when in an async method](ca1849.md) | In a method which is already asynchronous, calls to other methods should be to their async versions, where they exist. |
| [CA1850: Prefer static `HashData` method over `ComputeHash`](ca1850.md) | It's more efficient to use the static `HashData` method over creating and managing a `HashAlgorithm` instance to call `ComputeHash`. |
| [CA1851: Possible multiple enumerations of `IEnumerable` collection](ca1851.md) | Possible multiple enumerations of `IEnumerable` collection. Consider using an implementation that avoids multiple enumerations. |
>>>>>>> c849e3b8
<|MERGE_RESOLUTION|>--- conflicted
+++ resolved
@@ -58,11 +58,8 @@
 | [CA1845: Use span-based 'string.Concat'](ca1845.md) | It is more efficient to use `AsSpan` and `string.Concat`, instead of `Substring` and a concatenation operator. |
 | [CA1846: Prefer `AsSpan` over `Substring`](ca1846.md) | `AsSpan` is more efficient than `Substring`. `Substring` performs an O(n) string copy, while `AsSpan` does not and has a constant cost. `AsSpan` also does not perform any heap allocations. |
 | [CA1847: Use char literal for a single character lookup](ca1847.md) | Use `string.Contains(char)` instead of `string.Contains(string)` when searching for a single character. |
-<<<<<<< HEAD
-| [CA1849: Avoid constant arrays as arguments](ca1849.md) | Having a constant array passed as an argument is not ideally performant. |
-=======
 | [CA1848: Use the LoggerMessage delegates](ca1848.md) | For improved performance, use the `LoggerMessage` delegates. |
 | [CA1849: Call async methods when in an async method](ca1849.md) | In a method which is already asynchronous, calls to other methods should be to their async versions, where they exist. |
 | [CA1850: Prefer static `HashData` method over `ComputeHash`](ca1850.md) | It's more efficient to use the static `HashData` method over creating and managing a `HashAlgorithm` instance to call `ComputeHash`. |
 | [CA1851: Possible multiple enumerations of `IEnumerable` collection](ca1851.md) | Possible multiple enumerations of `IEnumerable` collection. Consider using an implementation that avoids multiple enumerations. |
->>>>>>> c849e3b8
+| [CA1854: Avoid constant arrays as arguments](ca1854.md) | Constant arrays passed as arguments are not reused which implies a performance overhead. Consider extracting them to 'static readonly' fields to improve performance. |