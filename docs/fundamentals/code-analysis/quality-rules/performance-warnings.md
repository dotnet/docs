--- conflicted
+++ resolved
@@ -62,9 +62,6 @@
 | [CA1849: Call async methods when in an async method](ca1849.md) | In a method which is already asynchronous, calls to other methods should be to their async versions, where they exist. |
 | [CA1850: Prefer static `HashData` method over `ComputeHash`](ca1850.md) | It's more efficient to use the static `HashData` method over creating and managing a `HashAlgorithm` instance to call `ComputeHash`. |
 | [CA1851: Possible multiple enumerations of `IEnumerable` collection](ca1851.md) | Possible multiple enumerations of `IEnumerable` collection. Consider using an implementation that avoids multiple enumerations. |
-<<<<<<< HEAD
-| [CA1854: Avoid constant arrays as arguments](ca1854.md) | Constant arrays passed as arguments are not reused which implies a performance overhead. Consider extracting them to 'static readonly' fields to improve performance. |
-=======
 | [CA1852: Seal internal types](ca1852.md) | A type that's not accessible outside its assembly and has no subtypes within its containing assembly is not sealed. |
 | [CA1853: Unnecessary call to 'Dictionary.ContainsKey(key)'](ca1853.md) | There's no need to guard `Dictionary.Remove(key)` with `Dictionary.ContainsKey(key)`. <xref:System.Collections.Generic.Dictionary%602.Remove(%600)?displayProperty=nameWithType> already checks whether the key exists and doesn't throw if it doesn't exist. |
 | [CA1854: Prefer the 'IDictionary.TryGetValue(TKey, out TValue)' method](ca1854.md) | Prefer 'TryGetValue' over a Dictionary indexer access guarded by a 'ContainsKey' check. 'ContainsKey' and the indexer both look up the key, so using 'TryGetValue' avoids the extra lookup. |
@@ -72,4 +69,4 @@
 | [CA1858: Use StartsWith instead of IndexOf](ca1858.md) | It's more efficient to call <xref:System.String.StartsWith%2A?displayProperty=nameWithType> than to call <xref:System.String.IndexOf%2A?displayProperty=nameWithType> to check whether a string starts with a given prefix. |
 | [CA1859: Use concrete types when possible for improved performance](ca1859.md) | Code uses interface types or abstract types, leading to unnecessary interface calls or virtual calls. |
 | [CA1860: Avoid using 'Enumerable.Any()' extension method](ca1860.md) | It's more efficient and clearer to use `Length`, `Count`, or `IsEmpty` (if possible) than to call <xref:System.Linq.Enumerable.Any%2A?displayProperty=nameWithType> to determine whether a collection type has any elements. |
->>>>>>> 8fa52d7c
+| [CA1861: Avoid constant arrays as arguments](ca1861.md) | Constant arrays passed as arguments are not reused which implies a performance overhead. Consider extracting them to 'static readonly' fields to improve performance. |