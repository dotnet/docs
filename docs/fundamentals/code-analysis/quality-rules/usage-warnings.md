---
title: Usage rules (code analysis)
description: "Learn about code analysis usage rules."
ms.date: 11/04/2016
ms.topic: reference
f1_keywords:
- vs.codeanalysis.usagerules
helpviewer_keywords:
- rules, usage
- managed code analysis rules, usage rules
- usage rules
author: gewarren
ms.author: gewarren
---
# Usage rules

Usage rules support proper usage of .NET.

## In this section

|Rule|Description|
|----------|-----------------|
|[CA1801: Review unused parameters](ca1801.md)|A method signature includes a parameter that is not used in the method body.|
|[CA1816: Call GC.SuppressFinalize correctly](ca1816.md)|A method that is an implementation of Dispose does not call `GC.SuppressFinalize`; or a method that is not an implementation of `Dispose` calls `GC.SuppressFinalize`; or a method calls `GC.SuppressFinalize` and passes something other than `this` (`Me` in Visual Basic).|
|[CA2200: Rethrow to preserve stack details](ca2200.md)|An exception is rethrown and the exception is explicitly specified in the throw statement. If an exception is rethrown by specifying the exception in the throw statement, the list of method calls between the original method that threw the exception and the current method is lost.|
|[CA2201: Do not raise reserved exception types](ca2201.md)|This makes the original error hard to detect and debug.|
|[CA2207: Initialize value type static fields inline](ca2207.md)|A value type declares an explicit static constructor. To fix a violation of this rule, initialize all static data when it is declared and remove the static constructor.|
|[CA2208: Instantiate argument exceptions correctly](ca2208.md)|A call is made to the default (parameterless) constructor of an exception type that is or derives from ArgumentException, or an incorrect string argument is passed to a parameterized constructor of an exception type that is or derives from ArgumentException.|
|[CA2211: Non-constant fields should not be visible](ca2211.md)|Static fields that are not constants or read-only are not thread-safe. Access to such a field must be carefully controlled and requires advanced programming techniques for synchronizing access to the class object.|
|[CA2213: Disposable fields should be disposed](ca2213.md)|A type that implements <xref:System.IDisposable?displayProperty=fullName> declares fields that are of types that also implement `IDisposable`. The `Dispose` method of the field is not called by the `Dispose` method of the declaring type.|
|[CA2214: Do not call overridable methods in constructors](ca2214.md)|When a constructor calls a virtual method, it is possible that the constructor for the instance that invokes the method has not executed.|
|[CA2215: Dispose methods should call base class dispose](ca2215.md)|If a type inherits from a disposable type, it must call the `Dispose` method of the base type from its own `Dispose` method.|
|[CA2216: Disposable types should declare finalizer](ca2216.md)|A type that implements <xref:System.IDisposable?displayProperty=fullName>, and has fields that suggest the use of unmanaged resources, does not implement a finalizer as described by `Object.Finalize`.|
|[CA2217: Do not mark enums with FlagsAttribute](ca2217.md)|An externally visible enumeration is marked with `FlagsAttribute`, and it has one or more values that are not powers of two or a combination of the other defined values on the enumeration.|
|[CA2218: Override GetHashCode on overriding Equals](ca2218.md)|A public type overrides <xref:System.Object.Equals%2A?displayProperty=fullName> but does not override <xref:System.Object.GetHashCode%2A?displayProperty=fullName>.|
|[CA2219: Do not raise exceptions in exception clauses](ca2219.md)|When an exception is raised in a finally or fault clause, the new exception hides the active exception. When an exception is raised in a filter clause, the run time silently catches the exception. This makes the original error hard to detect and debug.|
|[CA2224: Override equals on overloading operator equals](ca2224.md)|A public type implements the equality operator but doesn't override <xref:System.Object.Equals%2A?displayProperty=fullName>.|
|[CA2225: Operator overloads have named alternates](ca2225.md)|An operator overload was detected, and the expected named alternative method was not found. The named alternative member provides access to the same functionality as the operator, and is provided for developers who program in languages that do not support overloaded operators.|
|[CA2226: Operators should have symmetrical overloads](ca2226.md)|A type implements the equality or inequality operator, and does not implement the opposite operator.|
|[CA2227: Collection properties should be read only](ca2227.md)|A writable collection property allows a user to replace the collection with a different collection. A read-only property stops the collection from being replaced but still allows the individual members to be set.|
|[CA2229: Implement serialization constructors](ca2229.md)|To fix a violation of this rule, implement the serialization constructor. For a sealed class, make the constructor private; otherwise, make it protected.|
|[CA2231: Overload operator equals on overriding ValueType.Equals](ca2231.md)|A value type overrides `Object.Equals` but does not implement the equality operator.|
|[CA2234: Pass System.Uri objects instead of strings](ca2234.md)|A call is made to a method that has a string parameter whose name contains "uri", "URI", "urn", "URN", "url", or "URL".  The declaring type of the method contains a corresponding method overload that has a <xref:System.Uri?displayProperty=fullName> parameter.|
|[CA2235: Mark all non-serializable fields](ca2235.md)|An instance field of a type that is not serializable is declared in a type that is serializable.|
|[CA2237: Mark ISerializable types with SerializableAttribute](ca2237.md)|To be recognized by the common language runtime as serializable, types must be marked with the SerializableAttribute attribute even if the type uses a custom serialization routine through implementation of the `ISerializable` interface.|
|[CA2241: Provide correct arguments to formatting methods](ca2241.md)|The format argument passed to <xref:System.String.Format%2A?displayProperty=nameWithType> does not contain a format item that corresponds to each object argument, or vice versa.|
|[CA2242: Test for NaN correctly](ca2242.md)|This expression tests a value against `Single.Nan` or `Double.Nan`. Use `Single.IsNan(Single)` or `Double.IsNan(Double)` to test the value.|
|[CA2243: Attribute string literals should parse correctly](ca2243.md)|An attribute's string literal parameter does not parse correctly for a URL, a GUID, or a version.|
|[CA2244: Do not duplicate indexed element initializations](ca2244.md)|An object initializer has more than one indexed element initializer with the same constant index. All but the last initializer are redundant.|
|[CA2245: Do not assign a property to itself](ca2245.md)|A property was accidentally assigned to itself.|
|[CA2246: Do not assign a symbol and its member in the same statement](ca2246.md)|Assigning a symbol and its member, that is, a field or a property, in the same statement is not recommended. It is not clear if the member access was intended to use the symbol's old value prior to the assignment or the new value from the assignment in this statement.|
|[CA2247: Argument passed to TaskCompletionSource constructor should be TaskCreationOptions enum instead of TaskContinuationOptions enum](ca2247.md)|TaskCompletionSource has constructors that take TaskCreationOptions that control the underlying Task, and constructors that take object state that's stored in the task.  Accidentally passing a TaskContinuationOptions instead of a TaskCreationOptions will result in the call treating the options as state.|
|[CA2248: Provide correct 'enum' argument to 'Enum.HasFlag'](ca2248.md)|The enum type passed as an argument to the `HasFlag` method call is different from the calling enum type.|
|[CA2249: Consider using String.Contains instead of String.IndexOf](ca2249.md)|Calls to `string.IndexOf` where the result is used to check for the presence or absence of a substring can be replaced by `string.Contains`.|
<<<<<<< HEAD
|[CA2251: Use `String.Equals` over `String.Compare`](ca2251.md)|It is both clearer and likely faster to use `String.Equals` instead of comparing the result of `String.Compare` to zero.|
=======
|[CA2250: Use `ThrowIfCancellationRequested`](ca2250.md) | `ThrowIfCancellationRequested` automatically checks whether the token has been canceled, and throws an `OperationCanceledException` if it has.|
>>>>>>> b6579f83
<|MERGE_RESOLUTION|>--- conflicted
+++ resolved
@@ -52,8 +52,5 @@
 |[CA2247: Argument passed to TaskCompletionSource constructor should be TaskCreationOptions enum instead of TaskContinuationOptions enum](ca2247.md)|TaskCompletionSource has constructors that take TaskCreationOptions that control the underlying Task, and constructors that take object state that's stored in the task.  Accidentally passing a TaskContinuationOptions instead of a TaskCreationOptions will result in the call treating the options as state.|
 |[CA2248: Provide correct 'enum' argument to 'Enum.HasFlag'](ca2248.md)|The enum type passed as an argument to the `HasFlag` method call is different from the calling enum type.|
 |[CA2249: Consider using String.Contains instead of String.IndexOf](ca2249.md)|Calls to `string.IndexOf` where the result is used to check for the presence or absence of a substring can be replaced by `string.Contains`.|
-<<<<<<< HEAD
-|[CA2251: Use `String.Equals` over `String.Compare`](ca2251.md)|It is both clearer and likely faster to use `String.Equals` instead of comparing the result of `String.Compare` to zero.|
-=======
 |[CA2250: Use `ThrowIfCancellationRequested`](ca2250.md) | `ThrowIfCancellationRequested` automatically checks whether the token has been canceled, and throws an `OperationCanceledException` if it has.|
->>>>>>> b6579f83
+|[CA2251: Use `String.Equals` over `String.Compare`](ca2251.md)|It is both clearer and likely faster to use `String.Equals` instead of comparing the result of `String.Compare` to zero.|