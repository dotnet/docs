---
title: Usage rules (code analysis)
description: "Learn about code analysis usage rules."
ms.date: 01/31/2024
f1_keywords:
- vs.codeanalysis.usagerules
helpviewer_keywords:
- rules, usage
- managed code analysis rules, usage rules
- usage rules
---
# Usage rules

Usage rules support proper usage of .NET.

## In this section

|Rule|Description|
|----------|-----------------|
|[CA1801: Review unused parameters](ca1801.md)|A method signature includes a parameter that is not used in the method body.|
|[CA1816: Call GC.SuppressFinalize correctly](ca1816.md)|A method that is an implementation of Dispose does not call `GC.SuppressFinalize`; or a method that is not an implementation of `Dispose` calls `GC.SuppressFinalize`; or a method calls `GC.SuppressFinalize` and passes something other than `this` (`Me` in Visual Basic).|
|[CA2200: Rethrow to preserve stack details](ca2200.md)|An exception is rethrown and the exception is explicitly specified in the throw statement. If an exception is rethrown by specifying the exception in the throw statement, the list of method calls between the original method that threw the exception and the current method is lost.|
|[CA2201: Do not raise reserved exception types](ca2201.md)|This makes the original error hard to detect and debug.|
|[CA2207: Initialize value type static fields inline](ca2207.md)|A value type declares an explicit static constructor. To fix a violation of this rule, initialize all static data when it is declared and remove the static constructor.|
|[CA2208: Instantiate argument exceptions correctly](ca2208.md)|A call is made to the default (parameterless) constructor of an exception type that is or derives from ArgumentException, or an incorrect string argument is passed to a parameterized constructor of an exception type that is or derives from ArgumentException.|
|[CA2211: Non-constant fields should not be visible](ca2211.md)|Static fields that are not constants or read-only are not thread-safe. Access to such a field must be carefully controlled and requires advanced programming techniques for synchronizing access to the class object.|
|[CA2213: Disposable fields should be disposed](ca2213.md)|A type that implements <xref:System.IDisposable?displayProperty=fullName> declares fields that are of types that also implement `IDisposable`. The `Dispose` method of the field is not called by the `Dispose` method of the declaring type.|
|[CA2214: Do not call overridable methods in constructors](ca2214.md)|When a constructor calls a virtual method, it is possible that the constructor for the instance that invokes the method has not executed.|
|[CA2215: Dispose methods should call base class dispose](ca2215.md)|If a type inherits from a disposable type, it must call the `Dispose` method of the base type from its own `Dispose` method.|
|[CA2216: Disposable types should declare finalizer](ca2216.md)|A type that implements <xref:System.IDisposable?displayProperty=fullName>, and has fields that suggest the use of unmanaged resources, does not implement a finalizer as described by `Object.Finalize`.|
|[CA2217: Do not mark enums with FlagsAttribute](ca2217.md)|An externally visible enumeration is marked with `FlagsAttribute`, and it has one or more values that are not powers of two or a combination of the other defined values on the enumeration.|
|[CA2218: Override GetHashCode on overriding Equals](ca2218.md)|A public type overrides <xref:System.Object.Equals%2A?displayProperty=fullName> but does not override <xref:System.Object.GetHashCode%2A?displayProperty=fullName>.|
|[CA2219: Do not raise exceptions in exception clauses](ca2219.md)|When an exception is raised in a finally or fault clause, the new exception hides the active exception. When an exception is raised in a filter clause, the runtime silently catches the exception. This makes the original error hard to detect and debug.|
|[CA2224: Override equals on overloading operator equals](ca2224.md)|A public type implements the equality operator but doesn't override <xref:System.Object.Equals%2A?displayProperty=fullName>.|
|[CA2225: Operator overloads have named alternates](ca2225.md)|An operator overload was detected, and the expected named alternative method was not found. The named alternative member provides access to the same functionality as the operator, and is provided for developers who program in languages that do not support overloaded operators.|
|[CA2226: Operators should have symmetrical overloads](ca2226.md)|A type implements the equality or inequality operator, and does not implement the opposite operator.|
|[CA2227: Collection properties should be read only](ca2227.md)|A writable collection property allows a user to replace the collection with a different collection. A read-only property stops the collection from being replaced but still allows the individual members to be set.|
|[CA2229: Implement serialization constructors](ca2229.md)|To fix a violation of this rule, implement the serialization constructor. For a sealed class, make the constructor private; otherwise, make it protected.|
|[CA2231: Overload operator equals on overriding ValueType.Equals](ca2231.md)|A value type overrides `Object.Equals` but does not implement the equality operator.|
|[CA2234: Pass System.Uri objects instead of strings](ca2234.md)|A call is made to a method that has a string parameter whose name contains "uri", "URI", "urn", "URN", "url", or "URL".  The declaring type of the method contains a corresponding method overload that has a <xref:System.Uri?displayProperty=fullName> parameter.|
|[CA2235: Mark all non-serializable fields](ca2235.md)|An instance field of a type that is not serializable is declared in a type that is serializable.|
|[CA2237: Mark ISerializable types with SerializableAttribute](ca2237.md)|To be recognized by the common language runtime as serializable, types must be marked with the SerializableAttribute attribute even if the type uses a custom serialization routine through implementation of the `ISerializable` interface.|
|[CA2241: Provide correct arguments to formatting methods](ca2241.md)|The format argument passed to <xref:System.String.Format%2A?displayProperty=nameWithType> does not contain a format item that corresponds to each object argument, or vice versa.|
|[CA2242: Test for NaN correctly](ca2242.md)|This expression tests a value against `Single.Nan` or `Double.Nan`. Use `Single.IsNan(Single)` or `Double.IsNan(Double)` to test the value.|
|[CA2243: Attribute string literals should parse correctly](ca2243.md)|An attribute's string literal parameter does not parse correctly for a URL, a GUID, or a version.|
|[CA2244: Do not duplicate indexed element initializations](ca2244.md)|An object initializer has more than one indexed element initializer with the same constant index. All but the last initializer are redundant.|
|[CA2245: Do not assign a property to itself](ca2245.md)|A property was accidentally assigned to itself.|
|[CA2246: Do not assign a symbol and its member in the same statement](ca2246.md)|Assigning a symbol and its member, that is, a field or a property, in the same statement is not recommended. It is not clear if the member access was intended to use the symbol's old value prior to the assignment or the new value from the assignment in this statement.|
|[CA2247: Argument passed to TaskCompletionSource constructor should be TaskCreationOptions enum instead of TaskContinuationOptions enum](ca2247.md)|TaskCompletionSource has constructors that take TaskCreationOptions that control the underlying Task, and constructors that take object state that's stored in the task.  Accidentally passing a TaskContinuationOptions instead of a TaskCreationOptions will result in the call treating the options as state.|
|[CA2248: Provide correct 'enum' argument to 'Enum.HasFlag'](ca2248.md)|The enum type passed as an argument to the `HasFlag` method call is different from the calling enum type.|
|[CA2249: Consider using String.Contains instead of String.IndexOf](ca2249.md)|Calls to `string.IndexOf` where the result is used to check for the presence or absence of a substring can be replaced by `string.Contains`.|
|[CA2250: Use `ThrowIfCancellationRequested`](ca2250.md) | `ThrowIfCancellationRequested` automatically checks whether the token has been canceled, and throws an `OperationCanceledException` if it has.|
|[CA2251: Use `String.Equals` over `String.Compare`](ca2251.md)|It is both clearer and likely faster to use `String.Equals` instead of comparing the result of `String.Compare` to zero.|
|[CA2252: Opt in to preview features](ca2252.md)|Opt in to preview features before using preview APIs.|
|[CA2253: Named placeholders should not be numeric values](ca2253.md)|Named placeholders in the logging message template should not be comprised of only numeric characters.|
|[CA2254: Template should be a static expression](ca2254.md)|The logging message template should not vary between calls.|
|[CA2255: The `ModuleInitializer` attribute should not be used in libraries](ca2255.md) | Module initializers are intended to be used by application code to ensure an application's components are initialized before the application code begins executing. |
|[CA2256: All members declared in parent interfaces must have an implementation in a DynamicInterfaceCastableImplementation-attributed interface](ca2256.md) | Types attributed with `DynamicInterfaceCastableImplementationAttribute` act as an interface implementation for a type that implements the `IDynamicInterfaceCastable` type. As a result, it must provide an implementation of all of the members defined in the inherited interfaces, because the type that implements `IDynamicInterfaceCastable` will not provide them otherwise. |
|[CA2257: Members defined on an interface with 'DynamicInterfaceCastableImplementationAttribute' should be 'static'](ca2257.md) | Since a type that implements `IDynamicInterfaceCastable` may not implement a dynamic interface in metadata, calls to an instance interface member that is not an explicit implementation defined on this type are likely to fail at run time. Mark new interface members `static` to avoid run-time errors. |
|[CA2258: Providing a 'DynamicInterfaceCastableImplementation' interface in Visual Basic is unsupported](ca2258.md) | Providing a functional `DynamicInterfaceCastableImplementationAttribute`-attributed interface requires the Default Interface Members feature, which is unsupported in Visual Basic. |
| [CA2259: Ensure `ThreadStatic` is only used with static fields](ca2259.md) | <xref:System.ThreadStaticAttribute> only affects `static` (`Shared` in Visual Basic) fields. When applied to instance fields, the attribute has no impact on behavior. |
| [CA2260: Implement generic math interfaces correctly](ca2260.md) | Generic math interfaces require the derived type itself to be used for the self-recurring type parameter. |
| [CA2261: Do not use `ConfigureAwaitOptions.SuppressThrowing` with `Task<TResult>`](ca2261.md) | The `ConfigureAwaitOptions.SuppressThrowing` option isn't supported by the generic `Task<TResult>`, since that might lead to returning an invalid `TResult`. |
| [CA2262: Set `MaxResponseHeadersLength` properly](ca2262.md) | Make sure the `MaxResponseHeadersLength` value is provided correctly. This value is measured in kilobytes. |
<<<<<<< HEAD
| [CA2264: Do not pass a non-nullable value to 'ArgumentNullException.ThrowIfNull'](ca2264.md) | 'ArgumentNullException.ThrowIfNull' throws when the passed argument is 'null'. Certain constructs like non-nullable structs, and 'nameof()' and 'new' expressions are known to never be null, so 'ArgumentNullException.ThrowIfNull' will never throw. |
=======
| [CA2263: Prefer generic overload when type is known](ca2263.md) | Using a generic overload is preferable to passing a <xref:System.Type?displayProperty=fullName> argument when the type is known, because they promote cleaner and more type-safe code with improved compile-time checks. |
>>>>>>> c590b6f5
<|MERGE_RESOLUTION|>--- conflicted
+++ resolved
@@ -62,8 +62,5 @@
 | [CA2260: Implement generic math interfaces correctly](ca2260.md) | Generic math interfaces require the derived type itself to be used for the self-recurring type parameter. |
 | [CA2261: Do not use `ConfigureAwaitOptions.SuppressThrowing` with `Task<TResult>`](ca2261.md) | The `ConfigureAwaitOptions.SuppressThrowing` option isn't supported by the generic `Task<TResult>`, since that might lead to returning an invalid `TResult`. |
 | [CA2262: Set `MaxResponseHeadersLength` properly](ca2262.md) | Make sure the `MaxResponseHeadersLength` value is provided correctly. This value is measured in kilobytes. |
-<<<<<<< HEAD
 | [CA2264: Do not pass a non-nullable value to 'ArgumentNullException.ThrowIfNull'](ca2264.md) | 'ArgumentNullException.ThrowIfNull' throws when the passed argument is 'null'. Certain constructs like non-nullable structs, and 'nameof()' and 'new' expressions are known to never be null, so 'ArgumentNullException.ThrowIfNull' will never throw. |
-=======
-| [CA2263: Prefer generic overload when type is known](ca2263.md) | Using a generic overload is preferable to passing a <xref:System.Type?displayProperty=fullName> argument when the type is known, because they promote cleaner and more type-safe code with improved compile-time checks. |
->>>>>>> c590b6f5
+| [CA2263: Prefer generic overload when type is known](ca2263.md) | Using a generic overload is preferable to passing a <xref:System.Type?displayProperty=fullName> argument when the type is known, because they promote cleaner and more type-safe code with improved compile-time checks. |