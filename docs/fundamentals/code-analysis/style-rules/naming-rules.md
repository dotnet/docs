--- conflicted
+++ resolved
@@ -19,27 +19,16 @@
 ---
 # Naming rules
 
-<<<<<<< HEAD
-Naming rules let you specify and enforce the naming of .NET programming language code elements, such as classes, properties, and methods. For example, you can specify that public members must be capitalized or that private fields must begin with `_`.
-=======
-In your `.editorconfig` file, you can define **naming rules** for how .NET programming language code elements&mdash;such as classes, properties, and methods&mdash;should be named. For example, you can specify that public members must be capitalized, or that private fields must begin with `_`.
->>>>>>> b9a09326
+In your `.editorconfig` file, you can define **naming rules** that specify and enforce how .NET programming language code elements&mdash;such as classes, properties, and methods&mdash;should be named. For example, you can specify that public members must be capitalized, or that private fields must begin with `_`.
 
 A naming rule has three components:
 
-<<<<<<< HEAD
-* The _symbol group_ it applies to. In our examples above, that's the "public members" or "private fields" portion of the rule.
-* The _naming style_ to associate with the rule. In our examples above, that's the "must be capitalized" or "must begin with `_`" portion of the rule.
+* The **symbol group** that the rule applies to, for example, public members or private fields.
+* The **naming style** to associate with the rule, for example, that the name must be capitalized or start with an underscore.
 * The severity for enforcing the convention.
 
-You define naming rules in an EditorConfig file. First, you must define the symbol group and naming style, and give each of them a title. Then you specify the naming rule which links everything together.
+First, you must specify the symbol group and naming style and give each of them a title. Then you specify the naming rule, which links everything together.
 
-=======
-* The **symbol group**&mdash;the group of symbols the rule applies to.
-* The **naming style** to associate with the rule.
-* The severity for enforcing the convention.
-
->>>>>>> b9a09326
 ## General syntax
 
 To define a naming rule, symbol group, or naming style, set one or more properties using the following syntax:
