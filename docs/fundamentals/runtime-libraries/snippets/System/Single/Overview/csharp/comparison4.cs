// <Snippet12>
using System;

public class Example3
{
    public static void Main()
    {
        float one1 = .1f * 10;
        float one2 = 0f;
        for (int ctr = 1; ctr <= 10; ctr++)
            one2 += .1f;

<<<<<<< HEAD
        Console.WriteLine("{0:R} = {1:R}: {2}", one1, one2, one1.Equals(one2));
        Console.WriteLine("{0:R} is approximately equal to {1:R}: {2}",
                          one1, one2,
                          IsApproximatelyEqual(one1, one2, .000001f));
        
        float negativeOne1 = -1 * one1;
        float negativeOne2 = -1 * one2;

Console.WriteLine($"{negativeOne1:R} = {negativeOne2:R}: {negativeOne1.Equals(negativeOne2)}");
Console.WriteLine($"{negativeOne1:R} is approximately equal to {negativeOne2:R}: " +
    $"{IsApproximatelyEqual(negativeOne1, negativeOne2, .000001f)}");
=======
        Console.WriteLine($"{one1:R} = {one2:R}: {one1.Equals(one2)}");
        Console.WriteLine($"{one1:R} is approximately equal to {one2:R}: {IsApproximatelyEqual(one1, one2, .000001f)}");
>>>>>>> 3b776119
    }

    static bool IsApproximatelyEqual(float value1, float value2, float epsilon)
    {
        // If they are equal anyway, just return True.
        if (value1.Equals(value2))
            return true;

        // Handle NaN, Infinity.
        if (Double.IsInfinity(value1) | Double.IsNaN(value1))
            return value1.Equals(value2);
        else if (Double.IsInfinity(value2) | Double.IsNaN(value2))
            return value1.Equals(value2);

        // Handle zero to avoid division by zero
        double divisor = Math.Max(value1, value2);
        if (divisor.Equals(0))
            divisor = Math.Min(value1, value2);

        return Math.Abs((value1 - value2) / divisor) <= epsilon;
    }
}
// The example displays the following output:
//       1 = 1.00000012: False
//       1 is approximately equal to 1.00000012: True
//       -1 is approximately equal to -1.00000012: True
// </Snippet12><|MERGE_RESOLUTION|>--- conflicted
+++ resolved
@@ -10,22 +10,16 @@
         for (int ctr = 1; ctr <= 10; ctr++)
             one2 += .1f;
 
-<<<<<<< HEAD
-        Console.WriteLine("{0:R} = {1:R}: {2}", one1, one2, one1.Equals(one2));
-        Console.WriteLine("{0:R} is approximately equal to {1:R}: {2}",
-                          one1, one2,
-                          IsApproximatelyEqual(one1, one2, .000001f));
+        Console.WriteLine($"{one1:R} = {one2:R}: {one1.Equals(one2)}");
+        Console.WriteLine($"{one1:R} is approximately equal to {one2:R}: " +
+            $"{IsApproximatelyEqual(one1, one2, .000001f)}");
         
         float negativeOne1 = -1 * one1;
         float negativeOne2 = -1 * one2;
 
-Console.WriteLine($"{negativeOne1:R} = {negativeOne2:R}: {negativeOne1.Equals(negativeOne2)}");
-Console.WriteLine($"{negativeOne1:R} is approximately equal to {negativeOne2:R}: " +
-    $"{IsApproximatelyEqual(negativeOne1, negativeOne2, .000001f)}");
-=======
-        Console.WriteLine($"{one1:R} = {one2:R}: {one1.Equals(one2)}");
-        Console.WriteLine($"{one1:R} is approximately equal to {one2:R}: {IsApproximatelyEqual(one1, one2, .000001f)}");
->>>>>>> 3b776119
+        Console.WriteLine($"{negativeOne1:R} = {negativeOne2:R}: {negativeOne1.Equals(negativeOne2)}");
+        Console.WriteLine($"{negativeOne1:R} is approximately equal to {negativeOne2:R}: " +
+            $"{IsApproximatelyEqual(negativeOne1, negativeOne2, .000001f)}");
     }
 
     static bool IsApproximatelyEqual(float value1, float value2, float epsilon)
