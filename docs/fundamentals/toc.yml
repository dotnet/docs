items:
- name: .NET documentation
  href: index.yml
- name: Get started
  items:
  - name: Hello World
    href: ../core/get-started.md
  - name: Get started tutorials
    href: ../standard/get-started.md
  - name: .NET 101 videos
    href: https://www.youtube.com/playlist?list=PLdo4fOcmZ0oWoazjhXQzBKMrFuArxpW80
  - name: How to install
    items:
    - name: Overview
      href: ../core/install/index.yml
    - name: Install on Windows
      href: ../core/install/windows.md
    - name: Install on macOS
      href: ../core/install/macos.md
    - name: Install on Linux
      items:
      - name: Overview
        href: ../core/install/linux.md
      - name: Ubuntu
        href: ../core/install/linux-ubuntu.md
      - name: Alpine
        href: ../core/install/linux-alpine.md
      - name: CentOS
        href: ../core/install/linux-centos.md
      - name: Debian
        href: ../core/install/linux-debian.md
      - name: Fedora
        href: ../core/install/linux-fedora.md
      - name: OpenSUSE
        href: ../core/install/linux-opensuse.md
      - name: Redhat Enterprise Linux
        href: ../core/install/linux-rhel.md
      - name: SLES
        href: ../core/install/linux-sles.md
      - name: Install with Snap
        href: ../core/install/linux-snap.md
      - name: Install script & binaries
        href: ../core/install/linux-scripted-manual.md

    - name: Remove outdated runtimes and SDKs
      href: ../core/install/remove-runtime-sdk-versions.md
    - name: Manage .NET templates
      href: ../core/install/templates.md
    - name: macOS Notarization issues
      href: ../core/install/macos-notarization-issues.md
    - name: Troubleshoot .NET Package mix ups on Linux
      href: ../core/install/linux-package-mixup.md
    - name: How to check .NET versions
      href: ../core/install/how-to-detect-installed-versions.md
    - name: Install localized IntelliSense
      href: ../core/install/localized-intellisense.md
- name: Overview
  items:
  - name: Introduction to .NET
    href: ../core/introduction.md
  - name: .NET architectural components
    href: ../standard/components.md
  - name: .NET class libraries
    href: ../standard/class-libraries.md
  - name: .NET Standard overview
    href: ../standard/net-standard.md
  - name: Releases, patches, and support
    href: ../core/releases-and-support.md
  - name: .NET glossary
    href: ../standard/glossary.md
  - name: Tutorials
    items:
    - name: Use Visual Studio
      items:
      - name: Create a console app
        href: ../core/tutorials/with-visual-studio.md
        displayName: tutorials, visual studio, vs
      - name: Debug an app
        href: ../core/tutorials/debugging-with-visual-studio.md
        displayName: tutorials, visual studio, vs
      - name: Publish an app
        href: ../core/tutorials/publishing-with-visual-studio.md
        displayName: tutorials, visual studio, vs
      - name: Create a library
        href: ../core/tutorials/library-with-visual-studio.md
        displayName: tutorials, visual studio, vs
      - name: Unit test a library
        href: ../core/tutorials/testing-library-with-visual-studio.md
        displayName: tutorials, visual studio, vs
      - name: Install and use a package
        href: /nuget/quickstart/install-and-use-a-package-in-visual-studio
        displayName: tutorials, visual studio, vs
      - name: Create and publish a package
        href: /nuget/quickstart/create-and-publish-a-package-using-visual-studio
        displayName: tutorials, visual studio, vs
    - name: Use Visual Studio Code
      items:
      - name: Create a console app
        href: ../core/tutorials/with-visual-studio-code.md
        displayName: tutorials, visual studio code, vs code, cli
      - name: Debug an app
        href: ../core/tutorials/debugging-with-visual-studio-code.md
        displayName: tutorials, visual studio code, vs code
      - name: Publish an app
        href: ../core/tutorials/publishing-with-visual-studio-code.md
        displayName: tutorials, visual studio code, vs code
      - name: Create a library
        href: ../core/tutorials/library-with-visual-studio-code.md
        displayName: tutorials, visual studio code, vs code
      - name: Unit test a library
        href: ../core/tutorials/testing-library-with-visual-studio-code.md
        displayName: tutorials, visual studio code, vs code
      - name: Install and use a package
        href: /nuget/quickstart/install-and-use-a-package-using-the-dotnet-cli
        displayName: tutorials, cli
      - name: Create and publish a package
        href: /nuget/quickstart/create-and-publish-a-package-using-the-dotnet-cli
        displayName: tutorials
    - name: Use Visual Studio for Mac
      items:
      - name: Create a console app
        href: ../core/tutorials/with-visual-studio-mac.md
        displayName: tutorials, visual studio for mac, vs for mac, cli
      - name: Debug an app
        href: ../core/tutorials/debugging-with-visual-studio-mac.md
        displayName: tutorials, visual studio for mac, vs for mac
      - name: Publish an app
        href: ../core/tutorials/publishing-with-visual-studio-mac.md
        displayName: tutorials, visual studio for mac, vs for mac
      - name: Create a library
        href: ../core/tutorials/library-with-visual-studio-mac.md
        displayName: tutorials, visual studio for mac, vs for mac
      - name: Unit test a library
        href: ../core/tutorials/testing-library-with-visual-studio-mac.md
        displayName: tutorials, visual studio for mac, vs for mac
      - name: Install and use a package
        href: /nuget/quickstart/install-and-use-a-package-in-visual-studio-mac
        displayName: tutorials, visual studio for mac, vs for mac
    - name: More tutorials
      href: ../core/tutorials/index.md
- name: What's new in .NET
  items:
  - name: .NET 5.0
    items:
    - name: What's new
      href: ../core/dotnet-five.md
    - name: Breaking changes
      href: ../core/compatibility/5.0.md?toc=/dotnet/fundamentals/toc.json&bc=/dotnet/breadcrumb/toc.json
  - name: .NET Core 3.1
    items:
    - name: What's new
      href: ../core/whats-new/dotnet-core-3-1.md
    - name: Breaking changes
      href: ../core/compatibility/3.1.md?toc=/dotnet/fundamentals/toc.json&bc=/dotnet/breadcrumb/toc.json
  - name: .NET Core 3.0
    items:
    - name: What's new
      href: ../core/whats-new/dotnet-core-3-0.md
    - name: Breaking changes
      href: ../core/compatibility/3.0.md?toc=/dotnet/fundamentals/toc.json&bc=/dotnet/breadcrumb/toc.json
  - name: .NET Core 2.2
    href: ../core/whats-new/dotnet-core-2-2.md
  - name: .NET Core 2.1
    items:
    - name: What's new
      href: ../core/whats-new/dotnet-core-2-1.md
    - name: Breaking changes
      href: ../core/compatibility/2.1.md?toc=/dotnet/fundamentals/toc.json&bc=/dotnet/breadcrumb/toc.json
  - name: .NET Core 2.0
    href: ../core/whats-new/dotnet-core-2-0.md
  - name: .NET Standard
    href: ../standard/whats-new/whats-new-in-dotnet-standard.md
- name: Tools and diagnostics
  items:
  - name: Overview
    displayName: diagnostics,tools,tooling,productivity,instrumentation
    href: tools-and-productivity.md
  - name: .NET SDK
    items:
    - name: Overview
      displayName: '.net sdk,software development kit,software dev kit,tool'
      href: ../core/sdk.md
    - name: Error messages
      items:
      - name: NETSDK1004
        href: ../core/tools/sdk-errors/netsdk1004.md
      - name: NETSDK1005 and NETSDK1047
        href: ../core/tools/sdk-errors/netsdk1005.md
      - name: NETSDK1013
        href: ../core/tools/sdk-errors/netsdk1013.md
      - name: NETSDK1022
        href: ../core/tools/sdk-errors/netsdk1022.md
      - name: NETSDK1045
        href: ../core/tools/sdk-errors/netsdk1045.md
      - name: NETSDK1059
        href: ../core/tools/sdk-errors/netsdk1059.md
      - name: NETSDK1064
        href: ../core/tools/sdk-errors/netsdk1064.md
      - name: NETSDK1071
        href: ../core/tools/sdk-errors/netsdk1071.md
      - name: NETSDK1073
        href: ../core/tools/sdk-errors/netsdk1073.md
      - name: NETSDK1079
        href: ../core/tools/sdk-errors/netsdk1079.md
      - name: NETSDK1080
        href: ../core/tools/sdk-errors/netsdk1080.md
      - name: NETSDK1130
        href: ../core/tools/sdk-errors/netsdk1130.md
      - name: NETSDK1141
        href: ../core/tools/sdk-errors/netsdk1141.md
      - name: NETSDK1145
        href: ../core/tools/sdk-errors/netsdk1145.md
      - name: NETSDK1149
        href: ../core/tools/sdk-errors/netsdk1149.md
  - name: .NET CLI
    items:
    - name: Overview
      displayName: '.net cli,command-line interface,cli,tool'
      href: ../core/tools/index.md
    - name: Reference
      items:
      - name: dotnet
        href: ../core/tools/dotnet.md
      - name: dotnet build
        href: ../core/tools/dotnet-build.md
      - name: dotnet build-server
        href: ../core/tools/dotnet-build-server.md
      - name: dotnet clean
        href: ../core/tools/dotnet-clean.md
      - name: dotnet help
        href: ../core/tools/dotnet-help.md
      - name: dotnet migrate
        href: ../core/tools/dotnet-migrate.md
      - name: dotnet msbuild
        href: ../core/tools/dotnet-msbuild.md
      - name: dotnet new
        items:
        - name: dotnet new
          href: ../core/tools/dotnet-new.md
        - name: dotnet new --list
          href: ../core/tools/dotnet-new-list.md
        - name: dotnet new --search
          href: ../core/tools/dotnet-new-search.md
        - name: dotnet new --install
          href: ../core/tools/dotnet-new-install.md
        - name: dotnet new --uninstall
          href: ../core/tools/dotnet-new-uninstall.md
        - name: dotnet new --update-*
          href: ../core/tools/dotnet-new-update.md
        - name: .NET default templates
          href: ../core/tools/dotnet-new-sdk-templates.md
        - name: Custom templates
          href: ../core/tools/custom-templates.md
      - name: dotnet nuget
        items:
        - name: dotnet nuget delete
          href: ../core/tools/dotnet-nuget-delete.md
        - name: dotnet nuget locals
          href: ../core/tools/dotnet-nuget-locals.md
        - name: dotnet nuget push
          href: ../core/tools/dotnet-nuget-push.md
        - name: dotnet nuget add source
          href: ../core/tools/dotnet-nuget-add-source.md
        - name: dotnet nuget disable source
          href: ../core/tools/dotnet-nuget-disable-source.md
        - name: dotnet nuget enable source
          href: ../core/tools/dotnet-nuget-enable-source.md
        - name: dotnet nuget list source
          href: ../core/tools/dotnet-nuget-list-source.md
        - name: dotnet nuget remove source
          href: ../core/tools/dotnet-nuget-remove-source.md
        - name: dotnet nuget update source
          href: ../core/tools/dotnet-nuget-update-source.md
        - name: dotnet nuget verify
          href: ../core/tools/dotnet-nuget-verify.md
        - name: dotnet nuget trust
          href: ../core/tools/dotnet-nuget-trust.md
        - name: dotnet nuget sign
          href: ../core/tools/dotnet-nuget-sign.md
      - name: dotnet pack
        href: ../core/tools/dotnet-pack.md
      - name: dotnet publish
        href: ../core/tools/dotnet-publish.md
      - name: dotnet restore
        href: ../core/tools/dotnet-restore.md
      - name: dotnet run
        href: ../core/tools/dotnet-run.md
      - name: dotnet sln
        href: ../core/tools/dotnet-sln.md
      - name: dotnet store
        href: ../core/tools/dotnet-store.md
      - name: dotnet test
        href: ../core/tools/dotnet-test.md
      - name: dotnet tool
        items:
        - name: dotnet tool install
          href: ../core/tools/dotnet-tool-install.md
        - name: dotnet tool list
          href: ../core/tools/dotnet-tool-list.md
        - name: dotnet tool restore
          href: ../core/tools/dotnet-tool-restore.md
        - name: dotnet tool run
          href: ../core/tools/dotnet-tool-run.md
        - name: dotnet tool search
          href: ../core/tools/dotnet-tool-search.md
        - name: dotnet tool uninstall
          href: ../core/tools/dotnet-tool-uninstall.md
        - name: dotnet tool update
          href: ../core/tools/dotnet-tool-update.md
      - name: dotnet vstest
        href: ../core/tools/dotnet-vstest.md
      - name: dotnet-install scripts
        href: ../core/tools/dotnet-install-script.md
      - name: Project reference commands
        items:
        - name: dotnet add reference
          href: ../core/tools/dotnet-add-reference.md
        - name: dotnet list reference
          href: ../core/tools/dotnet-list-reference.md
        - name: dotnet remove reference
          href: ../core/tools/dotnet-remove-reference.md
      - name: Project package commands
        items:
        - name: dotnet add package
          href: ../core/tools/dotnet-add-package.md
        - name: dotnet list package
          href: ../core/tools/dotnet-list-package.md
        - name: dotnet remove package
          href: ../core/tools/dotnet-remove-package.md
    - name: global.json overview
      href: ../core/tools/global-json.md
    - name: Telemetry
      href: ../core/tools/telemetry.md
    - name: Elevated access
      href: ../core/tools/elevated-access.md
    - name: Enable Tab completion
      href: ../core/tools/enable-tab-autocomplete.md
    - name: Continuous integration with the CLI
      href: ../core/tools/using-ci-with-cli.md
    - name: Develop libraries with the CLI
      href: ../core/tutorials/libraries.md
    - name: Create templates for the CLI
      items:
      - name: 1 - Create an item template
        href: ../core/tutorials/cli-templates-create-item-template.md
        displayName: tutorials, cli
      - name: 2 - Create a project template
        href: ../core/tutorials/cli-templates-create-project-template.md
        displayName: tutorials, cli
      - name: 3 - Create a template pack
        href: ../core/tutorials/cli-templates-create-template-pack.md
        displayName: tutorials, cli
  - name: SYSLIB diagnostics
    items:
    - name: Obsoletions
      items:
      - name: Overview
        displayName: syslib, obsolete, obsoletion
        href: syslib-diagnostics/obsoletions-overview.md
      - name: SYSLIB0001
        href: syslib-diagnostics/syslib0001.md
      - name: SYSLIB0002
        href: syslib-diagnostics/syslib0002.md
      - name: SYSLIB0003
        href: syslib-diagnostics/syslib0003.md
      - name: SYSLIB0004
        href: syslib-diagnostics/syslib0004.md
      - name: SYSLIB0005
        href: syslib-diagnostics/syslib0005.md
      - name: SYSLIB0006
        href: syslib-diagnostics/syslib0006.md
      - name: SYSLIB0007
        href: syslib-diagnostics/syslib0007.md
      - name: SYSLIB0008
        href: syslib-diagnostics/syslib0008.md
      - name: SYSLIB0009
        href: syslib-diagnostics/syslib0009.md
      - name: SYSLIB0010
        href: syslib-diagnostics/syslib0010.md
      - name: SYSLIB0011
        href: syslib-diagnostics/syslib0011.md
      - name: SYSLIB0012
        href: syslib-diagnostics/syslib0012.md
      - name: SYSLIB0013
        href: syslib-diagnostics/syslib0013.md
      - name: SYSLIB0014
        href: syslib-diagnostics/syslib0014.md
      - name: SYSLIB0015
        href: syslib-diagnostics/syslib0015.md
      - name: SYSLIB0016
        href: syslib-diagnostics/syslib0016.md
      - name: SYSLIB0017
        href: syslib-diagnostics/syslib0017.md
      - name: SYSLIB0018
        href: syslib-diagnostics/syslib0018.md
      - name: SYSLIB0019
        href: syslib-diagnostics/syslib0019.md
      - name: SYSLIB0020
        href: syslib-diagnostics/syslib0020.md
      - name: SYSLIB0021
        href: syslib-diagnostics/syslib0021.md
      - name: SYSLIB0022
        href: syslib-diagnostics/syslib0022.md
      - name: SYSLIB0023
        href: syslib-diagnostics/syslib0023.md
      - name: SYSLIB0024
        href: syslib-diagnostics/syslib0024.md
      - name: SYSLIB0025
        href: syslib-diagnostics/syslib0025.md
      - name: SYSLIB0026
        href: syslib-diagnostics/syslib0026.md
    - name: Source-generated code
      items:
      - name: Overview
        displayName: syslib, diagnostic, diagnostics, source generator
        href: syslib-diagnostics/source-generator-overview.md
      - name: SYSLIB1001
        href: syslib-diagnostics/syslib1001.md
      - name: SYSLIB1002
        href: syslib-diagnostics/syslib1002.md
      - name: SYSLIB1003
        href: syslib-diagnostics/syslib1003.md
      - name: SYSLIB1004
        href: syslib-diagnostics/syslib1004.md
      - name: SYSLIB1005
        href: syslib-diagnostics/syslib1005.md
      - name: SYSLIB1006
        href: syslib-diagnostics/syslib1006.md
      - name: SYSLIB1007
        href: syslib-diagnostics/syslib1007.md
      - name: SYSLIB1008
        href: syslib-diagnostics/syslib1008.md
      - name: SYSLIB1009
        href: syslib-diagnostics/syslib1009.md
      - name: SYSLIB1010
        href: syslib-diagnostics/syslib1010.md
      - name: SYSLIB1011
        href: syslib-diagnostics/syslib1011.md
      - name: SYSLIB1012
        href: syslib-diagnostics/syslib1012.md
      - name: SYSLIB1013
        href: syslib-diagnostics/syslib1013.md
      - name: SYSLIB1014
        href: syslib-diagnostics/syslib1014.md
      - name: SYSLIB1015
        href: syslib-diagnostics/syslib1015.md
      - name: SYSLIB1016
        href: syslib-diagnostics/syslib1016.md
      - name: SYSLIB1017
        href: syslib-diagnostics/syslib1017.md
      - name: SYSLIB1018
        href: syslib-diagnostics/syslib1018.md
      - name: SYSLIB1019
        href: syslib-diagnostics/syslib1019.md
      - name: SYSLIB1020
        href: syslib-diagnostics/syslib1020.md
      - name: SYSLIB1021
        href: syslib-diagnostics/syslib1021.md
      - name: SYSLIB1022
        href: syslib-diagnostics/syslib1022.md
      - name: SYSLIB1023
        href: syslib-diagnostics/syslib1023.md
  - name: Integrated development environments (IDEs)
    items:
    - name: Visual Studio
      displayName: ide,integrated development environment,vs
      href: /visualstudio/windows/
    - name: Visual Studio for Mac
      displayName: ide,integrated development environment,vs for mac,macOS,Mac
      href: /visualstudio/mac/
    - name: Visual Studio Code
      displayName: ide,integrated development environment,code,vs code,oss ide,
      href: https://code.visualstudio.com/docs
  - name: MSBuild and project files
    items:
    - name: Project SDKs
      items:
      - name: Overview
        href: ../core/project-sdk/overview.md
      - name: Reference
        items:
        - name: Microsoft.NET.Sdk
          href: ../core/project-sdk/msbuild-props.md
        - name: Microsoft.NET.Sdk.Web
          href: /aspnet/core/razor-pages/web-sdk?toc=/dotnet/fundamentals/toc.json&bc=/dotnet/breadcrumb/toc.json
        - name: Microsoft.NET.Sdk.Razor
          href: /aspnet/core/razor-pages/sdk?toc=/dotnet/fundamentals/toc.json&bc=/dotnet/breadcrumb/toc.json
        - name: Microsoft.NET.Sdk.Desktop
          href: ../core/project-sdk/msbuild-props-desktop.md
    - name: Target frameworks
      href: ../standard/frameworks.md
    - name: Dependency management
      href: ../core/tools/dependencies.md
  - name: Global and local tools
    items:
    - name: Manage tools
      displayName: global tool,local tool
      href: ../core/tools/global-tools.md
    - name: Troubleshoot tools
      displayName: global tool troubleshooting,local tool troubleshooting,
      href: ../core/tools/troubleshoot-usage-issues.md
    - name: Create tools for the CLI
      items:
      - name: 1 - Create a tool
        displayName: tools,tutorials,cli,create global tool,create local tool
        href: ../core/tools/global-tools-how-to-create.md
      - name: 2 - Use a global tool
        displayName: tools,tutorials,cli,understand global tool
        href: ../core/tools/global-tools-how-to-use.md
      - name: 3 - Use a local tool
        href: ../core/tools/local-tools-how-to-use.md
        displayName: tools,tutorials,cli,local tool
  - name: Additional tools
    items:
    - name: Overview
      href: ../core/additional-tools/index.md
    - name: .NET uninstall tool
      href: ../core/additional-tools/uninstall-tool.md
    - name: .NET install tool for extension authors
      href: ../core/additional-tools/vscode-dotnet-runtime.md
    - name: Generate self-signed certificates
      href: ../core/additional-tools/self-signed-certificates-guide.md
    - name: WCF web service reference provider
      href: ../core/additional-tools/wcf-web-service-reference-guide.md
    - name: WCF service utility
      displayName: dotnet-svcutil
      href: ../core/additional-tools/dotnet-svcutil-guide.md
    - name: WCF service XML serializer
      displayName: dotnet-svcutil.xmlserializer
      href: ../core/additional-tools/dotnet-svcutil.xmlserializer-guide.md
    - name: XML serializer generator
      displayName: sgen,sgen.exe,Microsoft.XmlSerializer.Generator,XmlSerializer
      href: ../core/additional-tools/xml-serializer-generator.md
  - name: Diagnostics and instrumentation
    items:
    - name: Overview
      href: ../core/diagnostics/index.md
    - name: Managed debuggers
      href: ../core/diagnostics/managed-debuggers.md
    - name: Dumps
      items:
      - name: Overview
        displayName: dumps
        href: ../core/diagnostics/dumps.md
      - name: Linux dumps
        href: ../core/diagnostics/debug-linux-dumps.md
      - name: SOS debugger extension
        href: ../core/diagnostics/sos-debugging-extension.md
    - name: EventCounters
      items:
      - name: Overview
        displayName: EventCounters
        href: ../core/diagnostics/event-counters.md
      - name: Well-known Counters in .NET
        href: ../core/diagnostics/available-counters.md
    - name: EventPipe
      href: ../core/diagnostics/eventpipe.md
    - name: Logging and tracing
      items:
      - name: Overview
        displayName: logging tracing
        href: ../core/diagnostics/logging-tracing.md
      - name: Well-known event providers
        href: ../core/diagnostics/well-known-event-providers.md
      - name: Distributed tracing
        items:
        - name: Overview
          href: ../core/diagnostics/distributed-tracing.md
        - name: Concepts
          href: ../core/diagnostics/distributed-tracing-concepts.md
        - name: Instrumentation
          href: ../core/diagnostics/distributed-tracing-instrumentation-walkthroughs.md
        - name: Collection
          href: ../core/diagnostics/distributed-tracing-collection-walkthroughs.md
    - name: Symbols
      href: ../core/diagnostics/symbols.md
    - name: Microsoft.Diagnostics.NETCore.Client library
      items:
      - name: Overview and examples
        displayName: diagnostics client library
        href: ../core/diagnostics/diagnostics-client-library.md
      - name: API reference
        href: ../core/diagnostics/microsoft-diagnostics-netcore-client.md
    - name: Runtime events
      items:
      - name: Overview
        href: ../fundamentals/diagnostics/runtime-events.md
      - name: Contention events
        href: ../fundamentals/diagnostics/runtime-contention-events.md
      - name: Exception events
        href: ../fundamentals/diagnostics/runtime-exception-events.md
      - name: Garbage collection events
        href: ../fundamentals/diagnostics/runtime-garbage-collection-events.md
      - name: Interop events
        href: ../fundamentals/diagnostics/runtime-interop-events.md
      - name: Loader and binder events
        href: ../fundamentals/diagnostics/runtime-loader-binder-events.md
      - name: Method events
        href: ../fundamentals/diagnostics/runtime-method-events.md
      - name: ThreadPool events
        href: ../fundamentals/diagnostics/runtime-thread-events.md
      - name: Type-system events
        href: ../fundamentals/diagnostics/runtime-type-events.md
    - name: Collect diagnostics in containers
      href: ../core/diagnostics/diagnostics-in-containers.md
    - name: .NET CLI global tools
      items:
      - name: dotnet-counters
        href: ../core/diagnostics/dotnet-counters.md
      - name: dotnet-dump
        href: ../core/diagnostics/dotnet-dump.md
      - name: dotnet-gcdump
        href: ../core/diagnostics/dotnet-gcdump.md
      - name: dotnet-trace
        href: ../core/diagnostics/dotnet-trace.md
      - name: dotnet-stack
        href: ../core/diagnostics/dotnet-stack.md
      - name: dotnet-symbol
        href: ../core/diagnostics/dotnet-symbol.md
      - name: dotnet-sos
        href: ../core/diagnostics/dotnet-sos.md
    - name: .NET diagnostics tutorials
      items:
      - name: Collect performance trace in Linux with PerfCollect
        href: ../core/diagnostics/trace-perfcollect-lttng.md
      - name: Get perf metrics with EventCounters
        href: ../core/diagnostics/event-counter-perf.md
      - name: Debug a memory leak
        href: ../core/diagnostics/debug-memory-leak.md
      - name: Debug high CPU usage
        href: ../core/diagnostics/debug-highcpu.md
      - name: Debug deadlock
        href: ../core/diagnostics/debug-deadlock.md
      - name: Debug a StackOverflow
        href: ../core/diagnostics/debug-stackoverflow.md
  - name: Code analysis
    items:
    - name: Overview
      href: code-analysis/overview.md
      displayName: code analysis, analyzers
    - name: Configuration
      items:
      - name: General options
        href: code-analysis/configuration-options.md
      - name: Configuration files
        href: code-analysis/configuration-files.md
      - name: How to suppress warnings
        href: code-analysis/suppress-warnings.md
      - name: Code quality rules
        items:
        - name: Rule options
          href: code-analysis/code-quality-rule-options.md
        - name: Predefined configurations
          href: code-analysis/predefined-configurations.md
      - name: Code style rules
        items:
        - name: Rule options
          href: code-analysis/code-style-rule-options.md
    - name: Rule reference
      items:
      - name: Categories
        href: code-analysis/categories.md
      - name: Code quality rules
        items:
        - name: Overview
          href: code-analysis/quality-rules/index.md
        - name: Design rules
          items:
          - name: Overview
            displayName: "design rules"
            href: code-analysis/quality-rules/design-warnings.md
          - name: CA1000
            href: code-analysis/quality-rules/ca1000.md
          - name: CA1001
            href: code-analysis/quality-rules/ca1001.md
          - name: CA1002
            href: code-analysis/quality-rules/ca1002.md
          - name: CA1003
            href: code-analysis/quality-rules/ca1003.md
          - name: CA1005
            href: code-analysis/quality-rules/ca1005.md
          - name: CA1008
            href: code-analysis/quality-rules/ca1008.md
          - name: CA1010
            href: code-analysis/quality-rules/ca1010.md
          - name: CA1012
            href: code-analysis/quality-rules/ca1012.md
          - name: CA1014
            href: code-analysis/quality-rules/ca1014.md
          - name: CA1016
            href: code-analysis/quality-rules/ca1016.md
          - name: CA1017
            href: code-analysis/quality-rules/ca1017.md
          - name: CA1018
            href: code-analysis/quality-rules/ca1018.md
          - name: CA1019
            href: code-analysis/quality-rules/ca1019.md
          - name: CA1021
            href: code-analysis/quality-rules/ca1021.md
          - name: CA1024
            href: code-analysis/quality-rules/ca1024.md
          - name: CA1027
            href: code-analysis/quality-rules/ca1027.md
          - name: CA1028
            href: code-analysis/quality-rules/ca1028.md
          - name: CA1030
            href: code-analysis/quality-rules/ca1030.md
          - name: CA1031
            href: code-analysis/quality-rules/ca1031.md
          - name: CA1032
            href: code-analysis/quality-rules/ca1032.md
          - name: CA1033
            href: code-analysis/quality-rules/ca1033.md
          - name: CA1034
            href: code-analysis/quality-rules/ca1034.md
          - name: CA1036
            href: code-analysis/quality-rules/ca1036.md
          - name: CA1040
            href: code-analysis/quality-rules/ca1040.md
          - name: CA1041
            href: code-analysis/quality-rules/ca1041.md
          - name: CA1043
            href: code-analysis/quality-rules/ca1043.md
          - name: CA1044
            href: code-analysis/quality-rules/ca1044.md
          - name: CA1045
            href: code-analysis/quality-rules/ca1045.md
          - name: CA1046
            href: code-analysis/quality-rules/ca1046.md
          - name: CA1047
            href: code-analysis/quality-rules/ca1047.md
          - name: CA1050
            href: code-analysis/quality-rules/ca1050.md
          - name: CA1051
            href: code-analysis/quality-rules/ca1051.md
          - name: CA1052
            href: code-analysis/quality-rules/ca1052.md
          - name: CA1053
            href: code-analysis/quality-rules/ca1053.md
          - name: CA1054
            href: code-analysis/quality-rules/ca1054.md
          - name: CA1055
            href: code-analysis/quality-rules/ca1055.md
          - name: CA1056
            href: code-analysis/quality-rules/ca1056.md
          - name: CA1058
            href: code-analysis/quality-rules/ca1058.md
          - name: CA1060
            href: code-analysis/quality-rules/ca1060.md
          - name: CA1061
            href: code-analysis/quality-rules/ca1061.md
          - name: CA1062
            href: code-analysis/quality-rules/ca1062.md
          - name: CA1063
            href: code-analysis/quality-rules/ca1063.md
          - name: CA1064
            href: code-analysis/quality-rules/ca1064.md
          - name: CA1065
            href: code-analysis/quality-rules/ca1065.md
          - name: CA1066
            href: code-analysis/quality-rules/ca1066.md
          - name: CA1067
            href: code-analysis/quality-rules/ca1067.md
          - name: CA1068
            href: code-analysis/quality-rules/ca1068.md
          - name: CA1069
            href: code-analysis/quality-rules/ca1069.md
          - name: CA1070
            href: code-analysis/quality-rules/ca1070.md
        - name: Documentation rules
          items:
          - name: Overview
            displayName: "documentation rules"
            href: code-analysis/quality-rules/documentation-warnings.md
          - name: CA1200
            href: code-analysis/quality-rules/ca1200.md
        - name: Globalization rules
          items:
          - name: Overview
            displayName: "globalization rules"
            href: code-analysis/quality-rules/globalization-warnings.md
          - name: CA1303
            href: code-analysis/quality-rules/ca1303.md
          - name: CA1304
            href: code-analysis/quality-rules/ca1304.md
          - name: CA1305
            href: code-analysis/quality-rules/ca1305.md
          - name: CA1307
            href: code-analysis/quality-rules/ca1307.md
          - name: CA1308
            href: code-analysis/quality-rules/ca1308.md
          - name: CA1309
            href: code-analysis/quality-rules/ca1309.md
          - name: CA1310
            href: code-analysis/quality-rules/ca1310.md
          - name: CA2101
            href: code-analysis/quality-rules/ca2101.md
        - name: Portability and interoperability rules
          items:
          - name: Overview
            displayName: "portability and interoperability rules"
            href: code-analysis/quality-rules/interoperability-warnings.md
          - name: CA1401
            href: code-analysis/quality-rules/ca1401.md
          - name: CA1416
            href: code-analysis/quality-rules/ca1416.md
          - name: CA1417
            href: code-analysis/quality-rules/ca1417.md
        - name: Maintainability rules
          items:
          - name: Overview
            displayName: "maintainability rules"
            href: code-analysis/quality-rules/maintainability-warnings.md
          - name: CA1501
            href: code-analysis/quality-rules/ca1501.md
          - name: CA1502
            href: code-analysis/quality-rules/ca1502.md
          - name: CA1505
            href: code-analysis/quality-rules/ca1505.md
          - name: CA1506
            href: code-analysis/quality-rules/ca1506.md
          - name: CA1507
            href: code-analysis/quality-rules/ca1507.md
          - name: CA1508
            href: code-analysis/quality-rules/ca1508.md
          - name: CA1509
            href: code-analysis/quality-rules/ca1509.md
        - name: Naming rules
          items:
          - name: Overview
            displayName: "naming rules"
            href: code-analysis/quality-rules/naming-warnings.md
          - name: CA1700
            href: code-analysis/quality-rules/ca1700.md
          - name: CA1707
            href: code-analysis/quality-rules/ca1707.md
          - name: CA1708
            href: code-analysis/quality-rules/ca1708.md
          - name: CA1710
            href: code-analysis/quality-rules/ca1710.md
          - name: CA1711
            href: code-analysis/quality-rules/ca1711.md
          - name: CA1712
            href: code-analysis/quality-rules/ca1712.md
          - name: CA1713
            href: code-analysis/quality-rules/ca1713.md
          - name: CA1714
            href: code-analysis/quality-rules/ca1714.md
          - name: CA1715
            href: code-analysis/quality-rules/ca1715.md
          - name: CA1716
            href: code-analysis/quality-rules/ca1716.md
          - name: CA1717
            href: code-analysis/quality-rules/ca1717.md
          - name: CA1720
            href: code-analysis/quality-rules/ca1720.md
          - name: CA1721
            href: code-analysis/quality-rules/ca1721.md
          - name: CA1724
            href: code-analysis/quality-rules/ca1724.md
          - name: CA1725
            href: code-analysis/quality-rules/ca1725.md
        - name: Performance rules
          items:
          - name: Overview
            displayName: "performance rules"
            href: code-analysis/quality-rules/performance-warnings.md
          - name: CA1802
            href: code-analysis/quality-rules/ca1802.md
          - name: CA1805
            href: code-analysis/quality-rules/ca1805.md
          - name: CA1806
            href: code-analysis/quality-rules/ca1806.md
          - name: CA1810
            href: code-analysis/quality-rules/ca1810.md
          - name: CA1812
            href: code-analysis/quality-rules/ca1812.md
          - name: CA1813
            href: code-analysis/quality-rules/ca1813.md
          - name: CA1814
            href: code-analysis/quality-rules/ca1814.md
          - name: CA1815
            href: code-analysis/quality-rules/ca1815.md
          - name: CA1819
            href: code-analysis/quality-rules/ca1819.md
          - name: CA1820
            href: code-analysis/quality-rules/ca1820.md
          - name: CA1821
            href: code-analysis/quality-rules/ca1821.md
          - name: CA1822
            href: code-analysis/quality-rules/ca1822.md
          - name: CA1823
            href: code-analysis/quality-rules/ca1823.md
          - name: CA1824
            href: code-analysis/quality-rules/ca1824.md
          - name: CA1825
            href: code-analysis/quality-rules/ca1825.md
          - name: CA1826
            href: code-analysis/quality-rules/ca1826.md
          - name: CA1827
            href: code-analysis/quality-rules/ca1827.md
          - name: CA1828
            href: code-analysis/quality-rules/ca1828.md
          - name: CA1829
            href: code-analysis/quality-rules/ca1829.md
          - name: CA1830
            href: code-analysis/quality-rules/ca1830.md
          - name: CA1831
            href: code-analysis/quality-rules/ca1831.md
          - name: CA1832
            href: code-analysis/quality-rules/ca1832.md
          - name: CA1833
            href: code-analysis/quality-rules/ca1833.md
          - name: CA1834
            href: code-analysis/quality-rules/ca1834.md
          - name: CA1835
            href: code-analysis/quality-rules/ca1835.md
          - name: CA1836
            href: code-analysis/quality-rules/ca1836.md
          - name: CA1837
            href: code-analysis/quality-rules/ca1837.md
          - name: CA1838
            href: code-analysis/quality-rules/ca1838.md
          - name: CA1841
            href: code-analysis/quality-rules/ca1841.md
          - name: CA1844
            href: code-analysis/quality-rules/ca1844.md
          - name: CA1845
            href: code-analysis/quality-rules/ca1845.md
          - name: CA1846
            href: code-analysis/quality-rules/ca1846.md
          - name: CA1847
            href: code-analysis/quality-rules/ca1847.md
        - name: SingleFile rules
          items:
          - name: Overview
            displayName: "singlefile rules"
            href: code-analysis/quality-rules/singlefile-warnings.md
          - name: IL3000
            href: code-analysis/quality-rules/il3000.md
          - name: IL3001
            href: code-analysis/quality-rules/il3001.md
          - name: IL3002
            href: code-analysis/quality-rules/il3002.md
        - name: Reliability rules
          items:
          - name: Overview
            displayName: "reliability rules"
            href: code-analysis/quality-rules/reliability-warnings.md
          - name: CA2000
            href: code-analysis/quality-rules/ca2000.md
          - name: CA2002
            href: code-analysis/quality-rules/ca2002.md
          - name: CA2007
            href: code-analysis/quality-rules/ca2007.md
          - name: CA2008
            href: code-analysis/quality-rules/ca2008.md
          - name: CA2009
            href: code-analysis/quality-rules/ca2009.md
          - name: CA2011
            href: code-analysis/quality-rules/ca2011.md
          - name: CA2012
            href: code-analysis/quality-rules/ca2012.md
          - name: CA2013
            href: code-analysis/quality-rules/ca2013.md
          - name: CA2014
            href: code-analysis/quality-rules/ca2014.md
          - name: CA2015
            href: code-analysis/quality-rules/ca2015.md
          - name: CA2016
            href: code-analysis/quality-rules/ca2016.md
        - name: Security rules
          items:
          - name: Overview
            displayName: "security rules"
            href: code-analysis/quality-rules/security-warnings.md
          - name: CA2100
            href: code-analysis/quality-rules/ca2100.md
          - name: CA2109
            href: code-analysis/quality-rules/ca2109.md
          - name: CA2119
            href: code-analysis/quality-rules/ca2119.md
          - name: CA2153
            href: code-analysis/quality-rules/ca2153.md
          - name: CA2300
            href: code-analysis/quality-rules/ca2300.md
          - name: CA2301
            href: code-analysis/quality-rules/ca2301.md
          - name: CA2302
            href: code-analysis/quality-rules/ca2302.md
          - name: CA2305
            href: code-analysis/quality-rules/ca2305.md
          - name: CA2310
            href: code-analysis/quality-rules/ca2310.md
          - name: CA2311
            href: code-analysis/quality-rules/ca2311.md
          - name: CA2312
            href: code-analysis/quality-rules/ca2312.md
          - name: CA2315
            href: code-analysis/quality-rules/ca2315.md
          - name: CA2321
            href: code-analysis/quality-rules/ca2321.md
          - name: CA2322
            href: code-analysis/quality-rules/ca2322.md
          - name: CA2326
            href: code-analysis/quality-rules/ca2326.md
          - name: CA2327
            href: code-analysis/quality-rules/ca2327.md
          - name: CA2328
            href: code-analysis/quality-rules/ca2328.md
          - name: CA2329
            href: code-analysis/quality-rules/ca2329.md
          - name: CA2330
            href: code-analysis/quality-rules/ca2330.md
          - name: CA2350
            href: code-analysis/quality-rules/ca2350.md
          - name: CA2351
            href: code-analysis/quality-rules/ca2351.md
          - name: CA2352
            href: code-analysis/quality-rules/ca2352.md
          - name: CA2353
            href: code-analysis/quality-rules/ca2353.md
          - name: CA2354
            href: code-analysis/quality-rules/ca2354.md
          - name: CA2355
            href: code-analysis/quality-rules/ca2355.md
          - name: CA2356
            href: code-analysis/quality-rules/ca2356.md
          - name: CA2361
            href: code-analysis/quality-rules/ca2361.md
          - name: CA2362
            href: code-analysis/quality-rules/ca2362.md
          - name: CA3001
            href: code-analysis/quality-rules/ca3001.md
          - name: CA3002
            href: code-analysis/quality-rules/ca3002.md
          - name: CA3003
            href: code-analysis/quality-rules/ca3003.md
          - name: CA3004
            href: code-analysis/quality-rules/ca3004.md
          - name: CA3005
            href: code-analysis/quality-rules/ca3005.md
          - name: CA3006
            href: code-analysis/quality-rules/ca3006.md
          - name: CA3007
            href: code-analysis/quality-rules/ca3007.md
          - name: CA3008
            href: code-analysis/quality-rules/ca3008.md
          - name: CA3009
            href: code-analysis/quality-rules/ca3009.md
          - name: CA3010
            href: code-analysis/quality-rules/ca3010.md
          - name: CA3011
            href: code-analysis/quality-rules/ca3011.md
          - name: CA3012
            href: code-analysis/quality-rules/ca3012.md
          - name: CA3061
            href: code-analysis/quality-rules/ca3061.md
          - name: CA3075
            href: code-analysis/quality-rules/ca3075.md
          - name: CA3076
            href: code-analysis/quality-rules/ca3076.md
          - name: CA3077
            href: code-analysis/quality-rules/ca3077.md
          - name: CA3147
            href: code-analysis/quality-rules/ca3147.md
          - name: CA5350
            href: code-analysis/quality-rules/ca5350.md
          - name: CA5351
            href: code-analysis/quality-rules/ca5351.md
          - name: CA5358
            href: code-analysis/quality-rules/ca5358.md
          - name: CA5359
            href: code-analysis/quality-rules/ca5359.md
          - name: CA5360
            href: code-analysis/quality-rules/ca5360.md
          - name: CA5361
            href: code-analysis/quality-rules/ca5361.md
          - name: CA5362
            href: code-analysis/quality-rules/ca5362.md
          - name: CA5363
            href: code-analysis/quality-rules/ca5363.md
          - name: CA5364
            href: code-analysis/quality-rules/ca5364.md
          - name: CA5365
            href: code-analysis/quality-rules/ca5365.md
          - name: CA5366
            href: code-analysis/quality-rules/ca5366.md
          - name: CA5367
            href: code-analysis/quality-rules/ca5367.md
          - name: CA5368
            href: code-analysis/quality-rules/ca5368.md
          - name: CA5369
            href: code-analysis/quality-rules/ca5369.md
          - name: CA5370
            href: code-analysis/quality-rules/ca5370.md
          - name: CA5371
            href: code-analysis/quality-rules/ca5371.md
          - name: CA5372
            href: code-analysis/quality-rules/ca5372.md
          - name: CA5373
            href: code-analysis/quality-rules/ca5373.md
          - name: CA5374
            href: code-analysis/quality-rules/ca5374.md
          - name: CA5375
            href: code-analysis/quality-rules/ca5375.md
          - name: CA5376
            href: code-analysis/quality-rules/ca5376.md
          - name: CA5377
            href: code-analysis/quality-rules/ca5377.md
          - name: CA5378
            href: code-analysis/quality-rules/ca5378.md
          - name: CA5379
            href: code-analysis/quality-rules/ca5379.md
          - name: CA5380
            href: code-analysis/quality-rules/ca5380.md
          - name: CA5381
            href: code-analysis/quality-rules/ca5381.md
          - name: CA5382
            href: code-analysis/quality-rules/ca5382.md
          - name: CA5383
            href: code-analysis/quality-rules/ca5383.md
          - name: CA5384
            href: code-analysis/quality-rules/ca5384.md
          - name: CA5385
            href: code-analysis/quality-rules/ca5385.md
          - name: CA5386
            href: code-analysis/quality-rules/ca5386.md
          - name: CA5387
            href: code-analysis/quality-rules/ca5387.md
          - name: CA5388
            href: code-analysis/quality-rules/ca5388.md
          - name: CA5389
            href: code-analysis/quality-rules/ca5389.md
          - name: CA5390
            href: code-analysis/quality-rules/ca5390.md
          - name: CA5391
            href: code-analysis/quality-rules/ca5391.md
          - name: CA5392
            href: code-analysis/quality-rules/ca5392.md
          - name: CA5393
            href: code-analysis/quality-rules/ca5393.md
          - name: CA5394
            href: code-analysis/quality-rules/ca5394.md
          - name: CA5395
            href: code-analysis/quality-rules/ca5395.md
          - name: CA5396
            href: code-analysis/quality-rules/ca5396.md
          - name: CA5397
            href: code-analysis/quality-rules/ca5397.md
          - name: CA5398
            href: code-analysis/quality-rules/ca5398.md
          - name: CA5399
            href: code-analysis/quality-rules/ca5399.md
          - name: CA5400
            href: code-analysis/quality-rules/ca5400.md
          - name: CA5401
            href: code-analysis/quality-rules/ca5401.md
          - name: CA5402
            href: code-analysis/quality-rules/ca5402.md
          - name: CA5403
            href: code-analysis/quality-rules/ca5403.md
        - name: Usage rules
          items:
          - name: Overview
            displayName: "usage rules"
            href: code-analysis/quality-rules/usage-warnings.md
          - name: CA1801
            href: code-analysis/quality-rules/ca1801.md
          - name: CA1816
            href: code-analysis/quality-rules/ca1816.md
          - name: CA2200
            href: code-analysis/quality-rules/ca2200.md
          - name: CA2201
            href: code-analysis/quality-rules/ca2201.md
          - name: CA2207
            href: code-analysis/quality-rules/ca2207.md
          - name: CA2208
            href: code-analysis/quality-rules/ca2208.md
          - name: CA2211
            href: code-analysis/quality-rules/ca2211.md
          - name: CA2213
            href: code-analysis/quality-rules/ca2213.md
          - name: CA2214
            href: code-analysis/quality-rules/ca2214.md
          - name: CA2215
            href: code-analysis/quality-rules/ca2215.md
          - name: CA2216
            href: code-analysis/quality-rules/ca2216.md
          - name: CA2217
            href: code-analysis/quality-rules/ca2217.md
          - name: CA2218
            href: code-analysis/quality-rules/ca2218.md
          - name: CA2219
            href: code-analysis/quality-rules/ca2219.md
          - name: CA2224
            href: code-analysis/quality-rules/ca2224.md
          - name: CA2225
            href: code-analysis/quality-rules/ca2225.md
          - name: CA2226
            href: code-analysis/quality-rules/ca2226.md
          - name: CA2227
            href: code-analysis/quality-rules/ca2227.md
          - name: CA2229
            href: code-analysis/quality-rules/ca2229.md
          - name: CA2231
            href: code-analysis/quality-rules/ca2231.md
          - name: CA2234
            href: code-analysis/quality-rules/ca2234.md
          - name: CA2235
            href: code-analysis/quality-rules/ca2235.md
          - name: CA2237
            href: code-analysis/quality-rules/ca2237.md
          - name: CA2241
            href: code-analysis/quality-rules/ca2241.md
          - name: CA2242
            href: code-analysis/quality-rules/ca2242.md
          - name: CA2243
            href: code-analysis/quality-rules/ca2243.md
          - name: CA2244
            href: code-analysis/quality-rules/ca2244.md
          - name: CA2245
            href: code-analysis/quality-rules/ca2245.md
          - name: CA2246
            href: code-analysis/quality-rules/ca2246.md
          - name: CA2247
            href: code-analysis/quality-rules/ca2247.md
          - name: CA2248
            href: code-analysis/quality-rules/ca2248.md
          - name: CA2249
            href: code-analysis/quality-rules/ca2249.md
<<<<<<< HEAD
          - name: CA2251
            href: code-analysis/quality-rules/ca2251.md
=======
          - name: CA2250
            href: code-analysis/quality-rules/ca2250.md
>>>>>>> b6579f83
      - name: Code style rules
        items:
        - name: Overview
          href: code-analysis/style-rules/index.md
        - name: Language rules
          items:
          - name: Overview
            displayName: "language rules"
            href: code-analysis/style-rules/language-rules.md
          - name: this and Me preferences
            items:
            - name: IDE0003
              href: code-analysis/style-rules/ide0003-ide0009.md
            - name: IDE0009
              href: code-analysis/style-rules/ide0003-ide0009.md
          - name: Use language keywords for types
            items:
            - name: IDE0049
              href: code-analysis/style-rules/ide0049.md
          - name: Modifier preferences
            items:
            - name: Overview
              href: code-analysis/style-rules/modifier-preferences.md
            - name: IDE0036
              href: code-analysis/style-rules/ide0036.md
            - name: IDE0040
              href: code-analysis/style-rules/ide0040.md
            - name: IDE0044
              href: code-analysis/style-rules/ide0044.md
            - name: IDE0062
              href: code-analysis/style-rules/ide0062.md
            - name: IDE0064
              href: code-analysis/style-rules/ide0064.md
          - name: Parentheses preferences
            items:
            - name: IDE0047 and IDE0048
              href: code-analysis/style-rules/ide0047-ide0048.md
          - name: Expression-level preferences
            items:
            - name: Overview
              href: code-analysis/style-rules/expression-level-preferences.md
            - name: IDE0010
              href: code-analysis/style-rules/ide0010.md
            - name: IDE0017
              href: code-analysis/style-rules/ide0017.md
            - name: IDE0018
              href: code-analysis/style-rules/ide0018.md
            - name: IDE0028
              href: code-analysis/style-rules/ide0028.md
            - name: IDE0032
              href: code-analysis/style-rules/ide0032.md
            - name: IDE0033
              href: code-analysis/style-rules/ide0033.md
            - name: IDE0034
              href: code-analysis/style-rules/ide0034.md
            - name: IDE0037
              href: code-analysis/style-rules/ide0037.md
            - name: IDE0039
              href: code-analysis/style-rules/ide0039.md
            - name: IDE0042
              href: code-analysis/style-rules/ide0042.md
            - name: IDE0045
              href: code-analysis/style-rules/ide0045.md
            - name: IDE0046
              href: code-analysis/style-rules/ide0046.md
            - name: IDE0050
              href: code-analysis/style-rules/ide0050.md
            - name: IDE0054
              href: code-analysis/style-rules/ide0054-ide0074.md
            - name: IDE0056
              href: code-analysis/style-rules/ide0056.md
            - name: IDE0057
              href: code-analysis/style-rules/ide0057.md
            - name: IDE0070
              href: code-analysis/style-rules/ide0070.md
            - name: IDE0071
              href: code-analysis/style-rules/ide0071.md
            - name: IDE0072
              href: code-analysis/style-rules/ide0072.md
            - name: IDE0074
              href: code-analysis/style-rules/ide0054-ide0074.md
            - name: IDE0075
              href: code-analysis/style-rules/ide0075.md
            - name: IDE0082
              href: code-analysis/style-rules/ide0082.md
            - name: IDE0090
              href: code-analysis/style-rules/ide0090.md
          - name: Null-checking preferences
            items:
            - name: Overview
              href: code-analysis/style-rules/null-checking-preferences.md
            - name: IDE0016
              href: code-analysis/style-rules/ide0016.md
            - name: IDE0029
              href: code-analysis/style-rules/ide0029-ide0030.md
            - name: IDE0030
              href: code-analysis/style-rules/ide0029-ide0030.md
            - name: IDE0031
              href: code-analysis/style-rules/ide0031.md
            - name: IDE0041
              href: code-analysis/style-rules/ide0041.md
            - name: IDE1005
              href: code-analysis/style-rules/ide1005.md
          - name: var preferences
            items:
            - name: IDE0007
              href: code-analysis/style-rules/ide0007-ide0008.md
            - name: IDE0008
              href: code-analysis/style-rules/ide0007-ide0008.md
          - name: Expression-bodied members
            items:
            - name: Overview
              href: code-analysis/style-rules/expression-bodied-members.md
            - name: IDE0021
              href: code-analysis/style-rules/ide0021.md
            - name: IDE0022
              href: code-analysis/style-rules/ide0022.md
            - name: IDE0023
              href: code-analysis/style-rules/ide0023-ide0024.md
            - name: IDE0024
              href: code-analysis/style-rules/ide0023-ide0024.md
            - name: IDE0025
              href: code-analysis/style-rules/ide0025.md
            - name: IDE0026
              href: code-analysis/style-rules/ide0026.md
            - name: IDE0027
              href: code-analysis/style-rules/ide0027.md
            - name: IDE0053
              href: code-analysis/style-rules/ide0053.md
            - name: IDE0061
              href: code-analysis/style-rules/ide0061.md
          - name: Pattern matching preferences
            items:
            - name: Overview
              href: code-analysis/style-rules/pattern-matching-preferences.md
            - name: IDE0019
              href: code-analysis/style-rules/ide0019.md
            - name: IDE0020
              href: code-analysis/style-rules/ide0020-ide0038.md
            - name: IDE0038
              href: code-analysis/style-rules/ide0020-ide0038.md
            - name: IDE0066
              href: code-analysis/style-rules/ide0066.md
            - name: IDE0078
              href: code-analysis/style-rules/ide0078.md
            - name: IDE0083
              href: code-analysis/style-rules/ide0083.md
            - name: IDE0084
              href: code-analysis/style-rules/ide0084.md
          - name: Code block preferences
            items:
            - name: Overview
              href: code-analysis/style-rules/code-block-preferences.md
            - name: IDE0011
              href: code-analysis/style-rules/ide0011.md
            - name: IDE0063
              href: code-analysis/style-rules/ide0063.md
          - name: using directive preferences
            items:
            - name: IDE0065
              href: code-analysis/style-rules/ide0065.md
          - name: File header preferences
            items:
            - name: IDE0073
              href: code-analysis/style-rules/ide0073.md
        - name: Unnecessary code rules
          items:
          - name: Overview
            href: code-analysis/style-rules/unnecessary-code-rules.md
          - name: IDE0001
            href: code-analysis/style-rules/ide0001.md
          - name: IDE0002
            href: code-analysis/style-rules/ide0002.md
          - name: IDE0004
            href: code-analysis/style-rules/ide0004.md
          - name: IDE0005
            href: code-analysis/style-rules/ide0005.md
          - name: IDE0035
            href: code-analysis/style-rules/ide0035.md
          - name: IDE0051
            href: code-analysis/style-rules/ide0051.md
          - name: IDE0052
            href: code-analysis/style-rules/ide0052.md
          - name: IDE0058
            href: code-analysis/style-rules/ide0058.md
          - name: IDE0059
            href: code-analysis/style-rules/ide0059.md
          - name: IDE0060
            href: code-analysis/style-rules/ide0060.md
          - name: IDE0079
            href: code-analysis/style-rules/ide0079.md
          - name: IDE0080
            href: code-analysis/style-rules/ide0080.md
          - name: IDE0081
            href: code-analysis/style-rules/ide0081.md
          - name: IDE0100
            href: code-analysis/style-rules/ide0100.md
          - name: IDE0110
            href: code-analysis/style-rules/ide0110.md
          - name: IDE0140
            href: code-analysis/style-rules/ide0140.md
        - name: Miscellaneous rules
          items:
          - name: Overview
            href: code-analysis/style-rules/miscellaneous-rules.md
          - name: IDE0076
            href: code-analysis/style-rules/ide0076.md
          - name: IDE0077
            href: code-analysis/style-rules/ide0077.md
        - name: Formatting rules
          href: code-analysis/style-rules/formatting-rules.md
        - name: Naming rules
          href: code-analysis/style-rules/naming-rules.md
    - name: Platform compatibility analyzer
      href: ../standard/analyzers/platform-compat-analyzer.md
    - name: Portability analyzer
      href: ../standard/analyzers/portability-analyzer.md
- name: Execution model
  items:
  - name: Common Language Runtime (CLR)
    href: ../standard/clr.md
  - name: Managed execution process
    href: ../standard/managed-execution-process.md
  - name: Assemblies in .NET
    href: ../standard/assembly/
  - name: Metadata and self-describing components
    href: ../standard/metadata-and-self-describing-components.md
  - name: Dependency loading
    items:
    - name: Dependency loading
      href: ../core/dependency-loading/overview.md
    - name: Understand AssemblyLoadContext
      href: ../core/dependency-loading/understanding-assemblyloadcontext.md
    - name: Dependency loading details
      items:
      - name: Default dependency probing
        href: ../core/dependency-loading/default-probing.md
      - name: Load managed assemblies
        href: ../core/dependency-loading/loading-managed.md
      - name: Load satellite assemblies
        href: ../core/dependency-loading/loading-resources.md
      - name: Load unmanaged libraries
        href: ../core/dependency-loading/loading-unmanaged.md
      - name: Collect detailed assembly loading information
        href: ../core/dependency-loading/collect-details.md
    - name: Tutorials
      items:
      - name: Create a .NET application with plugins
        href: ../core/tutorials/creating-app-with-plugin-support.md
      - name: How to use and debug assembly unloadability in .NET
        href: ../core/../standard/assembly/unloadability.md
  - name: Versioning
    items:
    - name: Overview
      href: ../core/versions/index.md
    - name: .NET version selection
      href: ../core/versions/selection.md
  - name: Run-time configuration
    items:
    - name: Settings
      href: ../core/run-time-config/index.md
    - name: Compilation settings
      href: ../core/run-time-config/compilation.md
    - name: Debugging and profiling settings
      href: ../core/run-time-config/debugging-profiling.md
    - name: Garbage collector settings
      href: ../core/run-time-config/garbage-collector.md
    - name: Globalization settings
      href: ../core/run-time-config/globalization.md
    - name: Networking settings
      href: ../core/run-time-config/networking.md
    - name: Threading settings
      href: ../core/run-time-config/threading.md
- name: Deployment models
  items:
  - name: Overview
    href: ../core/deploying/index.md
  - name: Deploy apps with Visual Studio
    href: ../core/deploying/deploy-with-vs.md
  - name: Publish apps with the CLI
    href: ../core/deploying/deploy-with-cli.md
  - name: Create a NuGet package with the CLI
    href: ../core/deploying/creating-nuget-packages.md
  - name: Self-contained deployment runtime roll forward
    href: ../core/deploying/runtime-patch-selection.md
  - name: Single file deployment and executable
    href: ../core/deploying/single-file.md
  - name: ReadyToRun
    href: ../core/deploying/ready-to-run.md
  - name: Trim self-contained deployments
    items:
    - name: Overview and how-to
      href: ../core/deploying/trim-self-contained.md
    - name: Options
      href: ../core/deploying/trimming-options.md
    - name: Trimming libraries
      href: ../core/deploying/prepare-libraries-for-trimming.md
  - name: Runtime package store
    href: ../core/deploying/runtime-store.md
  - name: Runtime Identifier (RID) catalog
    href: ../core/rid-catalog.md
  - name: Resource manifest names
    href: ../core/resources/manifest-file-names.md
  - name: Docker
    items:
    - name: Introduction to .NET and Docker
      href: ../core/docker/introduction.md
    - name: Containerize a .NET app
      href: ../core/docker/build-container.md
    - name: Container tools in Visual Studio
      href: /visualstudio/containers/overview
- name: DevOps
  items:
  - name: GitHub Actions and .NET
    href: ../devops/github-actions-overview.md
    displayName: "continuous integration,continuous deployment,continuous delivery,ci,cd,ci/cd,github,github action,github actions,lifecycle"
  - name: Tutorials
    expanded: true
    items:
    - name: Create a GitHub Action with .NET
      href: ../devops/create-dotnet-github-action.md
      displayName: "continuous integration, continuous deployment, ci, cd, ci/cd, github, github action, github actions, lifecycle"
  - name: Quickstarts
    expanded: true
    items:
    - name: Create a build GitHub Action
      href: ../devops/dotnet-build-github-action.md
      displayName: dotnet restore,dotnet build
    - name: Create a test GitHub Action
      href: ../devops/dotnet-test-github-action.md
      displayName: dotnet restore,dotnet build,dotnet test
    - name: Create a publish GitHub Action
      href: ../devops/dotnet-publish-github-action.md
      displayName: dotnet restore,dotnet build,dotnet test,dotnet publish
    - name: Create a CodeQL GitHub Action
      href: ../devops/dotnet-secure-github-action.md
      displayName: codeql,security,vulnerability,source scan
- name: Fundamental coding components
  items:
  - name: Base types overview
    items:
    - name: Common type system & common language specification
      href: ../standard/common-type-system.md
    - name: Common type system
      href: ../standard/base-types/common-type-system.md
    - name: Language independence
      href: ../standard/language-independence.md
    - name: Type conversion in .NET
      href: ../standard/base-types/type-conversion.md
    - name: Type conversion tables
      href: ../standard/base-types/conversion-tables.md
    - name: Choose between anonymous and tuple types
      href: ../standard/base-types/choosing-between-anonymous-and-tuple.md
    - name: Framework libraries
      href: ../standard/framework-libraries.md
    - name: Class library overview
      href: ../standard/class-library-overview.md
  - name: Generic types
    items:
    - name: Overview
      href: ../standard/generics/index.md
    - name: Intro to generic types
      href: ../standard/generics.md
    - name: Generic collections in .NET
      href: ../standard/generics/collections.md
    - name: Generic delegates for manipulating arrays and lists
      href: ../standard/generics/delegates-for-manipulating-arrays-and-lists.md
    - name: Generic interfaces
      href: ../standard/generics/interfaces.md
    - name: Covariance and contravariance
      href: ../standard/generics/covariance-and-contravariance.md
  - name: Collections and data structures
    items:
    - name: Overview
      href: ../standard/collections/index.md
      displayName: collections, data structures
    - name: Select a collection class
      href: ../standard/collections/selecting-a-collection-class.md
    - name: Commonly used collection types
      href: ../standard/collections/commonly-used-collection-types.md
    - name: When to use generic collections
      href: ../standard/collections/when-to-use-generic-collections.md
    - name: Comparisons and sorts within collections
      href: ../standard/collections/comparisons-and-sorts-within-collections.md
    - name: Sorted collection types
      href: ../standard/collections/sorted-collection-types.md
    - name: Hashtable and Dictionary types
      href: ../standard/collections/hashtable-and-dictionary-collection-types.md
    - name: Thread-safe collections
      href: ../standard/collections/thread-safe/
  - name: Delegates and lambdas
    href: ../standard/delegates-lambdas.md
  - name: Events
    items:
    - name: Overview
      href: ../standard/events/index.md
      displayName: events
    - name: Raise and consume events
      href: ../standard/events/how-to-raise-and-consume-events.md
    - name: Handle multiple events using event properties
      href: ../standard/events/how-to-handle-multiple-events-using-event-properties.md
    - name: Observer design pattern
      items:
      - name: Overview
        href: ../standard/events/observer-design-pattern.md
        displayName: Observer design pattern
      - name: Best practices
        href: ../standard/events/observer-design-pattern-best-practices.md
      - name: "How to: Implement a provider"
        href: ../standard/events/how-to-implement-a-provider.md
      - name: "How to: Implement an observer"
        href: ../standard/events/how-to-implement-an-observer.md
  - name: Exceptions
    items:
    - name: Overview
      href: ../standard/exceptions/index.md
      displayName: exceptions
    - name: Exception class and properties
      href: ../standard/exceptions/exception-class-and-properties.md
    - name: How-tos
      items:
      - name: Use the try-catch block to catch exceptions
        href: ../standard/exceptions/how-to-use-the-try-catch-block-to-catch-exceptions.md
      - name: Use specific exceptions in a catch block
        href: ../standard/exceptions/how-to-use-specific-exceptions-in-a-catch-block.md
      - name: Explicitly throw exceptions
        href: ../standard/exceptions/how-to-explicitly-throw-exceptions.md
      - name: Create user-defined exceptions
        href: ../standard/exceptions/how-to-create-user-defined-exceptions.md
      - name: Create user-defined exceptions with localized exception messages
        href: ../standard/exceptions/how-to-create-localized-exception-messages.md
      - name: Use finally blocks
        href: ../standard/exceptions/how-to-use-finally-blocks.md
    - name: Use user-filtered exception handlers
      href: ../standard/exceptions/using-user-filtered-exception-handlers.md
    - name: Handle COM interop exceptions
      href: ../standard/exceptions/handling-com-interop-exceptions.md
    - name: Best practices
      href: ../standard/exceptions/best-practices-for-exceptions.md
  - name: Numeric types
    href: ../standard/numerics.md
  - name: Dates, times, and time zones
    href: ../standard/datetime/
  - name: Attributes
    items:
    - name: Overview
      href: ../standard/attributes/index.md
      displayName: attributes
    - name: Apply attributes
      href: ../standard/attributes/applying-attributes.md
    - name: Write custom attributes
      href: ../standard/attributes/writing-custom-attributes.md
    - name: Retrieve information stored in attributes
      href: ../standard/attributes/retrieving-information-stored-in-attributes.md
- name: Runtime libraries
  items:
  - name: Overview
    href: ../standard/runtime-libraries-overview.md
  - name: Format numbers, dates, other types
    items:
    - name: Overview
      href: ../standard/base-types/formatting-types.md
    - name: Standard numeric format strings
      href: ../standard/base-types/standard-numeric-format-strings.md
    - name: Custom numeric format strings
      href: ../standard/base-types/custom-numeric-format-strings.md
    - name: Standard date and time format strings
      href: ../standard/base-types/standard-date-and-time-format-strings.md
    - name: Custom date and time format strings
      href: ../standard/base-types/custom-date-and-time-format-strings.md
    - name: Standard TimeSpan format strings
      href: ../standard/base-types/standard-timespan-format-strings.md
    - name: Custom TimeSpan format strings
      href: ../standard/base-types/custom-timespan-format-strings.md
    - name: Enumeration format strings
      href: ../standard/base-types/enumeration-format-strings.md
    - name: Composite formatting
      href: ../standard/base-types/composite-formatting.md
    - name: How-tos
      items:
      - name: Pad a number with leading zeros
        href: ../standard/base-types/how-to-pad-a-number-with-leading-zeros.md
      - name: Extract the day of the week from a date
        href: ../standard/base-types/how-to-extract-the-day-of-the-week-from-a-specific-date.md
      - name: Use custom numeric format providers
        href: ../standard/base-types/how-to-define-and-use-custom-numeric-format-providers.md
      - name: Round-trip date and time values
        href: ../standard/base-types/how-to-round-trip-date-and-time-values.md
      - name: Display milliseconds in date and time values
        href: ../standard/base-types/how-to-display-milliseconds-in-date-and-time-values.md
      - name: Display dates in non-Gregorian calendars
        href: ../standard/base-types/how-to-display-dates-in-non-gregorian-calendars.md
  - name: Work with strings
    items:
    - name: Character encoding in .NET
      href: ../standard/base-types/character-encoding-introduction.md
    - name: How to use character encoding classes
      href: ../standard/base-types/character-encoding.md
    - name: Best practices
      items:
      - name: Comparing strings
        href: ../standard/base-types/best-practices-strings.md
      - name: Displaying and persisting formatted data
        href: ../standard/base-types/best-practices-display-data.md
    - name: Behavior changes in .NET 5+ (Windows)
      href: ../standard/base-types/string-comparison-net-5-plus.md
    - name: Basic string operations
      items:
      - name: Overview
        href: ../standard/base-types/basic-string-operations.md
        displayName: string operations
      - name: Create new strings
        href: ../standard/base-types/creating-new.md
      - name: Trim and remove characters
        href: ../standard/base-types/trimming.md
      - name: Pad strings
        href: ../standard/base-types/padding.md
      - name: Comparison methods
        href: ../standard/base-types/comparing.md
      - name: Change case
        href: ../standard/base-types/changing-case.md
      - name: Separate parts of a string
        href: ../standard/base-types/divide-up-strings.md
      - name: Use the StringBuilder class
        href: ../standard/base-types/stringbuilder.md
      - name: "How to: Perform basic string manipulations"
        href: ../standard/base-types/basic-manipulations.md
    - name: Parse (convert) strings
      items:
      - name: Overview
        href: ../standard/base-types/parsing-strings.md
      - name: Parse numeric strings
        href: ../standard/base-types/parsing-numeric.md
      - name: Parse date and time strings
        href: ../standard/base-types/parsing-datetime.md
      - name: Parse other strings
        href: ../standard/base-types/parsing-other.md
  - name: Regular expressions
    items:
    - name: Overview
      href: ../standard/base-types/regular-expressions.md
      displayName: regular expressions
    - name: Language reference
      items:
      - name: Overview
        href: ../standard/base-types/regular-expression-language-quick-reference.md
      - name: Character escapes
        href: ../standard/base-types/character-escapes-in-regular-expressions.md
      - name: Character classes
        href: ../standard/base-types/character-classes-in-regular-expressions.md
      - name: Anchors
        href: ../standard/base-types/anchors-in-regular-expressions.md
      - name: Grouping constructs
        href: ../standard/base-types/grouping-constructs-in-regular-expressions.md
      - name: Quantifiers
        href: ../standard/base-types/quantifiers-in-regular-expressions.md
      - name: Backreference constructs
        href: ../standard/base-types/backreference-constructs-in-regular-expressions.md
      - name: Alternation constructs
        href: ../standard/base-types/alternation-constructs-in-regular-expressions.md
      - name: Substitutions
        href: ../standard/base-types/substitutions-in-regular-expressions.md
      - name: Regular expression options
        href: ../standard/base-types/regular-expression-options.md
      - name: Miscellaneous constructs
        href: ../standard/base-types/miscellaneous-constructs-in-regular-expressions.md
    - name: Best practices for regular expressions
      href: ../standard/base-types/best-practices.md
    - name: Regular expression object model
      href: ../standard/base-types/the-regular-expression-object-model.md
    - name: Regular expression behavior
      items:
      - name: Overview
        href: ../standard/base-types/details-of-regular-expression-behavior.md
      - name: Backtracking
        href: ../standard/base-types/backtracking-in-regular-expressions.md
      - name: Compilation and reuse
        href: ../standard/base-types/compilation-and-reuse-in-regular-expressions.md
      - name: Thread safety
        href: ../standard/base-types/thread-safety-in-regular-expressions.md
    - name: Examples
      items:
      - name: Scan for HREFs
        href: ../standard/base-types/regular-expression-example-scanning-for-hrefs.md
      - name: Change date formats
        href: ../standard/base-types/regular-expression-example-changing-date-formats.md
      - name: Extract a protocol and port number from a URL
        href: ../standard/base-types/how-to-extract-a-protocol-and-port-number-from-a-url.md
      - name: Strip invalid characters from a string
        href: ../standard/base-types/how-to-strip-invalid-characters-from-a-string.md
      - name: Verify that strings are in valid email format
        href: ../standard/base-types/how-to-verify-that-strings-are-in-valid-email-format.md
  - name: Serialization
    items:
    - name: Overview
      href: ../standard/serialization/index.md
    - name: JSON serialization
      items:
      - name: Overview
        href: ../standard/serialization/system-text-json-overview.md
        displayName: json serialization
      - name: How to serialize and deserialize JSON
        href: ../standard/serialization/system-text-json-how-to.md
      - name: Control serialization behavior
        items:
        - name: Instantiate JsonSerializerOptions
          href: ../standard/serialization/system-text-json-configure-options.md
        - name: Enable case-insensitive matching
          href: ../standard/serialization/system-text-json-character-casing.md
        - name: Customize property names and values
          href: ../standard/serialization/system-text-json-customize-properties.md
        - name: Ignore properties
          href: ../standard/serialization/system-text-json-ignore-properties.md
        - name: Allow invalid JSON
          href: ../standard/serialization/system-text-json-invalid-json.md
        - name: Handle overflow JSON, use JsonElement or JsonNode
          href: ../standard/serialization/system-text-json-handle-overflow.md
        - name: Preserve references, handle circular references
          href: ../standard/serialization/system-text-json-preserve-references.md
        - name: Deserialize to immutable types, non-public accessors
          href: ../standard/serialization/system-text-json-immutability.md
        - name: Polymorphic serialization
          href: ../standard/serialization/system-text-json-polymorphism.md
      - name: Use DOM, Utf8JsonReader, Utf8JsonWriter
        href: ../standard/serialization/system-text-json-use-dom-utf8jsonreader-utf8jsonwriter.md
      - name: Migrate from Newtonsoft.Json
        href: ../standard/serialization/system-text-json-migrate-from-newtonsoft-how-to.md
      - name: Supported collection types
        href: ../standard/serialization/system-text-json-supported-collection-types.md
      - name: Advanced
        items:
        - name: Customize character encoding
          href: ../standard/serialization/system-text-json-character-encoding.md
        - name: Write custom converters
          href: ../standard/serialization/system-text-json-converters-how-to.md
    - name: Binary serialization
      items:
      - name: Overview
        href: ../standard/serialization/binary-serialization.md
        displayName: binary serialization
      - name: BinaryFormatter security guide
        href: ../standard/serialization/binaryformatter-security-guide.md
      - name: BinaryFormatter event source
        href: ../standard/serialization/binaryformatter-event-source.md
      - name: Serialization concepts
        href: ../standard/serialization/serialization-concepts.md
      - name: Basic serialization
        href: ../standard/serialization/basic-serialization.md
      - name: Selective serialization
        href: ../standard/serialization/selective-serialization.md
      - name: Custom serialization
        href: ../standard/serialization/custom-serialization.md
      - name: Steps in the serialization process
        href: ../standard/serialization/steps-in-the-serialization-process.md
      - name: Version-tolerant serialization
        href: ../standard/serialization/version-tolerant-serialization.md
      - name: Serialization guidelines
        href: ../standard/serialization/serialization-guidelines.md
      - name: "How to: Chunk serialized data"
        href: ../standard/serialization/how-to-chunk-serialized-data.md
      - name: "How to: Determine if a .NET Standard object is serializable"
        href: ../standard/serialization/how-to-determine-if-netstandard-object-is-serializable.md
    - name: XML and SOAP serialization
      items:
      - name: Overview
        href: ../standard/serialization/xml-and-soap-serialization.md
      - name: XML serialization in depth
        href: ../standard/serialization/introducing-xml-serialization.md
      - name: Examples
        href: ../standard/serialization/examples-of-xml-serialization.md
      - name: The XML Schema Definition tool
        href: ../standard/serialization/the-xml-schema-definition-tool-and-xml-serialization.md
      - name: Control XML serialization using attributes
        href: ../standard/serialization/controlling-xml-serialization-using-attributes.md
      - name: Attributes that control XML serialization
        href: ../standard/serialization/attributes-that-control-xml-serialization.md
      - name: XML serialization with XML Web Services
        href: ../standard/serialization/xml-serialization-with-xml-web-services.md
      - name: Attributes that control encoded SOAP serialization
        href: ../standard/serialization/attributes-that-control-encoded-soap-serialization.md
      - name: How-tos
        items:
        - name: Serialize an object
          href: ../standard/serialization/how-to-serialize-an-object.md
        - name: Deserialize an object
          href: ../standard/serialization/how-to-deserialize-an-object.md
        - name: Use the XML Schema Definition tool to generate classes and XML schema documents
          href: ../standard/serialization/xml-schema-def-tool-gen.md
        - name: Control serialization of derived classes
          href: ../standard/serialization/how-to-control-serialization-of-derived-classes.md
        - name: Specify an alternate element name for an XML stream
          href: ../standard/serialization/how-to-specify-an-alternate-element-name-for-an-xml-stream.md
        - name: Qualify XML element and XML attribute names
          href: ../standard/serialization/how-to-qualify-xml-element-and-xml-attribute-names.md
        - name: Serialize an object as a SOAP-encoded XML stream
          href: ../standard/serialization/how-to-serialize-an-object-as-a-soap-encoded-xml-stream.md
        - name: Override encoded SOAP XML serialization
          href: ../standard/serialization/how-to-override-encoded-soap-xml-serialization.md
      - name: XML serialization elements
        items:
        - name: system.xml.serialization
          href: ../standard/serialization/system-xml-serialization-element.md
        - name: dateTimeSerialization
          href: ../standard/serialization/datetimeserialization-element.md
        - name: schemaImporterExtensions
          href: ../standard/serialization/schemaimporterextensions-element.md
        - name: add element for schemaImporterExtensions
          href: ../standard/serialization/add-element-for-schemaimporterextensions.md
        - name: xmlSerializer
          href: ../standard/serialization/xmlserializer-element.md
      - name: Tools
        items:
        - name: XML Serializer Generator tool (Sgen.exe)
          href: ../standard/serialization/xml-serializer-generator-tool-sgen-exe.md
        - name: XML Schema Definition tool (Xsd.exe)
          href: ../standard/serialization/xml-schema-definition-tool-xsd-exe.md
  - name: File and stream I/O
    items:
    - name: Overview
      href: ../standard/io/index.md
    - name: File path formats on Windows systems
      href: ../standard/io/file-path-formats.md
    - name: Common I/O tasks
      href: ../standard/io/common-i-o-tasks.md
      items:
      - name: "How to: Copy Directories"
        href: ../standard/io/how-to-copy-directories.md
      - name: "How to: Enumerate Directories and Files"
        href: ../standard/io/how-to-enumerate-directories-and-files.md
      - name: "How to: Read and Write to a Newly Created Data File"
        href: ../standard/io/how-to-read-and-write-to-a-newly-created-data-file.md
      - name: "How to: Open and Append to a Log File"
        href: ../standard/io/how-to-open-and-append-to-a-log-file.md
      - name: "How to: Write Text to a File"
        href: ../standard/io/how-to-write-text-to-a-file.md
      - name: "How to: Read Text from a File"
        href: ../standard/io/how-to-read-text-from-a-file.md
      - name: "How to: Read Characters from a String"
        href: ../standard/io/how-to-read-characters-from-a-string.md
      - name: "How to: Write Characters to a String"
        href: ../standard/io/how-to-write-characters-to-a-string.md
      - name: "How to: Add or Remove Access Control List Entries"
        href: ../standard/io/how-to-add-or-remove-access-control-list-entries.md
      - name: "How to: Compress and Extract Files"
        href: ../standard/io/how-to-compress-and-extract-files.md
      - name: Composing Streams
        href: ../standard/io/composing-streams.md
      - name: "How to: Convert Between .NET Framework Streams and Windows Runtime Streams"
        href: ../standard/io/how-to-convert-between-dotnet-streams-and-winrt-streams.md
    - name: Asynchronous file I/O
      href: ../standard/io/asynchronous-file-i-o.md
    - name: Handle I/O errors
      href: ../standard/io/handling-io-errors.md
    - name: Isolated storage
      href: ../standard/io/isolated-storage.md
      items:
      - name: Types of Isolation
        href: ../standard/io/types-of-isolation.md
      - name: "How to: Obtain Stores for Isolated Storage"
        href: ../standard/io/how-to-obtain-stores-for-isolated-storage.md
      - name: "How to: Enumerate Stores for Isolated Storage"
        href: ../standard/io/how-to-enumerate-stores-for-isolated-storage.md
      - name: "How to: Delete Stores in Isolated Storage"
        href: ../standard/io/how-to-delete-stores-in-isolated-storage.md
      - name: "How to: Anticipate Out-of-Space Conditions with Isolated Storage"
        href: ../standard/io/how-to-anticipate-out-of-space-conditions-with-isolated-storage.md
      - name: "How to: Create Files and Directories in Isolated Storage"
        href: ../standard/io/how-to-create-files-and-directories-in-isolated-storage.md
      - name: "How to: Find Existing Files and Directories in Isolated Storage"
        href: ../standard/io/how-to-find-existing-files-and-directories-in-isolated-storage.md
      - name: "How to: Read and Write to Files in Isolated Storage"
        href: ../standard/io/how-to-read-and-write-to-files-in-isolated-storage.md
      - name: "How to: Delete Files and Directories in Isolated Storage"
        href: ../standard/io/how-to-delete-files-and-directories-in-isolated-storage.md
    - name: Pipes
      href: ../standard/io/pipe-operations.md
      items:
      - name: "How to: Use Anonymous Pipes for Local Interprocess Communication"
        href: ../standard/io/how-to-use-anonymous-pipes-for-local-interprocess-communication.md
      - name: "How to: Use Named Pipes for Network Interprocess Communication"
        href: ../standard/io/how-to-use-named-pipes-for-network-interprocess-communication.md
    - name: Pipelines
      href: ../standard/io/pipelines.md
    - name: Work with buffers
      href: ../standard/io/buffers.md
    - name: Memory-mapped files
      href: ../standard/io/memory-mapped-files.md
  - name: The System.Console class
    href: ../standard/building-console-apps.md
  - name: Dependency injection
    items:
    - name: Overview
      href: ../core/extensions/dependency-injection.md
      displayName: dependency injection,di,ioc,ioc container,dependency container,inversion of control
    - name: Use dependency injection
      href: ../core/extensions/dependency-injection-usage.md
      displayName: use dependency injection,di,di examples,ioc,ioc container,dependency container,inversion of control
    - name: Dependency injection guidelines
      href: ../core/extensions/dependency-injection-guidelines.md
      displayName: dependency injection best practices,guidelines,di,ioc,ioc container,dependency container,inversion of control
  - name: Configuration
    items:
    - name: Overview
      href: ../core/extensions/configuration.md
      displayName: configuration,config,configuration sources,config sources
    - name: Configuration providers
      href: ../core/extensions/configuration-providers.md
      displayName: configuration providers,config providers
    - name: Implement a custom configuration provider
      href: ../core/extensions/custom-configuration-provider.md
      displayName: custom configuration,custom config,custom configuration provider,custom config provider
    - name: Options pattern
      href: ../core/extensions/options.md
    - name: Options pattern guidance for library authors
      href: ../core/extensions/options-library-authors.md
  - name: Logging
    items:
    - name: Overview
      href: ../core/extensions/logging.md
    - name: Logging providers
      href: ../core/extensions/logging-providers.md
    - name: Compile-time logging source generation
      href: ../core/extensions/logger-message-generator.md
      displayName: LoggerMessage,LoggerMessageAttribute,source generator,compile-time generation
    - name: Implement a custom logging provider
      href: ../core/extensions/custom-logging-provider.md
    - name: High-performance logging
      href: ../core/extensions/high-performance-logging.md
    - name: Console log formatting
      href: ../core/extensions/console-log-formatter.md
  - name: HostBuilder (generic host)
    href: ../core/extensions/generic-host.md
  - name: Worker Services
    items:
    - name: Overview
      displayName: workers,worker service,BackgroundService,IHostedService,queue service,timer service
      href: ../core/extensions/workers.md
    - name: Create a Queue Service
      href: ../core/extensions/queue-service.md
    - name: Use scoped services with a BackgroundService
      href: ../core/extensions/scoped-service.md
    - name: Create a Windows Service using BackgroundService
      href: ../core/extensions/windows-service.md
    - name: Implement the IHostedService interface
      href: ../core/extensions/timer-service.md
    - name: Deploy a Worker Service to Azure
      href: ../core/extensions/cloud-service.md

- name: Data access
  items:
  - name: LINQ
    href: ../standard/linq/
  - name: XML documents and data
    href: ../standard/data/xml/
  - name: Microsoft.Data.Sqlite
    href: ../standard/data/sqlite/
  - name: Entity Framework Core
    href: "/ef/core/"
- name: Parallel processing, concurrency, and async
  items:
  - name: Overview
    href: ../standard/parallel-processing-and-concurrency.md
    displayName: Parallel processing, concurrency, async
  - name: Asynchronous programming
    items:
    - name: Overview
      href: ../standard/async.md
    - name: Asynchronous programming in depth
      href: ../standard/async-in-depth.md
    - name: Asynchronous programming patterns
      href: ../standard/asynchronous-programming-patterns/
  - name: Parallel programming
    items:
    - name: Overview
      href: ../standard/parallel-programming/index.md
    - name: Task Parallel Library (TPL)
      href: ../standard/parallel-programming/task-parallel-library-tpl.md
      items:
      - name: Data parallelism
        href: ../standard/parallel-programming/data-parallelism-task-parallel-library.md
        items:
        - name: "How to: Write a Simple Parallel.For Loop"
          href: ../standard/parallel-programming/how-to-write-a-simple-parallel-for-loop.md
        - name: "How to: Write a Simple Parallel.ForEach Loop"
          href: ../standard/parallel-programming/how-to-write-a-simple-parallel-foreach-loop.md
        - name: "How to: Write a Parallel.For Loop with Thread-Local Variables"
          href: ../standard/parallel-programming/how-to-write-a-parallel-for-loop-with-thread-local-variables.md
        - name: "How to: Write a Parallel.ForEach Loop with Partition-Local Variables"
          href: ../standard/parallel-programming/how-to-write-a-parallel-foreach-loop-with-partition-local-variables.md
        - name: "How to: Cancel a Parallel.For or ForEach Loop"
          href: ../standard/parallel-programming/how-to-cancel-a-parallel-for-or-foreach-loop.md
        - name: "How to: Handle Exceptions in Parallel Loops"
          href: ../standard/parallel-programming/how-to-handle-exceptions-in-parallel-loops.md
        - name: "How to: Speed Up Small Loop Bodies"
          href: ../standard/parallel-programming/how-to-speed-up-small-loop-bodies.md
        - name: "How to: Iterate File Directories with the Parallel Class"
          href: ../standard/parallel-programming/how-to-iterate-file-directories-with-the-parallel-class.md
      - name: Task-based asynchronous programming
        href: ../standard/parallel-programming/task-based-asynchronous-programming.md
        items:
        - name: Chaining Tasks by Using Continuation Tasks
          href: ../standard/parallel-programming/chaining-tasks-by-using-continuation-tasks.md
        - name: Attached and Detached Child Tasks
          href: ../standard/parallel-programming/attached-and-detached-child-tasks.md
        - name: Task Cancellation
          href: ../standard/parallel-programming/task-cancellation.md
        - name: Exception Handling
          href: ../standard/parallel-programming/exception-handling-task-parallel-library.md
        - name: "How to: Use Parallel.Invoke to Execute Parallel Operations"
          href: ../standard/parallel-programming/how-to-use-parallel-invoke-to-execute-parallel-operations.md
        - name: "How to: Return a Value from a Task"
          href: ../standard/parallel-programming/how-to-return-a-value-from-a-task.md
        - name: "How to: Cancel a Task and Its Children"
          href: ../standard/parallel-programming/how-to-cancel-a-task-and-its-children.md
        - name: "How to: Create Pre-Computed Tasks"
          href: ../standard/parallel-programming/how-to-create-pre-computed-tasks.md
        - name: "How to: Traverse a Binary Tree with Parallel Tasks"
          href: ../standard/parallel-programming/how-to-traverse-a-binary-tree-with-parallel-tasks.md
        - name: "How to: Unwrap a Nested Task"
          href: ../standard/parallel-programming/how-to-unwrap-a-nested-task.md
        - name: "How to: Prevent a Child Task from Attaching to its Parent"
          href: ../standard/parallel-programming/how-to-prevent-a-child-task-from-attaching-to-its-parent.md
      - name: Dataflow
        href: ../standard/parallel-programming/dataflow-task-parallel-library.md
        items:
        - name: "How to: Write Messages to and Read Messages from a Dataflow Block"
          href: ../standard/parallel-programming/how-to-write-messages-to-and-read-messages-from-a-dataflow-block.md
        - name: "How to: Implement a Producer-Consumer Dataflow Pattern"
          href: ../standard/parallel-programming/how-to-implement-a-producer-consumer-dataflow-pattern.md
        - name: "How to: Perform Action When a Dataflow Block Receives Data"
          href: ../standard/parallel-programming/how-to-perform-action-when-a-dataflow-block-receives-data.md
        - name: "Walkthrough: Creating a Dataflow Pipeline"
          href: ../standard/parallel-programming/walkthrough-creating-a-dataflow-pipeline.md
        - name: "How to: Unlink Dataflow Blocks"
          href: ../standard/parallel-programming/how-to-unlink-dataflow-blocks.md
        - name: "Walkthrough: Using Dataflow in a Windows Forms Application"
          href: ../standard/parallel-programming/walkthrough-using-dataflow-in-a-windows-forms-application.md
        - name: "How to: Cancel a Dataflow Block"
          href: ../standard/parallel-programming/how-to-cancel-a-dataflow-block.md
        - name: "Walkthrough: Creating a Custom Dataflow Block Type"
          href: ../standard/parallel-programming/walkthrough-creating-a-custom-dataflow-block-type.md
        - name: "How to: Use JoinBlock to Read Data From Multiple Sources"
          href: ../standard/parallel-programming/how-to-use-joinblock-to-read-data-from-multiple-sources.md
        - name: "How to: Specify the Degree of Parallelism in a Dataflow Block"
          href: ../standard/parallel-programming/how-to-specify-the-degree-of-parallelism-in-a-dataflow-block.md
        - name: "How to: Specify a Task Scheduler in a Dataflow Block"
          href: ../standard/parallel-programming/how-to-specify-a-task-scheduler-in-a-dataflow-block.md
        - name: "Walkthrough: Using BatchBlock and BatchedJoinBlock to Improve Efficiency"
          href: ../standard/parallel-programming/walkthrough-using-batchblock-and-batchedjoinblock-to-improve-efficiency.md
      - name: Use TPL with Other Asynchronous Patterns
        items:
        - name: TPL and Traditional .NET Asynchronous Programming
          href: ../standard/parallel-programming/tpl-and-traditional-async-programming.md
        - name: "How to: Wrap EAP Patterns in a Task"
          href: ../standard/parallel-programming/how-to-wrap-eap-patterns-in-a-task.md
      - name: Potential Pitfalls in Data and Task Parallelism
        href: ../standard/parallel-programming/potential-pitfalls-in-data-and-task-parallelism.md
    - name: Parallel LINQ (PLINQ)
      items:
      - name: Introduction to PLINQ
        href: ../standard/parallel-programming/introduction-to-plinq.md
      - name: Understanding Speedup in PLINQ
        href: ../standard/parallel-programming/understanding-speedup-in-plinq.md
      - name: Order Preservation in PLINQ
        href: ../standard/parallel-programming/order-preservation-in-plinq.md
      - name: Merge Options in PLINQ
        href: ../standard/parallel-programming/merge-options-in-plinq.md
      - name: Potential Pitfalls with PLINQ
        href: ../standard/parallel-programming/potential-pitfalls-with-plinq.md
      - name: "How to: Create and Execute a Simple PLINQ Query"
        href: ../standard/parallel-programming/how-to-create-and-execute-a-simple-plinq-query.md
      - name: "How to: Control Ordering in a PLINQ Query"
        href: ../standard/parallel-programming/how-to-control-ordering-in-a-plinq-query.md
      - name: "How to: Combine Parallel and Sequential LINQ Queries"
        href: ../standard/parallel-programming/how-to-combine-parallel-and-sequential-linq-queries.md
      - name: "How to: Handle Exceptions in a PLINQ Query"
        href: ../standard/parallel-programming/how-to-handle-exceptions-in-a-plinq-query.md
      - name: "How to: Cancel a PLINQ Query"
        href: ../standard/parallel-programming/how-to-cancel-a-plinq-query.md
      - name: "How to: Write a Custom PLINQ Aggregate Function"
        href: ../standard/parallel-programming/how-to-write-a-custom-plinq-aggregate-function.md
      - name: "How to: Specify the Execution Mode in PLINQ"
        href: ../standard/parallel-programming/how-to-specify-the-execution-mode-in-plinq.md
      - name: "How to: Specify Merge Options in PLINQ"
        href: ../standard/parallel-programming/how-to-specify-merge-options-in-plinq.md
      - name: "How to: Iterate File Directories with PLINQ"
        href: ../standard/parallel-programming/how-to-iterate-file-directories-with-plinq.md
      - name: "How to: Measure PLINQ Query Performance"
        href: ../standard/parallel-programming/how-to-measure-plinq-query-performance.md
      - name: PLINQ Data Sample
        href: ../standard/parallel-programming/plinq-data-sample.md
    - name: Data structures for parallel programming
      href: ../standard/parallel-programming/data-structures-for-parallel-programming.md
    - name: Parallel diagnostic tools
      href: ../standard/parallel-programming/parallel-diagnostic-tools.md
    - name: Custom partitioners for PLINQ and TPL
      items:
      - name: Overview
        href: ../standard/parallel-programming/custom-partitioners-for-plinq-and-tpl.md
        displayName: custom partitioners
      - name: "How to: Implement Dynamic Partitions"
        href: ../standard/parallel-programming/how-to-implement-dynamic-partitions.md
      - name: "How to: Implement a Partitioner for Static Partitioning"
        href: ../standard/parallel-programming/how-to-implement-a-partitioner-for-static-partitioning.md
    - name: Lambda expressions in PLINQ and TPL
      href: ../standard/parallel-programming/lambda-expressions-in-plinq-and-tpl.md
    - name: Further reading
      href: ../standard/parallel-programming/for-further-reading-parallel-programming.md
  - name: Threading
    href: ../standard/threading/
- name: Testing
  displayName: xUnit,NUnit,MSTest,unit test,test,integration test,load test,smoke test, web test
  items:
  - name: Overview
    href: ../core/testing/index.md
  - name: Unit testing best practices
    href: ../core/testing/unit-testing-best-practices.md
  - name: xUnit
    items:
    - name: C# unit testing
      href: ../core/testing/unit-testing-with-dotnet-test.md
    - name: F# unit testing
      href: ../core/testing/unit-testing-fsharp-with-dotnet-test.md
    - name: VB unit testing
      href: ../core/testing/unit-testing-visual-basic-with-dotnet-test.md
    - name: Organize a project and test with xUnit
      href: ../core/tutorials/testing-with-cli.md
      displayName: tutorials, cli
  - name: NUnit
    items:
    - name: C# unit testing
      href: ../core/testing/unit-testing-with-nunit.md
    - name: F# unit testing
      href: ../core/testing/unit-testing-fsharp-with-nunit.md
    - name: VB unit testing
      href: ../core/testing/unit-testing-visual-basic-with-nunit.md
  - name: MSTest
    items:
    - name: C# unit testing
      href: ../core/testing/unit-testing-with-mstest.md
    - name: F# unit testing
      href: ../core/testing/unit-testing-fsharp-with-mstest.md
    - name: VB unit testing
      href: ../core/testing/unit-testing-visual-basic-with-mstest.md
  - name: Run selective unit tests
    href: ../core/testing/selective-unit-tests.md
  - name: Order unit tests
    href: ../core/testing/order-unit-tests.md
  - name: Unit test code coverage
    href: ../core/testing/unit-testing-code-coverage.md
  - name: Unit test published output
    href: ../core/testing/unit-testing-published-output.md
  - name: Live unit test .NET projects with Visual Studio
    href: /visualstudio/test/live-unit-testing-start
- name: Security
  href: ../standard/security/
- name: Advanced topics
  items:
  - name: Performance
    items:
    - name: Memory management
      items:
      - name: What is "managed code"?
        href: ../standard/managed-code.md
      - name: Automatic memory management
        href: ../standard/automatic-memory-management.md
      - name: Clean up unmanaged resources
        items:
        - name: Overview
          href: ../standard/garbage-collection/unmanaged.md
          displayName: unmanaged resources, memory management
        - name: Implement a Dispose method
          href: ../standard/garbage-collection/implementing-dispose.md
          displayName: "using, Dispose, dispose pattern, IDisposable"
        - name: Implement a DisposeAsync method
          href: ../standard/garbage-collection/implementing-disposeasync.md
          displayName: "await using, DisposeAsync, async dispose pattern, IAsyncDisposable"
        - name: Use objects that implement IDisposable
          href: ../standard/garbage-collection/using-objects.md
      - name: Garbage collection
        items:
        - name: Overview
          href: ../standard/garbage-collection/index.md
          displayName: garbage collection
        - name: Fundamentals
          href: ../standard/garbage-collection/fundamentals.md
        - name: Workstation and server GC
          href: ../standard/garbage-collection/workstation-server-gc.md
        - name: Background GC
          href: ../standard/garbage-collection/background-gc.md
        - name: The large object heap
          href: ../standard/garbage-collection/large-object-heap.md
        - name: Garbage collection and performance
          href: ../standard/garbage-collection/performance.md
        - name: Induced collections
          href: ../standard/garbage-collection/induced.md
        - name: Latency modes
          href: ../standard/garbage-collection/latency.md
        - name: Optimization for shared web hosting
          href: ../standard/garbage-collection/optimization-for-shared-web-hosting.md
        - name: Garbage collection notifications
          href: ../standard/garbage-collection/notifications.md
        - name: Application domain resource monitoring
          href: ../standard/garbage-collection/app-domain-resource-monitoring.md
        - name: Weak references
          href: ../standard/garbage-collection/weak-references.md
    - name: Memory and span-related types
      items:
      - name: Overview
        href: ../standard/memory-and-spans/index.md
      - name: Memory<T> and Span<T> usage guidelines
        href: ../standard/memory-and-spans/memory-t-usage-guidelines.md
    - name: SIMD-enabled types
      href: ../standard/simd.md
  - name: Native interoperability
    items:
    - name: Overview
      href: ../standard/native-interop/index.md
      displayName: Native interop
    - name: P/Invoke
      href: ../standard/native-interop/pinvoke.md
    - name: Type marshaling
      href: ../standard/native-interop/type-marshaling.md
    - name: Customize structure marshaling
      href: ../standard/native-interop/customize-struct-marshaling.md
    - name: Customize parameter marshaling
      href: ../standard/native-interop/customize-parameter-marshaling.md
    - name: Cross platform P/Invoke
      href: ../standard/native-interop/cross-platform.md
    - name: Interop guidance
      href: ../standard/native-interop/best-practices.md
    - name: Charsets and marshaling
      href: ../standard/native-interop/charset.md
    - name: Expose .NET components to COM
      href: ../core/native-interop/expose-components-to-com.md
    - name: Host .NET from native code
      href: ../core/tutorials/netcore-hosting.md
    - name: COM interop
      items:
      - name: Overview
        href: ../standard/native-interop/cominterop.md
        displayName: COM interop
      - name: COM wrappers
        items:
        - name: Overview
          href: ../standard/native-interop/com-wrappers.md
          displayName: COM wrappers
        - name: Runtime-callable wrapper
          href: ../standard/native-interop/runtime-callable-wrapper.md
        - name: COM-callable wrapper
          href: ../standard/native-interop/com-callable-wrapper.md
      - name: Qualifying .NET types for COM interop
        href: ../standard/native-interop/qualify-net-types-for-interoperation.md
    - name: Apply interop attributes
      href: ../standard/native-interop/apply-interop-attributes.md
    - name: Exceptions
      href: ../standard/native-interop/exceptions-interoperability.md
  - name: .NET distribution packaging
    href: ../core/distribution-packaging.md
  - name: Globalization and localization
    href: ../standard/globalization-localization/
  - name: Open-source library guidance
    href: ../standard/library-guidance/
  - name: Framework design guidelines
    items:
    - name: Overview
      href: ../standard/design-guidelines/index.md
    - name: Naming guidelines
      href: ../standard/design-guidelines/naming-guidelines.md
      items:
      - name: Capitalization conventions
        href: ../standard/design-guidelines/capitalization-conventions.md
      - name: General naming conventions
        href: ../standard/design-guidelines/general-naming-conventions.md
      - name: Names of assemblies and DLLs
        href: ../standard/design-guidelines/names-of-assemblies-and-dlls.md
      - name: Names of namespaces
        href: ../standard/design-guidelines/names-of-namespaces.md
      - name: Names of classes, structs, and interfaces
        href: ../standard/design-guidelines/names-of-classes-structs-and-interfaces.md
      - name: Names of type members
        href: ../standard/design-guidelines/names-of-type-members.md
      - name: Naming parameters
        href: ../standard/design-guidelines/naming-parameters.md
      - name: Naming resources
        href: ../standard/design-guidelines/naming-resources.md
    - name: Type design guidelines
      href: ../standard/design-guidelines/type.md
      items:
      - name: Choose between class and struct
        href: ../standard/design-guidelines/choosing-between-class-and-struct.md
      - name: Abstract class design
        href: ../standard/design-guidelines/abstract-class.md
      - name: Static class design
        href: ../standard/design-guidelines/static-class.md
      - name: Interface design
        href: ../standard/design-guidelines/interface.md
      - name: Struct design
        href: ../standard/design-guidelines/struct.md
      - name: Enum design
        href: ../standard/design-guidelines/enum.md
      - name: Nested types
        href: ../standard/design-guidelines/nested-types.md
    - name: Member design guidelines
      href: ../standard/design-guidelines/member.md
      items:
      - name: Member overloading
        href: ../standard/design-guidelines/member-overloading.md
      - name: Property design
        href: ../standard/design-guidelines/property.md
      - name: Constructor design
        href: ../standard/design-guidelines/constructor.md
      - name: Event design
        href: ../standard/design-guidelines/event.md
      - name: Field design
        href: ../standard/design-guidelines/field.md
      - name: Extension methods
        href: ../standard/design-guidelines/extension-methods.md
      - name: Operator overloads
        href: ../standard/design-guidelines/operator-overloads.md
      - name: Parameter design
        href: ../standard/design-guidelines/parameter-design.md
    - name: Design for extensibility
      href: ../standard/design-guidelines/designing-for-extensibility.md
      items:
      - name: Unsealed classes
        href: ../standard/design-guidelines/unsealed-classes.md
      - name: Protected members
        href: ../standard/design-guidelines/protected-members.md
      - name: Events and callbacks
        href: ../standard/design-guidelines/events-and-callbacks.md
      - name: Virtual members
        href: ../standard/design-guidelines/virtual-members.md
      - name: Abstractions (abstract types and interfaces)
        href: ../standard/design-guidelines/abstractions-abstract-types-and-interfaces.md
      - name: Base classes for implementing abstractions
        href: ../standard/design-guidelines/base-classes-for-implementing-abstractions.md
      - name: Sealing
        href: ../standard/design-guidelines/sealing.md
    - name: Exception design guidelines
      href: ../standard/design-guidelines/exceptions.md
      items:
      - name: Exception throwing
        href: ../standard/design-guidelines/exception-throwing.md
      - name: Use standard exception types
        href: ../standard/design-guidelines/using-standard-exception-types.md
      - name: Exceptions and performance
        href: ../standard/design-guidelines/exceptions-and-performance.md
    - name: Usage guidelines
      href: ../standard/design-guidelines/usage-guidelines.md
      items:
      - name: Arrays
        href: ../standard/design-guidelines/arrays.md
      - name: Attributes
        href: ../standard/design-guidelines/attributes.md
      - name: Collections
        href: ../standard/design-guidelines/guidelines-for-collections.md
      - name: Serialization
        href: ../standard/design-guidelines/serialization.md
      - name: System.Xml usage
        href: ../standard/design-guidelines/system-xml-usage.md
      - name: Equality operators
        href: ../standard/design-guidelines/equality-operators.md
    - name: Common design patterns
      href: ../standard/design-guidelines/common-design-patterns.md
      items:
      - name: Dependency properties
        href: ../standard/design-guidelines/dependency-properties.md
- name: Migration guide
  items:
  - name: Overview
    href: ../core/porting/index.md
  - name: General Information
    items:
    - name: About .NET
      items:
      - name: Versioning info for .NET SDK, MSBuild, and Visual Studio
        href: ../core/porting/versioning-sdk-msbuild-vs.md
      - name: Choose between .NET 5 and .NET Framework for server apps
        href: ../standard/choosing-core-framework-server.md
    - name: .NET Upgrade Assistant tool
      items:
      - name: Overview
        href: ../core/porting/upgrade-assistant-overview.md
      - name: Windows Presentation Foundation
        href: ../core/porting/upgrade-assistant-wpf-framework.md
      - name: Windows Forms
        href: ../core/porting/upgrade-assistant-winforms-framework.md
      - name: ASP.NET Core
        href: ../core/porting/upgrade-assistant-aspnetmvc.md
    - name: Breaking changes
      displayName: app compatibility
      href: ../core/porting/breaking-changes.md
  - name: Pre-Migration
    items:
    - name: Asses the portability of your project
      items:
      - name: Unsupported Dependencies
        href: ../core/porting/third-party-deps.md
      - name: Use the Windows Compatibility Pack
        href: ../core/porting/windows-compat-pack.md
      - name: Unavailable technologies
        href: ../core/porting/net-framework-tech-unavailable.md?toc=/dotnet/fundamentals/toc.json&bc=/dotnet/breadcrumb/toc.json
      - name: Unsupported APIs
        href: ../core/porting/unsupported-apis.md
    - name: Needed changes before porting code
      href: ../core/porting/premigration-needed-changes.md
  - name: Migration
    items:
    - name: Create a porting plan
      items:
      - name: Approaches
        href: ../core/porting/porting-approaches.md
      - name: Project structure
        href: ../core/porting/project-structure.md
    - name: Application Porting Guides
      items:
      - name: Windows Forms
        href: /dotnet/desktop/winforms/migration/?view=netdesktop-5.0
      - name: Windows Presentation Foundation
        href: /dotnet/desktop/wpf/migration/convert-project-from-net-framework?view=netdesktop-5.0
      - name: Port C++/CLI projects
        href: ../core/porting/cpp-cli.md<|MERGE_RESOLUTION|>--- conflicted
+++ resolved
@@ -1229,13 +1229,10 @@
             href: code-analysis/quality-rules/ca2248.md
           - name: CA2249
             href: code-analysis/quality-rules/ca2249.md
-<<<<<<< HEAD
-          - name: CA2251
-            href: code-analysis/quality-rules/ca2251.md
-=======
           - name: CA2250
             href: code-analysis/quality-rules/ca2250.md
->>>>>>> b6579f83
+          - name: CA2251
+            href: code-analysis/quality-rules/ca2251.md            
       - name: Code style rules
         items:
         - name: Overview
