--- conflicted
+++ resolved
@@ -776,13 +776,9 @@
             href: code-analysis/quality-rules/ca1837.md
           - name: CA1838
             href: code-analysis/quality-rules/ca1838.md
-<<<<<<< HEAD
-        - name: SingleFile rules
-=======
           - name: CA1841
             href: code-analysis/quality-rules/ca1841.md
-        - name: Publish rules
->>>>>>> b897784a
+        - name: SingleFile rules
           items:
           - name: Overview
             displayName: "singlefile rules"
