--- conflicted
+++ resolved
@@ -420,13 +420,10 @@
         href: ../core/diagnostics/logging-tracing.md
       - name: Well-known event providers
         href: ../core/diagnostics/well-known-event-providers.md
-<<<<<<< HEAD
+      - name: Distributed Tracing
+        href: ../core/diagnostics/distributed-tracing.md
     - name: Symbols
       href: ../core/diagnostics/symbols.md
-=======
-      - name: Distributed Tracing
-        href: ../core/diagnostics/distributed-tracing.md
->>>>>>> 160611b8
     - name: Runtime events
       items:
       - name: Overview
