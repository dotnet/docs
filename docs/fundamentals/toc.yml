--- conflicted
+++ resolved
@@ -387,18 +387,12 @@
     - name: Managed debuggers
       href: ../core/diagnostics/managed-debuggers.md
     - name: Dumps
-<<<<<<< HEAD
       items:
       - name: Overview
         displayName: dumps
         href: ../core/diagnostics/dumps.md
       - name: Linux dumps
         href: ../core/diagnostics/debug-linux-dumps.md
-=======
-      href: ../core/diagnostics/dumps.md
-    - name: Debug Linux dumps
-      href: ../core/diagnostics/debug-linux-dumps.md
->>>>>>> e088255f
     - name: EventCounters
       href: ../core/diagnostics/event-counters.md
     - name: EventPipe
