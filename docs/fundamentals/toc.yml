items:
- name: .NET documentation
  href: index.yml
- name: Get started
  items:
  - name: Hello World
    href: ../core/get-started.md
  - name: Get started tutorials
    href: ../standard/get-started.md
  - name: .NET 101 videos
    href: https://www.youtube.com/playlist?list=PLdo4fOcmZ0oWoazjhXQzBKMrFuArxpW80
  - name: How to install
    items:
    - name: Overview
      href: ../core/install/index.yml
    - name: Install on Windows
      href: ../core/install/windows.md
    - name: Install on macOS
      href: ../core/install/macos.md
    - name: Install on Linux
      items:
      - name: Overview
        href: ../core/install/linux.md
      - name: Ubuntu
        href: ../core/install/linux-ubuntu.md
      - name: Alpine
        href: ../core/install/linux-alpine.md
      - name: CentOS
        href: ../core/install/linux-centos.md
      - name: Debian
        href: ../core/install/linux-debian.md
      - name: Fedora
        href: ../core/install/linux-fedora.md
      - name: OpenSUSE
        href: ../core/install/linux-opensuse.md
      - name: Redhat Enterprise Linux
        href: ../core/install/linux-rhel.md
      - name: SLES
        href: ../core/install/linux-sles.md
    - name: Remove outdated runtimes and SDKs
      href: ../core/install/remove-runtime-sdk-versions.md
    - name: Manage .NET templates
      href: ../core/install/templates.md
    - name: macOS Notarization issues
      href: ../core/install/macos-notarization-issues.md
    - name: How to check .NET Core versions
      href: ../core/install/how-to-detect-installed-versions.md
    - name: Install localized IntelliSense
      href: ../core/install/localized-intellisense.md
- name: Overview
  items:
  - name: Introduction to .NET
    href: ../core/introduction.md
  - name: .NET architectural components
    href: ../standard/components.md
  - name: .NET class libraries
    href: ../standard/class-libraries.md
  - name: .NET Standard overview
    href: ../standard/net-standard.md
  - name: Releases, patches, and support
    href: ../core/releases-and-support.md
  - name: .NET glossary
    href: ../standard/glossary.md
  - name: Tutorials
    items:
    - name: Use Visual Studio
      items:
      - name: Create a console app
        href: ../core/tutorials/with-visual-studio.md
        displayName: tutorials, visual studio, vs
      - name: Debug an app
        href: ../core/tutorials/debugging-with-visual-studio.md
        displayName: tutorials, visual studio, vs
      - name: Publish an app
        href: ../core/tutorials/publishing-with-visual-studio.md
        displayName: tutorials, visual studio, vs
      - name: Create a library
        href: ../core/tutorials/library-with-visual-studio.md
        displayName: tutorials, visual studio, vs
      - name: Unit test a library
        href: ../core/tutorials/testing-library-with-visual-studio.md
        displayName: tutorials, visual studio, vs
      - name: Install and use a package
        href: /nuget/quickstart/install-and-use-a-package-in-visual-studio
        displayName: tutorials, visual studio, vs
      - name: Create and publish a package
        href: /nuget/quickstart/create-and-publish-a-package-using-visual-studio
        displayName: tutorials, visual studio, vs
    - name: Use Visual Studio Code
      items:
      - name: Create a console app
        href: ../core/tutorials/with-visual-studio-code.md
        displayName: tutorials, visual studio code, vs code, cli
      - name: Debug an app
        href: ../core/tutorials/debugging-with-visual-studio-code.md
        displayName: tutorials, visual studio code, vs code
      - name: Publish an app
        href: ../core/tutorials/publishing-with-visual-studio-code.md
        displayName: tutorials, visual studio code, vs code
      - name: Create a library
        href: ../core/tutorials/library-with-visual-studio-code.md
        displayName: tutorials, visual studio code, vs code
      - name: Unit test a library
        href: ../core/tutorials/testing-library-with-visual-studio-code.md
        displayName: tutorials, visual studio code, vs code
      - name: Install and use a package
        href: /nuget/quickstart/install-and-use-a-package-using-the-dotnet-cli
        displayName: tutorials, cli
      - name: Create and publish a package
        href: /nuget/quickstart/create-and-publish-a-package-using-the-dotnet-cli
        displayName: tutorials
    - name: Use Visual Studio for Mac
      items:
      - name: Create a console app
        href: ../core/tutorials/with-visual-studio-mac.md
        displayName: tutorials, visual studio for mac, vs for mac, cli
      - name: Debug an app
        href: ../core/tutorials/debugging-with-visual-studio-mac.md
        displayName: tutorials, visual studio for mac, vs for mac
      - name: Publish an app
        href: ../core/tutorials/publishing-with-visual-studio-mac.md
        displayName: tutorials, visual studio for mac, vs for mac
      - name: Create a library
        href: ../core/tutorials/library-with-visual-studio-mac.md
        displayName: tutorials, visual studio for mac, vs for mac
      - name: Unit test a library
        href: ../core/tutorials/testing-library-with-visual-studio-mac.md
        displayName: tutorials, visual studio for mac, vs for mac
      - name: Install and use a package
        href: /nuget/quickstart/install-and-use-a-package-in-visual-studio-mac
        displayName: tutorials, visual studio for mac, vs for mac
    - name: More tutorials
      href: ../core/tutorials/index.md
- name: What's new
  items:
  - name: What's new in .NET 5
    href: ../core/dotnet-five.md
  - name: What's new in .NET Core 3.1
    href: ../core/whats-new/dotnet-core-3-1.md
  - name: What's new in .NET Core 3.0
    href: ../core/whats-new/dotnet-core-3-0.md
  - name: What's new in .NET Core 2.2
    href: ../core/whats-new/dotnet-core-2-2.md
  - name: What's new in .NET Core 2.1
    href: ../core/whats-new/dotnet-core-2-1.md
  - name: What's new in .NET Core 2.0
    href: ../core/whats-new/dotnet-core-2-0.md
  - name: What's new in .NET Standard
    href: ../standard/whats-new/whats-new-in-dotnet-standard.md
- name: Tools and diagnostics
  items:
  - name: Overview
    displayName: diagnostics,tools,tooling,productivity,instrumentation
    href: tools-and-productivity.md
  - name: .NET Core SDK
    items:
    - name: Overview
      displayName: '.net sdk,software development kit,software dev kit,tool'
      href: ../core/sdk.md
    - name: Error messages
      items:
      - name: NETSDK1005 and NETSDK1047
        href: ../core/tools/sdk-errors/netsdk1005.md
      - name: NETSDK1059
        href: ../core/tools/sdk-errors/netsdk1059.md
      - name: NETSDK1073
        href: ../core/tools/sdk-errors/netsdk1073.md
      - name: NETSDK1145
        href: ../core/tools/sdk-errors/netsdk1145.md
  - name: .NET Core CLI
    items:
    - name: Overview
      displayName: '.net cli,command-line interface,cli,tool'
      href: ../core/tools/index.md
    - name: Reference
      items:
      - name: dotnet
        href: ../core/tools/dotnet.md
      - name: dotnet build
        href: ../core/tools/dotnet-build.md
      - name: dotnet build-server
        href: ../core/tools/dotnet-build-server.md
      - name: dotnet clean
        href: ../core/tools/dotnet-clean.md
      - name: dotnet help
        href: ../core/tools/dotnet-help.md
      - name: dotnet migrate
        href: ../core/tools/dotnet-migrate.md
      - name: dotnet msbuild
        href: ../core/tools/dotnet-msbuild.md
      - name: dotnet new
        href: ../core/tools/dotnet-new.md
      - name: dotnet nuget
        items:
        - name: dotnet nuget delete
          href: ../core/tools/dotnet-nuget-delete.md
        - name: dotnet nuget locals
          href: ../core/tools/dotnet-nuget-locals.md
        - name: dotnet nuget push
          href: ../core/tools/dotnet-nuget-push.md
        - name: dotnet nuget add source
          href: ../core/tools/dotnet-nuget-add-source.md
        - name: dotnet nuget disable source
          href: ../core/tools/dotnet-nuget-disable-source.md
        - name: dotnet nuget enable source
          href: ../core/tools/dotnet-nuget-enable-source.md
        - name: dotnet nuget list source
          href: ../core/tools/dotnet-nuget-list-source.md
        - name: dotnet nuget remove source
          href: ../core/tools/dotnet-nuget-remove-source.md
        - name: dotnet nuget update source
          href: ../core/tools/dotnet-nuget-update-source.md
        - name: dotnet nuget verify
          href: ../core/tools/dotnet-nuget-verify.md
      - name: dotnet pack
        href: ../core/tools/dotnet-pack.md
      - name: dotnet publish
        href: ../core/tools/dotnet-publish.md
      - name: dotnet restore
        href: ../core/tools/dotnet-restore.md
      - name: dotnet run
        href: ../core/tools/dotnet-run.md
      - name: dotnet sln
        href: ../core/tools/dotnet-sln.md
      - name: dotnet store
        href: ../core/tools/dotnet-store.md
      - name: dotnet test
        href: ../core/tools/dotnet-test.md
      - name: dotnet tool
        items:
        - name: dotnet tool install
          href: ../core/tools/dotnet-tool-install.md
        - name: dotnet tool list
          href: ../core/tools/dotnet-tool-list.md
        - name: dotnet tool restore
          href: ../core/tools/dotnet-tool-restore.md
        - name: dotnet tool run
          href: ../core/tools/dotnet-tool-run.md
        - name: dotnet tool uninstall
          href: ../core/tools/dotnet-tool-uninstall.md
        - name: dotnet tool update
          href: ../core/tools/dotnet-tool-update.md
      - name: dotnet vstest
        href: ../core/tools/dotnet-vstest.md
      - name: dotnet-install scripts
        href: ../core/tools/dotnet-install-script.md
      - name: Project reference commands
        items:
        - name: dotnet add reference
          href: ../core/tools/dotnet-add-reference.md
        - name: dotnet list reference
          href: ../core/tools/dotnet-list-reference.md
        - name: dotnet remove reference
          href: ../core/tools/dotnet-remove-reference.md
      - name: Project package commands
        items:
        - name: dotnet add package
          href: ../core/tools/dotnet-add-package.md
        - name: dotnet list package
          href: ../core/tools/dotnet-list-package.md
        - name: dotnet remove package
          href: ../core/tools/dotnet-remove-package.md
    - name: global.json overview
      href: ../core/tools/global-json.md
    - name: Telemetry
      href: ../core/tools/telemetry.md
    - name: Elevated access
      href: ../core/tools/elevated-access.md
    - name: Enable Tab completion
      href: ../core/tools/enable-tab-autocomplete.md
    - name: Continuous integration with the CLI
      href: ../core/tools/using-ci-with-cli.md
    - name: Develop libraries with the CLI
      href: ../core/tutorials/libraries.md
    - name: Create templates for the CLI
      items:
      - name: Custom templates
        href: ../core/tools/custom-templates.md
      - name: 1 - Create an item template
        href: ../core/tutorials/cli-templates-create-item-template.md
        displayName: tutorials, cli
      - name: 2 - Create a project template
        href: ../core/tutorials/cli-templates-create-project-template.md
        displayName: tutorials, cli
      - name: 3 - Create a template pack
        href: ../core/tutorials/cli-templates-create-template-pack.md
        displayName: tutorials, cli
  - name: Integrated development environments (IDEs)
    items:
    - name: Visual Studio
      displayName: ide,integrated development environment,vs
      href: /visualstudio/windows/
    - name: Visual Studio for Mac
      displayName: ide,integrated development environment,vs for mac,macOS,Mac
      href: /visualstudio/mac/
    - name: Visual Studio Code
      displayName: ide,integrated development environment,code,vs code,oss ide,
      href: https://code.visualstudio.com/docs
  - name: MSBuild and project files
    items:
    - name: Project SDKs
      items:
      - name: Overview
        href: ../core/project-sdk/overview.md
      - name: Reference
        items:
        - name: Microsoft.NET.Sdk
          href: ../core/project-sdk/msbuild-props.md
        - name: Microsoft.NET.Sdk.Web
          href: /aspnet/core/razor-pages/web-sdk?toc=/dotnet/core/toc.json&bc=/dotnet/breadcrumb/toc.json
        - name: Microsoft.NET.Sdk.Razor
          href: /aspnet/core/razor-pages/sdk?toc=/dotnet/core/toc.json&bc=/dotnet/breadcrumb/toc.json
    - name: Target frameworks
      href: ../standard/frameworks.md
    - name: Additions to the csproj format
      href: ../core/tools/csproj.md
    - name: Dependency management
      href: ../core/tools/dependencies.md
  - name: Global and local tools
    items:
    - name: Manage tools
      displayName: global tool,local tool
      href: ../core/tools/global-tools.md
    - name: Troubleshoot tools
      displayName: global tool troubleshooting,local tool troubleshooting,
      href: ../core/tools/troubleshoot-usage-issues.md
    - name: Create tools for the CLI
      items:
      - name: 1 - Create a tool
        displayName: tools,tutorials,cli,create global tool,create local tool
        href: ../core/tools/global-tools-how-to-create.md
      - name: 2 - Use a global tool
        displayName: tools,tutorials,cli,understand global tool
        href: ../core/tools/global-tools-how-to-use.md
      - name: 3 - Use a local tool
        href: ../core/tools/local-tools-how-to-use.md
        displayName: tools,tutorials,cli,local tool
  - name: Additional tools
    items:
    - name: Overview
      href: ../core/additional-tools/index.md
    - name: .NET uninstall tool
      href: ../core/additional-tools/uninstall-tool.md
    - name: WCF web service reference provider
      href: ../core/additional-tools/wcf-web-service-reference-guide.md
    - name: WCF service utility
      displayName: dotnet-svcutil
      href: ../core/additional-tools/dotnet-svcutil-guide.md
    - name: WCF service XML serializer
      displayName: dotnet-svcutil.xmlserializer
      href: ../core/additional-tools/dotnet-svcutil.xmlserializer-guide.md
    - name: XML serializer generator
      displayName: sgen,sgen.exe,Microsoft.XmlSerializer.Generator,XmlSerializer
      href: ../core/additional-tools/xml-serializer-generator.md
  - name: Diagnostics and instrumentation
    items:
    - name: Overview
      href: ../core/diagnostics/index.md
    - name: Managed debuggers
      href: ../core/diagnostics/managed-debuggers.md
    - name: Debug Linux dumps
      href: ../core/diagnostics/debug-linux-dumps.md
    - name: EventCounters
      href: ../core/diagnostics/event-counters.md
    - name: Logging and tracing
      href: ../core/diagnostics/logging-tracing.md
    - name: Collect diagnostics in containers
      href: ../core/diagnostics/diagnostics-in-containers.md
    - name: .NET Core CLI global tools
      items:
      - name: dotnet-counters
        href: ../core/diagnostics/dotnet-counters.md
      - name: dotnet-dump
        href: ../core/diagnostics/dotnet-dump.md
      - name: dotnet-gcdump
        href: ../core/diagnostics/dotnet-gcdump.md
      - name: dotnet-trace
        href: ../core/diagnostics/dotnet-trace.md
      - name: dotnet-symbol
        href: ../core/diagnostics/dotnet-symbol.md
      - name: dotnet-sos
        href: ../core/diagnostics/dotnet-sos.md
    - name: .NET Core diagnostics tutorials
      items:
      - name: Get perf metrics with EventCounters
        href: ../core/diagnostics/event-counter-perf.md
      - name: Debug a memory leak
        href: ../core/diagnostics/debug-memory-leak.md
      - name: Debug high CPU usage
        href: ../core/diagnostics/debug-highcpu.md
      - name: Debug deadlock
        href: ../core/diagnostics/debug-deadlock.md
  - name: Code analysis
    items:
    - name: Overview
      href: code-analysis/overview.md
      displayName: code analysis, analyzers
    - name: Configuration
      items:
      - name: General options
        href: code-analysis/configuration-options.md
      - name: Configuration files
        href: code-analysis/configuration-files.md
      - name: Code quality rules
        items:
        - name: Rule options
          href: code-analysis/code-quality-rule-options.md
        - name: Predefined configurations
          href: code-analysis/predefined-configurations.md
      - name: Code style rules
        items:
        - name: Rule options
          href: code-analysis/code-style-rule-options.md
    - name: Rule reference
      items:
      - name: Code quality rules
        items:
        - name: Overview
          href: code-analysis/quality-rules/index.md
        - name: Design rules
          items:
          - name: Overview
            displayName: "design rules"
            href: code-analysis/quality-rules/design-warnings.md
          - name: CA1000
            href: code-analysis/quality-rules/ca1000.md
          - name: CA1001
            href: code-analysis/quality-rules/ca1001.md
          - name: CA1002
            href: code-analysis/quality-rules/ca1002.md
          - name: CA1003
            href: code-analysis/quality-rules/ca1003.md
          - name: CA1005
            href: code-analysis/quality-rules/ca1005.md
          - name: CA1008
            href: code-analysis/quality-rules/ca1008.md
          - name: CA1010
            href: code-analysis/quality-rules/ca1010.md
          - name: CA1012
            href: code-analysis/quality-rules/ca1012.md
          - name: CA1014
            href: code-analysis/quality-rules/ca1014.md
          - name: CA1016
            href: code-analysis/quality-rules/ca1016.md
          - name: CA1017
            href: code-analysis/quality-rules/ca1017.md
          - name: CA1018
            href: code-analysis/quality-rules/ca1018.md
          - name: CA1019
            href: code-analysis/quality-rules/ca1019.md
          - name: CA1021
            href: code-analysis/quality-rules/ca1021.md
          - name: CA1024
            href: code-analysis/quality-rules/ca1024.md
          - name: CA1027
            href: code-analysis/quality-rules/ca1027.md
          - name: CA1028
            href: code-analysis/quality-rules/ca1028.md
          - name: CA1030
            href: code-analysis/quality-rules/ca1030.md
          - name: CA1031
            href: code-analysis/quality-rules/ca1031.md
          - name: CA1032
            href: code-analysis/quality-rules/ca1032.md
          - name: CA1033
            href: code-analysis/quality-rules/ca1033.md
          - name: CA1034
            href: code-analysis/quality-rules/ca1034.md
          - name: CA1036
            href: code-analysis/quality-rules/ca1036.md
          - name: CA1040
            href: code-analysis/quality-rules/ca1040.md
          - name: CA1041
            href: code-analysis/quality-rules/ca1041.md
          - name: CA1043
            href: code-analysis/quality-rules/ca1043.md
          - name: CA1044
            href: code-analysis/quality-rules/ca1044.md
          - name: CA1045
            href: code-analysis/quality-rules/ca1045.md
          - name: CA1046
            href: code-analysis/quality-rules/ca1046.md
          - name: CA1047
            href: code-analysis/quality-rules/ca1047.md
          - name: CA1050
            href: code-analysis/quality-rules/ca1050.md
          - name: CA1051
            href: code-analysis/quality-rules/ca1051.md
          - name: CA1052
            href: code-analysis/quality-rules/ca1052.md
          - name: CA1053
            href: code-analysis/quality-rules/ca1053.md
          - name: CA1054
            href: code-analysis/quality-rules/ca1054.md
          - name: CA1055
            href: code-analysis/quality-rules/ca1055.md
          - name: CA1056
            href: code-analysis/quality-rules/ca1056.md
          - name: CA1058
            href: code-analysis/quality-rules/ca1058.md
          - name: CA1060
            href: code-analysis/quality-rules/ca1060.md
          - name: CA1061
            href: code-analysis/quality-rules/ca1061.md
          - name: CA1062
            href: code-analysis/quality-rules/ca1062.md
          - name: CA1063
            href: code-analysis/quality-rules/ca1063.md
          - name: CA1064
            href: code-analysis/quality-rules/ca1064.md
          - name: CA1065
            href: code-analysis/quality-rules/ca1065.md
          - name: CA1066
            href: code-analysis/quality-rules/ca1066.md
          - name: CA1067
            href: code-analysis/quality-rules/ca1067.md
          - name: CA1068
            href: code-analysis/quality-rules/ca1068.md
          - name: CA1069
            href: code-analysis/quality-rules/ca1069.md
          - name: CA1070
            href: code-analysis/quality-rules/ca1070.md
        - name: Documentation rules
          items:
          - name: Overview
            displayName: "documentation rules"
            href: code-analysis/quality-rules/documentation-warnings.md
          - name: CA1200
            href: code-analysis/quality-rules/ca1200.md
        - name: Globalization rules
          items:
          - name: Overview
            displayName: "globalization rules"
            href: code-analysis/quality-rules/globalization-warnings.md
          - name: CA1303
            href: code-analysis/quality-rules/ca1303.md
          - name: CA1304
            href: code-analysis/quality-rules/ca1304.md
          - name: CA1305
            href: code-analysis/quality-rules/ca1305.md
          - name: CA1307
            href: code-analysis/quality-rules/ca1307.md
          - name: CA1308
            href: code-analysis/quality-rules/ca1308.md
          - name: CA1309
            href: code-analysis/quality-rules/ca1309.md
          - name: CA1310
            href: code-analysis/quality-rules/ca1310.md
          - name: CA2101
            href: code-analysis/quality-rules/ca2101.md
        - name: Portability and interoperability rules
          items:
          - name: Overview
            displayName: "portability and interoperability rules"
            href: code-analysis/quality-rules/interoperability-warnings.md
          - name: CA1401
            href: code-analysis/quality-rules/ca1401.md
          - name: CA1416
            href: code-analysis/quality-rules/ca1416.md
          - name: CA1417
            href: code-analysis/quality-rules/ca1417.md
        - name: Maintainability rules
          items:
          - name: Overview
            displayName: "maintainability rules"
            href: code-analysis/quality-rules/maintainability-warnings.md
          - name: CA1501
            href: code-analysis/quality-rules/ca1501.md
          - name: CA1502
            href: code-analysis/quality-rules/ca1502.md
          - name: CA1505
            href: code-analysis/quality-rules/ca1505.md
          - name: CA1506
            href: code-analysis/quality-rules/ca1506.md
          - name: CA1507
            href: code-analysis/quality-rules/ca1507.md
          - name: CA1508
            href: code-analysis/quality-rules/ca1508.md
          - name: CA1509
            href: code-analysis/quality-rules/ca1509.md
        - name: Naming rules
          items:
          - name: Overview
            displayName: "naming rules"
            href: code-analysis/quality-rules/naming-warnings.md
          - name: CA1700
            href: code-analysis/quality-rules/ca1700.md
          - name: CA1707
            href: code-analysis/quality-rules/ca1707.md
          - name: CA1708
            href: code-analysis/quality-rules/ca1708.md
          - name: CA1710
            href: code-analysis/quality-rules/ca1710.md
          - name: CA1711
            href: code-analysis/quality-rules/ca1711.md
          - name: CA1712
            href: code-analysis/quality-rules/ca1712.md
          - name: CA1713
            href: code-analysis/quality-rules/ca1713.md
          - name: CA1714
            href: code-analysis/quality-rules/ca1714.md
          - name: CA1715
            href: code-analysis/quality-rules/ca1715.md
          - name: CA1716
            href: code-analysis/quality-rules/ca1716.md
          - name: CA1717
            href: code-analysis/quality-rules/ca1717.md
          - name: CA1720
            href: code-analysis/quality-rules/ca1720.md
          - name: CA1721
            href: code-analysis/quality-rules/ca1721.md
          - name: CA1724
            href: code-analysis/quality-rules/ca1724.md
          - name: CA1725
            href: code-analysis/quality-rules/ca1725.md
        - name: Performance rules
          items:
          - name: Overview
            displayName: "performance rules"
            href: code-analysis/quality-rules/performance-warnings.md
          - name: CA1802
            href: code-analysis/quality-rules/ca1802.md
          - name: CA1805
            href: code-analysis/quality-rules/ca1805.md
          - name: CA1806
            href: code-analysis/quality-rules/ca1806.md
          - name: CA1810
            href: code-analysis/quality-rules/ca1810.md
          - name: CA1812
            href: code-analysis/quality-rules/ca1812.md
          - name: CA1813
            href: code-analysis/quality-rules/ca1813.md
          - name: CA1814
            href: code-analysis/quality-rules/ca1814.md
          - name: CA1815
            href: code-analysis/quality-rules/ca1815.md
          - name: CA1819
            href: code-analysis/quality-rules/ca1819.md
          - name: CA1820
            href: code-analysis/quality-rules/ca1820.md
          - name: CA1821
            href: code-analysis/quality-rules/ca1821.md
          - name: CA1822
            href: code-analysis/quality-rules/ca1822.md
          - name: CA1823
            href: code-analysis/quality-rules/ca1823.md
          - name: CA1824
            href: code-analysis/quality-rules/ca1824.md
          - name: CA1825
            href: code-analysis/quality-rules/ca1825.md
          - name: CA1826
            href: code-analysis/quality-rules/ca1826.md
          - name: CA1827
            href: code-analysis/quality-rules/ca1827.md
          - name: CA1828
            href: code-analysis/quality-rules/ca1828.md
          - name: CA1829
            href: code-analysis/quality-rules/ca1829.md
          - name: CA1830
            href: code-analysis/quality-rules/ca1830.md
          - name: CA1831
            href: code-analysis/quality-rules/ca1831.md
          - name: CA1832
            href: code-analysis/quality-rules/ca1832.md
          - name: CA1833
            href: code-analysis/quality-rules/ca1833.md
          - name: CA1834
            href: code-analysis/quality-rules/ca1834.md
          - name: CA1835
            href: code-analysis/quality-rules/ca1835.md
          - name: CA1836
            href: code-analysis/quality-rules/ca1836.md
          - name: CA1837
            href: code-analysis/quality-rules/ca1837.md
          - name: CA1838
            href: code-analysis/quality-rules/ca1838.md
        - name: Publish rules
          items:
          - name: Overview
            displayName: "publish rules"
            href: code-analysis/quality-rules/publish-warnings.md
          - name: IL3000
            href: code-analysis/quality-rules/il3000.md
          - name: IL3001
            href: code-analysis/quality-rules/il3001.md
        - name: Reliability rules
          items:
          - name: Overview
            displayName: "reliability rules"
            href: code-analysis/quality-rules/reliability-warnings.md
          - name: CA2000
            href: code-analysis/quality-rules/ca2000.md
          - name: CA2002
            href: code-analysis/quality-rules/ca2002.md
          - name: CA2007
            href: code-analysis/quality-rules/ca2007.md
          - name: CA2008
            href: code-analysis/quality-rules/ca2008.md
          - name: CA2009
            href: code-analysis/quality-rules/ca2009.md
          - name: CA2011
            href: code-analysis/quality-rules/ca2011.md
          - name: CA2012
            href: code-analysis/quality-rules/ca2012.md
          - name: CA2013
            href: code-analysis/quality-rules/ca2013.md
          - name: CA2014
            href: code-analysis/quality-rules/ca2014.md
          - name: CA2015
            href: code-analysis/quality-rules/ca2015.md
          - name: CA2016
            href: code-analysis/quality-rules/ca2016.md
        - name: Security rules
          items:
          - name: Overview
            displayName: "security rules"
            href: code-analysis/quality-rules/security-warnings.md
          - name: CA2100
            href: code-analysis/quality-rules/ca2100.md
          - name: CA2109
            href: code-analysis/quality-rules/ca2109.md
          - name: CA2119
            href: code-analysis/quality-rules/ca2119.md
          - name: CA2153
            href: code-analysis/quality-rules/ca2153.md
          - name: CA2153
            href: code-analysis/quality-rules/ca2153.md
          - name: CA2300
            href: code-analysis/quality-rules/ca2300.md
          - name: CA2301
            href: code-analysis/quality-rules/ca2301.md
          - name: CA2302
            href: code-analysis/quality-rules/ca2302.md
          - name: CA2305
            href: code-analysis/quality-rules/ca2305.md
          - name: CA2310
            href: code-analysis/quality-rules/ca2310.md
          - name: CA2311
            href: code-analysis/quality-rules/ca2311.md
          - name: CA2312
            href: code-analysis/quality-rules/ca2312.md
          - name: CA2315
            href: code-analysis/quality-rules/ca2315.md
          - name: CA2321
            href: code-analysis/quality-rules/ca2321.md
          - name: CA2322
            href: code-analysis/quality-rules/ca2322.md
          - name: CA2326
            href: code-analysis/quality-rules/ca2326.md
          - name: CA2327
            href: code-analysis/quality-rules/ca2327.md
          - name: CA2328
            href: code-analysis/quality-rules/ca2328.md
          - name: CA2329
            href: code-analysis/quality-rules/ca2329.md
          - name: CA2350
            href: code-analysis/quality-rules/ca2350.md
          - name: CA2351
            href: code-analysis/quality-rules/ca2351.md
          - name: CA2352
            href: code-analysis/quality-rules/ca2352.md
          - name: CA2353
            href: code-analysis/quality-rules/ca2353.md
          - name: CA2354
            href: code-analysis/quality-rules/ca2354.md
          - name: CA2355
            href: code-analysis/quality-rules/ca2355.md
          - name: CA2356
            href: code-analysis/quality-rules/ca2356.md
          - name: CA2361
            href: code-analysis/quality-rules/ca2361.md
          - name: CA2362
            href: code-analysis/quality-rules/ca2362.md
          - name: CA2330
            href: code-analysis/quality-rules/ca2330.md
          - name: CA3001
            href: code-analysis/quality-rules/ca3001.md
          - name: CA3002
            href: code-analysis/quality-rules/ca3002.md
          - name: CA3003
            href: code-analysis/quality-rules/ca3003.md
          - name: CA3004
            href: code-analysis/quality-rules/ca3004.md
          - name: CA3005
            href: code-analysis/quality-rules/ca3005.md
          - name: CA3006
            href: code-analysis/quality-rules/ca3006.md
          - name: CA3007
            href: code-analysis/quality-rules/ca3007.md
          - name: CA3008
            href: code-analysis/quality-rules/ca3008.md
          - name: CA3009
            href: code-analysis/quality-rules/ca3009.md
          - name: CA3010
            href: code-analysis/quality-rules/ca3010.md
          - name: CA3011
            href: code-analysis/quality-rules/ca3011.md
          - name: CA3012
            href: code-analysis/quality-rules/ca3012.md
          - name: CA3061
            href: code-analysis/quality-rules/ca3061.md
          - name: CA3075
            href: code-analysis/quality-rules/ca3075.md
          - name: CA3076
            href: code-analysis/quality-rules/ca3076.md
          - name: CA3077
            href: code-analysis/quality-rules/ca3077.md
          - name: CA3147
            href: code-analysis/quality-rules/ca3147.md
          - name: CA5350
            href: code-analysis/quality-rules/ca5350.md
          - name: CA5351
            href: code-analysis/quality-rules/ca5351.md
          - name: CA5358
            href: code-analysis/quality-rules/ca5358.md
          - name: CA5359
            href: code-analysis/quality-rules/ca5359.md
          - name: CA5360
            href: code-analysis/quality-rules/ca5360.md
          - name: CA5361
            href: code-analysis/quality-rules/ca5361.md
          - name: CA5362
            href: code-analysis/quality-rules/ca5362.md
          - name: CA5363
            href: code-analysis/quality-rules/ca5363.md
          - name: CA5364
            href: code-analysis/quality-rules/ca5364.md
          - name: CA5365
            href: code-analysis/quality-rules/ca5365.md
          - name: CA5366
            href: code-analysis/quality-rules/ca5366.md
          - name: CA5367
            href: code-analysis/quality-rules/ca5367.md
          - name: CA5368
            href: code-analysis/quality-rules/ca5368.md
          - name: CA5369
            href: code-analysis/quality-rules/ca5369.md
          - name: CA5370
            href: code-analysis/quality-rules/ca5370.md
          - name: CA5371
            href: code-analysis/quality-rules/ca5371.md
          - name: CA5372
            href: code-analysis/quality-rules/ca5372.md
          - name: CA5373
            href: code-analysis/quality-rules/ca5373.md
          - name: CA5374
            href: code-analysis/quality-rules/ca5374.md
          - name: CA5375
            href: code-analysis/quality-rules/ca5375.md
          - name: CA5376
            href: code-analysis/quality-rules/ca5376.md
          - name: CA5377
            href: code-analysis/quality-rules/ca5377.md
          - name: CA5378
            href: code-analysis/quality-rules/ca5378.md
          - name: CA5379
            href: code-analysis/quality-rules/ca5379.md
          - name: CA5380
            href: code-analysis/quality-rules/ca5380.md
          - name: CA5381
            href: code-analysis/quality-rules/ca5381.md
          - name: CA5382
            href: code-analysis/quality-rules/ca5382.md
          - name: CA5383
            href: code-analysis/quality-rules/ca5383.md
          - name: CA5384
            href: code-analysis/quality-rules/ca5384.md
          - name: CA5385
            href: code-analysis/quality-rules/ca5385.md
          - name: CA5386
            href: code-analysis/quality-rules/ca5386.md
          - name: CA5387
            href: code-analysis/quality-rules/ca5387.md
          - name: CA5388
            href: code-analysis/quality-rules/ca5388.md
          - name: CA5389
            href: code-analysis/quality-rules/ca5389.md
          - name: CA5390
            href: code-analysis/quality-rules/ca5390.md
          - name: CA5391
            href: code-analysis/quality-rules/ca5391.md
          - name: CA5392
            href: code-analysis/quality-rules/ca5392.md
          - name: CA5393
            href: code-analysis/quality-rules/ca5393.md
          - name: CA5394
            href: code-analysis/quality-rules/ca5394.md
          - name: CA5395
            href: code-analysis/quality-rules/ca5395.md
          - name: CA5396
            href: code-analysis/quality-rules/ca5396.md
          - name: CA5397
            href: code-analysis/quality-rules/ca5397.md
          - name: CA5398
            href: code-analysis/quality-rules/ca5398.md
          - name: CA5399
            href: code-analysis/quality-rules/ca5399.md
          - name: CA5400
            href: code-analysis/quality-rules/ca5400.md
          - name: CA5401
            href: code-analysis/quality-rules/ca5401.md
          - name: CA5402
            href: code-analysis/quality-rules/ca5402.md
          - name: CA5403
            href: code-analysis/quality-rules/ca5403.md
        - name: Usage rules
          items:
          - name: Overview
            displayName: "usage rules"
            href: code-analysis/quality-rules/usage-warnings.md
          - name: CA1801
            href: code-analysis/quality-rules/ca1801.md
          - name: CA1816
            href: code-analysis/quality-rules/ca1816.md
          - name: CA2200
            href: code-analysis/quality-rules/ca2200.md
          - name: CA2201
            href: code-analysis/quality-rules/ca2201.md
          - name: CA2207
            href: code-analysis/quality-rules/ca2207.md
          - name: CA2208
            href: code-analysis/quality-rules/ca2208.md
          - name: CA2211
            href: code-analysis/quality-rules/ca2211.md
          - name: CA2213
            href: code-analysis/quality-rules/ca2213.md
          - name: CA2214
            href: code-analysis/quality-rules/ca2214.md
          - name: CA2215
            href: code-analysis/quality-rules/ca2215.md
          - name: CA2216
            href: code-analysis/quality-rules/ca2216.md
          - name: CA2217
            href: code-analysis/quality-rules/ca2217.md
          - name: CA2218
            href: code-analysis/quality-rules/ca2218.md
          - name: CA2219
            href: code-analysis/quality-rules/ca2219.md
          - name: CA2224
            href: code-analysis/quality-rules/ca2224.md
          - name: CA2225
            href: code-analysis/quality-rules/ca2225.md
          - name: CA2226
            href: code-analysis/quality-rules/ca2226.md
          - name: CA2227
            href: code-analysis/quality-rules/ca2227.md
          - name: CA2229
            href: code-analysis/quality-rules/ca2229.md
          - name: CA2231
            href: code-analysis/quality-rules/ca2231.md
          - name: CA2234
            href: code-analysis/quality-rules/ca2234.md
          - name: CA2235
            href: code-analysis/quality-rules/ca2235.md
          - name: CA2237
            href: code-analysis/quality-rules/ca2237.md
          - name: CA2241
            href: code-analysis/quality-rules/ca2241.md
          - name: CA2242
            href: code-analysis/quality-rules/ca2242.md
          - name: CA2243
            href: code-analysis/quality-rules/ca2243.md
          - name: CA2244
            href: code-analysis/quality-rules/ca2244.md
          - name: CA2245
            href: code-analysis/quality-rules/ca2245.md
          - name: CA2246
            href: code-analysis/quality-rules/ca2246.md
          - name: CA2247
            href: code-analysis/quality-rules/ca2247.md
          - name: CA2248
            href: code-analysis/quality-rules/ca2248.md
          - name: CA2249
            href: code-analysis/quality-rules/ca2249.md
      - name: Code style rules
        items:
        - name: Overview
          href: code-analysis/style-rules/index.md
        - name: Language rules
          items:
          - name: Overview
            displayName: "language rules"
            href: code-analysis/style-rules/language-rules.md
          - name: this and Me preferences
            items:
            - name: IDE0003
              href: code-analysis/style-rules/ide0003-ide0009.md
            - name: IDE0009
              href: code-analysis/style-rules/ide0003-ide0009.md
          - name: Use language keywords for types
            items:
            - name: IDE0049
              href: code-analysis/style-rules/ide0049.md
          - name: Modifier preferences
            items:
            - name: Overview
              href: code-analysis/style-rules/modifier-preferences.md
            - name: IDE0036
              href: code-analysis/style-rules/ide0036.md
            - name: IDE0040
              href: code-analysis/style-rules/ide0040.md
            - name: IDE0044
              href: code-analysis/style-rules/ide0044.md
            - name: IDE0062
              href: code-analysis/style-rules/ide0062.md
            - name: IDE0064
              href: code-analysis/style-rules/ide0064.md
          - name: Parentheses preferences
            items:
            - name: IDE0047 and IDE0048
              href: code-analysis/style-rules/ide0047-ide0048.md
          - name: Expression-level preferences
            items:
            - name: Overview
              href: code-analysis/style-rules/expression-level-preferences.md
            - name: IDE0010
              href: code-analysis/style-rules/ide0010.md
            - name: IDE0017
              href: code-analysis/style-rules/ide0017.md
            - name: IDE0018
              href: code-analysis/style-rules/ide0018.md
            - name: IDE0028
              href: code-analysis/style-rules/ide0028.md
            - name: IDE0032
              href: code-analysis/style-rules/ide0032.md
            - name: IDE0033
              href: code-analysis/style-rules/ide0033.md
            - name: IDE0034
              href: code-analysis/style-rules/ide0034.md
            - name: IDE0037
              href: code-analysis/style-rules/ide0037.md
            - name: IDE0042
              href: code-analysis/style-rules/ide0042.md
            - name: IDE0045
              href: code-analysis/style-rules/ide0045.md
            - name: IDE0046
              href: code-analysis/style-rules/ide0046.md
            - name: IDE0050
              href: code-analysis/style-rules/ide0050.md
            - name: IDE0054
              href: code-analysis/style-rules/ide0054-ide0074.md
            - name: IDE0056
              href: code-analysis/style-rules/ide0056.md
            - name: IDE0057
              href: code-analysis/style-rules/ide0057.md
            - name: IDE0070
              href: code-analysis/style-rules/ide0070.md
            - name: IDE0071
              href: code-analysis/style-rules/ide0071.md
            - name: IDE0072
              href: code-analysis/style-rules/ide0072.md
            - name: IDE0074
              href: code-analysis/style-rules/ide0054-ide0074.md
            - name: IDE0075
              href: code-analysis/style-rules/ide0075.md
            - name: IDE0082
              href: code-analysis/style-rules/ide0082.md
            - name: IDE0090
              href: code-analysis/style-rules/ide0090.md
          - name: Null-checking preferences
            items:
            - name: Overview
              href: code-analysis/style-rules/null-checking-preferences.md
            - name: IDE0016
              href: code-analysis/style-rules/ide0016.md
            - name: IDE0029
              href: code-analysis/style-rules/ide0029-ide0030.md
            - name: IDE0030
              href: code-analysis/style-rules/ide0029-ide0030.md
            - name: IDE0031
              href: code-analysis/style-rules/ide0031.md
            - name: IDE0041
              href: code-analysis/style-rules/ide0041.md
            - name: IDE1005
              href: code-analysis/style-rules/ide1005.md
          - name: var preferences
            items:
            - name: IDE0007
              href: code-analysis/style-rules/ide0007-ide0008.md
            - name: IDE0008
              href: code-analysis/style-rules/ide0007-ide0008.md
          - name: Expression-bodied members
            items:
            - name: Overview
              href: code-analysis/style-rules/expression-bodied-members.md
            - name: IDE0021
              href: code-analysis/style-rules/ide0021.md
            - name: IDE0022
              href: code-analysis/style-rules/ide0022.md
            - name: IDE0023
              href: code-analysis/style-rules/ide0023-ide0024.md
            - name: IDE0024
              href: code-analysis/style-rules/ide0023-ide0024.md
            - name: IDE0025
              href: code-analysis/style-rules/ide0025.md
            - name: IDE0026
              href: code-analysis/style-rules/ide0026.md
            - name: IDE0027
              href: code-analysis/style-rules/ide0027.md
            - name: IDE0053
              href: code-analysis/style-rules/ide0053.md
            - name: IDE0061
              href: code-analysis/style-rules/ide0061.md
          - name: Pattern matching preferences
            items:
            - name: Overview
              href: code-analysis/style-rules/pattern-matching-preferences.md
            - name: IDE0019
              href: code-analysis/style-rules/ide0019.md
            - name: IDE0020
              href: code-analysis/style-rules/ide0020-ide0038.md
            - name: IDE0038
              href: code-analysis/style-rules/ide0020-ide0038.md
            - name: IDE0066
              href: code-analysis/style-rules/ide0066.md
            - name: IDE0078
              href: code-analysis/style-rules/ide0078.md
            - name: IDE0083
              href: code-analysis/style-rules/ide0083.md
            - name: IDE0084
              href: code-analysis/style-rules/ide0084.md
          - name: Code block preferences
            items:
            - name: Overview
              href: code-analysis/style-rules/code-block-preferences.md
            - name: IDE0011
              href: code-analysis/style-rules/ide0011.md
            - name: IDE0063
              href: code-analysis/style-rules/ide0063.md
          - name: using directive preferences
            items:
            - name: IDE0065
              href: code-analysis/style-rules/ide0065.md
          - name: File header preferences
            items:
            - name: IDE0073
              href: code-analysis/style-rules/ide0073.md
        - name: Unnecessary code rules
          items:
          - name: Overview
            href: code-analysis/style-rules/unnecessary-code-rules.md
          - name: IDE0001
            href: code-analysis/style-rules/ide0001.md
          - name: IDE0002
            href: code-analysis/style-rules/ide0002.md
          - name: IDE0004
            href: code-analysis/style-rules/ide0004.md
          - name: IDE0005
            href: code-analysis/style-rules/ide0005.md
          - name: IDE0035
            href: code-analysis/style-rules/ide0035.md
          - name: IDE0051
            href: code-analysis/style-rules/ide0051.md
          - name: IDE0052
            href: code-analysis/style-rules/ide0052.md
          - name: IDE0058
            href: code-analysis/style-rules/ide0058.md
          - name: IDE0059
            href: code-analysis/style-rules/ide0059.md
          - name: IDE0060
            href: code-analysis/style-rules/ide0060.md
          - name: IDE0079
            href: code-analysis/style-rules/ide0079.md
          - name: IDE0080
            href: code-analysis/style-rules/ide0080.md
          - name: IDE0081
            href: code-analysis/style-rules/ide0081.md
          - name: IDE0100
            href: code-analysis/style-rules/ide0100.md
          - name: IDE0110
            href: code-analysis/style-rules/ide0110.md
        - name: Miscellaneous rules
          items:
          - name: IDE0076
            href: code-analysis/style-rules/ide0076.md
          - name: IDE0077
            href: code-analysis/style-rules/ide0077.md
        - name: Formatting rules
          items:
          - name: Overview
            displayName: "formatting rules"
            href: code-analysis/style-rules/formatting-rules.md
        - name: Naming rules
          items:
          - name: Overview
            displayName: "naming rules"
            href: code-analysis/style-rules/naming-rules.md
    - name: Platform compatibility analyzer
      href: ../standard/analyzers/platform-compat-analyzer.md
    - name: API analyzer
      href: ../standard/analyzers/api-analyzer.md
    - name: Portability analyzer
      href: ../standard/analyzers/portability-analyzer.md
- name: Execution model
  items:
  - name: Common Language Runtime (CLR)
    href: ../standard/clr.md
  - name: Managed execution process
    href: ../standard/managed-execution-process.md
  - name: Assemblies in .NET
    href: ../standard/assembly/
  - name: Metadata and self-describing components
    href: ../standard/metadata-and-self-describing-components.md
  - name: Dependency loading
    items:
    - name: Dependency loading
      href: ../core/dependency-loading/overview.md
    - name: Understand AssemblyLoadContext
      href: ../core/dependency-loading/understanding-assemblyloadcontext.md
    - name: Dependency loading details
      items:
      - name: Default dependency probing
        href: ../core/dependency-loading/default-probing.md
      - name: Load managed assemblies
        href: ../core/dependency-loading/loading-managed.md
      - name: Load satellite assemblies
        href: ../core/dependency-loading/loading-resources.md
      - name: Load unmanaged libraries
        href: ../core/dependency-loading/loading-unmanaged.md
    - name: Tutorials
      items:
      - name: Create a .NET Core application with plugins
        href: ../core/tutorials/creating-app-with-plugin-support.md
      - name: How to use and debug assembly unloadability in .NET Core
        href: ../core/../standard/assembly/unloadability.md
  - name: Versioning
    items:
    - name: Overview
      href: ../core/versions/index.md
    - name: .NET Core version selection
      href: ../core/versions/selection.md
  - name: Run-time configuration
    items:
    - name: Settings
      href: ../core/run-time-config/index.md
    - name: Compilation settings
      href: ../core/run-time-config/compilation.md
    - name: Debugging and profiling settings
      href: ../core/run-time-config/debugging-profiling.md
    - name: Garbage collector settings
      href: ../core/run-time-config/garbage-collector.md
    - name: Globalization settings
      href: ../core/run-time-config/globalization.md
    - name: Networking settings
      href: ../core/run-time-config/networking.md
    - name: Threading settings
      href: ../core/run-time-config/threading.md
- name: Deployment models
  items:
  - name: Overview
    href: ../core/deploying/index.md
  - name: Deploy apps with Visual Studio
    href: ../core/deploying/deploy-with-vs.md
  - name: Publish apps with the CLI
    href: ../core/deploying/deploy-with-cli.md
  - name: Create a NuGet package with the CLI
    href: ../core/deploying/creating-nuget-packages.md
  - name: Self-contained deployment runtime roll forward
    href: ../core/deploying/runtime-patch-selection.md
  - name: Single file deployment and executable
    href: ../core/deploying/single-file.md
  - name: ReadyToRun
    href: ../core/deploying/ready-to-run.md
  - name: Trim self-contained deployments
    items:
    - name: Overview and how-to
      href: ../core/deploying/trim-self-contained.md
    - name: Options
      href: ../core/deploying/trimming-options.md
  - name: Runtime package store
    href: ../core/deploying/runtime-store.md
  - name: Runtime Identifier (RID) catalog
    href: ../core/rid-catalog.md
  - name: Resource manifest names
    href: ../core/resources/manifest-file-names.md
  - name: Docker
    items:
    - name: Introduction to .NET and Docker
      href: ../core/docker/introduction.md
    - name: Containerize a .NET Core app
      href: ../core/docker/build-container.md
    - name: Container tools in Visual Studio
      href: /visualstudio/containers/overview
- name: Fundamental coding components
  items:
  - name: Base types overview
    items:
    - name: Common type system & common language specification
      href: ../standard/common-type-system.md
    - name: Common type system
      href: ../standard/base-types/common-type-system.md
    - name: Language independence
      href: ../standard/language-independence.md
    - name: Language-independent components
      href: ../standard/language-independence-and-language-independent-components.md
    - name: Type conversion in .NET
      href: ../standard/base-types/type-conversion.md
    - name: Type conversion tables
      href: ../standard/base-types/conversion-tables.md
    - name: Choose between anonymous and tuple types
      href: ../standard/base-types/choosing-between-anonymous-and-tuple.md
    - name: Framework libraries
      href: ../standard/framework-libraries.md
    - name: Class library overview
      href: ../standard/class-library-overview.md
  - name: Generic types
    items:
    - name: Overview
      href: ../standard/generics/index.md
    - name: Intro to generic types
      href: ../standard/generics.md
    - name: Generic collections in .NET
      href: ../standard/generics/collections.md
    - name: Generic delegates for manipulating arrays and lists
      href: ../standard/generics/delegates-for-manipulating-arrays-and-lists.md
    - name: Generic interfaces
      href: ../standard/generics/interfaces.md
    - name: Covariance and contravariance
      href: ../standard/generics/covariance-and-contravariance.md
  - name: Collections and data structures
    items:
    - name: Overview
      href: ../standard/collections/index.md
      displayName: collections, data structures
    - name: Select a collection class
      href: ../standard/collections/selecting-a-collection-class.md
    - name: Commonly used collection types
      href: ../standard/collections/commonly-used-collection-types.md
    - name: When to use generic collections
      href: ../standard/collections/when-to-use-generic-collections.md
    - name: Comparisons and sorts within collections
      href: ../standard/collections/comparisons-and-sorts-within-collections.md
    - name: Sorted collection types
      href: ../standard/collections/sorted-collection-types.md
    - name: Hashtable and Dictionary types
      href: ../standard/collections/hashtable-and-dictionary-collection-types.md
    - name: Thread-safe collections
      href: ../standard/collections/thread-safe/
  - name: Delegates and lambdas
    href: ../standard/delegates-lambdas.md
  - name: Events
    items:
    - name: Overview
      href: ../standard/events/index.md
      displayName: events
    - name: Raise and consume events
      href: ../standard/events/how-to-raise-and-consume-events.md
    - name: Handle multiple events using event properties
      href: ../standard/events/how-to-handle-multiple-events-using-event-properties.md
    - name: Observer design pattern
      items:
      - name: Overview
        href: ../standard/events/observer-design-pattern.md
        displayName: Observer design pattern
      - name: Best practices
        href: ../standard/events/observer-design-pattern-best-practices.md
      - name: "How to: Implement a provider"
        href: ../standard/events/how-to-implement-a-provider.md
      - name: "How to: Implement an observer"
        href: ../standard/events/how-to-implement-an-observer.md
  - name: Exceptions
    items:
    - name: Overview
      href: ../standard/exceptions/index.md
      displayName: exceptions
    - name: Exception class and properties
      href: ../standard/exceptions/exception-class-and-properties.md
    - name: How-tos
      items:
      - name: Use the try-catch block to catch exceptions
        href: ../standard/exceptions/how-to-use-the-try-catch-block-to-catch-exceptions.md
      - name: Use specific exceptions in a catch block
        href: ../standard/exceptions/how-to-use-specific-exceptions-in-a-catch-block.md
      - name: Explicitly throw exceptions
        href: ../standard/exceptions/how-to-explicitly-throw-exceptions.md
      - name: Create user-defined exceptions
        href: ../standard/exceptions/how-to-create-user-defined-exceptions.md
      - name: Create user-defined exceptions with localized exception messages
        href: ../standard/exceptions/how-to-create-localized-exception-messages.md
      - name: Use finally blocks
        href: ../standard/exceptions/how-to-use-finally-blocks.md
    - name: Use user-filtered exception handlers
      href: ../standard/exceptions/using-user-filtered-exception-handlers.md
    - name: Handle COM interop exceptions
      href: ../standard/exceptions/handling-com-interop-exceptions.md
    - name: Best practices
      href: ../standard/exceptions/best-practices-for-exceptions.md
  - name: Numeric types
    href: ../standard/numerics.md
  - name: Dates, times, and time zones
    href: ../standard/datetime/
  - name: Attributes
    items:
    - name: Overview
      href: ../standard/attributes/index.md
      displayName: attributes
    - name: Apply attributes
      href: ../standard/attributes/applying-attributes.md
    - name: Write custom attributes
      href: ../standard/attributes/writing-custom-attributes.md
    - name: Retrieve information stored in attributes
      href: ../standard/attributes/retrieving-information-stored-in-attributes.md
- name: Runtime libraries
  items:
  - name: Format numbers, dates, other types
    items:
    - name: Overview
      href: ../standard/base-types/formatting-types.md
    - name: Standard numeric format strings
      href: ../standard/base-types/standard-numeric-format-strings.md
    - name: Custom numeric format strings
      href: ../standard/base-types/custom-numeric-format-strings.md
    - name: Standard date and time format strings
      href: ../standard/base-types/standard-date-and-time-format-strings.md
    - name: Custom date and time format strings
      href: ../standard/base-types/custom-date-and-time-format-strings.md
    - name: Standard TimeSpan format strings
      href: ../standard/base-types/standard-timespan-format-strings.md
    - name: Custom TimeSpan format strings
      href: ../standard/base-types/custom-timespan-format-strings.md
    - name: Enumeration format strings
      href: ../standard/base-types/enumeration-format-strings.md
    - name: Composite formatting
      href: ../standard/base-types/composite-formatting.md
    - name: How-tos
      items:
      - name: Pad a number with leading zeros
        href: ../standard/base-types/how-to-pad-a-number-with-leading-zeros.md
      - name: Extract the day of the week from a date
        href: ../standard/base-types/how-to-extract-the-day-of-the-week-from-a-specific-date.md
      - name: Use custom numeric format providers
        href: ../standard/base-types/how-to-define-and-use-custom-numeric-format-providers.md
      - name: Round-trip date and time values
        href: ../standard/base-types/how-to-round-trip-date-and-time-values.md
      - name: Display milliseconds in date and time values
        href: ../standard/base-types/how-to-display-milliseconds-in-date-and-time-values.md
      - name: Display dates in non-Gregorian calendars
        href: ../standard/base-types/how-to-display-dates-in-non-gregorian-calendars.md
  - name: Strings
    items:
    - name: Character encoding in .NET
      href: ../standard/base-types/character-encoding-introduction.md
    - name: How to use character encoding classes
      href: ../standard/base-types/character-encoding.md
    - name: Best practices
      items:
      - name: Comparing strings
        href: ../standard/base-types/best-practices-strings.md
      - name: Displaying and persisting formatted data
        href: ../standard/base-types/best-practices-display-data.md
    - name: Behavior changes in .NET 5+ (Windows)
      href: ../standard/base-types/string-comparison-net-5-plus.md
    - name: Basic string operations
      items:
      - name: Overview
        href: ../standard/base-types/basic-string-operations.md
        displayName: string operations
      - name: Create new strings
        href: ../standard/base-types/creating-new.md
      - name: Trim and remove characters
        href: ../standard/base-types/trimming.md
      - name: Pad strings
        href: ../standard/base-types/padding.md
      - name: Comparison methods
        href: ../standard/base-types/comparing.md
      - name: Change case
        href: ../standard/base-types/changing-case.md
      - name: Separate parts of a string
        href: ../standard/base-types/divide-up-strings.md
      - name: Use the StringBuilder class
        href: ../standard/base-types/stringbuilder.md
      - name: "How to: Perform basic string manipulations"
        href: ../standard/base-types/basic-manipulations.md
    - name: Regular expressions in .NET
      items:
      - name: Overview
        href: ../standard/base-types/regular-expressions.md
        displayName: regular expressions
      - name: Language reference
        items:
        - name: Overview
          href: ../standard/base-types/regular-expression-language-quick-reference.md
        - name: Character escapes
          href: ../standard/base-types/character-escapes-in-regular-expressions.md
        - name: Character classes
          href: ../standard/base-types/character-classes-in-regular-expressions.md
        - name: Anchors
          href: ../standard/base-types/anchors-in-regular-expressions.md
        - name: Grouping constructs
          href: ../standard/base-types/grouping-constructs-in-regular-expressions.md
        - name: Quantifiers
          href: ../standard/base-types/quantifiers-in-regular-expressions.md
        - name: Backreference constructs
          href: ../standard/base-types/backreference-constructs-in-regular-expressions.md
        - name: Alternation constructs
          href: ../standard/base-types/alternation-constructs-in-regular-expressions.md
        - name: Substitutions
          href: ../standard/base-types/substitutions-in-regular-expressions.md
        - name: Regular expression options
          href: ../standard/base-types/regular-expression-options.md
        - name: Miscellaneous constructs
          href: ../standard/base-types/miscellaneous-constructs-in-regular-expressions.md
      - name: Best practices for regular expressions
        href: ../standard/base-types/best-practices.md
      - name: Regular expression object model
        href: ../standard/base-types/the-regular-expression-object-model.md
      - name: Regular expression behavior
        items:
        - name: Overview
          href: ../standard/base-types/details-of-regular-expression-behavior.md
        - name: Backtracking
          href: ../standard/base-types/backtracking-in-regular-expressions.md
        - name: Compilation and reuse
          href: ../standard/base-types/compilation-and-reuse-in-regular-expressions.md
        - name: Thread safety
          href: ../standard/base-types/thread-safety-in-regular-expressions.md
      - name: Examples
        items:
        - name: Scan for HREFs
          href: ../standard/base-types/regular-expression-example-scanning-for-hrefs.md
        - name: Change date formats
          href: ../standard/base-types/regular-expression-example-changing-date-formats.md
        - name: Extract a protocol and port number from a URL
          href: ../standard/base-types/how-to-extract-a-protocol-and-port-number-from-a-url.md
        - name: Strip invalid characters from a string
          href: ../standard/base-types/how-to-strip-invalid-characters-from-a-string.md
        - name: Verify that strings are in valid email format
          href: ../standard/base-types/how-to-verify-that-strings-are-in-valid-email-format.md
<<<<<<< HEAD
  - name: Parse strings
    items:
    - name: Overview
      href: ../standard/base-types/parsing-strings.md
    - name: Parse numeric strings
      href: ../standard/base-types/parsing-numeric.md
    - name: Parse date and time strings
      href: ../standard/base-types/parsing-datetime.md
    - name: Parse other strings
      href: ../standard/base-types/parsing-other.md
  - name: Dependency injection
=======
    - name: Parse (convert) strings
      items:
      - name: Overview
        href: ../standard/base-types/parsing-strings.md
      - name: Parse numeric strings
        href: ../standard/base-types/parsing-numeric.md
      - name: Parse date and time strings
        href: ../standard/base-types/parsing-datetime.md
      - name: Parse other strings
        href: ../standard/base-types/parsing-other.md
  - name: Attributes
>>>>>>> 349786be
    items:
    - name: Overview
      href: ../core/extensions/dependency-injection.md
      displayName: dependency injection,di,ioc,ioc container,dependency container,inversion of control
    - name: Use dependency injection
      href: ../core/extensions/dependency-injection-usage.md
      displayName: use dependency injection,di,di examples,ioc,ioc container,dependency container,inversion of control
    - name: Dependency injection guidelines
      href: ../core/extensions/dependency-injection-guidelines.md
      displayName: dependency injection best practices,guidelines,di,ioc,ioc container,dependency container,inversion of control
  - name: Configuration
    items:
    - name: Overview
      href: ../core/extensions/configuration.md
      displayName: configuration,config,configuration sources,config sources
    - name: Configuration providers
      href: ../core/extensions/configuration-providers.md
      displayName: configuration providers,config providers
    - name: Implement a custom configuration provider
      href: ../core/extensions/custom-configuration-provider.md
      displayName: custom configuration,custom config,custom configuration provider,custom config provider
    - name: Options pattern
      href: ../core/extensions/options.md
  - name: Logging
    items:
    - name: Overview
      href: ../core/extensions/logging.md
    - name: Logging providers
      href: ../core/extensions/logging-providers.md
    - name: Implement a custom logging provider
      href: ../core/extensions/custom-logging-provider.md
    - name: High-performance logging
      href: ../core/extensions/high-performance-logging.md
    - name: Console log formatting
      href: ../core/extensions/console-log-formatter.md
  - name: HostBuilder (generic host)
    href: ../core/extensions/generic-host.md
  - name: Serialization
    items:
    - name: Overview
      href: ../standard/serialization/index.md
    - name: JSON serialization
      items:
      - name: Overview
        href: ../standard/serialization/system-text-json-overview.md
        displayName: json serialization
      - name: How to serialize and deserialize JSON
        href: ../standard/serialization/system-text-json-how-to.md
      - name: How to write custom converters
        href: ../standard/serialization/system-text-json-converters-how-to.md
      - name: How to migrate from Newtonsoft.Json
        href: ../standard/serialization/system-text-json-migrate-from-newtonsoft-how-to.md
    - name: Binary serialization
      items:
      - name: Overview
        href: ../standard/serialization/binary-serialization.md
        displayName: binary serialization
      - name: BinaryFormatter security guide
        href: ../standard/serialization/binaryformatter-security-guide.md
      - name: Serialization concepts
        href: ../standard/serialization/serialization-concepts.md
      - name: Basic serialization
        href: ../standard/serialization/basic-serialization.md
      - name: Selective serialization
        href: ../standard/serialization/selective-serialization.md
      - name: Custom serialization
        href: ../standard/serialization/custom-serialization.md
      - name: Steps in the serialization process
        href: ../standard/serialization/steps-in-the-serialization-process.md
      - name: Version-tolerant serialization
        href: ../standard/serialization/version-tolerant-serialization.md
      - name: Serialization guidelines
        href: ../standard/serialization/serialization-guidelines.md
      - name: "How to: Chunk serialized data"
        href: ../standard/serialization/how-to-chunk-serialized-data.md
      - name: "How to: Determine if a .NET Standard object is serializable"
        href: ../standard/serialization/how-to-determine-if-netstandard-object-is-serializable.md
      - name: Sample
        href: ../standard/serialization/basic-serialization-technology-sample.md
    - name: XML and SOAP serialization
      items:
      - name: Overview
        href: ../standard/serialization/xml-and-soap-serialization.md
      - name: XML serialization in depth
        href: ../standard/serialization/introducing-xml-serialization.md
      - name: Examples
        href: ../standard/serialization/examples-of-xml-serialization.md
      - name: The XML Schema Definition tool
        href: ../standard/serialization/the-xml-schema-definition-tool-and-xml-serialization.md
      - name: Control XML serialization using attributes
        href: ../standard/serialization/controlling-xml-serialization-using-attributes.md
      - name: Attributes that control XML serialization
        href: ../standard/serialization/attributes-that-control-xml-serialization.md
      - name: XML serialization with XML Web Services
        href: ../standard/serialization/xml-serialization-with-xml-web-services.md
      - name: Attributes that control encoded SOAP serialization
        href: ../standard/serialization/attributes-that-control-encoded-soap-serialization.md
      - name: How-tos
        items:
        - name: Serialize an object
          href: ../standard/serialization/how-to-serialize-an-object.md
        - name: Deserialize an object
          href: ../standard/serialization/how-to-deserialize-an-object.md
        - name: Use the XML Schema Definition tool to generate classes and XML schema documents
          href: ../standard/serialization/xml-schema-def-tool-gen.md
        - name: Control serialization of derived classes
          href: ../standard/serialization/how-to-control-serialization-of-derived-classes.md
        - name: Specify an alternate element name for an XML stream
          href: ../standard/serialization/how-to-specify-an-alternate-element-name-for-an-xml-stream.md
        - name: Qualify XML element and XML attribute names
          href: ../standard/serialization/how-to-qualify-xml-element-and-xml-attribute-names.md
        - name: Serialize an object as a SOAP-encoded XML stream
          href: ../standard/serialization/how-to-serialize-an-object-as-a-soap-encoded-xml-stream.md
        - name: Override encoded SOAP XML serialization
          href: ../standard/serialization/how-to-override-encoded-soap-xml-serialization.md
      - name: XML serialization elements
        items:
        - name: system.xml.serialization
          href: ../standard/serialization/system-xml-serialization-element.md
        - name: dateTimeSerialization
          href: ../standard/serialization/datetimeserialization-element.md
        - name: schemaImporterExtensions
          href: ../standard/serialization/schemaimporterextensions-element.md
        - name: add element for schemaImporterExtensions
          href: ../standard/serialization/add-element-for-schemaimporterextensions.md
        - name: xmlSerializer
          href: ../standard/serialization/xmlserializer-element.md
      - name: Tools
        items:
        - name: XML Serializer Generator tool (Sgen.exe)
          href: ../standard/serialization/xml-serializer-generator-tool-sgen-exe.md
        - name: XML Schema Definition tool (Xsd.exe)
          href: ../standard/serialization/xml-schema-definition-tool-xsd-exe.md
  - name: File and stream I/O
    items:
    - name: Overview
      href: ../standard/io/index.md
    - name: File path formats on Windows systems
      href: ../standard/io/file-path-formats.md
    - name: Common I/O tasks
      href: ../standard/io/common-i-o-tasks.md
      items:
      - name: "How to: Copy Directories"
        href: ../standard/io/how-to-copy-directories.md
      - name: "How to: Enumerate Directories and Files"
        href: ../standard/io/how-to-enumerate-directories-and-files.md
      - name: "How to: Read and Write to a Newly Created Data File"
        href: ../standard/io/how-to-read-and-write-to-a-newly-created-data-file.md
      - name: "How to: Open and Append to a Log File"
        href: ../standard/io/how-to-open-and-append-to-a-log-file.md
      - name: "How to: Write Text to a File"
        href: ../standard/io/how-to-write-text-to-a-file.md
      - name: "How to: Read Text from a File"
        href: ../standard/io/how-to-read-text-from-a-file.md
      - name: "How to: Read Characters from a String"
        href: ../standard/io/how-to-read-characters-from-a-string.md
      - name: "How to: Write Characters to a String"
        href: ../standard/io/how-to-write-characters-to-a-string.md
      - name: "How to: Add or Remove Access Control List Entries"
        href: ../standard/io/how-to-add-or-remove-access-control-list-entries.md
      - name: "How to: Compress and Extract Files"
        href: ../standard/io/how-to-compress-and-extract-files.md
      - name: Composing Streams
        href: ../standard/io/composing-streams.md
      - name: "How to: Convert Between .NET Framework Streams and Windows Runtime Streams"
        href: ../standard/io/how-to-convert-between-dotnet-streams-and-winrt-streams.md
    - name: Asynchronous file I/O
      href: ../standard/io/asynchronous-file-i-o.md
    - name: Handle I/O errors
      href: ../standard/io/handling-io-errors.md
    - name: Isolated storage
      href: ../standard/io/isolated-storage.md
      items:
      - name: Types of Isolation
        href: ../standard/io/types-of-isolation.md
      - name: "How to: Obtain Stores for Isolated Storage"
        href: ../standard/io/how-to-obtain-stores-for-isolated-storage.md
      - name: "How to: Enumerate Stores for Isolated Storage"
        href: ../standard/io/how-to-enumerate-stores-for-isolated-storage.md
      - name: "How to: Delete Stores in Isolated Storage"
        href: ../standard/io/how-to-delete-stores-in-isolated-storage.md
      - name: "How to: Anticipate Out-of-Space Conditions with Isolated Storage"
        href: ../standard/io/how-to-anticipate-out-of-space-conditions-with-isolated-storage.md
      - name: "How to: Create Files and Directories in Isolated Storage"
        href: ../standard/io/how-to-create-files-and-directories-in-isolated-storage.md
      - name: "How to: Find Existing Files and Directories in Isolated Storage"
        href: ../standard/io/how-to-find-existing-files-and-directories-in-isolated-storage.md
      - name: "How to: Read and Write to Files in Isolated Storage"
        href: ../standard/io/how-to-read-and-write-to-files-in-isolated-storage.md
      - name: "How to: Delete Files and Directories in Isolated Storage"
        href: ../standard/io/how-to-delete-files-and-directories-in-isolated-storage.md
    - name: Pipes
      href: ../standard/io/pipe-operations.md
      items:
      - name: "How to: Use Anonymous Pipes for Local Interprocess Communication"
        href: ../standard/io/how-to-use-anonymous-pipes-for-local-interprocess-communication.md
      - name: "How to: Use Named Pipes for Network Interprocess Communication"
        href: ../standard/io/how-to-use-named-pipes-for-network-interprocess-communication.md
    - name: Pipelines
      href: ../standard/io/pipelines.md
    - name: Work with buffers
      href: ../standard/io/buffers.md
    - name: Memory-mapped files
      href: ../standard/io/memory-mapped-files.md
  - name: The System.Console class
    href: ../standard/building-console-apps.md
- name: Data access
  items:
  - name: LINQ
    href: ../standard/linq/
  - name: XML documents and data
    href: ../standard/data/xml/
  - name: Microsoft.Data.Sqlite
    href: ../standard/data/sqlite/
  - name: Entity Framework Core
    href: "/ef/core/"
- name: Parallel processing, concurrency, and async
  items:
  - name: Overview
    href: ../standard/parallel-processing-and-concurrency.md
    displayName: Parallel processing, concurrency, async
  - name: Asynchronous programming
    items:
    - name: Overview
      href: ../standard/async.md
    - name: Asynchronous programming in depth
      href: ../standard/async-in-depth.md
    - name: Asynchronous programming patterns
      href: ../standard/asynchronous-programming-patterns/
  - name: Parallel programming
    items:
    - name: Overview
      href: ../standard/parallel-programming/index.md
    - name: Task Parallel Library (TPL)
      href: ../standard/parallel-programming/task-parallel-library-tpl.md
      items:
      - name: Data parallelism
        href: ../standard/parallel-programming/data-parallelism-task-parallel-library.md
        items:
        - name: "How to: Write a Simple Parallel.For Loop"
          href: ../standard/parallel-programming/how-to-write-a-simple-parallel-for-loop.md
        - name: "How to: Write a Simple Parallel.ForEach Loop"
          href: ../standard/parallel-programming/how-to-write-a-simple-parallel-foreach-loop.md
        - name: "How to: Write a Parallel.For Loop with Thread-Local Variables"
          href: ../standard/parallel-programming/how-to-write-a-parallel-for-loop-with-thread-local-variables.md
        - name: "How to: Write a Parallel.ForEach Loop with Partition-Local Variables"
          href: ../standard/parallel-programming/how-to-write-a-parallel-foreach-loop-with-partition-local-variables.md
        - name: "How to: Cancel a Parallel.For or ForEach Loop"
          href: ../standard/parallel-programming/how-to-cancel-a-parallel-for-or-foreach-loop.md
        - name: "How to: Handle Exceptions in Parallel Loops"
          href: ../standard/parallel-programming/how-to-handle-exceptions-in-parallel-loops.md
        - name: "How to: Speed Up Small Loop Bodies"
          href: ../standard/parallel-programming/how-to-speed-up-small-loop-bodies.md
        - name: "How to: Iterate File Directories with the Parallel Class"
          href: ../standard/parallel-programming/how-to-iterate-file-directories-with-the-parallel-class.md
      - name: Task-based asynchronous programming
        href: ../standard/parallel-programming/task-based-asynchronous-programming.md
        items:
        - name: Chaining Tasks by Using Continuation Tasks
          href: ../standard/parallel-programming/chaining-tasks-by-using-continuation-tasks.md
        - name: Attached and Detached Child Tasks
          href: ../standard/parallel-programming/attached-and-detached-child-tasks.md
        - name: Task Cancellation
          href: ../standard/parallel-programming/task-cancellation.md
        - name: Exception Handling
          href: ../standard/parallel-programming/exception-handling-task-parallel-library.md
        - name: "How to: Use Parallel.Invoke to Execute Parallel Operations"
          href: ../standard/parallel-programming/how-to-use-parallel-invoke-to-execute-parallel-operations.md
        - name: "How to: Return a Value from a Task"
          href: ../standard/parallel-programming/how-to-return-a-value-from-a-task.md
        - name: "How to: Cancel a Task and Its Children"
          href: ../standard/parallel-programming/how-to-cancel-a-task-and-its-children.md
        - name: "How to: Create Pre-Computed Tasks"
          href: ../standard/parallel-programming/how-to-create-pre-computed-tasks.md
        - name: "How to: Traverse a Binary Tree with Parallel Tasks"
          href: ../standard/parallel-programming/how-to-traverse-a-binary-tree-with-parallel-tasks.md
        - name: "How to: Unwrap a Nested Task"
          href: ../standard/parallel-programming/how-to-unwrap-a-nested-task.md
        - name: "How to: Prevent a Child Task from Attaching to its Parent"
          href: ../standard/parallel-programming/how-to-prevent-a-child-task-from-attaching-to-its-parent.md
      - name: Dataflow
        href: ../standard/parallel-programming/dataflow-task-parallel-library.md
        items:
        - name: "How to: Write Messages to and Read Messages from a Dataflow Block"
          href: ../standard/parallel-programming/how-to-write-messages-to-and-read-messages-from-a-dataflow-block.md
        - name: "How to: Implement a Producer-Consumer Dataflow Pattern"
          href: ../standard/parallel-programming/how-to-implement-a-producer-consumer-dataflow-pattern.md
        - name: "How to: Perform Action When a Dataflow Block Receives Data"
          href: ../standard/parallel-programming/how-to-perform-action-when-a-dataflow-block-receives-data.md
        - name: "Walkthrough: Creating a Dataflow Pipeline"
          href: ../standard/parallel-programming/walkthrough-creating-a-dataflow-pipeline.md
        - name: "How to: Unlink Dataflow Blocks"
          href: ../standard/parallel-programming/how-to-unlink-dataflow-blocks.md
        - name: "Walkthrough: Using Dataflow in a Windows Forms Application"
          href: ../standard/parallel-programming/walkthrough-using-dataflow-in-a-windows-forms-application.md
        - name: "How to: Cancel a Dataflow Block"
          href: ../standard/parallel-programming/how-to-cancel-a-dataflow-block.md
        - name: "Walkthrough: Creating a Custom Dataflow Block Type"
          href: ../standard/parallel-programming/walkthrough-creating-a-custom-dataflow-block-type.md
        - name: "How to: Use JoinBlock to Read Data From Multiple Sources"
          href: ../standard/parallel-programming/how-to-use-joinblock-to-read-data-from-multiple-sources.md
        - name: "How to: Specify the Degree of Parallelism in a Dataflow Block"
          href: ../standard/parallel-programming/how-to-specify-the-degree-of-parallelism-in-a-dataflow-block.md
        - name: "How to: Specify a Task Scheduler in a Dataflow Block"
          href: ../standard/parallel-programming/how-to-specify-a-task-scheduler-in-a-dataflow-block.md
        - name: "Walkthrough: Using BatchBlock and BatchedJoinBlock to Improve Efficiency"
          href: ../standard/parallel-programming/walkthrough-using-batchblock-and-batchedjoinblock-to-improve-efficiency.md
      - name: Use TPL with Other Asynchronous Patterns
        items:
        - name: TPL and Traditional .NET Asynchronous Programming
          href: ../standard/parallel-programming/tpl-and-traditional-async-programming.md
        - name: "How to: Wrap EAP Patterns in a Task"
          href: ../standard/parallel-programming/how-to-wrap-eap-patterns-in-a-task.md
      - name: Potential Pitfalls in Data and Task Parallelism
        href: ../standard/parallel-programming/potential-pitfalls-in-data-and-task-parallelism.md
    - name: Parallel LINQ (PLINQ)
      items:
      - name: Introduction to PLINQ
        href: ../standard/parallel-programming/introduction-to-plinq.md
      - name: Understanding Speedup in PLINQ
        href: ../standard/parallel-programming/understanding-speedup-in-plinq.md
      - name: Order Preservation in PLINQ
        href: ../standard/parallel-programming/order-preservation-in-plinq.md
      - name: Merge Options in PLINQ
        href: ../standard/parallel-programming/merge-options-in-plinq.md
      - name: Potential Pitfalls with PLINQ
        href: ../standard/parallel-programming/potential-pitfalls-with-plinq.md
      - name: "How to: Create and Execute a Simple PLINQ Query"
        href: ../standard/parallel-programming/how-to-create-and-execute-a-simple-plinq-query.md
      - name: "How to: Control Ordering in a PLINQ Query"
        href: ../standard/parallel-programming/how-to-control-ordering-in-a-plinq-query.md
      - name: "How to: Combine Parallel and Sequential LINQ Queries"
        href: ../standard/parallel-programming/how-to-combine-parallel-and-sequential-linq-queries.md
      - name: "How to: Handle Exceptions in a PLINQ Query"
        href: ../standard/parallel-programming/how-to-handle-exceptions-in-a-plinq-query.md
      - name: "How to: Cancel a PLINQ Query"
        href: ../standard/parallel-programming/how-to-cancel-a-plinq-query.md
      - name: "How to: Write a Custom PLINQ Aggregate Function"
        href: ../standard/parallel-programming/how-to-write-a-custom-plinq-aggregate-function.md
      - name: "How to: Specify the Execution Mode in PLINQ"
        href: ../standard/parallel-programming/how-to-specify-the-execution-mode-in-plinq.md
      - name: "How to: Specify Merge Options in PLINQ"
        href: ../standard/parallel-programming/how-to-specify-merge-options-in-plinq.md
      - name: "How to: Iterate File Directories with PLINQ"
        href: ../standard/parallel-programming/how-to-iterate-file-directories-with-plinq.md
      - name: "How to: Measure PLINQ Query Performance"
        href: ../standard/parallel-programming/how-to-measure-plinq-query-performance.md
      - name: PLINQ Data Sample
        href: ../standard/parallel-programming/plinq-data-sample.md
    - name: Data structures for parallel programming
      href: ../standard/parallel-programming/data-structures-for-parallel-programming.md
    - name: Parallel diagnostic tools
      href: ../standard/parallel-programming/parallel-diagnostic-tools.md
    - name: Custom partitioners for PLINQ and TPL
      items:
      - name: Overview
        href: ../standard/parallel-programming/custom-partitioners-for-plinq-and-tpl.md
        displayName: custom partitioners
      - name: "How to: Implement Dynamic Partitions"
        href: ../standard/parallel-programming/how-to-implement-dynamic-partitions.md
      - name: "How to: Implement a Partitioner for Static Partitioning"
        href: ../standard/parallel-programming/how-to-implement-a-partitioner-for-static-partitioning.md
    - name: Lambda expressions in PLINQ and TPL
      href: ../standard/parallel-programming/lambda-expressions-in-plinq-and-tpl.md
    - name: Further reading
      href: ../standard/parallel-programming/for-further-reading-parallel-programming.md
  - name: Threading
    href: ../standard/threading/
- name: Testing
  displayName: xUnit,NUnit,MSTest,unit test,test,integration test,load test,smoke test, web test
  items:
  - name: Overview
    href: ../core/testing/index.md
  - name: Unit testing best practices
    href: ../core/testing/unit-testing-best-practices.md
  - name: xUnit
    items:
    - name: C# unit testing
      href: ../core/testing/unit-testing-with-dotnet-test.md
    - name: F# unit testing
      href: ../core/testing/unit-testing-fsharp-with-dotnet-test.md
    - name: VB unit testing
      href: ../core/testing/unit-testing-visual-basic-with-dotnet-test.md
    - name: Organize a project and test with xUnit
      href: ../core/tutorials/testing-with-cli.md
      displayName: tutorials, cli
  - name: NUnit
    items:
    - name: C# unit testing
      href: ../core/testing/unit-testing-with-nunit.md
    - name: F# unit testing
      href: ../core/testing/unit-testing-fsharp-with-nunit.md
    - name: VB unit testing
      href: ../core/testing/unit-testing-visual-basic-with-nunit.md
  - name: MSTest
    items:
    - name: C# unit testing
      href: ../core/testing/unit-testing-with-mstest.md
    - name: F# unit testing
      href: ../core/testing/unit-testing-fsharp-with-mstest.md
    - name: VB unit testing
      href: ../core/testing/unit-testing-visual-basic-with-mstest.md
  - name: Run selective unit tests
    href: ../core/testing/selective-unit-tests.md
  - name: Order unit tests
    href: ../core/testing/order-unit-tests.md
  - name: Unit test code coverage
    href: ../core/testing/unit-testing-code-coverage.md
  - name: Unit test published output
    href: ../core/testing/unit-testing-published-output.md
  - name: Live unit test .NET Core projects with Visual Studio
    href: /visualstudio/test/live-unit-testing-start
- name: Security
  href: ../standard/security/
- name: Advanced topics
  items:
  - name: Performance
    items:
    - name: Memory management
      items:
      - name: What is "managed code"?
        href: ../standard/managed-code.md
      - name: Automatic memory management
        href: ../standard/automatic-memory-management.md
      - name: Clean up unmanaged resources
        items:
        - name: Overview
          href: ../standard/garbage-collection/unmanaged.md
          displayName: unmanaged resources, memory management
        - name: Implement a Dispose method
          href: ../standard/garbage-collection/implementing-dispose.md
          displayName: "using, Dispose, dispose pattern, IDisposable"
        - name: Implement a DisposeAsync method
          href: ../standard/garbage-collection/implementing-disposeasync.md
          displayName: "await using, DisposeAsync, async dispose pattern, IAsyncDisposable"
        - name: Use objects that implement IDisposable
          href: ../standard/garbage-collection/using-objects.md
      - name: Garbage collection
        items:
        - name: Overview
          href: ../standard/garbage-collection/index.md
          displayName: garbage collection
        - name: Fundamentals
          href: ../standard/garbage-collection/fundamentals.md
        - name: Workstation and server GC
          href: ../standard/garbage-collection/workstation-server-gc.md
        - name: Background GC
          href: ../standard/garbage-collection/background-gc.md
        - name: The large object heap
          href: ../standard/garbage-collection/large-object-heap.md
        - name: Garbage collection and performance
          href: ../standard/garbage-collection/performance.md
        - name: Induced collections
          href: ../standard/garbage-collection/induced.md
        - name: Latency modes
          href: ../standard/garbage-collection/latency.md
        - name: Optimization for shared web hosting
          href: ../standard/garbage-collection/optimization-for-shared-web-hosting.md
        - name: Garbage collection notifications
          href: ../standard/garbage-collection/notifications.md
        - name: Application domain resource monitoring
          href: ../standard/garbage-collection/app-domain-resource-monitoring.md
        - name: Weak references
          href: ../standard/garbage-collection/weak-references.md
    - name: Memory and span-related types
      items:
      - name: Overview
        href: ../standard/memory-and-spans/index.md
      - name: Memory<T> and Span<T> usage guidelines
        href: ../standard/memory-and-spans/memory-t-usage-guidelines.md
    - name: SIMD-enabled types
      href: ../standard/simd.md
  - name: Native interoperability
    items:
    - name: Overview
      href: ../standard/native-interop/index.md
      displayName: Native interop
    - name: P/Invoke
      href: ../standard/native-interop/pinvoke.md
    - name: Type marshaling
      href: ../standard/native-interop/type-marshaling.md
    - name: Customize structure marshaling
      href: ../standard/native-interop/customize-struct-marshaling.md
    - name: Customize parameter marshaling
      href: ../standard/native-interop/customize-parameter-marshaling.md
    - name: Interop guidance
      href: ../standard/native-interop/best-practices.md
    - name: Charsets and marshaling
      href: ../standard/native-interop/charset.md
    - name: Expose .NET Core components to COM
      href: ../core/native-interop/expose-components-to-com.md
    - name: Host .NET Core from native code
      href: ../core/tutorials/netcore-hosting.md
    - name: COM interop
      items:
      - name: Overview
        href: ../standard/native-interop/cominterop.md
        displayName: COM interop
      - name: COM wrappers
        items:
        - name: Overview
          href: ../standard/native-interop/com-wrappers.md
          displayName: COM wrappers
        - name: Runtime-callable wrapper
          href: ../standard/native-interop/runtime-callable-wrapper.md
        - name: COM-callable wrapper
          href: ../standard/native-interop/com-callable-wrapper.md
      - name: Qualifying .NET types for COM interop
        href: ../standard/native-interop/qualify-net-types-for-interoperation.md
    - name: Apply interop attributes
      href: ../standard/native-interop/apply-interop-attributes.md
    - name: Exceptions
      href: ../standard/native-interop/exceptions-interoperability.md
  - name: .NET Core distribution packaging
    href: ../core/distribution-packaging.md
  - name: Globalization and localization
    href: ../standard/globalization-localization/
  - name: Open-source library guidance
    href: ../standard/library-guidance/
  - name: Framework design guidelines
    items:
    - name: Overview
      href: ../standard/design-guidelines/index.md
    - name: Naming guidelines
      href: ../standard/design-guidelines/naming-guidelines.md
      items:
      - name: Capitalization conventions
        href: ../standard/design-guidelines/capitalization-conventions.md
      - name: General naming conventions
        href: ../standard/design-guidelines/general-naming-conventions.md
      - name: Names of assemblies and DLLs
        href: ../standard/design-guidelines/names-of-assemblies-and-dlls.md
      - name: Names of namespaces
        href: ../standard/design-guidelines/names-of-namespaces.md
      - name: Names of classes, structs, and interfaces
        href: ../standard/design-guidelines/names-of-classes-structs-and-interfaces.md
      - name: Names of type members
        href: ../standard/design-guidelines/names-of-type-members.md
      - name: Naming parameters
        href: ../standard/design-guidelines/naming-parameters.md
      - name: Naming resources
        href: ../standard/design-guidelines/naming-resources.md
    - name: Type design guidelines
      href: ../standard/design-guidelines/type.md
      items:
      - name: Choose between class and struct
        href: ../standard/design-guidelines/choosing-between-class-and-struct.md
      - name: Abstract class design
        href: ../standard/design-guidelines/abstract-class.md
      - name: Static class design
        href: ../standard/design-guidelines/static-class.md
      - name: Interface design
        href: ../standard/design-guidelines/interface.md
      - name: Struct design
        href: ../standard/design-guidelines/struct.md
      - name: Enum design
        href: ../standard/design-guidelines/enum.md
      - name: Nested types
        href: ../standard/design-guidelines/nested-types.md
    - name: Member design guidelines
      href: ../standard/design-guidelines/member.md
      items:
      - name: Member overloading
        href: ../standard/design-guidelines/member-overloading.md
      - name: Property design
        href: ../standard/design-guidelines/property.md
      - name: Constructor design
        href: ../standard/design-guidelines/constructor.md
      - name: Event design
        href: ../standard/design-guidelines/event.md
      - name: Field design
        href: ../standard/design-guidelines/field.md
      - name: Extension methods
        href: ../standard/design-guidelines/extension-methods.md
      - name: Operator overloads
        href: ../standard/design-guidelines/operator-overloads.md
      - name: Parameter design
        href: ../standard/design-guidelines/parameter-design.md
    - name: Design for extensibility
      href: ../standard/design-guidelines/designing-for-extensibility.md
      items:
      - name: Unsealed classes
        href: ../standard/design-guidelines/unsealed-classes.md
      - name: Protected members
        href: ../standard/design-guidelines/protected-members.md
      - name: Events and callbacks
        href: ../standard/design-guidelines/events-and-callbacks.md
      - name: Virtual members
        href: ../standard/design-guidelines/virtual-members.md
      - name: Abstractions (abstract types and interfaces)
        href: ../standard/design-guidelines/abstractions-abstract-types-and-interfaces.md
      - name: Base classes for implementing abstractions
        href: ../standard/design-guidelines/base-classes-for-implementing-abstractions.md
      - name: Sealing
        href: ../standard/design-guidelines/sealing.md
    - name: Exception design guidelines
      href: ../standard/design-guidelines/exceptions.md
      items:
      - name: Exception throwing
        href: ../standard/design-guidelines/exception-throwing.md
      - name: Use standard exception types
        href: ../standard/design-guidelines/using-standard-exception-types.md
      - name: Exceptions and performance
        href: ../standard/design-guidelines/exceptions-and-performance.md
    - name: Usage guidelines
      href: ../standard/design-guidelines/usage-guidelines.md
      items:
      - name: Arrays
        href: ../standard/design-guidelines/arrays.md
      - name: Attributes
        href: ../standard/design-guidelines/attributes.md
      - name: Collections
        href: ../standard/design-guidelines/guidelines-for-collections.md
      - name: Serialization
        href: ../standard/design-guidelines/serialization.md
      - name: System.Xml usage
        href: ../standard/design-guidelines/system-xml-usage.md
      - name: Equality operators
        href: ../standard/design-guidelines/equality-operators.md
    - name: Common design patterns
      href: ../standard/design-guidelines/common-design-patterns.md
      items:
      - name: Dependency properties
        href: ../standard/design-guidelines/dependency-properties.md
- name: Migration guide
  items:
  - name: Breaking changes
    displayName: app compatibility
    href: ../core/compatibility/
  - name: Migration
    items:
    - name: .NET Core 2.0 to 2.1
      href: ../core/migration/20-21.md
    - name: Migrate from project.json
      href: ../core/migration/index.md
    - name: Map between project.json and csproj
      href: ../core/tools/project-json-to-csproj.md
    - name: Changes in CLI overview
      href: ../core/tools/cli-msbuild-architecture.md
    - name: Migrate from DNX
      href: ../core/migration/from-dnx.md
  - name: Port from .NET Framework
    items:
    - name: Overview
      href: ../core/porting/index.md
    - name: Analyze third-party dependencies
      href: ../core/porting/third-party-deps.md
    - name: Port libraries
      href: ../core/porting/libraries.md
    - name: Organize projects for .NET Core
      href: ../core/porting/project-structure.md
    - name: Unavailable technologies
      href: ../core/porting/net-framework-tech-unavailable.md
    - name: Tools
      href: ../core/porting/tools.md
    - name: Use the Windows Compatibility Pack
      href: ../core/porting/windows-compat-pack.md
    - name: Port Windows Forms projects
      href: ../core/porting/winforms.md
    - name: Port WPF projects
      href: /dotnet/desktop/wpf/migration/convert-project-from-net-framework
    - name: Port C++/CLI projects
      href: ../core/porting/cpp-cli.md
  - name: Choose between .NET 5 and .NET Framework for server apps
    href: ../standard/choosing-core-framework-server.md<|MERGE_RESOLUTION|>--- conflicted
+++ resolved
@@ -1526,8 +1526,7 @@
           href: ../standard/base-types/how-to-strip-invalid-characters-from-a-string.md
         - name: Verify that strings are in valid email format
           href: ../standard/base-types/how-to-verify-that-strings-are-in-valid-email-format.md
-<<<<<<< HEAD
-  - name: Parse strings
+  - name: Parse (convert) strings
     items:
     - name: Overview
       href: ../standard/base-types/parsing-strings.md
@@ -1538,19 +1537,6 @@
     - name: Parse other strings
       href: ../standard/base-types/parsing-other.md
   - name: Dependency injection
-=======
-    - name: Parse (convert) strings
-      items:
-      - name: Overview
-        href: ../standard/base-types/parsing-strings.md
-      - name: Parse numeric strings
-        href: ../standard/base-types/parsing-numeric.md
-      - name: Parse date and time strings
-        href: ../standard/base-types/parsing-datetime.md
-      - name: Parse other strings
-        href: ../standard/base-types/parsing-other.md
-  - name: Attributes
->>>>>>> 349786be
     items:
     - name: Overview
       href: ../core/extensions/dependency-injection.md
