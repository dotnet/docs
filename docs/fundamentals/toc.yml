items:
- name: .NET documentation
  href: index.yml
- name: Get started
  items:
  - name: Hello World
    href: ../core/get-started.md
  - name: Get started tutorials
    href: ../standard/get-started.md
  - name: .NET 101 videos
    href: https://www.youtube.com/playlist?list=PLdo4fOcmZ0oWoazjhXQzBKMrFuArxpW80
  - name: How to install
    items:
    - name: Overview
      href: ../core/install/index.yml
    - name: Install on Windows
      href: ../core/install/windows.md
    - name: Install on macOS
      href: ../core/install/macos.md
    - name: Install on Linux
      items:
      - name: Overview
        href: ../core/install/linux.md
      - name: Ubuntu
        href: ../core/install/linux-ubuntu.md
      - name: Alpine
        href: ../core/install/linux-alpine.md
      - name: CentOS
        href: ../core/install/linux-centos.md
      - name: Debian
        href: ../core/install/linux-debian.md
      - name: Fedora
        href: ../core/install/linux-fedora.md
      - name: OpenSUSE
        href: ../core/install/linux-opensuse.md
      - name: Redhat Enterprise Linux
        href: ../core/install/linux-rhel.md
      - name: SLES
        href: ../core/install/linux-sles.md
    - name: Remove outdated runtimes and SDKs
      href: ../core/install/remove-runtime-sdk-versions.md
    - name: Manage .NET templates
      href: ../core/install/templates.md
    - name: macOS Notarization issues
      href: ../core/install/macos-notarization-issues.md
    - name: How to check .NET Core versions
      href: ../core/install/how-to-detect-installed-versions.md
    - name: Install localized IntelliSense
      href: ../core/install/localized-intellisense.md
- name: Overview
  items:
  - name: Introduction to .NET
    href: ../core/introduction.md
  - name: .NET architectural components
    href: ../standard/components.md
  - name: .NET class libraries
    href: ../standard/class-libraries.md
  - name: .NET Standard overview
    href: ../standard/net-standard.md
  - name: Releases, patches, and support
    href: ../core/releases-and-support.md
  - name: .NET glossary
    href: ../standard/glossary.md
  - name: Tutorials
    items:
    - name: Use Visual Studio
      items:
      - name: Create a console app
        href: ../core/tutorials/with-visual-studio.md
        displayName: tutorials, visual studio, vs
      - name: Debug an app
        href: ../core/tutorials/debugging-with-visual-studio.md
        displayName: tutorials, visual studio, vs
      - name: Publish an app
        href: ../core/tutorials/publishing-with-visual-studio.md
        displayName: tutorials, visual studio, vs
      - name: Create a library
        href: ../core/tutorials/library-with-visual-studio.md
        displayName: tutorials, visual studio, vs
      - name: Unit test a library
        href: ../core/tutorials/testing-library-with-visual-studio.md
        displayName: tutorials, visual studio, vs
      - name: Install and use a package
        href: /nuget/quickstart/install-and-use-a-package-in-visual-studio
        displayName: tutorials, visual studio, vs
      - name: Create and publish a package
        href: /nuget/quickstart/create-and-publish-a-package-using-visual-studio
        displayName: tutorials, visual studio, vs
    - name: Use Visual Studio Code
      items:
      - name: Create a console app
        href: ../core/tutorials/with-visual-studio-code.md
        displayName: tutorials, visual studio code, vs code, cli
      - name: Debug an app
        href: ../core/tutorials/debugging-with-visual-studio-code.md
        displayName: tutorials, visual studio code, vs code
      - name: Publish an app
        href: ../core/tutorials/publishing-with-visual-studio-code.md
        displayName: tutorials, visual studio code, vs code
      - name: Create a library
        href: ../core/tutorials/library-with-visual-studio-code.md
        displayName: tutorials, visual studio code, vs code
      - name: Unit test a library
        href: ../core/tutorials/testing-library-with-visual-studio-code.md
        displayName: tutorials, visual studio code, vs code
      - name: Install and use a package
        href: /nuget/quickstart/install-and-use-a-package-using-the-dotnet-cli
        displayName: tutorials, cli
      - name: Create and publish a package
        href: /nuget/quickstart/create-and-publish-a-package-using-the-dotnet-cli
        displayName: tutorials
    - name: Use Visual Studio for Mac
      items:
      - name: Create a console app
        href: ../core/tutorials/with-visual-studio-mac.md
        displayName: tutorials, visual studio for mac, vs for mac, cli
      - name: Debug an app
        href: ../core/tutorials/debugging-with-visual-studio-mac.md
        displayName: tutorials, visual studio for mac, vs for mac
      - name: Publish an app
        href: ../core/tutorials/publishing-with-visual-studio-mac.md
        displayName: tutorials, visual studio for mac, vs for mac
      - name: Create a library
        href: ../core/tutorials/library-with-visual-studio-mac.md
        displayName: tutorials, visual studio for mac, vs for mac
      - name: Unit test a library
        href: ../core/tutorials/testing-library-with-visual-studio-mac.md
        displayName: tutorials, visual studio for mac, vs for mac
      - name: Install and use a package
        href: /nuget/quickstart/install-and-use-a-package-in-visual-studio-mac
        displayName: tutorials, visual studio for mac, vs for mac
    - name: More tutorials
      href: ../core/tutorials/index.md
- name: What's new
  items:
  - name: What's new in .NET 5
    href: ../core/dotnet-five.md
  - name: What's new in .NET Core 3.1
    href: ../core/whats-new/dotnet-core-3-1.md
  - name: What's new in .NET Core 3.0
    href: ../core/whats-new/dotnet-core-3-0.md
  - name: What's new in .NET Core 2.2
    href: ../core/whats-new/dotnet-core-2-2.md
  - name: What's new in .NET Core 2.1
    href: ../core/whats-new/dotnet-core-2-1.md
  - name: What's new in .NET Core 2.0
    href: ../core/whats-new/dotnet-core-2-0.md
  - name: What's new in .NET Standard
    href: ../standard/whats-new/whats-new-in-dotnet-standard.md
- name: Tools and diagnostics
  items:
  - name: Overview
    displayName: diagnostics,tools,tooling,productivity,instrumentation
    href: tools-and-productivity.md
  - name: .NET Core SDK
    items:
    - name: Overview
      displayName: '.net sdk,software development kit,software dev kit,tool'
      href: ../core/sdk.md
    - name: Error messages
      items:
<<<<<<< HEAD
      - name: NETSDK1079
        href: ../core/tools/sdk-errors/netsdk1079.md
=======
      - name: NETSDK1005 and NETSDK1047
        href: ../core/tools/sdk-errors/netsdk1005.md
      - name: NETSDK1059
        href: ../core/tools/sdk-errors/netsdk1059.md
      - name: NETSDK1073
        href: ../core/tools/sdk-errors/netsdk1073.md
>>>>>>> f783f84e
      - name: NETSDK1145
        href: ../core/tools/sdk-errors/netsdk1145.md
  - name: .NET Core CLI
    items:
    - name: Overview
      displayName: '.net cli,command-line interface,cli,tool'
      href: ../core/tools/index.md
    - name: Reference
      items:
      - name: dotnet
        href: ../core/tools/dotnet.md
      - name: dotnet build
        href: ../core/tools/dotnet-build.md
      - name: dotnet build-server
        href: ../core/tools/dotnet-build-server.md
      - name: dotnet clean
        href: ../core/tools/dotnet-clean.md
      - name: dotnet help
        href: ../core/tools/dotnet-help.md
      - name: dotnet migrate
        href: ../core/tools/dotnet-migrate.md
      - name: dotnet msbuild
        href: ../core/tools/dotnet-msbuild.md
      - name: dotnet new
        href: ../core/tools/dotnet-new.md
      - name: dotnet nuget
        items:
        - name: dotnet nuget delete
          href: ../core/tools/dotnet-nuget-delete.md
        - name: dotnet nuget locals
          href: ../core/tools/dotnet-nuget-locals.md
        - name: dotnet nuget push
          href: ../core/tools/dotnet-nuget-push.md
        - name: dotnet nuget add source
          href: ../core/tools/dotnet-nuget-add-source.md
        - name: dotnet nuget disable source
          href: ../core/tools/dotnet-nuget-disable-source.md
        - name: dotnet nuget enable source
          href: ../core/tools/dotnet-nuget-enable-source.md
        - name: dotnet nuget list source
          href: ../core/tools/dotnet-nuget-list-source.md
        - name: dotnet nuget remove source
          href: ../core/tools/dotnet-nuget-remove-source.md
        - name: dotnet nuget update source
          href: ../core/tools/dotnet-nuget-update-source.md
        - name: dotnet nuget verify
          href: ../core/tools/dotnet-nuget-verify.md
      - name: dotnet pack
        href: ../core/tools/dotnet-pack.md
      - name: dotnet publish
        href: ../core/tools/dotnet-publish.md
      - name: dotnet restore
        href: ../core/tools/dotnet-restore.md
      - name: dotnet run
        href: ../core/tools/dotnet-run.md
      - name: dotnet sln
        href: ../core/tools/dotnet-sln.md
      - name: dotnet store
        href: ../core/tools/dotnet-store.md
      - name: dotnet test
        href: ../core/tools/dotnet-test.md
      - name: dotnet tool
        items:
        - name: dotnet tool install
          href: ../core/tools/dotnet-tool-install.md
        - name: dotnet tool list
          href: ../core/tools/dotnet-tool-list.md
        - name: dotnet tool restore
          href: ../core/tools/dotnet-tool-restore.md
        - name: dotnet tool run
          href: ../core/tools/dotnet-tool-run.md
        - name: dotnet tool uninstall
          href: ../core/tools/dotnet-tool-uninstall.md
        - name: dotnet tool update
          href: ../core/tools/dotnet-tool-update.md
      - name: dotnet vstest
        href: ../core/tools/dotnet-vstest.md
      - name: dotnet-install scripts
        href: ../core/tools/dotnet-install-script.md
      - name: Project reference commands
        items:
        - name: dotnet add reference
          href: ../core/tools/dotnet-add-reference.md
        - name: dotnet list reference
          href: ../core/tools/dotnet-list-reference.md
        - name: dotnet remove reference
          href: ../core/tools/dotnet-remove-reference.md
      - name: Project package commands
        items:
        - name: dotnet add package
          href: ../core/tools/dotnet-add-package.md
        - name: dotnet list package
          href: ../core/tools/dotnet-list-package.md
        - name: dotnet remove package
          href: ../core/tools/dotnet-remove-package.md
    - name: global.json overview
      href: ../core/tools/global-json.md
    - name: Telemetry
      href: ../core/tools/telemetry.md
    - name: Elevated access
      href: ../core/tools/elevated-access.md
    - name: Enable Tab completion
      href: ../core/tools/enable-tab-autocomplete.md
    - name: Continuous integration with the CLI
      href: ../core/tools/using-ci-with-cli.md
    - name: Develop libraries with the CLI
      href: ../core/tutorials/libraries.md
    - name: Create templates for the CLI
      items:
      - name: Custom templates
        href: ../core/tools/custom-templates.md
      - name: 1 - Create an item template
        href: ../core/tutorials/cli-templates-create-item-template.md
        displayName: tutorials, cli
      - name: 2 - Create a project template
        href: ../core/tutorials/cli-templates-create-project-template.md
        displayName: tutorials, cli
      - name: 3 - Create a template pack
        href: ../core/tutorials/cli-templates-create-template-pack.md
        displayName: tutorials, cli
  - name: Integrated development environments (IDEs)
    items:
    - name: Visual Studio
      displayName: ide,integrated development environment,vs
      href: /visualstudio/windows/
    - name: Visual Studio for Mac
      displayName: ide,integrated development environment,vs for mac,macOS,Mac
      href: /visualstudio/mac/
    - name: Visual Studio Code
      displayName: ide,integrated development environment,code,vs code,oss ide,
      href: https://code.visualstudio.com/docs
  - name: MSBuild and project files
    items:
    - name: Project SDKs
      items:
      - name: Overview
        href: ../core/project-sdk/overview.md
      - name: Reference
        items:
        - name: Microsoft.NET.Sdk
          href: ../core/project-sdk/msbuild-props.md
        - name: Microsoft.NET.Sdk.Web
          href: /aspnet/core/razor-pages/web-sdk?toc=/dotnet/core/toc.json&bc=/dotnet/breadcrumb/toc.json
        - name: Microsoft.NET.Sdk.Razor
          href: /aspnet/core/razor-pages/sdk?toc=/dotnet/core/toc.json&bc=/dotnet/breadcrumb/toc.json
    - name: Target frameworks
      href: ../standard/frameworks.md
    - name: Additions to the csproj format
      href: ../core/tools/csproj.md
    - name: Dependency management
      href: ../core/tools/dependencies.md
  - name: Global and local tools
    items:
    - name: Manage tools
      displayName: global tool,local tool
      href: ../core/tools/global-tools.md
    - name: Troubleshoot tools
      displayName: global tool troubleshooting,local tool troubleshooting,
      href: ../core/tools/troubleshoot-usage-issues.md
    - name: Create tools for the CLI
      items:
      - name: 1 - Create a tool
        displayName: tools,tutorials,cli,create global tool,create local tool
        href: ../core/tools/global-tools-how-to-create.md
      - name: 2 - Use a global tool
        displayName: tools,tutorials,cli,understand global tool
        href: ../core/tools/global-tools-how-to-use.md
      - name: 3 - Use a local tool
        href: ../core/tools/local-tools-how-to-use.md
        displayName: tools,tutorials,cli,local tool
  - name: Additional tools
    items:
    - name: Overview
      href: ../core/additional-tools/index.md
    - name: .NET uninstall tool
      href: ../core/additional-tools/uninstall-tool.md
    - name: WCF web service reference provider
      href: ../core/additional-tools/wcf-web-service-reference-guide.md
    - name: WCF service utility
      displayName: dotnet-svcutil
      href: ../core/additional-tools/dotnet-svcutil-guide.md
    - name: WCF service XML serializer
      displayName: dotnet-svcutil.xmlserializer
      href: ../core/additional-tools/dotnet-svcutil.xmlserializer-guide.md
    - name: XML serializer generator
      displayName: sgen,sgen.exe,Microsoft.XmlSerializer.Generator,XmlSerializer
      href: ../core/additional-tools/xml-serializer-generator.md
  - name: Diagnostics and instrumentation
    items:
    - name: Overview
      href: ../core/diagnostics/index.md
    - name: Managed debuggers
      href: ../core/diagnostics/managed-debuggers.md
    - name: Debug Linux dumps
      href: ../core/diagnostics/debug-linux-dumps.md
    - name: EventCounters
      href: ../core/diagnostics/event-counters.md
    - name: Logging and tracing
      href: ../core/diagnostics/logging-tracing.md
    - name: Collect diagnostics in containers
      href: ../core/diagnostics/diagnostics-in-containers.md
    - name: .NET Core CLI global tools
      items:
      - name: dotnet-counters
        href: ../core/diagnostics/dotnet-counters.md
      - name: dotnet-dump
        href: ../core/diagnostics/dotnet-dump.md
      - name: dotnet-gcdump
        href: ../core/diagnostics/dotnet-gcdump.md
      - name: dotnet-trace
        href: ../core/diagnostics/dotnet-trace.md
      - name: dotnet-symbol
        href: ../core/diagnostics/dotnet-symbol.md
      - name: dotnet-sos
        href: ../core/diagnostics/dotnet-sos.md
    - name: .NET Core diagnostics tutorials
      items:
      - name: Get perf metrics with EventCounters
        href: ../core/diagnostics/event-counter-perf.md
      - name: Debug a memory leak
        href: ../core/diagnostics/debug-memory-leak.md
      - name: Debug high CPU usage
        href: ../core/diagnostics/debug-highcpu.md
      - name: Debug deadlock
        href: ../core/diagnostics/debug-deadlock.md
  - name: Code analysis
    items:
    - name: Overview
      href: code-analysis/overview.md
      displayName: code analysis, analyzers
    - name: Configuration
      items:
      - name: General options
        href: code-analysis/configuration-options.md
      - name: Configuration files
        href: code-analysis/configuration-files.md
      - name: Code quality rules
        items:
        - name: Rule options
          href: code-analysis/code-quality-rule-options.md
        - name: Predefined configurations
          href: code-analysis/predefined-configurations.md
      - name: Code style rules
        items:
        - name: Rule options
          href: code-analysis/code-style-rule-options.md
    - name: Rule reference
      items:
      - name: Code quality rules
        items:
        - name: Overview
          href: code-analysis/quality-rules/index.md
        - name: Design rules
          items:
          - name: Overview
            displayName: "design rules"
            href: code-analysis/quality-rules/design-warnings.md
          - name: CA1000
            href: code-analysis/quality-rules/ca1000.md
          - name: CA1001
            href: code-analysis/quality-rules/ca1001.md
          - name: CA1002
            href: code-analysis/quality-rules/ca1002.md
          - name: CA1003
            href: code-analysis/quality-rules/ca1003.md
          - name: CA1005
            href: code-analysis/quality-rules/ca1005.md
          - name: CA1008
            href: code-analysis/quality-rules/ca1008.md
          - name: CA1010
            href: code-analysis/quality-rules/ca1010.md
          - name: CA1012
            href: code-analysis/quality-rules/ca1012.md
          - name: CA1014
            href: code-analysis/quality-rules/ca1014.md
          - name: CA1016
            href: code-analysis/quality-rules/ca1016.md
          - name: CA1017
            href: code-analysis/quality-rules/ca1017.md
          - name: CA1018
            href: code-analysis/quality-rules/ca1018.md
          - name: CA1019
            href: code-analysis/quality-rules/ca1019.md
          - name: CA1021
            href: code-analysis/quality-rules/ca1021.md
          - name: CA1024
            href: code-analysis/quality-rules/ca1024.md
          - name: CA1027
            href: code-analysis/quality-rules/ca1027.md
          - name: CA1028
            href: code-analysis/quality-rules/ca1028.md
          - name: CA1030
            href: code-analysis/quality-rules/ca1030.md
          - name: CA1031
            href: code-analysis/quality-rules/ca1031.md
          - name: CA1032
            href: code-analysis/quality-rules/ca1032.md
          - name: CA1033
            href: code-analysis/quality-rules/ca1033.md
          - name: CA1034
            href: code-analysis/quality-rules/ca1034.md
          - name: CA1036
            href: code-analysis/quality-rules/ca1036.md
          - name: CA1040
            href: code-analysis/quality-rules/ca1040.md
          - name: CA1041
            href: code-analysis/quality-rules/ca1041.md
          - name: CA1043
            href: code-analysis/quality-rules/ca1043.md
          - name: CA1044
            href: code-analysis/quality-rules/ca1044.md
          - name: CA1045
            href: code-analysis/quality-rules/ca1045.md
          - name: CA1046
            href: code-analysis/quality-rules/ca1046.md
          - name: CA1047
            href: code-analysis/quality-rules/ca1047.md
          - name: CA1050
            href: code-analysis/quality-rules/ca1050.md
          - name: CA1051
            href: code-analysis/quality-rules/ca1051.md
          - name: CA1052
            href: code-analysis/quality-rules/ca1052.md
          - name: CA1053
            href: code-analysis/quality-rules/ca1053.md
          - name: CA1054
            href: code-analysis/quality-rules/ca1054.md
          - name: CA1055
            href: code-analysis/quality-rules/ca1055.md
          - name: CA1056
            href: code-analysis/quality-rules/ca1056.md
          - name: CA1058
            href: code-analysis/quality-rules/ca1058.md
          - name: CA1060
            href: code-analysis/quality-rules/ca1060.md
          - name: CA1061
            href: code-analysis/quality-rules/ca1061.md
          - name: CA1062
            href: code-analysis/quality-rules/ca1062.md
          - name: CA1063
            href: code-analysis/quality-rules/ca1063.md
          - name: CA1064
            href: code-analysis/quality-rules/ca1064.md
          - name: CA1065
            href: code-analysis/quality-rules/ca1065.md
          - name: CA1066
            href: code-analysis/quality-rules/ca1066.md
          - name: CA1067
            href: code-analysis/quality-rules/ca1067.md
          - name: CA1068
            href: code-analysis/quality-rules/ca1068.md
          - name: CA1069
            href: code-analysis/quality-rules/ca1069.md
          - name: CA1070
            href: code-analysis/quality-rules/ca1070.md
        - name: Documentation rules
          items:
          - name: Overview
            displayName: "documentation rules"
            href: code-analysis/quality-rules/documentation-warnings.md
          - name: CA1200
            href: code-analysis/quality-rules/ca1200.md
        - name: Globalization rules
          items:
          - name: Overview
            displayName: "globalization rules"
            href: code-analysis/quality-rules/globalization-warnings.md
          - name: CA1303
            href: code-analysis/quality-rules/ca1303.md
          - name: CA1304
            href: code-analysis/quality-rules/ca1304.md
          - name: CA1305
            href: code-analysis/quality-rules/ca1305.md
          - name: CA1307
            href: code-analysis/quality-rules/ca1307.md
          - name: CA1308
            href: code-analysis/quality-rules/ca1308.md
          - name: CA1309
            href: code-analysis/quality-rules/ca1309.md
          - name: CA1310
            href: code-analysis/quality-rules/ca1310.md
          - name: CA2101
            href: code-analysis/quality-rules/ca2101.md
        - name: Portability and interoperability rules
          items:
          - name: Overview
            displayName: "portability and interoperability rules"
            href: code-analysis/quality-rules/interoperability-warnings.md
          - name: CA1401
            href: code-analysis/quality-rules/ca1401.md
          - name: CA1416
            href: code-analysis/quality-rules/ca1416.md
          - name: CA1417
            href: code-analysis/quality-rules/ca1417.md
        - name: Maintainability rules
          items:
          - name: Overview
            displayName: "maintainability rules"
            href: code-analysis/quality-rules/maintainability-warnings.md
          - name: CA1501
            href: code-analysis/quality-rules/ca1501.md
          - name: CA1502
            href: code-analysis/quality-rules/ca1502.md
          - name: CA1505
            href: code-analysis/quality-rules/ca1505.md
          - name: CA1506
            href: code-analysis/quality-rules/ca1506.md
          - name: CA1507
            href: code-analysis/quality-rules/ca1507.md
          - name: CA1508
            href: code-analysis/quality-rules/ca1508.md
          - name: CA1509
            href: code-analysis/quality-rules/ca1509.md
        - name: Naming rules
          items:
          - name: Overview
            displayName: "naming rules"
            href: code-analysis/quality-rules/naming-warnings.md
          - name: CA1700
            href: code-analysis/quality-rules/ca1700.md
          - name: CA1707
            href: code-analysis/quality-rules/ca1707.md
          - name: CA1708
            href: code-analysis/quality-rules/ca1708.md
          - name: CA1710
            href: code-analysis/quality-rules/ca1710.md
          - name: CA1711
            href: code-analysis/quality-rules/ca1711.md
          - name: CA1712
            href: code-analysis/quality-rules/ca1712.md
          - name: CA1713
            href: code-analysis/quality-rules/ca1713.md
          - name: CA1714
            href: code-analysis/quality-rules/ca1714.md
          - name: CA1715
            href: code-analysis/quality-rules/ca1715.md
          - name: CA1716
            href: code-analysis/quality-rules/ca1716.md
          - name: CA1717
            href: code-analysis/quality-rules/ca1717.md
          - name: CA1720
            href: code-analysis/quality-rules/ca1720.md
          - name: CA1721
            href: code-analysis/quality-rules/ca1721.md
          - name: CA1724
            href: code-analysis/quality-rules/ca1724.md
          - name: CA1725
            href: code-analysis/quality-rules/ca1725.md
        - name: Performance rules
          items:
          - name: Overview
            displayName: "performance rules"
            href: code-analysis/quality-rules/performance-warnings.md
          - name: CA1802
            href: code-analysis/quality-rules/ca1802.md
          - name: CA1805
            href: code-analysis/quality-rules/ca1805.md
          - name: CA1806
            href: code-analysis/quality-rules/ca1806.md
          - name: CA1810
            href: code-analysis/quality-rules/ca1810.md
          - name: CA1812
            href: code-analysis/quality-rules/ca1812.md
          - name: CA1813
            href: code-analysis/quality-rules/ca1813.md
          - name: CA1814
            href: code-analysis/quality-rules/ca1814.md
          - name: CA1815
            href: code-analysis/quality-rules/ca1815.md
          - name: CA1819
            href: code-analysis/quality-rules/ca1819.md
          - name: CA1820
            href: code-analysis/quality-rules/ca1820.md
          - name: CA1821
            href: code-analysis/quality-rules/ca1821.md
          - name: CA1822
            href: code-analysis/quality-rules/ca1822.md
          - name: CA1823
            href: code-analysis/quality-rules/ca1823.md
          - name: CA1824
            href: code-analysis/quality-rules/ca1824.md
          - name: CA1825
            href: code-analysis/quality-rules/ca1825.md
          - name: CA1826
            href: code-analysis/quality-rules/ca1826.md
          - name: CA1827
            href: code-analysis/quality-rules/ca1827.md
          - name: CA1828
            href: code-analysis/quality-rules/ca1828.md
          - name: CA1829
            href: code-analysis/quality-rules/ca1829.md
          - name: CA1830
            href: code-analysis/quality-rules/ca1830.md
          - name: CA1831
            href: code-analysis/quality-rules/ca1831.md
          - name: CA1832
            href: code-analysis/quality-rules/ca1832.md
          - name: CA1833
            href: code-analysis/quality-rules/ca1833.md
          - name: CA1834
            href: code-analysis/quality-rules/ca1834.md
          - name: CA1835
            href: code-analysis/quality-rules/ca1835.md
          - name: CA1836
            href: code-analysis/quality-rules/ca1836.md
          - name: CA1837
            href: code-analysis/quality-rules/ca1837.md
          - name: CA1838
            href: code-analysis/quality-rules/ca1838.md
        - name: Publish rules
          items:
          - name: Overview
            displayName: "publish rules"
            href: code-analysis/quality-rules/publish-warnings.md
          - name: IL3000
            href: code-analysis/quality-rules/il3000.md
          - name: IL3001
            href: code-analysis/quality-rules/il3001.md
        - name: Reliability rules
          items:
          - name: Overview
            displayName: "reliability rules"
            href: code-analysis/quality-rules/reliability-warnings.md
          - name: CA2000
            href: code-analysis/quality-rules/ca2000.md
          - name: CA2002
            href: code-analysis/quality-rules/ca2002.md
          - name: CA2007
            href: code-analysis/quality-rules/ca2007.md
          - name: CA2008
            href: code-analysis/quality-rules/ca2008.md
          - name: CA2009
            href: code-analysis/quality-rules/ca2009.md
          - name: CA2011
            href: code-analysis/quality-rules/ca2011.md
          - name: CA2012
            href: code-analysis/quality-rules/ca2012.md
          - name: CA2013
            href: code-analysis/quality-rules/ca2013.md
          - name: CA2014
            href: code-analysis/quality-rules/ca2014.md
          - name: CA2015
            href: code-analysis/quality-rules/ca2015.md
          - name: CA2016
            href: code-analysis/quality-rules/ca2016.md
        - name: Security rules
          items:
          - name: Overview
            displayName: "security rules"
            href: code-analysis/quality-rules/security-warnings.md
          - name: CA2100
            href: code-analysis/quality-rules/ca2100.md
          - name: CA2109
            href: code-analysis/quality-rules/ca2109.md
          - name: CA2119
            href: code-analysis/quality-rules/ca2119.md
          - name: CA2153
            href: code-analysis/quality-rules/ca2153.md
          - name: CA2153
            href: code-analysis/quality-rules/ca2153.md
          - name: CA2300
            href: code-analysis/quality-rules/ca2300.md
          - name: CA2301
            href: code-analysis/quality-rules/ca2301.md
          - name: CA2302
            href: code-analysis/quality-rules/ca2302.md
          - name: CA2305
            href: code-analysis/quality-rules/ca2305.md
          - name: CA2310
            href: code-analysis/quality-rules/ca2310.md
          - name: CA2311
            href: code-analysis/quality-rules/ca2311.md
          - name: CA2312
            href: code-analysis/quality-rules/ca2312.md
          - name: CA2315
            href: code-analysis/quality-rules/ca2315.md
          - name: CA2321
            href: code-analysis/quality-rules/ca2321.md
          - name: CA2322
            href: code-analysis/quality-rules/ca2322.md
          - name: CA2326
            href: code-analysis/quality-rules/ca2326.md
          - name: CA2327
            href: code-analysis/quality-rules/ca2327.md
          - name: CA2328
            href: code-analysis/quality-rules/ca2328.md
          - name: CA2329
            href: code-analysis/quality-rules/ca2329.md
          - name: CA2350
            href: code-analysis/quality-rules/ca2350.md
          - name: CA2351
            href: code-analysis/quality-rules/ca2351.md
          - name: CA2352
            href: code-analysis/quality-rules/ca2352.md
          - name: CA2353
            href: code-analysis/quality-rules/ca2353.md
          - name: CA2354
            href: code-analysis/quality-rules/ca2354.md
          - name: CA2355
            href: code-analysis/quality-rules/ca2355.md
          - name: CA2356
            href: code-analysis/quality-rules/ca2356.md
          - name: CA2361
            href: code-analysis/quality-rules/ca2361.md
          - name: CA2362
            href: code-analysis/quality-rules/ca2362.md
          - name: CA2330
            href: code-analysis/quality-rules/ca2330.md
          - name: CA3001
            href: code-analysis/quality-rules/ca3001.md
          - name: CA3002
            href: code-analysis/quality-rules/ca3002.md
          - name: CA3003
            href: code-analysis/quality-rules/ca3003.md
          - name: CA3004
            href: code-analysis/quality-rules/ca3004.md
          - name: CA3005
            href: code-analysis/quality-rules/ca3005.md
          - name: CA3006
            href: code-analysis/quality-rules/ca3006.md
          - name: CA3007
            href: code-analysis/quality-rules/ca3007.md
          - name: CA3008
            href: code-analysis/quality-rules/ca3008.md
          - name: CA3009
            href: code-analysis/quality-rules/ca3009.md
          - name: CA3010
            href: code-analysis/quality-rules/ca3010.md
          - name: CA3011
            href: code-analysis/quality-rules/ca3011.md
          - name: CA3012
            href: code-analysis/quality-rules/ca3012.md
          - name: CA3061
            href: code-analysis/quality-rules/ca3061.md
          - name: CA3075
            href: code-analysis/quality-rules/ca3075.md
          - name: CA3076
            href: code-analysis/quality-rules/ca3076.md
          - name: CA3077
            href: code-analysis/quality-rules/ca3077.md
          - name: CA3147
            href: code-analysis/quality-rules/ca3147.md
          - name: CA5350
            href: code-analysis/quality-rules/ca5350.md
          - name: CA5351
            href: code-analysis/quality-rules/ca5351.md
          - name: CA5358
            href: code-analysis/quality-rules/ca5358.md
          - name: CA5359
            href: code-analysis/quality-rules/ca5359.md
          - name: CA5360
            href: code-analysis/quality-rules/ca5360.md
          - name: CA5361
            href: code-analysis/quality-rules/ca5361.md
          - name: CA5362
            href: code-analysis/quality-rules/ca5362.md
          - name: CA5363
            href: code-analysis/quality-rules/ca5363.md
          - name: CA5364
            href: code-analysis/quality-rules/ca5364.md
          - name: CA5365
            href: code-analysis/quality-rules/ca5365.md
          - name: CA5366
            href: code-analysis/quality-rules/ca5366.md
          - name: CA5367
            href: code-analysis/quality-rules/ca5367.md
          - name: CA5368
            href: code-analysis/quality-rules/ca5368.md
          - name: CA5369
            href: code-analysis/quality-rules/ca5369.md
          - name: CA5370
            href: code-analysis/quality-rules/ca5370.md
          - name: CA5371
            href: code-analysis/quality-rules/ca5371.md
          - name: CA5372
            href: code-analysis/quality-rules/ca5372.md
          - name: CA5373
            href: code-analysis/quality-rules/ca5373.md
          - name: CA5374
            href: code-analysis/quality-rules/ca5374.md
          - name: CA5375
            href: code-analysis/quality-rules/ca5375.md
          - name: CA5376
            href: code-analysis/quality-rules/ca5376.md
          - name: CA5377
            href: code-analysis/quality-rules/ca5377.md
          - name: CA5378
            href: code-analysis/quality-rules/ca5378.md
          - name: CA5379
            href: code-analysis/quality-rules/ca5379.md
          - name: CA5380
            href: code-analysis/quality-rules/ca5380.md
          - name: CA5381
            href: code-analysis/quality-rules/ca5381.md
          - name: CA5382
            href: code-analysis/quality-rules/ca5382.md
          - name: CA5383
            href: code-analysis/quality-rules/ca5383.md
          - name: CA5384
            href: code-analysis/quality-rules/ca5384.md
          - name: CA5385
            href: code-analysis/quality-rules/ca5385.md
          - name: CA5386
            href: code-analysis/quality-rules/ca5386.md
          - name: CA5387
            href: code-analysis/quality-rules/ca5387.md
          - name: CA5388
            href: code-analysis/quality-rules/ca5388.md
          - name: CA5389
            href: code-analysis/quality-rules/ca5389.md
          - name: CA5390
            href: code-analysis/quality-rules/ca5390.md
          - name: CA5391
            href: code-analysis/quality-rules/ca5391.md
          - name: CA5392
            href: code-analysis/quality-rules/ca5392.md
          - name: CA5393
            href: code-analysis/quality-rules/ca5393.md
          - name: CA5394
            href: code-analysis/quality-rules/ca5394.md
          - name: CA5395
            href: code-analysis/quality-rules/ca5395.md
          - name: CA5396
            href: code-analysis/quality-rules/ca5396.md
          - name: CA5397
            href: code-analysis/quality-rules/ca5397.md
          - name: CA5398
            href: code-analysis/quality-rules/ca5398.md
          - name: CA5399
            href: code-analysis/quality-rules/ca5399.md
          - name: CA5400
            href: code-analysis/quality-rules/ca5400.md
          - name: CA5401
            href: code-analysis/quality-rules/ca5401.md
          - name: CA5402
            href: code-analysis/quality-rules/ca5402.md
          - name: CA5403
            href: code-analysis/quality-rules/ca5403.md
        - name: Usage rules
          items:
          - name: Overview
            displayName: "usage rules"
            href: code-analysis/quality-rules/usage-warnings.md
          - name: CA1801
            href: code-analysis/quality-rules/ca1801.md
          - name: CA1816
            href: code-analysis/quality-rules/ca1816.md
          - name: CA2200
            href: code-analysis/quality-rules/ca2200.md
          - name: CA2201
            href: code-analysis/quality-rules/ca2201.md
          - name: CA2207
            href: code-analysis/quality-rules/ca2207.md
          - name: CA2208
            href: code-analysis/quality-rules/ca2208.md
          - name: CA2211
            href: code-analysis/quality-rules/ca2211.md
          - name: CA2213
            href: code-analysis/quality-rules/ca2213.md
          - name: CA2214
            href: code-analysis/quality-rules/ca2214.md
          - name: CA2215
            href: code-analysis/quality-rules/ca2215.md
          - name: CA2216
            href: code-analysis/quality-rules/ca2216.md
          - name: CA2217
            href: code-analysis/quality-rules/ca2217.md
          - name: CA2218
            href: code-analysis/quality-rules/ca2218.md
          - name: CA2219
            href: code-analysis/quality-rules/ca2219.md
          - name: CA2224
            href: code-analysis/quality-rules/ca2224.md
          - name: CA2225
            href: code-analysis/quality-rules/ca2225.md
          - name: CA2226
            href: code-analysis/quality-rules/ca2226.md
          - name: CA2227
            href: code-analysis/quality-rules/ca2227.md
          - name: CA2229
            href: code-analysis/quality-rules/ca2229.md
          - name: CA2231
            href: code-analysis/quality-rules/ca2231.md
          - name: CA2234
            href: code-analysis/quality-rules/ca2234.md
          - name: CA2235
            href: code-analysis/quality-rules/ca2235.md
          - name: CA2237
            href: code-analysis/quality-rules/ca2237.md
          - name: CA2241
            href: code-analysis/quality-rules/ca2241.md
          - name: CA2242
            href: code-analysis/quality-rules/ca2242.md
          - name: CA2243
            href: code-analysis/quality-rules/ca2243.md
          - name: CA2244
            href: code-analysis/quality-rules/ca2244.md
          - name: CA2245
            href: code-analysis/quality-rules/ca2245.md
          - name: CA2246
            href: code-analysis/quality-rules/ca2246.md
          - name: CA2247
            href: code-analysis/quality-rules/ca2247.md
          - name: CA2248
            href: code-analysis/quality-rules/ca2248.md
          - name: CA2249
            href: code-analysis/quality-rules/ca2249.md
      - name: Code style rules
        items:
        - name: Overview
          href: code-analysis/style-rules/index.md
        - name: Language rules
          items:
          - name: Overview
            displayName: "language rules"
            href: code-analysis/style-rules/language-rules.md
          - name: this and Me preferences
            items:
            - name: IDE0003
              href: code-analysis/style-rules/ide0003-ide0009.md
            - name: IDE0009
              href: code-analysis/style-rules/ide0003-ide0009.md
          - name: Use language keywords for types
            items:
            - name: IDE0049
              href: code-analysis/style-rules/ide0049.md
          - name: Modifier preferences
            items:
            - name: Overview
              href: code-analysis/style-rules/modifier-preferences.md
            - name: IDE0036
              href: code-analysis/style-rules/ide0036.md
            - name: IDE0040
              href: code-analysis/style-rules/ide0040.md
            - name: IDE0044
              href: code-analysis/style-rules/ide0044.md
            - name: IDE0062
              href: code-analysis/style-rules/ide0062.md
            - name: IDE0064
              href: code-analysis/style-rules/ide0064.md
          - name: Parentheses preferences
            items:
            - name: IDE0047 and IDE0048
              href: code-analysis/style-rules/ide0047-ide0048.md
          - name: Expression-level preferences
            items:
            - name: Overview
              href: code-analysis/style-rules/expression-level-preferences.md
            - name: IDE0010
              href: code-analysis/style-rules/ide0010.md
            - name: IDE0017
              href: code-analysis/style-rules/ide0017.md
            - name: IDE0018
              href: code-analysis/style-rules/ide0018.md
            - name: IDE0028
              href: code-analysis/style-rules/ide0028.md
            - name: IDE0032
              href: code-analysis/style-rules/ide0032.md
            - name: IDE0033
              href: code-analysis/style-rules/ide0033.md
            - name: IDE0034
              href: code-analysis/style-rules/ide0034.md
            - name: IDE0037
              href: code-analysis/style-rules/ide0037.md
            - name: IDE0042
              href: code-analysis/style-rules/ide0042.md
            - name: IDE0045
              href: code-analysis/style-rules/ide0045.md
            - name: IDE0046
              href: code-analysis/style-rules/ide0046.md
            - name: IDE0050
              href: code-analysis/style-rules/ide0050.md
            - name: IDE0054
              href: code-analysis/style-rules/ide0054-ide0074.md
            - name: IDE0056
              href: code-analysis/style-rules/ide0056.md
            - name: IDE0057
              href: code-analysis/style-rules/ide0057.md
            - name: IDE0070
              href: code-analysis/style-rules/ide0070.md
            - name: IDE0071
              href: code-analysis/style-rules/ide0071.md
            - name: IDE0072
              href: code-analysis/style-rules/ide0072.md
            - name: IDE0074
              href: code-analysis/style-rules/ide0054-ide0074.md
            - name: IDE0075
              href: code-analysis/style-rules/ide0075.md
            - name: IDE0082
              href: code-analysis/style-rules/ide0082.md
            - name: IDE0090
              href: code-analysis/style-rules/ide0090.md
          - name: Null-checking preferences
            items:
            - name: Overview
              href: code-analysis/style-rules/null-checking-preferences.md
            - name: IDE0016
              href: code-analysis/style-rules/ide0016.md
            - name: IDE0029
              href: code-analysis/style-rules/ide0029-ide0030.md
            - name: IDE0030
              href: code-analysis/style-rules/ide0029-ide0030.md
            - name: IDE0031
              href: code-analysis/style-rules/ide0031.md
            - name: IDE0041
              href: code-analysis/style-rules/ide0041.md
            - name: IDE1005
              href: code-analysis/style-rules/ide1005.md
          - name: var preferences
            items:
            - name: IDE0007
              href: code-analysis/style-rules/ide0007-ide0008.md
            - name: IDE0008
              href: code-analysis/style-rules/ide0007-ide0008.md
          - name: Expression-bodied members
            items:
            - name: Overview
              href: code-analysis/style-rules/expression-bodied-members.md
            - name: IDE0021
              href: code-analysis/style-rules/ide0021.md
            - name: IDE0022
              href: code-analysis/style-rules/ide0022.md
            - name: IDE0023
              href: code-analysis/style-rules/ide0023-ide0024.md
            - name: IDE0024
              href: code-analysis/style-rules/ide0023-ide0024.md
            - name: IDE0025
              href: code-analysis/style-rules/ide0025.md
            - name: IDE0026
              href: code-analysis/style-rules/ide0026.md
            - name: IDE0027
              href: code-analysis/style-rules/ide0027.md
            - name: IDE0053
              href: code-analysis/style-rules/ide0053.md
            - name: IDE0061
              href: code-analysis/style-rules/ide0061.md
          - name: Pattern matching preferences
            items:
            - name: Overview
              href: code-analysis/style-rules/pattern-matching-preferences.md
            - name: IDE0019
              href: code-analysis/style-rules/ide0019.md
            - name: IDE0020
              href: code-analysis/style-rules/ide0020-ide0038.md
            - name: IDE0038
              href: code-analysis/style-rules/ide0020-ide0038.md
            - name: IDE0066
              href: code-analysis/style-rules/ide0066.md
            - name: IDE0078
              href: code-analysis/style-rules/ide0078.md
            - name: IDE0083
              href: code-analysis/style-rules/ide0083.md
            - name: IDE0084
              href: code-analysis/style-rules/ide0084.md
          - name: Code block preferences
            items:
            - name: Overview
              href: code-analysis/style-rules/code-block-preferences.md
            - name: IDE0011
              href: code-analysis/style-rules/ide0011.md
            - name: IDE0063
              href: code-analysis/style-rules/ide0063.md
          - name: using directive preferences
            items:
            - name: IDE0065
              href: code-analysis/style-rules/ide0065.md
          - name: File header preferences
            items:
            - name: IDE0073
              href: code-analysis/style-rules/ide0073.md
        - name: Unnecessary code rules
          items:
          - name: Overview
            href: code-analysis/style-rules/unnecessary-code-rules.md
          - name: IDE0001
            href: code-analysis/style-rules/ide0001.md
          - name: IDE0002
            href: code-analysis/style-rules/ide0002.md
          - name: IDE0004
            href: code-analysis/style-rules/ide0004.md
          - name: IDE0005
            href: code-analysis/style-rules/ide0005.md
          - name: IDE0035
            href: code-analysis/style-rules/ide0035.md
          - name: IDE0051
            href: code-analysis/style-rules/ide0051.md
          - name: IDE0052
            href: code-analysis/style-rules/ide0052.md
          - name: IDE0058
            href: code-analysis/style-rules/ide0058.md
          - name: IDE0059
            href: code-analysis/style-rules/ide0059.md
          - name: IDE0060
            href: code-analysis/style-rules/ide0060.md
          - name: IDE0079
            href: code-analysis/style-rules/ide0079.md
          - name: IDE0080
            href: code-analysis/style-rules/ide0080.md
          - name: IDE0081
            href: code-analysis/style-rules/ide0081.md
          - name: IDE0100
            href: code-analysis/style-rules/ide0100.md
          - name: IDE0110
            href: code-analysis/style-rules/ide0110.md
        - name: Miscellaneous rules
          items:
          - name: IDE0076
            href: code-analysis/style-rules/ide0076.md
          - name: IDE0077
            href: code-analysis/style-rules/ide0077.md
        - name: Formatting rules
          items:
          - name: Overview
            displayName: "formatting rules"
            href: code-analysis/style-rules/formatting-rules.md
        - name: Naming rules
          items:
          - name: Overview
            displayName: "naming rules"
            href: code-analysis/style-rules/naming-rules.md
    - name: Platform compatibility analyzer
      href: ../standard/analyzers/platform-compat-analyzer.md
    - name: API analyzer
      href: ../standard/analyzers/api-analyzer.md
    - name: Portability analyzer
      href: ../standard/analyzers/portability-analyzer.md
- name: Execution model
  items:
  - name: Common Language Runtime (CLR)
    href: ../standard/clr.md
  - name: Managed execution process
    href: ../standard/managed-execution-process.md
  - name: Assemblies in .NET
    href: ../standard/assembly/
  - name: Metadata and self-describing components
    href: ../standard/metadata-and-self-describing-components.md
  - name: Dependency loading
    items:
    - name: Dependency loading
      href: ../core/dependency-loading/overview.md
    - name: Understand AssemblyLoadContext
      href: ../core/dependency-loading/understanding-assemblyloadcontext.md
    - name: Dependency loading details
      items:
      - name: Default dependency probing
        href: ../core/dependency-loading/default-probing.md
      - name: Load managed assemblies
        href: ../core/dependency-loading/loading-managed.md
      - name: Load satellite assemblies
        href: ../core/dependency-loading/loading-resources.md
      - name: Load unmanaged libraries
        href: ../core/dependency-loading/loading-unmanaged.md
    - name: Tutorials
      items:
      - name: Create a .NET Core application with plugins
        href: ../core/tutorials/creating-app-with-plugin-support.md
      - name: How to use and debug assembly unloadability in .NET Core
        href: ../core/../standard/assembly/unloadability.md
  - name: Versioning
    items:
    - name: Overview
      href: ../core/versions/index.md
    - name: .NET Core version selection
      href: ../core/versions/selection.md
  - name: Run-time configuration
    items:
    - name: Settings
      href: ../core/run-time-config/index.md
    - name: Compilation settings
      href: ../core/run-time-config/compilation.md
    - name: Debugging and profiling settings
      href: ../core/run-time-config/debugging-profiling.md
    - name: Garbage collector settings
      href: ../core/run-time-config/garbage-collector.md
    - name: Globalization settings
      href: ../core/run-time-config/globalization.md
    - name: Networking settings
      href: ../core/run-time-config/networking.md
    - name: Threading settings
      href: ../core/run-time-config/threading.md
- name: Deployment models
  items:
  - name: Overview
    href: ../core/deploying/index.md
  - name: Deploy apps with Visual Studio
    href: ../core/deploying/deploy-with-vs.md
  - name: Publish apps with the CLI
    href: ../core/deploying/deploy-with-cli.md
  - name: Create a NuGet package with the CLI
    href: ../core/deploying/creating-nuget-packages.md
  - name: Self-contained deployment runtime roll forward
    href: ../core/deploying/runtime-patch-selection.md
  - name: Single file deployment and executable
    href: ../core/deploying/single-file.md
  - name: ReadyToRun
    href: ../core/deploying/ready-to-run.md
  - name: Trim self-contained deployments
    items:
    - name: Overview and how-to
      href: ../core/deploying/trim-self-contained.md
    - name: Options
      href: ../core/deploying/trimming-options.md
  - name: Runtime package store
    href: ../core/deploying/runtime-store.md
  - name: Runtime Identifier (RID) catalog
    href: ../core/rid-catalog.md
  - name: Resource manifest names
    href: ../core/resources/manifest-file-names.md
  - name: Docker
    items:
    - name: Introduction to .NET and Docker
      href: ../core/docker/introduction.md
    - name: Containerize a .NET Core app
      href: ../core/docker/build-container.md
    - name: Container tools in Visual Studio
      href: /visualstudio/containers/overview
- name: Fundamental coding components
  items:
  - name: Base types overview
    items:
    - name: Common type system & common language specification
      href: ../standard/common-type-system.md
    - name: Common type system
      href: ../standard/base-types/common-type-system.md
    - name: Language independence
      href: ../standard/language-independence.md
    - name: Language-independent components
      href: ../standard/language-independence-and-language-independent-components.md
    - name: Type conversion in .NET
      href: ../standard/base-types/type-conversion.md
    - name: Type conversion tables
      href: ../standard/base-types/conversion-tables.md
    - name: Choose between anonymous and tuple types
      href: ../standard/base-types/choosing-between-anonymous-and-tuple.md
    - name: Framework libraries
      href: ../standard/framework-libraries.md
    - name: Class library overview
      href: ../standard/class-library-overview.md
  - name: Generic types
    items:
    - name: Overview
      href: ../standard/generics/index.md
    - name: Intro to generic types
      href: ../standard/generics.md
    - name: Generic collections in .NET
      href: ../standard/generics/collections.md
    - name: Generic delegates for manipulating arrays and lists
      href: ../standard/generics/delegates-for-manipulating-arrays-and-lists.md
    - name: Generic interfaces
      href: ../standard/generics/interfaces.md
    - name: Covariance and contravariance
      href: ../standard/generics/covariance-and-contravariance.md
  - name: Collections and data structures
    items:
    - name: Overview
      href: ../standard/collections/index.md
      displayName: collections, data structures
    - name: Select a collection class
      href: ../standard/collections/selecting-a-collection-class.md
    - name: Commonly used collection types
      href: ../standard/collections/commonly-used-collection-types.md
    - name: When to use generic collections
      href: ../standard/collections/when-to-use-generic-collections.md
    - name: Comparisons and sorts within collections
      href: ../standard/collections/comparisons-and-sorts-within-collections.md
    - name: Sorted collection types
      href: ../standard/collections/sorted-collection-types.md
    - name: Hashtable and Dictionary types
      href: ../standard/collections/hashtable-and-dictionary-collection-types.md
    - name: Thread-safe collections
      href: ../standard/collections/thread-safe/
  - name: Delegates and lambdas
    href: ../standard/delegates-lambdas.md
  - name: Events
    items:
    - name: Overview
      href: ../standard/events/index.md
      displayName: events
    - name: Raise and consume events
      href: ../standard/events/how-to-raise-and-consume-events.md
    - name: Handle multiple events using event properties
      href: ../standard/events/how-to-handle-multiple-events-using-event-properties.md
    - name: Observer design pattern
      items:
      - name: Overview
        href: ../standard/events/observer-design-pattern.md
        displayName: Observer design pattern
      - name: Best practices
        href: ../standard/events/observer-design-pattern-best-practices.md
      - name: "How to: Implement a provider"
        href: ../standard/events/how-to-implement-a-provider.md
      - name: "How to: Implement an observer"
        href: ../standard/events/how-to-implement-an-observer.md
  - name: Exceptions
    items:
    - name: Overview
      href: ../standard/exceptions/index.md
      displayName: exceptions
    - name: Exception class and properties
      href: ../standard/exceptions/exception-class-and-properties.md
    - name: How-tos
      items:
      - name: Use the try-catch block to catch exceptions
        href: ../standard/exceptions/how-to-use-the-try-catch-block-to-catch-exceptions.md
      - name: Use specific exceptions in a catch block
        href: ../standard/exceptions/how-to-use-specific-exceptions-in-a-catch-block.md
      - name: Explicitly throw exceptions
        href: ../standard/exceptions/how-to-explicitly-throw-exceptions.md
      - name: Create user-defined exceptions
        href: ../standard/exceptions/how-to-create-user-defined-exceptions.md
      - name: Create user-defined exceptions with localized exception messages
        href: ../standard/exceptions/how-to-create-localized-exception-messages.md
      - name: Use finally blocks
        href: ../standard/exceptions/how-to-use-finally-blocks.md
    - name: Use user-filtered exception handlers
      href: ../standard/exceptions/using-user-filtered-exception-handlers.md
    - name: Handle COM interop exceptions
      href: ../standard/exceptions/handling-com-interop-exceptions.md
    - name: Best practices
      href: ../standard/exceptions/best-practices-for-exceptions.md
  - name: Numeric types
    href: ../standard/numerics.md
  - name: Dates, times, and time zones
    href: ../standard/datetime/
  - name: Attributes
    items:
    - name: Overview
      href: ../standard/attributes/index.md
      displayName: attributes
    - name: Apply attributes
      href: ../standard/attributes/applying-attributes.md
    - name: Write custom attributes
      href: ../standard/attributes/writing-custom-attributes.md
    - name: Retrieve information stored in attributes
      href: ../standard/attributes/retrieving-information-stored-in-attributes.md
- name: Runtime libraries
  items:
  - name: Format numbers, dates, other types
    items:
    - name: Overview
      href: ../standard/base-types/formatting-types.md
    - name: Standard numeric format strings
      href: ../standard/base-types/standard-numeric-format-strings.md
    - name: Custom numeric format strings
      href: ../standard/base-types/custom-numeric-format-strings.md
    - name: Standard date and time format strings
      href: ../standard/base-types/standard-date-and-time-format-strings.md
    - name: Custom date and time format strings
      href: ../standard/base-types/custom-date-and-time-format-strings.md
    - name: Standard TimeSpan format strings
      href: ../standard/base-types/standard-timespan-format-strings.md
    - name: Custom TimeSpan format strings
      href: ../standard/base-types/custom-timespan-format-strings.md
    - name: Enumeration format strings
      href: ../standard/base-types/enumeration-format-strings.md
    - name: Composite formatting
      href: ../standard/base-types/composite-formatting.md
    - name: How-tos
      items:
      - name: Pad a number with leading zeros
        href: ../standard/base-types/how-to-pad-a-number-with-leading-zeros.md
      - name: Extract the day of the week from a date
        href: ../standard/base-types/how-to-extract-the-day-of-the-week-from-a-specific-date.md
      - name: Use custom numeric format providers
        href: ../standard/base-types/how-to-define-and-use-custom-numeric-format-providers.md
      - name: Round-trip date and time values
        href: ../standard/base-types/how-to-round-trip-date-and-time-values.md
      - name: Display milliseconds in date and time values
        href: ../standard/base-types/how-to-display-milliseconds-in-date-and-time-values.md
      - name: Display dates in non-Gregorian calendars
        href: ../standard/base-types/how-to-display-dates-in-non-gregorian-calendars.md
  - name: Strings
    items:
    - name: Character encoding in .NET
      href: ../standard/base-types/character-encoding-introduction.md
    - name: How to use character encoding classes
      href: ../standard/base-types/character-encoding.md
    - name: Best practices
      items:
      - name: Comparing strings
        href: ../standard/base-types/best-practices-strings.md
      - name: Displaying and persisting formatted data
        href: ../standard/base-types/best-practices-display-data.md
    - name: Behavior changes in .NET 5+ (Windows)
      href: ../standard/base-types/string-comparison-net-5-plus.md
    - name: Basic string operations
      items:
      - name: Overview
        href: ../standard/base-types/basic-string-operations.md
        displayName: string operations
      - name: Create new strings
        href: ../standard/base-types/creating-new.md
      - name: Trim and remove characters
        href: ../standard/base-types/trimming.md
      - name: Pad strings
        href: ../standard/base-types/padding.md
      - name: Comparison methods
        href: ../standard/base-types/comparing.md
      - name: Change case
        href: ../standard/base-types/changing-case.md
      - name: Separate parts of a string
        href: ../standard/base-types/divide-up-strings.md
      - name: Use the StringBuilder class
        href: ../standard/base-types/stringbuilder.md
      - name: "How to: Perform basic string manipulations"
        href: ../standard/base-types/basic-manipulations.md
    - name: Regular expressions in .NET
      items:
      - name: Overview
        href: ../standard/base-types/regular-expressions.md
        displayName: regular expressions
      - name: Language reference
        items:
        - name: Overview
          href: ../standard/base-types/regular-expression-language-quick-reference.md
        - name: Character escapes
          href: ../standard/base-types/character-escapes-in-regular-expressions.md
        - name: Character classes
          href: ../standard/base-types/character-classes-in-regular-expressions.md
        - name: Anchors
          href: ../standard/base-types/anchors-in-regular-expressions.md
        - name: Grouping constructs
          href: ../standard/base-types/grouping-constructs-in-regular-expressions.md
        - name: Quantifiers
          href: ../standard/base-types/quantifiers-in-regular-expressions.md
        - name: Backreference constructs
          href: ../standard/base-types/backreference-constructs-in-regular-expressions.md
        - name: Alternation constructs
          href: ../standard/base-types/alternation-constructs-in-regular-expressions.md
        - name: Substitutions
          href: ../standard/base-types/substitutions-in-regular-expressions.md
        - name: Regular expression options
          href: ../standard/base-types/regular-expression-options.md
        - name: Miscellaneous constructs
          href: ../standard/base-types/miscellaneous-constructs-in-regular-expressions.md
      - name: Best practices for regular expressions
        href: ../standard/base-types/best-practices.md
      - name: Regular expression object model
        href: ../standard/base-types/the-regular-expression-object-model.md
      - name: Regular expression behavior
        items:
        - name: Overview
          href: ../standard/base-types/details-of-regular-expression-behavior.md
        - name: Backtracking
          href: ../standard/base-types/backtracking-in-regular-expressions.md
        - name: Compilation and reuse
          href: ../standard/base-types/compilation-and-reuse-in-regular-expressions.md
        - name: Thread safety
          href: ../standard/base-types/thread-safety-in-regular-expressions.md
      - name: Examples
        items:
        - name: Scan for HREFs
          href: ../standard/base-types/regular-expression-example-scanning-for-hrefs.md
        - name: Change date formats
          href: ../standard/base-types/regular-expression-example-changing-date-formats.md
        - name: Extract a protocol and port number from a URL
          href: ../standard/base-types/how-to-extract-a-protocol-and-port-number-from-a-url.md
        - name: Strip invalid characters from a string
          href: ../standard/base-types/how-to-strip-invalid-characters-from-a-string.md
        - name: Verify that strings are in valid email format
          href: ../standard/base-types/how-to-verify-that-strings-are-in-valid-email-format.md
  - name: Parse (convert) strings
    items:
    - name: Overview
      href: ../standard/base-types/parsing-strings.md
    - name: Parse numeric strings
      href: ../standard/base-types/parsing-numeric.md
    - name: Parse date and time strings
      href: ../standard/base-types/parsing-datetime.md
    - name: Parse other strings
      href: ../standard/base-types/parsing-other.md
  - name: Dependency injection
    items:
    - name: Overview
      href: ../core/extensions/dependency-injection.md
      displayName: dependency injection,di,ioc,ioc container,dependency container,inversion of control
    - name: Use dependency injection
      href: ../core/extensions/dependency-injection-usage.md
      displayName: use dependency injection,di,di examples,ioc,ioc container,dependency container,inversion of control
    - name: Dependency injection guidelines
      href: ../core/extensions/dependency-injection-guidelines.md
      displayName: dependency injection best practices,guidelines,di,ioc,ioc container,dependency container,inversion of control
  - name: Configuration
    items:
    - name: Overview
      href: ../core/extensions/configuration.md
      displayName: configuration,config,configuration sources,config sources
    - name: Configuration providers
      href: ../core/extensions/configuration-providers.md
      displayName: configuration providers,config providers
    - name: Implement a custom configuration provider
      href: ../core/extensions/custom-configuration-provider.md
      displayName: custom configuration,custom config,custom configuration provider,custom config provider
    - name: Options pattern
      href: ../core/extensions/options.md
  - name: Logging
    items:
    - name: Overview
      href: ../core/extensions/logging.md
    - name: Logging providers
      href: ../core/extensions/logging-providers.md
    - name: Implement a custom logging provider
      href: ../core/extensions/custom-logging-provider.md
    - name: High-performance logging
      href: ../core/extensions/high-performance-logging.md
    - name: Console log formatting
      href: ../core/extensions/console-log-formatter.md
  - name: HostBuilder (generic host)
    href: ../core/extensions/generic-host.md
  - name: Serialization
    items:
    - name: Overview
      href: ../standard/serialization/index.md
    - name: JSON serialization
      items:
      - name: Overview
        href: ../standard/serialization/system-text-json-overview.md
        displayName: json serialization
      - name: How to serialize and deserialize JSON
        href: ../standard/serialization/system-text-json-how-to.md
      - name: How to write custom converters
        href: ../standard/serialization/system-text-json-converters-how-to.md
      - name: How to migrate from Newtonsoft.Json
        href: ../standard/serialization/system-text-json-migrate-from-newtonsoft-how-to.md
    - name: Binary serialization
      items:
      - name: Overview
        href: ../standard/serialization/binary-serialization.md
        displayName: binary serialization
      - name: BinaryFormatter security guide
        href: ../standard/serialization/binaryformatter-security-guide.md
      - name: Serialization concepts
        href: ../standard/serialization/serialization-concepts.md
      - name: Basic serialization
        href: ../standard/serialization/basic-serialization.md
      - name: Selective serialization
        href: ../standard/serialization/selective-serialization.md
      - name: Custom serialization
        href: ../standard/serialization/custom-serialization.md
      - name: Steps in the serialization process
        href: ../standard/serialization/steps-in-the-serialization-process.md
      - name: Version-tolerant serialization
        href: ../standard/serialization/version-tolerant-serialization.md
      - name: Serialization guidelines
        href: ../standard/serialization/serialization-guidelines.md
      - name: "How to: Chunk serialized data"
        href: ../standard/serialization/how-to-chunk-serialized-data.md
      - name: "How to: Determine if a .NET Standard object is serializable"
        href: ../standard/serialization/how-to-determine-if-netstandard-object-is-serializable.md
      - name: Sample
        href: ../standard/serialization/basic-serialization-technology-sample.md
    - name: XML and SOAP serialization
      items:
      - name: Overview
        href: ../standard/serialization/xml-and-soap-serialization.md
      - name: XML serialization in depth
        href: ../standard/serialization/introducing-xml-serialization.md
      - name: Examples
        href: ../standard/serialization/examples-of-xml-serialization.md
      - name: The XML Schema Definition tool
        href: ../standard/serialization/the-xml-schema-definition-tool-and-xml-serialization.md
      - name: Control XML serialization using attributes
        href: ../standard/serialization/controlling-xml-serialization-using-attributes.md
      - name: Attributes that control XML serialization
        href: ../standard/serialization/attributes-that-control-xml-serialization.md
      - name: XML serialization with XML Web Services
        href: ../standard/serialization/xml-serialization-with-xml-web-services.md
      - name: Attributes that control encoded SOAP serialization
        href: ../standard/serialization/attributes-that-control-encoded-soap-serialization.md
      - name: How-tos
        items:
        - name: Serialize an object
          href: ../standard/serialization/how-to-serialize-an-object.md
        - name: Deserialize an object
          href: ../standard/serialization/how-to-deserialize-an-object.md
        - name: Use the XML Schema Definition tool to generate classes and XML schema documents
          href: ../standard/serialization/xml-schema-def-tool-gen.md
        - name: Control serialization of derived classes
          href: ../standard/serialization/how-to-control-serialization-of-derived-classes.md
        - name: Specify an alternate element name for an XML stream
          href: ../standard/serialization/how-to-specify-an-alternate-element-name-for-an-xml-stream.md
        - name: Qualify XML element and XML attribute names
          href: ../standard/serialization/how-to-qualify-xml-element-and-xml-attribute-names.md
        - name: Serialize an object as a SOAP-encoded XML stream
          href: ../standard/serialization/how-to-serialize-an-object-as-a-soap-encoded-xml-stream.md
        - name: Override encoded SOAP XML serialization
          href: ../standard/serialization/how-to-override-encoded-soap-xml-serialization.md
      - name: XML serialization elements
        items:
        - name: system.xml.serialization
          href: ../standard/serialization/system-xml-serialization-element.md
        - name: dateTimeSerialization
          href: ../standard/serialization/datetimeserialization-element.md
        - name: schemaImporterExtensions
          href: ../standard/serialization/schemaimporterextensions-element.md
        - name: add element for schemaImporterExtensions
          href: ../standard/serialization/add-element-for-schemaimporterextensions.md
        - name: xmlSerializer
          href: ../standard/serialization/xmlserializer-element.md
      - name: Tools
        items:
        - name: XML Serializer Generator tool (Sgen.exe)
          href: ../standard/serialization/xml-serializer-generator-tool-sgen-exe.md
        - name: XML Schema Definition tool (Xsd.exe)
          href: ../standard/serialization/xml-schema-definition-tool-xsd-exe.md
  - name: File and stream I/O
    items:
    - name: Overview
      href: ../standard/io/index.md
    - name: File path formats on Windows systems
      href: ../standard/io/file-path-formats.md
    - name: Common I/O tasks
      href: ../standard/io/common-i-o-tasks.md
      items:
      - name: "How to: Copy Directories"
        href: ../standard/io/how-to-copy-directories.md
      - name: "How to: Enumerate Directories and Files"
        href: ../standard/io/how-to-enumerate-directories-and-files.md
      - name: "How to: Read and Write to a Newly Created Data File"
        href: ../standard/io/how-to-read-and-write-to-a-newly-created-data-file.md
      - name: "How to: Open and Append to a Log File"
        href: ../standard/io/how-to-open-and-append-to-a-log-file.md
      - name: "How to: Write Text to a File"
        href: ../standard/io/how-to-write-text-to-a-file.md
      - name: "How to: Read Text from a File"
        href: ../standard/io/how-to-read-text-from-a-file.md
      - name: "How to: Read Characters from a String"
        href: ../standard/io/how-to-read-characters-from-a-string.md
      - name: "How to: Write Characters to a String"
        href: ../standard/io/how-to-write-characters-to-a-string.md
      - name: "How to: Add or Remove Access Control List Entries"
        href: ../standard/io/how-to-add-or-remove-access-control-list-entries.md
      - name: "How to: Compress and Extract Files"
        href: ../standard/io/how-to-compress-and-extract-files.md
      - name: Composing Streams
        href: ../standard/io/composing-streams.md
      - name: "How to: Convert Between .NET Framework Streams and Windows Runtime Streams"
        href: ../standard/io/how-to-convert-between-dotnet-streams-and-winrt-streams.md
    - name: Asynchronous file I/O
      href: ../standard/io/asynchronous-file-i-o.md
    - name: Handle I/O errors
      href: ../standard/io/handling-io-errors.md
    - name: Isolated storage
      href: ../standard/io/isolated-storage.md
      items:
      - name: Types of Isolation
        href: ../standard/io/types-of-isolation.md
      - name: "How to: Obtain Stores for Isolated Storage"
        href: ../standard/io/how-to-obtain-stores-for-isolated-storage.md
      - name: "How to: Enumerate Stores for Isolated Storage"
        href: ../standard/io/how-to-enumerate-stores-for-isolated-storage.md
      - name: "How to: Delete Stores in Isolated Storage"
        href: ../standard/io/how-to-delete-stores-in-isolated-storage.md
      - name: "How to: Anticipate Out-of-Space Conditions with Isolated Storage"
        href: ../standard/io/how-to-anticipate-out-of-space-conditions-with-isolated-storage.md
      - name: "How to: Create Files and Directories in Isolated Storage"
        href: ../standard/io/how-to-create-files-and-directories-in-isolated-storage.md
      - name: "How to: Find Existing Files and Directories in Isolated Storage"
        href: ../standard/io/how-to-find-existing-files-and-directories-in-isolated-storage.md
      - name: "How to: Read and Write to Files in Isolated Storage"
        href: ../standard/io/how-to-read-and-write-to-files-in-isolated-storage.md
      - name: "How to: Delete Files and Directories in Isolated Storage"
        href: ../standard/io/how-to-delete-files-and-directories-in-isolated-storage.md
    - name: Pipes
      href: ../standard/io/pipe-operations.md
      items:
      - name: "How to: Use Anonymous Pipes for Local Interprocess Communication"
        href: ../standard/io/how-to-use-anonymous-pipes-for-local-interprocess-communication.md
      - name: "How to: Use Named Pipes for Network Interprocess Communication"
        href: ../standard/io/how-to-use-named-pipes-for-network-interprocess-communication.md
    - name: Pipelines
      href: ../standard/io/pipelines.md
    - name: Work with buffers
      href: ../standard/io/buffers.md
    - name: Memory-mapped files
      href: ../standard/io/memory-mapped-files.md
  - name: The System.Console class
    href: ../standard/building-console-apps.md
- name: Data access
  items:
  - name: LINQ
    href: ../standard/linq/
  - name: XML documents and data
    href: ../standard/data/xml/
  - name: Microsoft.Data.Sqlite
    href: ../standard/data/sqlite/
  - name: Entity Framework Core
    href: "/ef/core/"
- name: Parallel processing, concurrency, and async
  items:
  - name: Overview
    href: ../standard/parallel-processing-and-concurrency.md
    displayName: Parallel processing, concurrency, async
  - name: Asynchronous programming
    items:
    - name: Overview
      href: ../standard/async.md
    - name: Asynchronous programming in depth
      href: ../standard/async-in-depth.md
    - name: Asynchronous programming patterns
      href: ../standard/asynchronous-programming-patterns/
  - name: Parallel programming
    items:
    - name: Overview
      href: ../standard/parallel-programming/index.md
    - name: Task Parallel Library (TPL)
      href: ../standard/parallel-programming/task-parallel-library-tpl.md
      items:
      - name: Data parallelism
        href: ../standard/parallel-programming/data-parallelism-task-parallel-library.md
        items:
        - name: "How to: Write a Simple Parallel.For Loop"
          href: ../standard/parallel-programming/how-to-write-a-simple-parallel-for-loop.md
        - name: "How to: Write a Simple Parallel.ForEach Loop"
          href: ../standard/parallel-programming/how-to-write-a-simple-parallel-foreach-loop.md
        - name: "How to: Write a Parallel.For Loop with Thread-Local Variables"
          href: ../standard/parallel-programming/how-to-write-a-parallel-for-loop-with-thread-local-variables.md
        - name: "How to: Write a Parallel.ForEach Loop with Partition-Local Variables"
          href: ../standard/parallel-programming/how-to-write-a-parallel-foreach-loop-with-partition-local-variables.md
        - name: "How to: Cancel a Parallel.For or ForEach Loop"
          href: ../standard/parallel-programming/how-to-cancel-a-parallel-for-or-foreach-loop.md
        - name: "How to: Handle Exceptions in Parallel Loops"
          href: ../standard/parallel-programming/how-to-handle-exceptions-in-parallel-loops.md
        - name: "How to: Speed Up Small Loop Bodies"
          href: ../standard/parallel-programming/how-to-speed-up-small-loop-bodies.md
        - name: "How to: Iterate File Directories with the Parallel Class"
          href: ../standard/parallel-programming/how-to-iterate-file-directories-with-the-parallel-class.md
      - name: Task-based asynchronous programming
        href: ../standard/parallel-programming/task-based-asynchronous-programming.md
        items:
        - name: Chaining Tasks by Using Continuation Tasks
          href: ../standard/parallel-programming/chaining-tasks-by-using-continuation-tasks.md
        - name: Attached and Detached Child Tasks
          href: ../standard/parallel-programming/attached-and-detached-child-tasks.md
        - name: Task Cancellation
          href: ../standard/parallel-programming/task-cancellation.md
        - name: Exception Handling
          href: ../standard/parallel-programming/exception-handling-task-parallel-library.md
        - name: "How to: Use Parallel.Invoke to Execute Parallel Operations"
          href: ../standard/parallel-programming/how-to-use-parallel-invoke-to-execute-parallel-operations.md
        - name: "How to: Return a Value from a Task"
          href: ../standard/parallel-programming/how-to-return-a-value-from-a-task.md
        - name: "How to: Cancel a Task and Its Children"
          href: ../standard/parallel-programming/how-to-cancel-a-task-and-its-children.md
        - name: "How to: Create Pre-Computed Tasks"
          href: ../standard/parallel-programming/how-to-create-pre-computed-tasks.md
        - name: "How to: Traverse a Binary Tree with Parallel Tasks"
          href: ../standard/parallel-programming/how-to-traverse-a-binary-tree-with-parallel-tasks.md
        - name: "How to: Unwrap a Nested Task"
          href: ../standard/parallel-programming/how-to-unwrap-a-nested-task.md
        - name: "How to: Prevent a Child Task from Attaching to its Parent"
          href: ../standard/parallel-programming/how-to-prevent-a-child-task-from-attaching-to-its-parent.md
      - name: Dataflow
        href: ../standard/parallel-programming/dataflow-task-parallel-library.md
        items:
        - name: "How to: Write Messages to and Read Messages from a Dataflow Block"
          href: ../standard/parallel-programming/how-to-write-messages-to-and-read-messages-from-a-dataflow-block.md
        - name: "How to: Implement a Producer-Consumer Dataflow Pattern"
          href: ../standard/parallel-programming/how-to-implement-a-producer-consumer-dataflow-pattern.md
        - name: "How to: Perform Action When a Dataflow Block Receives Data"
          href: ../standard/parallel-programming/how-to-perform-action-when-a-dataflow-block-receives-data.md
        - name: "Walkthrough: Creating a Dataflow Pipeline"
          href: ../standard/parallel-programming/walkthrough-creating-a-dataflow-pipeline.md
        - name: "How to: Unlink Dataflow Blocks"
          href: ../standard/parallel-programming/how-to-unlink-dataflow-blocks.md
        - name: "Walkthrough: Using Dataflow in a Windows Forms Application"
          href: ../standard/parallel-programming/walkthrough-using-dataflow-in-a-windows-forms-application.md
        - name: "How to: Cancel a Dataflow Block"
          href: ../standard/parallel-programming/how-to-cancel-a-dataflow-block.md
        - name: "Walkthrough: Creating a Custom Dataflow Block Type"
          href: ../standard/parallel-programming/walkthrough-creating-a-custom-dataflow-block-type.md
        - name: "How to: Use JoinBlock to Read Data From Multiple Sources"
          href: ../standard/parallel-programming/how-to-use-joinblock-to-read-data-from-multiple-sources.md
        - name: "How to: Specify the Degree of Parallelism in a Dataflow Block"
          href: ../standard/parallel-programming/how-to-specify-the-degree-of-parallelism-in-a-dataflow-block.md
        - name: "How to: Specify a Task Scheduler in a Dataflow Block"
          href: ../standard/parallel-programming/how-to-specify-a-task-scheduler-in-a-dataflow-block.md
        - name: "Walkthrough: Using BatchBlock and BatchedJoinBlock to Improve Efficiency"
          href: ../standard/parallel-programming/walkthrough-using-batchblock-and-batchedjoinblock-to-improve-efficiency.md
      - name: Use TPL with Other Asynchronous Patterns
        items:
        - name: TPL and Traditional .NET Asynchronous Programming
          href: ../standard/parallel-programming/tpl-and-traditional-async-programming.md
        - name: "How to: Wrap EAP Patterns in a Task"
          href: ../standard/parallel-programming/how-to-wrap-eap-patterns-in-a-task.md
      - name: Potential Pitfalls in Data and Task Parallelism
        href: ../standard/parallel-programming/potential-pitfalls-in-data-and-task-parallelism.md
    - name: Parallel LINQ (PLINQ)
      items:
      - name: Introduction to PLINQ
        href: ../standard/parallel-programming/introduction-to-plinq.md
      - name: Understanding Speedup in PLINQ
        href: ../standard/parallel-programming/understanding-speedup-in-plinq.md
      - name: Order Preservation in PLINQ
        href: ../standard/parallel-programming/order-preservation-in-plinq.md
      - name: Merge Options in PLINQ
        href: ../standard/parallel-programming/merge-options-in-plinq.md
      - name: Potential Pitfalls with PLINQ
        href: ../standard/parallel-programming/potential-pitfalls-with-plinq.md
      - name: "How to: Create and Execute a Simple PLINQ Query"
        href: ../standard/parallel-programming/how-to-create-and-execute-a-simple-plinq-query.md
      - name: "How to: Control Ordering in a PLINQ Query"
        href: ../standard/parallel-programming/how-to-control-ordering-in-a-plinq-query.md
      - name: "How to: Combine Parallel and Sequential LINQ Queries"
        href: ../standard/parallel-programming/how-to-combine-parallel-and-sequential-linq-queries.md
      - name: "How to: Handle Exceptions in a PLINQ Query"
        href: ../standard/parallel-programming/how-to-handle-exceptions-in-a-plinq-query.md
      - name: "How to: Cancel a PLINQ Query"
        href: ../standard/parallel-programming/how-to-cancel-a-plinq-query.md
      - name: "How to: Write a Custom PLINQ Aggregate Function"
        href: ../standard/parallel-programming/how-to-write-a-custom-plinq-aggregate-function.md
      - name: "How to: Specify the Execution Mode in PLINQ"
        href: ../standard/parallel-programming/how-to-specify-the-execution-mode-in-plinq.md
      - name: "How to: Specify Merge Options in PLINQ"
        href: ../standard/parallel-programming/how-to-specify-merge-options-in-plinq.md
      - name: "How to: Iterate File Directories with PLINQ"
        href: ../standard/parallel-programming/how-to-iterate-file-directories-with-plinq.md
      - name: "How to: Measure PLINQ Query Performance"
        href: ../standard/parallel-programming/how-to-measure-plinq-query-performance.md
      - name: PLINQ Data Sample
        href: ../standard/parallel-programming/plinq-data-sample.md
    - name: Data structures for parallel programming
      href: ../standard/parallel-programming/data-structures-for-parallel-programming.md
    - name: Parallel diagnostic tools
      href: ../standard/parallel-programming/parallel-diagnostic-tools.md
    - name: Custom partitioners for PLINQ and TPL
      items:
      - name: Overview
        href: ../standard/parallel-programming/custom-partitioners-for-plinq-and-tpl.md
        displayName: custom partitioners
      - name: "How to: Implement Dynamic Partitions"
        href: ../standard/parallel-programming/how-to-implement-dynamic-partitions.md
      - name: "How to: Implement a Partitioner for Static Partitioning"
        href: ../standard/parallel-programming/how-to-implement-a-partitioner-for-static-partitioning.md
    - name: Lambda expressions in PLINQ and TPL
      href: ../standard/parallel-programming/lambda-expressions-in-plinq-and-tpl.md
    - name: Further reading
      href: ../standard/parallel-programming/for-further-reading-parallel-programming.md
  - name: Threading
    href: ../standard/threading/
- name: Testing
  displayName: xUnit,NUnit,MSTest,unit test,test,integration test,load test,smoke test, web test
  items:
  - name: Overview
    href: ../core/testing/index.md
  - name: Unit testing best practices
    href: ../core/testing/unit-testing-best-practices.md
  - name: xUnit
    items:
    - name: C# unit testing
      href: ../core/testing/unit-testing-with-dotnet-test.md
    - name: F# unit testing
      href: ../core/testing/unit-testing-fsharp-with-dotnet-test.md
    - name: VB unit testing
      href: ../core/testing/unit-testing-visual-basic-with-dotnet-test.md
    - name: Organize a project and test with xUnit
      href: ../core/tutorials/testing-with-cli.md
      displayName: tutorials, cli
  - name: NUnit
    items:
    - name: C# unit testing
      href: ../core/testing/unit-testing-with-nunit.md
    - name: F# unit testing
      href: ../core/testing/unit-testing-fsharp-with-nunit.md
    - name: VB unit testing
      href: ../core/testing/unit-testing-visual-basic-with-nunit.md
  - name: MSTest
    items:
    - name: C# unit testing
      href: ../core/testing/unit-testing-with-mstest.md
    - name: F# unit testing
      href: ../core/testing/unit-testing-fsharp-with-mstest.md
    - name: VB unit testing
      href: ../core/testing/unit-testing-visual-basic-with-mstest.md
  - name: Run selective unit tests
    href: ../core/testing/selective-unit-tests.md
  - name: Order unit tests
    href: ../core/testing/order-unit-tests.md
  - name: Unit test code coverage
    href: ../core/testing/unit-testing-code-coverage.md
  - name: Unit test published output
    href: ../core/testing/unit-testing-published-output.md
  - name: Live unit test .NET Core projects with Visual Studio
    href: /visualstudio/test/live-unit-testing-start
- name: Security
  href: ../standard/security/
- name: Advanced topics
  items:
  - name: Performance
    items:
    - name: Memory management
      items:
      - name: What is "managed code"?
        href: ../standard/managed-code.md
      - name: Automatic memory management
        href: ../standard/automatic-memory-management.md
      - name: Clean up unmanaged resources
        items:
        - name: Overview
          href: ../standard/garbage-collection/unmanaged.md
          displayName: unmanaged resources, memory management
        - name: Implement a Dispose method
          href: ../standard/garbage-collection/implementing-dispose.md
          displayName: "using, Dispose, dispose pattern, IDisposable"
        - name: Implement a DisposeAsync method
          href: ../standard/garbage-collection/implementing-disposeasync.md
          displayName: "await using, DisposeAsync, async dispose pattern, IAsyncDisposable"
        - name: Use objects that implement IDisposable
          href: ../standard/garbage-collection/using-objects.md
      - name: Garbage collection
        items:
        - name: Overview
          href: ../standard/garbage-collection/index.md
          displayName: garbage collection
        - name: Fundamentals
          href: ../standard/garbage-collection/fundamentals.md
        - name: Workstation and server GC
          href: ../standard/garbage-collection/workstation-server-gc.md
        - name: Background GC
          href: ../standard/garbage-collection/background-gc.md
        - name: The large object heap
          href: ../standard/garbage-collection/large-object-heap.md
        - name: Garbage collection and performance
          href: ../standard/garbage-collection/performance.md
        - name: Induced collections
          href: ../standard/garbage-collection/induced.md
        - name: Latency modes
          href: ../standard/garbage-collection/latency.md
        - name: Optimization for shared web hosting
          href: ../standard/garbage-collection/optimization-for-shared-web-hosting.md
        - name: Garbage collection notifications
          href: ../standard/garbage-collection/notifications.md
        - name: Application domain resource monitoring
          href: ../standard/garbage-collection/app-domain-resource-monitoring.md
        - name: Weak references
          href: ../standard/garbage-collection/weak-references.md
    - name: Memory and span-related types
      items:
      - name: Overview
        href: ../standard/memory-and-spans/index.md
      - name: Memory<T> and Span<T> usage guidelines
        href: ../standard/memory-and-spans/memory-t-usage-guidelines.md
    - name: SIMD-enabled types
      href: ../standard/simd.md
  - name: Native interoperability
    items:
    - name: Overview
      href: ../standard/native-interop/index.md
      displayName: Native interop
    - name: P/Invoke
      href: ../standard/native-interop/pinvoke.md
    - name: Type marshaling
      href: ../standard/native-interop/type-marshaling.md
    - name: Customize structure marshaling
      href: ../standard/native-interop/customize-struct-marshaling.md
    - name: Customize parameter marshaling
      href: ../standard/native-interop/customize-parameter-marshaling.md
    - name: Interop guidance
      href: ../standard/native-interop/best-practices.md
    - name: Charsets and marshaling
      href: ../standard/native-interop/charset.md
    - name: Expose .NET Core components to COM
      href: ../core/native-interop/expose-components-to-com.md
    - name: Host .NET Core from native code
      href: ../core/tutorials/netcore-hosting.md
    - name: COM interop
      items:
      - name: Overview
        href: ../standard/native-interop/cominterop.md
        displayName: COM interop
      - name: COM wrappers
        items:
        - name: Overview
          href: ../standard/native-interop/com-wrappers.md
          displayName: COM wrappers
        - name: Runtime-callable wrapper
          href: ../standard/native-interop/runtime-callable-wrapper.md
        - name: COM-callable wrapper
          href: ../standard/native-interop/com-callable-wrapper.md
      - name: Qualifying .NET types for COM interop
        href: ../standard/native-interop/qualify-net-types-for-interoperation.md
    - name: Apply interop attributes
      href: ../standard/native-interop/apply-interop-attributes.md
    - name: Exceptions
      href: ../standard/native-interop/exceptions-interoperability.md
  - name: .NET Core distribution packaging
    href: ../core/distribution-packaging.md
  - name: Globalization and localization
    href: ../standard/globalization-localization/
  - name: Open-source library guidance
    href: ../standard/library-guidance/
  - name: Framework design guidelines
    items:
    - name: Overview
      href: ../standard/design-guidelines/index.md
    - name: Naming guidelines
      href: ../standard/design-guidelines/naming-guidelines.md
      items:
      - name: Capitalization conventions
        href: ../standard/design-guidelines/capitalization-conventions.md
      - name: General naming conventions
        href: ../standard/design-guidelines/general-naming-conventions.md
      - name: Names of assemblies and DLLs
        href: ../standard/design-guidelines/names-of-assemblies-and-dlls.md
      - name: Names of namespaces
        href: ../standard/design-guidelines/names-of-namespaces.md
      - name: Names of classes, structs, and interfaces
        href: ../standard/design-guidelines/names-of-classes-structs-and-interfaces.md
      - name: Names of type members
        href: ../standard/design-guidelines/names-of-type-members.md
      - name: Naming parameters
        href: ../standard/design-guidelines/naming-parameters.md
      - name: Naming resources
        href: ../standard/design-guidelines/naming-resources.md
    - name: Type design guidelines
      href: ../standard/design-guidelines/type.md
      items:
      - name: Choose between class and struct
        href: ../standard/design-guidelines/choosing-between-class-and-struct.md
      - name: Abstract class design
        href: ../standard/design-guidelines/abstract-class.md
      - name: Static class design
        href: ../standard/design-guidelines/static-class.md
      - name: Interface design
        href: ../standard/design-guidelines/interface.md
      - name: Struct design
        href: ../standard/design-guidelines/struct.md
      - name: Enum design
        href: ../standard/design-guidelines/enum.md
      - name: Nested types
        href: ../standard/design-guidelines/nested-types.md
    - name: Member design guidelines
      href: ../standard/design-guidelines/member.md
      items:
      - name: Member overloading
        href: ../standard/design-guidelines/member-overloading.md
      - name: Property design
        href: ../standard/design-guidelines/property.md
      - name: Constructor design
        href: ../standard/design-guidelines/constructor.md
      - name: Event design
        href: ../standard/design-guidelines/event.md
      - name: Field design
        href: ../standard/design-guidelines/field.md
      - name: Extension methods
        href: ../standard/design-guidelines/extension-methods.md
      - name: Operator overloads
        href: ../standard/design-guidelines/operator-overloads.md
      - name: Parameter design
        href: ../standard/design-guidelines/parameter-design.md
    - name: Design for extensibility
      href: ../standard/design-guidelines/designing-for-extensibility.md
      items:
      - name: Unsealed classes
        href: ../standard/design-guidelines/unsealed-classes.md
      - name: Protected members
        href: ../standard/design-guidelines/protected-members.md
      - name: Events and callbacks
        href: ../standard/design-guidelines/events-and-callbacks.md
      - name: Virtual members
        href: ../standard/design-guidelines/virtual-members.md
      - name: Abstractions (abstract types and interfaces)
        href: ../standard/design-guidelines/abstractions-abstract-types-and-interfaces.md
      - name: Base classes for implementing abstractions
        href: ../standard/design-guidelines/base-classes-for-implementing-abstractions.md
      - name: Sealing
        href: ../standard/design-guidelines/sealing.md
    - name: Exception design guidelines
      href: ../standard/design-guidelines/exceptions.md
      items:
      - name: Exception throwing
        href: ../standard/design-guidelines/exception-throwing.md
      - name: Use standard exception types
        href: ../standard/design-guidelines/using-standard-exception-types.md
      - name: Exceptions and performance
        href: ../standard/design-guidelines/exceptions-and-performance.md
    - name: Usage guidelines
      href: ../standard/design-guidelines/usage-guidelines.md
      items:
      - name: Arrays
        href: ../standard/design-guidelines/arrays.md
      - name: Attributes
        href: ../standard/design-guidelines/attributes.md
      - name: Collections
        href: ../standard/design-guidelines/guidelines-for-collections.md
      - name: Serialization
        href: ../standard/design-guidelines/serialization.md
      - name: System.Xml usage
        href: ../standard/design-guidelines/system-xml-usage.md
      - name: Equality operators
        href: ../standard/design-guidelines/equality-operators.md
    - name: Common design patterns
      href: ../standard/design-guidelines/common-design-patterns.md
      items:
      - name: Dependency properties
        href: ../standard/design-guidelines/dependency-properties.md
- name: Migration guide
  items:
  - name: Breaking changes
    displayName: app compatibility
    href: ../core/compatibility/
  - name: Migration
    items:
    - name: .NET Core 2.0 to 2.1
      href: ../core/migration/20-21.md
    - name: Migrate from project.json
      href: ../core/migration/index.md
    - name: Map between project.json and csproj
      href: ../core/tools/project-json-to-csproj.md
    - name: Changes in CLI overview
      href: ../core/tools/cli-msbuild-architecture.md
    - name: Migrate from DNX
      href: ../core/migration/from-dnx.md
  - name: Port from .NET Framework
    items:
    - name: Overview
      href: ../core/porting/index.md
    - name: Analyze third-party dependencies
      href: ../core/porting/third-party-deps.md
    - name: Port libraries
      href: ../core/porting/libraries.md
    - name: Organize projects for .NET Core
      href: ../core/porting/project-structure.md
    - name: Unavailable technologies
      href: ../core/porting/net-framework-tech-unavailable.md
    - name: Tools
      href: ../core/porting/tools.md
    - name: Use the Windows Compatibility Pack
      href: ../core/porting/windows-compat-pack.md
    - name: Port Windows Forms projects
      href: ../core/porting/winforms.md
    - name: Port WPF projects
      href: /dotnet/desktop/wpf/migration/convert-project-from-net-framework
    - name: Port C++/CLI projects
      href: ../core/porting/cpp-cli.md
  - name: Choose between .NET 5 and .NET Framework for server apps
    href: ../standard/choosing-core-framework-server.md<|MERGE_RESOLUTION|>--- conflicted
+++ resolved
@@ -159,17 +159,14 @@
       href: ../core/sdk.md
     - name: Error messages
       items:
-<<<<<<< HEAD
-      - name: NETSDK1079
-        href: ../core/tools/sdk-errors/netsdk1079.md
-=======
       - name: NETSDK1005 and NETSDK1047
         href: ../core/tools/sdk-errors/netsdk1005.md
       - name: NETSDK1059
         href: ../core/tools/sdk-errors/netsdk1059.md
       - name: NETSDK1073
         href: ../core/tools/sdk-errors/netsdk1073.md
->>>>>>> f783f84e
+      - name: NETSDK1079
+        href: ../core/tools/sdk-errors/netsdk1079.md
       - name: NETSDK1145
         href: ../core/tools/sdk-errors/netsdk1145.md
   - name: .NET Core CLI
