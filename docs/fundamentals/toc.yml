items:
- name: .NET documentation
  href: index.yml
- name: Get started (day 1)
  items:
  - name: Hello World
    href: ../core/get-started.md
  - name: Get started tutorials
    href: ../standard/get-started.md
  - name: .NET 101 videos
    href: https://www.youtube.com/playlist?list=PLdo4fOcmZ0oWoazjhXQzBKMrFuArxpW80
  - name: How to install
    items:
    - name: Overview
      href: ../core/install/index.yml
    - name: Install on Windows
      href: ../core/install/windows.md
    - name: Install on macOS
      href: ../core/install/macos.md
    - name: Install on Linux
      items:
      - name: Overview
        href: ../core/install/linux.md
      - name: Ubuntu
        href: ../core/install/linux-ubuntu.md
      - name: Alpine
        href: ../core/install/linux-alpine.md
      - name: CentOS
        href: ../core/install/linux-centos.md
      - name: Debian
        href: ../core/install/linux-debian.md
      - name: Fedora
        href: ../core/install/linux-fedora.md
      - name: OpenSUSE
        href: ../core/install/linux-opensuse.md
      - name: Redhat Enterprise Linux
        href: ../core/install/linux-rhel.md
      - name: SLES
        href: ../core/install/linux-sles.md
    - name: Remove outdated runtimes and SDKs
      href: ../core/install/remove-runtime-sdk-versions.md
    - name: Manage .NET templates
      href: ../core/install/templates.md
    - name: macOS Notarization issues
      href: ../core/install/macos-notarization-issues.md
    - name: How to check .NET Core versions
      href: ../core/install/how-to-detect-installed-versions.md
    - name: Install localized IntelliSense
      href: ../core/install/localized-intellisense.md
- name: Overview (week 1)
  items:
  - name: Tour of .NET
    href: ../standard/tour.md
  - name: .NET architectural components
    href: ../standard/components.md
  - name: .NET class libraries
    href: ../standard/class-libraries.md
  - name: Introduction to .NET Core
    href: ../core/introduction.md
  - name: .NET Core overview
    href: ../core/about.md
  - name: .NET Standard overview
    href: ../standard/net-standard.md
  - name: .NET glossary
    href: ../standard/glossary.md
  - name: Tutorials
    items:
    - name: Use Visual Studio
      items:
      - name: Create a console app
        href: ../core/tutorials/with-visual-studio.md
        displayName: tutorials, visual studio, vs
      - name: Debug an app
        href: ../core/tutorials/debugging-with-visual-studio.md
        displayName: tutorials, visual studio, vs
      - name: Publish an app
        href: ../core/tutorials/publishing-with-visual-studio.md
        displayName: tutorials, visual studio, vs
      - name: Create a library
        href: ../core/tutorials/library-with-visual-studio.md
        displayName: tutorials, visual studio, vs
      - name: Unit test a library
        href: ../core/tutorials/testing-library-with-visual-studio.md
        displayName: tutorials, visual studio, vs
      - name: Install and use a package
        href: /nuget/quickstart/install-and-use-a-package-in-visual-studio
        displayName: tutorials, visual studio, vs
      - name: Create and publish a package
        href: /nuget/quickstart/create-and-publish-a-package-using-visual-studio
        displayName: tutorials, visual studio, vs
    - name: Use Visual Studio Code
      items:
      - name: Create a console app
        href: ../core/tutorials/with-visual-studio-code.md
        displayName: tutorials, visual studio code, vs code, cli
      - name: Debug an app
        href: ../core/tutorials/debugging-with-visual-studio-code.md
        displayName: tutorials, visual studio code, vs code
      - name: Publish an app
        href: ../core/tutorials/publishing-with-visual-studio-code.md
        displayName: tutorials, visual studio code, vs code
      - name: Create a library
        href: ../core/tutorials/library-with-visual-studio-code.md
        displayName: tutorials, visual studio code, vs code
      - name: Unit test a library
        href: ../core/tutorials/testing-library-with-visual-studio-code.md
        displayName: tutorials, visual studio code, vs code
      - name: Install and use a package
        href: /nuget/quickstart/install-and-use-a-package-using-the-dotnet-cli
        displayName: tutorials, cli
      - name: Create and publish a package
        href: /nuget/quickstart/create-and-publish-a-package-using-the-dotnet-cli
        displayName: tutorials
    - name: Use Visual Studio for Mac
      items:
      - name: Create a console app
        href: ../core/tutorials/with-visual-studio-mac.md
        displayName: tutorials, visual studio for mac, vs for mac, cli
      - name: Debug an app
        href: ../core/tutorials/debugging-with-visual-studio-mac.md
        displayName: tutorials, visual studio for mac, vs for mac
      - name: Publish an app
        href: ../core/tutorials/publishing-with-visual-studio-mac.md
        displayName: tutorials, visual studio for mac, vs for mac
      - name: Create a library
        href: ../core/tutorials/library-with-visual-studio-mac.md
        displayName: tutorials, visual studio for mac, vs for mac
      - name: Unit test a library
        href: ../core/tutorials/testing-library-with-visual-studio-mac.md
        displayName: tutorials, visual studio for mac, vs for mac
      - name: Install and use a package
        href: /nuget/quickstart/install-and-use-a-package-in-visual-studio-mac
        displayName: tutorials, visual studio for mac, vs for mac
    - name: More tutorials
      href: ../core/tutorials/index.md
- name: What's new
  items:
  - name: Evolution of .NET Core to .NET 5
    href: ../core/dotnet-five.md
  - name: What's new in .NET Core 3.1
    href: ../core/whats-new/dotnet-core-3-1.md
  - name: What's new in .NET Core 3.0
    href: ../core/whats-new/dotnet-core-3-0.md
  - name: What's new in .NET Core 2.2
    href: ../core/whats-new/dotnet-core-2-2.md
  - name: What's new in .NET Core 2.1
    href: ../core/whats-new/dotnet-core-2-1.md
  - name: What's new in .NET Core 2.0
    href: ../core/whats-new/dotnet-core-2-0.md
  - name: What's new in .NET Standard
    href: ../standard/whats-new/whats-new-in-dotnet-standard.md
- name: Tools and diagnostics
  items:
  - name: .NET Core SDK overview
    href: ../core/sdk.md
  - name: .NET Core CLI
    items:
    - name: Overview
      href: ../core/tools/index.md
    - name: Reference
      items:
      - name: dotnet
        href: ../core/tools/dotnet.md
      - name: dotnet build
        href: ../core/tools/dotnet-build.md
      - name: dotnet build-server
        href: ../core/tools/dotnet-build-server.md
      - name: dotnet clean
        href: ../core/tools/dotnet-clean.md
      - name: dotnet help
        href: ../core/tools/dotnet-help.md
      - name: dotnet migrate
        href: ../core/tools/dotnet-migrate.md
      - name: dotnet msbuild
        href: ../core/tools/dotnet-msbuild.md
      - name: dotnet new
        href: ../core/tools/dotnet-new.md
      - name: dotnet nuget
        items:
        - name: dotnet nuget delete
          href: ../core/tools/dotnet-nuget-delete.md
        - name: dotnet nuget locals
          href: ../core/tools/dotnet-nuget-locals.md
        - name: dotnet nuget push
          href: ../core/tools/dotnet-nuget-push.md
        - name: dotnet nuget add source
          href: ../core/tools/dotnet-nuget-add-source.md
        - name: dotnet nuget disable source
          href: ../core/tools/dotnet-nuget-disable-source.md
        - name: dotnet nuget enable source
          href: ../core/tools/dotnet-nuget-enable-source.md
        - name: dotnet nuget list source
          href: ../core/tools/dotnet-nuget-list-source.md
        - name: dotnet nuget remove source
          href: ../core/tools/dotnet-nuget-remove-source.md
        - name: dotnet nuget update source
          href: ../core/tools/dotnet-nuget-update-source.md
      - name: dotnet pack
        href: ../core/tools/dotnet-pack.md
      - name: dotnet publish
        href: ../core/tools/dotnet-publish.md
      - name: dotnet restore
        href: ../core/tools/dotnet-restore.md
      - name: dotnet run
        href: ../core/tools/dotnet-run.md
      - name: dotnet sln
        href: ../core/tools/dotnet-sln.md
      - name: dotnet store
        href: ../core/tools/dotnet-store.md
      - name: dotnet test
        href: ../core/tools/dotnet-test.md
      - name: dotnet tool
        items:
        - name: dotnet tool install
          href: ../core/tools/dotnet-tool-install.md
        - name: dotnet tool list
          href: ../core/tools/dotnet-tool-list.md
        - name: dotnet tool restore
          href: ../core/tools/dotnet-tool-restore.md
        - name: dotnet tool run
          href: ../core/tools/dotnet-tool-run.md
        - name: dotnet tool uninstall
          href: ../core/tools/dotnet-tool-uninstall.md
        - name: dotnet tool update
          href: ../core/tools/dotnet-tool-update.md
      - name: dotnet vstest
        href: ../core/tools/dotnet-vstest.md
      - name: dotnet-install scripts
        href: ../core/tools/dotnet-install-script.md
      - name: Project reference commands
        items:
        - name: dotnet add reference
          href: ../core/tools/dotnet-add-reference.md
        - name: dotnet list reference
          href: ../core/tools/dotnet-list-reference.md
        - name: dotnet remove reference
          href: ../core/tools/dotnet-remove-reference.md
      - name: Project package commands
        items:
        - name: dotnet add package
          href: ../core/tools/dotnet-add-package.md
        - name: dotnet list package
          href: ../core/tools/dotnet-list-package.md
        - name: dotnet remove package
          href: ../core/tools/dotnet-remove-package.md
    - name: Global and local tools
      items:
      - name: Manage tools
        href: ../core/tools/global-tools.md
      - name: Troubleshoot tools
        href: ../core/tools/troubleshoot-usage-issues.md
      - name: Create tools for the CLI
        items:
        - name: 1 - Create a tool
          displayName: tools, tutorials, cli
          href: ../core/tools/global-tools-how-to-create.md
        - name: 2 - Use a global tool
          displayName: tools, tutorials, cli
          href: ../core/tools/global-tools-how-to-use.md
        - name: 3 - Use a local tool
          href: ../core/tools/local-tools-how-to-use.md
          displayName: tools, tutorials, cli
    - name: global.json overview
      href: ../core/tools/global-json.md
    - name: Telemetry
      href: ../core/tools/telemetry.md
    - name: Elevated access
      href: ../core/tools/elevated-access.md
    - name: Enable Tab completion
      href: ../core/tools/enable-tab-autocomplete.md
    - name: Continuous integration with the CLI
      href: ../core/tools/using-ci-with-cli.md
    - name: Develop libraries with the CLI
      href: ../core/tutorials/libraries.md
    - name: Create templates for the CLI
      items:
      - name: Custom templates
        href: ../core/tools/custom-templates.md
      - name: 1 - Create an item template
        href: ../core/tutorials/cli-templates-create-item-template.md
        displayName: tutorials, cli
      - name: 2 - Create a project template
        href: ../core/tutorials/cli-templates-create-project-template.md
        displayName: tutorials, cli
      - name: 3 - Create a template pack
        href: ../core/tutorials/cli-templates-create-template-pack.md
        displayName: tutorials, cli
<<<<<<< HEAD
    - name: .NET Core additional tools
      items:
      - name: Overview
        href: ../core/additional-tools/index.md
      - name: .NET Core Uninstall Tool
        href: ../core/additional-tools/uninstall-tool.md
      - name: WCF Web Service Reference Provider
        href: ../core/additional-tools/wcf-web-service-reference-guide.md
      - name: dotnet-svcutil
        href: ../core/additional-tools/dotnet-svcutil-guide.md
      - name: dotnet-svcutil.xmlserializer
        href: ../core/additional-tools/dotnet-svcutil.xmlserializer-guide.md
      - name: XML Serializer Generator
        href: ../core/additional-tools/xml-serializer-generator.md
    - name: Diagnostic tools
      items:
      - name: Overview
        href: ../core/diagnostics/index.md
      - name: Managed debuggers
        href: ../core/diagnostics/managed-debuggers.md
      - name: EventCounters
        href: ../core/diagnostics/event-counters.md
      - name: Logging and tracing
        href: ../core/diagnostics/logging-tracing.md
      - name: .NET Core CLI global tools
        items:
        - name: dotnet-counters
          href: ../core/diagnostics/dotnet-counters.md
        - name: dotnet-dump
          href: ../core/diagnostics/dotnet-dump.md
        - name: dotnet-gcdump
          href: ../core/diagnostics/dotnet-gcdump.md
        - name: dotnet-trace
          href: ../core/diagnostics/dotnet-trace.md
      - name: .NET Core diagnostics tutorials
        items:
        - name: Get perf metrics with EventCounters
          href: ../core/diagnostics/event-counter-perf.md
        - name: Debug a memory leak
          href: ../core/diagnostics/debug-memory-leak.md
        - name: Debug high CPU usage
          href: ../core/diagnostics/debug-highcpu.md
        - name: Debug deadlock
          href: ../core/diagnostics/debug-deadlock.md
    - name: Code analysis
      items:
      - name: Overview
        href: productivity/code-analysis.md
        displayName: code analysis, analyzers
      - name: Configure rules
        href: productivity/configure-code-analysis-rules.md
      - name: API analyzer
        href: ../standard/analyzers/api-analyzer.md
      - name: Portability analyzer
        href: ../standard/analyzers/portability-analyzer.md
  - name: Execution model
    items:
    - name: Common Language Runtime (CLR)
      href: ../standard/clr.md
    - name: Managed execution process
      href: ../standard/managed-execution-process.md
    - name: Assemblies in .NET
      href: ../standard/assembly/
    - name: Metadata and self-describing components
      href: ../standard/metadata-and-self-describing-components.md
    - name: Dependency loading
      items:
      - name: Dependency loading
        href: ../core/dependency-loading/overview.md
      - name: Understand AssemblyLoadContext
        href: ../core/dependency-loading/understanding-assemblyloadcontext.md
      - name: Dependency loading details
        items:
        - name: Default dependency probing
          href: ../core/dependency-loading/default-probing.md
        - name: Load managed assemblies
          href: ../core/dependency-loading/loading-managed.md
        - name: Load satellite assemblies
          href: ../core/dependency-loading/loading-resources.md
        - name: Load unmanaged libraries
          href: ../core/dependency-loading/loading-unmanaged.md
      - name: Tutorials
        items:
        - name: Create a .NET Core application with plugins
          href: ../core/tutorials/creating-app-with-plugin-support.md
        - name: How to use and debug assembly unloadability in .NET Core
          href: ../core/../standard/assembly/unloadability.md
    - name: Versioning
      items:
      - name: Overview
        href: ../core/versions/index.md
      - name: .NET Core version selection
        href: ../core/versions/selection.md
    - name: Run-time configuration
      items:
      - name: Settings
        href: ../core/run-time-config/index.md
      - name: Compilation settings
        href: ../core/run-time-config/compilation.md
      - name: Debugging and profiling settings
        href: ../core/run-time-config/debugging-profiling.md
      - name: Garbage collector settings
        href: ../core/run-time-config/garbage-collector.md
      - name: Globalization settings
        href: ../core/run-time-config/globalization.md
      - name: Networking settings
        href: ../core/run-time-config/networking.md
      - name: Threading settings
        href: ../core/run-time-config/threading.md
  - name: Deployment models
    items:
    - name: Overview
      href: ../core/deploying/index.md
    - name: Deploy apps with Visual Studio
      href: ../core/deploying/deploy-with-vs.md
    - name: Publish apps with the CLI
      href: ../core/deploying/deploy-with-cli.md
    - name: Create a NuGet package with the CLI
      href: ../core/deploying/creating-nuget-packages.md
    - name: Self-contained deployment runtime roll forward
      href: ../core/deploying/runtime-patch-selection.md
    - name: Single file deployment and executable
      href: ../core/deploying/single-file.md
    - name: Trim self-contained deployments and executables
      href: ../core/deploying/trim-self-contained.md
    - name: Runtime package store
      href: ../core/deploying/runtime-store.md
    - name: Runtime Identifier (RID) catalog
      href: ../core/rid-catalog.md
    - name: Resource manifest names
      href: ../core/resources/manifest-file-names.md
    - name: Docker
      items:
      - name: Introduction to .NET and Docker
        href: ../core/docker/introduction.md
      - name: Containerize a .NET Core app
        href: ../core/docker/build-container.md
      - name: Container tools in Visual Studio
        href: /visualstudio/containers/overview
=======
>>>>>>> 1a252de1
  - name: MSBuild and project files
    items:
    - name: Project SDKs
      items:
      - name: Overview
        href: ../core/project-sdk/overview.md
      - name: Reference
        items:
        - name: Microsoft.NET.Sdk
          href: ../core/project-sdk/msbuild-props.md
        - name: Microsoft.NET.Sdk.Web
          href: /aspnet/core/razor-pages/web-sdk?toc=/dotnet/core/toc.json&bc=/dotnet/breadcrumb/toc.json
        - name: Microsoft.NET.Sdk.Razor
          href: /aspnet/core/razor-pages/sdk?toc=/dotnet/core/toc.json&bc=/dotnet/breadcrumb/toc.json
    - name: Target frameworks
      href: ../standard/frameworks.md
    - name: Additions to the csproj format
      href: ../core/tools/csproj.md
    - name: Dependency management
      href: ../core/tools/dependencies.md
  - name: .NET Core additional tools
    items:
    - name: Overview
      href: ../core/additional-tools/index.md
    - name: .NET Core Uninstall Tool
      href: ../core/additional-tools/uninstall-tool.md
    - name: WCF Web Service Reference Provider
      href: ../core/additional-tools/wcf-web-service-reference-guide.md
    - name: dotnet-svcutil
      href: ../core/additional-tools/dotnet-svcutil-guide.md
    - name: dotnet-svcutil.xmlserializer
      href: ../core/additional-tools/dotnet-svcutil.xmlserializer-guide.md
    - name: XML Serializer Generator
      href: ../core/additional-tools/xml-serializer-generator.md
  - name: Diagnostic tools
    items:
    - name: Overview
      href: ../core/diagnostics/index.md
    - name: Managed debuggers
      href: ../core/diagnostics/managed-debuggers.md
    - name: Debug Linux dumps
      href: ../core/diagnostics/debug-linux-dumps.md
    - name: EventCounters
      href: ../core/diagnostics/event-counters.md
    - name: Logging and tracing
      href: ../core/diagnostics/logging-tracing.md
    - name: .NET Core CLI global tools
      items:
      - name: dotnet-counters
        href: ../core/diagnostics/dotnet-counters.md
      - name: dotnet-dump
        href: ../core/diagnostics/dotnet-dump.md
      - name: dotnet-gcdump
        href: ../core/diagnostics/dotnet-gcdump.md
      - name: dotnet-trace
        href: ../core/diagnostics/dotnet-trace.md
      - name: dotnet-symbol
        href: ../core/diagnostics/dotnet-symbol.md
      - name: dotnet-sos
        href: ../core/diagnostics/dotnet-sos.md
    - name: .NET Core diagnostics tutorials
      items:
      - name: Get perf metrics with EventCounters
        href: ../core/diagnostics/event-counter-perf.md
      - name: Debug a memory leak
        href: ../core/diagnostics/debug-memory-leak.md
      - name: Debug high CPU usage
        href: ../core/diagnostics/debug-highcpu.md
      - name: Debug deadlock
        href: ../core/diagnostics/debug-deadlock.md
  - name: Code analysis
    items:
    - name: Overview
      href: productivity/code-analysis.md
      displayName: code analysis, analyzers
    - name: Configure rules
      href: productivity/configure-code-analysis-rules.md
    - name: API analyzer
      href: ../standard/analyzers/api-analyzer.md
    - name: Portability analyzer
      href: ../standard/analyzers/portability-analyzer.md
- name: Execution model
  items:
  - name: Common Language Runtime (CLR)
    href: ../standard/clr.md
  - name: Managed execution process
    href: ../standard/managed-execution-process.md
  - name: Assemblies in .NET
    href: ../standard/assembly/
  - name: Metadata and self-describing components
    href: ../standard/metadata-and-self-describing-components.md
  - name: Dependency loading
    items:
    - name: Dependency loading
      href: ../core/dependency-loading/overview.md
    - name: Understand AssemblyLoadContext
      href: ../core/dependency-loading/understanding-assemblyloadcontext.md
    - name: Dependency loading details
      items:
      - name: Default dependency probing
        href: ../core/dependency-loading/default-probing.md
      - name: Load managed assemblies
        href: ../core/dependency-loading/loading-managed.md
      - name: Load satellite assemblies
        href: ../core/dependency-loading/loading-resources.md
      - name: Load unmanaged libraries
        href: ../core/dependency-loading/loading-unmanaged.md
    - name: Tutorials
      items:
      - name: Create a .NET Core application with plugins
        href: ../core/tutorials/creating-app-with-plugin-support.md
      - name: How to use and debug assembly unloadability in .NET Core
        href: ../core/../standard/assembly/unloadability.md
  - name: Versioning
    items:
    - name: Overview
      href: ../core/versions/index.md
    - name: .NET Core version selection
      href: ../core/versions/selection.md
  - name: Run-time configuration
    items:
    - name: Settings
      href: ../core/run-time-config/index.md
    - name: Compilation settings
      href: ../core/run-time-config/compilation.md
    - name: Debugging and profiling settings
      href: ../core/run-time-config/debugging-profiling.md
    - name: Garbage collector settings
      href: ../core/run-time-config/garbage-collector.md
    - name: Globalization settings
      href: ../core/run-time-config/globalization.md
    - name: Networking settings
      href: ../core/run-time-config/networking.md
    - name: Threading settings
      href: ../core/run-time-config/threading.md
- name: Deployment models
  items:
  - name: Overview
    href: ../core/deploying/index.md
  - name: Deploy apps with Visual Studio
    href: ../core/deploying/deploy-with-vs.md
  - name: Publish apps with the CLI
    href: ../core/deploying/deploy-with-cli.md
  - name: Create a NuGet package with the CLI
    href: ../core/deploying/creating-nuget-packages.md
  - name: Self-contained deployment runtime roll forward
    href: ../core/deploying/runtime-patch-selection.md
  - name: Single file deployment and executable
    href: ../core/deploying/single-file.md
  - name: Trim self-contained deployments
    items:
    - name: Overview and how-to
      href: ../core/deploying/trim-self-contained.md
    - name: Options
      href: ../core/deploying/trimming-options.md
  - name: Runtime package store
    href: ../core/deploying/runtime-store.md
  - name: Runtime Identifier (RID) catalog
    href: ../core/rid-catalog.md
  - name: Resource manifest names
    href: ../core/resources/manifest-file-names.md
  - name: Docker
    items:
    - name: Introduction to .NET and Docker
      href: ../core/docker/introduction.md
    - name: Containerize a .NET Core app
      href: ../core/docker/build-container.md
    - name: Container tools in Visual Studio
      href: /visualstudio/containers/overview
- name: Fundamental coding components
  items:
  - name: Base types overview
    items:
    - name: Common type system & common language specification
      href: ../standard/common-type-system.md
    - name: Common type system
      href: ../standard/base-types/common-type-system.md
    - name: Language independence
      href: ../standard/language-independence.md
    - name: Language-independent components
      href: ../standard/language-independence-and-language-independent-components.md
    - name: Type conversion in .NET
      href: ../standard/base-types/type-conversion.md
    - name: Type conversion tables
      href: ../standard/base-types/conversion-tables.md
    - name: Framework libraries
      href: ../standard/framework-libraries.md
    - name: Class library overview
      href: ../standard/class-library-overview.md
  - name: Generic types
    items:
    - name: Overview
      href: ../standard/generics/index.md
    - name: Intro to generic types
      href: ../standard/generics.md
    - name: Generic collections in .NET
      href: ../standard/generics/collections.md
    - name: Generic delegates for manipulating arrays and lists
      href: ../standard/generics/delegates-for-manipulating-arrays-and-lists.md
    - name: Generic interfaces
      href: ../standard/generics/interfaces.md
    - name: Covariance and contravariance
      href: ../standard/generics/covariance-and-contravariance.md
  - name: Collections and data structures
    items:
    - name: Overview
      href: ../standard/collections/index.md
      displayName: collections, data structures
    - name: Select a collection class
      href: ../standard/collections/selecting-a-collection-class.md
    - name: Commonly used collection types
      href: ../standard/collections/commonly-used-collection-types.md
    - name: When to use generic collections
      href: ../standard/collections/when-to-use-generic-collections.md
    - name: Comparisons and sorts within collections
      href: ../standard/collections/comparisons-and-sorts-within-collections.md
    - name: Sorted collection types
      href: ../standard/collections/sorted-collection-types.md
    - name: Hashtable and Dictionary types
      href: ../standard/collections/hashtable-and-dictionary-collection-types.md
    - name: Thread-safe collections
      href: ../standard/collections/thread-safe/
  - name: Delegates and lambdas
    href: ../standard/delegates-lambdas.md
  - name: Events
    items:
    - name: Overview
      href: ../standard/events/index.md
      displayName: events 
    - name: Raise and consume events
      href: ../standard/events/how-to-raise-and-consume-events.md
    - name: Handle multiple events using event properties
      href: ../standard/events/how-to-handle-multiple-events-using-event-properties.md
    - name: Observer design pattern
      items:
      - name: Overview
        href: ../standard/events/observer-design-pattern.md
        displayName: Observer design pattern
      - name: Best practices
        href: ../standard/events/observer-design-pattern-best-practices.md
      - name: "How to: Implement a provider"
        href: ../standard/events/how-to-implement-a-provider.md
      - name: "How to: Implement an observer"
        href: ../standard/events/how-to-implement-an-observer.md
  - name: Exceptions
    items:
    - name: Overview
      href: ../standard/exceptions/index.md
      displayName: exceptions
    - name: Exception class and properties
      href: ../standard/exceptions/exception-class-and-properties.md
    - name: How-tos
      items:
      - name: Use the try-catch block to catch exceptions
        href: ../standard/exceptions/how-to-use-the-try-catch-block-to-catch-exceptions.md
      - name: Use specific exceptions in a catch block
        href: ../standard/exceptions/how-to-use-specific-exceptions-in-a-catch-block.md
      - name: Explicitly throw exceptions
        href: ../standard/exceptions/how-to-explicitly-throw-exceptions.md
      - name: Create user-defined exceptions
        href: ../standard/exceptions/how-to-create-user-defined-exceptions.md
      - name: Create user-defined exceptions with localized exception messages
        href: ../standard/exceptions/how-to-create-localized-exception-messages.md
      - name: Use finally blocks
        href: ../standard/exceptions/how-to-use-finally-blocks.md
    - name: Use user-filtered exception handlers
      href: ../standard/exceptions/using-user-filtered-exception-handlers.md
    - name: Handle COM interop exceptions
      href: ../standard/exceptions/handling-com-interop-exceptions.md
    - name: Best practices
      href: ../standard/exceptions/best-practices-for-exceptions.md
  - name: Numeric types
    href: ../standard/numerics.md
  - name: Dates, times, and time zones
    href: ../standard/datetime/
  - name: Format numbers, dates, other types
    items:
    - name: Overview
      href: ../standard/base-types/formatting-types.md
    - name: Standard numeric format strings
      href: ../standard/base-types/standard-numeric-format-strings.md
    - name: Custom numeric format strings
      href: ../standard/base-types/custom-numeric-format-strings.md
    - name: Standard date and time format strings
      href: ../standard/base-types/standard-date-and-time-format-strings.md
    - name: Custom date and time format strings
      href: ../standard/base-types/custom-date-and-time-format-strings.md
    - name: Standard TimeSpan format strings
      href: ../standard/base-types/standard-timespan-format-strings.md
    - name: Custom TimeSpan format strings
      href: ../standard/base-types/custom-timespan-format-strings.md
    - name: Enumeration format strings
      href: ../standard/base-types/enumeration-format-strings.md
    - name: Composite formatting
      href: ../standard/base-types/composite-formatting.md
    - name: How-tos
      items:
      - name: Pad a number with leading zeros
        href: ../standard/base-types/how-to-pad-a-number-with-leading-zeros.md
      - name: Extract the day of the week from a date
        href: ../standard/base-types/how-to-extract-the-day-of-the-week-from-a-specific-date.md
      - name: Use custom numeric format providers
        href: ../standard/base-types/how-to-define-and-use-custom-numeric-format-providers.md
      - name: Round-trip date and time values
        href: ../standard/base-types/how-to-round-trip-date-and-time-values.md
      - name: Display milliseconds in date and time values
        href: ../standard/base-types/how-to-display-milliseconds-in-date-and-time-values.md
      - name: Display dates in non-Gregorian calendars
        href: ../standard/base-types/how-to-display-dates-in-non-gregorian-calendars.md
  - name: Manipulate strings
    items:
    - name: Character encoding in .NET
      href: ../standard/base-types/character-encoding-introduction.md
    - name: How to use character encoding classes
      href: ../standard/base-types/character-encoding.md
    - name: Best practices for using strings
      href: ../standard/base-types/best-practices-strings.md
    - name: Basic string operations
      items:
      - name: Overview
        href: ../standard/base-types/basic-string-operations.md
        displayName: string operations
      - name: Create new strings
        href: ../standard/base-types/creating-new.md
      - name: Trim and remove characters
        href: ../standard/base-types/trimming.md
      - name: Pad strings
        href: ../standard/base-types/padding.md
      - name: Compare strings
        href: ../standard/base-types/comparing.md
      - name: Change case
        href: ../standard/base-types/changing-case.md
      - name: Use the StringBuilder class
        href: ../standard/base-types/stringbuilder.md
      - name: "How to: Perform basic string manipulations"
        href: ../standard/base-types/basic-manipulations.md
    - name: Regular expressions in .NET
      items:
      - name: Overview
        href: ../standard/base-types/regular-expressions.md
        displayName: regular expressions
      - name: Language reference
        items:
        - name: Overview
          href: ../standard/base-types/regular-expression-language-quick-reference.md
        - name: Character escapes
          href: ../standard/base-types/character-escapes-in-regular-expressions.md
        - name: Character classes
          href: ../standard/base-types/character-classes-in-regular-expressions.md
        - name: Anchors
          href: ../standard/base-types/anchors-in-regular-expressions.md
        - name: Grouping constructs
          href: ../standard/base-types/grouping-constructs-in-regular-expressions.md
        - name: Quantifiers
          href: ../standard/base-types/quantifiers-in-regular-expressions.md
        - name: Backreference constructs
          href: ../standard/base-types/backreference-constructs-in-regular-expressions.md
        - name: Alternation constructs
          href: ../standard/base-types/alternation-constructs-in-regular-expressions.md
        - name: Substitutions
          href: ../standard/base-types/substitutions-in-regular-expressions.md
        - name: Regular expression options
          href: ../standard/base-types/regular-expression-options.md
        - name: Miscellaneous constructs
          href: ../standard/base-types/miscellaneous-constructs-in-regular-expressions.md
      - name: Best practices for regular expressions
        href: ../standard/base-types/best-practices.md
      - name: Regular expression object model
        href: ../standard/base-types/the-regular-expression-object-model.md
      - name: Regular expression behavior
        items:
        - name: Overview
          href: ../standard/base-types/details-of-regular-expression-behavior.md
        - name: Backtracking
          href: ../standard/base-types/backtracking-in-regular-expressions.md
        - name: Compilation and reuse
          href: ../standard/base-types/compilation-and-reuse-in-regular-expressions.md
        - name: Thread safety
          href: ../standard/base-types/thread-safety-in-regular-expressions.md
      - name: Examples
        items:
        - name: Scan for HREFs
          href: ../standard/base-types/regular-expression-example-scanning-for-hrefs.md
        - name: Change date formats
          href: ../standard/base-types/regular-expression-example-changing-date-formats.md
        - name: Extract a protocol and port number from a URL
          href: ../standard/base-types/how-to-extract-a-protocol-and-port-number-from-a-url.md
        - name: Strip invalid characters from a string
          href: ../standard/base-types/how-to-strip-invalid-characters-from-a-string.md
        - name: Verify that strings are in valid email format
          href: ../standard/base-types/how-to-verify-that-strings-are-in-valid-email-format.md
  - name: Parse strings
    items:
    - name: Overview
      href: ../standard/base-types/parsing-strings.md
    - name: Parse numeric strings
      href: ../standard/base-types/parsing-numeric.md
    - name: Parse date and time strings
      href: ../standard/base-types/parsing-datetime.md
    - name: Parse other strings
      href: ../standard/base-types/parsing-other.md
  - name: Attributes
    items:
    - name: Overview
      href: ../standard/attributes/index.md
      displayName: attributes
    - name: Apply attributes
      href: ../standard/attributes/applying-attributes.md
    - name: Write custom attributes
      href: ../standard/attributes/writing-custom-attributes.md
    - name: Retrieve information stored in attributes
      href: ../standard/attributes/retrieving-information-stored-in-attributes.md
  - name: Choose between anonymous and tuple types
    href: ../standard/base-types/choosing-between-anonymous-and-tuple.md
- name: Microsoft Extensions
  items:
  - name: Configuration
    items:
    - name: Overview
      href: ../core/extensions/configuration.md
      displayName: configuration,config,configuration sources,config sources
    - name: Configuration providers
      href: ../core/extensions/configuration-providers.md
      displayName: configuration providers,config providers
    - name: Implement a custom configuration provider
      href: ../core/extensions/custom-configuration-provider.md
      displayName: custom configuration,custom config,custom configuration provider,custom config provider
  - name: Dependency injection
    href: /aspnet/core/fundamentals/dependency-injection
  - name: Generic host
    href: ../core/extensions/generic-host.md
  - name: Logging
    href: /aspnet/core/fundamentals/logging
  - name: Options pattern
    href: /aspnet/core/fundamentals/configuration/options
- name: Data access
  items:
  - name: LINQ
    href: ../standard/linq/
  - name: XML documents and data
    href: ../standard/data/xml/
  - name: Microsoft.Data.Sqlite
    href: ../standard/data/sqlite/
- name: Parallel processing, concurrency, and async
  items:
  - name: Overview
    href: ../standard/parallel-processing-and-concurrency.md
    displayName: Parallel processing, concurrency, async
  - name: Asynchronous programming
    items:
    - name: Overview
      href: ../standard/async.md
    - name: Asynchronous programming in depth
      href: ../standard/async-in-depth.md
    - name: Asynchronous programming patterns
      href: ../standard/asynchronous-programming-patterns/
  - name: Parallel programming
    items:
    - name: Overview
      href: ../standard/parallel-programming/index.md
    - name: Task Parallel Library (TPL)
      href: ../standard/parallel-programming/task-parallel-library-tpl.md
      items:
      - name: Data parallelism
        href: ../standard/parallel-programming/data-parallelism-task-parallel-library.md
        items:
        - name: "How to: Write a Simple Parallel.For Loop"
          href: ../standard/parallel-programming/how-to-write-a-simple-parallel-for-loop.md
        - name: "How to: Write a Simple Parallel.ForEach Loop"
          href: ../standard/parallel-programming/how-to-write-a-simple-parallel-foreach-loop.md
        - name: "How to: Write a Parallel.For Loop with Thread-Local Variables"
          href: ../standard/parallel-programming/how-to-write-a-parallel-for-loop-with-thread-local-variables.md
        - name: "How to: Write a Parallel.ForEach Loop with Partition-Local Variables"
          href: ../standard/parallel-programming/how-to-write-a-parallel-foreach-loop-with-partition-local-variables.md
        - name: "How to: Cancel a Parallel.For or ForEach Loop"
          href: ../standard/parallel-programming/how-to-cancel-a-parallel-for-or-foreach-loop.md
        - name: "How to: Handle Exceptions in Parallel Loops"
          href: ../standard/parallel-programming/how-to-handle-exceptions-in-parallel-loops.md
        - name: "How to: Speed Up Small Loop Bodies"
          href: ../standard/parallel-programming/how-to-speed-up-small-loop-bodies.md
        - name: "How to: Iterate File Directories with the Parallel Class"
          href: ../standard/parallel-programming/how-to-iterate-file-directories-with-the-parallel-class.md
      - name: Task-based asynchronous programming
        href: ../standard/parallel-programming/task-based-asynchronous-programming.md
        items:
        - name: Chaining Tasks by Using Continuation Tasks
          href: ../standard/parallel-programming/chaining-tasks-by-using-continuation-tasks.md
        - name: Attached and Detached Child Tasks
          href: ../standard/parallel-programming/attached-and-detached-child-tasks.md
        - name: Task Cancellation
          href: ../standard/parallel-programming/task-cancellation.md
        - name: Exception Handling
          href: ../standard/parallel-programming/exception-handling-task-parallel-library.md
        - name: "How to: Use Parallel.Invoke to Execute Parallel Operations"
          href: ../standard/parallel-programming/how-to-use-parallel-invoke-to-execute-parallel-operations.md
        - name: "How to: Return a Value from a Task"
          href: ../standard/parallel-programming/how-to-return-a-value-from-a-task.md
        - name: "How to: Cancel a Task and Its Children"
          href: ../standard/parallel-programming/how-to-cancel-a-task-and-its-children.md
        - name: "How to: Create Pre-Computed Tasks"
          href: ../standard/parallel-programming/how-to-create-pre-computed-tasks.md
        - name: "How to: Traverse a Binary Tree with Parallel Tasks"
          href: ../standard/parallel-programming/how-to-traverse-a-binary-tree-with-parallel-tasks.md
        - name: "How to: Unwrap a Nested Task"
          href: ../standard/parallel-programming/how-to-unwrap-a-nested-task.md
        - name: "How to: Prevent a Child Task from Attaching to its Parent"
          href: ../standard/parallel-programming/how-to-prevent-a-child-task-from-attaching-to-its-parent.md
      - name: Dataflow
        href: ../standard/parallel-programming/dataflow-task-parallel-library.md
        items:
        - name: "How to: Write Messages to and Read Messages from a Dataflow Block"
          href: ../standard/parallel-programming/how-to-write-messages-to-and-read-messages-from-a-dataflow-block.md
        - name: "How to: Implement a Producer-Consumer Dataflow Pattern"
          href: ../standard/parallel-programming/how-to-implement-a-producer-consumer-dataflow-pattern.md
        - name: "How to: Perform Action When a Dataflow Block Receives Data"
          href: ../standard/parallel-programming/how-to-perform-action-when-a-dataflow-block-receives-data.md
        - name: "Walkthrough: Creating a Dataflow Pipeline"
          href: ../standard/parallel-programming/walkthrough-creating-a-dataflow-pipeline.md
        - name: "How to: Unlink Dataflow Blocks"
          href: ../standard/parallel-programming/how-to-unlink-dataflow-blocks.md
        - name: "Walkthrough: Using Dataflow in a Windows Forms Application"
          href: ../standard/parallel-programming/walkthrough-using-dataflow-in-a-windows-forms-application.md
        - name: "How to: Cancel a Dataflow Block"
          href: ../standard/parallel-programming/how-to-cancel-a-dataflow-block.md
        - name: "Walkthrough: Creating a Custom Dataflow Block Type"
          href: ../standard/parallel-programming/walkthrough-creating-a-custom-dataflow-block-type.md
        - name: "How to: Use JoinBlock to Read Data From Multiple Sources"
          href: ../standard/parallel-programming/how-to-use-joinblock-to-read-data-from-multiple-sources.md
        - name: "How to: Specify the Degree of Parallelism in a Dataflow Block"
          href: ../standard/parallel-programming/how-to-specify-the-degree-of-parallelism-in-a-dataflow-block.md
        - name: "How to: Specify a Task Scheduler in a Dataflow Block"
          href: ../standard/parallel-programming/how-to-specify-a-task-scheduler-in-a-dataflow-block.md
        - name: "Walkthrough: Using BatchBlock and BatchedJoinBlock to Improve Efficiency"
          href: ../standard/parallel-programming/walkthrough-using-batchblock-and-batchedjoinblock-to-improve-efficiency.md
      - name: Using TPL with Other Asynchronous Patterns
        href: ../standard/parallel-programming/using-tpl-with-other-asynchronous-patterns.md
        items:
        - name: TPL and Traditional .NET Framework Asynchronous Programming
          href: ../standard/parallel-programming/tpl-and-traditional-async-programming.md
        - name: "How to: Wrap EAP Patterns in a Task"
          href: ../standard/parallel-programming/how-to-wrap-eap-patterns-in-a-task.md
      - name: Potential Pitfalls in Data and Task Parallelism
        href: ../standard/parallel-programming/potential-pitfalls-in-data-and-task-parallelism.md
    - name: Parallel LINQ (PLINQ)
      items:
      - name: Introduction to PLINQ
        href: ../standard/parallel-programming/introduction-to-plinq.md
      - name: Understanding Speedup in PLINQ
        href: ../standard/parallel-programming/understanding-speedup-in-plinq.md
      - name: Order Preservation in PLINQ
        href: ../standard/parallel-programming/order-preservation-in-plinq.md
      - name: Merge Options in PLINQ
        href: ../standard/parallel-programming/merge-options-in-plinq.md
      - name: Potential Pitfalls with PLINQ
        href: ../standard/parallel-programming/potential-pitfalls-with-plinq.md
      - name: "How to: Create and Execute a Simple PLINQ Query"
        href: ../standard/parallel-programming/how-to-create-and-execute-a-simple-plinq-query.md
      - name: "How to: Control Ordering in a PLINQ Query"
        href: ../standard/parallel-programming/how-to-control-ordering-in-a-plinq-query.md
      - name: "How to: Combine Parallel and Sequential LINQ Queries"
        href: ../standard/parallel-programming/how-to-combine-parallel-and-sequential-linq-queries.md
      - name: "How to: Handle Exceptions in a PLINQ Query"
        href: ../standard/parallel-programming/how-to-handle-exceptions-in-a-plinq-query.md
      - name: "How to: Cancel a PLINQ Query"
        href: ../standard/parallel-programming/how-to-cancel-a-plinq-query.md
      - name: "How to: Write a Custom PLINQ Aggregate Function"
        href: ../standard/parallel-programming/how-to-write-a-custom-plinq-aggregate-function.md
      - name: "How to: Specify the Execution Mode in PLINQ"
        href: ../standard/parallel-programming/how-to-specify-the-execution-mode-in-plinq.md
      - name: "How to: Specify Merge Options in PLINQ"
        href: ../standard/parallel-programming/how-to-specify-merge-options-in-plinq.md
      - name: "How to: Iterate File Directories with PLINQ"
        href: ../standard/parallel-programming/how-to-iterate-file-directories-with-plinq.md
      - name: "How to: Measure PLINQ Query Performance"
        href: ../standard/parallel-programming/how-to-measure-plinq-query-performance.md
      - name: PLINQ Data Sample
        href: ../standard/parallel-programming/plinq-data-sample.md
    - name: Data structures for parallel programming
      href: ../standard/parallel-programming/data-structures-for-parallel-programming.md
    - name: Parallel diagnostic tools
      href: ../standard/parallel-programming/parallel-diagnostic-tools.md
    - name: Custom partitioners for PLINQ and TPL
      items:
      - name: Overview
        href: ../standard/parallel-programming/custom-partitioners-for-plinq-and-tpl.md
        displayName: custom partitioners
      - name: "How to: Implement Dynamic Partitions"
        href: ../standard/parallel-programming/how-to-implement-dynamic-partitions.md
      - name: "How to: Implement a Partitioner for Static Partitioning"
        href: ../standard/parallel-programming/how-to-implement-a-partitioner-for-static-partitioning.md
    - name: Lambda expressions in PLINQ and TPL
      href: ../standard/parallel-programming/lambda-expressions-in-plinq-and-tpl.md
    - name: Further reading
      href: ../standard/parallel-programming/for-further-reading-parallel-programming.md    
  - name: Threading
    href: ../standard/threading/
- name: Serialization
  items:
  - name: Overview
    href: ../standard/serialization/index.md
  - name: JSON serialization
    items:
    - name: Overview
      href: ../standard/serialization/system-text-json-overview.md
      displayName: json serialization
    - name: How to serialize and deserialize JSON
      href: ../standard/serialization/system-text-json-how-to.md
    - name: How to write custom converters
      href: ../standard/serialization/system-text-json-converters-how-to.md
    - name: How to migrate from Newtonsoft.Json
      href: ../standard/serialization/system-text-json-migrate-from-newtonsoft-how-to.md
  - name: Binary serialization
    items:
    - name: Overview
      href: ../standard/serialization/binary-serialization.md
      displayName: binary serialization
    - name: BinaryFormatter security guide
      href: ../standard/serialization/binaryformatter-security-guide.md
    - name: Serialization concepts
      href: ../standard/serialization/serialization-concepts.md
    - name: Basic serialization
      href: ../standard/serialization/basic-serialization.md
    - name: Selective serialization
      href: ../standard/serialization/selective-serialization.md
    - name: Custom serialization
      href: ../standard/serialization/custom-serialization.md
    - name: Steps in the serialization process
      href: ../standard/serialization/steps-in-the-serialization-process.md
    - name: Version-tolerant serialization
      href: ../standard/serialization/version-tolerant-serialization.md
    - name: Serialization guidelines
      href: ../standard/serialization/serialization-guidelines.md
    - name: "How to: Chunk serialized data"
      href: ../standard/serialization/how-to-chunk-serialized-data.md
    - name: "How to: Determine if a .NET Standard object is serializable"
      href: ../standard/serialization/how-to-determine-if-netstandard-object-is-serializable.md
    - name: Sample
      href: ../standard/serialization/basic-serialization-technology-sample.md
  - name: XML and SOAP serialization
    items:
    - name: Overview
      href: ../standard/serialization/xml-and-soap-serialization.md
    - name: XML serialization in depth
      href: ../standard/serialization/introducing-xml-serialization.md
    - name: Examples
      href: ../standard/serialization/examples-of-xml-serialization.md
    - name: The XML Schema Definition tool
      href: ../standard/serialization/the-xml-schema-definition-tool-and-xml-serialization.md
    - name: Control XML serialization using attributes
      href: ../standard/serialization/controlling-xml-serialization-using-attributes.md
    - name: Attributes that control XML serialization
      href: ../standard/serialization/attributes-that-control-xml-serialization.md
    - name: XML serialization with XML Web Services
      href: ../standard/serialization/xml-serialization-with-xml-web-services.md
    - name: Attributes that control encoded SOAP serialization
      href: ../standard/serialization/attributes-that-control-encoded-soap-serialization.md
    - name: How-tos
      items:
      - name: Serialize an object
        href: ../standard/serialization/how-to-serialize-an-object.md
      - name: Deserialize an object
        href: ../standard/serialization/how-to-deserialize-an-object.md
      - name: Use the XML Schema Definition tool to generate classes and XML schema documents
        href: ../standard/serialization/xml-schema-def-tool-gen.md
      - name: Control serialization of derived classes
        href: ../standard/serialization/how-to-control-serialization-of-derived-classes.md
      - name: Specify an alternate element name for an XML stream
        href: ../standard/serialization/how-to-specify-an-alternate-element-name-for-an-xml-stream.md
      - name: Qualify XML element and XML attribute names
        href: ../standard/serialization/how-to-qualify-xml-element-and-xml-attribute-names.md
      - name: Serialize an object as a SOAP-encoded XML stream
        href: ../standard/serialization/how-to-serialize-an-object-as-a-soap-encoded-xml-stream.md
      - name: Override encoded SOAP XML serialization
        href: ../standard/serialization/how-to-override-encoded-soap-xml-serialization.md
    - name: XML serialization elements
      items:
      - name: system.xml.serialization
        href: ../standard/serialization/system-xml-serialization-element.md
      - name: dateTimeSerialization
        href: ../standard/serialization/datetimeserialization-element.md
      - name: schemaImporterExtensions
        href: ../standard/serialization/schemaimporterextensions-element.md
      - name: add element for schemaImporterExtensions
        href: ../standard/serialization/add-element-for-schemaimporterextensions.md
      - name: xmlSerializer
        href: ../standard/serialization/xmlserializer-element.md
    - name: Tools
      items:
      - name: XML Serializer Generator tool (Sgen.exe)
        href: ../standard/serialization/xml-serializer-generator-tool-sgen-exe.md
      - name: XML Schema Definition tool (Xsd.exe)
        href: ../standard/serialization/xml-schema-definition-tool-xsd-exe.md
- name: File and stream I/O
  items:
  - name: Overview
    href: ../standard/io/index.md
  - name: File path formats on Windows systems
    href: ../standard/io/file-path-formats.md
  - name: Common I/O tasks
    href: ../standard/io/common-i-o-tasks.md
    items:
    - name: "How to: Copy Directories"
      href: ../standard/io/how-to-copy-directories.md
    - name: "How to: Enumerate Directories and Files"
      href: ../standard/io/how-to-enumerate-directories-and-files.md
    - name: "How to: Read and Write to a Newly Created Data File"
      href: ../standard/io/how-to-read-and-write-to-a-newly-created-data-file.md
    - name: "How to: Open and Append to a Log File"
      href: ../standard/io/how-to-open-and-append-to-a-log-file.md
    - name: "How to: Write Text to a File"
      href: ../standard/io/how-to-write-text-to-a-file.md
    - name: "How to: Read Text from a File"
      href: ../standard/io/how-to-read-text-from-a-file.md
    - name: "How to: Read Characters from a String"
      href: ../standard/io/how-to-read-characters-from-a-string.md
    - name: "How to: Write Characters to a String"
      href: ../standard/io/how-to-write-characters-to-a-string.md
    - name: "How to: Add or Remove Access Control List Entries"
      href: ../standard/io/how-to-add-or-remove-access-control-list-entries.md
    - name: "How to: Compress and Extract Files"
      href: ../standard/io/how-to-compress-and-extract-files.md
    - name: Composing Streams
      href: ../standard/io/composing-streams.md
    - name: "How to: Convert Between .NET Framework Streams and Windows Runtime Streams"
      href: ../standard/io/how-to-convert-between-dotnet-streams-and-winrt-streams.md
  - name: Asynchronous file I/O
    href: ../standard/io/asynchronous-file-i-o.md
  - name: Handle I/O errors
    href: ../standard/io/handling-io-errors.md
  - name: Isolated storage
    href: ../standard/io/isolated-storage.md
    items:
    - name: Types of Isolation
      href: ../standard/io/types-of-isolation.md
    - name: "How to: Obtain Stores for Isolated Storage"
      href: ../standard/io/how-to-obtain-stores-for-isolated-storage.md
    - name: "How to: Enumerate Stores for Isolated Storage"
      href: ../standard/io/how-to-enumerate-stores-for-isolated-storage.md
    - name: "How to: Delete Stores in Isolated Storage"
      href: ../standard/io/how-to-delete-stores-in-isolated-storage.md
    - name: "How to: Anticipate Out-of-Space Conditions with Isolated Storage"
      href: ../standard/io/how-to-anticipate-out-of-space-conditions-with-isolated-storage.md
    - name: "How to: Create Files and Directories in Isolated Storage"
      href: ../standard/io/how-to-create-files-and-directories-in-isolated-storage.md
    - name: "How to: Find Existing Files and Directories in Isolated Storage"
      href: ../standard/io/how-to-find-existing-files-and-directories-in-isolated-storage.md
    - name: "How to: Read and Write to Files in Isolated Storage"
      href: ../standard/io/how-to-read-and-write-to-files-in-isolated-storage.md
    - name: "How to: Delete Files and Directories in Isolated Storage"
      href: ../standard/io/how-to-delete-files-and-directories-in-isolated-storage.md
  - name: Pipes
    href: ../standard/io/pipe-operations.md
    items:
    - name: "How to: Use Anonymous Pipes for Local Interprocess Communication"
      href: ../standard/io/how-to-use-anonymous-pipes-for-local-interprocess-communication.md
    - name: "How to: Use Named Pipes for Network Interprocess Communication"
      href: ../standard/io/how-to-use-named-pipes-for-network-interprocess-communication.md
  - name: Pipelines
    href: ../standard/io/pipelines.md
  - name: Work with buffers
    href: ../standard/io/buffers.md
  - name: Memory-mapped files
    href: ../standard/io/memory-mapped-files.md
- name: Unit testing
  displayName: xUnit,NUnit,MSTest,unit testing,testing
  items:
  - name: Overview
    href: ../core/testing/index.md
  - name: Unit testing best practices
    href: ../core/testing/unit-testing-best-practices.md
  - name: xUnit
    items:
    - name: C# unit testing
      href: ../core/testing/unit-testing-with-dotnet-test.md
    - name: F# unit testing
      href: ../core/testing/unit-testing-fsharp-with-dotnet-test.md
    - name: VB unit testing
      href: ../core/testing/unit-testing-visual-basic-with-dotnet-test.md
    - name: Organize a project and test with xUnit
      href: ../core/tutorials/testing-with-cli.md
      displayName: tutorials, cli
  - name: NUnit
    items:
    - name: C# unit testing
      href: ../core/testing/unit-testing-with-nunit.md
    - name: F# unit testing
      href: ../core/testing/unit-testing-fsharp-with-nunit.md
    - name: VB unit testing
      href: ../core/testing/unit-testing-visual-basic-with-nunit.md
  - name: MSTest
    items:
    - name: C# unit testing
      href: ../core/testing/unit-testing-with-mstest.md
    - name: F# unit testing
      href: ../core/testing/unit-testing-fsharp-with-mstest.md
    - name: VB unit testing
      href: ../core/testing/unit-testing-visual-basic-with-mstest.md
  - name: Run selective unit tests
    href: ../core/testing/selective-unit-tests.md
  - name: Order unit tests
    href: ../core/testing/order-unit-tests.md
  - name: Unit test code coverage
    href: ../core/testing/unit-testing-code-coverage.md
  - name: Unit test published output
    href: ../core/testing/unit-testing-published-output.md
  - name: Live unit test .NET Core projects with Visual Studio
    href: /visualstudio/test/live-unit-testing-start
- name: Security
  href: ../standard/security/
- name: Advanced topics
  items:
  - name: Performance
    items:
    - name: Memory management
      items:
      - name: What is "managed code"?
        href: ../standard/managed-code.md
      - name: Automatic memory management
        href: ../standard/automatic-memory-management.md
      - name: Clean up unmanaged resources
        items:
        - name: Overview
          href: ../standard/garbage-collection/unmanaged.md
          displayName: unmanaged resources, memory management
        - name: Implement a Dispose method
          href: ../standard/garbage-collection/implementing-dispose.md
          displayName: "using, Dispose, dispose pattern, IDisposable"
        - name: Implement a DisposeAsync method
          href: ../standard/garbage-collection/implementing-disposeasync.md
          displayName: "await using, DisposeAsync, async dispose pattern, IAsyncDisposable"
        - name: Use objects that implement IDisposable
          href: ../standard/garbage-collection/using-objects.md
      - name: Garbage collection
        items:
        - name: Overview
          href: ../standard/garbage-collection/index.md
          displayName: garbage collection
        - name: Fundamentals
          href: ../standard/garbage-collection/fundamentals.md
        - name: Workstation and server GC
          href: ../standard/garbage-collection/workstation-server-gc.md
        - name: Background GC
          href: ../standard/garbage-collection/background-gc.md
        - name: The large object heap
          href: ../standard/garbage-collection/large-object-heap.md
        - name: Garbage collection and performance
          href: ../standard/garbage-collection/performance.md
        - name: Induced collections
          href: ../standard/garbage-collection/induced.md
        - name: Latency modes
          href: ../standard/garbage-collection/latency.md
        - name: Optimization for shared web hosting
          href: ../standard/garbage-collection/optimization-for-shared-web-hosting.md
        - name: Garbage collection notifications
          href: ../standard/garbage-collection/notifications.md
        - name: Application domain resource monitoring
          href: ../standard/garbage-collection/app-domain-resource-monitoring.md
        - name: Weak references
          href: ../standard/garbage-collection/weak-references.md  
    - name: Memory and span-related types
      items:
      - name: Overview
        href: ../standard/memory-and-spans/index.md
      - name: Memory<T> and Span<T> usage guidelines
        href: ../standard/memory-and-spans/memory-t-usage-guidelines.md
    - name: SIMD-enabled types
      href: ../standard/simd.md
  - name: Native interoperability
    items:
    - name: Overview
      href: ../standard/native-interop/index.md
      displayName: Native interop
    - name: P/Invoke
      href: ../standard/native-interop/pinvoke.md
    - name: Type marshaling
      href: ../standard/native-interop/type-marshaling.md
    - name: Customize structure marshaling
      href: ../standard/native-interop/customize-struct-marshaling.md
    - name: Customize parameter marshaling
      href: ../standard/native-interop/customize-parameter-marshaling.md
    - name: Interop guidance
      href: ../standard/native-interop/best-practices.md
    - name: Charsets and marshaling
      href: ../standard/native-interop/charset.md
    - name: Expose .NET Core components to COM
      href: ../core/native-interop/expose-components-to-com.md
    - name: Host .NET Core from native code
      href: ../core/tutorials/netcore-hosting.md
    - name: COM interop
      items:
      - name: Overview
        href: ../standard/native-interop/cominterop.md
        displayName: COM interop
      - name: COM wrappers
        items:
        - name: Overview
          href: ../standard/native-interop/com-wrappers.md
          displayName: COM wrappers
        - name: Runtime-callable wrapper
          href: ../standard/native-interop/runtime-callable-wrapper.md
        - name: COM-callable wrapper
          href: ../standard/native-interop/com-callable-wrapper.md
      - name: Qualifying .NET types for COM interop
        href: ../standard/native-interop/qualify-net-types-for-interoperation.md
    - name: Apply interop attributes
      href: ../standard/native-interop/apply-interop-attributes.md
    - name: Exceptions
      href: ../standard/native-interop/exceptions-interoperability.md
  - name: .NET Core distribution packaging
    href: ../core/distribution-packaging.md
  - name: Globalization and localization
    href: ../standard/globalization-localization/
  - name: Open-source library guidance
    href: ../standard/library-guidance/
  - name: Framework design guidelines
    items:
    - name: Overview
      href: ../standard/design-guidelines/index.md
    - name: Naming guidelines
      href: ../standard/design-guidelines/naming-guidelines.md
      items:
      - name: Capitalization conventions
        href: ../standard/design-guidelines/capitalization-conventions.md
      - name: General naming conventions
        href: ../standard/design-guidelines/general-naming-conventions.md
      - name: Names of assemblies and DLLs
        href: ../standard/design-guidelines/names-of-assemblies-and-dlls.md
      - name: Names of namespaces
        href: ../standard/design-guidelines/names-of-namespaces.md
      - name: Names of classes, structs, and interfaces
        href: ../standard/design-guidelines/names-of-classes-structs-and-interfaces.md
      - name: Names of type members
        href: ../standard/design-guidelines/names-of-type-members.md
      - name: Naming parameters
        href: ../standard/design-guidelines/naming-parameters.md
      - name: Naming resources
        href: ../standard/design-guidelines/naming-resources.md
    - name: Type design guidelines
      href: ../standard/design-guidelines/type.md
      items:
      - name: Choose between class and struct
        href: ../standard/design-guidelines/choosing-between-class-and-struct.md
      - name: Abstract class design
        href: ../standard/design-guidelines/abstract-class.md
      - name: Static class design
        href: ../standard/design-guidelines/static-class.md
      - name: Interface design
        href: ../standard/design-guidelines/interface.md
      - name: Struct design
        href: ../standard/design-guidelines/struct.md
      - name: Enum design
        href: ../standard/design-guidelines/enum.md
      - name: Nested types
        href: ../standard/design-guidelines/nested-types.md
    - name: Member design guidelines
      href: ../standard/design-guidelines/member.md
      items:
      - name: Member overloading
        href: ../standard/design-guidelines/member-overloading.md
      - name: Property design
        href: ../standard/design-guidelines/property.md
      - name: Constructor design
        href: ../standard/design-guidelines/constructor.md
      - name: Event design
        href: ../standard/design-guidelines/event.md
      - name: Field design
        href: ../standard/design-guidelines/field.md
      - name: Extension methods
        href: ../standard/design-guidelines/extension-methods.md
      - name: Operator overloads
        href: ../standard/design-guidelines/operator-overloads.md
      - name: Parameter design
        href: ../standard/design-guidelines/parameter-design.md
    - name: Design for extensibility
      href: ../standard/design-guidelines/designing-for-extensibility.md
      items:
      - name: Unsealed classes
        href: ../standard/design-guidelines/unsealed-classes.md
      - name: Protected members
        href: ../standard/design-guidelines/protected-members.md
      - name: Events and callbacks
        href: ../standard/design-guidelines/events-and-callbacks.md
      - name: Virtual members
        href: ../standard/design-guidelines/virtual-members.md
      - name: Abstractions (abstract types and interfaces)
        href: ../standard/design-guidelines/abstractions-abstract-types-and-interfaces.md
      - name: Base classes for implementing abstractions
        href: ../standard/design-guidelines/base-classes-for-implementing-abstractions.md
      - name: Sealing
        href: ../standard/design-guidelines/sealing.md
    - name: Exception design guidelines
      href: ../standard/design-guidelines/exceptions.md
      items:
      - name: Exception throwing
        href: ../standard/design-guidelines/exception-throwing.md
      - name: Use standard exception types
        href: ../standard/design-guidelines/using-standard-exception-types.md
      - name: Exceptions and performance
        href: ../standard/design-guidelines/exceptions-and-performance.md
    - name: Usage guidelines
      href: ../standard/design-guidelines/usage-guidelines.md
      items:
      - name: Arrays
        href: ../standard/design-guidelines/arrays.md
      - name: Attributes
        href: ../standard/design-guidelines/attributes.md
      - name: Collections
        href: ../standard/design-guidelines/guidelines-for-collections.md
      - name: Serialization
        href: ../standard/design-guidelines/serialization.md
      - name: System.Xml usage
        href: ../standard/design-guidelines/system-xml-usage.md
      - name: Equality operators
        href: ../standard/design-guidelines/equality-operators.md
    - name: Common design patterns
      href: ../standard/design-guidelines/common-design-patterns.md
      items:
      - name: Dependency properties
        href: ../standard/design-guidelines/dependency-properties.md  
- name: Migration guide
  items: 
  - name: Breaking changes
    displayName: app compatibility
    href: ../core/compatibility/
  - name: Migration
    items:
    - name: .NET Core 2.0 to 2.1
      href: ../core/migration/20-21.md
    - name: Migrate from project.json
      href: ../core/migration/index.md
    - name: Map between project.json and csproj
      href: ../core/tools/project-json-to-csproj.md
    - name: Changes in CLI overview
      href: ../core/tools/cli-msbuild-architecture.md
    - name: Migrate from DNX
      href: ../core/migration/from-dnx.md
  - name: Port from .NET Framework
    items:
    - name: Overview
      href: ../core/porting/index.md
    - name: Analyze third-party dependencies
      href: ../core/porting/third-party-deps.md
    - name: Port libraries
      href: ../core/porting/libraries.md
    - name: Organize projects for .NET Core
      href: ../core/porting/project-structure.md
    - name: Unavailable technologies
      href: ../core/porting/net-framework-tech-unavailable.md
    - name: Tools
      href: ../core/porting/tools.md
    - name: Use the Windows Compatibility Pack
      href: ../core/porting/windows-compat-pack.md
    - name: Port Windows Forms projects
      href: ../core/porting/winforms.md
    - name: Port WPF projects
      href: ../core/../desktop-wpf/migration/convert-project-from-net-framework.md
    - name: Port C++/CLI projects
      href: ../core/porting/cpp-cli.md
  - name: Choose between .NET Core and .NET Framework for server apps
    href: ../standard/choosing-core-framework-server.md<|MERGE_RESOLUTION|>--- conflicted
+++ resolved
@@ -285,148 +285,6 @@
       - name: 3 - Create a template pack
         href: ../core/tutorials/cli-templates-create-template-pack.md
         displayName: tutorials, cli
-<<<<<<< HEAD
-    - name: .NET Core additional tools
-      items:
-      - name: Overview
-        href: ../core/additional-tools/index.md
-      - name: .NET Core Uninstall Tool
-        href: ../core/additional-tools/uninstall-tool.md
-      - name: WCF Web Service Reference Provider
-        href: ../core/additional-tools/wcf-web-service-reference-guide.md
-      - name: dotnet-svcutil
-        href: ../core/additional-tools/dotnet-svcutil-guide.md
-      - name: dotnet-svcutil.xmlserializer
-        href: ../core/additional-tools/dotnet-svcutil.xmlserializer-guide.md
-      - name: XML Serializer Generator
-        href: ../core/additional-tools/xml-serializer-generator.md
-    - name: Diagnostic tools
-      items:
-      - name: Overview
-        href: ../core/diagnostics/index.md
-      - name: Managed debuggers
-        href: ../core/diagnostics/managed-debuggers.md
-      - name: EventCounters
-        href: ../core/diagnostics/event-counters.md
-      - name: Logging and tracing
-        href: ../core/diagnostics/logging-tracing.md
-      - name: .NET Core CLI global tools
-        items:
-        - name: dotnet-counters
-          href: ../core/diagnostics/dotnet-counters.md
-        - name: dotnet-dump
-          href: ../core/diagnostics/dotnet-dump.md
-        - name: dotnet-gcdump
-          href: ../core/diagnostics/dotnet-gcdump.md
-        - name: dotnet-trace
-          href: ../core/diagnostics/dotnet-trace.md
-      - name: .NET Core diagnostics tutorials
-        items:
-        - name: Get perf metrics with EventCounters
-          href: ../core/diagnostics/event-counter-perf.md
-        - name: Debug a memory leak
-          href: ../core/diagnostics/debug-memory-leak.md
-        - name: Debug high CPU usage
-          href: ../core/diagnostics/debug-highcpu.md
-        - name: Debug deadlock
-          href: ../core/diagnostics/debug-deadlock.md
-    - name: Code analysis
-      items:
-      - name: Overview
-        href: productivity/code-analysis.md
-        displayName: code analysis, analyzers
-      - name: Configure rules
-        href: productivity/configure-code-analysis-rules.md
-      - name: API analyzer
-        href: ../standard/analyzers/api-analyzer.md
-      - name: Portability analyzer
-        href: ../standard/analyzers/portability-analyzer.md
-  - name: Execution model
-    items:
-    - name: Common Language Runtime (CLR)
-      href: ../standard/clr.md
-    - name: Managed execution process
-      href: ../standard/managed-execution-process.md
-    - name: Assemblies in .NET
-      href: ../standard/assembly/
-    - name: Metadata and self-describing components
-      href: ../standard/metadata-and-self-describing-components.md
-    - name: Dependency loading
-      items:
-      - name: Dependency loading
-        href: ../core/dependency-loading/overview.md
-      - name: Understand AssemblyLoadContext
-        href: ../core/dependency-loading/understanding-assemblyloadcontext.md
-      - name: Dependency loading details
-        items:
-        - name: Default dependency probing
-          href: ../core/dependency-loading/default-probing.md
-        - name: Load managed assemblies
-          href: ../core/dependency-loading/loading-managed.md
-        - name: Load satellite assemblies
-          href: ../core/dependency-loading/loading-resources.md
-        - name: Load unmanaged libraries
-          href: ../core/dependency-loading/loading-unmanaged.md
-      - name: Tutorials
-        items:
-        - name: Create a .NET Core application with plugins
-          href: ../core/tutorials/creating-app-with-plugin-support.md
-        - name: How to use and debug assembly unloadability in .NET Core
-          href: ../core/../standard/assembly/unloadability.md
-    - name: Versioning
-      items:
-      - name: Overview
-        href: ../core/versions/index.md
-      - name: .NET Core version selection
-        href: ../core/versions/selection.md
-    - name: Run-time configuration
-      items:
-      - name: Settings
-        href: ../core/run-time-config/index.md
-      - name: Compilation settings
-        href: ../core/run-time-config/compilation.md
-      - name: Debugging and profiling settings
-        href: ../core/run-time-config/debugging-profiling.md
-      - name: Garbage collector settings
-        href: ../core/run-time-config/garbage-collector.md
-      - name: Globalization settings
-        href: ../core/run-time-config/globalization.md
-      - name: Networking settings
-        href: ../core/run-time-config/networking.md
-      - name: Threading settings
-        href: ../core/run-time-config/threading.md
-  - name: Deployment models
-    items:
-    - name: Overview
-      href: ../core/deploying/index.md
-    - name: Deploy apps with Visual Studio
-      href: ../core/deploying/deploy-with-vs.md
-    - name: Publish apps with the CLI
-      href: ../core/deploying/deploy-with-cli.md
-    - name: Create a NuGet package with the CLI
-      href: ../core/deploying/creating-nuget-packages.md
-    - name: Self-contained deployment runtime roll forward
-      href: ../core/deploying/runtime-patch-selection.md
-    - name: Single file deployment and executable
-      href: ../core/deploying/single-file.md
-    - name: Trim self-contained deployments and executables
-      href: ../core/deploying/trim-self-contained.md
-    - name: Runtime package store
-      href: ../core/deploying/runtime-store.md
-    - name: Runtime Identifier (RID) catalog
-      href: ../core/rid-catalog.md
-    - name: Resource manifest names
-      href: ../core/resources/manifest-file-names.md
-    - name: Docker
-      items:
-      - name: Introduction to .NET and Docker
-        href: ../core/docker/introduction.md
-      - name: Containerize a .NET Core app
-        href: ../core/docker/build-container.md
-      - name: Container tools in Visual Studio
-        href: /visualstudio/containers/overview
-=======
->>>>>>> 1a252de1
   - name: MSBuild and project files
     items:
     - name: Project SDKs
