--- conflicted
+++ resolved
@@ -336,26 +336,11 @@
         href: productivity/code-analysis.md
         displayName: code analysis, analyzers
       - name: Configure rules
-<<<<<<< HEAD
-        href: ../core/../fundamentals/productivity/configure-code-analysis-rules.md
+        href: productivity/configure-code-analysis-rules.md
       - name: API analyzer
         href: ../standard/analyzers/api-analyzer.md
       - name: Portability analyzer
         href: ../standard/analyzers/portability-analyzer.md
-=======
-        href: productivity/configure-code-analysis-rules.md
-      - name: Standalone .NET analyzers
-        items:
-        - name: Overview
-          href: ../standard/analyzers/index.md
-          displayName: analyzers
-        - name: API analyzer
-          href: ../standard/analyzers/api-analyzer.md
-        - name: Portability analyzer
-          href: ../standard/analyzers/portability-analyzer.md
-        - name: Framework analyzer
-          href: ../standard/analyzers/framework-analyzer.md
->>>>>>> 3f3cf88f
   - name: Execution model
     items:
     - name: Common Language Runtime (CLR)
