--- conflicted
+++ resolved
@@ -1560,6 +1560,8 @@
       href: ../core/extensions/custom-logging-provider.md
     - name: High-performance logging
       href: ../core/extensions/high-performance-logging.md
+    - name: Console log formatting
+      href: ../core/extensions/console-log-formatter.md
   - name: HostBuilder (generic host)
     href: ../core/extensions/generic-host.md
   - name: Serialization
@@ -1731,47 +1733,6 @@
       href: ../standard/io/memory-mapped-files.md
   - name: The System.Console class
     href: ../standard/building-console-apps.md
-<<<<<<< HEAD
-=======
-- name: Dependency injection
-  items:
-  - name: Overview
-    href: ../core/extensions/dependency-injection.md
-    displayName: dependency injection,di,ioc,ioc container,dependency container,inversion of control
-  - name: Use dependency injection
-    href: ../core/extensions/dependency-injection-usage.md
-    displayName: use dependency injection,di,di examples,ioc,ioc container,dependency container,inversion of control
-  - name: Dependency injection guidelines
-    href: ../core/extensions/dependency-injection-guidelines.md
-    displayName: dependency injection best practices,guidelines,di,ioc,ioc container,dependency container,inversion of control
-- name: Configuration
-  items:
-  - name: Overview
-    href: ../core/extensions/configuration.md
-    displayName: configuration,config,configuration sources,config sources
-  - name: Configuration providers
-    href: ../core/extensions/configuration-providers.md
-    displayName: configuration providers,config providers
-  - name: Implement a custom configuration provider
-    href: ../core/extensions/custom-configuration-provider.md
-    displayName: custom configuration,custom config,custom configuration provider,custom config provider
-  - name: Options pattern
-    href: ../core/extensions/options.md
-- name: Logging
-  items:
-  - name: Overview
-    href: ../core/extensions/logging.md
-  - name: Logging providers
-    href: ../core/extensions/logging-providers.md
-  - name: Implement a custom logging provider
-    href: ../core/extensions/custom-logging-provider.md
-  - name: High-performance logging
-    href: ../core/extensions/high-performance-logging.md
-  - name: Console log formatting
-    href: ../core/extensions/console-log-formatter.md
-- name: HostBuilder (generic host)
-  href: ../core/extensions/generic-host.md
->>>>>>> 577645b7
 - name: Data access
   items:
   - name: LINQ
