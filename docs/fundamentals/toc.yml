--- conflicted
+++ resolved
@@ -876,13 +876,10 @@
             href: code-analysis/quality-rules/ca1838.md
           - name: CA1841
             href: code-analysis/quality-rules/ca1841.md
-<<<<<<< HEAD
           - name: CA1844
             href: code-analysis/quality-rules/ca1844.md
-=======
           - name: CA1845
             href: code-analysis/quality-rules/ca1845.md
->>>>>>> 31e0fdbe
         - name: SingleFile rules
           items:
           - name: Overview
