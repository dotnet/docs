items:
- name: .NET documentation
  href: index.yml
- name: Get started
  items:
  - name: Hello World
    href: ../core/get-started.md
  - name: Get started tutorials
    href: ../standard/get-started.md
  - name: .NET 101 videos
    href: https://www.youtube.com/playlist?list=PLdo4fOcmZ0oWoazjhXQzBKMrFuArxpW80
  - name: How to install
    items:
    - name: Overview
      href: ../core/install/index.yml
    - name: Install on Windows
      href: ../core/install/windows.md
    - name: Install on macOS
      href: ../core/install/macos.md
    - name: Install on Linux
      items:
      - name: Overview
        href: ../core/install/linux.md
      - name: Ubuntu
        href: ../core/install/linux-ubuntu.md
      - name: Alpine
        href: ../core/install/linux-alpine.md
      - name: CentOS
        href: ../core/install/linux-centos.md
      - name: Debian
        href: ../core/install/linux-debian.md
      - name: Fedora
        href: ../core/install/linux-fedora.md
      - name: OpenSUSE
        href: ../core/install/linux-opensuse.md
      - name: Redhat Enterprise Linux
        href: ../core/install/linux-rhel.md
      - name: SLES
        href: ../core/install/linux-sles.md
      - name: Install with Snap
        href: ../core/install/linux-snap.md
      - name: Install script & binaries
        href: ../core/install/linux-scripted-manual.md

    - name: Remove outdated runtimes and SDKs
      href: ../core/install/remove-runtime-sdk-versions.md
    - name: Manage .NET templates
      href: ../core/install/templates.md
    - name: macOS Notarization issues
      href: ../core/install/macos-notarization-issues.md
    - name: Troubleshoot .NET Package mix ups on Linux
      href: ../core/install/linux-package-mixup.md
    - name: How to check .NET versions
      href: ../core/install/how-to-detect-installed-versions.md
    - name: Install localized IntelliSense
      href: ../core/install/localized-intellisense.md
- name: Overview
  items:
  - name: Introduction to .NET
    href: ../core/introduction.md
  - name: .NET architectural components
    href: ../standard/components.md
  - name: .NET class libraries
    href: ../standard/class-libraries.md
  - name: .NET Standard overview
    href: ../standard/net-standard.md
  - name: Releases, patches, and support
    href: ../core/releases-and-support.md
  - name: .NET glossary
    href: ../standard/glossary.md
  - name: Tutorials
    items:
    - name: Use Visual Studio
      items:
      - name: Create a console app
        href: ../core/tutorials/with-visual-studio.md
        displayName: tutorials, visual studio, vs
      - name: Debug an app
        href: ../core/tutorials/debugging-with-visual-studio.md
        displayName: tutorials, visual studio, vs
      - name: Publish an app
        href: ../core/tutorials/publishing-with-visual-studio.md
        displayName: tutorials, visual studio, vs
      - name: Create a library
        href: ../core/tutorials/library-with-visual-studio.md
        displayName: tutorials, visual studio, vs
      - name: Unit test a library
        href: ../core/tutorials/testing-library-with-visual-studio.md
        displayName: tutorials, visual studio, vs
      - name: Install and use a package
        href: /nuget/quickstart/install-and-use-a-package-in-visual-studio
        displayName: tutorials, visual studio, vs
      - name: Create and publish a package
        href: /nuget/quickstart/create-and-publish-a-package-using-visual-studio
        displayName: tutorials, visual studio, vs
    - name: Use Visual Studio Code
      items:
      - name: Create a console app
        href: ../core/tutorials/with-visual-studio-code.md
        displayName: tutorials, visual studio code, vs code, cli
      - name: Debug an app
        href: ../core/tutorials/debugging-with-visual-studio-code.md
        displayName: tutorials, visual studio code, vs code
      - name: Publish an app
        href: ../core/tutorials/publishing-with-visual-studio-code.md
        displayName: tutorials, visual studio code, vs code
      - name: Create a library
        href: ../core/tutorials/library-with-visual-studio-code.md
        displayName: tutorials, visual studio code, vs code
      - name: Unit test a library
        href: ../core/tutorials/testing-library-with-visual-studio-code.md
        displayName: tutorials, visual studio code, vs code
      - name: Install and use a package
        href: /nuget/quickstart/install-and-use-a-package-using-the-dotnet-cli
        displayName: tutorials, cli
      - name: Create and publish a package
        href: /nuget/quickstart/create-and-publish-a-package-using-the-dotnet-cli
        displayName: tutorials
    - name: Use Visual Studio for Mac
      items:
      - name: Create a console app
        href: ../core/tutorials/with-visual-studio-mac.md
        displayName: tutorials, visual studio for mac, vs for mac, cli
      - name: Debug an app
        href: ../core/tutorials/debugging-with-visual-studio-mac.md
        displayName: tutorials, visual studio for mac, vs for mac
      - name: Publish an app
        href: ../core/tutorials/publishing-with-visual-studio-mac.md
        displayName: tutorials, visual studio for mac, vs for mac
      - name: Create a library
        href: ../core/tutorials/library-with-visual-studio-mac.md
        displayName: tutorials, visual studio for mac, vs for mac
      - name: Unit test a library
        href: ../core/tutorials/testing-library-with-visual-studio-mac.md
        displayName: tutorials, visual studio for mac, vs for mac
      - name: Install and use a package
        href: /nuget/quickstart/install-and-use-a-package-in-visual-studio-mac
        displayName: tutorials, visual studio for mac, vs for mac
    - name: More tutorials
      href: ../core/tutorials/index.md
- name: What's new in .NET
  items:
  - name: .NET 5.0
    items:
    - name: What's new
      href: ../core/dotnet-five.md
    - name: Breaking changes
      href: ../core/compatibility/5.0.md?toc=/dotnet/fundamentals/toc.json&bc=/dotnet/breadcrumb/toc.json
  - name: .NET Core 3.1
    items:
    - name: What's new
      href: ../core/whats-new/dotnet-core-3-1.md
    - name: Breaking changes
      href: ../core/compatibility/3.1.md?toc=/dotnet/fundamentals/toc.json&bc=/dotnet/breadcrumb/toc.json
  - name: .NET Core 3.0
    items:
    - name: What's new
      href: ../core/whats-new/dotnet-core-3-0.md
    - name: Breaking changes
      href: ../core/compatibility/3.0.md?toc=/dotnet/fundamentals/toc.json&bc=/dotnet/breadcrumb/toc.json
  - name: .NET Core 2.2
    href: ../core/whats-new/dotnet-core-2-2.md
  - name: .NET Core 2.1
    items:
    - name: What's new
      href: ../core/whats-new/dotnet-core-2-1.md
    - name: Breaking changes
      href: ../core/compatibility/2.1.md?toc=/dotnet/fundamentals/toc.json&bc=/dotnet/breadcrumb/toc.json
  - name: .NET Core 2.0
    href: ../core/whats-new/dotnet-core-2-0.md
  - name: .NET Standard
    href: ../standard/whats-new/whats-new-in-dotnet-standard.md
- name: Tools and diagnostics
  items:
  - name: Overview
    displayName: diagnostics,tools,tooling,productivity,instrumentation
    href: tools-and-productivity.md
  - name: .NET SDK
    items:
    - name: Overview
      displayName: '.net sdk,software development kit,software dev kit,tool'
      href: ../core/sdk.md
    - name: Error messages
      items:
      - name: NETSDK1004
        href: ../core/tools/sdk-errors/netsdk1004.md
      - name: NETSDK1005 and NETSDK1047
        href: ../core/tools/sdk-errors/netsdk1005.md
      - name: NETSDK1013
        href: ../core/tools/sdk-errors/netsdk1013.md
      - name: NETSDK1022
        href: ../core/tools/sdk-errors/netsdk1022.md
      - name: NETSDK1045
        href: ../core/tools/sdk-errors/netsdk1045.md
      - name: NETSDK1059
        href: ../core/tools/sdk-errors/netsdk1059.md
      - name: NETSDK1064
        href: ../core/tools/sdk-errors/netsdk1064.md
      - name: NETSDK1071
        href: ../core/tools/sdk-errors/netsdk1071.md
      - name: NETSDK1073
        href: ../core/tools/sdk-errors/netsdk1073.md
      - name: NETSDK1079
        href: ../core/tools/sdk-errors/netsdk1079.md
      - name: NETSDK1080
        href: ../core/tools/sdk-errors/netsdk1080.md
      - name: NETSDK1141
        href: ../core/tools/sdk-errors/netsdk1141.md
      - name: NETSDK1145
        href: ../core/tools/sdk-errors/netsdk1145.md
  - name: .NET CLI
    items:
    - name: Overview
      displayName: '.net cli,command-line interface,cli,tool'
      href: ../core/tools/index.md
    - name: Reference
      items:
      - name: dotnet
        href: ../core/tools/dotnet.md
      - name: dotnet build
        href: ../core/tools/dotnet-build.md
      - name: dotnet build-server
        href: ../core/tools/dotnet-build-server.md
      - name: dotnet clean
        href: ../core/tools/dotnet-clean.md
      - name: dotnet help
        href: ../core/tools/dotnet-help.md
      - name: dotnet migrate
        href: ../core/tools/dotnet-migrate.md
      - name: dotnet msbuild
        href: ../core/tools/dotnet-msbuild.md
      - name: dotnet new
        items:
        - name: dotnet new
          href: ../core/tools/dotnet-new.md
        - name: dotnet new --list
          href: ../core/tools/dotnet-new-list.md
        - name: dotnet new --search
          href: ../core/tools/dotnet-new-search.md
        - name: dotnet new --install
          href: ../core/tools/dotnet-new-install.md
        - name: dotnet new --uninstall
          href: ../core/tools/dotnet-new-uninstall.md
        - name: dotnet new --update-*
          href: ../core/tools/dotnet-new-update.md
        - name: .NET default templates
          href: ../core/tools/dotnet-new-sdk-templates.md
        - name: Custom templates
          href: ../core/tools/custom-templates.md
      - name: dotnet nuget
        items:
        - name: dotnet nuget delete
          href: ../core/tools/dotnet-nuget-delete.md
        - name: dotnet nuget locals
          href: ../core/tools/dotnet-nuget-locals.md
        - name: dotnet nuget push
          href: ../core/tools/dotnet-nuget-push.md
        - name: dotnet nuget add source
          href: ../core/tools/dotnet-nuget-add-source.md
        - name: dotnet nuget disable source
          href: ../core/tools/dotnet-nuget-disable-source.md
        - name: dotnet nuget enable source
          href: ../core/tools/dotnet-nuget-enable-source.md
        - name: dotnet nuget list source
          href: ../core/tools/dotnet-nuget-list-source.md
        - name: dotnet nuget remove source
          href: ../core/tools/dotnet-nuget-remove-source.md
        - name: dotnet nuget update source
          href: ../core/tools/dotnet-nuget-update-source.md
        - name: dotnet nuget verify
          href: ../core/tools/dotnet-nuget-verify.md
        - name: dotnet nuget trust
          href: ../core/tools/dotnet-nuget-trust.md
      - name: dotnet pack
        href: ../core/tools/dotnet-pack.md
      - name: dotnet publish
        href: ../core/tools/dotnet-publish.md
      - name: dotnet restore
        href: ../core/tools/dotnet-restore.md
      - name: dotnet run
        href: ../core/tools/dotnet-run.md
      - name: dotnet sln
        href: ../core/tools/dotnet-sln.md
      - name: dotnet store
        href: ../core/tools/dotnet-store.md
      - name: dotnet test
        href: ../core/tools/dotnet-test.md
      - name: dotnet tool
        items:
        - name: dotnet tool install
          href: ../core/tools/dotnet-tool-install.md
        - name: dotnet tool list
          href: ../core/tools/dotnet-tool-list.md
        - name: dotnet tool restore
          href: ../core/tools/dotnet-tool-restore.md
        - name: dotnet tool run
          href: ../core/tools/dotnet-tool-run.md
        - name: dotnet tool search
          href: ../core/tools/dotnet-tool-search.md
        - name: dotnet tool uninstall
          href: ../core/tools/dotnet-tool-uninstall.md
        - name: dotnet tool update
          href: ../core/tools/dotnet-tool-update.md
      - name: dotnet vstest
        href: ../core/tools/dotnet-vstest.md
      - name: dotnet-install scripts
        href: ../core/tools/dotnet-install-script.md
      - name: Project reference commands
        items:
        - name: dotnet add reference
          href: ../core/tools/dotnet-add-reference.md
        - name: dotnet list reference
          href: ../core/tools/dotnet-list-reference.md
        - name: dotnet remove reference
          href: ../core/tools/dotnet-remove-reference.md
      - name: Project package commands
        items:
        - name: dotnet add package
          href: ../core/tools/dotnet-add-package.md
        - name: dotnet list package
          href: ../core/tools/dotnet-list-package.md
        - name: dotnet remove package
          href: ../core/tools/dotnet-remove-package.md
    - name: global.json overview
      href: ../core/tools/global-json.md
    - name: Telemetry
      href: ../core/tools/telemetry.md
    - name: Elevated access
      href: ../core/tools/elevated-access.md
    - name: Enable Tab completion
      href: ../core/tools/enable-tab-autocomplete.md
    - name: Continuous integration with the CLI
      href: ../core/tools/using-ci-with-cli.md
    - name: Develop libraries with the CLI
      href: ../core/tutorials/libraries.md
    - name: Create templates for the CLI
      items:
      - name: 1 - Create an item template
        href: ../core/tutorials/cli-templates-create-item-template.md
        displayName: tutorials, cli
      - name: 2 - Create a project template
        href: ../core/tutorials/cli-templates-create-project-template.md
        displayName: tutorials, cli
      - name: 3 - Create a template pack
        href: ../core/tutorials/cli-templates-create-template-pack.md
        displayName: tutorials, cli
  - name: SYSLIB diagnostics
    items:
    - name: Obsoletions
      items:
      - name: Overview
        displayName: syslib, obsolete, obsoletion
        href: syslib-diagnostics/obsoletions-overview.md
      - name: SYSLIB0001
        href: syslib-diagnostics/syslib0001.md
      - name: SYSLIB0002
        href: syslib-diagnostics/syslib0002.md
      - name: SYSLIB0003
        href: syslib-diagnostics/syslib0003.md
      - name: SYSLIB0004
        href: syslib-diagnostics/syslib0004.md
      - name: SYSLIB0005
        href: syslib-diagnostics/syslib0005.md
      - name: SYSLIB0006
        href: syslib-diagnostics/syslib0006.md
      - name: SYSLIB0007
        href: syslib-diagnostics/syslib0007.md
      - name: SYSLIB0008
        href: syslib-diagnostics/syslib0008.md
      - name: SYSLIB0009
        href: syslib-diagnostics/syslib0009.md
      - name: SYSLIB0010
        href: syslib-diagnostics/syslib0010.md
      - name: SYSLIB0011
        href: syslib-diagnostics/syslib0011.md
      - name: SYSLIB0012
        href: syslib-diagnostics/syslib0012.md
      - name: SYSLIB0013
        href: syslib-diagnostics/syslib0013.md
      - name: SYSLIB0014
        href: syslib-diagnostics/syslib0014.md
      - name: SYSLIB0015
        href: syslib-diagnostics/syslib0015.md
      - name: SYSLIB0016
        href: syslib-diagnostics/syslib0016.md
      - name: SYSLIB0017
        href: syslib-diagnostics/syslib0017.md
      - name: SYSLIB0018
        href: syslib-diagnostics/syslib0018.md
      - name: SYSLIB0019
        href: syslib-diagnostics/syslib0019.md
      - name: SYSLIB0020
        href: syslib-diagnostics/syslib0020.md
      - name: SYSLIB0021
        href: syslib-diagnostics/syslib0021.md
      - name: SYSLIB0022
        href: syslib-diagnostics/syslib0022.md
      - name: SYSLIB0023
        href: syslib-diagnostics/syslib0023.md
      - name: SYSLIB0024
        href: syslib-diagnostics/syslib0024.md
      - name: SYSLIB0025
        href: syslib-diagnostics/syslib0025.md
      - name: SYSLIB0026
        href: syslib-diagnostics/syslib0026.md
    - name: Source-generated code
      items:
      - name: Overview
        displayName: syslib, diagnostic, diagnostics, source generator
        href: syslib-diagnostics/source-generator-overview.md
      - name: SYSLIB1001
        href: syslib-diagnostics/syslib1001.md
      - name: SYSLIB1002
        href: syslib-diagnostics/syslib1002.md
      - name: SYSLIB1003
        href: syslib-diagnostics/syslib1003.md
      - name: SYSLIB1004
        href: syslib-diagnostics/syslib1004.md
      - name: SYSLIB1005
        href: syslib-diagnostics/syslib1005.md
      - name: SYSLIB1006
        href: syslib-diagnostics/syslib1006.md
      - name: SYSLIB1007
        href: syslib-diagnostics/syslib1007.md
      - name: SYSLIB1008
        href: syslib-diagnostics/syslib1008.md
      - name: SYSLIB1009
        href: syslib-diagnostics/syslib1009.md
      - name: SYSLIB1010
        href: syslib-diagnostics/syslib1010.md
      - name: SYSLIB1011
        href: syslib-diagnostics/syslib1011.md
      - name: SYSLIB1012
        href: syslib-diagnostics/syslib1012.md
      - name: SYSLIB1013
        href: syslib-diagnostics/syslib1013.md
      - name: SYSLIB1014
        href: syslib-diagnostics/syslib1014.md
      - name: SYSLIB1015
        href: syslib-diagnostics/syslib1015.md
      - name: SYSLIB1016
        href: syslib-diagnostics/syslib1016.md
      - name: SYSLIB1017
        href: syslib-diagnostics/syslib1017.md
      - name: SYSLIB1018
        href: syslib-diagnostics/syslib1018.md
      - name: SYSLIB1019
        href: syslib-diagnostics/syslib1019.md
      - name: SYSLIB1020
        href: syslib-diagnostics/syslib1020.md
      - name: SYSLIB1021
        href: syslib-diagnostics/syslib1021.md
      - name: SYSLIB1022
        href: syslib-diagnostics/syslib1022.md
      - name: SYSLIB1023
        href: syslib-diagnostics/syslib1023.md
  - name: Integrated development environments (IDEs)
    items:
    - name: Visual Studio
      displayName: ide,integrated development environment,vs
      href: /visualstudio/windows/
    - name: Visual Studio for Mac
      displayName: ide,integrated development environment,vs for mac,macOS,Mac
      href: /visualstudio/mac/
    - name: Visual Studio Code
      displayName: ide,integrated development environment,code,vs code,oss ide,
      href: https://code.visualstudio.com/docs
  - name: MSBuild and project files
    items:
    - name: Project SDKs
      items:
      - name: Overview
        href: ../core/project-sdk/overview.md
      - name: Reference
        items:
        - name: Microsoft.NET.Sdk
          href: ../core/project-sdk/msbuild-props.md
        - name: Microsoft.NET.Sdk.Web
          href: /aspnet/core/razor-pages/web-sdk?toc=/dotnet/fundamentals/toc.json&bc=/dotnet/breadcrumb/toc.json
        - name: Microsoft.NET.Sdk.Razor
          href: /aspnet/core/razor-pages/sdk?toc=/dotnet/fundamentals/toc.json&bc=/dotnet/breadcrumb/toc.json
        - name: Microsoft.NET.Sdk.Desktop
          href: ../core/project-sdk/msbuild-props-desktop.md
    - name: Target frameworks
      href: ../standard/frameworks.md
    - name: Dependency management
      href: ../core/tools/dependencies.md
  - name: Global and local tools
    items:
    - name: Manage tools
      displayName: global tool,local tool
      href: ../core/tools/global-tools.md
    - name: Troubleshoot tools
      displayName: global tool troubleshooting,local tool troubleshooting,
      href: ../core/tools/troubleshoot-usage-issues.md
    - name: Create tools for the CLI
      items:
      - name: 1 - Create a tool
        displayName: tools,tutorials,cli,create global tool,create local tool
        href: ../core/tools/global-tools-how-to-create.md
      - name: 2 - Use a global tool
        displayName: tools,tutorials,cli,understand global tool
        href: ../core/tools/global-tools-how-to-use.md
      - name: 3 - Use a local tool
        href: ../core/tools/local-tools-how-to-use.md
        displayName: tools,tutorials,cli,local tool
  - name: Additional tools
    items:
    - name: Overview
      href: ../core/additional-tools/index.md
    - name: .NET uninstall tool
      href: ../core/additional-tools/uninstall-tool.md
    - name: .NET install tool for extension authors
      href: ../core/additional-tools/vscode-dotnet-runtime.md
    - name: Generate self-signed certificates
      href: ../core/additional-tools/self-signed-certificates-guide.md
    - name: WCF web service reference provider
      href: ../core/additional-tools/wcf-web-service-reference-guide.md
    - name: WCF service utility
      displayName: dotnet-svcutil
      href: ../core/additional-tools/dotnet-svcutil-guide.md
    - name: WCF service XML serializer
      displayName: dotnet-svcutil.xmlserializer
      href: ../core/additional-tools/dotnet-svcutil.xmlserializer-guide.md
    - name: XML serializer generator
      displayName: sgen,sgen.exe,Microsoft.XmlSerializer.Generator,XmlSerializer
      href: ../core/additional-tools/xml-serializer-generator.md
  - name: Diagnostics and instrumentation
    items:
    - name: Overview
      href: ../core/diagnostics/index.md
    - name: Managed debuggers
      href: ../core/diagnostics/managed-debuggers.md
    - name: Dumps
      items:
      - name: Overview
        displayName: dumps
        href: ../core/diagnostics/dumps.md
      - name: Linux dumps
        href: ../core/diagnostics/debug-linux-dumps.md
      - name: SOS debugger extension
        href: ../core/diagnostics/sos-debugging-extension.md
    - name: EventCounters
      items:
      - name: Overview
        displayName: EventCounters
        href: ../core/diagnostics/event-counters.md
      - name: Well-known Counters in .NET
        href: ../core/diagnostics/available-counters.md
    - name: EventPipe
      href: ../core/diagnostics/eventpipe.md
    - name: Logging and tracing
      items:
      - name: Overview
        displayName: logging tracing
        href: ../core/diagnostics/logging-tracing.md
      - name: Well-known event providers
        href: ../core/diagnostics/well-known-event-providers.md
      - name: Distributed tracing
        items:
        - name: Overview
          href: ../core/diagnostics/distributed-tracing.md
        - name: Concepts
          href: ../core/diagnostics/distributed-tracing-concepts.md
        - name: Instrumentation
          href: ../core/diagnostics/distributed-tracing-instrumentation-walkthroughs.md
        - name: Collection
          href: ../core/diagnostics/distributed-tracing-collection-walkthroughs.md
    - name: Symbols
      href: ../core/diagnostics/symbols.md
    - name: Microsoft.Diagnostics.NETCore.Client library
      items:
      - name: Overview and examples
        displayName: diagnostics client library
        href: ../core/diagnostics/diagnostics-client-library.md
      - name: API reference
        href: ../core/diagnostics/microsoft-diagnostics-netcore-client.md
    - name: Runtime events
      items:
      - name: Overview
        href: ../fundamentals/diagnostics/runtime-events.md
      - name: Contention events
        href: ../fundamentals/diagnostics/runtime-contention-events.md
      - name: Exception events
        href: ../fundamentals/diagnostics/runtime-exception-events.md
      - name: Garbage collection events
        href: ../fundamentals/diagnostics/runtime-garbage-collection-events.md
      - name: Interop events
        href: ../fundamentals/diagnostics/runtime-interop-events.md
      - name: Loader and binder events
        href: ../fundamentals/diagnostics/runtime-loader-binder-events.md
      - name: Method events
        href: ../fundamentals/diagnostics/runtime-method-events.md
      - name: ThreadPool events
        href: ../fundamentals/diagnostics/runtime-thread-events.md
      - name: Type-system events
        href: ../fundamentals/diagnostics/runtime-type-events.md
    - name: Collect diagnostics in containers
      href: ../core/diagnostics/diagnostics-in-containers.md
    - name: .NET CLI global tools
      items:
      - name: dotnet-counters
        href: ../core/diagnostics/dotnet-counters.md
      - name: dotnet-dump
        href: ../core/diagnostics/dotnet-dump.md
      - name: dotnet-gcdump
        href: ../core/diagnostics/dotnet-gcdump.md
      - name: dotnet-trace
        href: ../core/diagnostics/dotnet-trace.md
      - name: dotnet-stack
        href: ../core/diagnostics/dotnet-stack.md
      - name: dotnet-symbol
        href: ../core/diagnostics/dotnet-symbol.md
      - name: dotnet-sos
        href: ../core/diagnostics/dotnet-sos.md
    - name: .NET diagnostics tutorials
      items:
      - name: Collect performance trace in Linux with PerfCollect
        href: ../core/diagnostics/trace-perfcollect-lttng.md
      - name: Get perf metrics with EventCounters
        href: ../core/diagnostics/event-counter-perf.md
      - name: Debug a memory leak
        href: ../core/diagnostics/debug-memory-leak.md
      - name: Debug high CPU usage
        href: ../core/diagnostics/debug-highcpu.md
      - name: Debug deadlock
        href: ../core/diagnostics/debug-deadlock.md
      - name: Debug a StackOverflow
        href: ../core/diagnostics/debug-stackoverflow.md
  - name: Code analysis
    items:
    - name: Overview
      href: code-analysis/overview.md
      displayName: code analysis, analyzers
    - name: Configuration
      items:
      - name: General options
        href: code-analysis/configuration-options.md
      - name: Configuration files
        href: code-analysis/configuration-files.md
      - name: How to suppress warnings
        href: code-analysis/suppress-warnings.md
      - name: Code quality rules
        items:
        - name: Rule options
          href: code-analysis/code-quality-rule-options.md
        - name: Predefined configurations
          href: code-analysis/predefined-configurations.md
      - name: Code style rules
        items:
        - name: Rule options
          href: code-analysis/code-style-rule-options.md
    - name: Rule reference
      items:
      - name: Categories
        href: code-analysis/categories.md
      - name: Code quality rules
        items:
        - name: Overview
          href: code-analysis/quality-rules/index.md
        - name: Design rules
          items:
          - name: Overview
            displayName: "design rules"
            href: code-analysis/quality-rules/design-warnings.md
          - name: CA1000
            href: code-analysis/quality-rules/ca1000.md
          - name: CA1001
            href: code-analysis/quality-rules/ca1001.md
          - name: CA1002
            href: code-analysis/quality-rules/ca1002.md
          - name: CA1003
            href: code-analysis/quality-rules/ca1003.md
          - name: CA1005
            href: code-analysis/quality-rules/ca1005.md
          - name: CA1008
            href: code-analysis/quality-rules/ca1008.md
          - name: CA1010
            href: code-analysis/quality-rules/ca1010.md
          - name: CA1012
            href: code-analysis/quality-rules/ca1012.md
          - name: CA1014
            href: code-analysis/quality-rules/ca1014.md
          - name: CA1016
            href: code-analysis/quality-rules/ca1016.md
          - name: CA1017
            href: code-analysis/quality-rules/ca1017.md
          - name: CA1018
            href: code-analysis/quality-rules/ca1018.md
          - name: CA1019
            href: code-analysis/quality-rules/ca1019.md
          - name: CA1021
            href: code-analysis/quality-rules/ca1021.md
          - name: CA1024
            href: code-analysis/quality-rules/ca1024.md
          - name: CA1027
            href: code-analysis/quality-rules/ca1027.md
          - name: CA1028
            href: code-analysis/quality-rules/ca1028.md
          - name: CA1030
            href: code-analysis/quality-rules/ca1030.md
          - name: CA1031
            href: code-analysis/quality-rules/ca1031.md
          - name: CA1032
            href: code-analysis/quality-rules/ca1032.md
          - name: CA1033
            href: code-analysis/quality-rules/ca1033.md
          - name: CA1034
            href: code-analysis/quality-rules/ca1034.md
          - name: CA1036
            href: code-analysis/quality-rules/ca1036.md
          - name: CA1040
            href: code-analysis/quality-rules/ca1040.md
          - name: CA1041
            href: code-analysis/quality-rules/ca1041.md
          - name: CA1043
            href: code-analysis/quality-rules/ca1043.md
          - name: CA1044
            href: code-analysis/quality-rules/ca1044.md
          - name: CA1045
            href: code-analysis/quality-rules/ca1045.md
          - name: CA1046
            href: code-analysis/quality-rules/ca1046.md
          - name: CA1047
            href: code-analysis/quality-rules/ca1047.md
          - name: CA1050
            href: code-analysis/quality-rules/ca1050.md
          - name: CA1051
            href: code-analysis/quality-rules/ca1051.md
          - name: CA1052
            href: code-analysis/quality-rules/ca1052.md
          - name: CA1053
            href: code-analysis/quality-rules/ca1053.md
          - name: CA1054
            href: code-analysis/quality-rules/ca1054.md
          - name: CA1055
            href: code-analysis/quality-rules/ca1055.md
          - name: CA1056
            href: code-analysis/quality-rules/ca1056.md
          - name: CA1058
            href: code-analysis/quality-rules/ca1058.md
          - name: CA1060
            href: code-analysis/quality-rules/ca1060.md
          - name: CA1061
            href: code-analysis/quality-rules/ca1061.md
          - name: CA1062
            href: code-analysis/quality-rules/ca1062.md
          - name: CA1063
            href: code-analysis/quality-rules/ca1063.md
          - name: CA1064
            href: code-analysis/quality-rules/ca1064.md
          - name: CA1065
            href: code-analysis/quality-rules/ca1065.md
          - name: CA1066
            href: code-analysis/quality-rules/ca1066.md
          - name: CA1067
            href: code-analysis/quality-rules/ca1067.md
          - name: CA1068
            href: code-analysis/quality-rules/ca1068.md
          - name: CA1069
            href: code-analysis/quality-rules/ca1069.md
          - name: CA1070
            href: code-analysis/quality-rules/ca1070.md
        - name: Documentation rules
          items:
          - name: Overview
            displayName: "documentation rules"
            href: code-analysis/quality-rules/documentation-warnings.md
          - name: CA1200
            href: code-analysis/quality-rules/ca1200.md
        - name: Globalization rules
          items:
          - name: Overview
            displayName: "globalization rules"
            href: code-analysis/quality-rules/globalization-warnings.md
          - name: CA1303
            href: code-analysis/quality-rules/ca1303.md
          - name: CA1304
            href: code-analysis/quality-rules/ca1304.md
          - name: CA1305
            href: code-analysis/quality-rules/ca1305.md
          - name: CA1307
            href: code-analysis/quality-rules/ca1307.md
          - name: CA1308
            href: code-analysis/quality-rules/ca1308.md
          - name: CA1309
            href: code-analysis/quality-rules/ca1309.md
          - name: CA1310
            href: code-analysis/quality-rules/ca1310.md
          - name: CA2101
            href: code-analysis/quality-rules/ca2101.md
        - name: Portability and interoperability rules
          items:
          - name: Overview
            displayName: "portability and interoperability rules"
            href: code-analysis/quality-rules/interoperability-warnings.md
          - name: CA1401
            href: code-analysis/quality-rules/ca1401.md
          - name: CA1416
            href: code-analysis/quality-rules/ca1416.md
          - name: CA1417
            href: code-analysis/quality-rules/ca1417.md
        - name: Maintainability rules
          items:
          - name: Overview
            displayName: "maintainability rules"
            href: code-analysis/quality-rules/maintainability-warnings.md
          - name: CA1501
            href: code-analysis/quality-rules/ca1501.md
          - name: CA1502
            href: code-analysis/quality-rules/ca1502.md
          - name: CA1505
            href: code-analysis/quality-rules/ca1505.md
          - name: CA1506
            href: code-analysis/quality-rules/ca1506.md
          - name: CA1507
            href: code-analysis/quality-rules/ca1507.md
          - name: CA1508
            href: code-analysis/quality-rules/ca1508.md
          - name: CA1509
            href: code-analysis/quality-rules/ca1509.md
        - name: Naming rules
          items:
          - name: Overview
            displayName: "naming rules"
            href: code-analysis/quality-rules/naming-warnings.md
          - name: CA1700
            href: code-analysis/quality-rules/ca1700.md
          - name: CA1707
            href: code-analysis/quality-rules/ca1707.md
          - name: CA1708
            href: code-analysis/quality-rules/ca1708.md
          - name: CA1710
            href: code-analysis/quality-rules/ca1710.md
          - name: CA1711
            href: code-analysis/quality-rules/ca1711.md
          - name: CA1712
            href: code-analysis/quality-rules/ca1712.md
          - name: CA1713
            href: code-analysis/quality-rules/ca1713.md
          - name: CA1714
            href: code-analysis/quality-rules/ca1714.md
          - name: CA1715
            href: code-analysis/quality-rules/ca1715.md
          - name: CA1716
            href: code-analysis/quality-rules/ca1716.md
          - name: CA1717
            href: code-analysis/quality-rules/ca1717.md
          - name: CA1720
            href: code-analysis/quality-rules/ca1720.md
          - name: CA1721
            href: code-analysis/quality-rules/ca1721.md
          - name: CA1724
            href: code-analysis/quality-rules/ca1724.md
          - name: CA1725
            href: code-analysis/quality-rules/ca1725.md
        - name: Performance rules
          items:
          - name: Overview
            displayName: "performance rules"
            href: code-analysis/quality-rules/performance-warnings.md
          - name: CA1802
            href: code-analysis/quality-rules/ca1802.md
          - name: CA1805
            href: code-analysis/quality-rules/ca1805.md
          - name: CA1806
            href: code-analysis/quality-rules/ca1806.md
          - name: CA1810
            href: code-analysis/quality-rules/ca1810.md
          - name: CA1812
            href: code-analysis/quality-rules/ca1812.md
          - name: CA1813
            href: code-analysis/quality-rules/ca1813.md
          - name: CA1814
            href: code-analysis/quality-rules/ca1814.md
          - name: CA1815
            href: code-analysis/quality-rules/ca1815.md
          - name: CA1819
            href: code-analysis/quality-rules/ca1819.md
          - name: CA1820
            href: code-analysis/quality-rules/ca1820.md
          - name: CA1821
            href: code-analysis/quality-rules/ca1821.md
          - name: CA1822
            href: code-analysis/quality-rules/ca1822.md
          - name: CA1823
            href: code-analysis/quality-rules/ca1823.md
          - name: CA1824
            href: code-analysis/quality-rules/ca1824.md
          - name: CA1825
            href: code-analysis/quality-rules/ca1825.md
          - name: CA1826
            href: code-analysis/quality-rules/ca1826.md
          - name: CA1827
            href: code-analysis/quality-rules/ca1827.md
          - name: CA1828
            href: code-analysis/quality-rules/ca1828.md
          - name: CA1829
            href: code-analysis/quality-rules/ca1829.md
          - name: CA1830
            href: code-analysis/quality-rules/ca1830.md
          - name: CA1831
            href: code-analysis/quality-rules/ca1831.md
          - name: CA1832
            href: code-analysis/quality-rules/ca1832.md
          - name: CA1833
            href: code-analysis/quality-rules/ca1833.md
          - name: CA1834
            href: code-analysis/quality-rules/ca1834.md
          - name: CA1835
            href: code-analysis/quality-rules/ca1835.md
          - name: CA1836
            href: code-analysis/quality-rules/ca1836.md
          - name: CA1837
            href: code-analysis/quality-rules/ca1837.md
          - name: CA1838
            href: code-analysis/quality-rules/ca1838.md
          - name: CA1841
            href: code-analysis/quality-rules/ca1841.md
          - name: CA1845
            href: code-analysis/quality-rules/ca1845.md
          - name: CA1846
            href: code-analysis/quality-rules/ca1846.md
        - name: SingleFile rules
          items:
          - name: Overview
            displayName: "singlefile rules"
            href: code-analysis/quality-rules/singlefile-warnings.md
          - name: IL3000
            href: code-analysis/quality-rules/il3000.md
          - name: IL3001
            href: code-analysis/quality-rules/il3001.md
          - name: IL3002
            href: code-analysis/quality-rules/il3002.md
        - name: Reliability rules
          items:
          - name: Overview
            displayName: "reliability rules"
            href: code-analysis/quality-rules/reliability-warnings.md
          - name: CA2000
            href: code-analysis/quality-rules/ca2000.md
          - name: CA2002
            href: code-analysis/quality-rules/ca2002.md
          - name: CA2007
            href: code-analysis/quality-rules/ca2007.md
          - name: CA2008
            href: code-analysis/quality-rules/ca2008.md
          - name: CA2009
            href: code-analysis/quality-rules/ca2009.md
          - name: CA2011
            href: code-analysis/quality-rules/ca2011.md
          - name: CA2012
            href: code-analysis/quality-rules/ca2012.md
          - name: CA2013
            href: code-analysis/quality-rules/ca2013.md
          - name: CA2014
            href: code-analysis/quality-rules/ca2014.md
          - name: CA2015
            href: code-analysis/quality-rules/ca2015.md
          - name: CA2016
            href: code-analysis/quality-rules/ca2016.md
        - name: Security rules
          items:
          - name: Overview
            displayName: "security rules"
            href: code-analysis/quality-rules/security-warnings.md
          - name: CA2100
            href: code-analysis/quality-rules/ca2100.md
          - name: CA2109
            href: code-analysis/quality-rules/ca2109.md
          - name: CA2119
            href: code-analysis/quality-rules/ca2119.md
          - name: CA2153
            href: code-analysis/quality-rules/ca2153.md
          - name: CA2300
            href: code-analysis/quality-rules/ca2300.md
          - name: CA2301
            href: code-analysis/quality-rules/ca2301.md
          - name: CA2302
            href: code-analysis/quality-rules/ca2302.md
          - name: CA2305
            href: code-analysis/quality-rules/ca2305.md
          - name: CA2310
            href: code-analysis/quality-rules/ca2310.md
          - name: CA2311
            href: code-analysis/quality-rules/ca2311.md
          - name: CA2312
            href: code-analysis/quality-rules/ca2312.md
          - name: CA2315
            href: code-analysis/quality-rules/ca2315.md
          - name: CA2321
            href: code-analysis/quality-rules/ca2321.md
          - name: CA2322
            href: code-analysis/quality-rules/ca2322.md
          - name: CA2326
            href: code-analysis/quality-rules/ca2326.md
          - name: CA2327
            href: code-analysis/quality-rules/ca2327.md
          - name: CA2328
            href: code-analysis/quality-rules/ca2328.md
          - name: CA2329
            href: code-analysis/quality-rules/ca2329.md
          - name: CA2330
            href: code-analysis/quality-rules/ca2330.md
          - name: CA2350
            href: code-analysis/quality-rules/ca2350.md
          - name: CA2351
            href: code-analysis/quality-rules/ca2351.md
          - name: CA2352
            href: code-analysis/quality-rules/ca2352.md
          - name: CA2353
            href: code-analysis/quality-rules/ca2353.md
          - name: CA2354
            href: code-analysis/quality-rules/ca2354.md
          - name: CA2355
            href: code-analysis/quality-rules/ca2355.md
          - name: CA2356
            href: code-analysis/quality-rules/ca2356.md
          - name: CA2361
            href: code-analysis/quality-rules/ca2361.md
          - name: CA2362
            href: code-analysis/quality-rules/ca2362.md
          - name: CA3001
            href: code-analysis/quality-rules/ca3001.md
          - name: CA3002
            href: code-analysis/quality-rules/ca3002.md
          - name: CA3003
            href: code-analysis/quality-rules/ca3003.md
          - name: CA3004
            href: code-analysis/quality-rules/ca3004.md
          - name: CA3005
            href: code-analysis/quality-rules/ca3005.md
          - name: CA3006
            href: code-analysis/quality-rules/ca3006.md
          - name: CA3007
            href: code-analysis/quality-rules/ca3007.md
          - name: CA3008
            href: code-analysis/quality-rules/ca3008.md
          - name: CA3009
            href: code-analysis/quality-rules/ca3009.md
          - name: CA3010
            href: code-analysis/quality-rules/ca3010.md
          - name: CA3011
            href: code-analysis/quality-rules/ca3011.md
          - name: CA3012
            href: code-analysis/quality-rules/ca3012.md
          - name: CA3061
            href: code-analysis/quality-rules/ca3061.md
          - name: CA3075
            href: code-analysis/quality-rules/ca3075.md
          - name: CA3076
            href: code-analysis/quality-rules/ca3076.md
          - name: CA3077
            href: code-analysis/quality-rules/ca3077.md
          - name: CA3147
            href: code-analysis/quality-rules/ca3147.md
          - name: CA5350
            href: code-analysis/quality-rules/ca5350.md
          - name: CA5351
            href: code-analysis/quality-rules/ca5351.md
          - name: CA5358
            href: code-analysis/quality-rules/ca5358.md
          - name: CA5359
            href: code-analysis/quality-rules/ca5359.md
          - name: CA5360
            href: code-analysis/quality-rules/ca5360.md
          - name: CA5361
            href: code-analysis/quality-rules/ca5361.md
          - name: CA5362
            href: code-analysis/quality-rules/ca5362.md
          - name: CA5363
            href: code-analysis/quality-rules/ca5363.md
          - name: CA5364
            href: code-analysis/quality-rules/ca5364.md
          - name: CA5365
            href: code-analysis/quality-rules/ca5365.md
          - name: CA5366
            href: code-analysis/quality-rules/ca5366.md
          - name: CA5367
            href: code-analysis/quality-rules/ca5367.md
          - name: CA5368
            href: code-analysis/quality-rules/ca5368.md
          - name: CA5369
            href: code-analysis/quality-rules/ca5369.md
          - name: CA5370
            href: code-analysis/quality-rules/ca5370.md
          - name: CA5371
            href: code-analysis/quality-rules/ca5371.md
          - name: CA5372
            href: code-analysis/quality-rules/ca5372.md
          - name: CA5373
            href: code-analysis/quality-rules/ca5373.md
          - name: CA5374
            href: code-analysis/quality-rules/ca5374.md
          - name: CA5375
            href: code-analysis/quality-rules/ca5375.md
          - name: CA5376
            href: code-analysis/quality-rules/ca5376.md
          - name: CA5377
            href: code-analysis/quality-rules/ca5377.md
          - name: CA5378
            href: code-analysis/quality-rules/ca5378.md
          - name: CA5379
            href: code-analysis/quality-rules/ca5379.md
          - name: CA5380
            href: code-analysis/quality-rules/ca5380.md
          - name: CA5381
            href: code-analysis/quality-rules/ca5381.md
          - name: CA5382
            href: code-analysis/quality-rules/ca5382.md
          - name: CA5383
            href: code-analysis/quality-rules/ca5383.md
          - name: CA5384
            href: code-analysis/quality-rules/ca5384.md
          - name: CA5385
            href: code-analysis/quality-rules/ca5385.md
          - name: CA5386
            href: code-analysis/quality-rules/ca5386.md
          - name: CA5387
            href: code-analysis/quality-rules/ca5387.md
          - name: CA5388
            href: code-analysis/quality-rules/ca5388.md
          - name: CA5389
            href: code-analysis/quality-rules/ca5389.md
          - name: CA5390
            href: code-analysis/quality-rules/ca5390.md
          - name: CA5391
            href: code-analysis/quality-rules/ca5391.md
          - name: CA5392
            href: code-analysis/quality-rules/ca5392.md
          - name: CA5393
            href: code-analysis/quality-rules/ca5393.md
          - name: CA5394
            href: code-analysis/quality-rules/ca5394.md
          - name: CA5395
            href: code-analysis/quality-rules/ca5395.md
          - name: CA5396
            href: code-analysis/quality-rules/ca5396.md
          - name: CA5397
            href: code-analysis/quality-rules/ca5397.md
          - name: CA5398
            href: code-analysis/quality-rules/ca5398.md
          - name: CA5399
            href: code-analysis/quality-rules/ca5399.md
          - name: CA5400
            href: code-analysis/quality-rules/ca5400.md
          - name: CA5401
            href: code-analysis/quality-rules/ca5401.md
          - name: CA5402
            href: code-analysis/quality-rules/ca5402.md
          - name: CA5403
            href: code-analysis/quality-rules/ca5403.md
        - name: Usage rules
          items:
          - name: Overview
            displayName: "usage rules"
            href: code-analysis/quality-rules/usage-warnings.md
          - name: CA1801
            href: code-analysis/quality-rules/ca1801.md
          - name: CA1816
            href: code-analysis/quality-rules/ca1816.md
          - name: CA2200
            href: code-analysis/quality-rules/ca2200.md
          - name: CA2201
            href: code-analysis/quality-rules/ca2201.md
          - name: CA2207
            href: code-analysis/quality-rules/ca2207.md
          - name: CA2208
            href: code-analysis/quality-rules/ca2208.md
          - name: CA2211
            href: code-analysis/quality-rules/ca2211.md
          - name: CA2213
            href: code-analysis/quality-rules/ca2213.md
          - name: CA2214
            href: code-analysis/quality-rules/ca2214.md
          - name: CA2215
            href: code-analysis/quality-rules/ca2215.md
          - name: CA2216
            href: code-analysis/quality-rules/ca2216.md
          - name: CA2217
            href: code-analysis/quality-rules/ca2217.md
          - name: CA2218
            href: code-analysis/quality-rules/ca2218.md
          - name: CA2219
            href: code-analysis/quality-rules/ca2219.md
          - name: CA2224
            href: code-analysis/quality-rules/ca2224.md
          - name: CA2225
            href: code-analysis/quality-rules/ca2225.md
          - name: CA2226
            href: code-analysis/quality-rules/ca2226.md
          - name: CA2227
            href: code-analysis/quality-rules/ca2227.md
          - name: CA2229
            href: code-analysis/quality-rules/ca2229.md
          - name: CA2231
            href: code-analysis/quality-rules/ca2231.md
          - name: CA2234
            href: code-analysis/quality-rules/ca2234.md
          - name: CA2235
            href: code-analysis/quality-rules/ca2235.md
          - name: CA2237
            href: code-analysis/quality-rules/ca2237.md
          - name: CA2241
            href: code-analysis/quality-rules/ca2241.md
          - name: CA2242
            href: code-analysis/quality-rules/ca2242.md
          - name: CA2243
            href: code-analysis/quality-rules/ca2243.md
          - name: CA2244
            href: code-analysis/quality-rules/ca2244.md
          - name: CA2245
            href: code-analysis/quality-rules/ca2245.md
          - name: CA2246
            href: code-analysis/quality-rules/ca2246.md
          - name: CA2247
            href: code-analysis/quality-rules/ca2247.md
          - name: CA2248
            href: code-analysis/quality-rules/ca2248.md
          - name: CA2249
            href: code-analysis/quality-rules/ca2249.md
      - name: Code style rules
        items:
        - name: Overview
          href: code-analysis/style-rules/index.md
        - name: Language rules
          items:
          - name: Overview
            displayName: "language rules"
            href: code-analysis/style-rules/language-rules.md
          - name: this and Me preferences
            items:
            - name: IDE0003
              href: code-analysis/style-rules/ide0003-ide0009.md
            - name: IDE0009
              href: code-analysis/style-rules/ide0003-ide0009.md
          - name: Use language keywords for types
            items:
            - name: IDE0049
              href: code-analysis/style-rules/ide0049.md
          - name: Modifier preferences
            items:
            - name: Overview
              href: code-analysis/style-rules/modifier-preferences.md
            - name: IDE0036
              href: code-analysis/style-rules/ide0036.md
            - name: IDE0040
              href: code-analysis/style-rules/ide0040.md
            - name: IDE0044
              href: code-analysis/style-rules/ide0044.md
            - name: IDE0062
              href: code-analysis/style-rules/ide0062.md
            - name: IDE0064
              href: code-analysis/style-rules/ide0064.md
          - name: Parentheses preferences
            items:
            - name: IDE0047 and IDE0048
              href: code-analysis/style-rules/ide0047-ide0048.md
          - name: Expression-level preferences
            items:
            - name: Overview
              href: code-analysis/style-rules/expression-level-preferences.md
            - name: IDE0010
              href: code-analysis/style-rules/ide0010.md
            - name: IDE0017
              href: code-analysis/style-rules/ide0017.md
            - name: IDE0018
              href: code-analysis/style-rules/ide0018.md
            - name: IDE0028
              href: code-analysis/style-rules/ide0028.md
            - name: IDE0032
              href: code-analysis/style-rules/ide0032.md
            - name: IDE0033
              href: code-analysis/style-rules/ide0033.md
            - name: IDE0034
              href: code-analysis/style-rules/ide0034.md
            - name: IDE0037
              href: code-analysis/style-rules/ide0037.md
            - name: IDE0039
              href: code-analysis/style-rules/ide0039.md
            - name: IDE0042
              href: code-analysis/style-rules/ide0042.md
            - name: IDE0045
              href: code-analysis/style-rules/ide0045.md
            - name: IDE0046
              href: code-analysis/style-rules/ide0046.md
            - name: IDE0050
              href: code-analysis/style-rules/ide0050.md
            - name: IDE0054
              href: code-analysis/style-rules/ide0054-ide0074.md
            - name: IDE0056
              href: code-analysis/style-rules/ide0056.md
            - name: IDE0057
              href: code-analysis/style-rules/ide0057.md
            - name: IDE0070
              href: code-analysis/style-rules/ide0070.md
            - name: IDE0071
              href: code-analysis/style-rules/ide0071.md
            - name: IDE0072
              href: code-analysis/style-rules/ide0072.md
            - name: IDE0074
              href: code-analysis/style-rules/ide0054-ide0074.md
            - name: IDE0075
              href: code-analysis/style-rules/ide0075.md
            - name: IDE0082
              href: code-analysis/style-rules/ide0082.md
            - name: IDE0090
              href: code-analysis/style-rules/ide0090.md
          - name: Null-checking preferences
            items:
            - name: Overview
              href: code-analysis/style-rules/null-checking-preferences.md
            - name: IDE0016
              href: code-analysis/style-rules/ide0016.md
            - name: IDE0029
              href: code-analysis/style-rules/ide0029-ide0030.md
            - name: IDE0030
              href: code-analysis/style-rules/ide0029-ide0030.md
            - name: IDE0031
              href: code-analysis/style-rules/ide0031.md
            - name: IDE0041
              href: code-analysis/style-rules/ide0041.md
            - name: IDE1005
              href: code-analysis/style-rules/ide1005.md
          - name: var preferences
            items:
            - name: IDE0007
              href: code-analysis/style-rules/ide0007-ide0008.md
            - name: IDE0008
              href: code-analysis/style-rules/ide0007-ide0008.md
          - name: Expression-bodied members
            items:
            - name: Overview
              href: code-analysis/style-rules/expression-bodied-members.md
            - name: IDE0021
              href: code-analysis/style-rules/ide0021.md
            - name: IDE0022
              href: code-analysis/style-rules/ide0022.md
            - name: IDE0023
              href: code-analysis/style-rules/ide0023-ide0024.md
            - name: IDE0024
              href: code-analysis/style-rules/ide0023-ide0024.md
            - name: IDE0025
              href: code-analysis/style-rules/ide0025.md
            - name: IDE0026
              href: code-analysis/style-rules/ide0026.md
            - name: IDE0027
              href: code-analysis/style-rules/ide0027.md
            - name: IDE0053
              href: code-analysis/style-rules/ide0053.md
            - name: IDE0061
              href: code-analysis/style-rules/ide0061.md
          - name: Pattern matching preferences
            items:
            - name: Overview
              href: code-analysis/style-rules/pattern-matching-preferences.md
            - name: IDE0019
              href: code-analysis/style-rules/ide0019.md
            - name: IDE0020
              href: code-analysis/style-rules/ide0020-ide0038.md
            - name: IDE0038
              href: code-analysis/style-rules/ide0020-ide0038.md
            - name: IDE0066
              href: code-analysis/style-rules/ide0066.md
            - name: IDE0078
              href: code-analysis/style-rules/ide0078.md
            - name: IDE0083
              href: code-analysis/style-rules/ide0083.md
            - name: IDE0084
              href: code-analysis/style-rules/ide0084.md
          - name: Code block preferences
            items:
            - name: Overview
              href: code-analysis/style-rules/code-block-preferences.md
            - name: IDE0011
              href: code-analysis/style-rules/ide0011.md
            - name: IDE0063
              href: code-analysis/style-rules/ide0063.md
          - name: using directive preferences
            items:
            - name: IDE0065
              href: code-analysis/style-rules/ide0065.md
          - name: File header preferences
            items:
            - name: IDE0073
              href: code-analysis/style-rules/ide0073.md
        - name: Unnecessary code rules
          items:
          - name: Overview
            href: code-analysis/style-rules/unnecessary-code-rules.md
          - name: IDE0001
            href: code-analysis/style-rules/ide0001.md
          - name: IDE0002
            href: code-analysis/style-rules/ide0002.md
          - name: IDE0004
            href: code-analysis/style-rules/ide0004.md
          - name: IDE0005
            href: code-analysis/style-rules/ide0005.md
          - name: IDE0035
            href: code-analysis/style-rules/ide0035.md
          - name: IDE0051
            href: code-analysis/style-rules/ide0051.md
          - name: IDE0052
            href: code-analysis/style-rules/ide0052.md
          - name: IDE0058
            href: code-analysis/style-rules/ide0058.md
          - name: IDE0059
            href: code-analysis/style-rules/ide0059.md
          - name: IDE0060
            href: code-analysis/style-rules/ide0060.md
          - name: IDE0079
            href: code-analysis/style-rules/ide0079.md
          - name: IDE0080
            href: code-analysis/style-rules/ide0080.md
          - name: IDE0081
            href: code-analysis/style-rules/ide0081.md
          - name: IDE0100
            href: code-analysis/style-rules/ide0100.md
          - name: IDE0110
            href: code-analysis/style-rules/ide0110.md
          - name: IDE0140
            href: code-analysis/style-rules/ide0140.md
        - name: Miscellaneous rules
          items:
          - name: Overview
            href: code-analysis/style-rules/miscellaneous-rules.md
          - name: IDE0076
            href: code-analysis/style-rules/ide0076.md
          - name: IDE0077
            href: code-analysis/style-rules/ide0077.md
        - name: Formatting rules
          href: code-analysis/style-rules/formatting-rules.md
        - name: Naming rules
          href: code-analysis/style-rules/naming-rules.md
    - name: Platform compatibility analyzer
      href: ../standard/analyzers/platform-compat-analyzer.md
    - name: Portability analyzer
      href: ../standard/analyzers/portability-analyzer.md
- name: Execution model
  items:
  - name: Common Language Runtime (CLR)
    href: ../standard/clr.md
  - name: Managed execution process
    href: ../standard/managed-execution-process.md
  - name: Assemblies in .NET
    href: ../standard/assembly/
  - name: Metadata and self-describing components
    href: ../standard/metadata-and-self-describing-components.md
  - name: Dependency loading
    items:
    - name: Dependency loading
      href: ../core/dependency-loading/overview.md
    - name: Understand AssemblyLoadContext
      href: ../core/dependency-loading/understanding-assemblyloadcontext.md
    - name: Dependency loading details
      items:
      - name: Default dependency probing
        href: ../core/dependency-loading/default-probing.md
      - name: Load managed assemblies
        href: ../core/dependency-loading/loading-managed.md
      - name: Load satellite assemblies
        href: ../core/dependency-loading/loading-resources.md
      - name: Load unmanaged libraries
        href: ../core/dependency-loading/loading-unmanaged.md
      - name: Collect detailed assembly loading information
        href: ../core/dependency-loading/collect-details.md
    - name: Tutorials
      items:
      - name: Create a .NET application with plugins
        href: ../core/tutorials/creating-app-with-plugin-support.md
      - name: How to use and debug assembly unloadability in .NET
        href: ../core/../standard/assembly/unloadability.md
  - name: Versioning
    items:
    - name: Overview
      href: ../core/versions/index.md
    - name: .NET version selection
      href: ../core/versions/selection.md
  - name: Run-time configuration
    items:
    - name: Settings
      href: ../core/run-time-config/index.md
    - name: Compilation settings
      href: ../core/run-time-config/compilation.md
    - name: Debugging and profiling settings
      href: ../core/run-time-config/debugging-profiling.md
    - name: Garbage collector settings
      href: ../core/run-time-config/garbage-collector.md
    - name: Globalization settings
      href: ../core/run-time-config/globalization.md
    - name: Networking settings
      href: ../core/run-time-config/networking.md
    - name: Threading settings
      href: ../core/run-time-config/threading.md
- name: Deployment models
  items:
  - name: Overview
    href: ../core/deploying/index.md
  - name: Deploy apps with Visual Studio
    href: ../core/deploying/deploy-with-vs.md
  - name: Publish apps with the CLI
    href: ../core/deploying/deploy-with-cli.md
  - name: Create a NuGet package with the CLI
    href: ../core/deploying/creating-nuget-packages.md
  - name: Self-contained deployment runtime roll forward
    href: ../core/deploying/runtime-patch-selection.md
  - name: Single file deployment and executable
    href: ../core/deploying/single-file.md
  - name: ReadyToRun
    href: ../core/deploying/ready-to-run.md
  - name: Trim self-contained deployments
    items:
    - name: Overview and how-to
      href: ../core/deploying/trim-self-contained.md
    - name: Options
      href: ../core/deploying/trimming-options.md
    - name: Trimming libraries
      href: ../core/deploying/prepare-libraries-for-trimming.md
  - name: Runtime package store
    href: ../core/deploying/runtime-store.md
  - name: Runtime Identifier (RID) catalog
    href: ../core/rid-catalog.md
  - name: Resource manifest names
    href: ../core/resources/manifest-file-names.md
  - name: Docker
    items:
    - name: Introduction to .NET and Docker
      href: ../core/docker/introduction.md
    - name: Containerize a .NET app
      href: ../core/docker/build-container.md
    - name: Container tools in Visual Studio
      href: /visualstudio/containers/overview
- name: DevOps
  items:
  - name: Create a GitHub Action with .NET
    href: ../devops/create-dotnet-github-action.md
    displayName: "continuous integration, continuous deployment, ci, cd, ci/cd, github, github action, github actions, lifecycle"
- name: Fundamental coding components
  items:
  - name: Base types overview
    items:
    - name: Common type system & common language specification
      href: ../standard/common-type-system.md
    - name: Common type system
      href: ../standard/base-types/common-type-system.md
    - name: Language independence
      href: ../standard/language-independence.md
    - name: Type conversion in .NET
      href: ../standard/base-types/type-conversion.md
    - name: Type conversion tables
      href: ../standard/base-types/conversion-tables.md
    - name: Choose between anonymous and tuple types
      href: ../standard/base-types/choosing-between-anonymous-and-tuple.md
    - name: Framework libraries
      href: ../standard/framework-libraries.md
    - name: Class library overview
      href: ../standard/class-library-overview.md
  - name: Generic types
    items:
    - name: Overview
      href: ../standard/generics/index.md
    - name: Intro to generic types
      href: ../standard/generics.md
    - name: Generic collections in .NET
      href: ../standard/generics/collections.md
    - name: Generic delegates for manipulating arrays and lists
      href: ../standard/generics/delegates-for-manipulating-arrays-and-lists.md
    - name: Generic interfaces
      href: ../standard/generics/interfaces.md
    - name: Covariance and contravariance
      href: ../standard/generics/covariance-and-contravariance.md
  - name: Collections and data structures
    items:
    - name: Overview
      href: ../standard/collections/index.md
      displayName: collections, data structures
    - name: Select a collection class
      href: ../standard/collections/selecting-a-collection-class.md
    - name: Commonly used collection types
      href: ../standard/collections/commonly-used-collection-types.md
    - name: When to use generic collections
      href: ../standard/collections/when-to-use-generic-collections.md
    - name: Comparisons and sorts within collections
      href: ../standard/collections/comparisons-and-sorts-within-collections.md
    - name: Sorted collection types
      href: ../standard/collections/sorted-collection-types.md
    - name: Hashtable and Dictionary types
      href: ../standard/collections/hashtable-and-dictionary-collection-types.md
    - name: Thread-safe collections
      href: ../standard/collections/thread-safe/
  - name: Delegates and lambdas
    href: ../standard/delegates-lambdas.md
  - name: Events
    items:
    - name: Overview
      href: ../standard/events/index.md
      displayName: events
    - name: Raise and consume events
      href: ../standard/events/how-to-raise-and-consume-events.md
    - name: Handle multiple events using event properties
      href: ../standard/events/how-to-handle-multiple-events-using-event-properties.md
    - name: Observer design pattern
      items:
      - name: Overview
        href: ../standard/events/observer-design-pattern.md
        displayName: Observer design pattern
      - name: Best practices
        href: ../standard/events/observer-design-pattern-best-practices.md
      - name: "How to: Implement a provider"
        href: ../standard/events/how-to-implement-a-provider.md
      - name: "How to: Implement an observer"
        href: ../standard/events/how-to-implement-an-observer.md
  - name: Exceptions
    items:
    - name: Overview
      href: ../standard/exceptions/index.md
      displayName: exceptions
    - name: Exception class and properties
      href: ../standard/exceptions/exception-class-and-properties.md
    - name: How-tos
      items:
      - name: Use the try-catch block to catch exceptions
        href: ../standard/exceptions/how-to-use-the-try-catch-block-to-catch-exceptions.md
      - name: Use specific exceptions in a catch block
        href: ../standard/exceptions/how-to-use-specific-exceptions-in-a-catch-block.md
      - name: Explicitly throw exceptions
        href: ../standard/exceptions/how-to-explicitly-throw-exceptions.md
      - name: Create user-defined exceptions
        href: ../standard/exceptions/how-to-create-user-defined-exceptions.md
      - name: Create user-defined exceptions with localized exception messages
        href: ../standard/exceptions/how-to-create-localized-exception-messages.md
      - name: Use finally blocks
        href: ../standard/exceptions/how-to-use-finally-blocks.md
    - name: Use user-filtered exception handlers
      href: ../standard/exceptions/using-user-filtered-exception-handlers.md
    - name: Handle COM interop exceptions
      href: ../standard/exceptions/handling-com-interop-exceptions.md
    - name: Best practices
      href: ../standard/exceptions/best-practices-for-exceptions.md
  - name: Numeric types
    href: ../standard/numerics.md
  - name: Dates, times, and time zones
    href: ../standard/datetime/
  - name: Attributes
    items:
    - name: Overview
      href: ../standard/attributes/index.md
      displayName: attributes
    - name: Apply attributes
      href: ../standard/attributes/applying-attributes.md
    - name: Write custom attributes
      href: ../standard/attributes/writing-custom-attributes.md
    - name: Retrieve information stored in attributes
      href: ../standard/attributes/retrieving-information-stored-in-attributes.md
- name: Runtime libraries
  items:
  - name: Overview
    href: ../standard/runtime-libraries-overview.md
  - name: Format numbers, dates, other types
    items:
    - name: Overview
      href: ../standard/base-types/formatting-types.md
    - name: Standard numeric format strings
      href: ../standard/base-types/standard-numeric-format-strings.md
    - name: Custom numeric format strings
      href: ../standard/base-types/custom-numeric-format-strings.md
    - name: Standard date and time format strings
      href: ../standard/base-types/standard-date-and-time-format-strings.md
    - name: Custom date and time format strings
      href: ../standard/base-types/custom-date-and-time-format-strings.md
    - name: Standard TimeSpan format strings
      href: ../standard/base-types/standard-timespan-format-strings.md
    - name: Custom TimeSpan format strings
      href: ../standard/base-types/custom-timespan-format-strings.md
    - name: Enumeration format strings
      href: ../standard/base-types/enumeration-format-strings.md
    - name: Composite formatting
      href: ../standard/base-types/composite-formatting.md
    - name: How-tos
      items:
      - name: Pad a number with leading zeros
        href: ../standard/base-types/how-to-pad-a-number-with-leading-zeros.md
      - name: Extract the day of the week from a date
        href: ../standard/base-types/how-to-extract-the-day-of-the-week-from-a-specific-date.md
      - name: Use custom numeric format providers
        href: ../standard/base-types/how-to-define-and-use-custom-numeric-format-providers.md
      - name: Round-trip date and time values
        href: ../standard/base-types/how-to-round-trip-date-and-time-values.md
      - name: Display milliseconds in date and time values
        href: ../standard/base-types/how-to-display-milliseconds-in-date-and-time-values.md
      - name: Display dates in non-Gregorian calendars
        href: ../standard/base-types/how-to-display-dates-in-non-gregorian-calendars.md
  - name: Work with strings
    items:
    - name: Character encoding in .NET
      href: ../standard/base-types/character-encoding-introduction.md
    - name: How to use character encoding classes
      href: ../standard/base-types/character-encoding.md
    - name: Best practices
      items:
      - name: Comparing strings
        href: ../standard/base-types/best-practices-strings.md
      - name: Displaying and persisting formatted data
        href: ../standard/base-types/best-practices-display-data.md
    - name: Behavior changes in .NET 5+ (Windows)
      href: ../standard/base-types/string-comparison-net-5-plus.md
    - name: Basic string operations
      items:
      - name: Overview
        href: ../standard/base-types/basic-string-operations.md
        displayName: string operations
      - name: Create new strings
        href: ../standard/base-types/creating-new.md
      - name: Trim and remove characters
        href: ../standard/base-types/trimming.md
      - name: Pad strings
        href: ../standard/base-types/padding.md
      - name: Comparison methods
        href: ../standard/base-types/comparing.md
      - name: Change case
        href: ../standard/base-types/changing-case.md
      - name: Separate parts of a string
        href: ../standard/base-types/divide-up-strings.md
      - name: Use the StringBuilder class
        href: ../standard/base-types/stringbuilder.md
      - name: "How to: Perform basic string manipulations"
        href: ../standard/base-types/basic-manipulations.md
    - name: Parse (convert) strings
      items:
      - name: Overview
        href: ../standard/base-types/parsing-strings.md
      - name: Parse numeric strings
        href: ../standard/base-types/parsing-numeric.md
      - name: Parse date and time strings
        href: ../standard/base-types/parsing-datetime.md
      - name: Parse other strings
        href: ../standard/base-types/parsing-other.md
  - name: Regular expressions
    items:
    - name: Overview
      href: ../standard/base-types/regular-expressions.md
      displayName: regular expressions
    - name: Language reference
      items:
      - name: Overview
        href: ../standard/base-types/regular-expression-language-quick-reference.md
      - name: Character escapes
        href: ../standard/base-types/character-escapes-in-regular-expressions.md
      - name: Character classes
        href: ../standard/base-types/character-classes-in-regular-expressions.md
      - name: Anchors
        href: ../standard/base-types/anchors-in-regular-expressions.md
      - name: Grouping constructs
        href: ../standard/base-types/grouping-constructs-in-regular-expressions.md
      - name: Quantifiers
        href: ../standard/base-types/quantifiers-in-regular-expressions.md
      - name: Backreference constructs
        href: ../standard/base-types/backreference-constructs-in-regular-expressions.md
      - name: Alternation constructs
        href: ../standard/base-types/alternation-constructs-in-regular-expressions.md
      - name: Substitutions
        href: ../standard/base-types/substitutions-in-regular-expressions.md
      - name: Regular expression options
        href: ../standard/base-types/regular-expression-options.md
      - name: Miscellaneous constructs
        href: ../standard/base-types/miscellaneous-constructs-in-regular-expressions.md
    - name: Best practices for regular expressions
      href: ../standard/base-types/best-practices.md
    - name: Regular expression object model
      href: ../standard/base-types/the-regular-expression-object-model.md
    - name: Regular expression behavior
      items:
      - name: Overview
        href: ../standard/base-types/details-of-regular-expression-behavior.md
      - name: Backtracking
        href: ../standard/base-types/backtracking-in-regular-expressions.md
      - name: Compilation and reuse
        href: ../standard/base-types/compilation-and-reuse-in-regular-expressions.md
      - name: Thread safety
        href: ../standard/base-types/thread-safety-in-regular-expressions.md
    - name: Examples
      items:
      - name: Scan for HREFs
        href: ../standard/base-types/regular-expression-example-scanning-for-hrefs.md
      - name: Change date formats
        href: ../standard/base-types/regular-expression-example-changing-date-formats.md
      - name: Extract a protocol and port number from a URL
        href: ../standard/base-types/how-to-extract-a-protocol-and-port-number-from-a-url.md
      - name: Strip invalid characters from a string
        href: ../standard/base-types/how-to-strip-invalid-characters-from-a-string.md
      - name: Verify that strings are in valid email format
        href: ../standard/base-types/how-to-verify-that-strings-are-in-valid-email-format.md
  - name: Serialization
    items:
    - name: Overview
      href: ../standard/serialization/index.md
    - name: JSON serialization
      items:
      - name: Overview
        href: ../standard/serialization/system-text-json-overview.md
        displayName: json serialization
      - name: How to serialize and deserialize JSON
        href: ../standard/serialization/system-text-json-how-to.md
      - name: Control serialization behavior
        items:
        - name: Instantiate JsonSerializerOptions
          href: ../standard/serialization/system-text-json-configure-options.md
        - name: Enable case-insensitive matching
          href: ../standard/serialization/system-text-json-character-casing.md
        - name: Customize property names and values
          href: ../standard/serialization/system-text-json-customize-properties.md
        - name: Ignore properties
          href: ../standard/serialization/system-text-json-ignore-properties.md
        - name: Allow invalid JSON
          href: ../standard/serialization/system-text-json-invalid-json.md
        - name: Handle overflow JSON, use JsonElement or JsonNode
          href: ../standard/serialization/system-text-json-handle-overflow.md
        - name: Preserve references, handle circular references
          href: ../standard/serialization/system-text-json-preserve-references.md
        - name: Deserialize to immutable types, non-public accessors
          href: ../standard/serialization/system-text-json-immutability.md
        - name: Polymorphic serialization
          href: ../standard/serialization/system-text-json-polymorphism.md
      - name: Use DOM, Utf8JsonReader, Utf8JsonWriter
        href: ../standard/serialization/system-text-json-use-dom-utf8jsonreader-utf8jsonwriter.md
      - name: Migrate from Newtonsoft.Json
        href: ../standard/serialization/system-text-json-migrate-from-newtonsoft-how-to.md
      - name: Supported collection types
        href: ../standard/serialization/system-text-json-supported-collection-types.md
      - name: Advanced
        items:
        - name: Customize character encoding
          href: ../standard/serialization/system-text-json-character-encoding.md
        - name: Write custom converters
          href: ../standard/serialization/system-text-json-converters-how-to.md
    - name: Binary serialization
      items:
      - name: Overview
        href: ../standard/serialization/binary-serialization.md
        displayName: binary serialization
      - name: BinaryFormatter security guide
        href: ../standard/serialization/binaryformatter-security-guide.md
      - name: BinaryFormatter event source
        href: ../standard/serialization/binaryformatter-event-source.md
      - name: Serialization concepts
        href: ../standard/serialization/serialization-concepts.md
      - name: Basic serialization
        href: ../standard/serialization/basic-serialization.md
      - name: Selective serialization
        href: ../standard/serialization/selective-serialization.md
      - name: Custom serialization
        href: ../standard/serialization/custom-serialization.md
      - name: Steps in the serialization process
        href: ../standard/serialization/steps-in-the-serialization-process.md
      - name: Version-tolerant serialization
        href: ../standard/serialization/version-tolerant-serialization.md
      - name: Serialization guidelines
        href: ../standard/serialization/serialization-guidelines.md
      - name: "How to: Chunk serialized data"
        href: ../standard/serialization/how-to-chunk-serialized-data.md
      - name: "How to: Determine if a .NET Standard object is serializable"
        href: ../standard/serialization/how-to-determine-if-netstandard-object-is-serializable.md
    - name: XML and SOAP serialization
      items:
      - name: Overview
        href: ../standard/serialization/xml-and-soap-serialization.md
      - name: XML serialization in depth
        href: ../standard/serialization/introducing-xml-serialization.md
      - name: Examples
        href: ../standard/serialization/examples-of-xml-serialization.md
      - name: The XML Schema Definition tool
        href: ../standard/serialization/the-xml-schema-definition-tool-and-xml-serialization.md
      - name: Control XML serialization using attributes
        href: ../standard/serialization/controlling-xml-serialization-using-attributes.md
      - name: Attributes that control XML serialization
        href: ../standard/serialization/attributes-that-control-xml-serialization.md
      - name: XML serialization with XML Web Services
        href: ../standard/serialization/xml-serialization-with-xml-web-services.md
      - name: Attributes that control encoded SOAP serialization
        href: ../standard/serialization/attributes-that-control-encoded-soap-serialization.md
      - name: How-tos
        items:
        - name: Serialize an object
          href: ../standard/serialization/how-to-serialize-an-object.md
        - name: Deserialize an object
          href: ../standard/serialization/how-to-deserialize-an-object.md
        - name: Use the XML Schema Definition tool to generate classes and XML schema documents
          href: ../standard/serialization/xml-schema-def-tool-gen.md
        - name: Control serialization of derived classes
          href: ../standard/serialization/how-to-control-serialization-of-derived-classes.md
        - name: Specify an alternate element name for an XML stream
          href: ../standard/serialization/how-to-specify-an-alternate-element-name-for-an-xml-stream.md
        - name: Qualify XML element and XML attribute names
          href: ../standard/serialization/how-to-qualify-xml-element-and-xml-attribute-names.md
        - name: Serialize an object as a SOAP-encoded XML stream
          href: ../standard/serialization/how-to-serialize-an-object-as-a-soap-encoded-xml-stream.md
        - name: Override encoded SOAP XML serialization
          href: ../standard/serialization/how-to-override-encoded-soap-xml-serialization.md
      - name: XML serialization elements
        items:
        - name: system.xml.serialization
          href: ../standard/serialization/system-xml-serialization-element.md
        - name: dateTimeSerialization
          href: ../standard/serialization/datetimeserialization-element.md
        - name: schemaImporterExtensions
          href: ../standard/serialization/schemaimporterextensions-element.md
        - name: add element for schemaImporterExtensions
          href: ../standard/serialization/add-element-for-schemaimporterextensions.md
        - name: xmlSerializer
          href: ../standard/serialization/xmlserializer-element.md
      - name: Tools
        items:
        - name: XML Serializer Generator tool (Sgen.exe)
          href: ../standard/serialization/xml-serializer-generator-tool-sgen-exe.md
        - name: XML Schema Definition tool (Xsd.exe)
          href: ../standard/serialization/xml-schema-definition-tool-xsd-exe.md
  - name: File and stream I/O
    items:
    - name: Overview
      href: ../standard/io/index.md
    - name: File path formats on Windows systems
      href: ../standard/io/file-path-formats.md
    - name: Common I/O tasks
      href: ../standard/io/common-i-o-tasks.md
      items:
      - name: "How to: Copy Directories"
        href: ../standard/io/how-to-copy-directories.md
      - name: "How to: Enumerate Directories and Files"
        href: ../standard/io/how-to-enumerate-directories-and-files.md
      - name: "How to: Read and Write to a Newly Created Data File"
        href: ../standard/io/how-to-read-and-write-to-a-newly-created-data-file.md
      - name: "How to: Open and Append to a Log File"
        href: ../standard/io/how-to-open-and-append-to-a-log-file.md
      - name: "How to: Write Text to a File"
        href: ../standard/io/how-to-write-text-to-a-file.md
      - name: "How to: Read Text from a File"
        href: ../standard/io/how-to-read-text-from-a-file.md
      - name: "How to: Read Characters from a String"
        href: ../standard/io/how-to-read-characters-from-a-string.md
      - name: "How to: Write Characters to a String"
        href: ../standard/io/how-to-write-characters-to-a-string.md
      - name: "How to: Add or Remove Access Control List Entries"
        href: ../standard/io/how-to-add-or-remove-access-control-list-entries.md
      - name: "How to: Compress and Extract Files"
        href: ../standard/io/how-to-compress-and-extract-files.md
      - name: Composing Streams
        href: ../standard/io/composing-streams.md
      - name: "How to: Convert Between .NET Framework Streams and Windows Runtime Streams"
        href: ../standard/io/how-to-convert-between-dotnet-streams-and-winrt-streams.md
    - name: Asynchronous file I/O
      href: ../standard/io/asynchronous-file-i-o.md
    - name: Handle I/O errors
      href: ../standard/io/handling-io-errors.md
    - name: Isolated storage
      href: ../standard/io/isolated-storage.md
      items:
      - name: Types of Isolation
        href: ../standard/io/types-of-isolation.md
      - name: "How to: Obtain Stores for Isolated Storage"
        href: ../standard/io/how-to-obtain-stores-for-isolated-storage.md
      - name: "How to: Enumerate Stores for Isolated Storage"
        href: ../standard/io/how-to-enumerate-stores-for-isolated-storage.md
      - name: "How to: Delete Stores in Isolated Storage"
        href: ../standard/io/how-to-delete-stores-in-isolated-storage.md
      - name: "How to: Anticipate Out-of-Space Conditions with Isolated Storage"
        href: ../standard/io/how-to-anticipate-out-of-space-conditions-with-isolated-storage.md
      - name: "How to: Create Files and Directories in Isolated Storage"
        href: ../standard/io/how-to-create-files-and-directories-in-isolated-storage.md
      - name: "How to: Find Existing Files and Directories in Isolated Storage"
        href: ../standard/io/how-to-find-existing-files-and-directories-in-isolated-storage.md
      - name: "How to: Read and Write to Files in Isolated Storage"
        href: ../standard/io/how-to-read-and-write-to-files-in-isolated-storage.md
      - name: "How to: Delete Files and Directories in Isolated Storage"
        href: ../standard/io/how-to-delete-files-and-directories-in-isolated-storage.md
    - name: Pipes
      href: ../standard/io/pipe-operations.md
      items:
      - name: "How to: Use Anonymous Pipes for Local Interprocess Communication"
        href: ../standard/io/how-to-use-anonymous-pipes-for-local-interprocess-communication.md
      - name: "How to: Use Named Pipes for Network Interprocess Communication"
        href: ../standard/io/how-to-use-named-pipes-for-network-interprocess-communication.md
    - name: Pipelines
      href: ../standard/io/pipelines.md
    - name: Work with buffers
      href: ../standard/io/buffers.md
    - name: Memory-mapped files
      href: ../standard/io/memory-mapped-files.md
  - name: The System.Console class
    href: ../standard/building-console-apps.md
  - name: Dependency injection
    items:
    - name: Overview
      href: ../core/extensions/dependency-injection.md
      displayName: dependency injection,di,ioc,ioc container,dependency container,inversion of control
    - name: Use dependency injection
      href: ../core/extensions/dependency-injection-usage.md
      displayName: use dependency injection,di,di examples,ioc,ioc container,dependency container,inversion of control
    - name: Dependency injection guidelines
      href: ../core/extensions/dependency-injection-guidelines.md
      displayName: dependency injection best practices,guidelines,di,ioc,ioc container,dependency container,inversion of control
  - name: Configuration
    items:
    - name: Overview
      href: ../core/extensions/configuration.md
      displayName: configuration,config,configuration sources,config sources
    - name: Configuration providers
      href: ../core/extensions/configuration-providers.md
      displayName: configuration providers,config providers
    - name: Implement a custom configuration provider
      href: ../core/extensions/custom-configuration-provider.md
      displayName: custom configuration,custom config,custom configuration provider,custom config provider
    - name: Options pattern
      href: ../core/extensions/options.md
    - name: Options pattern guidance for library authors
      href: ../core/extensions/options-library-authors.md
  - name: Logging
    items:
    - name: Overview
      href: ../core/extensions/logging.md
    - name: Logging providers
      href: ../core/extensions/logging-providers.md
    - name: Compile-time logging source generation
      href: ../core/extensions/logger-message-generator.md
      displayName: LoggerMessage,LoggerMessageAttribute,source generator,compile-time generation
    - name: Implement a custom logging provider
      href: ../core/extensions/custom-logging-provider.md
    - name: High-performance logging
      href: ../core/extensions/high-performance-logging.md
    - name: Console log formatting
      href: ../core/extensions/console-log-formatter.md
  - name: HostBuilder (generic host)
    href: ../core/extensions/generic-host.md
  - name: Worker Services
    items:
    - name: Overview
      displayName: workers,worker service,BackgroundService,IHostedService,queue service,timer service
      href: ../core/extensions/workers.md
    - name: Create a Queue Service
      href: ../core/extensions/queue-service.md
    - name: Use scoped services with a BackgroundService
      href: ../core/extensions/scoped-service.md
    - name: Create a Windows Service using BackgroundService
      href: ../core/extensions/windows-service.md
    - name: Implement the IHostedService interface
      href: ../core/extensions/timer-service.md
    - name: Deploy a Worker Service to Azure
      href: ../core/extensions/cloud-service.md

- name: Data access
  items:
  - name: LINQ
    href: ../standard/linq/
  - name: XML documents and data
    href: ../standard/data/xml/
  - name: Microsoft.Data.Sqlite
    href: ../standard/data/sqlite/
  - name: Entity Framework Core
    href: "/ef/core/"
- name: Parallel processing, concurrency, and async
  items:
  - name: Overview
    href: ../standard/parallel-processing-and-concurrency.md
    displayName: Parallel processing, concurrency, async
  - name: Asynchronous programming
    items:
    - name: Overview
      href: ../standard/async.md
    - name: Asynchronous programming in depth
      href: ../standard/async-in-depth.md
    - name: Asynchronous programming patterns
      href: ../standard/asynchronous-programming-patterns/
  - name: Parallel programming
    items:
    - name: Overview
      href: ../standard/parallel-programming/index.md
    - name: Task Parallel Library (TPL)
      href: ../standard/parallel-programming/task-parallel-library-tpl.md
      items:
      - name: Data parallelism
        href: ../standard/parallel-programming/data-parallelism-task-parallel-library.md
        items:
        - name: "How to: Write a Simple Parallel.For Loop"
          href: ../standard/parallel-programming/how-to-write-a-simple-parallel-for-loop.md
        - name: "How to: Write a Simple Parallel.ForEach Loop"
          href: ../standard/parallel-programming/how-to-write-a-simple-parallel-foreach-loop.md
        - name: "How to: Write a Parallel.For Loop with Thread-Local Variables"
          href: ../standard/parallel-programming/how-to-write-a-parallel-for-loop-with-thread-local-variables.md
        - name: "How to: Write a Parallel.ForEach Loop with Partition-Local Variables"
          href: ../standard/parallel-programming/how-to-write-a-parallel-foreach-loop-with-partition-local-variables.md
        - name: "How to: Cancel a Parallel.For or ForEach Loop"
          href: ../standard/parallel-programming/how-to-cancel-a-parallel-for-or-foreach-loop.md
        - name: "How to: Handle Exceptions in Parallel Loops"
          href: ../standard/parallel-programming/how-to-handle-exceptions-in-parallel-loops.md
        - name: "How to: Speed Up Small Loop Bodies"
          href: ../standard/parallel-programming/how-to-speed-up-small-loop-bodies.md
        - name: "How to: Iterate File Directories with the Parallel Class"
          href: ../standard/parallel-programming/how-to-iterate-file-directories-with-the-parallel-class.md
      - name: Task-based asynchronous programming
        href: ../standard/parallel-programming/task-based-asynchronous-programming.md
        items:
        - name: Chaining Tasks by Using Continuation Tasks
          href: ../standard/parallel-programming/chaining-tasks-by-using-continuation-tasks.md
        - name: Attached and Detached Child Tasks
          href: ../standard/parallel-programming/attached-and-detached-child-tasks.md
        - name: Task Cancellation
          href: ../standard/parallel-programming/task-cancellation.md
        - name: Exception Handling
          href: ../standard/parallel-programming/exception-handling-task-parallel-library.md
        - name: "How to: Use Parallel.Invoke to Execute Parallel Operations"
          href: ../standard/parallel-programming/how-to-use-parallel-invoke-to-execute-parallel-operations.md
        - name: "How to: Return a Value from a Task"
          href: ../standard/parallel-programming/how-to-return-a-value-from-a-task.md
        - name: "How to: Cancel a Task and Its Children"
          href: ../standard/parallel-programming/how-to-cancel-a-task-and-its-children.md
        - name: "How to: Create Pre-Computed Tasks"
          href: ../standard/parallel-programming/how-to-create-pre-computed-tasks.md
        - name: "How to: Traverse a Binary Tree with Parallel Tasks"
          href: ../standard/parallel-programming/how-to-traverse-a-binary-tree-with-parallel-tasks.md
        - name: "How to: Unwrap a Nested Task"
          href: ../standard/parallel-programming/how-to-unwrap-a-nested-task.md
        - name: "How to: Prevent a Child Task from Attaching to its Parent"
          href: ../standard/parallel-programming/how-to-prevent-a-child-task-from-attaching-to-its-parent.md
      - name: Dataflow
        href: ../standard/parallel-programming/dataflow-task-parallel-library.md
        items:
        - name: "How to: Write Messages to and Read Messages from a Dataflow Block"
          href: ../standard/parallel-programming/how-to-write-messages-to-and-read-messages-from-a-dataflow-block.md
        - name: "How to: Implement a Producer-Consumer Dataflow Pattern"
          href: ../standard/parallel-programming/how-to-implement-a-producer-consumer-dataflow-pattern.md
        - name: "How to: Perform Action When a Dataflow Block Receives Data"
          href: ../standard/parallel-programming/how-to-perform-action-when-a-dataflow-block-receives-data.md
        - name: "Walkthrough: Creating a Dataflow Pipeline"
          href: ../standard/parallel-programming/walkthrough-creating-a-dataflow-pipeline.md
        - name: "How to: Unlink Dataflow Blocks"
          href: ../standard/parallel-programming/how-to-unlink-dataflow-blocks.md
        - name: "Walkthrough: Using Dataflow in a Windows Forms Application"
          href: ../standard/parallel-programming/walkthrough-using-dataflow-in-a-windows-forms-application.md
        - name: "How to: Cancel a Dataflow Block"
          href: ../standard/parallel-programming/how-to-cancel-a-dataflow-block.md
        - name: "Walkthrough: Creating a Custom Dataflow Block Type"
          href: ../standard/parallel-programming/walkthrough-creating-a-custom-dataflow-block-type.md
        - name: "How to: Use JoinBlock to Read Data From Multiple Sources"
          href: ../standard/parallel-programming/how-to-use-joinblock-to-read-data-from-multiple-sources.md
        - name: "How to: Specify the Degree of Parallelism in a Dataflow Block"
          href: ../standard/parallel-programming/how-to-specify-the-degree-of-parallelism-in-a-dataflow-block.md
        - name: "How to: Specify a Task Scheduler in a Dataflow Block"
          href: ../standard/parallel-programming/how-to-specify-a-task-scheduler-in-a-dataflow-block.md
        - name: "Walkthrough: Using BatchBlock and BatchedJoinBlock to Improve Efficiency"
          href: ../standard/parallel-programming/walkthrough-using-batchblock-and-batchedjoinblock-to-improve-efficiency.md
      - name: Use TPL with Other Asynchronous Patterns
        items:
        - name: TPL and Traditional .NET Asynchronous Programming
          href: ../standard/parallel-programming/tpl-and-traditional-async-programming.md
        - name: "How to: Wrap EAP Patterns in a Task"
          href: ../standard/parallel-programming/how-to-wrap-eap-patterns-in-a-task.md
      - name: Potential Pitfalls in Data and Task Parallelism
        href: ../standard/parallel-programming/potential-pitfalls-in-data-and-task-parallelism.md
    - name: Parallel LINQ (PLINQ)
      items:
      - name: Introduction to PLINQ
        href: ../standard/parallel-programming/introduction-to-plinq.md
      - name: Understanding Speedup in PLINQ
        href: ../standard/parallel-programming/understanding-speedup-in-plinq.md
      - name: Order Preservation in PLINQ
        href: ../standard/parallel-programming/order-preservation-in-plinq.md
      - name: Merge Options in PLINQ
        href: ../standard/parallel-programming/merge-options-in-plinq.md
      - name: Potential Pitfalls with PLINQ
        href: ../standard/parallel-programming/potential-pitfalls-with-plinq.md
      - name: "How to: Create and Execute a Simple PLINQ Query"
        href: ../standard/parallel-programming/how-to-create-and-execute-a-simple-plinq-query.md
      - name: "How to: Control Ordering in a PLINQ Query"
        href: ../standard/parallel-programming/how-to-control-ordering-in-a-plinq-query.md
      - name: "How to: Combine Parallel and Sequential LINQ Queries"
        href: ../standard/parallel-programming/how-to-combine-parallel-and-sequential-linq-queries.md
      - name: "How to: Handle Exceptions in a PLINQ Query"
        href: ../standard/parallel-programming/how-to-handle-exceptions-in-a-plinq-query.md
      - name: "How to: Cancel a PLINQ Query"
        href: ../standard/parallel-programming/how-to-cancel-a-plinq-query.md
      - name: "How to: Write a Custom PLINQ Aggregate Function"
        href: ../standard/parallel-programming/how-to-write-a-custom-plinq-aggregate-function.md
      - name: "How to: Specify the Execution Mode in PLINQ"
        href: ../standard/parallel-programming/how-to-specify-the-execution-mode-in-plinq.md
      - name: "How to: Specify Merge Options in PLINQ"
        href: ../standard/parallel-programming/how-to-specify-merge-options-in-plinq.md
      - name: "How to: Iterate File Directories with PLINQ"
        href: ../standard/parallel-programming/how-to-iterate-file-directories-with-plinq.md
      - name: "How to: Measure PLINQ Query Performance"
        href: ../standard/parallel-programming/how-to-measure-plinq-query-performance.md
      - name: PLINQ Data Sample
        href: ../standard/parallel-programming/plinq-data-sample.md
    - name: Data structures for parallel programming
      href: ../standard/parallel-programming/data-structures-for-parallel-programming.md
    - name: Parallel diagnostic tools
      href: ../standard/parallel-programming/parallel-diagnostic-tools.md
    - name: Custom partitioners for PLINQ and TPL
      items:
      - name: Overview
        href: ../standard/parallel-programming/custom-partitioners-for-plinq-and-tpl.md
        displayName: custom partitioners
      - name: "How to: Implement Dynamic Partitions"
        href: ../standard/parallel-programming/how-to-implement-dynamic-partitions.md
      - name: "How to: Implement a Partitioner for Static Partitioning"
        href: ../standard/parallel-programming/how-to-implement-a-partitioner-for-static-partitioning.md
    - name: Lambda expressions in PLINQ and TPL
      href: ../standard/parallel-programming/lambda-expressions-in-plinq-and-tpl.md
    - name: Further reading
      href: ../standard/parallel-programming/for-further-reading-parallel-programming.md
  - name: Threading
    href: ../standard/threading/
- name: Testing
  displayName: xUnit,NUnit,MSTest,unit test,test,integration test,load test,smoke test, web test
  items:
  - name: Overview
    href: ../core/testing/index.md
  - name: Unit testing best practices
    href: ../core/testing/unit-testing-best-practices.md
  - name: xUnit
    items:
    - name: C# unit testing
      href: ../core/testing/unit-testing-with-dotnet-test.md
    - name: F# unit testing
      href: ../core/testing/unit-testing-fsharp-with-dotnet-test.md
    - name: VB unit testing
      href: ../core/testing/unit-testing-visual-basic-with-dotnet-test.md
    - name: Organize a project and test with xUnit
      href: ../core/tutorials/testing-with-cli.md
      displayName: tutorials, cli
  - name: NUnit
    items:
    - name: C# unit testing
      href: ../core/testing/unit-testing-with-nunit.md
    - name: F# unit testing
      href: ../core/testing/unit-testing-fsharp-with-nunit.md
    - name: VB unit testing
      href: ../core/testing/unit-testing-visual-basic-with-nunit.md
  - name: MSTest
    items:
    - name: C# unit testing
      href: ../core/testing/unit-testing-with-mstest.md
    - name: F# unit testing
      href: ../core/testing/unit-testing-fsharp-with-mstest.md
    - name: VB unit testing
      href: ../core/testing/unit-testing-visual-basic-with-mstest.md
  - name: Run selective unit tests
    href: ../core/testing/selective-unit-tests.md
  - name: Order unit tests
    href: ../core/testing/order-unit-tests.md
  - name: Unit test code coverage
    href: ../core/testing/unit-testing-code-coverage.md
  - name: Unit test published output
    href: ../core/testing/unit-testing-published-output.md
  - name: Live unit test .NET projects with Visual Studio
    href: /visualstudio/test/live-unit-testing-start
- name: Security
  href: ../standard/security/
- name: Advanced topics
  items:
  - name: Performance
    items:
    - name: Memory management
      items:
      - name: What is "managed code"?
        href: ../standard/managed-code.md
      - name: Automatic memory management
        href: ../standard/automatic-memory-management.md
      - name: Clean up unmanaged resources
        items:
        - name: Overview
          href: ../standard/garbage-collection/unmanaged.md
          displayName: unmanaged resources, memory management
        - name: Implement a Dispose method
          href: ../standard/garbage-collection/implementing-dispose.md
          displayName: "using, Dispose, dispose pattern, IDisposable"
        - name: Implement a DisposeAsync method
          href: ../standard/garbage-collection/implementing-disposeasync.md
          displayName: "await using, DisposeAsync, async dispose pattern, IAsyncDisposable"
        - name: Use objects that implement IDisposable
          href: ../standard/garbage-collection/using-objects.md
      - name: Garbage collection
        items:
        - name: Overview
          href: ../standard/garbage-collection/index.md
          displayName: garbage collection
        - name: Fundamentals
          href: ../standard/garbage-collection/fundamentals.md
        - name: Workstation and server GC
          href: ../standard/garbage-collection/workstation-server-gc.md
        - name: Background GC
          href: ../standard/garbage-collection/background-gc.md
        - name: The large object heap
          href: ../standard/garbage-collection/large-object-heap.md
        - name: Garbage collection and performance
          href: ../standard/garbage-collection/performance.md
        - name: Induced collections
          href: ../standard/garbage-collection/induced.md
        - name: Latency modes
          href: ../standard/garbage-collection/latency.md
        - name: Optimization for shared web hosting
          href: ../standard/garbage-collection/optimization-for-shared-web-hosting.md
        - name: Garbage collection notifications
          href: ../standard/garbage-collection/notifications.md
        - name: Application domain resource monitoring
          href: ../standard/garbage-collection/app-domain-resource-monitoring.md
        - name: Weak references
          href: ../standard/garbage-collection/weak-references.md
    - name: Memory and span-related types
      items:
      - name: Overview
        href: ../standard/memory-and-spans/index.md
      - name: Memory<T> and Span<T> usage guidelines
        href: ../standard/memory-and-spans/memory-t-usage-guidelines.md
    - name: SIMD-enabled types
      href: ../standard/simd.md
  - name: Native interoperability
    items:
    - name: Overview
      href: ../standard/native-interop/index.md
      displayName: Native interop
    - name: P/Invoke
      href: ../standard/native-interop/pinvoke.md
    - name: Type marshaling
      href: ../standard/native-interop/type-marshaling.md
    - name: Customize structure marshaling
      href: ../standard/native-interop/customize-struct-marshaling.md
    - name: Customize parameter marshaling
      href: ../standard/native-interop/customize-parameter-marshaling.md
    - name: Cross platform P/Invoke
      href: ../standard/native-interop/cross-platform.md
    - name: Interop guidance
      href: ../standard/native-interop/best-practices.md
    - name: Charsets and marshaling
      href: ../standard/native-interop/charset.md
    - name: Expose .NET components to COM
      href: ../core/native-interop/expose-components-to-com.md
    - name: Host .NET from native code
      href: ../core/tutorials/netcore-hosting.md
    - name: COM interop
      items:
      - name: Overview
        href: ../standard/native-interop/cominterop.md
        displayName: COM interop
      - name: COM wrappers
        items:
        - name: Overview
          href: ../standard/native-interop/com-wrappers.md
          displayName: COM wrappers
        - name: Runtime-callable wrapper
          href: ../standard/native-interop/runtime-callable-wrapper.md
        - name: COM-callable wrapper
          href: ../standard/native-interop/com-callable-wrapper.md
      - name: Qualifying .NET types for COM interop
        href: ../standard/native-interop/qualify-net-types-for-interoperation.md
    - name: Apply interop attributes
      href: ../standard/native-interop/apply-interop-attributes.md
    - name: Exceptions
      href: ../standard/native-interop/exceptions-interoperability.md
  - name: .NET distribution packaging
    href: ../core/distribution-packaging.md
  - name: Globalization and localization
    href: ../standard/globalization-localization/
  - name: Open-source library guidance
    href: ../standard/library-guidance/
  - name: Framework design guidelines
    items:
    - name: Overview
      href: ../standard/design-guidelines/index.md
    - name: Naming guidelines
      href: ../standard/design-guidelines/naming-guidelines.md
      items:
      - name: Capitalization conventions
        href: ../standard/design-guidelines/capitalization-conventions.md
      - name: General naming conventions
        href: ../standard/design-guidelines/general-naming-conventions.md
      - name: Names of assemblies and DLLs
        href: ../standard/design-guidelines/names-of-assemblies-and-dlls.md
      - name: Names of namespaces
        href: ../standard/design-guidelines/names-of-namespaces.md
      - name: Names of classes, structs, and interfaces
        href: ../standard/design-guidelines/names-of-classes-structs-and-interfaces.md
      - name: Names of type members
        href: ../standard/design-guidelines/names-of-type-members.md
      - name: Naming parameters
        href: ../standard/design-guidelines/naming-parameters.md
      - name: Naming resources
        href: ../standard/design-guidelines/naming-resources.md
    - name: Type design guidelines
      href: ../standard/design-guidelines/type.md
      items:
      - name: Choose between class and struct
        href: ../standard/design-guidelines/choosing-between-class-and-struct.md
      - name: Abstract class design
        href: ../standard/design-guidelines/abstract-class.md
      - name: Static class design
        href: ../standard/design-guidelines/static-class.md
      - name: Interface design
        href: ../standard/design-guidelines/interface.md
      - name: Struct design
        href: ../standard/design-guidelines/struct.md
      - name: Enum design
        href: ../standard/design-guidelines/enum.md
      - name: Nested types
        href: ../standard/design-guidelines/nested-types.md
    - name: Member design guidelines
      href: ../standard/design-guidelines/member.md
      items:
      - name: Member overloading
        href: ../standard/design-guidelines/member-overloading.md
      - name: Property design
        href: ../standard/design-guidelines/property.md
      - name: Constructor design
        href: ../standard/design-guidelines/constructor.md
      - name: Event design
        href: ../standard/design-guidelines/event.md
      - name: Field design
        href: ../standard/design-guidelines/field.md
      - name: Extension methods
        href: ../standard/design-guidelines/extension-methods.md
      - name: Operator overloads
        href: ../standard/design-guidelines/operator-overloads.md
      - name: Parameter design
        href: ../standard/design-guidelines/parameter-design.md
    - name: Design for extensibility
      href: ../standard/design-guidelines/designing-for-extensibility.md
      items:
      - name: Unsealed classes
        href: ../standard/design-guidelines/unsealed-classes.md
      - name: Protected members
        href: ../standard/design-guidelines/protected-members.md
      - name: Events and callbacks
        href: ../standard/design-guidelines/events-and-callbacks.md
      - name: Virtual members
        href: ../standard/design-guidelines/virtual-members.md
      - name: Abstractions (abstract types and interfaces)
        href: ../standard/design-guidelines/abstractions-abstract-types-and-interfaces.md
      - name: Base classes for implementing abstractions
        href: ../standard/design-guidelines/base-classes-for-implementing-abstractions.md
      - name: Sealing
        href: ../standard/design-guidelines/sealing.md
    - name: Exception design guidelines
      href: ../standard/design-guidelines/exceptions.md
      items:
      - name: Exception throwing
        href: ../standard/design-guidelines/exception-throwing.md
      - name: Use standard exception types
        href: ../standard/design-guidelines/using-standard-exception-types.md
      - name: Exceptions and performance
        href: ../standard/design-guidelines/exceptions-and-performance.md
    - name: Usage guidelines
      href: ../standard/design-guidelines/usage-guidelines.md
      items:
      - name: Arrays
        href: ../standard/design-guidelines/arrays.md
      - name: Attributes
        href: ../standard/design-guidelines/attributes.md
      - name: Collections
        href: ../standard/design-guidelines/guidelines-for-collections.md
      - name: Serialization
        href: ../standard/design-guidelines/serialization.md
      - name: System.Xml usage
        href: ../standard/design-guidelines/system-xml-usage.md
      - name: Equality operators
        href: ../standard/design-guidelines/equality-operators.md
    - name: Common design patterns
      href: ../standard/design-guidelines/common-design-patterns.md
      items:
      - name: Dependency properties
        href: ../standard/design-guidelines/dependency-properties.md
- name: Migration guide
  items:
  - name: Overview
    href: ../core/porting/index.md
  - name: General Information
    items:
<<<<<<< HEAD
    - name: About .NET
      items:
      - name: Choose between .NET 5 and .NET Framework for server apps
        href: ../standard/choosing-core-framework-server.md
    - name: .NET Upgrade Assistant tool
      items:
      - name: Overview
        href: ../core/porting/upgrade-assistant-overview.md
      - name: Windows Presentation Foundation
        href: ../core/porting/upgrade-assistant-wpf-framework.md
      - name: Windows Forms
        href: ../core/porting/upgrade-assistant-winforms-framework.md
      - name: ASP.NET Core
        href: ../core/porting/upgrade-assistant-aspnetmvc.md
    - name: Breaking changes
      displayName: app compatibility
      href: ../core/porting/breaking-changes.md
  - name: Pre-Migration
    items:
    - name: Analyze & Asses the portability of your project
      items:
      - name: Tooling Requirements
        href: ../core/porting/tooling-requirements.md
      - name: Unsupported Dependencies
        href: ../core/porting/third-party-deps.md
      - name: Use the Windows Compatibility Pack
        href: ../core/porting/windows-compat-pack.md
      - name: Unavailable technologies
        href: ../core/porting/net-framework-tech-unavailable.md?toc=/dotnet/fundamentals/toc.json&bc=/dotnet/breadcrumb/toc.json
      - name: Unsupported APIs
        href: ../core/porting/unsupported-apis.md
    - name: Needed changes before porting code
      href: ../core/porting/premigration-needed-changes.md
  - name: Migration
    items:
    - name: Create a porting plan
      items:
      - name: Approaches
        href: ../core/porting/porting-approaches.md
      - name: Project structure
        href: ../core/porting/project-structure.md
    - name: Application Porting Guides
      items:
      - name: Windows Forms
        href: /dotnet/desktop/winforms/migration/?view=netdesktop-5.0
      - name: Windows Presentation Foundation
        href: /dotnet/desktop/wpf/migration/convert-project-from-net-framework?view=netdesktop-5.0
      - name: Port C++/CLI projects
        href: ../core/porting/cpp-cli.md
=======
    - name: Overview
      href: ../core/porting/upgrade-assistant-overview.md
    - name: Telemetry
      href: ../core/porting/upgrade-assistant-telemetry.md
    - name: ASP.NET Core
      href: ../core/porting/upgrade-assistant-aspnetmvc.md
    - name: Windows Presentation Foundation
      href: ../core/porting/upgrade-assistant-wpf-framework.md
    - name: Windows Forms
      href: ../core/porting/upgrade-assistant-winforms-framework.md
  - name: Breaking changes
    displayName: app compatibility
    href: ../core/compatibility/
  - name: Analyze third-party dependencies
    href: ../core/porting/third-party-deps.md
  - name: Port libraries
    href: ../core/porting/libraries.md
  - name: Organize projects for .NET
    href: ../core/porting/project-structure.md
  - name: Unavailable technologies
    href: ../core/porting/net-framework-tech-unavailable.md?toc=/dotnet/fundamentals/toc.json&bc=/dotnet/breadcrumb/toc.json
  - name: Use the Windows Compatibility Pack
    href: ../core/porting/windows-compat-pack.md
  - name: Port Windows Forms projects
    href: /dotnet/desktop/winforms/migration/?view=netdesktop-5.0
  - name: Port WPF projects
    href: /dotnet/desktop/wpf/migration/convert-project-from-net-framework?view=netdesktop-5.0
  - name: Port C++/CLI projects
    href: ../core/porting/cpp-cli.md
  - name: Choose between .NET 5 and .NET Framework for server apps
    href: ../standard/choosing-core-framework-server.md
>>>>>>> 8b7aa1cb
<|MERGE_RESOLUTION|>--- conflicted
+++ resolved
@@ -2472,7 +2472,6 @@
     href: ../core/porting/index.md
   - name: General Information
     items:
-<<<<<<< HEAD
     - name: About .NET
       items:
       - name: Choose between .NET 5 and .NET Framework for server apps
@@ -2521,37 +2520,4 @@
       - name: Windows Presentation Foundation
         href: /dotnet/desktop/wpf/migration/convert-project-from-net-framework?view=netdesktop-5.0
       - name: Port C++/CLI projects
-        href: ../core/porting/cpp-cli.md
-=======
-    - name: Overview
-      href: ../core/porting/upgrade-assistant-overview.md
-    - name: Telemetry
-      href: ../core/porting/upgrade-assistant-telemetry.md
-    - name: ASP.NET Core
-      href: ../core/porting/upgrade-assistant-aspnetmvc.md
-    - name: Windows Presentation Foundation
-      href: ../core/porting/upgrade-assistant-wpf-framework.md
-    - name: Windows Forms
-      href: ../core/porting/upgrade-assistant-winforms-framework.md
-  - name: Breaking changes
-    displayName: app compatibility
-    href: ../core/compatibility/
-  - name: Analyze third-party dependencies
-    href: ../core/porting/third-party-deps.md
-  - name: Port libraries
-    href: ../core/porting/libraries.md
-  - name: Organize projects for .NET
-    href: ../core/porting/project-structure.md
-  - name: Unavailable technologies
-    href: ../core/porting/net-framework-tech-unavailable.md?toc=/dotnet/fundamentals/toc.json&bc=/dotnet/breadcrumb/toc.json
-  - name: Use the Windows Compatibility Pack
-    href: ../core/porting/windows-compat-pack.md
-  - name: Port Windows Forms projects
-    href: /dotnet/desktop/winforms/migration/?view=netdesktop-5.0
-  - name: Port WPF projects
-    href: /dotnet/desktop/wpf/migration/convert-project-from-net-framework?view=netdesktop-5.0
-  - name: Port C++/CLI projects
-    href: ../core/porting/cpp-cli.md
-  - name: Choose between .NET 5 and .NET Framework for server apps
-    href: ../standard/choosing-core-framework-server.md
->>>>>>> 8b7aa1cb
+        href: ../core/porting/cpp-cli.md