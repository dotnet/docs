--- conflicted
+++ resolved
@@ -245,114 +245,6 @@
     - title: Create your application # < 60 chars (optional)
       summary: "You can choose web, mobile, desktop, gaming, IoT, and more." # < 160 chars (optional)
       items:
-<<<<<<< HEAD
-      # Card
-      - title: Web
-        links:
-          - url: /aspnet/core/tutorials
-            text: ASP.NET Core tutorials
-          - url: /aspnet/core
-            text: What is ASP.NET Core?
-          - url: /aspnet/core/tutorials/first-mvc-app/start-mvc
-            text: ASP.NET Core in Visual Studio
-          - url: /aspnet/mvc/overview/deployment/docker-aspnetmvc
-            text: ASP.NET MVC apps in Windows containers
-          - url: /aspnet/core/blazor/
-            text: "Blazor: Interactive client-side web UI with .NET"
-          - url: fsharp/scenarios/web-development.md
-            text: F# for web development
-      # Card
-      - title: Mobile
-        links:
-          - url: /dotnet/maui
-            text: .NET Multi-platform App UI (.NET MAUI)
-          - url: /xamarin/xamarin-forms
-            text: Xamarin.Forms
-          - url: /xamarin/ios
-            text: Xamarin.iOS
-          - url: /xamarin/android
-            text: Xamarin.Android
-          - url: /azure/developer/mobile-apps
-            text: Develop Xamarin apps with Azure
-      # Card
-      - title: Desktop
-        links:
-          - url: /uwp
-            text: Universal Windows apps
-          - url: /dotnet/desktop/wpf/
-            text: Windows Presentation Foundation (.NET 5+)
-          - url: /dotnet/desktop/wpf/?view=netframeworkdesktop-4.8&preserve-view=true
-            text: Windows Presentation Foundation (.NET Framework)
-          - url: /dotnet/desktop/winforms/
-            text: Windows Forms (.NET 5+)
-          - url: /dotnet/desktop/winforms/?view=netframeworkdesktop-4.8&preserve-view=true
-            text: Windows Forms (.NET Framework)
-          - url: /dotnet/maui
-            text: .NET Multi-platform App UI (.NET MAUI)
-          - url: /xamarin/mac
-            text: Xamarin for macOS
-      # Card
-      - title: Microservices
-        links:
-          - url: architecture/dapr-for-net-developers/index.md
-            text: Dapr for .NET developers
-          - url: architecture/cloud-native/index.md
-            text: Cloud native .NET apps
-          - url: architecture/serverless/index.md
-            text: Serverless apps with Azure
-          - url: architecture/microservices/index.md
-            text: Architecture for containerized .NET apps
-          - url: core/extensions/cloud-service.md
-            text: Deploy a Worker Service to Azure
-      # Card
-      - title: Cloud
-        links:
-          - url: azure/index.yml
-            text: Azure for .NET developers
-          - url: /dotnet/aspire
-            text: .NET Aspire (Preview)
-          - url: ./azure/migration/app-service.md?preserve-view=true&view=azure-dotnet
-            text: Migrate on-premises .NET web apps or services
-          - url: ./azure/key-azure-services.md
-            text: Azure services for .NET developers
-          - url: ./azure/sdk/azure-sdk-for-dotnet.md
-            text: Azure SDK for .NET
-          - url: fsharp/using-fsharp-on-azure/deploying-and-managing.md
-            text: Deploying Azure Resources with F#
-      # Card
-      - title: Machine learning and AI
-        links:
-          - url: machine-learning/index.yml
-            text: Build custom AI solutions with ML.NET
-          - url: /azure/cognitive-services/
-            text: Azure Cognitive Services
-          - url: /azure/machine-learning
-            text: Azure machine learning
-          - url: fsharp/scenarios/machine-learning.md
-            text: F# for Machine Leaning
-      # Card
-      - title: Game development
-        links:
-          - url: https://visualstudio.microsoft.com/vs/features/game-development/?utm_medium=microsoft&utm_source=learn.microsoft.com&utm_campaign=inline+link
-            text: Game development with Visual Studio
-          - url: https://docs.cryengine.com/display/CEPROG/C%23+Programming
-            text: Learn how to use CRYENGINE to build games with C#
-          - url: https://docs.monogame.net/?page=main
-            text: Build games with C# using the MonoGame library
-          - url: https://docs.unity3d.com/Manual/index.html
-            text: Learn how to use Unity to build 2D and 3D games with C#
-      # Card
-      - title: Internet of things (IoT)
-        links:
-          - url: iot/index.yml
-            text: .NET IoT Libraries
-          - url: iot/quickstarts/sensehat.md
-            text: Get started in 5 minutes
-          - url: iot/tutorials/blink-led.md
-            text: Blink an LED
-          - url: https://aka.ms/dotnet/beginnervideos/youtube/iot
-            text: .NET IoT 101 video series
-=======
         # Card
         - title: Web
           links:
@@ -457,9 +349,8 @@
               text: Get started in 5 minutes
             - url: iot/tutorials/blink-led.md
               text: Blink an LED
-            - url: https://aka.ms/IoTNet101
+            - url: https://aka.ms/dotnet/beginnervideos/youtube/iot
               text: .NET IoT 101 video series
->>>>>>> 502b034f
 
     - title: API and language reference # < 60 chars (optional)
       summary: Search the .NET API and language reference documentation. # < 160 chars (optional)
