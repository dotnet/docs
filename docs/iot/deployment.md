---
title: Deploy .NET apps to Raspberry Pi
description: Learn how to deploy .NET apps to Raspberry Pi.
author: camsoper
ms.author: casoper
ms.date: 11/13/2020
ms.topic: how-to
ms.prod: dotnet
---

# Deploy .NET apps to Raspberry Pi

<<<<<<< HEAD
Deployment of .NET apps to Raspberry Pi is identical to that of any other platform. Your app can run as *self-contained* or *framework-dependent* deployment modes. There are advantages to each strategy. For more information, see [.NET application publishing overview](/dotnet/core/deploying).
=======
Deployment of .NET apps to Raspberry Pi is identical to that of any other platform. Your app can run as *self-contained* or *framework-dependent* deployment modes. There are advantages to each strategy. For more information, see [.NET application publishing overview](../core/deploying/index.md).
>>>>>>> 2345d071

## Deploying a framework-dependent app

To deploy your app as a framework-dependent app, complete the following steps:

1. [!INCLUDE [ensure-ssh](includes/ensure-ssh.md)]

1. Install .NET on the Raspberry Pi using the [dotnet-install scripts](../core/tools/dotnet-install-script.md). Complete the following steps from a Bash prompt on the Raspberry Pi (local or SSH):
    1. Run the following command to install .NET:

        ```bash
        curl -sSL https://dot.net/v1/dotnet-install.sh | bash /dev/stdin
        ```

        > [!NOTE]
        > This installs the latest version. If you need a specific version, add `--version <VERSION>` to the end, where `<VERSION>` is the specific build version.

    1. To simplify path resolution, add a `DOTNET_ROOT` environment variable and add the *.dotnet* directory to `$PATH` with the following commands:

        ```bash
        echo 'export DOTNET_ROOT=$HOME/.dotnet' >> ~/.bashrc
        echo 'export PATH=$PATH:$HOME/.dotnet' >> ~/.bashrc
        source ~/.bashrc
        ```

    1. Verify the .NET installation with the following command:

        ```dotnetcli
        dotnet --version
        ```

        Verify the displayed version matches the version you installed.

1. Publish the app on the development computer as follows, depending on development environment.
    - If using **Visual Studio**, [deploy the app to a local folder](/visualstudio/deployment/quickstart-deploy-to-local-folder?view=vs-2019). Before publishing, select **Edit** in the publish profile summary and select the **Settings** tab. Ensure that **Deployment mode** is set to *Framework-dependent* and **Target runtime** is set to *Portable*.
    - If using the **.NET CLI**, use the [dotnet publish](../core/tools/dotnet-publish.md) command. No additional arguments are required.

1. [!INCLUDE [sftp-client](includes/sftp-client.md)]

1. From a Bash prompt on the Raspberry Pi (local or SSH), run the app. To do this, set the deployment folder as the current directory and execute the following command (where *HelloWorld.dll* is the entry point of the app):

    ```dotnetcli
    dotnet HelloWorld.dll
    ```

## Deploying a self-contained app

To deploy your app as a self-contained app, complete the following steps:

1. [!INCLUDE [ensure-ssh](includes/ensure-ssh.md)]

1. Publish the app on the development computer as follows, depending on development environment.
    - If using **Visual Studio**, [deploy the app to a local folder](/visualstudio/deployment/quickstart-deploy-to-local-folder?view=vs-2019). Before publishing, select **Edit** in the publish profile summary and select the **Settings** tab. Ensure that **Deployment mode** is set to *Self-contained* and **Target runtime** is set to *linux-arm*.
    - If using the **.NET CLI**, use the [dotnet publish](../core/tools/dotnet-publish.md) command with the `-r linux-arm` argument:

        ```dotnetcli
        dotnet publish -r linux-arm
        ```

1. [!INCLUDE [sftp-client](includes/sftp-client.md)]

1. From a Bash prompt on the Raspberry Pi (local or SSH), run the app. To do this, set the current directory to the deployment location and complete the following steps:
    1. Give the executable *execute* permission (where `HelloWorld` is the executable file name).

        ```bash
        chmod +x HelloWorld
        ```

    1. Run the executable.

        ```bash
        ./HelloWorld
        ```<|MERGE_RESOLUTION|>--- conflicted
+++ resolved
@@ -10,11 +10,7 @@
 
 # Deploy .NET apps to Raspberry Pi
 
-<<<<<<< HEAD
-Deployment of .NET apps to Raspberry Pi is identical to that of any other platform. Your app can run as *self-contained* or *framework-dependent* deployment modes. There are advantages to each strategy. For more information, see [.NET application publishing overview](/dotnet/core/deploying).
-=======
 Deployment of .NET apps to Raspberry Pi is identical to that of any other platform. Your app can run as *self-contained* or *framework-dependent* deployment modes. There are advantages to each strategy. For more information, see [.NET application publishing overview](../core/deploying/index.md).
->>>>>>> 2345d071
 
 ## Deploying a framework-dependent app
 
