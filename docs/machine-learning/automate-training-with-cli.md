---
title: Automate model training with the ML.NET CLI
description: Discover how to use the ML.NET CLI tool to automatically train the best model from the command-line.
<<<<<<< HEAD
ms.date: 07/22/2021
=======
ms.date: 11/10/2022
>>>>>>> 7a14da20
ms.custom: how-to, mlnet-tooling
#Customer intent: As a developer, I want to use ML.NET CLI to automatically train the "best model" from the command-prompt. I also want to understand the output provided by the tool (metrics and output assets)
---
# Automate model training with the ML.NET CLI

The ML.NET CLI automates model generation for .NET developers.

To use the ML.NET API by itself, (without the ML.NET AutoML CLI) you need to choose a trainer (implementation of a machine learning algorithm for a particular task), and the set of data transformations (feature engineering) to apply to your data. The optimal pipeline will vary for each dataset and selecting the optimal algorithm from all the choices adds to the complexity. Even further, each algorithm has a set of hyperparameters to be tuned. Hence, you can spend weeks and sometimes months on machine learning model optimization trying to find the best combinations of feature engineering, learning algorithms, and hyperparameters.

The ML.NET CLI simplifies this process using automated machine learning (AutoML).

> [!NOTE]
> This article refers to ML.NET **CLI** and ML.NET **AutoML**, which are currently in Preview, and material may be subject to change.

## What is the ML.NET command-line interface (CLI)?

The ML.NET CLI is a [.NET tool](../core/tools/global-tools.md). Once installed, you give it a machine learning task and a training dataset, and it generates an ML.NET model, as well as the C# code to run to use the model in your application.

As shown in the following figure, it is simple to generate a high quality ML.NET model (serialized model .zip file) plus the sample C# code to run/score that model. In addition, the C# code to create/train that model is also generated, so that you can research and iterate on the algorithm and settings used for that generated "best model".

![AutoML engine working inside the ML.NET CLI](media/automate-training-with-cli/cli-high-level-process.png)

You can generate those assets from your own datasets without coding by yourself, so it also improves your productivity even if you already know ML.NET.

Currently, the ML Tasks supported by the ML.NET CLI are:

- classification
- regression
- recommendation
- image classification
- forecasting
- train

The ML.NET CLI can be installed based on your operating system and its architecture with the following command:

```console
dotnet tool install --global mlnet-<OS>-<ARCH>
```

For example, the x64 version of Windows can be installed with:

```console
dotnet tool install --global mlnet-win-x64
```

For more information, see the [Install the ML.NET CLI](./how-to-guides/install-ml-net-cli.md) how-to guide.

An example of usage (classification scenario):

```console
mlnet classification --dataset "yelp_labelled.txt" --label-col 1 --has-header false --train-time 10
```

There is also a command where you can train using an `mbconfig` file. The `mbconfig` file gets created when starting a Model Builder session.

![ML.NET classification from the command line](media/automate-training-with-cli/mlnet-classification-powershell.gif)

You can run it the same way on *Windows PowerShell*, *macOS/Linux bash*, or *Windows CMD*. However, tabular auto-completion (parameter suggestions) won't work on *Windows CMD*.

## Output assets generated

The ML task commands in the CLI generate the following assets in the output folder:

- C# solution with:
  - A console app to run/score the generated model (to make predictions in your end-user apps with that model).
  - A console app with the training code used to generate that model (for learning purposes or model retraining).
    - This also include the serialized model .zip ("best model") ready to use for running predictions.
- Log file with information of all iterations/sweeps across the multiple algorithms evaluated, including their detailed configuration/pipeline.

The first two assets can directly be used in your end-user apps (for example, ASP.NET Core web apps, services, and desktop apps) to make predictions with that generated ML model.

The third asset, the training code, shows you what ML.NET API code was used by the CLI to train the generated model, so you can retrain your model and investigate and iterate on which specific trainer/algorithm and hyperparameters were selected by the CLI and AutoML under the covers.

## Understanding the quality of the model

When you generate a 'best model' with the CLI tool, you see quality metrics (such as accuracy and R-Squared) as appropriate for the ML task you're targeting.

Here those metrics are summarized grouped by ML task so you can understand the quality of your auto-generated 'best model'.

### Metrics for Classification models

The following image displays the classification metrics list for the top five models found by the CLI:

![Classification metrics for top five models](media/automate-training-with-cli/cli-multiclass-classification-metrics.png)

 Accuracy is a popular metric for classification problems, however accuracy isn't always the best metric to select the best model from as explained in the following references. There are cases where you need to evaluate the quality of your model with additional metrics.

To explore and understand the metrics that are output by the CLI, see [Evaluation metrics for classification](resources/metrics.md#evaluation-metrics-for-multi-class-classification-and-text-classification).

### Metrics for Regression and Recommendation models

A regression model fits the data well if the differences between the observed values and the model's predicted values are small and unbiased. Regression can be evaluated with certain metrics.

You'll see a similar list of metrics for the top five quality models found by the CLI, except in this case, the top five are related to a regression ML task:

![Regression metrics for top five models](media/automate-training-with-cli/cli-regression-metrics.png)

To explore and understand the metrics that are output by the CLI, see [Evaluation metrics for regression](resources/metrics.md#evaluation-metrics-for-regression-and-recommendation).

## See also

- [How to install the ML.NET CLI tool](how-to-guides/install-ml-net-cli.md)
- [Tutorial: Analyze sentiment using the ML.NET CLI](tutorials/sentiment-analysis-cli.md)
- [ML.NET CLI command reference](reference/ml-net-cli-reference.md)
- [Telemetry in ML.NET CLI](resources/ml-net-cli-telemetry.md)<|MERGE_RESOLUTION|>--- conflicted
+++ resolved
@@ -1,11 +1,7 @@
 ---
 title: Automate model training with the ML.NET CLI
 description: Discover how to use the ML.NET CLI tool to automatically train the best model from the command-line.
-<<<<<<< HEAD
-ms.date: 07/22/2021
-=======
 ms.date: 11/10/2022
->>>>>>> 7a14da20
 ms.custom: how-to, mlnet-tooling
 #Customer intent: As a developer, I want to use ML.NET CLI to automatically train the "best model" from the command-prompt. I also want to understand the output provided by the tool (metrics and output assets)
 ---
