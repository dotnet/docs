--- conflicted
+++ resolved
@@ -1,11 +1,7 @@
 ---
 title: What is Model Builder and how does it work?
 description: How to use the ML.NET Model Builder to automatically train a machine learning model
-<<<<<<< HEAD
 ms.date: 06/01/2020
-=======
-ms.date: 05/28/2020
->>>>>>> 9ab435b7
 ms.custom: overview, mlnet-tooling
 #Customer intent: As a developer, I want to use Model Builder to automatically train a model using a visual interface.
 ---
