---
title: What is ML.NET and how does it work?
<<<<<<< HEAD
description: ML.NET gives you the ability to add machine learning to .NET applications, in either online or offline scenarios. With this capability, you can make automatic predictions using the data available to your application without having to be connected to a network to use ML.NET. This article explains the basics of machine learning in ML.NET.
ms.date: 09/27/2019
=======
description: ML.NET gives you the ability to add machine learning to .NET applications, in either online or offline scenarios. With this capability, you can make automatic predictions using the data available to your application without having to be connected to a network to use ML.NET. This article explains the basics of machine learning in ML.NET. 
ms.date: 11/5/2019
>>>>>>> 42b90d78
ms.topic: overview
ms.custom: mvc
ms.author: nakersha
author: natke
#Customer intent: As a developer, I want to learn how ML.NET works so that I can leverage machine learning in my applications.
---

# What is ML.NET and how does it work?

ML.NET gives you the ability to add machine learning to .NET applications, in either online or offline scenarios. With this capability, you can make automatic predictions using the data available to your application.

Central to ML.NET is a machine learning **model**. The model specifies the steps needed to transform your input data into a prediction. With ML.NET, you can train a custom model by specifying an algorithm, or you can import pre-trained TensorFlow and ONNX models.

Once you have a model, you can add it to your application to make the predictions.

ML.NET runs on Windows, Linux, and macOS using .NET Core, or Windows using .NET Framework. 64 bit is supported on all platforms. 32 bit is supported on Windows, except for TensorFlow, LightGBM, and ONNX related functionality.

Examples of the type of predictions that you can make with ML.NET:

|||
|-|-|
|Classification/Categorization|Automatically divide customer feedback into positive and negative categories|
|Regression/Predict continuous values|Predict the price of houses based on size and location|
|Anomaly Detection|Detect fraudulent banking transactions |
|Recommendations|Suggest products that online shoppers may want to buy, based on their previous purchases|
|Time series/sequential data|Forecast the weather/product sales|
|Image classification|Categorize pathologies in medical images|

## Hello ML.NET World

The code in the following snippet demonstrates the simplest ML.NET application. This example constructs a linear regression model to predict house prices using house size and price data. 

 ```csharp
    using System;
    using Microsoft.ML;
    using Microsoft.ML.Data;

    class Program
    {
        public class HouseData
        {
            public float Size { get; set; }
            public float Price { get; set; }
        }

        public class Prediction
        {
            [ColumnName("Score")]
            public float Price { get; set; }
        }

        static void Main(string[] args)
        {
            MLContext mlContext = new MLContext();

            // 1. Import or create training data
            HouseData[] houseData = {
                new HouseData() { Size = 1.1F, Price = 1.2F },
                new HouseData() { Size = 1.9F, Price = 2.3F },
                new HouseData() { Size = 2.8F, Price = 3.0F },
                new HouseData() { Size = 3.4F, Price = 3.7F } };
            IDataView trainingData = mlContext.Data.LoadFromEnumerable(houseData);

            // 2. Specify data preparation and model training pipeline
            var pipeline = mlContext.Transforms.Concatenate("Features", new[] { "Size" })
                .Append(mlContext.Regression.Trainers.Sdca(labelColumnName: "Price", maximumNumberOfIterations: 100));

            // 3. Train model
            var model = pipeline.Fit(trainingData);

            // 4. Make a prediction
            var size = new HouseData() { Size = 2.5F };
            var price = mlContext.Model.CreatePredictionEngine<HouseData, Prediction>(model).Predict(size);

            Console.WriteLine($"Predicted price for size: {size.Size*1000} sq ft= {price.Price*100:C}k");

            // Predicted price for size: 2500 sq ft= $261.98k
        }
    }
```

## Code workflow

The following diagram represents the application code structure, as well as the iterative process of model development:

- Collect and load training data into an **IDataView** object
- Specify a pipeline of operations to extract features and apply a machine learning algorithm
- Train a model by calling **Fit()** on the pipeline
- Evaluate the model and iterate to improve
- Save the model into binary format, for use in an application
- Load the model back into an **ITransformer** object
- Make predictions by calling **CreatePredictionEngine.Predict()**

![ML.NET application development flow including components for data generation, pipeline development, model training, model evaluation, and model usage](./media/mldotnet-annotated-workflow.png)

Let's dig a little deeper into those concepts.

## Machine learning model

An ML.NET model is an object that contains transformations to perform on your input data to arrive at the predicted output.

### Basic

The most basic model is two-dimensional linear regression, where one continuous quantity is proportional to another, as in the house price example above.

![Linear Regression Model with bias and weight parameters](./media/linear-regression-model.svg)

The model is simply: $Price = b + Size * w$. The parameters $b$ and $w$ are estimated by fitting a line on a set of (size, price) pairs. The data used to find the parameters of the model is called **training data**. The inputs of a machine learning model are called **features**. In this example, $Size$ is the only feature. The ground-truth values used to train a machine learning model are called **labels**. Here, the $Price$ values in the training data set are the labels.

### More complex

A more complex model classifies financial transactions into categories using the transaction text description.

Each transaction description is broken down into a set of features by removing redundant words and characters, and counting word and character combinations. The feature set is used to train a linear model based on the set of categories in the training data. The more similar a new description is to the ones in the training set, the more likely it will be assigned to the same category.

![Text Classification Model](./media/text-classification-model.svg)

Both the house price model and the text classification model are **linear** models. Depending on the nature of your data and the problem you are solving, you can also use **decision tree** models, **generalized additive** models, and others. You can find out more about the models in [Tasks](./resources/tasks.md).

## Data preparation

In most cases, the data that you have available isn't suitable to be used directly to train a machine learning model. The raw data needs to be prepared, or pre-processed before it can be used to find the parameters of your model. Your data may need to be converted from string values to a numerical representation. You might have redundant information in your input data. You may need to reduce or expand the dimensions of your input data. Your data might need to be normalized or scaled.

The [ML.NET tutorials](./tutorials/index.md) teach you about different data processing pipelines for text, image, numerical, and time-series data used for specific machine learning tasks.

[How to prepare your data](./how-to-guides/prepare-data-ml-net.md) shows you how to applied data preparation more generally.

You can find an appendix of all of the [available transformations](./resources/transforms.md) in the resources section.

## Model evaluation

Once you have trained your model, how do you know how well it will make future predictions? With ML.NET, you can evaluate your model against some new test data.

Each type of machine learning task has metrics used to evaluate the accuracy and precision of the model against the test data set.

For our house price example, we used the **Regression** task. To evaluate the model, add the following code to the original sample.

```csharp
        HouseData[] testHouseData =
        {
            new HouseData() { Size = 1.1F, Price = 0.98F },
            new HouseData() { Size = 1.9F, Price = 2.1F },
            new HouseData() { Size = 2.8F, Price = 2.9F },
            new HouseData() { Size = 3.4F, Price = 3.6F }
        };

        var testHouseDataView = mlContext.Data.LoadFromEnumerable(testHouseData);
        var testPriceDataView = model.Transform(testHouseDataView);

        var metrics = mlContext.Regression.Evaluate(testPriceDataView, labelColumnName: "Price");

        Console.WriteLine($"R^2: {metrics.RSquared:0.##}");
        Console.WriteLine($"RMS error: {metrics.RootMeanSquaredError:0.##}");

        // R^2: 0.96
        // RMS error: 0.19
```

The evaluation metrics tell you that the error is low-ish, and that correlation between the predicted output and the test output is high. That was easy! In real examples, it takes more tuning to achieve good model metrics.

## ML.NET architecture

In this section, we go through the architectural patterns of ML.NET. If you are an experienced .NET developer, some of these patterns will be familiar to you, and some will be less familiar. Hold tight, while we dive in!

An ML.NET application starts with an <xref:Microsoft.ML.MLContext> object. This singleton object contains **catalogs**. A catalog is a factory for data loading and saving, transforms, trainers, and model operation components. Each catalog object has methods to create the different types of components:

|||||
|-|-|-|-|
|Data loading and saving||<xref:Microsoft.ML.DataOperationsCatalog>||
|Data preparation||<xref:Microsoft.ML.TransformsCatalog>||
|Training algorithms|Binary classification|<xref:Microsoft.ML.BinaryClassificationCatalog>||
||Multiclass classification|<xref:Microsoft.ML.MulticlassClassificationCatalog>||
||Anomaly detection|<xref:Microsoft.ML.AnomalyDetectionCatalog>||
||Clustering|<xref:Microsoft.ML.ClusteringCatalog>||
||Forecasting|<xref:Microsoft.ML.ForecastingCatalog>||
||Ranking|<xref:Microsoft.ML.RankingCatalog>||
||Regression|<xref:Microsoft.ML.RegressionCatalog>||
||Recommendation|<xref:Microsoft.ML.RecommendationCatalog>|add the `Microsoft.ML.Recommender` NuGet package|
||TimeSeries|<xref:Microsoft.ML.TimeSeriesCatalog>|add the `Microsoft.ML.TimeSeries` NuGet package|
|Model usage ||<xref:Microsoft.ML.ModelOperationsCatalog>||

You can navigate to the creation methods in each of the above categories. Using Visual Studio, the catalogs show up via IntelliSense.

   ![Intellisense for Regression Trainers](./media/catalog-intellisense.png)

### Build the pipeline

Inside each catalog is a set of extension methods. Let's look at how extension methods are used to create a training pipeline.

```csharp
    var pipeline = mlContext.Transforms.Concatenate("Features", new[] { "Size" })
        .Append(mlContext.Regression.Trainers.Sdca(labelColumnName: "Price", maximumNumberOfIterations: 100));
```

In the snippet, `Concatenate` and `Sdca` are both methods in the catalog. They each create an [IEstimator](xref:Microsoft.ML.IEstimator%601) object that is appended to the pipeline.

At this point, the objects are created only. No execution has happened.

### Train the model

Once the objects in the pipeline have been created, data can be used to train the model.

```csharp
    var model = pipeline.Fit(trainingData);
```

Calling `Fit()` uses the input training data to estimate the parameters of the model. This is known as training the model. Remember, the linear regression model above had two model parameters: **bias** and **weight**. After the `Fit()` call, the values of the parameters are known. Most models will have many more parameters than this.

You can learn more about model training in [How to train your model](./how-to-guides/train-machine-learning-model-ml-net.md)

The resulting model object implements the <xref:Microsoft.ML.ITransformer> interface. That is, the model transforms input data into predictions.

```csharp
   IDataView predictions = model.Transform(inputData);
```

### Use the model

You can transform input data into predictions in bulk, or one input at a time. In the house price example, we did both: in bulk for the purpose of evaluating the model, and one at a time to make a new prediction. Let's look at making single predictions.

```csharp
    var size = new HouseData() { Size = 2.5F };
    var predEngine = mlContext.CreatePredictionEngine<HouseData, Prediction>(model);
    var price = predEngine.Predict(size);
```

The `CreatePredictionEngine()` method takes an input class and an output class. The field names and/or code attributes determine the names of the data columns used during model training and prediction. You can read about  [How to make a single prediction](./how-to-guides/single-predict-model-ml-net.md) in the How-to section.

### Data models and schema

At the core of an ML.NET machine learning pipeline are [DataView](xref:Microsoft.ML.IDataView) objects.

Each transformation in the pipeline has an input schema (data names, types, and sizes that the transform expects to see on its input); and an output schema (data names, types, and sizes that the transform produces after the transformation). The following document provides an in-depth explanation of the [IDataView interface and its type system](https://xadupre.github.io/machinelearningext/mlnetdocs/idataviewtypesystem.html).

If the output schema from one transform in the pipeline doesn't match the input schema of the next transform, ML.NET will throw an exception.

A data view object has columns and rows. Each column has a name and a type and a length. For example: the input columns in the house price example are **Size** and **Price**. They are both type  and they are scalar quantities rather than vector ones.

   ![ML.NET Data View example with house price prediction data](./media/ml-net-dataview.png)

All ML.NET algorithms look for an input column that is a vector. By default this vector column is called **Features**. This is why we concatenated the **Size** column into a new column called **Features** in our house price example.

 ```csharp
    var pipeline = mlContext.Transforms.Concatenate("Features", new[] { "Size" })
 ```

All algorithms also create new columns after they have performed a prediction. The fixed names of these new columns depend on the type of machine learning algorithm. For the regression task, one of the new columns is called **Score**. This is why we attributed our price data with this name.

```csharp
    public class Prediction
    {
        [ColumnName("Score")]
        public float Price { get; set; }
    }
```

You can find out more about output columns of different machine learning tasks in the [Machine Learning Tasks](resources/tasks.md) guide.

An important property of DataView objects is that they are evaluated **lazily**. Data views are only loaded and operated on during model training and evaluation, and data prediction. While you are writing and testing your ML.NET application, you can use the Visual Studio debugger to take a peek at any data view object by calling the [Preview](xref:Microsoft.ML.DebuggerExtensions.Preview*) method.

```csharp
    var debug = testPriceDataView.Preview();
```

You can watch the `debug` variable in the debugger and examine its contents. Do not use the Preview method in production code, as it significantly degrades performance.

### Model Deployment

In real-life applications, your model training and evaluation code will be separate from your prediction. In fact, these two activities are often performed by separate teams. Your model development team can save the model for use in the prediction application.

```csharp
   mlContext.Model.Save(model, trainingData.Schema,"model.zip");
```

## Next steps

* Learn how to build applications using different machine learning tasks with more realistic data sets in the [tutorials](./tutorials/index.md).

* Learn about specific topics in more depth in the [How To Guides](./how-to-guides/index.md).

* If you're super keen, you can dive straight into the [API Reference documentation](https://docs.microsoft.com/dotnet/api/?view=ml-dotnet).<|MERGE_RESOLUTION|>--- conflicted
+++ resolved
@@ -1,12 +1,7 @@
 ---
 title: What is ML.NET and how does it work?
-<<<<<<< HEAD
-description: ML.NET gives you the ability to add machine learning to .NET applications, in either online or offline scenarios. With this capability, you can make automatic predictions using the data available to your application without having to be connected to a network to use ML.NET. This article explains the basics of machine learning in ML.NET.
-ms.date: 09/27/2019
-=======
 description: ML.NET gives you the ability to add machine learning to .NET applications, in either online or offline scenarios. With this capability, you can make automatic predictions using the data available to your application without having to be connected to a network to use ML.NET. This article explains the basics of machine learning in ML.NET. 
 ms.date: 11/5/2019
->>>>>>> 42b90d78
 ms.topic: overview
 ms.custom: mvc
 ms.author: nakersha
