--- conflicted
+++ resolved
@@ -11,11 +11,7 @@
   ms.collection: collection
   author: natke
   ms.author: nakersha
-<<<<<<< HEAD
-  ms.date: 10/24/2019
-=======
-  ms.date: 10/25/2019
->>>>>>> 7150c4f2
+  ms.date: 10/28/2019
 
 
 # linkListType: architecture | concept | deploy | download | get-started | how-to-guide | learn | overview | quickstart | reference | tutorial | video | whats-new
