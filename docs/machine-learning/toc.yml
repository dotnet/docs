--- conflicted
+++ resolved
@@ -82,15 +82,12 @@
     href: automl-overview.md
   - name: Model Builder
     items:
-<<<<<<< HEAD
     - name: What is Model Builder?
       href: automate-training-with-model-builder.md
-=======
     - name: Install Model Builder
       href: how-to-guides/install-model-builder.md
     - name: Predict prices with Model Builder
       href: tutorials/predict-prices-with-model-builder.md    
->>>>>>> 73a98951
   - name: ML.NET CLI
     items:
     - name: Install the CLI
