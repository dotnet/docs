- name: ML.NET Guide
  href: index.yml
- name: Overview
  expanded: true
  items:
  - name: What is ML.NET & how does it work?
    href: how-does-mldotnet-work.md
- name: Tutorials
  items:
  - name: Overview
    href: tutorials/index.md
  - name: Sentiment analysis (binary classification)
    href: tutorials/sentiment-analysis.md
  - name: Issue classification (multiclass classification)
    href: tutorials/github-issue-classification.md
  - name: Price prediction (regression)
    href: tutorials/taxi-fare.md
  - name: Iris flowers (clustering)
    href: tutorials/iris-clustering.md
  - name: Movie recommendation (recommendation)
    href: tutorials/movie-recommmendation.md
  - name: Image Classification (transfer learning)
    href: tutorials/image-classification.md
  - name: Product Sales Analysis (anomaly detection)
    href: tutorials/sales-anomaly-detection.md
- name: How-to guides
  items:
  - name: Load data
    href: how-to-guides/load-data-ml-net.md
  - name: Prepare data
    href: how-to-guides/prepare-data-ml-net.md
  - name: Train, evaluate, and explain the model
    items:
    - name: Train a model
      href: how-to-guides/train-machine-learning-model-ml-net.md
<<<<<<< HEAD
    - name: Train model using cross-validation
      href: how-to-guides/train-machine-learning-model-cross-validation-ml-net.md
=======
    - name: Train a model using cross-validation
      href: how-to-guides/train-cross-validation-ml-net.md
    - name: Inspect intermediate pipeline data values
      href: how-to-guides/inspect-intermediate-data-ml-net.md   
    - name: Determine model feature importance with PFI
      href: how-to-guides/determine-global-feature-importance-in-model.md
>>>>>>> a673c91b
  - name: Use the trained model
    items:
    - name: Use a model to make predictions
      href: how-to-guides/machine-learning-model-predictions-ml-net.md
    - name: Save and load a model
      href: how-to-guides/save-load-machine-learning-models-ml-net.md
    - name: Retrain a model
      href: how-to-guides/retrain-model-ml-net.md
    - name: Serve a model in Azure Functions
      href: how-to-guides/serve-model-serverless-azure-functions-ml-net.md
    - name: Serve a model in a web API
      href: how-to-guides/serve-model-web-api-ml-net.md
  - name: Infer.NET
    items:
    - name: Probabilistic programming with Infer.NET
      href: how-to-guides/matchup-app-infer-net.md
- name: Reference
  items:
  - name: API Reference
    href: https://docs.microsoft.com/dotnet/api/?view=ml-dotnet
  - name: Preview API Reference
    href: https://docs.microsoft.com/dotnet/api/?view=ml-dotnet-preview
- name: Resources
  href: resources/index.md
  items:
  - name: Machine learning glossary
    href: resources/glossary.md
  - name: Machine learning tasks
    href: resources/tasks.md
  - name: Data transforms
    href: resources/transforms.md<|MERGE_RESOLUTION|>--- conflicted
+++ resolved
@@ -33,17 +33,12 @@
     items:
     - name: Train a model
       href: how-to-guides/train-machine-learning-model-ml-net.md
-<<<<<<< HEAD
     - name: Train model using cross-validation
       href: how-to-guides/train-machine-learning-model-cross-validation-ml-net.md
-=======
-    - name: Train a model using cross-validation
-      href: how-to-guides/train-cross-validation-ml-net.md
     - name: Inspect intermediate pipeline data values
       href: how-to-guides/inspect-intermediate-data-ml-net.md   
     - name: Determine model feature importance with PFI
       href: how-to-guides/determine-global-feature-importance-in-model.md
->>>>>>> a673c91b
   - name: Use the trained model
     items:
     - name: Use a model to make predictions
