--- conflicted
+++ resolved
@@ -53,13 +53,10 @@
               - name: Organize a project and test with xUnit
                 href: ../../core/tutorials/testing-with-cli.md
                 displayName: tutorials, cli
-<<<<<<< HEAD
+              - name: Generate unit tests with GitHub Copilot
+                href: ../../core/testing/unit-testing-with-copilot.md
               - name: Mutation testing
                 href: ../../core/testing/mutation-testing.md
-=======
-              - name: Generate unit tests with GitHub Copilot
-                href: ../../core/testing/unit-testing-with-copilot.md
->>>>>>> 59c76915
           - name: NUnit
             items:
               - name: C# unit testing
