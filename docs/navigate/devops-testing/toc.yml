items:
  - name: DevOps, testing, and deployment
    href: index.yml
  - name: DevOps
    items:
      - name: GitHub Actions and .NET
        href: ../../devops/github-actions-overview.md
        displayName: "continuous integration,continuous deployment,continuous delivery,ci,cd,ci/cd,github,github action,github actions,lifecycle"
      - name: .NET CLI and continuous integration
        href: ../../devops/dotnet-cli-and-continuous-integration.md
      - name: Official .NET GitHub Actions
        href: ../../devops/dotnet-github-action-reference.md
      - name: Tutorials
        expanded: true
        items:
          - name: Create a GitHub Action with .NET
            href: ../../devops/create-dotnet-github-action.md
            displayName: "continuous integration, continuous deployment, ci, cd, ci/cd, github, github action, github actions, lifecycle"
      - name: Quickstarts
        expanded: true
        items:
          - name: Create a build GitHub workflow
            href: ../../devops/dotnet-build-github-action.md
            displayName: dotnet restore,dotnet build
          - name: Create a test GitHub workflow
            href: ../../devops/dotnet-test-github-action.md
            displayName: dotnet restore,dotnet build,dotnet test
          - name: Create a publish GitHub workflow
            href: ../../devops/dotnet-publish-github-action.md
            displayName: dotnet restore,dotnet build,dotnet test,dotnet publish
          - name: Create a CodeQL GitHub workflow
            href: ../../devops/dotnet-secure-github-action.md
            displayName: codeql,security,vulnerability,source scan
  - name: Testing
    displayName: xUnit,NUnit,MSTest,unit test,test,integration test,load test,smoke test, web test
    items:
      - name: Overview
        href: ../../core/testing/index.md
      - name: Unit testing best practices
        href: ../../core/testing/unit-testing-best-practices.md
      - name: Test frameworks
        items:
          - name: xUnit
            items:
              - name: C# unit testing
                href: ../../core/testing/unit-testing-with-dotnet-test.md
              - name: F# unit testing
                href: ../../core/testing/unit-testing-fsharp-with-dotnet-test.md
              - name: VB unit testing
                href: ../../core/testing/unit-testing-visual-basic-with-dotnet-test.md
              - name: Microsoft.Testing.Platform support in xUnit.net v3
                href: https://xunit.net/docs/getting-started/v3/microsoft-testing-platform
              - name: Organize a project and test with xUnit
                href: ../../core/tutorials/testing-with-cli.md
                displayName: tutorials, cli
          - name: NUnit
            items:
              - name: C# unit testing
                href: ../../core/testing/unit-testing-with-nunit.md
              - name: F# unit testing
                href: ../../core/testing/unit-testing-fsharp-with-nunit.md
              - name: VB unit testing
                href: ../../core/testing/unit-testing-visual-basic-with-nunit.md
              - name: Microsoft.Testing.Platform support (NUnit runner)
                href: ../../core/testing/unit-testing-nunit-runner-intro.md
          - name: MSTest
            items:
              - name: Overview
<<<<<<< HEAD
                href: ../../core/testing/unit-testing-mstest-running-tests.md
              - name: Microsoft Testing Platform
                href: ../../core/testing/unit-testing-mtp-intro.md
              - name: Configure MSTest
                href: ../../core/testing/unit-testing-mstest-configure.md
          - name: Code analysis
            items:
              - name: Overview
                href: ../../core/testing/mstest-analyzers/overview.md
              - name: Design
=======
                href: ../../core/testing/unit-testing-mstest-intro.md
              - name: Migrate MSTest from v1 to v3
                href: ../../core/testing/unit-testing-mstest-migration-from-v1-to-v3.md
              - name: Microsoft.Testing.Platform support (MSTest runner)
                href: ../../core/testing/unit-testing-mstest-runner-intro.md
              - name: Getting started
>>>>>>> 38bff047
                items:
                  - name: Overview
                    href: ../../core/testing/unit-testing-mstest-getting-started.md
                  - name: MSTest SDK
                    href: ../../core/testing/unit-testing-mstest-sdk.md
              - name: Writing tests
                items:
                  - name: Overview
                    href: ../../core/testing/unit-testing-mstest-writing-tests.md
                  - name: Examples
                    items:
                    - name: C# example
                      href: ../../core/testing/unit-testing-with-mstest.md
                    - name: F# example
                      href: ../../core/testing/unit-testing-fsharp-with-mstest.md
                    - name: VB example
                      href: ../../core/testing/unit-testing-visual-basic-with-mstest.md
                  - name: Attributes
                    href: ../../core/testing/unit-testing-mstest-writing-tests-attributes.md
                  - name: Assertions
                    href: ../../core/testing/unit-testing-mstest-writing-tests-assertions.md
                  - name: TestContext
                    href: ../../core/testing/unit-testing-mstest-writing-tests-testcontext.md
              - name: Running tests
                items:
                  - name: Overview
                    href: ../../core/testing/unit-testing-mstest-running-tests.md
                  - name: Configure MSTest
                    href: ../../core/testing/unit-testing-mstest-configure.md
              - name: Code analysis
                items:
                  - name: Overview
                    href: ../../core/testing/mstest-analyzers/overview.md
                  - name: Design
                    items:
                      - name: Overview
                        href: ../../core/testing/mstest-analyzers/design-rules.md
                      - name: MSTEST0004
                        href: ../../core/testing/mstest-analyzers/mstest0004.md
                      - name: MSTEST0006
                        href: ../../core/testing/mstest-analyzers/mstest0006.md
                      - name: MSTEST0015
                        href: ../../core/testing/mstest-analyzers/mstest0015.md
                      - name: MSTEST0016
                        href: ../../core/testing/mstest-analyzers/mstest0016.md
                      - name: MSTEST0019
                        href: ../../core/testing/mstest-analyzers/mstest0019.md
                      - name: MSTEST0020
                        href: ../../core/testing/mstest-analyzers/mstest0020.md
                      - name: MSTEST0021
                        href: ../../core/testing/mstest-analyzers/mstest0021.md
                      - name: MSTEST0022
                        href: ../../core/testing/mstest-analyzers/mstest0022.md
                      - name: MSTEST0025
                        href: ../../core/testing/mstest-analyzers/mstest0025.md
                      - name: MSTEST0029
                        href: ../../core/testing/mstest-analyzers/mstest0029.md
                      - name: MSTEST0036
                        href: ../../core/testing/mstest-analyzers/mstest0036.md
                  - name: Performance
                    items:
                      - name: Overview
                        href: ../../core/testing/mstest-analyzers/performance-rules.md
                      - name: MSTEST0001
                        href: ../../core/testing/mstest-analyzers/mstest0001.md
                  - name: Suppression
                    items:
                      - name: Overview
                        href: ../../core/testing/mstest-analyzers/suppression-rules.md
                      - name: MSTEST0027
                        href: ../../core/testing/mstest-analyzers/mstest0027.md
                      - name: MSTEST0028
                        href: ../../core/testing/mstest-analyzers/mstest0028.md
                      - name: MSTEST0033
                        href: ../../core/testing/mstest-analyzers/mstest0033.md
                  - name: Usage
                    items:
                      - name: Overview
                        href: ../../core/testing/mstest-analyzers/usage-rules.md
                      - name: MSTEST0002
                        href: ../../core/testing/mstest-analyzers/mstest0002.md
                      - name: MSTEST0003
                        href: ../../core/testing/mstest-analyzers/mstest0003.md
                      - name: MSTEST0005
                        href: ../../core/testing/mstest-analyzers/mstest0005.md
                      - name: MSTEST0007
                        href: ../../core/testing/mstest-analyzers/mstest0007.md
                      - name: MSTEST0008
                        href: ../../core/testing/mstest-analyzers/mstest0008.md
                      - name: MSTEST0009
                        href: ../../core/testing/mstest-analyzers/mstest0009.md
                      - name: MSTEST0010
                        href: ../../core/testing/mstest-analyzers/mstest0010.md
                      - name: MSTEST0011
                        href: ../../core/testing/mstest-analyzers/mstest0011.md
                      - name: MSTEST0012
                        href: ../../core/testing/mstest-analyzers/mstest0012.md
                      - name: MSTEST0013
                        href: ../../core/testing/mstest-analyzers/mstest0013.md
                      - name: MSTEST0014
                        href: ../../core/testing/mstest-analyzers/mstest0014.md
                      - name: MSTEST0017
                        href: ../../core/testing/mstest-analyzers/mstest0017.md
                      - name: MSTEST0018
                        href: ../../core/testing/mstest-analyzers/mstest0018.md
                      - name: MSTEST0023
                        href: ../../core/testing/mstest-analyzers/mstest0023.md
                      - name: MSTEST0024
                        href: ../../core/testing/mstest-analyzers/mstest0024.md
                      - name: MSTEST0026
                        href: ../../core/testing/mstest-analyzers/mstest0026.md
                      - name: MSTEST0030
                        href: ../../core/testing/mstest-analyzers/mstest0030.md
                      - name: MSTEST0031
                        href: ../../core/testing/mstest-analyzers/mstest0031.md
                      - name: MSTEST0032
                        href: ../../core/testing/mstest-analyzers/mstest0032.md
                      - name: MSTEST0034
                        href: ../../core/testing/mstest-analyzers/mstest0034.md
                      - name: MSTEST0035
                        href: ../../core/testing/mstest-analyzers/mstest0035.md
                      - name: MSTEST0037
                        href: ../../core/testing/mstest-analyzers/mstest0037.md
                      - name: MSTEST0038
                        href: ../../core/testing/mstest-analyzers/mstest0038.md
                      - name: MSTEST0039
                        href: ../../core/testing/mstest-analyzers/mstest0039.md
                      - name: MSTEST0040
                        href: ../../core/testing/mstest-analyzers/mstest0040.md
                      - name: MSTEST0041
                        href: ../../core/testing/mstest-analyzers/mstest0041.md
      - name: Test platforms
        items:
          - name: Microsoft Testing Platform
            items:
              - name: Overview
                href: ../../core/testing/unit-testing-platform-intro.md
              - name: FAQ
                href: ../../core/testing/unit-testing-platform-faq.md
              - name: Comparison with VSTest
                href: ../../core/testing/unit-testing-platform-vs-vstest.md
              - name: Configure the test platform
                href: ../../core/testing/unit-testing-platform-config.md
              - name: Extensions
                items:
                  - name: Overview
                    href: ../../core/testing/unit-testing-platform-extensions.md
                  - name: Code Coverage
                    href: ../../core/testing/unit-testing-platform-extensions-code-coverage.md
                  - name: Diagnostics
                    href: ../../core/testing/unit-testing-platform-extensions-diagnostics.md
                  - name: Fakes
                    href: ../../core/testing/unit-testing-platform-extensions-fakes.md
                  - name: Hosting
                    href: ../../core/testing/unit-testing-platform-extensions-hosting.md
                  - name: Output
                    href: ../../core/testing/unit-testing-platform-extensions-output.md
                  - name: Policy
                    href: ../../core/testing/unit-testing-platform-extensions-policy.md
                  - name: Test Reports
                    href: ../../core/testing/unit-testing-platform-extensions-test-reports.md
                  - name: VSTest Bridge
                    href: ../../core/testing/unit-testing-platform-extensions-vstest-bridge.md
              - name: Diagnostics overview
                href: ../../core/testing/unit-testing-platform-diagnostics.md
              - name: Optional telemetry
                href: ../../core/testing/unit-testing-platform-telemetry.md
              - name: Known exit codes
                href: ../../core/testing/unit-testing-platform-exit-codes.md
              - name: Integration with dotnet test
                href: ../../core/testing/unit-testing-platform-integration-dotnet-test.md
              - name: Testing platform Architecture
                items:
                  - name: Overview
                    href: ../../core/testing/unit-testing-platform-architecture.md
                  - name: Capabilities
                    href: ../../core/testing/unit-testing-platform-architecture-capabilities.md
                  - name: Extensions
                    href: ../../core/testing/unit-testing-platform-architecture-extensions.md
                  - name: Services
                    href: ../../core/testing/unit-testing-platform-architecture-services.md
      - name: Run selective unit tests
        href: ../../core/testing/selective-unit-tests.md
      - name: Order unit tests
        href: ../../core/testing/order-unit-tests.md
      - name: Unit test code coverage
        href: ../../core/testing/unit-testing-code-coverage.md
      - name: Unit test published output
        href: ../../core/testing/unit-testing-published-output.md
      - name: Live unit test with Visual Studio
        href: /visualstudio/test/live-unit-testing-start?toc=/dotnet/navigate/devops-testing/toc.json&bc=/dotnet/breadcrumb/toc.json
  - name: Deployment models
    items:
      - name: Overview
        href: ../../core/deploying/index.md
      - name: Deploy apps with Visual Studio
        href: ../../core/deploying/deploy-with-vs.md
      - name: Publish apps with the CLI
        href: ../../core/deploying/deploy-with-cli.md
      - name: Create a NuGet package with the CLI
        href: ../../core/deploying/creating-nuget-packages.md
      - name: Self-contained deployment runtime roll forward
        href: ../../core/deploying/runtime-patch-selection.md
      - name: Single file deployment and executable
        href: ../../core/deploying/single-file/overview.md
      - name: ReadyToRun
        href: ../../core/deploying/ready-to-run.md
      - name: Trim self-contained deployments
        items:
          - name: Overview and how-to
            href: ../../core/deploying/trimming/trim-self-contained.md
          - name: Intro to trim warnings
            href: ../../core/deploying/trimming/fixing-warnings.md
          - name: Trim incompatibilities
            href: ../../core/deploying/trimming/incompatibilities.md
          - name: Options
            href: ../../core/deploying/trimming/trimming-options.md
          - name: Trimming libraries
            href: ../../core/deploying/trimming/prepare-libraries-for-trimming.md
          - name: Intrinsic APIs marked RequiresUnreferencedCode
            href: ../../core/deploying/trimming/intrinsic-requiresunreferencedcode-apis.md
          - name: Trim warnings
            items:
              - name: IL2001
                href: ../../core/deploying/trimming/trim-warnings/il2001.md
              - name: IL2002
                href: ../../core/deploying/trimming/trim-warnings/il2002.md
              - name: IL2003
                href: ../../core/deploying/trimming/trim-warnings/il2003.md
              - name: IL2004
                href: ../../core/deploying/trimming/trim-warnings/il2004.md
              - name: IL2005
                href: ../../core/deploying/trimming/trim-warnings/il2005.md
              - name: IL2007
                href: ../../core/deploying/trimming/trim-warnings/il2007.md
              - name: IL2008
                href: ../../core/deploying/trimming/trim-warnings/il2008.md
              - name: IL2009
                href: ../../core/deploying/trimming/trim-warnings/il2009.md
              - name: IL2010
                href: ../../core/deploying/trimming/trim-warnings/il2010.md
              - name: IL2011
                href: ../../core/deploying/trimming/trim-warnings/il2011.md
              - name: IL2012
                href: ../../core/deploying/trimming/trim-warnings/il2012.md
              - name: IL2013
                href: ../../core/deploying/trimming/trim-warnings/il2013.md
              - name: IL2014
                href: ../../core/deploying/trimming/trim-warnings/il2014.md
              - name: IL2015
                href: ../../core/deploying/trimming/trim-warnings/il2015.md
              - name: IL2016
                href: ../../core/deploying/trimming/trim-warnings/il2016.md
              - name: IL2017
                href: ../../core/deploying/trimming/trim-warnings/il2017.md
              - name: IL2018
                href: ../../core/deploying/trimming/trim-warnings/il2018.md
              - name: IL2019
                href: ../../core/deploying/trimming/trim-warnings/il2019.md
              - name: IL2022
                href: ../../core/deploying/trimming/trim-warnings/il2022.md
              - name: IL2023
                href: ../../core/deploying/trimming/trim-warnings/il2023.md
              - name: IL2024
                href: ../../core/deploying/trimming/trim-warnings/il2024.md
              - name: IL2025
                href: ../../core/deploying/trimming/trim-warnings/il2025.md
              - name: IL2026
                href: ../../core/deploying/trimming/trim-warnings/il2026.md
              - name: IL2027
                href: ../../core/deploying/trimming/trim-warnings/il2027.md
              - name: IL2028
                href: ../../core/deploying/trimming/trim-warnings/il2028.md
              - name: IL2029
                href: ../../core/deploying/trimming/trim-warnings/il2029.md
              - name: IL2030
                href: ../../core/deploying/trimming/trim-warnings/il2030.md
              - name: IL2031
                href: ../../core/deploying/trimming/trim-warnings/il2031.md
              - name: IL2032
                href: ../../core/deploying/trimming/trim-warnings/il2032.md
              - name: IL2033
                href: ../../core/deploying/trimming/trim-warnings/il2033.md
              - name: IL2034
                href: ../../core/deploying/trimming/trim-warnings/il2034.md
              - name: IL2035
                href: ../../core/deploying/trimming/trim-warnings/il2035.md
              - name: IL2036
                href: ../../core/deploying/trimming/trim-warnings/il2036.md
              - name: IL2037
                href: ../../core/deploying/trimming/trim-warnings/il2037.md
              - name: IL2038
                href: ../../core/deploying/trimming/trim-warnings/il2038.md
              - name: IL2039
                href: ../../core/deploying/trimming/trim-warnings/il2039.md
              - name: IL2040
                href: ../../core/deploying/trimming/trim-warnings/il2040.md
              - name: IL2041
                href: ../../core/deploying/trimming/trim-warnings/il2041.md
              - name: IL2042
                href: ../../core/deploying/trimming/trim-warnings/il2042.md
              - name: IL2043
                href: ../../core/deploying/trimming/trim-warnings/il2043.md
              - name: IL2044
                href: ../../core/deploying/trimming/trim-warnings/il2044.md
              - name: IL2045
                href: ../../core/deploying/trimming/trim-warnings/il2045.md
              - name: IL2046
                href: ../../core/deploying/trimming/trim-warnings/il2046.md
              - name: IL2048
                href: ../../core/deploying/trimming/trim-warnings/il2048.md
              - name: IL2049
                href: ../../core/deploying/trimming/trim-warnings/il2049.md
              - name: IL2050
                href: ../../core/deploying/trimming/trim-warnings/il2050.md
              - name: IL2051
                href: ../../core/deploying/trimming/trim-warnings/il2051.md
              - name: IL2052
                href: ../../core/deploying/trimming/trim-warnings/il2052.md
              - name: IL2053
                href: ../../core/deploying/trimming/trim-warnings/il2053.md
              - name: IL2054
                href: ../../core/deploying/trimming/trim-warnings/il2054.md
              - name: IL2055
                href: ../../core/deploying/trimming/trim-warnings/il2055.md
              - name: IL2056
                href: ../../core/deploying/trimming/trim-warnings/il2056.md
              - name: IL2057
                href: ../../core/deploying/trimming/trim-warnings/il2057.md
              - name: IL2058
                href: ../../core/deploying/trimming/trim-warnings/il2058.md
              - name: IL2059
                href: ../../core/deploying/trimming/trim-warnings/il2059.md
              - name: IL2060
                href: ../../core/deploying/trimming/trim-warnings/il2060.md
              - name: IL2061
                href: ../../core/deploying/trimming/trim-warnings/il2061.md
              - name: IL2062
                href: ../../core/deploying/trimming/trim-warnings/il2062.md
              - name: IL2063
                href: ../../core/deploying/trimming/trim-warnings/il2063.md
              - name: IL2064
                href: ../../core/deploying/trimming/trim-warnings/il2064.md
              - name: IL2065
                href: ../../core/deploying/trimming/trim-warnings/il2065.md
              - name: IL2066
                href: ../../core/deploying/trimming/trim-warnings/il2066.md
              - name: IL2067
                href: ../../core/deploying/trimming/trim-warnings/il2067.md
              - name: IL2068
                href: ../../core/deploying/trimming/trim-warnings/il2068.md
              - name: IL2069
                href: ../../core/deploying/trimming/trim-warnings/il2069.md
              - name: IL2070
                href: ../../core/deploying/trimming/trim-warnings/il2070.md
              - name: IL2071
                href: ../../core/deploying/trimming/trim-warnings/il2071.md
              - name: IL2072
                href: ../../core/deploying/trimming/trim-warnings/il2072.md
              - name: IL2073
                href: ../../core/deploying/trimming/trim-warnings/il2073.md
              - name: IL2074
                href: ../../core/deploying/trimming/trim-warnings/il2074.md
              - name: IL2075
                href: ../../core/deploying/trimming/trim-warnings/il2075.md
              - name: IL2076
                href: ../../core/deploying/trimming/trim-warnings/il2076.md
              - name: IL2077
                href: ../../core/deploying/trimming/trim-warnings/il2077.md
              - name: IL2078
                href: ../../core/deploying/trimming/trim-warnings/il2078.md
              - name: IL2079
                href: ../../core/deploying/trimming/trim-warnings/il2079.md
              - name: IL2080
                href: ../../core/deploying/trimming/trim-warnings/il2080.md
              - name: IL2081
                href: ../../core/deploying/trimming/trim-warnings/il2081.md
              - name: IL2082
                href: ../../core/deploying/trimming/trim-warnings/il2082.md
              - name: IL2083
                href: ../../core/deploying/trimming/trim-warnings/il2083.md
              - name: IL2084
                href: ../../core/deploying/trimming/trim-warnings/il2084.md
              - name: IL2085
                href: ../../core/deploying/trimming/trim-warnings/il2085.md
              - name: IL2087
                href: ../../core/deploying/trimming/trim-warnings/il2087.md
              - name: IL2088
                href: ../../core/deploying/trimming/trim-warnings/il2088.md
              - name: IL2089
                href: ../../core/deploying/trimming/trim-warnings/il2089.md
              - name: IL2090
                href: ../../core/deploying/trimming/trim-warnings/il2090.md
              - name: IL2091
                href: ../../core/deploying/trimming/trim-warnings/il2091.md
              - name: IL2092
                href: ../../core/deploying/trimming/trim-warnings/il2092.md
              - name: IL2093
                href: ../../core/deploying/trimming/trim-warnings/il2093.md
              - name: IL2094
                href: ../../core/deploying/trimming/trim-warnings/il2094.md
              - name: IL2095
                href: ../../core/deploying/trimming/trim-warnings/il2095.md
              - name: IL2096
                href: ../../core/deploying/trimming/trim-warnings/il2096.md
              - name: IL2097
                href: ../../core/deploying/trimming/trim-warnings/il2097.md
              - name: IL2098
                href: ../../core/deploying/trimming/trim-warnings/il2098.md
              - name: IL2099
                href: ../../core/deploying/trimming/trim-warnings/il2099.md
              - name: IL2100
                href: ../../core/deploying/trimming/trim-warnings/il2100.md
              - name: IL2101
                href: ../../core/deploying/trimming/trim-warnings/il2101.md
              - name: IL2102
                href: ../../core/deploying/trimming/trim-warnings/il2102.md
              - name: IL2103
                href: ../../core/deploying/trimming/trim-warnings/il2103.md
              - name: IL2104
                href: ../../core/deploying/trimming/trim-warnings/il2104.md
              - name: IL2105
                href: ../../core/deploying/trimming/trim-warnings/il2105.md
              - name: IL2106
                href: ../../core/deploying/trimming/trim-warnings/il2106.md
              - name: IL2107
                href: ../../core/deploying/trimming/trim-warnings/il2107.md
              - name: IL2108
                href: ../../core/deploying/trimming/trim-warnings/il2108.md
              - name: IL2109
                href: ../../core/deploying/trimming/trim-warnings/il2109.md
              - name: IL2110
                href: ../../core/deploying/trimming/trim-warnings/il2110.md
              - name: IL2111
                href: ../../core/deploying/trimming/trim-warnings/il2111.md
              - name: IL2112
                href: ../../core/deploying/trimming/trim-warnings/il2112.md
              - name: IL2113
                href: ../../core/deploying/trimming/trim-warnings/il2113.md
              - name: IL2114
                href: ../../core/deploying/trimming/trim-warnings/il2114.md
              - name: IL2115
                href: ../../core/deploying/trimming/trim-warnings/il2115.md
              - name: IL2116
                href: ../../core/deploying/trimming/trim-warnings/il2116.md
              - name: IL2117
                href: ../../core/deploying/trimming/trim-warnings/il2117.md
              - name: IL2122
                href: ../../core/deploying/trimming/trim-warnings/il2122.md
              - name: IL2123
                href: ../../core/deploying/trimming/trim-warnings/il2123.md
      - name: Native AOT deployment model
        items:
          - name: Overview
            href: ../../core/deploying/native-aot/index.md
          - name: Optimize AOT deployments
            href: ../../core/deploying/native-aot/optimizing.md
          - name: AOT diagnostics
            href: ../../core/deploying/native-aot/diagnostics.md
          - name: Native code interop
            href: ../../core/deploying/native-aot/interop.md
          - name: Build native libraries
            href: ../../core/deploying/native-aot/libraries.md
          - name: Cross-compilation
            href: ../../core/deploying/native-aot/cross-compile.md
          - name: Security
            href: ../../core/deploying/native-aot/security.md
          - name: Intro to AOT warnings
            href: ../../core/deploying/native-aot/fixing-warnings.md
          - name: Intrinsic APIs marked RequiresDynamicCode
            href: ../../core/deploying/native-aot/intrinsic-requiresdynamiccode-apis.md
          - name: AOT warnings
            items:
              - name: IL3050
                href: ../../core/deploying/native-aot/warnings/il3050.md
              - name: IL3051
                href: ../../core/deploying/native-aot/warnings/il3051.md
              - name: IL3052
                href: ../../core/deploying/native-aot/warnings/il3052.md
              - name: IL3053
                href: ../../core/deploying/native-aot/warnings/il3053.md
              - name: IL3054
                href: ../../core/deploying/native-aot/warnings/il3054.md
              - name: IL3055
                href: ../../core/deploying/native-aot/warnings/il3055.md
              - name: IL3056
                href: ../../core/deploying/native-aot/warnings/il3056.md
              - name: IL3057
                href: ../../core/deploying/native-aot/warnings/il3057.md
          - name: iOS-like platforms
            items:
              - name: Overview
                href: ../../core/deploying/native-aot/ios-like-platforms/index.md
              - name: Create and consume custom frameworks
                href: ../../core/deploying/native-aot/ios-like-platforms/creating-and-consuming-custom-frameworks.md
      - name: Runtime package store
        href: ../../core/deploying/runtime-store.md
      - name: Runtime Identifier (RID) catalog
        href: ../../core/rid-catalog.md
      - name: Resource manifest names
        href: ../../core/resources/manifest-file-names.md
      - name: Containers
        items:
        - name: Overview
          href: ../../core/containers/overview.md
        - name: .NET SDK publishing tutorial
          href: ../../core/containers/sdk-publish.md
        - name: .NET SDK publishing reference
          href: ../../core/containers/publish-configuration.md
        - name: .NET container images
          href: ../../core/docker/container-images.md
        - name: Docker
          items:
          - name: Introduction to .NET and Docker
            href: ../../core/docker/introduction.md
          - name: Containerize a .NET app
            href: ../../core/docker/build-container.md
          - name: Container tools in Visual Studio
            href: /visualstudio/containers/overview?toc=/dotnet/navigate/devops-testing/toc.json&bc=/dotnet/breadcrumb/toc.json
  - name: .NET distribution packaging
    href: ../../core/distribution-packaging.md<|MERGE_RESOLUTION|>--- conflicted
+++ resolved
@@ -66,25 +66,12 @@
           - name: MSTest
             items:
               - name: Overview
-<<<<<<< HEAD
-                href: ../../core/testing/unit-testing-mstest-running-tests.md
-              - name: Microsoft Testing Platform
-                href: ../../core/testing/unit-testing-mtp-intro.md
-              - name: Configure MSTest
-                href: ../../core/testing/unit-testing-mstest-configure.md
-          - name: Code analysis
-            items:
-              - name: Overview
-                href: ../../core/testing/mstest-analyzers/overview.md
-              - name: Design
-=======
                 href: ../../core/testing/unit-testing-mstest-intro.md
               - name: Migrate MSTest from v1 to v3
                 href: ../../core/testing/unit-testing-mstest-migration-from-v1-to-v3.md
               - name: Microsoft.Testing.Platform support (MSTest runner)
-                href: ../../core/testing/unit-testing-mstest-runner-intro.md
+                href: ../../core/testing/unit-testing-mtp-intro.md
               - name: Getting started
->>>>>>> 38bff047
                 items:
                   - name: Overview
                     href: ../../core/testing/unit-testing-mstest-getting-started.md
