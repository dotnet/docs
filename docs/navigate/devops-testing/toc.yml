--- conflicted
+++ resolved
@@ -77,13 +77,10 @@
                 href: ../../core/testing/unit-testing-mstest-runner-telemetry.md
               - name: Known exit codes
                 href: ../../core/testing/unit-testing-mstest-runner-exit-codes.md
-<<<<<<< HEAD
+              - name: Usage with dotnet test
+                href: ../../core/testing/unit-testing-mstest-runner-integrations.md
               - name: Runsettings
                 href: ../../core/testing/unit-testing-mstest-runner-runsettings.md
-=======
-              - name: Usage with dotnet test
-                href: ../../core/testing/unit-testing-mstest-runner-integrations.md
->>>>>>> 2daa4f10
           - name: Code analysis
             items:
               - name: Overview
