--- conflicted
+++ resolved
@@ -40,38 +40,7 @@
         href: ../../core/testing/unit-testing-best-practices.md
       - name: Test frameworks
         items:
-<<<<<<< HEAD
-          - name: C# unit testing
-            href: ../../core/testing/unit-testing-with-dotnet-test.md
-          - name: F# unit testing
-            href: ../../core/testing/unit-testing-fsharp-with-dotnet-test.md
-          - name: VB unit testing
-            href: ../../core/testing/unit-testing-visual-basic-with-dotnet-test.md
-          - name: Organize a project and test with xUnit
-            href: ../../core/tutorials/testing-with-cli.md
-            displayName: tutorials, cli
-          - name: Mutation Testing
-            href: ../../core/testing/mutation-testing.md
-      - name: NUnit
-        items:
-          - name: C# unit testing
-            href: ../../core/testing/unit-testing-with-nunit.md
-          - name: F# unit testing
-            href: ../../core/testing/unit-testing-fsharp-with-nunit.md
-          - name: VB unit testing
-            href: ../../core/testing/unit-testing-visual-basic-with-nunit.md
-          - name: NUnit runner
-            href: ../../core/testing/unit-testing-nunit-runner-intro.md
-      - name: MSTest
-        items:
-          - name: Overview
-            href: ../../core/testing/unit-testing-mstest-intro.md
-          - name: Migrate MSTest from v1 to v3
-            href: ../../core/testing/unit-testing-mstest-migration-from-v1-to-v3.md
-          - name: Getting started
-=======
           - name: xUnit
->>>>>>> 920bfa32
             items:
               - name: C# unit testing
                 href: ../../core/testing/unit-testing-with-dotnet-test.md
