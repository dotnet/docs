--- conflicted
+++ resolved
@@ -805,14 +805,11 @@
                     href: ../../fundamentals/code-analysis/quality-rules/ca1861.md
                   - name: CA1864
                     href: ../../fundamentals/code-analysis/quality-rules/ca1864.md
-<<<<<<< HEAD
                   - name: CA1865-CA1867
                     href: ../../fundamentals/code-analysis/quality-rules/ca1865-ca1867.md
                     displayProperty: ca1865, ca1866, ca1867
-=======
                   - name: CA1868
                     href: ../../fundamentals/code-analysis/quality-rules/ca1868.md
->>>>>>> 04d0f2b6
               - name: SingleFile rules
                 items:
                   - name: Overview
