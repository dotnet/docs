--- conflicted
+++ resolved
@@ -1852,10 +1852,6 @@
             href: ../../fundamentals/syslib-diagnostics/experimental-overview.md
           - name: SYSLIB5003
             href: ../../fundamentals/syslib-diagnostics/syslib5003.md
-<<<<<<< HEAD
-            displayProperty: syslib5003
-=======
->>>>>>> 9f1267ec
       - name: Source-generated code
         items:
           - name: Overview
