---
title: What's new in Orleans
description: Learn about the various new features introduced in Orleans 7.0.
ms.date: 11/14/2022
---

# What's new in Orleans 7.0

Orleans 7.0 introduces several beneficial changes, including improvements to hosting, custom serialization, immutability, and grain abstractions.

## Migration

Existing applications using reminders, streams, or grain persistence cannot be easily migrated to Orleans 7.0 due to changes in how Orleans identifies grains and streams. We plan to incrementally offer a migration path for these applications.

Applications running previous versions of Orleans cannot be smoothly upgraded via a rolling upgrade to Orleans 7.0. Therefore, a different upgrade strategy must be used, such as deploying a new cluster and decommissioning the previous cluster. Orleans 7.0 changes the wire protocol in an incompatible fashion, meaning that clusters cannot contain a mix of Orleans 7.0 hosts and hosts running previous versions of Orleans.

We have avoided such breaking changes for many years, even across major releases, so why now? There are two major reasons: identities and serialization. Regarding identities, Grain and stream identities are now comprised of strings, allowing grains to encode generic type information properly and allowing streams to map more easily to the application domain. Grain types were previously identified using a complex data structure which could not represent generic grains, leading to corner cases. Streams were identified by a `string` namespace and a <xref:System.Guid> key, which was difficult for developers to map to their application domain, however efficient. Serialization is now version-tolerant, meaning that you can modify your types in certain compatible ways, following a set of rules, and be confident that you can upgrade your application without serialization errors. This was especially problematic when application types were persisted in streams or grain storage. The following sections detail the major changes and discuss them in more detail.

### Packaging changes

If you're upgrading a project to Orleans 7.0, you'll need to perform the following actions:

- All clients should reference [Microsoft.Orleans.Client](https://nuget.org/packages/Microsoft.Orleans.Client).
- All silos (servers) should reference [Microsoft.Orleans.Server](https://nuget.org/packages/Microsoft.Orleans.Server).
- All other packages should reference [Microsoft.Orleans.Sdk](https://nuget.org/packages/Microsoft.Orleans.Sdk).
  - Both _client_ and _server_ packages include a reference to [Microsoft.Orleans.Sdk](https://nuget.org/packages/Microsoft.Orleans.Sdk).
- Remove all references to `Microsoft.Orleans.CodeGenerator.MSBuild` and `Microsoft.Orleans.OrleansCodeGenerator.Build`.
  - Replace usages of `KnownAssembly` with <xref:Orleans.GenerateCodeForDeclaringAssemblyAttribute>.
  - The `Microsoft.Orleans.Sdk` package references the C# Source Generator package (`Microsoft.Orleans.CodeGenerator`).
- Remove all references to `Microsoft.Orleans.OrleansRuntime`.
  - The [Microsoft.Orleans.Server](https://nuget.org/packages/Microsoft.Orleans.Server) packages references its replacement, `Microsoft.Orleans.Runtime`.
- Remove calls to `ConfigureApplicationParts`.
  - Application parts has been removed. The C# Source Generator for Orleans is added to all packages (including the client and server) and will generate the equivalent of application parts automatically.
- Replace references to `Microsoft.Orleans.OrleansServiceBus` with [Microsoft.Orleans.Streaming.EventHubs](https://nuget.org/packages/Microsoft.Orleans.Streaming.EventHubs)
- If you are using reminders, add a reference to [Microsoft.Orleans.Reminders](https://nuget.org/packages/Microsoft.Orleans.Reminders)
- If you are using streams, add a reference to [Microsoft.Orleans.Streaming](https://nuget.org/packages/Microsoft.Orleans.Streaming)

> [!TIP]
> All of the Orleans samples have been upgraded to Orleans 7.0 and can be used as a reference for what changes were made. For more information, see [Orleans issue #8035](https://github.com/dotnet/orleans/issues/8035) that itemizes the changes made to each sample.

## Orleans `global using` directives

All Orleans projects either directly or indirectly reference the `Microsoft.Orleans.Sdk` NuGet package. When an Orleans project has configured to _enable_ implicit usings (for example `<ImplicitUsings>enable</ImplicitUsings>`), the `Orleans` and `Orleans.Hosting` namespaces are both implicitly used. This means that your app code doesn't need these directives.

<!-- markdownlint-disable MD044 -->
For more information, see [ImplicitUsings](../core/project-sdk/msbuild-props.md#implicitusings) and [dotnet/orleans/src/Orleans.Sdk/build/Microsoft.Orleans.Sdk.targets](https://github.com/dotnet/orleans/blob/main/src/Orleans.Sdk/build/Microsoft.Orleans.Sdk.targets#L4-L5).
<!-- markdownlint-enable MD044 -->

## Hosting

The <xref:Orleans.ClientBuilder> type has been replaced with a <xref:Microsoft.Extensions.Hosting.OrleansClientGenericHostExtensions.UseOrleansClient%2A> extension method on <xref:Microsoft.Extensions.Hosting.IHostBuilder>. The `IHostBuilder` type comes from the [Microsoft.Extensions.Hosting](https://www.nuget.org/packages/Microsoft.Extensions.Hosting) NuGet package. This means that you can add an Orleans client to an existing host without having to create a separate dependency injection container. The client connects to the cluster during startup. Once <xref:Microsoft.Extensions.Hosting.IHost.StartAsync%2A?displayProperty=nameWithType> has completed, the client will be connected automatically. Services added to the `IHostBuilder` are started in the order of registration, so calling `UseOrleansClient` before calling <xref:Microsoft.Extensions.Hosting.GenericHostBuilderExtensions.ConfigureWebHostDefaults%2A> will ensure Orleans is started before ASP.NET Core starts for example, allowing you to access the client from your ASP.NET Core application immediately.

If you wish to emulate the previous `ClientBuilder` behavior, you can create a separate `HostBuilder` and configure it with an Orleans client. `IHostBuilder` can have either an Orleans client or an Orleans silo configured. All silos register an instance of <xref:Orleans.IGrainFactory> and <xref:Orleans.IClusterClient> which the application can use, so configuring a client separately is unnecessary and unsupported.

## `OnActivateAsync` and `OnDeactivateAsync` signature change

Orleans allows grains to execute code during activation and deactivation. This can be used to perform tasks such as read state from storage or log lifecycle messages. In Orleans 7.0, the signature of these lifecycle methods changed:

- <xref:Orleans.Grain.OnActivateAsync> now accepts a <xref:System.Threading.CancellationToken> parameter. When the <xref:System.Threading.CancellationToken> is canceled, the activation process should be abandoned.
- <xref:Orleans.Grain.OnDeactivateAsync> now accepts a <xref:Orleans.DeactivationReason> parameter and a `CancellationToken` parameter. The `DeactivationReason` indicates why the activation is being deactivated. Developers are expected to use this information for logging and diagnostics purposes. When the `CancellationToken` is canceled, the deactivation process should be completed promptly. Note that since any host can fail at any time, it is not recommended to rely on `OnDeactivateAsync` to perform important actions such as persisting critical state.

Consider the following example of a grain overriding these new methods:

```csharp
public sealed class PingGrain : Grain, IPingGrain
{
    private readonly ILogger<PingGrain> _logger;

    public PingGrain(ILogger<PingGrain> logger) =>
        _logger = logger;

    public override Task OnActivateAsync(CancellationToken cancellationToken)
    {
        _logger.LogInformation("OnActivateAsync()");
        return Task.CompletedTask;
    }

    public override Task OnDeactivateAsync(DeactivationReason reason, CancellationToken token)
    {
        _logger.LogInformation("OnDeactivateAsync({Reason})", reason);
        return Task.CompletedTask;
    }

    public ValueTask Ping() => ValueTask.CompletedTask;
}
```

## POCO Grains and `IGrainBase`

Grains in Orleans no longer need to inherit from the <xref:Orleans.Grain> base class or any other class. This functionality is referred to as [POCO](../standard/glossary.md#poco) grains. To access extension methods such as any of the following:

- <xref:Orleans.GrainBaseExtensions.DeactivateOnIdle%2A>
- <xref:Orleans.GrainExtensions.AsReference%2A>
- <xref:Orleans.GrainExtensions.Cast%2A>
- <xref:Orleans.GrainExtensions.GetPrimaryKey%2A>
- <xref:Orleans.GrainReminderExtensions.GetReminder%2A>
- <xref:Orleans.GrainReminderExtensions.GetReminders%2A>
- <xref:Orleans.GrainReminderExtensions.RegisterOrUpdateReminder%2A>
- <xref:Orleans.GrainReminderExtensions.UnregisterReminder%2A>
- <xref:Orleans.GrainStreamingExtensions.GetStreamProvider%2A>

Your grain must either implement <xref:Orleans.IGrainBase> or inherit from <xref:Orleans.Grain>. Here is an example of implementing `IGrainBase` on a grain class:

```csharp
public sealed class PingGrain : IGrainBase, IPingGrain
{
    public PingGrain(IGrainContext context) => GrainContext = context;

    public IGrainContext GrainContext { get; }

    public ValueTask Ping() => ValueTask.CompletedTask;
}
```

`IGrainBase` also defines `OnActivateAsync` and `OnDeactivateAsync` with default implementations, allowing your grain to participate in its lifecycle if desired:

```csharp
public sealed class PingGrain : IGrainBase, IPingGrain
{
    private readonly ILogger<PingGrain> _logger;

    public PingGrain(IGrainContext context, ILogger<PingGrain> logger)
    {
        _logger = logger;
        GrainContext = context;
    }

    public IGrainContext GrainContext { get; }

    public Task OnActivateAsync(CancellationToken cancellationToken)
    {
        _logger.LogInformation("OnActivateAsync()");
        return Task.CompletedTask;
    }

    public Task OnDeactivateAsync(DeactivationReason reason, CancellationToken token)
    {
        _logger.LogInformation("OnDeactivateAsync({Reason})", reason);
        return Task.CompletedTask;
    }

    public ValueTask Ping() => ValueTask.CompletedTask;
}
```

## Serialization

The most burdensome change in Orleans 7.0 is the introduction of the version-tolerant serializer. This change was made because applications tend to evolve over time and this led to a significant pitfall for developers, since the previous serializer couldn't tolerate adding properties to existing types. On the other hand, the serializer was flexible, allowing developers to represent most .NET types without modification, including features such as generics, polymorphism, and reference tracking. A replacement was long overdue, but users still need high-fidelity representation of their types. Therefore, a replacement serializer was introduced in Orleans 7.0 which supports high-fidelity representation of .NET types while also allowing types to evolve over time. The new serializer is much more efficient than the previous serializer, resulting in up to 170% higher end-to-end throughput.

The new serializer requires that you are explicit about which types and members are serialized. We have tried to make this as pain-free as possible. You must mark all serializable types with <xref:Orleans.CodeGeneration.GenerateSerializerAttribute?displayProperty=nameWithType> to instruct Orleans to generate serializer code for your type. Once you have done this, you can use the included code-fix to add the required <xref:Orleans.IdAttribute?displayProperty=nameWithType> to the serializable members on your types, as demonstrated here:

![orleans_analyzer](https://user-images.githubusercontent.com/203839/154169861-7c5547d0-e489-4af9-8aba-1e2f71c50211.gif)

By default, Orleans will serialize your type by encoding its full name. You can override this by adding an <xref:Orleans.AliasAttribute?displayProperty=nameWithType>. Doing so will result in your type being serialized using a name which is resistant to renaming the underlying class or moving it between assemblies. Type aliases are globally scoped and you cannot have two aliases with the same value in an application. For generic types, the alias value must include the number of generic parameters preceded by a backtick, for example, `MyGenericType<T, U>` could have the alias <code>[Alias("mytype\`2")]</code>.

### Serializing `record` types

Members defined in a record's primary constructor have implicit ids by default. In other words, Orleans supports serializing `record` types. This means that you cannot change the parameter order for an already deployed type, since that will break compatibility with previous versions of your application (in the case of a rolling upgrade) and with serialized instances of that type in storage and streams. Members defined in the body of a record type don't share identities with the primary constructor parameters.

### Serialization best practices

- ✅ **Do** give your types aliases using the `[Alias("my-type")]` attribute. Types with aliases can be renamed without breaking compatibility.
- ❌ **Do not** change a `record` to a regular `class` or vice-versa. Records and classes are not represented in an identical fashion since records have primary constructor members in addition to regular members and therefore the two are not interchangeable.
- ❌ **Do not** add new types to an existing type hierarchy for a serializable type. You must not add a new base class to an existing type. You can safely add a new subclass to an existing type.
- ✅ **Do** replace usages of <xref:System.SerializableAttribute> with <xref:Orleans.GenerateSerializerAttribute> and corresponding <xref:Orleans.IdAttribute> declarations.
- ✅ **Do** start all member ids at zero for each type. Ids in a subclass and its base class can safely overlap. Both properties in the following example have ids equal to `0`.

    ```csharp
    [GenerateSerializer]
    public sealed class MyBaseClass
    {
        [Id(0)]
        public int MyBaseInt { get; set; }
    }
    
    [GenerateSerializer]
    public sealed class MySubClass : MyBaseClass
    {
        [Id(0)]
        public int MyBaseInt { get; set; }
    }
    ```

- ✅ **Do** widen numeric member types as needed. You can widen `sbyte` to `short` to `int` to `long`.
  - You can narrow numeric member types but it will result in a runtime exception if observed values cannot be represented correctly by the narrowed type. For example, `int.MaxValue` cannot be represented by a `short` field, so narrowing an `int` field to `short` can result in a runtime exception if such a value were encountered.
- ❌ **Do not** change the signedness of a numeric type member. You must not change a member's type from `uint` to `int` or an `int` to a `uint`, for example.

#### Surrogates for serializing foreign types

Sometimes you may need to pass types between grains which you don't have full control over. In these cases, it may be impractical to convert to and from some custom-defined type in your application code manually. Orleans offers a solution for these situations in the form of surrogate types. Surrogates are serialized in place of their target type and have functionality to convert to and from the target type. Consider the following example of a foreign type and a corresponding surrogate and converter:

``` csharp
// This is the foreign type, which you do not have control over.
public struct MyForeignLibraryValueType
{
    public MyForeignLibraryValueType(int num, string str, DateTimeOffset dto)
    {
        Num = num;
        String = str;
        DateTimeOffset = dto;
    }

    public int Num { get; }
    public string String { get; }
    public DateTimeOffset DateTimeOffset { get; }
}

// This is the surrogate which will act as a stand-in for the foreign type.
// Surrogates should use plain fields instead of properties for better perfomance.
[GenerateSerializer]
public struct MyForeignLibraryValueTypeSurrogate
{
    [Id(0)]
    public int Num;

    [Id(1)]
    public string String;

    [Id(2)]
    public DateTimeOffset DateTimeOffset;
}

// This is a converter which converts between the surrogate and the foreign type.
[RegisterConverter]
public sealed class MyForeignLibraryValueTypeSurrogateConverter :
  IConverter<MyForeignLibraryValueType, MyForeignLibraryValueTypeSurrogate>
{
    public MyForeignLibraryValueType ConvertFromSurrogate(
        in MyForeignLibraryValueTypeSurrogate surrogate) =>
        new(surrogate.Num, surrogate.String, surrogate.DateTimeOffset);

    public MyForeignLibraryValueTypeSurrogate ConvertToSurrogate(
        in MyForeignLibraryValueType value) =>
        new() { Num = value.Num, String = value.String, DateTimeOffset = value.DateTimeOffset };
}
```

In the preceding code:

- The `MyForeignLibraryValueType` is a type outside of your control, defined in a consuming library.
- The `MyForeignLibraryValueTypeSurrogate` is a surrogate type that maps to `MyForeignLibraryValueType`.
- The <xref:Orleans.RegisterConverterAttribute> specifies that the `MyForeignLibraryValueTypeSurrogateConverter` acts as a converter to map to and from the two types. The class is an implementation of <xref:Orleans.IConverter%602> interface.

Orleans supports serialization of types in type hierarchies (types which derive from other types). In the event that a foreign type might appear in a type hierarchy (for example as the base class for one of your own types), you must additionally implement the <xref:Orleans.IPopulator%602?displayProperty=nameWithType> interface. Consider the following example:

``` csharp
// The foreign type is not sealed, allowing other types to inherit from it.
public sealed class MyForeignLibraryType
{
    public MyForeignLibraryType() { }

    public MyForeignLibraryType(int num, string str, DateTimeOffset dto)
    {
        Num = num;
        String = str;
        DateTimeOffset = dto;
    }

    public int Num { get; set; }
    public string String { get; set; }
    public DateTimeOffset DateTimeOffset { get; set; }
}

// The surrogate is defined as it was in the previous example.
[GenerateSerializer]
public struct MyForeignLibraryTypeSurrogate
{
    [Id(0)]
    public int Num;

    [Id(1)]
    public string String;

    [Id(2)]
    public DateTimeOffset DateTimeOffset;
}

// Implement the IConverter and IPopulator interfaces on the converter.
[RegisterConverter]
public sealed class MyForeignLibraryTypeSurrogateConverter :
    IConverter<MyForeignLibraryType, MyForeignLibraryTypeSurrogate>,
    IPopulator<MyForeignLibraryType, MyForeignLibraryTypeSurrogate>
{
    public MyForeignLibraryType ConvertFromSurrogate(
        in MyForeignLibraryTypeSurrogate surrogate) =>
        new(surrogate.Num, surrogate.String, surrogate.DateTimeOffset);

    public MyForeignLibraryTypeSurrogate ConvertToSurrogate(
        in MyForeignLibraryType value) =>
        new()
    {
        Num = value.Num,
        String = value.String,
        DateTimeOffset = value.DateTimeOffset
    };

    public void Populate(
        in MyForeignLibraryTypeSurrogate surrogate, MyForeignLibraryType value)
    {
        value.Num = surrogate.Num;
        value.String = surrogate.String;
        value.DateTimeOffset = surrogate.DateTimeOffset;
    }
}

// Application types can inherit from the foreign type, assuming they're not sealed
// since Orleans knows how to serialize it.
[GenerateSerializer]
public sealed class DerivedFromMyForeignLibraryType : MyForeignLibraryType
{
    public DerivedFromMyForeignLibraryType() { }

    public DerivedFromMyForeignLibraryType(
        int intValue, int num, string str, DateTimeOffset dto) : base(num, str, dto)
    {
        IntValue = intValue;
    }

    [Id(0)]
    public int IntValue { get; set; }
}
```

#### Custom serialization

For sending data between hosts, <xref:Orleans.Serialization?displayProperty=fullName> supports delegating to other serializers, such as [Newtonsoft.Json](https://www.nuget.org/packages/Newtonsoft.Json) and [System.Text.Json](https://www.nuget.org/packages/System.Text.Json). You can add support for other serializers by following the pattern set by those implementations. For grain storage it is preferential to use <xref:Orleans.Storage.IGrainStorageSerializer> to configure a custom serializer.

##### Configure Orleans to use `System.Text.Json`

Configuring Orleans to use `System.Text.Json` to serialize a subset of types is similar to configuring Orleans to serialize types using `Newtonsoft.Json`, except that the package and configuration methods are different:

- Install the [Microsoft.Orleans.Serialization.SystemTextJson](https://nuget.org/packages/Microsoft.Orleans.Serialization.SystemTextJson) NuGet package.
- Configure the serializer using the <xref:Orleans.Serialization.SerializationHostingExtensions.AddJsonSerializer%2A> method.

Consider the following example when interacting with the <xref:Orleans.Hosting.ISiloBuilder>:

```csharp
siloBuilder.Services.AddSerializer(serializerBuilder =>
{
    serializerBuilder.AddJsonSerializer(
        isSupported: type => type.Namespace.StartsWith("Example.Namespace"));
});
```

##### Configure Orleans to use `Newtonsoft.Json`

To configure Orleans to serialize certain types using `Newtonsoft.Json`, you must first reference the [Microsoft.Orleans.Serialization.NewtonsoftJson](https://nuget.org/packages/Microsoft.Orleans.Serialization.NewtonsoftJson) NuGet package. Then, configure the serializer, specifying which types it will be responsible for. In the following example, we will specify that the `Newtonsoft.Json` serializer will be responsible for all types in the `Example.Namespace` namespace.

``` csharp
siloBuilder.Services.AddSerializer(serializerBuilder =>
{
    serializerBuilder.AddNewtonsoftJsonSerializer(
        isSupported: type => type.Namespace.StartsWith("Example.Namespace"));
});
```

In the preceding example, the call to <xref:Orleans.Serialization.SerializationHostingExtensions.AddNewtonsoftJsonSerializer%2A> adds support for serializing and deserializing values using `Newtonsoft.Json.JsonSerializer`. Similar configuration must be performed on all client which need to handle those types.

For types which Orleans has generated a serializer (types marked with <xref:Orleans.GenerateSerializerAttribute>), Orleans will prefer the generated serializer over the `Newtonsoft.Json` serializer.

#### Immutability enhancements

Orleans opts for safety by default. To ensure that values sent between grains are not modified after the call site or during transmission, these values are copied immediately when making a grain call or returning a response from a grain.
In cases where a developer knows that a type will not be modified, Orleans can be instructed to skip this copy process.
In previous version of Orleans, there were two ways to do this:

1. Wrapping your value in <xref:Orleans.Concurrency.Immutable%601>, using `new Immutable<T>(myValue)`. This requires that your grain interface method parameters and return types are `Immutable<T>`, where `T` is the underlying type, so it can be quite invasive and it is extra ceremony.
1. Marking your type with the <xref:Orleans.ImmutableAttribute>. This informs Orleans' code generator to emit code which avoids copying any object of that type.

Sometimes, you may not have control over the object, for example, it may be a `List<int>` that you are sending between grains. Other times, perhaps parts of your objects are immutable and other parts are not. For these cases, Orleans 7.0 introduces additional options.

1. Method signatures can include <xref:Orleans.ImmutableAttribute> on a per-parameter basis:

    ```csharp
    public interface ISummerGrain : IGrain
    {
      // `values` will not be copied.
      ValueTask<int> Sum([Immutable] List<int> values);
    }
    ```

1. Individual properties and fields can be marked as <xref:Orleans.ImmutableAttribute> to prevent copies being made when instances of the containing type are copied.

```csharp
[GenerateSerializer]
public sealed class MyType
{
    [Id(0), Immutable]
    public List<int> ReferenceData { get; set; }
    
    [Id(1)]
    public List<int> RunningTotals { get; set; }
}
```

### Grain storage serializers

Orleans includes a provider-backed persistence model for grains, accessed via the <xref:Orleans.Grain%601.State?displayName=nameWithType> property or by injecting one or more <xref:Orleans.Runtime.IPersistentState%601> values into your grain. Before Orleans 7.0, each provider had a different mechanism for configuring serialization. In Orleans 7.0, there is now a general-purpose grain state serializer interface, <xref:Orleans.Storage.IGrainStorageSerializer>, which offers a consistent way to customize state serialization for each provider. Supported storage providers implement a pattern which involves setting the <xref:Orleans.Storage.IStorageProviderSerializerOptions.GrainStorageSerializer%2A?displayProperty=nameWithType> property on the provider's options class, for example `AzureBlobStorageOptions.GrainStorageSerializer`. This currently defaults to an implementation which uses `Newtonsoft.Json` to serialize state. You can replace this by modifying that property at configuration time. The following example demonstrates this, using [OptionsBuilder\<TOptions\>](../core/extensions/options.md#optionsbuilder-api):

```csharp
siloBuilder.AddAzureBlobGrainStorage(
    "MyGrainStorage",
    (OptionsBuilder<AzureBlobStorageOptions> optionsBuilder) =>
    {
        optionsBuilder.Configure<IMySerializer>(
            (options, serializer) => options.GrainStorageSerializer = serializer);
    });
```

For more information, see [OptionsBuilder API](../core/extensions/options.md#optionsbuilder-api).

## Grain identities

Grains each have a unique identity which is comprised of the grain's type and its key. Previous versions of Orleans used a compound type for `GrainId`s to support grain keys of either:

- <xref:System.Guid>
- [`long`](xref:System.Int64)
- [string](xref:System.String)
- <xref:System.Guid>+ [string](xref:System.String)
- [`long`](xref:System.Int64) + [string](xref:System.String)

This involves some complexity when it comes to dealing with grain keys. Grain identities consist of two components: a type and a key. The type component previously consisted of a numeric type code, a category, and 3 bytes of generic type information.

Grain identities now take the form `type/key` where both `type` and `key` are strings. The most commonly used grain key interface is the <xref:Orleans.IGrainWithStringKey>. This greatly simplifies how grain identity works and improves support for generic grain types.

Grain interfaces are also now represented using a human-readable name, rather than a combination of a hash code and a string representation of any generic type parameters.

The new system is more customizable and these customizations can be driven by attributes.

- <xref:Orleans.GrainTypeAttribute.%23ctor(System.String)> on a grain `class` specifies the *Type* portion of its grain id.
- <xref:Orleans.Metadata.DefaultGrainTypeAttribute.%23ctor(System.String)> on a grain `interface` specifies the *Type* of the grain which <xref:Orleans.IGrainFactory> should resolve by default when getting a grain reference. For example, when calling `IGrainFactory.GetGrain<IMyGrain>("my-key")`, the grain factory will return a reference to the grain `"my-type/my-key"` if `IMyGrain` has the aforementioned attribute specified.
- <xref:Orleans.Runtime.GrainInterfaceTypeAttribute.%23ctor(System.String)> allows overriding the interface name. Specifying a name explicitly using this mechanism allows renaming of the interface type without breaking compatibility with existing grain references. Note that your interface should also have the <xref:Orleans.AliasAttribute> in this case, since its identity may be serialized. For more information on specifying a type alias, see the section on serialization.

As mentioned above, overriding the default grain class and interface names for your types allows you to rename the underlying types without breaking compatibility with existing deployments.

## Stream identities

When Orleans streams was first released, streams could only be identified using a <xref:System.Guid>. This was efficient in terms of memory allocation, but it was difficult for users to create meaningful stream identities, often requiring some encoding or indirection to determine the appropriate stream identity for a given purpose.

In Orleans 7.0, streams are now identified using strings. The <xref:Orleans.Runtime.StreamId?displayProperty=fullName> `struct` contains three properties: a <xref:Orleans.Runtime.StreamId.Namespace?displayProperty=nameWithType>, a <xref:Orleans.Runtime.StreamId.Key?displayProperty=nameWithType>, and a <xref:Orleans.Runtime.StreamId.FullKey?displayProperty=nameWithType>. These property values are encoded UTF-8 strings. For example, <xref:Orleans.Runtime.StreamId.Create(System.String,System.String)?displayProperty=nameWithType>.

### Replacement of SimpleMessageStreams with BroadcastChannel

`SimpleMessageStreams` (also called SMS) was removed in 7.0. SMS had the same interface as <xref:Orleans.Providers.Streams.PersistentStreams?displayProperty=fullName>, but its behavior was very different, since it relied on direct grain-to-grain calls. To avoid confusion, SMS was removed, and a new replacement called <xref:Orleans.BroadcastChannel?displayProperty=fullName> was introduced.

`BroadcastChannel` only supports implicit subscription and can be a direct replacement in this case. If you need explicit subscriptions or need to use the `PersistentStream` interface (for example you were using SMS in tests while using `EventHub` in production), then `MemoryStream` is the best candidate for you.

`BroadcastChannel` will have the same behaviors as SMS, while `MemoryStream` will behave like other stream providers. Consider the following Broadcast Channel usage example:

```csharp
// Configuration
builder.AddBroadcastChannel(
    "my-provider",
    options => options.FireAndForgetDelivery = false);

// Publishing
var grainKey = Guid.NewGuid().ToString("N");
var channelId = ChannelId.Create("some-namespace", grainKey);
var stream = provider.GetChannelWriter<int>(channelId);

await stream.Publish(1);
await stream.Publish(2);
await stream.Publish(3);

// Simple implicit subscriber example
[ImplicitChannelSubscription]
public sealed class SimpleSubscriberGrain : Grain, ISubscriberGrain, IOnBroadcastChannelSubscribed
{
    // Called when a subscription is added to the grain
    public Task OnSubscribed(IBroadcastChannelSubscription streamSubscription)
    {
        streamSubscription.Attach<int>(
          item => OnPublished(streamSubscription.ChannelId, item),
          ex => OnError(streamSubscription.ChannelId, ex));

        return Task.CompletedTask;

        // Called when an item is published to the channel
        static Task OnPublished(ChannelId id, int item)
        {
            // Do something
            return Task.CompletedTask;
        }

        // Called when an error occurs
        static Task OnError(ChannelId id, Exception ex)
        {
            // Do something
            return Task.CompletedTask;
        }
    }
}
```

Migration to `MemoryStream` will be easier, since only the configuration needs to change. Consider the following `MemoryStream` configuration:

```csharp
builder.AddMemoryStreams<DefaultMemoryMessageBodySerializer>(
    "in-mem-provider",
    _ =>
    {
        // Number of pulling agent to start.
        // DO NOT CHANGE this value once deployed, if you do rolling deployment
        _.ConfigurePartitioning(partitionCount: 8);
    });
```

## OpenTelemetry

The telemetry system has been updated in Orleans 7.0 and the previous system has been removed in favor of standardized .NET APIs such as .NET Metrics for metrics and <xref:System.Diagnostics.ActivitySource> for tracing.

As a part of this, the existing `Microsoft.Orleans.TelemetryConsumers.*` packages have been removed. We are considering introducing a new set of packages to streamline the process of integrating the metrics emitted by Orleans into your monitoring solution of choice. As always, feedback and contributions are welcome.

The `dotnet-counters` tool features performance monitoring for ad-hoc health monitoring and first-level performance investigation. For Orleans counters, the [dotnet-counters](../core/diagnostics/dotnet-counters.md) tool can be used to monitor them:

```dotnetcli
dotnet counters monitor -n MyApp --counters Microsoft.Orleans
```

Similarly, OpenTelemetry metrics can add the `Microsoft.Orleans` meters, as shown in the following code:

```csharp
builder.Services.AddOpenTelemetryMetrics(metrics =>
{
    metrics
        .AddPrometheusExporter()
        .AddMeter("Microsoft.Orleans");
});
```

To enable distributed tracing, you configure OpenTelemetry as shown in the following code:

```csharp
builder.Services.AddOpenTelemetryTracing(tracing =>
{
    // Set a service name
    tracing.SetResourceBuilder(
        ResourceBuilder.CreateDefault()
            .AddService(serviceName: "ExampleService", serviceVersion: "1.0"));

    tracing.AddAspNetCoreInstrumentation();
    tracing.AddSource("Microsoft.Orleans.Runtime");
    tracing.AddSource("Microsoft.Orleans.Application");

    tracing.AddZipkinExporter(zipkin =>
    {
        zipkin.Endpoint = new Uri("http://localhost:9411/api/v2/spans");
    });
});
```

In the preceding code, OpenTelemetry is configured to monitor:

- `Microsoft.Orleans.Runtime`
- `Microsoft.Orleans.Application`

To propagate activity, call <xref:Orleans.Hosting.ClientBuilderExtensions.AddActivityPropagation%2A>:

```csharp
builder.Host.UseOrleans((_, clientBuilder) =>
{
    clientBuilder.AddActivityPropagation();
});
```

## Refactor features from core package into separate packages

In Orleans 7.0, we have made an effort to factor extensions into separate packages which don't rely on <xref:Orleans.Core?displayName=fullName>. Namely, <xref:Orleans.Streaming?displayName=fullName>, <xref:Orleans.Reminders?displayName=fullName>, and <xref:Orleans.Transactions?displayName=fullName> have been separated from the core. This means that these packages are entirely *pay for what you use* and there is no code in the core of Orleans which is dedicated to these features. This slims down the core API surface and assembly size, simplifies the core, and improves performance. Regarding performance, Transactions in Orleans previously required some code which was executed for every method to coordinate potential transactions. That has since been moved to per-method.

This is a compilation breaking change. You may have existing code which interacts with reminders or streams by calling into methods which were previously defined on the <xref:Orleans.Grain> base class but are now extension methods. Such calls which do not specify `this` (for example <xref:Orleans.GrainReminderExtensions.GetReminders%2A>) will need to be updated to include `this` (for example `this.GetReminders()`) because extension methods must be qualified. There will be a compilation error if you do not update those calls and the required code change may not be obvious if you do not know what has changed.

## Transaction client

Orleans 7.0 introduces a new abstraction for coordinating transactions, <xref:Orleans.ITransactionClient?displayProperty=fullName>. Previously, transactions could only be coordinated by grains. With `ITransactionClient`, which is available via dependency injection, clients can also coordinate transactions without needing an intermediary grain. The following example withdraws credits from one account and deposits them into another within a single transaction. This code can be called from within a grain or from an external client which has retrieved the `ITransactionClient` from the dependency injection container.

```csharp
await transactionClient.RunTransaction(
  TransactionOption.Create,
  () => Task.WhenAll(from.Withdraw(100), to.Deposit(100)));
```

For transactions coordinated by the client, the client must add the required services during configuration time:

``` csharp
clientBuilder.UseTransactions();
```

The [BankAccount](https://github.com/dotnet/orleans/tree/main/samples/BankAccount) sample demonstrates the usage of `ITransactionClient`. For more information, see [Orleans transactions](grains/transactions.md).

## Call chain reentrancy

Grains are single-threaded and process requests one-by-one from beginning to completion by default. In other words, grains are not reentrant by default. Adding the <xref:Orleans.Concurrency.ReentrantAttribute> to a grain class allows for multiple requests  be processed concurrently, in an interleaving fashion, while still being single-threaded. This can be useful for grains which hold no internal state or perform a lot of asynchronous operations, such as issuing HTTP calls or writing to a database. Extra care needs to be taken when requests can interleave: it's possible that the state of a grain observed before an `await` statement has changed by the time the asynchronous operation completes and the method resumes execution.

For example, the following grain represents a counter. It has been marked `Reentrant`, allowing multiple calls to interleave. The `Increment()` method should increment the internal counter and return the observed value. However, since the `Increment()` method body observes the grain's state before an `await` point and updates it afterwards, it is possible that multiple interleaving executions of `Increment()` can result in a `_value` less than the total number of `Increment()` calls received. This is an error introduced by improper use of reentrancy.

Removing the <xref:Orleans.Concurrency.ReentrantAttribute> is enough to fix the problem.

```csharp
[Reentrant]
public sealed class CounterGrain : Grain, ICounterGrain
{
    int _value;
    
    /// <summary>
    /// Increments the grain's value and returns the previous value.
    /// </summary>
    public Task<int> Increment()
    {
        // Do not copy this code, it contains an error.
        var currentVal = _value;
        await Task.Delay(TimeSpan.FromMilliseconds(1_000));
        _value = currentVal + 1;
        return currentValue;
    }
}
```

To prevent such errors, grains are non-reentrant by default. The downside to this is reduced throughput for grains which perform asynchronous operations in their implementation, since other requests cannot be processed while the grain is waiting for an asynchronous operation to complete. To alleviate this, Orleans offers several options to allow reentrancy in certain cases:

- For an entire class: placing the <xref:Orleans.Concurrency.ReentrantAttribute> on the grain allows any request to the grain to interleave with any other request.
- For a subset of methods: placing the <xref:Orleans.Concurrency.AlwaysInterleaveAttribute> on the grain *interface* method allows requests to that method to interleave with any other request and for requests to that method to be interleaved by any other request.
- For a subset of methods: placing the <xref:Orleans.Concurrency.ReadOnlyAttribute> on the grain *interface* method allows requests to that method to interleave with any other `ReadOnly` request and for requests to that method to be interleaved by any other `ReadOnly` request. In this sense, it is a more restricted form of `AlwaysInterleave`.
- For any request within a call chain: <xref:Orleans.Runtime.RequestContext.AllowCallChainReentrancy?displayProperty=nameWithType> and <xref:Orleans.Runtime.RequestContext.SuppressCallChainReentrancy?displayProperty=nameWithType> allow opting in and out of allowing downstream requests to reenter back into the grain. The calls both return a value which *must* be disposed on exiting the request. Therefore, the proper usage is as follows:

``` csharp
public Task<int> OuterCall(IMyGrain other)
{
    // Allow call-chain reentrancy for this grain, for the duration of the method.
    using var _ = RequestContext.AllowCallChainReentrancy();
    await other.CallMeBack(this.AsReference<IMyGrain>());
}

public Task CallMeBack(IMyGrain grain)
{
    // Because OuterCall allowed reentrancy back into that grain, this method 
    // will be able to call grain.InnerCall() without deadlocking.
    await grain.InnerCall();
}

public Task InnerCall() => Task.CompletedTask;
```

Call-chain reentrancy must be opted-in per-grain, per-call-chain. For example, consider two grains, grain A & grain B. If grain A enables call chain reentrancy before calling grain B, grain B can call back into grain A in that call. However, grain A cannot call back into grain B if grain B has not *also* enabled call chain reentrancy. It is per-grain, per-call-chain.

<<<<<<< HEAD
Grains can also suppress call chain reentrancy information from flowing down a call chain using `using var _ = RequestContext.SuppressCallChainReentrancy()`. This prevents subsequent calls from reentry.
=======
Grains can also suppress call chain reentraancy information from flowing down a call chain using `using var _ = RequestContext.SuppressCallChainReentrancy()`. This prevents subsequent calls from reentry.

### ADO.NET migration scripts

To ensure forward compatibility with Orleans clustering, persistence, and reminders that rely on ADO.NET, you'll need the appropriate SQL migration script:

* [Clustering](https://github.com/dotnet/orleans/tree/main/src/AdoNet/Orleans.Clustering.AdoNet/Migrations)
* [Persistence](https://github.com/dotnet/orleans/tree/main/src/AdoNet/Orleans.Persistence.AdoNet/Migrations)
* [Reminders](https://github.com/dotnet/orleans/tree/main/src/AdoNet/Orleans.Reminders.AdoNet/Migrations)

Select the files for the database used and apply them in order.
>>>>>>> f1c3470c
<|MERGE_RESOLUTION|>--- conflicted
+++ resolved
@@ -642,10 +642,7 @@
 
 Call-chain reentrancy must be opted-in per-grain, per-call-chain. For example, consider two grains, grain A & grain B. If grain A enables call chain reentrancy before calling grain B, grain B can call back into grain A in that call. However, grain A cannot call back into grain B if grain B has not *also* enabled call chain reentrancy. It is per-grain, per-call-chain.
 
-<<<<<<< HEAD
 Grains can also suppress call chain reentrancy information from flowing down a call chain using `using var _ = RequestContext.SuppressCallChainReentrancy()`. This prevents subsequent calls from reentry.
-=======
-Grains can also suppress call chain reentraancy information from flowing down a call chain using `using var _ = RequestContext.SuppressCallChainReentrancy()`. This prevents subsequent calls from reentry.
 
 ### ADO.NET migration scripts
 
@@ -655,5 +652,4 @@
 * [Persistence](https://github.com/dotnet/orleans/tree/main/src/AdoNet/Orleans.Persistence.AdoNet/Migrations)
 * [Reminders](https://github.com/dotnet/orleans/tree/main/src/AdoNet/Orleans.Reminders.AdoNet/Migrations)
 
-Select the files for the database used and apply them in order.
->>>>>>> f1c3470c
+Select the files for the database used and apply them in order.