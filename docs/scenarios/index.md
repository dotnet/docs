# Scenarios

* [Authoring Solutions for .NET Core RC2](solution-authoring/index.md)
    * [Building simple C# solutions with Visual Studio 2015](solution-authoring/vs-golden-path.md)
    * [Building simple C# solutions with the .NET CLI](solution-authoring/cli-golden-path.md)
    * [Building simple F# solutions with the .NET CLI](solution-authoring/f-golden-path.md)

* [Packaging and deploying applications](deployment/index.md)
    * [🔧 Deploying applications overview](deployment/overview.md)
    * [🔧 Deploying to a shared runtime](deployment/shared-runtime.md)
    * [🔧 Deploying self-contained applications](deployment/self-contained-apps.md)
<<<<<<< HEAD
    * [Deploying NuGet packages (docs.nuget.org)](http://docs.nuget.org/)
    * [Deploying ASP.NET web applications (docs.asp.net)](https://docs.asp.net/en/latest/publishing/index.html)
=======
    * [🔧 Deploying NuGet packages](deployment/nuget-packages.md)
    * [🔧 Deploying ASP.NET web applications](deployment/aspnet-applications.md)

* [Authoring Libraries for .NET Core RC2](library-authoring/index.md)
    * [How to manage package dependency versions for .NET Core RC2](library-authoring/fastening-libraries-to-rc2.md)
    * [How to trim your package dependencies](library-authoring/trimming.md)
>>>>>>> 15ace0d0
<|MERGE_RESOLUTION|>--- conflicted
+++ resolved
@@ -9,14 +9,9 @@
     * [🔧 Deploying applications overview](deployment/overview.md)
     * [🔧 Deploying to a shared runtime](deployment/shared-runtime.md)
     * [🔧 Deploying self-contained applications](deployment/self-contained-apps.md)
-<<<<<<< HEAD
-    * [Deploying NuGet packages (docs.nuget.org)](http://docs.nuget.org/)
-    * [Deploying ASP.NET web applications (docs.asp.net)](https://docs.asp.net/en/latest/publishing/index.html)
-=======
     * [🔧 Deploying NuGet packages](deployment/nuget-packages.md)
     * [🔧 Deploying ASP.NET web applications](deployment/aspnet-applications.md)
 
 * [Authoring Libraries for .NET Core RC2](library-authoring/index.md)
     * [How to manage package dependency versions for .NET Core RC2](library-authoring/fastening-libraries-to-rc2.md)
-    * [How to trim your package dependencies](library-authoring/trimming.md)
->>>>>>> 15ace0d0
+    * [How to trim your package dependencies](library-authoring/trimming.md)