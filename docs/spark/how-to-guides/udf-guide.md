---
title: Create user-defined functions (UDF) in .NET for Apache Spark
description: Learn how to implement user-defined functions (UDF) in .NET for Apache Spark applications.
ms.date: 06/11/2020
ms.topic: conceptual
ms.custom: mvc,how-to
---

# Create user-defined functions (UDF) in .NET for Apache Spark

In this article, you learn how to use user-defined functions (UDF) in .NET for Apache Spark. [UDFs)](https://spark.apache.org/docs/latest/api/java/org/apache/spark/sql/expressions/UserDefinedFunction.html) are a Spark feature that allow you to use custom functions to extend the system's built-in functionality. UDFs transform values from a single row within a table to produce a single corresponding output value per row based on the logic defined in the UDF.

## Define UDFs

Review the following UDF definition:

```csharp
string s1 = "hello";
Func<Column, Column> udf = Udf<string, string>(
    str => $"{s1} {str}");
```

The UDF takes a `string` as an input in the form of a [Column](https://github.com/dotnet/spark/blob/master/src/csharp/Microsoft.Spark/Sql/Column.cs#L14) of a [Dataframe](https://github.com/dotnet/spark/blob/master/src/csharp/Microsoft.Spark/Sql/DataFrame.cs#L24)) and returns a `string` with `hello` appended in front of the input.

The following DataFrame `df` contains a list of names:

```text
+-------+
|   name|
+-------+
|Michael|
|   Andy|
| Justin|
+-------+
```

Now let's apply the above defined `udf` to the DataFrame `df`:

```csharp
DataFrame udfResult = df.Select(udf(df["name"]));
```

The following DataFrame `udfResult` is the result of the UDF:

```text
+-------------+
|         name|
+-------------+
|hello Michael|
|   hello Andy|
| hello Justin|
+-------------+
```

To better understand how to implement UDFs, review the [UDF helper functions](https://github.com/dotnet/spark/blob/master/src/csharp/Microsoft.Spark/Sql/Functions.cs#L3616) and [examples](https://github.com/dotnet/spark/blob/master/src/csharp/Microsoft.Spark.E2ETest/UdfTests/UdfSimpleTypesTests.cs#L49) on GitHub.

## UDF serialization

Because UDFs are functions that need to be executed on workers, they have to be serialized and sent to the workers as part of the payload from the driver. The [delegate](https://docs.microsoft.com/en-us/dotnet/csharp/programming-guide/delegates/), which is a reference to the method, needs to be serialized as well as its [target](https://docs.microsoft.com/en-us/dotnet/api/system.delegate.target?view=netframework-4.8) which is the class instance on which the current delegate invokes the instance method. Review this [code example in GitHub](https://github.com/dotnet/spark/blob/master/src/csharp/Microsoft.Spark/Utils/CommandSerDe.cs#L149) to get a better understanding of how UDF serialization is being done.

.NET for Apache Spark uses .NET Core, which doesn't support serializing delegates. Instead, reflection is used to serialize the target where the delegate is defined. When multiple delegates are defined in a common scope, they have a shared closure that becomes the target of reflection for serialization.

### Serialization example

The following code snippet defines two string variables that are being referenced in two function delegates that return the respective strings as a result:

```csharp
using System;

public class C {
    public void M() {
        string s1 = "s1";
        string s2 = "s2";
        Func<string, string> a = str => s1;
        Func<string, string> b = str => s2;
    }
}
```

The above C# code generates the following C# disassembly (credit source: [sharplab.io](https://sharplab.io)) code from the compiler:

```csharp
public class C
{
    [CompilerGenerated]
    private sealed class <>c__DisplayClass0_0
    {
        public string s1;

        public string s2;

        internal string <M>b__0(string str)
        {
            return s1;
        }

        internal string <M>b__1(string str)
        {
            return s2;
        }
    }

    public void M()
    {
        <>c__DisplayClass0_0 <>c__DisplayClass0_ = new <>c__DisplayClass0_0();
        <>c__DisplayClass0_.s1 = "s1";
        <>c__DisplayClass0_.s2 = "s2";
        Func<string, string> func = new Func<string, string>(<>c__DisplayClass0_.<M>b__0);
        Func<string, string> func2 = new Func<string, string>(<>c__DisplayClass0_.<M>b__1);
    }
}
```

Both `func` and `func2` share the same closure `<>c__DisplayClass0_0`, which is the target that is serialized when serializing the delegates `func` and `func2`. Even though `Func<string, string> a` is only referencing `s1`, `s2` is also serialized when the bytes are sent to the workers.

This can lead to some unexpected behaviors at runtime (like in the case of using [broadcast variables](broadcast-guide.md)), which is why we recommend that you restrict the visibility of the variables used in a function to that function's scope.

The following code snippet is the recommended way to implement the desired serialization behavior:

```csharp
using System;

public class C {
    public void M() {
        {
            string s1 = "s1";
            Func<string, string> a = str => s1;
        }
        {
            string s2 = "s2";
            Func<string, string> b = str => s2;
        }
    }
}
```

The above C# code generates the following C# disassembly (credit source: [sharplab.io](https://sharplab.io)) code from the compiler:

```csharp
public class C
{
    [CompilerGenerated]
    private sealed class <>c__DisplayClass0_0
    {
        public string s1;

        internal string <M>b__0(string str)
        {
            return s1;
        }
    }

    [CompilerGenerated]
    private sealed class <>c__DisplayClass0_1
    {
        public string s2;

        internal string <M>b__1(string str)
        {
            return s2;
        }
    }

    public void M()
    {
        <>c__DisplayClass0_0 <>c__DisplayClass0_ = new <>c__DisplayClass0_0();
        <>c__DisplayClass0_.s1 = "s1";
        Func<string, string> func = new Func<string, string>(<>c__DisplayClass0_.<M>b__0);
        <>c__DisplayClass0_1 <>c__DisplayClass0_2 = new <>c__DisplayClass0_1();
        <>c__DisplayClass0_2.s2 = "s2";
        Func<string, string> func2 = new Func<string, string>(<>c__DisplayClass0_2.<M>b__1);
    }
}
```

Notice that `func` and `func2` no longer share a closure, and they have their own separate closures `<>c__DisplayClass0_0` and `<>c__DisplayClass0_1` respectively. When used as the target for serialization, nothing other than the referenced variables will get serialized for the delegate. This behavior is important to keep in mind while implementing multiple UDFs in a common scope.

To learn more about UDFs in general, please review the following articles that explain UDFs and how to use them: [UDFs in databricks(scala)](https://docs.databricks.com/spark/latest/spark-sql/udf-scala.html), [Spark UDFs and some gotchas](https://medium.com/@achilleus/spark-udfs-we-can-use-them-but-should-we-use-them-2c5a561fde6d).

## Next steps

<<<<<<< HEAD
This behavior is important to keep in mind while implementing multiple UDFs in a common scope. 

## Some Spark UDF caveats

* Null values in UDFs can throw exceptions. It's the responsibility of the developer to handle them.
* UDFs don't leverage the optimizations provided by Spark's built-in functions, so it's recommended to use built-in functions where possible.

To learn more about UDFs in general, please review the following articles that explain UDFs and how to use them: [UDFs in databricks(scala)](https://docs.databricks.com/spark/latest/spark-sql/udf-scala.html)
=======
* [Get started with .NET for Apache Spark](../tutorials/get-started.md)
* [Debug a .NET for Apache Spark application on Windows](debug.md)
>>>>>>> 18c8aa7c
<|MERGE_RESOLUTION|>--- conflicted
+++ resolved
@@ -175,20 +175,12 @@
 
 Notice that `func` and `func2` no longer share a closure, and they have their own separate closures `<>c__DisplayClass0_0` and `<>c__DisplayClass0_1` respectively. When used as the target for serialization, nothing other than the referenced variables will get serialized for the delegate. This behavior is important to keep in mind while implementing multiple UDFs in a common scope.
 
-To learn more about UDFs in general, please review the following articles that explain UDFs and how to use them: [UDFs in databricks(scala)](https://docs.databricks.com/spark/latest/spark-sql/udf-scala.html), [Spark UDFs and some gotchas](https://medium.com/@achilleus/spark-udfs-we-can-use-them-but-should-we-use-them-2c5a561fde6d).
-
-## Next steps
-
-<<<<<<< HEAD
-This behavior is important to keep in mind while implementing multiple UDFs in a common scope. 
-
 ## Some Spark UDF caveats
 
 * Null values in UDFs can throw exceptions. It's the responsibility of the developer to handle them.
 * UDFs don't leverage the optimizations provided by Spark's built-in functions, so it's recommended to use built-in functions where possible.
 
-To learn more about UDFs in general, please review the following articles that explain UDFs and how to use them: [UDFs in databricks(scala)](https://docs.databricks.com/spark/latest/spark-sql/udf-scala.html)
-=======
+## Next steps
+
 * [Get started with .NET for Apache Spark](../tutorials/get-started.md)
-* [Debug a .NET for Apache Spark application on Windows](debug.md)
->>>>>>> 18c8aa7c
+* [Debug a .NET for Apache Spark application on Windows](debug.md)