---
title: Create user-defined functions (UDF) in .NET for Apache Spark
description: Learn how to implement user-defined functions (UDF) in .NET for Apache Spark applications.
<<<<<<< HEAD
ms.author: nidutta
author: Niharikadutta
ms.date: 06/25/2020
=======
ms.date: 10/09/2020
>>>>>>> 5b7d42cf
ms.topic: conceptual
ms.custom: mvc,how-to
---

# Create user-defined functions (UDF) in .NET for Apache Spark

In this article, you learn how to use user-defined functions (UDF) in .NET for Apache Spark. [UDFs)](https://spark.apache.org/docs/latest/api/java/org/apache/spark/sql/expressions/UserDefinedFunction.html) are a Spark feature that allow you to use custom functions to extend the system's built-in functionality. UDFs transform values from a single row within a table to produce a single corresponding output value per row based on the logic defined in the UDF.

## Define UDFs

Review the following UDF definition:

```csharp
string s1 = "hello";
Func<Column, Column> udf = Udf<string, string>(
    str => $"{s1} {str}");
```

The UDF takes a `string` as an input in the form of a [Column](https://github.com/dotnet/spark/blob/master/src/csharp/Microsoft.Spark/Sql/Column.cs#L14) of a [Dataframe](https://github.com/dotnet/spark/blob/master/src/csharp/Microsoft.Spark/Sql/DataFrame.cs#L24)) and returns a `string` with `hello` appended in front of the input.

The following DataFrame `df` contains a list of names:

```text
+-------+
|   name|
+-------+
|Michael|
|   Andy|
| Justin|
+-------+
```

Now let's apply the above defined `udf` to the DataFrame `df`:

```csharp
DataFrame udfResult = df.Select(udf(df["name"]));
```

The following DataFrame `udfResult` is the result of the UDF:

```text
+-------------+
|         name|
+-------------+
|hello Michael|
|   hello Andy|
| hello Justin|
+-------------+
```

To better understand how to implement UDFs, review the [UDF helper functions](https://github.com/dotnet/spark/blob/master/src/csharp/Microsoft.Spark/Sql/Functions.cs#L3616) and [examples](https://github.com/dotnet/spark/blob/master/src/csharp/Microsoft.Spark.E2ETest/UdfTests/UdfSimpleTypesTests.cs#L49) on GitHub.

## UDF serialization

Because UDFs are functions that need to be executed on workers, they have to be serialized and sent to the workers as part of the payload from the driver. The [delegate](../../csharp/programming-guide/delegates/index.md), which is a reference to the method, needs to be serialized as well as its [target](xref:System.Delegate.Target%2A), which is the class instance on which the current delegate invokes the instance method. Review this [code example in GitHub](https://github.com/dotnet/spark/blob/master/src/csharp/Microsoft.Spark/Utils/CommandSerDe.cs#L149) to get a better understanding of how UDF serialization is being done.

.NET for Apache Spark uses .NET Core, which doesn't support serializing delegates. Instead, reflection is used to serialize the target where the delegate is defined. When multiple delegates are defined in a common scope, they have a shared closure that becomes the target of reflection for serialization.

### Serialization example

The following code snippet defines two string variables that are being referenced in two function delegates that return the respective strings as a result:

```csharp
using System;

public class C {
    public void M() {
        string s1 = "s1";
        string s2 = "s2";
        Func<string, string> a = str => s1;
        Func<string, string> b = str => s2;
    }
}
```

The above C# code generates the following C# disassembly (credit source: [sharplab.io](https://sharplab.io)) code from the compiler:

```csharp
public class C
{
    [CompilerGenerated]
    private sealed class <>c__DisplayClass0_0
    {
        public string s1;

        public string s2;

        internal string <M>b__0(string str)
        {
            return s1;
        }

        internal string <M>b__1(string str)
        {
            return s2;
        }
    }

    public void M()
    {
        <>c__DisplayClass0_0 <>c__DisplayClass0_ = new <>c__DisplayClass0_0();
        <>c__DisplayClass0_.s1 = "s1";
        <>c__DisplayClass0_.s2 = "s2";
        Func<string, string> func = new Func<string, string>(<>c__DisplayClass0_.<M>b__0);
        Func<string, string> func2 = new Func<string, string>(<>c__DisplayClass0_.<M>b__1);
    }
}
```

Both `func` and `func2` share the same closure `<>c__DisplayClass0_0`, which is the target that is serialized when serializing the delegates `func` and `func2`. Even though `Func<string, string> a` is only referencing `s1`, `s2` is also serialized when the bytes are sent to the workers.

This can lead to some unexpected behaviors at runtime (like in the case of using [broadcast variables](broadcast-guide.md)), which is why we recommend that you restrict the visibility of the variables used in a function to that function's scope.

The following code snippet is the recommended way to implement the desired serialization behavior:

```csharp
using System;

public class C {
    public void M() {
        {
            string s1 = "s1";
            Func<string, string> a = str => s1;
        }
        {
            string s2 = "s2";
            Func<string, string> b = str => s2;
        }
    }
}
```

The above C# code generates the following C# disassembly (credit source: [sharplab.io](https://sharplab.io)) code from the compiler:

```csharp
public class C
{
    [CompilerGenerated]
    private sealed class <>c__DisplayClass0_0
    {
        public string s1;

        internal string <M>b__0(string str)
        {
            return s1;
        }
    }

    [CompilerGenerated]
    private sealed class <>c__DisplayClass0_1
    {
        public string s2;

        internal string <M>b__1(string str)
        {
            return s2;
        }
    }

    public void M()
    {
        <>c__DisplayClass0_0 <>c__DisplayClass0_ = new <>c__DisplayClass0_0();
        <>c__DisplayClass0_.s1 = "s1";
        Func<string, string> func = new Func<string, string>(<>c__DisplayClass0_.<M>b__0);
        <>c__DisplayClass0_1 <>c__DisplayClass0_2 = new <>c__DisplayClass0_1();
        <>c__DisplayClass0_2.s2 = "s2";
        Func<string, string> func2 = new Func<string, string>(<>c__DisplayClass0_2.<M>b__1);
    }
}
```

Notice that `func` and `func2` no longer share a closure, and they have their own separate closures `<>c__DisplayClass0_0` and `<>c__DisplayClass0_1` respectively. When used as the target for serialization, nothing other than the referenced variables will get serialized for the delegate. This behavior is important to keep in mind while implementing multiple UDFs in a common scope.

## Some Spark UDF caveats

* Null values in UDFs can throw exceptions. It's the responsibility of the developer to handle them.
* UDFs don't leverage the optimizations provided by Spark's built-in functions, so it's recommended to use built-in functions where possible.

## FAQs

1. Why do I get the error `System.NotImplementedException: The method or operation is not implemented.` or `System.InvalidCastException: Unable to cast object of type 'System.Collections.Hashtable' to type 'System.Collections.Generic.IDictionary` when trying to call a UDF with `ArrayType`, `MapType`, `ArrayList`, or `HashTable` as argument or return type?  
Support for `ArrayType` and `MapType` is not provided until [v1.0](https://github.com/dotnet/spark/releases/tag/v1.0.0), and so you would get this error if using a .NET for Apache Spark version prior to that, and trying to pass these types either as arguments to the UDF or as a return type.
`ArrayList` and `HashTable` types cannot be supported as return types of a UDF as they are non-generic collections and hence their element type definitions cannot be provided to Spark.

## Next steps

* [Get started with .NET for Apache Spark](../tutorials/get-started.md)
* [Debug a .NET for Apache Spark application on Windows](debug.md)<|MERGE_RESOLUTION|>--- conflicted
+++ resolved
@@ -1,13 +1,9 @@
 ---
 title: Create user-defined functions (UDF) in .NET for Apache Spark
 description: Learn how to implement user-defined functions (UDF) in .NET for Apache Spark applications.
-<<<<<<< HEAD
 ms.author: nidutta
 author: Niharikadutta
-ms.date: 06/25/2020
-=======
 ms.date: 10/09/2020
->>>>>>> 5b7d42cf
 ms.topic: conceptual
 ms.custom: mvc,how-to
 ---
