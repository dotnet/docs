---
title: "Assemblies in .NET"
ms.date: 08/15/2019
ms.assetid: 149f5ca5-5b34-4746-9542-1ae43b2d0256
helpviewer_keywords: 
  - "dynamic assemblies"
  - "security [.NET Framework], boundaries"
  - "boundaries of assemblies"
  - "assemblies [.NET Framework], about"
  - "assemblies [.NET Framework], boundaries"
  - "reference scope boundaries"
  - "assemblies [.NET Framework]"
  - "version boundaries"
  - "type boundaries"
author: "rpetrusha"
ms.author: "ronpet"
---

# Assemblies in .NET

Assemblies form the fundamental units of deployment, version control, reuse, activation scoping, and security permissions for .NET-based applications. Assemblies take the form of executable (*.exe*) or dynamic link library (*.dll*) files, and are the building blocks of .NET applications. They provide the common language runtime with the information it needs to be aware of type implementations. You can think of an assembly as a collection of types and resources that form a logical unit of functionality and are built to work together.

In .NET Core and .NET Framework, you can build an assembly from one or more source code files. In .NET Framework, assemblies can contain one or more modules. This allows larger projects to be planned so that several developers can work on separate source code files or modules, which are combined to create a single assembly. For more information about modules, see [How to: Build a multifile assembly](build-multifile.md).

Assemblies have the following properties:

- Assemblies are implemented as *.exe* or *.dll* files.

- For libraries that target the .NET Framework, you can share assemblies between applications by putting them in the [global assembly cache (GAC)](../../framework/app-domains/gac.md). You must strong-name assemblies before you can include them in the GAC. For more information, see [Strong-named assemblies](strong-named.md).

- Assemblies are only loaded into memory if they are required. If they aren't used, they aren't loaded. This means that assemblies can be an efficient way to manage resources in larger projects.

- You can programmatically obtain information about an assembly by using reflection. For more information, see [Reflection (C#)](../../csharp/programming-guide/concepts/reflection.md) or [Reflection (Visual Basic)](../../visual-basic/programming-guide/concepts/reflection.md).

<<<<<<< HEAD
- You can load an assembly just to inspect it by calling the method <xref:System.Reflection.Assembly.ReflectionOnlyLoadFrom%2A?displayProperty=nameWithType>.
=======
- You can load an assembly only to inspect by using the <xref:System.Reflection.MetadataLoadContext> class.

## Assembly manifest
>>>>>>> 03b5e5bf

## Assemblies in the common language runtime

Assemblies provide the common language runtime with the information it needs to be aware of type implementations. To the runtime, a type does not exist outside the context of an assembly. 

An assembly defines the following information:  
  
- Code that the common language runtime executes. Microsoft intermediate language (MSIL) code in a portable executable (PE) file won't be executed unless it has an associated [assembly manifest](#assembly-manifest). Note that each assembly can have only one entry point: `DllMain`, `WinMain`, or `Main`.  
  
- Security boundary. An assembly is the unit at which permissions are requested and granted. For more information about security boundaries in assemblies, see [Assembly security considerations](security-considerations.md).  
  
- Type boundary. Every type's identity includes the name of the assembly in which it resides. A type called `MyType` that is loaded in the scope of one assembly is not the same as a type called `MyType` that is loaded in the scope of another assembly. 
  
- Reference scope boundary. The [assembly manifest](#assembly-manifest) has metadata that is used for resolving types and satisfying resource requests. The manifest specifies the types and resources to expose outside the assembly, and enumerates other assemblies on which it depends.  
  
- Version boundary. The assembly is the smallest versionable unit in the common language runtime. All types and resources in the same assembly are versioned as a unit. The [assembly manifest](#assembly-manifest) describes the version dependencies you specify for any dependent assemblies. For more information about versioning, see [Assembly versioning](versioning.md).  
  
- Deployment unit. When an application starts, only the assemblies that the application initially calls must be present. Other assemblies, such as assemblies containing localization resources or utility classes, can be retrieved on demand. This allows apps to be simple and thin when first downloaded. For more information about deploying assemblies, see [Deploy applications](../../framework/deployment/index.md).  
  
- Side-by-side execution unit. For more information about running multiple versions of an assembly, see [Assemblies and side-by-side execution](side-by-side-execution.md).  

## Create an assembly

Assemblies can be static or dynamic. Static assemblies are stored on disk in portable executable (PE) files. Static assemblies can include interfaces, classes, and resources like bitmaps, JPEG files, and other resource files. You can also create dynamic assemblies, which are run directly from memory and aren't saved to disk before execution. You can save dynamic assemblies to disk after they have executed.  

There are several ways to create assemblies. You can use development tools, such as Visual Studio, that can create *.dll* or *.exe* files. You can use tools in the Windows SDK to create assemblies with modules from other development environments. You can also use common language runtime APIs, such as <xref:System.Reflection.Emit?displayProperty=nameWithType>, to create dynamic assemblies. 

Compile assemblies by building them in Visual Studio, building them with .NET Core command-line interface tools, or building .NET Framework assemblies with a command-line compiler. For more information about building assemblies using .NET Core command-line interface tools, see [.NET Core command-line interface tools](../../core/tools/index.md). For building assemblies with the command-line compilers, see [Command-line build with csc.exe](../../csharp/language-reference/compiler-options/command-line-building-with-csc-exe.md) for C#, or [Build from the command line](../../visual-basic/reference/command-line-compiler/building-from-the-command-line.md) for Visual Basic.

> [!NOTE]
> To build an assembly in Visual Studio, on the **Build** menu, select **Build**.

## Assembly manifest

Every assembly has an *assembly manifest* file. Similar to a table of contents, the assembly manifest contains:

- The assembly's identity (its name and version).

- A file table describing all the other files that make up the assembly, such as other assemblies you created that your *.exe* or *.dll* file relies on, bitmap files, or Readme files.

- An *assembly reference list*, which is a list of all external dependencies, such as *.dll*s or other files. Assembly references contain references to both global and private objects. Global objects are available to all other applications. In .NET Core, global objects are coupled with a particular .NET Core runtime. In .NET Framework, global objects reside in the global assembly cache (GAC). *System.IO.dll* is an example of an assembly in the GAC. Private objects must be in a directory level at or below the directory in which your app is installed.

Because assemblies contain information about content, versioning, and dependencies, the applications that use them needn't rely on external sources, such as the registry on Windows systems, to function properly. Assemblies reduce *.dll* conflicts and make your applications more reliable and easier to deploy. In many cases, you can install a .NET-based application simply by copying its files to the target computer. For more information, see [Assembly manifest](manifest.md).

## Add a reference to an assembly

To use an assembly in an application, you must add a reference to it. Once an assembly is referenced, all the accessible types, properties, methods, and other members of its namespaces are available to your application as if their code were part of your source file.

> [!NOTE]
> Most assemblies from the .NET Class Library are referenced automatically. If a system assembly isn't automatically referenced, for .NET Core, you can add a reference to the NuGet package that contains the assembly. Either use the NuGet Package Manager in Visual Studio, or add a [\<PackageReference>](../../core/tools/dependencies.md#the-new-packagereference-element) element for the assembly to the *.csproj* or *.vbproj* project. In .NET Framework, you can add a reference to the assembly by using the **Add Reference** dialog in Visual Studio, or by using the `-reference` command line option for the [C#](../../csharp/language-reference/compiler-options/reference-compiler-option.md) or [Visual Basic](../../visual-basic/reference/command-line-compiler/reference.md) compilers.

In C#, you can use two versions of the same assembly in a single application. For more information, see [extern alias](../../csharp/language-reference/keywords/extern-alias.md).

## Related content
  
|Title|Description|  
|-----------|-----------------|  
|[Assembly contents](contents.md)|Elements that make up an assembly.|  
|[Assembly manifest](manifest.md)|Data in the assembly manifest, and how it is stored in assemblies.|  
|[Global assembly cache](../../framework/app-domains/gac.md)|How the GAC stores and uses assemblies.|  
|[Strong-named assemblies](strong-named.md)|Characteristics of strong-named assemblies.|  
|[Assembly security considerations](security-considerations.md)|How security works with assemblies.|  
|[Assembly versioning](versioning.md)|Overview of the .NET Framework versioning policy.|  
|[Assembly placement](../../framework/app-domains/assembly-placement.md)|Where to locate assemblies.|  
|[Assemblies and side-by-side execution](side-by-side-execution.md)|Use multiple versions of the runtime or an assembly simultaneously.|  
|[Program with assemblies](program.md)|How to create, sign, and set attributes on assemblies.|  
|[Emit dynamic methods and assemblies](../../../docs/framework/reflection-and-codedom/emitting-dynamic-methods-and-assemblies.md)|How to create dynamic assemblies.|  
|[How the runtime locates assemblies](../../../docs/framework/deployment/how-the-runtime-locates-assemblies.md)|How the .NET Framework resolves assembly references at run time.|  

## Reference  
 <xref:System.Reflection.Assembly?displayProperty=nameWithType>

## See also

- [.NET assembly file format](file-format.md)
- [Assemblies in .NET](index.md)
- [Friend assemblies](friend.md)
- [How to: Load and unload assemblies](load-unload.md)
- [How to: Use and debug assembly unloadability in .NET Core](unloadability.md)
- [How to: Determine if a file is an assembly](identify.md)<|MERGE_RESOLUTION|>--- conflicted
+++ resolved
@@ -32,13 +32,7 @@
 
 - You can programmatically obtain information about an assembly by using reflection. For more information, see [Reflection (C#)](../../csharp/programming-guide/concepts/reflection.md) or [Reflection (Visual Basic)](../../visual-basic/programming-guide/concepts/reflection.md).
 
-<<<<<<< HEAD
-- You can load an assembly just to inspect it by calling the method <xref:System.Reflection.Assembly.ReflectionOnlyLoadFrom%2A?displayProperty=nameWithType>.
-=======
-- You can load an assembly only to inspect by using the <xref:System.Reflection.MetadataLoadContext> class.
-
-## Assembly manifest
->>>>>>> 03b5e5bf
+- You can load an assembly just to inspect it by using the <xref:System.Reflection.MetadataLoadContext> class.
 
 ## Assemblies in the common language runtime
 
