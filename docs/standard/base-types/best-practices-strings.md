--- conflicted
+++ resolved
@@ -23,98 +23,6 @@
 ms.custom: seodec18
 ---
 # Best Practices for Using Strings in .NET
-<<<<<<< HEAD
-.NET provides extensive support for developing localized and globalized applications, and makes it easy to apply the conventions of either the current culture or a specific culture when performing common operations such as sorting and displaying strings. But sorting or comparing strings is not always a culture-sensitive operation. For example, strings that are used internally by an application typically should be handled identically across all cultures. When culturally independent string data, such as XML tags, HTML tags, user names, file paths, and the names of system objects, are interpreted as if they were culture-sensitive, application code can be subject to subtle bugs, poor performance, and, in some cases, security issues.  
-  
- This topic examines the string sorting, comparison, and casing methods in .NET, presents recommendations for selecting an appropriate string-handling method, and provides additional information about string-handling methods. It also examines how formatted data, such as numeric data and date and time data, is handled for display and for storage.  
-  
- This topic contains the following sections:  
-  
-- [Recommendations for String Usage](#recommendations_for_string_usage)  
-  
-- [Specifying String Comparisons Explicitly](#specifying_string_comparisons_explicitly)  
-  
-- [The Details of String Comparison](#the_details_of_string_comparison)  
-  
-- [Choosing a StringComparison Member for Your Method Call](#choosing_a_stringcomparison_member_for_your_method_call)  
-  
-- [Common String Comparison Methods in .NET](#common_string_comparison_methods_in_the_net_framework)  
-  
-- [Methods that Perform String Comparison Indirectly](#methods_that_perform_string_comparison_indirectly)  
-  
-- [Displaying and Persisting Formatted Data](#Formatted)  
-  
-<a name="recommendations_for_string_usage"></a>   
-## Recommendations for String Usage  
- When you develop with .NET, follow these simple recommendations when you use strings:  
-  
-- Use overloads that explicitly specify the string comparison rules for string operations. Typically, this involves calling a method overload that has a parameter of type <xref:System.StringComparison>.  
-  
-- Use <xref:System.StringComparison.Ordinal?displayProperty=nameWithType> or <xref:System.StringComparison.OrdinalIgnoreCase?displayProperty=nameWithType> for comparisons as your safe default for culture-agnostic string matching.  
-  
-- Use comparisons with <xref:System.StringComparison.Ordinal?displayProperty=nameWithType> or <xref:System.StringComparison.OrdinalIgnoreCase?displayProperty=nameWithType> for better performance.  
-  
-- Use string operations that are based on <xref:System.StringComparison.CurrentCulture?displayProperty=nameWithType> when you display output to the user.  
-  
-- Use the non-linguistic <xref:System.StringComparison.Ordinal?displayProperty=nameWithType> or <xref:System.StringComparison.OrdinalIgnoreCase?displayProperty=nameWithType> values instead of string operations based on <xref:System.Globalization.CultureInfo.InvariantCulture%2A?displayProperty=nameWithType> when the comparison is linguistically irrelevant (symbolic, for example).  
-  
-- Use the <xref:System.String.ToUpperInvariant%2A?displayProperty=nameWithType> method instead of the <xref:System.String.ToLowerInvariant%2A?displayProperty=nameWithType> method when you normalize strings for comparison.  
-  
-- Use an overload of the <xref:System.String.Equals%2A?displayProperty=nameWithType> method to test whether two strings are equal.  
-  
-- Use the <xref:System.String.Compare%2A?displayProperty=nameWithType> and <xref:System.String.CompareTo%2A?displayProperty=nameWithType> methods to sort strings, not to check for equality.  
-  
-- Use culture-sensitive formatting to display non-string data, such as numbers and dates, in a user interface. Use formatting with the [invariant culture](xref:System.Globalization.CultureInfo.InvariantCulture) to persist non-string data in string form.  
-  
- Avoid the following practices when you use strings:  
-  
-- Do not use overloads that do not explicitly or implicitly specify the string comparison rules for string operations.  
-  
-- Do not use string operations based on <xref:System.StringComparison.InvariantCulture?displayProperty=nameWithType> in most cases. One of the few exceptions is when you are persisting linguistically meaningful but culturally agnostic data.  
-  
-- Do not use an overload of the <xref:System.String.Compare%2A?displayProperty=nameWithType> or <xref:System.String.CompareTo%2A> method and test for a return value of zero to determine whether two strings are equal.  
-  
-- Do not use culture-sensitive formatting to persist numeric data or date and time data in string form.    
-  
-<a name="specifying_string_comparisons_explicitly"></a>   
-## Specifying String Comparisons Explicitly  
- Most of the string manipulation methods in .NET are overloaded. Typically, one or more overloads accept default settings, whereas others accept no defaults and instead define the precise way in which strings are to be compared or manipulated. Most of the methods that do not rely on defaults include a parameter of type <xref:System.StringComparison>, which is an enumeration that explicitly specifies rules for string comparison by culture and case. The following table describes the <xref:System.StringComparison> enumeration members.  
-  
-|StringComparison member|Description|  
-|-----------------------------|-----------------|  
-|<xref:System.StringComparison.CurrentCulture>|Performs a case-sensitive comparison using the current culture.|  
-|<xref:System.StringComparison.CurrentCultureIgnoreCase>|Performs a case-insensitive comparison using the current culture.|  
-|<xref:System.StringComparison.InvariantCulture>|Performs a case-sensitive comparison using the invariant culture.|  
-|<xref:System.StringComparison.InvariantCultureIgnoreCase>|Performs a case-insensitive comparison using the invariant culture.|  
-|<xref:System.StringComparison.Ordinal>|Performs an ordinal comparison.|  
-|<xref:System.StringComparison.OrdinalIgnoreCase>|Performs a case-insensitive ordinal comparison.|  
-  
- For example, the <xref:System.String.IndexOf%2A> method, which returns the index of a substring in a <xref:System.String> object that matches either a character or a string, has nine overloads:  
-  
-- <xref:System.String.IndexOf%28System.Char%29>, <xref:System.String.IndexOf%28System.Char%2CSystem.Int32%29>, and <xref:System.String.IndexOf%28System.Char%2CSystem.Int32%2CSystem.Int32%29>, which by default perform an ordinal (case-sensitive and culture-insensitive) search for a character in the string.  
-  
-- <xref:System.String.IndexOf%28System.String%29>, <xref:System.String.IndexOf%28System.String%2CSystem.Int32%29>, and <xref:System.String.IndexOf%28System.String%2CSystem.Int32%2CSystem.Int32%29>, which by default perform a case-sensitive and culture-sensitive search for a substring in the string.  
-  
-- <xref:System.String.IndexOf%28System.String%2CSystem.StringComparison%29>, <xref:System.String.IndexOf%28System.String%2CSystem.Int32%2CSystem.StringComparison%29>, and <xref:System.String.IndexOf%28System.String%2CSystem.Int32%2CSystem.Int32%2CSystem.StringComparison%29>, which include a parameter of type <xref:System.StringComparison> that allows the form of the comparison to be specified.  
-  
- We recommend that you select an overload that does not use default values, for the following reasons:  
-  
-- Some overloads with default parameters (those that search for a <xref:System.Char> in the string instance) perform an ordinal comparison, whereas others (those that search for a string in the string instance) are culture-sensitive. It is difficult to remember which method uses which default value, and easy to confuse the overloads.  
-  
-- The intent of the code that relies on default values for method calls is not clear. In the following example, which relies on defaults, it is difficult to know whether the developer actually intended an ordinal or a linguistic comparison of two strings, or whether a case difference between `protocol` and "http" might cause the test for equality to return `false`.  
-  
-     [!code-csharp[Conceptual.Strings.BestPractices#1](../../../samples/snippets/csharp/VS_Snippets_CLR/conceptual.strings.bestpractices/cs/explicitargs1.cs#1)]
-     [!code-vb[Conceptual.Strings.BestPractices#1](../../../samples/snippets/visualbasic/VS_Snippets_CLR/conceptual.strings.bestpractices/vb/explicitargs1.vb#1)]  
-  
- In general, we recommend that you call a method that does not rely on defaults, because it makes the intent of the code unambiguous. This, in turn, makes the code more readable and easier to debug and maintain. The following example addresses the questions raised about the previous example. It makes it clear that ordinal comparison is used and that differences in case are ignored.  
-  
- [!code-csharp[Conceptual.Strings.BestPractices#2](../../../samples/snippets/csharp/VS_Snippets_CLR/conceptual.strings.bestpractices/cs/explicitargs1.cs#2)]
- [!code-vb[Conceptual.Strings.BestPractices#2](../../../samples/snippets/visualbasic/VS_Snippets_CLR/conceptual.strings.bestpractices/vb/explicitargs1.vb#2)]  
-  
-<a name="the_details_of_string_comparison"></a>   
-## The Details of String Comparison  
- String comparison is the heart of many string-related operations, particularly sorting and testing for equality. Strings sort in a determined order: If "my" appears before "string" in a sorted list of strings, "my" must compare less than or equal to "string". Additionally, comparison implicitly defines equality. The comparison operation returns zero for strings it deems equal. A good interpretation is that neither string is less than the other. Most meaningful operations involving strings include one or both of these procedures: comparing with another string, and executing a well-defined sort operation.  
-=======
 
 .NET provides extensive support for developing localized and globalized applications, and makes it easy to apply the conventions of either the current culture or a specific culture when performing common operations such as sorting and displaying strings. But sorting or comparing strings is not always a culture-sensitive operation. For example, strings that are used internally by an application typically should be handled identically across all cultures. When culturally independent string data, such as XML tags, HTML tags, user names, file paths, and the names of system objects, are interpreted as if they were culture-sensitive, application code can be subject to subtle bugs, poor performance, and, in some cases, security issues.
 
@@ -176,7 +84,6 @@
 ## The details of string comparison
 
 String comparison is the heart of many string-related operations, particularly sorting and testing for equality. Strings sort in a determined order: If "my" appears before "string" in a sorted list of strings, "my" must compare less than or equal to "string". Additionally, comparison implicitly defines equality. The comparison operation returns zero for strings it deems equal. A good interpretation is that neither string is less than the other. Most meaningful operations involving strings include one or both of these procedures: comparing with another string, and executing a well-defined sort operation.
->>>>>>> f71446fe
 
 > [!NOTE]
 > You can download the [Sorting Weight Tables](https://www.microsoft.com/download/details.aspx?id=10921), a set of text files that contain information on the character weights used in sorting and comparison operations for Windows operating systems, and the [Default Unicode Collation Element Table](https://www.unicode.org/Public/UCA/latest/allkeys.txt), the latest version of the sort weight table for Linux and macOS. The specific version of the sort weight table on Linux and macOS depends on the version of the [International Components for Unicode](http://site.icu-project.org/) libraries installed on the system. For information on ICU versions and the Unicode versions that they implement, see [Downloading ICU](http://site.icu-project.org/download).
@@ -260,139 +167,6 @@
 These comparisons are still very fast.
 
 > [!NOTE]
-<<<<<<< HEAD
-> The string behavior of the file system, registry keys and values, and environment variables is best represented by <xref:System.StringComparison.OrdinalIgnoreCase?displayProperty=nameWithType>.  
-  
- Both <xref:System.StringComparison.Ordinal?displayProperty=nameWithType> and <xref:System.StringComparison.OrdinalIgnoreCase?displayProperty=nameWithType> use the binary values directly, and are best suited for matching. When you are not sure about your comparison settings, use one of these two values. However, because they perform a byte-by-byte comparison, they do not sort by a linguistic sort order (like an English dictionary) but by a binary sort order. The results may look odd in most contexts if displayed to users.  
-  
- Ordinal semantics are the default for <xref:System.String.Equals%2A?displayProperty=nameWithType> overloads that do not include a <xref:System.StringComparison> argument (including the equality operator). In any case, we recommend that you call an overload that has a <xref:System.StringComparison> parameter.  
-  
-### String Operations that Use the Invariant Culture  
- Comparisons with the invariant culture use the <xref:System.Globalization.CultureInfo.CompareInfo%2A> property returned by the static <xref:System.Globalization.CultureInfo.InvariantCulture%2A?displayProperty=nameWithType> property. This behavior is the same on all systems; it translates any characters outside its range into what it believes are equivalent invariant characters. This policy can be useful for maintaining one set of string behavior across cultures, but it often provides unexpected results.  
-  
- Case-insensitive comparisons with the invariant culture use the static <xref:System.Globalization.CultureInfo.CompareInfo%2A> property returned by the static <xref:System.Globalization.CultureInfo.InvariantCulture%2A?displayProperty=nameWithType> property for comparison information as well. Any case differences among these translated characters are ignored.  
-  
- Comparisons that use <xref:System.StringComparison.InvariantCulture?displayProperty=nameWithType> and <xref:System.StringComparison.Ordinal?displayProperty=nameWithType> work identically on ASCII strings. However, <xref:System.StringComparison.InvariantCulture?displayProperty=nameWithType> makes linguistic decisions that might not be appropriate for strings that have to be interpreted as a set of bytes. The `CultureInfo.InvariantCulture.CompareInfo` object makes the <xref:System.String.Compare%2A> method interpret certain sets of characters as equivalent. For example, the following equivalence is valid under the invariant culture:  
-  
- InvariantCulture: a + ̊ = å  
-  
- The LATIN SMALL LETTER A character "a"  (\u0061), when it is next to the COMBINING RING ABOVE character "+ " ̊" (\u030a), is interpreted as the LATIN SMALL LETTER A WITH RING ABOVE character "å" (\u00e5). As the following example shows, this behavior differs from ordinal comparison.  
-  
- [!code-csharp[Conceptual.Strings.BestPractices#15](../../../samples/snippets/csharp/VS_Snippets_CLR/conceptual.strings.bestpractices/cs/comparison3.cs#15)]
- [!code-vb[Conceptual.Strings.BestPractices#15](../../../samples/snippets/visualbasic/VS_Snippets_CLR/conceptual.strings.bestpractices/vb/comparison3.vb#15)]  
-  
- When interpreting file names, cookies, or anything else where a combination such as "å" can appear, ordinal comparisons still offer the most transparent and fitting behavior.  
-  
- On balance, the invariant culture has very few properties that make it useful for comparison. It does comparison in a linguistically relevant manner, which prevents it from guaranteeing full symbolic equivalence, but it is not the choice for display in any culture. One of the few reasons to use <xref:System.StringComparison.InvariantCulture?displayProperty=nameWithType> for comparison is to persist ordered data for a cross-culturally identical display. For example, if a large data file that contains a list of sorted identifiers for display accompanies an application, adding to this list would require an insertion with invariant-style sorting.    
-  
-<a name="choosing_a_stringcomparison_member_for_your_method_call"></a>   
-## Choosing a StringComparison Member for Your Method Call  
- The following table outlines the mapping from semantic string context to a <xref:System.StringComparison> enumeration member.  
-  
-|Data|Behavior|Corresponding System.StringComparison<br /><br /> value|  
-|----------|--------------|-----------------------------------------------------|  
-|Case-sensitive internal identifiers.<br /><br /> Case-sensitive identifiers in standards such as XML and HTTP.<br /><br /> Case-sensitive security-related settings.|A non-linguistic identifier, where bytes match exactly.|<xref:System.StringComparison.Ordinal>|  
-|Case-insensitive internal identifiers.<br /><br /> Case-insensitive identifiers in standards such as XML and HTTP.<br /><br /> File paths.<br /><br /> Registry keys and values.<br /><br /> Environment variables.<br /><br /> Resource identifiers (for example, handle names).<br /><br /> Case-insensitive security-related settings.|A non-linguistic identifier, where case is irrelevant; especially data stored in most Windows system services.|<xref:System.StringComparison.OrdinalIgnoreCase>|  
-|Some persisted, linguistically relevant data.<br /><br /> Display of linguistic data that requires a fixed sort order.|Culturally agnostic data that still is linguistically relevant.|<xref:System.StringComparison.InvariantCulture><br /><br /> -or-<br /><br /> <xref:System.StringComparison.InvariantCultureIgnoreCase>|  
-|Data displayed to the user.<br /><br /> Most user input.|Data that requires local linguistic customs.|<xref:System.StringComparison.CurrentCulture><br /><br /> -or-<br /><br /> <xref:System.StringComparison.CurrentCultureIgnoreCase>|   
-  
-<a name="common_string_comparison_methods_in_the_net_framework"></a>   
-## Common String Comparison Methods in .NET  
- The following sections describe the methods that are most commonly used for string comparison.  
-  
-### String.Compare  
- Default interpretation: <xref:System.StringComparison.CurrentCulture?displayProperty=nameWithType>.  
-  
- As the operation most central to string interpretation, all instances of these method calls should be examined to determine whether strings should be interpreted according to the current culture, or dissociated from the culture (symbolically). Typically, it is the latter, and a <xref:System.StringComparison.Ordinal?displayProperty=nameWithType> comparison should be used instead.  
-  
- The <xref:System.Globalization.CompareInfo?displayProperty=nameWithType> class, which is returned by the <xref:System.Globalization.CultureInfo.CompareInfo%2A?displayProperty=nameWithType> property, also includes a <xref:System.Globalization.CompareInfo.Compare%2A> method that provides a large number of matching options (ordinal, ignoring white space, ignoring kana type, and so on) by means of the <xref:System.Globalization.CompareOptions> flag enumeration.  
-  
-### String.CompareTo  
- Default interpretation: <xref:System.StringComparison.CurrentCulture?displayProperty=nameWithType>.  
-  
- This method does not currently offer an overload that specifies a <xref:System.StringComparison> type. It is usually possible to convert this method to the recommended <xref:System.String.Compare%28System.String%2CSystem.String%2CSystem.StringComparison%29?displayProperty=nameWithType> form.  
-  
- Types that implement the <xref:System.IComparable> and <xref:System.IComparable%601> interfaces implement this method. Because it does not offer the option of a <xref:System.StringComparison> parameter, implementing types often let the user specify a <xref:System.StringComparer> in their constructor. The following example defines a `FileName` class whose class constructor includes a <xref:System.StringComparer> parameter. This <xref:System.StringComparer> object is then used in the `FileName.CompareTo` method.  
-  
- [!code-csharp[Conceptual.Strings.BestPractices#6](../../../samples/snippets/csharp/VS_Snippets_CLR/conceptual.strings.bestpractices/cs/api1.cs#6)]
- [!code-vb[Conceptual.Strings.BestPractices#6](../../../samples/snippets/visualbasic/VS_Snippets_CLR/conceptual.strings.bestpractices/vb/api1.vb#6)]  
-  
-### String.Equals  
- Default interpretation: <xref:System.StringComparison.Ordinal?displayProperty=nameWithType>.  
-  
- The <xref:System.String> class lets you test for equality by calling either the static or instance <xref:System.String.Equals%2A> method overloads, or by using the static equality operator. The overloads and operator use ordinal comparison by default. However, we still recommend that you call an overload that explicitly specifies the <xref:System.StringComparison> type even if you want to perform an ordinal comparison; this makes it easier to search code for a certain string interpretation.  
-  
-### String.ToUpper and String.ToLower  
- Default interpretation: <xref:System.StringComparison.CurrentCulture?displayProperty=nameWithType>.  
-  
- You should be careful when you use these methods, because forcing a string to a uppercase or lowercase is often used as a small normalization for comparing strings regardless of case. If so, consider using a case-insensitive comparison.  
-  
- The <xref:System.String.ToUpperInvariant%2A?displayProperty=nameWithType> and <xref:System.String.ToLowerInvariant%2A?displayProperty=nameWithType> methods are also available. <xref:System.String.ToUpperInvariant%2A> is the standard way to normalize case. Comparisons made using <xref:System.StringComparison.OrdinalIgnoreCase?displayProperty=nameWithType> are behaviorally the composition of two calls: calling <xref:System.String.ToUpperInvariant%2A> on both string arguments, and doing a comparison using <xref:System.StringComparison.Ordinal?displayProperty=nameWithType>.  
-  
- Overloads are also available for converting to uppercase and lowercase in a specific culture, by passing a <xref:System.Globalization.CultureInfo> object that represents that culture to the method.  
-  
-### Char.ToUpper and Char.ToLower  
- Default interpretation: <xref:System.StringComparison.CurrentCulture?displayProperty=nameWithType>.  
-  
- These methods work similarly to the <xref:System.String.ToUpper%2A?displayProperty=nameWithType> and <xref:System.String.ToLower%2A?displayProperty=nameWithType> methods described in the previous section.  
-  
-### String.StartsWith and String.EndsWith  
- Default interpretation: <xref:System.StringComparison.CurrentCulture?displayProperty=nameWithType>.  
-  
- By default, both of these methods perform a culture-sensitive comparison.  
-  
-### String.IndexOf and String.LastIndexOf  
- Default interpretation: <xref:System.StringComparison.CurrentCulture?displayProperty=nameWithType>.  
-  
- There is a lack of consistency in how the default overloads of these methods perform comparisons. All <xref:System.String.IndexOf%2A?displayProperty=nameWithType> and <xref:System.String.LastIndexOf%2A?displayProperty=nameWithType> methods that include a <xref:System.Char> parameter perform an ordinal comparison, but the default <xref:System.String.IndexOf%2A?displayProperty=nameWithType> and <xref:System.String.LastIndexOf%2A?displayProperty=nameWithType> methods that include a <xref:System.String> parameter perform a culture-sensitive comparison.  
-  
- If you call the <xref:System.String.IndexOf%28System.String%29?displayProperty=nameWithType> or <xref:System.String.LastIndexOf%28System.String%29?displayProperty=nameWithType> method and pass it a string to locate in the current instance, we recommend that you call an overload that explicitly specifies the <xref:System.StringComparison> type. The overloads that include a <xref:System.Char> argument do not allow you to specify a <xref:System.StringComparison> type.   
-  
-<a name="methods_that_perform_string_comparison_indirectly"></a>   
-## Methods that Perform String Comparison Indirectly  
- Some non-string methods that have string comparison as a central operation use the <xref:System.StringComparer> type. The <xref:System.StringComparer> class includes six static properties that return <xref:System.StringComparer> instances whose <xref:System.StringComparer.Compare%2A?displayProperty=nameWithType> methods perform the following types of string comparisons:  
-  
-- Culture-sensitive string comparisons using the current culture. This <xref:System.StringComparer> object is returned by the <xref:System.StringComparer.CurrentCulture%2A?displayProperty=nameWithType> property.  
-  
-- Case-insensitive comparisons using the current culture. This <xref:System.StringComparer> object is returned by the <xref:System.StringComparer.CurrentCultureIgnoreCase%2A?displayProperty=nameWithType> property.  
-  
-- Culture-insensitive comparisons using the word comparison rules of the invariant culture. This <xref:System.StringComparer> object is returned by the <xref:System.StringComparer.InvariantCulture%2A?displayProperty=nameWithType> property.  
-  
-- Case-insensitive and culture-insensitive comparisons using the word comparison rules of the invariant culture. This <xref:System.StringComparer> object is returned by the <xref:System.StringComparer.InvariantCultureIgnoreCase%2A?displayProperty=nameWithType> property.  
-  
-- Ordinal comparison. This <xref:System.StringComparer> object is returned by the <xref:System.StringComparer.Ordinal%2A?displayProperty=nameWithType> property.  
-  
-- Case-insensitive ordinal comparison. This <xref:System.StringComparer> object is returned by the <xref:System.StringComparer.OrdinalIgnoreCase%2A?displayProperty=nameWithType> property.  
-  
-### Array.Sort and Array.BinarySearch  
- Default interpretation: <xref:System.StringComparison.CurrentCulture?displayProperty=nameWithType>.  
-  
- When you store any data in a collection, or read persisted data from a file or database into a collection, switching the current culture can invalidate the invariants in the collection. The <xref:System.Array.BinarySearch%2A?displayProperty=nameWithType> method assumes that the elements in the array to be searched are already sorted. To sort any string element in the array, the <xref:System.Array.Sort%2A?displayProperty=nameWithType> method calls the <xref:System.String.Compare%2A?displayProperty=nameWithType> method to order individual elements. Using a culture-sensitive comparer can be dangerous if the culture changes between the time that the array is sorted and its contents are searched. For example, in the following code, storage and retrieval operate on the comparer that is provided implicitly by the `Thread.CurrentThread.CurrentCulture` property. If the culture can change between the calls to `StoreNames` and `DoesNameExist`, and especially if the array contents are persisted somewhere between the two method calls, the binary search may fail.  
-  
- [!code-csharp[Conceptual.Strings.BestPractices#7](../../../samples/snippets/csharp/VS_Snippets_CLR/conceptual.strings.bestpractices/cs/indirect1.cs#7)]
- [!code-vb[Conceptual.Strings.BestPractices#7](../../../samples/snippets/visualbasic/VS_Snippets_CLR/conceptual.strings.bestpractices/vb/indirect1.vb#7)]  
-  
- A recommended variation appears in the following example, which uses the same ordinal (culture-insensitive) comparison method both to sort and to search the array. The change code is reflected in the lines labeled `Line A` and `Line B` in the two examples.  
-  
- [!code-csharp[Conceptual.Strings.BestPractices#8](../../../samples/snippets/csharp/VS_Snippets_CLR/conceptual.strings.bestpractices/cs/indirect1.cs#8)]
- [!code-vb[Conceptual.Strings.BestPractices#8](../../../samples/snippets/visualbasic/VS_Snippets_CLR/conceptual.strings.bestpractices/vb/indirect1.vb#8)]  
-  
- If this data is persisted and moved across cultures, and sorting is used to present this data to the user, you might consider using <xref:System.StringComparison.InvariantCulture?displayProperty=nameWithType>, which operates linguistically for better user output but is unaffected by changes in culture. The following example modifies the two previous examples to use the invariant culture for sorting and searching the array.  
-  
- [!code-csharp[Conceptual.Strings.BestPractices#9](../../../samples/snippets/csharp/VS_Snippets_CLR/conceptual.strings.bestpractices/cs/indirect1.cs#9)]
- [!code-vb[Conceptual.Strings.BestPractices#9](../../../samples/snippets/visualbasic/VS_Snippets_CLR/conceptual.strings.bestpractices/vb/indirect1.vb#9)]  
-  
-### Collections Example: Hashtable Constructor  
- Hashing strings provides a second example of an operation that is affected by the way in which strings are compared.  
-  
- The following example instantiates a <xref:System.Collections.Hashtable> object by passing it the <xref:System.StringComparer> object that is returned by the <xref:System.StringComparer.OrdinalIgnoreCase%2A?displayProperty=nameWithType> property. Because a class <xref:System.StringComparer> that is derived from <xref:System.StringComparer> implements the <xref:System.Collections.IEqualityComparer> interface, its <xref:System.Collections.IEqualityComparer.GetHashCode%2A> method is used to compute the hash code of strings in the hash table.  
-  
- [!code-csharp[Conceptual.Strings.BestPractices#10](../../../samples/snippets/csharp/VS_Snippets_CLR/conceptual.strings.bestpractices/cs/indirect2.cs#10)]
- [!code-vb[Conceptual.Strings.BestPractices#10](../../../samples/snippets/visualbasic/VS_Snippets_CLR/conceptual.strings.bestpractices/vb/indirect2.vb#10)]  
-  
-<a name="Formatted"></a>   
-## Displaying and Persisting Formatted Data
-=======
 > The string behavior of the file system, registry keys and values, and environment variables is best represented by <xref:System.StringComparison.OrdinalIgnoreCase?displayProperty=nameWithType>.
 
 Both <xref:System.StringComparison.Ordinal?displayProperty=nameWithType> and <xref:System.StringComparison.OrdinalIgnoreCase?displayProperty=nameWithType> use the binary values directly, and are best suited for matching. When you are not sure about your comparison settings, use one of these two values. However, because they perform a byte-by-byte comparison, they do not sort by a linguistic sort order (like an English dictionary) but by a binary sort order. The results may look odd in most contexts if displayed to users.
@@ -528,7 +302,6 @@
 [!code-vb[Conceptual.Strings.BestPractices#10](~/samples/snippets/visualbasic/VS_Snippets_CLR/conceptual.strings.bestpractices/vb/indirect2.vb#10)]
 
 ## Displaying and persisting formatted data
->>>>>>> f71446fe
 
 When you display non-string data such as numbers and dates and times to users, format them by using the user's cultural settings. By default, the following all use the current thread culture in formatting operations:
 
@@ -563,7 +336,7 @@
 The following example illustrates the limited portability that results from using culture-sensitive formatting to persist data. The example saves an array of date and time values to a file. These are formatted by using the conventions of the English (United States) culture. After the application changes the current thread culture to French (Switzerland), it tries to read the saved values by using the formatting conventions of the current culture. The attempt to read two of the data items throws a <xref:System.FormatException> exception, and the array of dates now contains two incorrect elements that are equal to <xref:System.DateTime.MinValue>.
 
 [!code-csharp[Conceptual.Strings.BestPractices#21](~/samples/snippets/csharp/VS_Snippets_CLR/conceptual.strings.bestpractices/cs/persistence.cs#21)]
- [!code-vb[Conceptual.Strings.BestPractices#21](~/samples/snippets/visualbasic/VS_Snippets_CLR/conceptual.strings.bestpractices/vb/persistence.vb#21)]
+[!code-vb[Conceptual.Strings.BestPractices#21](~/samples/snippets/visualbasic/VS_Snippets_CLR/conceptual.strings.bestpractices/vb/persistence.vb#21)]
 
 However, if you replace the <xref:System.Globalization.CultureInfo.CurrentCulture%2A?displayProperty=nameWithType> property with <xref:System.Globalization.CultureInfo.InvariantCulture%2A?displayProperty=nameWithType> in the calls to <xref:System.DateTime.ToString%28System.String%2CSystem.IFormatProvider%29?displayProperty=nameWithType> and <xref:System.DateTime.Parse%28System.String%2CSystem.IFormatProvider%29?displayProperty=nameWithType>,   the persisted date and time data is successfully restored, as the following output shows:
 
