---
title: "Common Language Runtime (CLR)"
ms.custom: "updateeachrelease"
<<<<<<< HEAD
ms.date: "10/17/2017"
=======
ms.date: "04/16/2018"
ms.prod: ".net"
>>>>>>> 6718014b
ms.technology: dotnet-standard
helpviewer_keywords: 
  - "compiling source code, runtime functionality"
  - "code, execution"
  - "managed data"
  - "runtime"
  - "common language runtime"
  - "metadata, runtime functionality"
  - ".NET Framework, common language runtime"
  - "language compilers"
  - "managed code"
  - "source code execution"
  - "code, runtime functionality"
ms.assetid: 059a624e-f7db-4134-ba9f-08b676050482
author: "rpetrusha"
ms.author: "ronpet"
ms.workload: 
  - "dotnet"
  - "dotnetcore"
---
# Common Language Runtime (CLR) overview

The .NET Framework provides a run-time environment called the common language runtime, which runs the code and provides services that make the development process easier.

Compilers and tools expose the common language runtime's functionality and enable you to write code that benefits from this managed execution environment. Code that you develop with a language compiler that targets the runtime is called managed code; it benefits from features such as cross-language integration, cross-language exception handling, enhanced security, versioning and deployment support, a simplified model for component interaction, and debugging and profiling services.

> [!NOTE]
> Compilers and tools are able to produce output that the common language runtime can consume because the type system, the format of metadata, and the runtime environment (the virtual execution system) are all defined by a public standard, the ECMA Common Language Infrastructure specification. For more information, see [ECMA C# and Common Language Infrastructure Specifications](https://www.visualstudio.com/license-terms/ecma-c-common-language-infrastructure-standards/).

To enable the runtime to provide services to managed code, language compilers must emit metadata that describes the types, members, and references in your code. Metadata is stored with the code; every loadable common language runtime portable executable (PE) file contains metadata. The runtime uses metadata to locate and load classes, lay out instances in memory, resolve method invocations, generate native code, enforce security, and set run-time context boundaries.

The runtime automatically handles object layout and manages references to objects, releasing them when they are no longer being used. Objects whose lifetimes are managed in this way are called managed data. Garbage collection eliminates memory leaks as well as some other common programming errors. If your code is managed, you can use managed data, unmanaged data, or both managed and unmanaged data in your .NET Framework application. Because language compilers supply their own types, such as primitive types, you might not always know (or need to know) whether your data is being managed.

The common language runtime makes it easy to design components and applications whose objects interact across languages. Objects written in different languages can communicate with each other, and their behaviors can be tightly integrated. For example, you can define a class and then use a different language to derive a class from your original class or call a method on the original class. You can also pass an instance of a class to a method of a class written in a different language. This cross-language integration is possible because language compilers and tools that target the runtime use a common type system defined by the runtime, and they follow the runtime's rules for defining new types, as well as for creating, using, persisting, and binding to types.

As part of their metadata, all managed components carry information about the components and resources they were built against. The runtime uses this information to ensure that your component or application has the specified versions of everything it needs, which makes your code less likely to break because of some unmet dependency. Registration information and state data are no longer stored in the registry where they can be difficult to establish and maintain. Instead, information about the types you define (and their dependencies) is stored with the code as metadata, making the tasks of component replication and removal much less complicated.

Language compilers and tools expose the runtime's functionality in ways that are intended to be useful and intuitive to developers. This means that some features of the runtime might be more noticeable in one environment than in another. How you experience the runtime depends on which language compilers or tools you use. For example, if you are a Visual Basic developer, you might notice that with the common language runtime, the Visual Basic language has more object-oriented features than before. The runtime provides the following benefits:

- Performance improvements.

- The ability to easily use components developed in other languages.

- Extensible types provided by a class library.

- Language features such as inheritance, interfaces, and overloading for object-oriented programming.

- Support for explicit free threading that allows creation of multithreaded, scalable applications.

- Support for structured exception handling.

- Support for custom attributes.

- Garbage collection.

- Use of delegates instead of function pointers for increased type safety and security. For more information about delegates, see [Common Type System](../../docs/standard/base-types/common-type-system.md).

## CLR versions

The version number of the .NET Framework doesn't necessarily correspond to the version number of the CLR it includes. The following table shows how the two version numbers correlate.

|.NET Framework version|Includes CLR version|
|----------------------------|--------------------------|
|1.0|1.0|
|1.1|1.1|
|2.0|2.0|
|3.0|2.0|
|3.5|2.0|
|4|4|
|4.5 (including 4.5.1 and 4.5.2)|4|
|4.6 (including 4.6.1 and 4.6.2)|4|
|4.7 (including 4.7.1 and 4.7.2)|4|

## Related topics

|Title|Description|
|-----------|-----------------|
|[Managed Execution Process](managed-execution-process.md)|Describes the steps required to take advantage of the common language runtime.|
|[Automatic Memory Management](automatic-memory-management.md)|Describes how the garbage collector allocates and releases memory.|
|[Overview of the .NET Framework](../framework/get-started/overview.md)|Describes key .NET Framework concepts such as the common type system, cross-language interoperability, managed execution, application domains, and assemblies.|
|[Common Type System](./base-types/common-type-system.md)|Describes how types are declared, used, and managed in the runtime in support of cross-language integration.|

## See also

[Versions and Dependencies](../framework/migration-guide/versions-and-dependencies.md)<|MERGE_RESOLUTION|>--- conflicted
+++ resolved
@@ -1,12 +1,7 @@
 ---
 title: "Common Language Runtime (CLR)"
 ms.custom: "updateeachrelease"
-<<<<<<< HEAD
-ms.date: "10/17/2017"
-=======
 ms.date: "04/16/2018"
-ms.prod: ".net"
->>>>>>> 6718014b
 ms.technology: dotnet-standard
 helpviewer_keywords: 
   - "compiling source code, runtime functionality"
