--- conflicted
+++ resolved
@@ -1,11 +1,7 @@
 ---
 title: Thread-Safe collections
 description: Get started with thread-safe collections using the System.Collections.Concurrent namespace in .NET, which includes thread-safe and scalable collection classes.
-<<<<<<< HEAD
-ms.date: 10/20/2025
-=======
 ms.date: 10/21/2025
->>>>>>> ff740e6b
 ms.custom: devdivchpfy22
 helpviewer_keywords:
   - "thread-safe collections, overview"
