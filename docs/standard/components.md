---
title: .NET architectural components
description: Describes .NET architectural components such as the .NET Standard, .NET implementations, .NET runtimes, and tooling.
keywords: .NET, .NET Standard, .NET Core, .NET Framework, Xamarin, MSBuild, C#, F#, VB, compilers
author: cartermp
ms.author: mairaw
ms.date: 08/10/2017
ms.topic: article
ms.prod: .net
ms.technology: dotnet-standard
ms.devlang: dotnet
ms.assetid: 2e38e9d9-8284-46ee-a15f-199adc4f26f4
---

# .NET architectural components

A .NET app is developed for and runs in one or more *implementations of .NET*.  Implementations of .NET include the .NET Framework, .NET Core, and Mono for Xamarin. There is an API specification common to all implementations of .NET that's called the .NET Standard. This article gives a brief introduction to each of these concepts.

## .NET Standard

The .NET Standard is a set of APIs that are implemented by the Base Class Library of a .NET implementation. More formally, it's a specification of .NET APIs that make up a uniform set of contracts that you compile your code against. These contracts are implemented in each .NET implementation. This enables portability across different .NET implementations, effectively allowing your code to run everywhere.

<<<<<<< HEAD
The .NET Standard is also a target framework. If your code targets a version of the .NET Standard, it can run on any .NET implementation which supports that version of the .NET Standard.
=======
The .NET Standard is also a [target framework](glossary.md#target-framework). If your code targets a version of the .NET Standard, it can run on any .NET implementation which supports that version of .NET Standard.
>>>>>>> ef229125

To learn more about the .NET Standard and how to target it, see the [.NET Standard](net-standard.md) topic.

## .NET implementations

Each implementation of .NET includes the following components:

- One or more runtimes. Examples: CLR for .NET Framework, CoreCLR and CoreRT for .NET Core.
- A class library that implements the .NET Standard and may implement additional APIs. Examples: .NET Framework Base Class Library, .NET Core Base Class Library.
- Optionally, one or more application frameworks. Examples: [ASP.NET](https://www.asp.net/), [Windows Forms](../framework/winforms/windows-forms-overview.md), and [Windows Presentation Foundation (WPF)](../framework/wpf/index.md) are included in the .NET Framework.
- Optionally, development tools. Some development tools are shared among multiple implementations.

There are four primary .NET implementations that Microsoft actively develops and maintains: .NET Core, .NET Framework, Mono, and UWP.

### .NET Core

.NET Core is a cross-platform implementation of .NET optimized for server workloads. It's modern, efficient, and designed to handle server and cloud workloads at scale. It implements the .NET Standard, so code that targets the .NET Standard can run on .NET Core. ASP.NET Core runs on .NET Core.

To learn more about .NET Core, see the [.NET Core Guide](../core/index.md).

### .NET Framework

The.NET Framework is the original .NET implementation that has existed since 2002. It's the same .NET Framework that existing .NET developers have always used. Versions 4.5 and later implement the .NET Standard, so code that targets the .NET Standard can run on those versions of the .NET Framework. It contains additional Windows-specific APIs, such as APIs for Windows desktop development with Windows Forms and WPF. The .NET Framework is optimized for building Windows desktop applications.

To learn more about the .NET Framework, see the [.NET Framework Guide](../framework/index.md).

### Mono

Mono is the .NET implementation used by Xamarin apps. It implements the .NET Standard, so code that targets the .NET Standard can run on Xamarin apps. It contains additional APIs for iOS, Android, Xamarin.Forms, and Xamarin.Mac. It's optimized for building mobile applications on iOS and Android.

To learn more about Mono, see the [Mono documentation](http://www.mono-project.com/docs/).

### Universal Windows Platform (UWP)

UWP is an implementation of .NET that is used for building modern, touch-enabled Windows applications and software for the Internet of Things (IoT). It's designed to unify the different types of devices that you may want to target, including PCs, tablets, phablets, phones, and even the Xbox. UWP provides many services, such as a centralized app store, an execution environment (AppContainer), and a set of Windows APIs to use instead of Win32 (WinRT). Apps can be written in C++, C#, VB.NET, and JavaScript. When using C# and VB.NET, the .NET APIs are provided by .NET Core.

To learn more about UWP, see [Intro to the Universal Windows Platform](https://docs.microsoft.com/windows/uwp/get-started/universal-application-platform-guide).

## .NET runtimes

A runtime is the execution environment for a managed program. The OS is part of the runtime environment but is not part of the .NET runtime. Here are some examples of .NET runtimes:
 
 - Common Language Runtime (CLR) for the .NET Framework
 - Core Common Language Runtime (CoreCLR) for .NET Core
 - .NET Native for Universal Windows Platform 

## .NET tooling and common infrastructure

You have access to an extensive set of tools and infrastructure components that work with every implementation of .NET. These include, but are not limited to the following:

- The .NET languages and their compilers
- The .NET project system (based on *.csproj*, *.vbproj*, and *.fsproj* files)
- [MSBuild](/visualstudio/msbuild/msbuild), the build engine used to build projects
- [NuGet](/nuget/), Microsoft's package manager for .NET
- Open-source build orchestration tools, such as [CAKE](http://cakebuild.net/) and [FAKE](https://fake.build/)

## See also

[.NET Standard](net-standard.md)  
[.NET Core Guide](../core/index.md)  
[.NET Framework Guide](../framework/index.md)  
[C# Guide](../csharp/index.md)  
[F# Guide](../fsharp/index.md)  
[VB.NET Guide](../visual-basic/index.md)  
<|MERGE_RESOLUTION|>--- conflicted
+++ resolved
@@ -20,11 +20,7 @@
 
 The .NET Standard is a set of APIs that are implemented by the Base Class Library of a .NET implementation. More formally, it's a specification of .NET APIs that make up a uniform set of contracts that you compile your code against. These contracts are implemented in each .NET implementation. This enables portability across different .NET implementations, effectively allowing your code to run everywhere.
 
-<<<<<<< HEAD
-The .NET Standard is also a target framework. If your code targets a version of the .NET Standard, it can run on any .NET implementation which supports that version of the .NET Standard.
-=======
-The .NET Standard is also a [target framework](glossary.md#target-framework). If your code targets a version of the .NET Standard, it can run on any .NET implementation which supports that version of .NET Standard.
->>>>>>> ef229125
+The .NET Standard is also a [target framework](glossary.md#target-framework). If your code targets a version of the .NET Standard, it can run on any .NET implementation which supports that version of the .NET Standard.
 
 To learn more about the .NET Standard and how to target it, see the [.NET Standard](net-standard.md) topic.
 
