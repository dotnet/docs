--- conflicted
+++ resolved
@@ -3,12 +3,8 @@
 description: Containerized Docker Application Lifecycle with Microsoft Platform and Tools
 author: CESARDELATORRE
 ms.author: wiwagn
-<<<<<<< HEAD
 ms.date: 09/12/2018
 ms.custom: vs-dotnet
-=======
-ms.date: 09/05/2018
->>>>>>> 0e48e932
 ---
 # Use Visual Studio Tools for Docker
 
@@ -25,30 +21,6 @@
 
 ## Use Docker Tools in Visual Studio 2017
 
-<<<<<<< HEAD
-There are two levels of Docker support you can add to a project. Adding [Docker support](#add-docker-support) adds a *Dockerfile* file to the project. Adding [container orchestrator support](#add-container-orchestrator-support) adds a *Dockerfile* to the project and a *docker-compose.yml* file at the solution level. The **Add** > **Docker Support** and **Add** > **Container Orchestrator Support** commands are located on the right-click menu (or context menu) of the project node for an ASP.NET Core web app project in **Solution Explorer**:
-
-![Add Docker Support menu option in Visual Studio](media/add-docker-support-menu.png)
-
-### Add Docker support
-
-You can add Docker support to an existing web app project by selecting **Add** > **Docker Support** in **Solution Explorer**, or you can enable Docker support during project creation. To enable Docker support during project creation, select **Enable Docker Support** in the **New ASP.NET Core Web Application** dialog box that opens after you click **OK** in the **New Project** dialog box.
-
-![Enable Docker Support for new ASP.NET Core web app in Visual Studio](./media/enable-docker-support-visual-studio.png)
-
-When you add or enable Docker support, Visual Studio adds a *Dockerfile* file to the project.
-
-### Add container orchestrator support
-
-Add container orchestrator support to compose a multicontainer solution. When you add container orchestrator support, Visual Studio not only adds a *Dockerfile* to the project, but also a global *docker-compose.yml* file at the solution level. This lets you run and debug a group of containers (a whole solution) at the same time if they're defined in the same *docker-compose.yml* file. If *docker-compose.yml* already exists, Visual Studio adds the required lines of configuration code to it.
-
-After you add container orchestration support to your project, you see the following new project and files in **Solution Explorer**:
-
-![Docker files in Solution Explorer in Visual Studio](media/docker-support-solution-explorer.png)
-
-> [!NOTE]
-> The **Add** > **Container Orchestrator Support** menu item is available in Visual Studio 2017 version 15.8 and later. In prior versions of Visual Studio, adding Docker support to a project also added a *docker-compose.yml* file at the solution level.
-=======
 There are two levels of Docker support you can add to a project. In .NET Core web app projects, you can just add a *Dockerfile* file to the project by enabling Docker support. The next level is container orchestrator support, which adds a *Dockerfile* to the project (if it doesn't already exist) and a *docker-compose.yml* file at the solution level.
 
 The **Add** > **Docker Support** and **Add** > **Container Orchestrator Support** commands are located on the right-click menu (or context menu) of the project node for a web app project in **Solution Explorer**:
@@ -75,7 +47,6 @@
 After you add container orchestration support to your project, you see the following new project and files in **Solution Explorer**:
 
 ![Docker files in Solution Explorer in Visual Studio](media/docker-support-solution-explorer.png)
->>>>>>> 0e48e932
 
 >[!div class="step-by-step"]
 [Previous](docker-apps-inner-loop-workflow.md)
