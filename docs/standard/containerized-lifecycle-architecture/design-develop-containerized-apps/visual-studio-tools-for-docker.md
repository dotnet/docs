--- conflicted
+++ resolved
@@ -4,10 +4,7 @@
 author: CESARDELATORRE
 ms.author: wiwagn
 ms.date: 09/12/2018
-<<<<<<< HEAD
-=======
 ms.custom: vs-dotnet
->>>>>>> 351c9349
 ---
 # Using Visual Studio Tools for Docker (Visual Studio on Windows)
 
