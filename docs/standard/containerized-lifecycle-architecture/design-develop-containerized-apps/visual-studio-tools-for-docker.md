---
title: Using Visual Studio Tools for Docker (Visual Studio on Windows)
description: Containerized Docker Application Lifecycle with Microsoft Platform and Tools
author: CESARDELATORRE
ms.author: wiwagn
<<<<<<< HEAD
ms.date: 09/22/2017
ms.custom: vs-dotnet
=======
ms.date: 09/12/2018
>>>>>>> 6a2492b4
---
# Using Visual Studio Tools for Docker (Visual Studio on Windows)

The development workflow when using Visual Studio Tools for Docker is similar to the workflow when using Visual Studio Code and Docker CLI. In fact, it's based on the same Docker CLI, but it's easier to get started, simplifies the process, and provides greater productivity for the build, run, and compose tasks. It's also able to execute and debug your containers via simple actions like F5 and Ctrl+F5 from Visual Studio. With the optional container orchestration support, in addition to being able to run and debug a single container, you can run and debug a group of containers (a whole solution) at the same time. Just define the containers in the same *docker-compose.yml* file at the solution level.

## Configuring your local environment

Docker support is included in Visual Studio 2017 with any of the .NET and .NET Core workloads installed. Install Docker for Windows separately.

With the latest versions of Docker for Windows, it is easier than ever to develop Docker applications because the setup is straightforward, as explained in the following references.

**More info:** To learn more about installing Docker for Windows, go to <https://docs.docker.com/docker-for-windows/>.

**More info:** For instructions on installing Visual Studio, go to [https://visualstudio.microsoft.com/downloads/](https://visualstudio.microsoft.com/downloads/).

To see more about installing Visual Studio Tools for Docker, go to <http://aka.ms/vstoolsfordocker> and <https://docs.microsoft.com/aspnet/core/host-and-deploy/docker/visual-studio-tools-for-docker>.

## Using Docker Tools in Visual Studio 2017

When adding Docker support to a project (see Figure 4-26), Visual Studio adds a *Dockerfile* to the project root.

![Turning on Docker Solution support in a Visual Studio 2017 project](./media/image32.png)

Figure 4-26: Turning on Docker Solution support in a Visual Studio 2017 project

 Container orchestration support, via Docker Compose, is added by default in Visual Studio 2017 versions 15.7 or earlier. Container orchestration support is an opt-in feature in Visual Studio 2017 versions 15.8 or later, in which case Docker Compose and Service Fabric are supported.

With Visual Studio version 15.8 and later, you can add support for multiple projects in a solution that each have an associated container. Right-click on the solution or project node in **Solution Explorer**, and choose **Add** > **Container Orchestration Support**.  Then choose **Docker Compose** or **Service Fabric** to manage the containers.

When you choose **Docker Compose**, Visual Studio adds a service section in your solution's *docker-compose.yml* files (or creates the files if they didn't exist). It's an easy way to begin composing your multi-container solution; you then can open the *docker-compose.yml* files and update them with additional features.

This action adds the required configuration lines of code to a *docker-compose.yml* set at the solution level.

You also can turn on Docker support when creating an ASP.NET Core project in Visual Studio 2017, as shown in Figure 4-27.

![Turning on Docker support when creating a project](./media/image33.png)

Figure 4-27: Turning on Docker support when creating a project

After you add Docker support to your solution in Visual Studio, you also will see a new node tree in **Solution Explorer** with the added *docker-compose.yml* files, as depicted in Figure 4-28.

![docker-compose.yml files now display in Solution Explorer](./media/image34.PNG)

Figure 4-28: docker-compose.yml files now display in **Solution Explorer**

You could deploy a multi-container app by using a single *docker-compose.yml* file when you run `docker-compose up`; however, Visual Studio adds a group of them, so you can override values depending on the environment (development versus production) and the execution type (release versus debug). This capability is better explained in later chapters.

You can also use Service Fabric instead of Docker Compose to manage multiple containers. See [Tutorial: Deploy a .NET application in a Windows container to Azure Service Fabric](https://docs.microsoft.com/azure/service-fabric/service-fabric-host-app-in-a-container).

**More info:** For further details on the services implementation and use of Visual Studio Tools for Docker, read the following articles:

Build, debug, update, and refresh apps in a local Docker container: [https://docs.microsoft.com/azure/vs-azure-tools-docker-edit-and-refresh/](https://docs.microsoft.com/azure/vs-azure-tools-docker-edit-and-refresh)

Deploy an ASP.NET Core Docker container to a container registry: [https://docs.microsoft.com/azure/vs-azure-tools-docker-hosting-web-apps-in-docker/](https://docs.microsoft.com/azure/vs-azure-tools-docker-hosting-web-apps-in-docker)

>[!div class="step-by-step"]
[Previous](docker-apps-inner-loop-workflow.md)
[Next](set-up-windows-containers-with-powershell.md)<|MERGE_RESOLUTION|>--- conflicted
+++ resolved
@@ -3,12 +3,8 @@
 description: Containerized Docker Application Lifecycle with Microsoft Platform and Tools
 author: CESARDELATORRE
 ms.author: wiwagn
-<<<<<<< HEAD
-ms.date: 09/22/2017
+ms.date: 09/12/2018
 ms.custom: vs-dotnet
-=======
-ms.date: 09/12/2018
->>>>>>> 6a2492b4
 ---
 # Using Visual Studio Tools for Docker (Visual Studio on Windows)
 
