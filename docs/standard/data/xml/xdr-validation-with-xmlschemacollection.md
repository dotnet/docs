---
title: "XDR Validation with XmlSchemaCollection"
ms.date: "03/30/2017"
ms.technology: dotnet-standard
dev_langs: 
  - "csharp"
  - "vb"
ms.assetid: 00833027-1428-4586-83c1-42f5de3323d1
author: "mairaw"
ms.author: "mairaw"
---
# XDR Validation with XmlSchemaCollection

If the XML-Data Reduced (XDR) schema you are validating against is stored in the **XmlSchemaCollection**, it is associated with the namespace URI specified when the schema was added to the collection. **XmlValidatingReader** maps the namespace URI in the XML document to the schema that corresponds to that URI in the collection.

> [!IMPORTANT]
> The <xref:System.Xml.Schema.XmlSchemaCollection> class is now obsolete and has been replaced with the <xref:System.Xml.Schema.XmlSchemaSet> class. For more information about the <xref:System.Xml.Schema.XmlSchemaSet> class see, [XmlSchemaSet for Schema Compilation](xmlschemaset-for-schema-compilation.md).

For example, if the root element of the XML document is `<bookstore xmlns="urn:newbooks-schema">`, when the schema is added to the **XmlSchemaCollection** it references the same namespace, as follows:

```vb
xsc.Add("urn:newbooks-schema", "newbooks.xdr")
```

<<<<<<< HEAD
```csharp
xsc.Add("urn:newbooks-schema", "newbooks.xdr");
```

The following code example creates an **XmlValidatingReader** that takes an **XmlTextReader** and adds an XDR schema, HeadCount.xdr, to the **XmlSchemaCollection**.
=======
The following code example creates an **XmlValidatingReader** that takes an **XmlTextReader** and adds an XDR schema, HeadCount.xdr, to the **XmlSchemaCollection**:
>>>>>>> a99ce7e2

```vb
Imports System.IO
Imports System.Xml
Imports System.Xml.Schema

Namespace ValidationSample

    Class Sample

        Public Shared Sub Main()
            Dim tr As New XmlTextReader("HeadCount.xml")
            Dim vr As New XmlValidatingReader(tr)

            vr.Schemas.Add("xdrHeadCount", "HeadCount.xdr")
            vr.ValidationType = ValidationType.XDR
            AddHandler vr.ValidationEventHandler, AddressOf ValidationHandler

            While vr.Read()
                PrintTypeInfo(vr)
                If vr.NodeType = XmlNodeType.Element Then
                    While vr.MoveToNextAttribute()
                        PrintTypeInfo(vr)
                    End While
                End If
            End While
            Console.WriteLine("Validation finished")
        End Sub

        Public Shared Sub PrintTypeInfo(vr As XmlValidatingReader)
            If vr.SchemaType IsNot Nothing Then
                If TypeOf vr.SchemaType Is XmlSchemaDatatype Or TypeOf vr.SchemaType Is XmlSchemaSimpleType Then
                    Dim value As Object = vr.ReadTypedValue()
                    Console.WriteLine($"{vr.NodeType}({vr.Name},{value.GetType().Name}):{value}")
                End If
            End If
        End Sub

        Public Shared Sub ValidationHandler(sender As Object, args As ValidationEventArgs)
            Console.WriteLine("***Validation error")
            Console.WriteLine($"Severity:{args.Severity}")
            Console.WriteLine($"Message:{args.Message}")
        End Sub
    End Class
End Namespace
```

```csharp
using System;
using System.IO;
using System.Xml;
using System.Xml.Schema;

namespace ValidationSample
{
    class Sample
    {
        public static void Main()
        {
            var tr = new XmlTextReader("HeadCount.xml");
            var vr = new XmlValidatingReader(tr);

            vr.Schemas.Add("xdrHeadCount", "HeadCount.xdr");
            vr.ValidationType = ValidationType.XDR;
            vr.ValidationEventHandler += new ValidationEventHandler (ValidationHandler);

            while(vr.Read())
            {
                PrintTypeInfo(vr);
                if (vr.NodeType == XmlNodeType.Element)
                {
                   while(vr.MoveToNextAttribute())
                       PrintTypeInfo(vr);
                }
            }
            Console.WriteLine("Validation finished");
        }

        public static void PrintTypeInfo(XmlValidatingReader vr)
        {
            if (vr.SchemaType != null)
            {
                if(vr.SchemaType is XmlSchemaDatatype || vr.SchemaType is XmlSchemaSimpleType)
                {
                    object value = vr.ReadTypedValue();
                    Console.WriteLine($"{vr.NodeType}({vr.Name},{value.GetType().Name}):{value}");
                }
            }
        }

        public static void ValidationHandler(object sender, ValidationEventArgs args)
        {
            Console.WriteLine("***Validation error");
            Console.WriteLine($"\tSeverity:{args.Severity}");
            Console.WriteLine($"\tMessage:{args.Message}");
        }
    }
}
```

The following outlines the contents of the input file, *HeadCount.xml*, to be validated:

```xml
<!--Load HeadCount.xdr in SchemaCollection for Validation-->
<HeadCount xmlns='xdrHeadCount'>
   <Name>Waldo Pepper</Name>
   <Name>Red Pepper</Name>
</HeadCount>
```

The following outlines the contents of the XDR schema file, *HeadCount.xdr*, to be validated against:

```xml
<Schema xmlns="urn:schemas-microsoft-com:xml-data" xmlns:dt="urn:schemas-microsoft-com:datatypes">
   <ElementType name="Name" content="textOnly"/>
   <AttributeType name="Bldg" default="2"/>
   <ElementType name="HeadCount" content="eltOnly">
      <element type="Name"/>
      <attribute type="Bldg"/>
   </ElementType>
</Schema>
```

## See also

- <xref:System.Xml.XmlValidatingReader.ValidationType%2A>
- [XmlSchemaCollection Schema Compilation](xmlschemacollection-schema-compilation.md)<|MERGE_RESOLUTION|>--- conflicted
+++ resolved
@@ -22,15 +22,11 @@
 xsc.Add("urn:newbooks-schema", "newbooks.xdr")
 ```
 
-<<<<<<< HEAD
 ```csharp
 xsc.Add("urn:newbooks-schema", "newbooks.xdr");
 ```
 
-The following code example creates an **XmlValidatingReader** that takes an **XmlTextReader** and adds an XDR schema, HeadCount.xdr, to the **XmlSchemaCollection**.
-=======
 The following code example creates an **XmlValidatingReader** that takes an **XmlTextReader** and adds an XDR schema, HeadCount.xdr, to the **XmlSchemaCollection**:
->>>>>>> a99ce7e2
 
 ```vb
 Imports System.IO
