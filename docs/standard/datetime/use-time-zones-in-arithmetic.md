---
title: "How to: Use time zones in date and time arithmetic | Microsoft Docs"
ms.custom: ""
ms.date: "04/10/2017"
ms.prod: ".net-framework-4.6"
ms.reviewer: ""
ms.suite: ""
ms.technology: 
  - "dotnet-bcl"
ms.tgt_pltfrm: ""
ms.topic: "article"
helpviewer_keywords: 
  - "time zones [.NET Framework], arithmetic operations"
  - "arithmetic operations [.NET Framework], dates and times"
  - "dates [.NET Framework], adding and subtracting"
ms.assetid: 83dd898d-1338-415d-8cd6-445377ab7871
caps.latest.revision: 10
author: "rpetrusha"
ms.author: "ronpet"
manager: "wpickett"
---
<<<<<<< HEAD
# How to: Use Time Zones in Date and Time Arithmetic
Ordinarily, when you perform date and time arithmetic using <xref:System.DateTime> or <xref:System.DateTimeOffset> values, the result does not reflect any time zone adjustment rules. This is true even when the time zone of the date and time value is clearly identifiable (for example, when the <xref:System.DateTime.Kind%2A> property is set to <xref:System.DateTimeKind>). This topic shows how to perform arithmetic operations on date and time values that belong to a particular time zone. The results of the arithmetic operations will reflect the time zone's adjustment rules.  
  
### To apply adjustment rules to date and time arithmetic  
  
1.  Implement some method of closely coupling a date and time value with the time zone to which it belongs. For example, declare a structure that includes both the date and time value and its time zone. The following example uses this approach to link a <xref:System.DateTime> value with its time zone.  
  
     [!code-csharp[System.DateTimeOffset.Conceptual#6](../../../samples/snippets/csharp/VS_Snippets_CLR_System/system.DateTimeOffset.Conceptual/cs/Conceptual6.cs#6)]
     [!code-vb[System.DateTimeOffset.Conceptual#6](../../../samples/snippets/visualbasic/VS_Snippets_CLR_System/system.DateTimeOffset.Conceptual/vb/Conceptual6.vb#6)]  
  
2.  Convert a time to Coordinated Universal Time (UTC) by calling either the <xref:System.TimeZoneInfo.ConvertTimeToUtc%2A> method or the <xref:System.TimeZoneInfo.ConvertTime%2A> method.  
  
3.  Perform the arithmetic operation on the UTC time.  
  
4.  Convert the time from UTC to the original time's associated time zone by calling the <xref:System.TimeZoneInfo.ConvertTime%28System.DateTime%29?displayProperty=fullName> method.  
  
## Example  
 The following example adds two hours and thirty minutes to March 9, 2008, at 1:30 A.M. Central Standard Time. The time zone's transition to daylight saving time occurs thirty minutes later, at 2:00 A.M. on March 9, 2008. Because the example follows the four steps listed in the previous section, it correctly reports the resulting time as 5:00 A.M. on March 9, 2008.  
  
 [!code-csharp[System.DateTimeOffset.Conceptual#8](../../../samples/snippets/csharp/VS_Snippets_CLR_System/system.DateTimeOffset.Conceptual/cs/Conceptual8.cs#8)]
 [!code-vb[System.DateTimeOffset.Conceptual#8](../../../samples/snippets/visualbasic/VS_Snippets_CLR_System/system.DateTimeOffset.Conceptual/vb/Conceptual8.vb#8)]  
  
 Both <xref:System.DateTime> and <xref:System.DateTimeOffset> values are disassociated from any time zone to which they might belong. To perform date and time arithmetic in a way that automatically applies a time zone's adjustment rules, the time zone to which any date and time value belongs must be immediately identifiable. This means that a date and time and its associated time zone must be tightly coupled. There are several ways to do this, which include the following:  
  
-   Assume that all times used in an application belong to a particular time zone. Although appropriate in some cases, this approach offers limited flexibility and possibly limited portability.  
  
-   Define a type that tightly couples a date and time with its associated time zone by including both as fields of the type. This approach is used in the code example, which defines a structure to store the date and time and the time zone in two member fields.  
  
 The example illustrates how to perform arithmetic operations on <xref:System.DateTime> values so that time zone adjustment rules are applied to the result. However, <xref:System.DateTimeOffset> values can be used just as easily. The following example illustrates how the code in the original example might be adapted to use <xref:System.DateTimeOffset> instead of <xref:System.DateTime> values.  
  
 [!code-csharp[System.DateTimeOffset.Conceptual#7](../../../samples/snippets/csharp/VS_Snippets_CLR_System/system.DateTimeOffset.Conceptual/cs/Conceptual6.cs#7)]
 [!code-vb[System.DateTimeOffset.Conceptual#7](../../../samples/snippets/visualbasic/VS_Snippets_CLR_System/system.DateTimeOffset.Conceptual/vb/Conceptual6.vb#7)]  
  
 Note that if this addition is simply performed on the <xref:System.DateTimeOffset> value without first converting it to UTC, the result reflects the correct point in time but its offset does not reflect that of the designated time zone for that time.  
  
## Compiling the Code  
 This example requires:  
  
-   That a reference to System.Core.dll be added to the project.  
  
-   That the <xref:System> namespace be imported with the `using` statement (required in C# code).  
  
## See Also  
 [Dates, Times, and Time Zones](../../../docs/standard/datetime/index.md)   
 [Performing Arithmetic Operations with Dates and Times](../../../docs/standard/datetime/performing-arithmetic-operations.md)
=======

# How to: Use time zones in date and time arithmetic

Ordinarily, when you perform date and time arithmetic using <xref:System.DateTime> or <xref:System.DateTimeOffset> values, the result does not reflect any time zone adjustment rules. This is true even when the time zone of the date and time value is clearly identifiable (for example, when the <xref:System.DateTime.Kind%2A> property is set to <xref:System.DateTimeKind>). This topic shows how to perform arithmetic operations on date and time values that belong to a particular time zone. The results of the arithmetic operations will reflect the time zone's adjustment rules.

### To apply adjustment rules to date and time arithmetic

1. Implement some method of closely coupling a date and time value with the time zone to which it belongs. For example, declare a structure that includes both the date and time value and its time zone. The following example uses this approach to link a <xref:System.DateTime> value with its time zone.

   [!code-csharp[System.DateTimeOffset.Conceptual#6](../../../samples/snippets/csharp/VS_Snippets_CLR_System/system.DateTimeOffset.Conceptual/cs/Conceptual6.cs#6)]
   [!code-vb[System.DateTimeOffset.Conceptual#6](../../../samples/snippets/visualbasic/VS_Snippets_CLR_System/system.DateTimeOffset.Conceptual/vb/Conceptual6.vb#6)]

2. Convert a time to Coordinated Universal Time (UTC) by calling either the <xref:System.TimeZoneInfo.ConvertTimeToUtc%2A> method or the <xref:System.TimeZoneInfo.ConvertTime%2A> method.

3. Perform the arithmetic operation on the UTC time.

4. Convert the time from UTC to the original time's associated time zone by calling the <xref:System.TimeZoneInfo.ConvertTime%28System.DateTime%2CSystem.TimeZoneInfo%29?displayProperty=fullName> method.

## Example

The following example adds two hours and thirty minutes to March 9, 2008, at 1:30 A.M. Central Standard Time. The time zone's transition to daylight saving time occurs thirty minutes later, at 2:00 A.M. on March 9, 2008. Because the example follows the four steps listed in the previous section, it correctly reports the resulting time as 5:00 A.M. on March 9, 2008.

[!code-csharp[System.DateTimeOffset.Conceptual#8](../../../samples/snippets/csharp/VS_Snippets_CLR_System/system.DateTimeOffset.Conceptual/cs/Conceptual8.cs#8)]
[!code-vb[System.DateTimeOffset.Conceptual#8](../../../samples/snippets/visualbasic/VS_Snippets_CLR_System/system.DateTimeOffset.Conceptual/vb/Conceptual8.vb#8)]

Both <xref:System.DateTime> and <xref:System.DateTimeOffset> values are disassociated from any time zone to which they might belong. To perform date and time arithmetic in a way that automatically applies a time zone's adjustment rules, the time zone to which any date and time value belongs must be immediately identifiable. This means that a date and time and its associated time zone must be tightly coupled. There are several ways to do this, which include the following:

* Assume that all times used in an application belong to a particular time zone. Although appropriate in some cases, this approach offers limited flexibility and possibly limited portability.

* Define a type that tightly couples a date and time with its associated time zone by including both as fields of the type. This approach is used in the code example, which defines a structure to store the date and time and the time zone in two member fields.

The example illustrates how to perform arithmetic operations on <xref:System.DateTime> values so that time zone adjustment rules are applied to the result. However, <xref:System.DateTimeOffset> values can be used just as easily. The following example illustrates how the code in the original example might be adapted to use <xref:System.DateTimeOffset> instead of <xref:System.DateTime> values.

[!code-csharp[System.DateTimeOffset.Conceptual#7](../../../samples/snippets/csharp/VS_Snippets_CLR_System/system.DateTimeOffset.Conceptual/cs/Conceptual6.cs#7)]
[!code-vb[System.DateTimeOffset.Conceptual#7](../../../samples/snippets/visualbasic/VS_Snippets_CLR_System/system.DateTimeOffset.Conceptual/vb/Conceptual6.vb#7)]

Note that if this addition is simply performed on the <xref:System.DateTimeOffset> value without first converting it to UTC, the result reflects the correct point in time but its offset does not reflect that of the designated time zone for that time.

## Compiling the code

This example requires:

* That a reference to System.Core.dll be added to the project.

* That the <xref:System> namespace be imported with the `using` statement (required in C# code).

## See also

[Dates, times, and time zones](../../../docs/standard/datetime/index.md)
[Performing arithmetic operations with dates and times](../../../docs/standard/datetime/performing-arithmetic-operations.md)
>>>>>>> bb0e7ccd
<|MERGE_RESOLUTION|>--- conflicted
+++ resolved
@@ -19,53 +19,6 @@
 ms.author: "ronpet"
 manager: "wpickett"
 ---
-<<<<<<< HEAD
-# How to: Use Time Zones in Date and Time Arithmetic
-Ordinarily, when you perform date and time arithmetic using <xref:System.DateTime> or <xref:System.DateTimeOffset> values, the result does not reflect any time zone adjustment rules. This is true even when the time zone of the date and time value is clearly identifiable (for example, when the <xref:System.DateTime.Kind%2A> property is set to <xref:System.DateTimeKind>). This topic shows how to perform arithmetic operations on date and time values that belong to a particular time zone. The results of the arithmetic operations will reflect the time zone's adjustment rules.  
-  
-### To apply adjustment rules to date and time arithmetic  
-  
-1.  Implement some method of closely coupling a date and time value with the time zone to which it belongs. For example, declare a structure that includes both the date and time value and its time zone. The following example uses this approach to link a <xref:System.DateTime> value with its time zone.  
-  
-     [!code-csharp[System.DateTimeOffset.Conceptual#6](../../../samples/snippets/csharp/VS_Snippets_CLR_System/system.DateTimeOffset.Conceptual/cs/Conceptual6.cs#6)]
-     [!code-vb[System.DateTimeOffset.Conceptual#6](../../../samples/snippets/visualbasic/VS_Snippets_CLR_System/system.DateTimeOffset.Conceptual/vb/Conceptual6.vb#6)]  
-  
-2.  Convert a time to Coordinated Universal Time (UTC) by calling either the <xref:System.TimeZoneInfo.ConvertTimeToUtc%2A> method or the <xref:System.TimeZoneInfo.ConvertTime%2A> method.  
-  
-3.  Perform the arithmetic operation on the UTC time.  
-  
-4.  Convert the time from UTC to the original time's associated time zone by calling the <xref:System.TimeZoneInfo.ConvertTime%28System.DateTime%29?displayProperty=fullName> method.  
-  
-## Example  
- The following example adds two hours and thirty minutes to March 9, 2008, at 1:30 A.M. Central Standard Time. The time zone's transition to daylight saving time occurs thirty minutes later, at 2:00 A.M. on March 9, 2008. Because the example follows the four steps listed in the previous section, it correctly reports the resulting time as 5:00 A.M. on March 9, 2008.  
-  
- [!code-csharp[System.DateTimeOffset.Conceptual#8](../../../samples/snippets/csharp/VS_Snippets_CLR_System/system.DateTimeOffset.Conceptual/cs/Conceptual8.cs#8)]
- [!code-vb[System.DateTimeOffset.Conceptual#8](../../../samples/snippets/visualbasic/VS_Snippets_CLR_System/system.DateTimeOffset.Conceptual/vb/Conceptual8.vb#8)]  
-  
- Both <xref:System.DateTime> and <xref:System.DateTimeOffset> values are disassociated from any time zone to which they might belong. To perform date and time arithmetic in a way that automatically applies a time zone's adjustment rules, the time zone to which any date and time value belongs must be immediately identifiable. This means that a date and time and its associated time zone must be tightly coupled. There are several ways to do this, which include the following:  
-  
--   Assume that all times used in an application belong to a particular time zone. Although appropriate in some cases, this approach offers limited flexibility and possibly limited portability.  
-  
--   Define a type that tightly couples a date and time with its associated time zone by including both as fields of the type. This approach is used in the code example, which defines a structure to store the date and time and the time zone in two member fields.  
-  
- The example illustrates how to perform arithmetic operations on <xref:System.DateTime> values so that time zone adjustment rules are applied to the result. However, <xref:System.DateTimeOffset> values can be used just as easily. The following example illustrates how the code in the original example might be adapted to use <xref:System.DateTimeOffset> instead of <xref:System.DateTime> values.  
-  
- [!code-csharp[System.DateTimeOffset.Conceptual#7](../../../samples/snippets/csharp/VS_Snippets_CLR_System/system.DateTimeOffset.Conceptual/cs/Conceptual6.cs#7)]
- [!code-vb[System.DateTimeOffset.Conceptual#7](../../../samples/snippets/visualbasic/VS_Snippets_CLR_System/system.DateTimeOffset.Conceptual/vb/Conceptual6.vb#7)]  
-  
- Note that if this addition is simply performed on the <xref:System.DateTimeOffset> value without first converting it to UTC, the result reflects the correct point in time but its offset does not reflect that of the designated time zone for that time.  
-  
-## Compiling the Code  
- This example requires:  
-  
--   That a reference to System.Core.dll be added to the project.  
-  
--   That the <xref:System> namespace be imported with the `using` statement (required in C# code).  
-  
-## See Also  
- [Dates, Times, and Time Zones](../../../docs/standard/datetime/index.md)   
- [Performing Arithmetic Operations with Dates and Times](../../../docs/standard/datetime/performing-arithmetic-operations.md)
-=======
 
 # How to: Use time zones in date and time arithmetic
 
@@ -82,7 +35,7 @@
 
 3. Perform the arithmetic operation on the UTC time.
 
-4. Convert the time from UTC to the original time's associated time zone by calling the <xref:System.TimeZoneInfo.ConvertTime%28System.DateTime%2CSystem.TimeZoneInfo%29?displayProperty=fullName> method.
+4. Convert the time from UTC to the original time's associated time zone by calling the <xref:System.TimeZoneInfo.ConvertTime%28System.DateTime%29?displayProperty=fullName> method.
 
 ## Example
 
@@ -115,5 +68,4 @@
 ## See also
 
 [Dates, times, and time zones](../../../docs/standard/datetime/index.md)
-[Performing arithmetic operations with dates and times](../../../docs/standard/datetime/performing-arithmetic-operations.md)
->>>>>>> bb0e7ccd
+[Performing arithmetic operations with dates and times](../../../docs/standard/datetime/performing-arithmetic-operations.md)