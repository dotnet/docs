--- conflicted
+++ resolved
@@ -234,21 +234,12 @@
 
 - **.NET Framework 4.5.2 or earlier:** You can set the following registry value:
 
-<<<<<<< HEAD
    |  |  |
    |--|--|
    |Key | HKEY_LOCAL_MACHINE\Software\Microsoft\.NETFramework\AppContext |
    |Name | Switch.System.Globalization.EnforceJapaneseEraYearRanges |
    |Type | REG_SZ |
    |Value | true |
-=======
-  |  |  |
-  |--|--|
-  |Key | HKEY_LOCAL_MACHINE\Software\Microsoft.NETFramework\AppContext |
-  |Name | Switch.System.Globalization.EnforceJapaneseEraYearRanges |
-  |Type | REG_SZ |
-  |Value | 1 |
->>>>>>> 1cbac69b
 
 With strict range checks enabled, the previous example throws an <xref:System.ArgumentOutOfRangeException> and displays the following output:
 
@@ -318,21 +309,12 @@
 
 - **.NET Framework 4.5.2 or earlier:** You can set the following registry value:
 
-<<<<<<< HEAD
    |  |  |
    |--|--|
    |Key | HKEY_LOCAL_MACHINE\Software\Microsoft\.NETFramework\AppContext |
    |Name | Switch.System.Globalization.FormatJapaneseFirstYearAsANumber |
    |Type | REG_SZ |
    |Value | true |
-=======
-  |  |  |
-  |--|--|
-  |Key | HKEY_LOCAL_MACHINE\Software\Microsoft.NETFramework\AppContext |
-  |Name | Switch.System.Globalization.FormatJapaneseFirstYearAsANumber |
-  |Type | REG_SZ |
-  |Value | 1 |
->>>>>>> 1cbac69b
 
 With gannen support in formatting operations disabled, the previous example displays the following output:
 
@@ -365,21 +347,12 @@
 
 - **.NET Framework 4.5.2 or earlier:** You can set the following registry value:
 
-<<<<<<< HEAD
    |  |  |
    |--|--|  
    |Key | HKEY_LOCAL_MACHINE\Software\Microsoft\.NETFramework\AppContext |
    |Name | Switch.System.Globalization.EnforceLegacyJapaneseDateParsing |
    |Type | REG_SZ |
    |Value | true | 
-=======
-  |  |  |
-  |--|--|
-  |Key | HKEY_LOCAL_MACHINE\Software\Microsoft.NETFramework\AppContext |
-  |Name | Switch.System.Globalization.EnforceLegacyJapaneseDateParsing |
-  |Type | REG_SZ |
-  |Value | 1 |
->>>>>>> 1cbac69b
 
 ## See also
 
