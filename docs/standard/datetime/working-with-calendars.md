--- conflicted
+++ resolved
@@ -88,91 +88,6 @@
 With the exception of the constructors that include a parameter of type <xref:System.Globalization.Calendar> and allow the elements of a date (that is, the month, the day, and the year) to reflect values in a designated calendar, both <xref:System.DateTime> and <xref:System.DateTimeOffset> values are always based on the Gregorian calendar. This means, for example, that the <xref:System.DateTime.Year%2A?displayProperty=fullName> property returns the year in the Gregorian calendar, and the <xref:System.DateTime.Day%2A?displayProperty=fullName> property returns the day of the month in the Gregorian calendar.
 
 > [!IMPORTANT]
-<<<<<<< HEAD
->  It is important to remember that there is a difference between a date value and its string representation. The former is based on the Gregorian calendar; the latter is based on the current calendar of a specific culture.  
-  
- The following example illustrates this difference between <xref:System.DateTime> properties and their corresponding <xref:System.Globalization.Calendar> methods. In the example, the current culture is Arabic (Egypt), and the current calendar is Um Al Qura. A <xref:System.DateTime> value is set to the fifteenth day of the seventh month of 2011. It is clear that this is interpreted as a Gregorian date, because these same values are returned by the <xref:System.DateTime.ToString%28System.String%29?displayProperty=fullName> method when it uses the conventions of the invariant culture. The string representation of the date that is formatted using the conventions of the current culture is 14/08/32, which is the equivalent date in the Um Al Qura calendar. Next, members of `DateTime` and `Calendar` are used to return the day, the month, and the year of the <xref:System.DateTime> value. In each case, the values returned by <xref:System.DateTime> members reflect values in the Gregorian calendar, whereas values returned by <xref:System.Globalization.UmAlQuraCalendar> members reflect values in the Uum al-Qura calendar.  
-  
- [!code-csharp[Conceptual.Calendars#3](../../../samples/snippets/csharp/VS_Snippets_CLR/conceptual.calendars/cs/datesandcalendars2.cs#3)]
- [!code-vb[Conceptual.Calendars#3](../../../samples/snippets/visualbasic/VS_Snippets_CLR/conceptual.calendars/vb/datesandcalendars2.vb#3)]  
-  
-### Instantiating Dates Based on a Calendar  
- Because <xref:System.DateTime> and <xref:System.DateTimeOffset> values are based on the Gregorian calendar, you must call an overloaded constructor that includes a parameter of type <xref:System.Globalization.Calendar> to instantiate a date value if you want to use the day, month, or year values from a different calendar. You can also call one of the overloads of a specific calendar's <xref:System.Globalization.Calendar.ToDateTime%2A?displayProperty=fullName> method to instantiate a <xref:System.DateTime> object based on the values of a particular calendar.  
-  
- The following example instantiates one <xref:System.DateTime> value by passing a <xref:System.Globalization.HebrewCalendar> object to a <xref:System.DateTime> constructor, and instantiates a second <xref:System.DateTime> value by calling the <xref:System.Globalization.HebrewCalendar.ToDateTime%28System.Int32%29?displayProperty=fullName> method. Because the two values are created with identical values from the Hebrew calendar, the call to the <xref:System.DateTime.Equals%2A?displayProperty=fullName> method shows that the two <xref:System.DateTime> values are equal.  
-  
- [!code-csharp[Conceptual.Calendars#4](../../../samples/snippets/csharp/VS_Snippets_CLR/conceptual.calendars/cs/instantiatehcdate1.cs#4)]
- [!code-vb[Conceptual.Calendars#4](../../../samples/snippets/visualbasic/VS_Snippets_CLR/conceptual.calendars/vb/instantiatehcdate1.vb#4)]  
-  
-### Representing Dates in the Current Calendar  
- Date and time formatting methods always use the current calendar when converting dates to strings. This means that the string representation of the year, the month, and the day of the month reflect the current calendar, and do not necessarily reflect the Gregorian calendar.  
-  
- The following example shows how the current calendar affects the string representation of a date. It changes the current culture to Chinese (Traditional, Taiwan), and instantiates a date value. It then displays the current calendar and the date, changes the current calendar to <xref:System.Globalization.TaiwanCalendar>, and displays the current calendar and date once again. The first time the date is displayed, it is represented as a date in the Gregorian calendar. The second time it is displayed, it is represented as a date in the Taiwan calendar.  
-  
- [!code-csharp[Conceptual.Calendars#5](../../../samples/snippets/csharp/VS_Snippets_CLR/conceptual.calendars/cs/currentcalendar1.cs#5)]
- [!code-vb[Conceptual.Calendars#5](../../../samples/snippets/visualbasic/VS_Snippets_CLR/conceptual.calendars/vb/currentcalendar1.vb#5)]  
-  
-### Representing Dates in a Non-Current Calendar  
- To represent a date using a calendar that is not the current calendar of a particular culture, you must call methods of that <xref:System.Globalization.Calendar> object. For example, the <xref:System.Globalization.Calendar.GetYear%2A?displayProperty=fullName>, <xref:System.Globalization.Calendar.GetMonth%2A?displayProperty=fullName>, and <xref:System.Globalization.Calendar.GetDayOfMonth%2A?displayProperty=fullName> methods convert the year, month, and day to values that reflect a particular calendar.  
-  
-> [!WARNING]
->  Because some calendars are not optional calendars of any culture, representing dates in these calendars always requires that you call calendar methods. This is true of all calendars that derive from the <xref:System.Globalization.EastAsianLunisolarCalendar>, <xref:System.Globalization.JulianCalendar>, and <xref:System.Globalization.PersianCalendar> classes.  
-  
- The following example uses a <xref:System.Globalization.JulianCalendar> object to instantiate a date, January 9, 1905, in the Julian calendar. When this date is displayed using the default (Gregorian) calendar, it is represented as January 22, 1905. Calls to individual <xref:System.Globalization.JulianCalendar> methods enable the date to be represented in the Julian calendar.  
-  
- [!code-csharp[Conceptual.Calendars#6](../../../samples/snippets/csharp/VS_Snippets_CLR/conceptual.calendars/cs/noncurrentcalendar1.cs#6)]
- [!code-vb[Conceptual.Calendars#6](../../../samples/snippets/visualbasic/VS_Snippets_CLR/conceptual.calendars/vb/noncurrentcalendar1.vb#6)]  
-  
-### Calendars and Date Ranges  
- The earliest date supported by a calendar is indicated by that calendar's <xref:System.Globalization.Calendar.MinSupportedDateTime%2A?displayProperty=fullName> property. For the <xref:System.Globalization.GregorianCalendar> class, that date is January 1, 0001 C.E. Most of the other calendars in the .NET Framework support a later date. Trying to work with a date and time value that precedes a calendar's earliest supported date throws an <xref:System.ArgumentOutOfRangeException> exception.  
-  
- However, there is one important exception. The default (uninitialized) value of a <xref:System.DateTime> object and a <xref:System.DateTimeOffset> object is equal to the <xref:System.Globalization.GregorianCalendar.MinSupportedDateTime%2A?displayProperty=fullName> value. If you try to format this date in a calendar that does not support January 1, 0001 C.E. and you do not provide a format specifier, the formatting method uses the "s" (sortable date/time pattern) format specifier instead of the "G" (general date/time pattern) format specifier. As a result, the formatting operation does not throw an <xref:System.ArgumentOutOfRangeException> exception. Instead, it returns the unsupported date. This is illustrated in the following example, which displays the value of <xref:System.DateTime.MinValue?displayProperty=fullName> when the current culture is set to Japanese (Japan) with the Japanese calendar, and to Arabic (Egypt) with the Um Al Qura calendar. It also sets the current culture to English (United States) and calls the <xref:System.DateTime.ToString%28System.IFormatProvider%29?displayProperty=fullName> method with each of these <xref:System.Globalization.CultureInfo> objects. In each case, the date is displayed by using the sortable date/time pattern.  
-  
- [!code-csharp[Conceptual.Calendars#11](../../../samples/snippets/csharp/VS_Snippets_CLR/conceptual.calendars/cs/minsupporteddatetime1.cs#11)]
- [!code-vb[Conceptual.Calendars#11](../../../samples/snippets/visualbasic/VS_Snippets_CLR/conceptual.calendars/vb/minsupporteddatetime1.vb#11)]  
-  
-## Working with Eras  
- Calendars typically divide dates into eras. However, the <xref:System.Globalization.Calendar> classes in the .NET Framework do not support every era defined by a calendar, and most of the <xref:System.Globalization.Calendar> classes support only a single era. Only the <xref:System.Globalization.JapaneseCalendar> and <xref:System.Globalization.JapaneseLunisolarCalendar> classes support multiple eras.  
-  
-### Eras and Era Names  
- In the .NET Framework, integers that represent the eras supported by a particular calendar implementation are stored in reverse order in the <xref:System.Globalization.Calendar.Eras%2A?displayProperty=fullName> array. The current era is at index zero, and for <xref:System.Globalization.Calendar> classes that support multiple eras, each successive index reflects the previous era. The static <xref:System.Globalization.Calendar.CurrentEra?displayProperty=fullName> property defines the index of the current era in the <xref:System.Globalization.Calendar.Eras%2A?displayProperty=fullName> array; it is a constant whose value is always zero. Individual <xref:System.Globalization.Calendar> classes also include static fields that return the value of the current era. They are listed in the following table.  
-  
-|Calendar class|Current era field|  
-|--------------------|-----------------------|  
-|<xref:System.Globalization.ChineseLunisolarCalendar>|<xref:System.Globalization.ChineseLunisolarCalendar.ChineseEra>|  
-|<xref:System.Globalization.GregorianCalendar>|<xref:System.Globalization.GregorianCalendar.ADEra>|  
-|<xref:System.Globalization.HebrewCalendar>|<xref:System.Globalization.HebrewCalendar.HebrewEra>|  
-|<xref:System.Globalization.HijriCalendar>|<xref:System.Globalization.HijriCalendar.HijriEra>|  
-|<xref:System.Globalization.JapaneseLunisolarCalendar>|<xref:System.Globalization.JapaneseLunisolarCalendar.JapaneseEra>|  
-|<xref:System.Globalization.JulianCalendar>|<xref:System.Globalization.JulianCalendar.JulianEra>|  
-|<xref:System.Globalization.KoreanCalendar>|<xref:System.Globalization.KoreanCalendar.KoreanEra>|  
-|<xref:System.Globalization.KoreanLunisolarCalendar>|<xref:System.Globalization.KoreanLunisolarCalendar.GregorianEra>|  
-|<xref:System.Globalization.PersianCalendar>|<xref:System.Globalization.PersianCalendar.PersianEra>|  
-|<xref:System.Globalization.ThaiBuddhistCalendar>|<xref:System.Globalization.ThaiBuddhistCalendar.ThaiBuddhistEra>|  
-|<xref:System.Globalization.UmAlQuraCalendar>|<xref:System.Globalization.UmAlQuraCalendar.UmAlQuraEra>|  
-  
- The name that corresponds to a particular era number can be retrieved by passing the era number to the <xref:System.Globalization.DateTimeFormatInfo.GetEraName%2A?displayProperty=fullName> or <xref:System.Globalization.DateTimeFormatInfo.GetAbbreviatedEraName%2A?displayProperty=fullName> method. The following example calls these methods to retrieve information about era support in the <xref:System.Globalization.GregorianCalendar> class.  
-  
- [!code-csharp[Conceptual.Calendars#7](../../../samples/snippets/csharp/VS_Snippets_CLR/conceptual.calendars/cs/instantiatewithera1.cs#7)]
- [!code-vb[Conceptual.Calendars#7](../../../samples/snippets/visualbasic/VS_Snippets_CLR/conceptual.calendars/vb/instantiatewithera1.vb#7)]  
-  
- In addition, the "g" custom date and time format string includes a calendar's era name in the string representation of a date and time. For more information, see [Custom Date and Time Format Strings](../../../docs/standard/base-types/custom-date-and-time-format-strings.md).  
-  
-### Instantiating a Date with an Era  
- For the two <xref:System.Globalization.Calendar> classes that support multiple eras, a date that consists of a particular year, month, and day of the month value can be ambiguous, For example, all four eras of the <xref:System.Globalization.JapaneseCalendar> have years numbered from 1 to 15. Ordinarily, if an era is not specified, both date and time and calendar methods assume that values belong to the current era. To explicitly specify the era when instantiating a date for a <xref:System.Globalization.Calendar> class that supports multiple eras, you can call the <xref:System.Globalization.Calendar.ToDateTime%28System.Int32%29?displayProperty=fullName> method. This method enables you to explicitly specify an era along with the calendar's year, month, day, hour, minute, second, and millisecond.  
-  
- The following example uses the <xref:System.Globalization.Calendar.ToDateTime%28System.Int32%29?displayProperty=fullName> method to instantiate the same date, the first month of the first day of the second year, in each era supported by the <xref:System.Globalization.JapaneseCalendar> class. It then displays the date in both the Japanese and Gregorian calendars. It also calls a <xref:System.DateTime> constructor to illustrate that methods that create date values without specifying an era create dates in the current era.  
-  
- [!code-csharp[Conceptual.Calendars#7](../../../samples/snippets/csharp/VS_Snippets_CLR/conceptual.calendars/cs/instantiatewithera1.cs#7)]
- [!code-vb[Conceptual.Calendars#7](../../../samples/snippets/visualbasic/VS_Snippets_CLR/conceptual.calendars/vb/instantiatewithera1.vb#7)]  
-  
-### Representing Dates in Calendars with Eras  
- If a <xref:System.Globalization.Calendar> object supports eras and is the current calendar of a <xref:System.Globalization.CultureInfo> object, the era is included in the string representation of a date and time value for the full date and time, long date, and short date patterns. The following example displays these date patterns when the current culture is Japan (Japanese) and the current calendar is the Japanese calendar.  
-  
- [!code-csharp[Conceptual.Calendars#8](../../../samples/snippets/csharp/VS_Snippets_CLR/conceptual.calendars/cs/formatstrings1.cs#8)]
- [!code-vb[Conceptual.Calendars#8](../../../samples/snippets/visualbasic/VS_Snippets_CLR/conceptual.calendars/vb/formatstrings1.vb#8)]  
-  
-=======
 > It is important to remember that there is a difference between a date value and its string representation. The former is based on the Gregorian calendar; the latter is based on the current calendar of a specific culture.
 
 The following example illustrates this difference between <xref:System.DateTime> properties and their corresponding <xref:System.Globalization.Calendar> methods. In the example, the current culture is Arabic (Egypt), and the current calendar is Um Al Qura. A <xref:System.DateTime> value is set to the fifteenth day of the seventh month of 2011. It is clear that this is interpreted as a Gregorian date, because these same values are returned by the <xref:System.DateTime.ToString%28System.String%2CSystem.IFormatProvider%29?displayProperty=fullName> method when it uses the conventions of the invariant culture. The string representation of the date that is formatted using the conventions of the current culture is 14/08/32, which is the equivalent date in the Um Al Qura calendar. Next, members of `DateTime` and `Calendar` are used to return the day, the month, and the year of the <xref:System.DateTime> value. In each case, the values returned by <xref:System.DateTime> members reflect values in the Gregorian calendar, whereas values returned by <xref:System.Globalization.UmAlQuraCalendar> members reflect values in the Uum al-Qura calendar.
@@ -264,7 +179,6 @@
 [!code-csharp[Conceptual.Calendars#8](../../../samples/snippets/csharp/VS_Snippets_CLR/conceptual.calendars/cs/formatstrings1.cs#8)]
 [!code-vb[Conceptual.Calendars#8](../../../samples/snippets/visualbasic/VS_Snippets_CLR/conceptual.calendars/vb/formatstrings1.vb#8)]
 
->>>>>>> bb0e7ccd
 > [!WARNING]
 > The <xref:System.Globalization.JapaneseCalendar> class is the only calendar class in .NET that both supports dates in more than one era and that can be the current calendar of a <xref:System.Globalization.CultureInfo> object - specifically, of a <xref:System.Globalization.CultureInfo> object that represents the Japanese (Japan) culture.
 
