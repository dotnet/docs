--- conflicted
+++ resolved
@@ -90,19 +90,10 @@
 |[How to: Consume Events in a Web Forms Application](../../../docs/standard/events/how-to-consume-events-in-a-web-forms-application.md)|Shows how to handle an event that is raised by a Web Forms control.|  
   
 ## See Also  
-<<<<<<< HEAD
- <xref:System.EventHandler>   
- <xref:System.EventHandler%601>   
- <xref:System.EventArgs>   
- <xref:System.Delegate>   
- [Events and routed events overview (Windows store apps)](https://msdn.microsoft.com/en-us/library/windows/apps/hh758286.aspx)   
- [Events (Visual Basic)](../../visual-basic/programming-guide/language-features/events/index.md)   
-=======
  <xref:System.EventHandler>  
  <xref:System.EventHandler%601>  
  <xref:System.EventArgs>  
  <xref:System.Delegate>  
- [Events and routed events overview (Windows store apps)](http://go.microsoft.com/fwlink/?LinkId=261485)  
+ [Events and routed events overview (Windows store apps)](https://msdn.microsoft.com/en-us/library/windows/apps/hh758286.aspx)  
  [Events (Visual Basic)](../../visual-basic/programming-guide/language-features/events/index.md)  
->>>>>>> a8590399
  [Events (C# Programming Guide)](../../csharp/programming-guide/events/index.md)