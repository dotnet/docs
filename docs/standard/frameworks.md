---
title: Target frameworks
description: Learn about target frameworks for .NET Core apps and libraries.
author: richlander
ms.author: mairaw
<<<<<<< HEAD
ms.date: 09/22/2017
=======
ms.date: 04/16/2018
ms.topic: article
>>>>>>> 6718014b
ms.custom: "updateeachrelease"
ms.technology: dotnet-standard
ms.workload: 
  - "dotnet"
  - "dotnetcore"
---
# Target frameworks

When you target a framework in an app or library, you're specifying the set of APIs that you'd like to make available to the app or library. You specify the target framework in your project file using Target Framework Monikers (TFMs).

An app or library can target a version of [.NET Standard](~/docs/standard/net-standard.md). .NET Standard versions represent standardized sets of APIs across all .NET implementations. For example, a library can target .NET Standard 1.6 and gain access to APIs that function across .NET Core and .NET Framework using the same codebase.

An app or library can also target a specific .NET implementation to gain access to implementation-specific APIs. For example, an app that targets Xamarin.iOS (for example, `Xamarin.iOS10`) gets access to Xamarin-provided iOS API wrappers for iOS 10, or an app that targets the Universal Windows Platform (UWP, `uap10.0`) has access to APIs that compile for devices that run Windows 10.

For some target frameworks (for example, the .NET Framework), the APIs are defined by the assemblies that the framework installs on a system and may include application framework APIs (for example, ASP.NET).

For package-based target frameworks (for example, .NET Standard and .NET Core), the APIs are defined by the packages included in the app or library. A *metapackage* is a NuGet package that has no content of its own but is a list of dependencies (other packages). A NuGet package-based target framework implicitly specifies a metapackage that references all the packages that together make up the framework.

## Latest target framework versions

The following table defines the most common target frameworks, how they're referenced, and which version of the [.NET Standard](~/docs/standard/net-standard.md) they implement. These target framework versions are the latest stable versions. Pre-release versions aren't shown. A Target Framework Moniker (TFM) is a standardized token format for specifying the target framework of a .NET app or library.

| Target Framework      | Latest <br/> Stable Version | Target Framework Moniker (TFM) | Implemented <br/> .NET Standard Version |
| :-------------------: | :-------------------------: | :----------------------------: | :-------------------------------------: |
| .NET Standard         | 2.0                         | netstandard2.0                 | N/A                                     |
| .NET Core Application | 2.0                         | netcoreapp2.0                  | 2.0                                     |
| .NET Framework        | 4.7.2                       | net472                         | 2.0                                     |

## Supported target framework versions

A target framework is typically referenced by a TFM. The following table shows the target frameworks supported by the .NET Core SDK and the NuGet client. Equivalents are shown within brackets. For example, `win81` is an equivalent TFM to `netcore451`.

| Target Framework           | TFM |
| -------------------------- | --- |
| .NET Standard              | netstandard1.0<br>netstandard1.1<br>netstandard1.2<br>netstandard1.3<br>netstandard1.4<br>netstandard1.5<br>netstandard1.6<br>netstandard2.0 |
| .NET Core                  | netcoreapp1.0<br>netcoreapp1.1<br>netcoreapp2.0<br>netcoreapp2.1 |
| .NET Framework             | net11<br>net20<br>net35<br>net40<br>net403<br>net45<br>net451<br>net452<br>net46<br>net461<br>net462<br>net47<br>net471<br>net472 |
| Windows Store              | netcore [netcore45]<br>netcore45 [win] [win8]<br>netcore451 [win81] |
| .NET Micro Framework       | netmf |
| Silverlight                | sl4<br>sl5 |
| Windows Phone              | wp [wp7]<br>wp7<br>wp75<br>wp8<br>wp81<br>wpa81 |
| Universal Windows Platform | uap [uap10.0]<br>uap10.0 [win10] [netcore50] |

## How to specify target frameworks

Target frameworks are specified in your project file. When a single target framework is specified, use the **TargetFramework** element. The following console app project file demonstrates how to target .NET Core 2.0:

```xml
<Project Sdk="Microsoft.NET.Sdk">

  <PropertyGroup>
    <OutputType>Exe</OutputType>
    <TargetFramework>netcoreapp2.0</TargetFramework>
  </PropertyGroup>

</Project>
```

When you specify multiple target frameworks, you may conditionally reference assemblies for each target framework. In your code, you can conditionally compile against those assemblies by using preprocessor symbols with *if-then-else* logic.

The following library project file targets APIs of .NET Standard (`netstandard1.4`) and APIs of the .NET Framework (`net40` and `net45`). Use the plural **TargetFrameworks** element with multiple target frameworks. Note how the `Condition` attributes include implementation-specific packages when the library is compiled for the two .NET Framework TFMs:

```xml
<Project Sdk="Microsoft.NET.Sdk">

  <PropertyGroup>
    <TargetFrameworks>netstandard1.4;net40;net45</TargetFrameworks>
  </PropertyGroup>

  <!-- Conditionally obtain references for the .NET Framework 4.0 target -->
  <ItemGroup Condition=" '$(TargetFramework)' == 'net40' ">
    <Reference Include="System.Net" />
  </ItemGroup>

  <!-- Conditionally obtain references for the .NET Framework 4.5 target -->
  <ItemGroup Condition=" '$(TargetFramework)' == 'net45' ">
    <Reference Include="System.Net.Http" />
    <Reference Include="System.Threading.Tasks" />
  </ItemGroup>

</Project>
```

Within your library or app, you write conditional code to compile for each target framework:

```csharp
public class MyClass
{
    static void Main()
    {
#if NET40
        Console.WriteLine("Target framework: .NET Framework 4.0");
#elif NET45  
        Console.WriteLine("Target framework: .NET Framework 4.5");
#else
        Console.WriteLine("Target framework: .NET Standard 1.4");
#endif
    }
}
```

The build system is aware of preprocessor symbols representing the target frameworks shown in the [Supported target framework versions](#supported-target-framework-versions) table. When using a symbol that represents a .NET Standard or .NET Core TFM, replace the dot with an underscore and change lowercase letters to uppercase (for example, the symbol for `netstandard1.4` is `NETSTANDARD1_4`).

The complete list of preprocessor symbols for .NET Core target frameworks is:

[!INCLUDE [Preprocessor symbols](~/includes/preprocessor-symbols.md)]

## Deprecated target frameworks

The following target frameworks are deprecated. Packages targeting these target frameworks should migrate to the indicated replacements.

| Deprecated TFM                                                                             | Replacement |
| ------------------------------------------------------------------------------------------ | ----------- |
| aspnet50<br>aspnetcore50<br>dnxcore50<br>dnx<br>dnx45<br>dnx451<br>dnx452                  | netcoreapp  |
| dotnet<br>dotnet50<br>dotnet51<br>dotnet52<br>dotnet53<br>dotnet54<br>dotnet55<br>dotnet56 | netstandard |
| netcore50                                                                                  | uap10.0     |
| win                                                                                        | netcore45   |
| win8                                                                                       | netcore45   |
| win81                                                                                      | netcore451  |
| win10                                                                                      | uap10.0     |
| winrt                                                                                      | netcore45   |

## See also

[Packages, Metapackages and Frameworks](../core/packages.md)  
[Developing Libraries with Cross Platform Tools](../core/tutorials/libraries.md)  
[.NET Standard](net-standard.md)  
[.NET Core Versioning](../core/versions/index.md)  
[dotnet/standard GitHub repository](https://github.com/dotnet/standard)  
[NuGet Tools GitHub Repository](https://github.com/joelverhagen/NuGetTools)  
[Framework Profiles in .NET](https://blog.stephencleary.com/2012/05/framework-profiles-in-net.html)<|MERGE_RESOLUTION|>--- conflicted
+++ resolved
@@ -3,12 +3,7 @@
 description: Learn about target frameworks for .NET Core apps and libraries.
 author: richlander
 ms.author: mairaw
-<<<<<<< HEAD
-ms.date: 09/22/2017
-=======
 ms.date: 04/16/2018
-ms.topic: article
->>>>>>> 6718014b
 ms.custom: "updateeachrelease"
 ms.technology: dotnet-standard
 ms.workload: 
