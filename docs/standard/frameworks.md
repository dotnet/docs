--- conflicted
+++ resolved
@@ -3,11 +3,7 @@
 description: Learn about target frameworks for .NET Core apps and libraries.
 author: richlander
 ms.author: mairaw
-<<<<<<< HEAD
 ms.date: 08/22/2017
-=======
-ms.date: 08/25/2017
->>>>>>> 18b2f7a1
 ms.topic: article
 ms.prod: .net
 ms.technology: dotnet-standard
@@ -29,19 +25,11 @@
 
 The following table defines the most common target frameworks, how they're referenced, and which version of the [.NET Standard](~/docs/standard/net-standard.md) they implement. These target framework versions are the latest stable versions. Pre-release versions aren't shown. A Target Framework Moniker (TFM) is a standardized token format for specifying the target framework of a .NET app or library. 
 
-<<<<<<< HEAD
-| Target Framework      | Latest Version | Target Framework Moniker (TFM) | Minimum <br/> .NET Standard Version | Metapackage |
-| :-------------------: | :------------: | :----------------------------: | :---------------------------: | :---------: |
-| .NET Standard         | 2.0            | netstandard2.0                 | N/A                           | [NETStandard.Library](https://www.nuget.org/packages/NETStandard.Library) |
-| .NET Core Application | 2.0            | netcoreapp2.0                  | 2.0                           | [Microsoft.NETCore.App](https://www.nuget.org/packages/Microsoft.NETCore.App) |
-| .NET Framework        | 4.7            | net47                          | 1.0                           | N/A |
-=======
-| Target Framework      | Latest Version | Target Framework Moniker (TFM) | .NET Standard Version | Metapackage |
-| :-------------------: | :------------: | :----------------------------: | :-------------------: | :---------: |
-| .NET Standard         | 2.0.0          | netstandard2.0                 | N/A                   | [NETStandard.Library](https://www.nuget.org/packages/NETStandard.Library) |
-| .NET Core Application | 2.0.0          | netcoreapp2.0                  | 2.0                   | [Microsoft.NETCore.App](https://www.nuget.org/packages/Microsoft.NETCore.App) |
-| .NET Framework        | 4.7            | net47                          | 1.5                   | N/A |
->>>>>>> 18b2f7a1
+| Target Framework      | Latest Version | Target Framework Moniker (TFM)   | Minimum <br/> .NET Standard Version | Metapackage |
+| :-------------------: | :------------: | :------------------------------: | :---------------------------: | :---------: |
+| .NET Standard         | 2.0.0            | netstandard2.0                 | N/A                           | [NETStandard.Library](https://www.nuget.org/packages/NETStandard.Library) |
+| .NET Core Application | 2.0.0            | netcoreapp2.0                  | 2.0                           | [Microsoft.NETCore.App](https://www.nuget.org/packages/Microsoft.NETCore.App) |
+| .NET Framework        | 4.7            | net47                            | 1.0                           | N/A |
 
 ## Supported target framework versions
 
