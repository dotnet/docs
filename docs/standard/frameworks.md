--- conflicted
+++ resolved
@@ -22,23 +22,13 @@
 
 The following table defines the most common target frameworks, how they're referenced, and which version of [.NET Standard](net-standard.md) they implement. These target framework versions are the latest stable versions. Prerelease versions aren't shown. A target framework moniker (TFM) is a standardized token format for specifying the target framework of a .NET app or library.
 
-<<<<<<< HEAD
 | Target framework | Latest <br/> stable version | Target framework moniker (TFM) | Implemented <br/> .NET Standard version |
 |:----------------:|:---------------------------:|:------------------------------:|:---------------------------------------:|
-| .NET 6           | 6                           | net6.0                         | N/A                                     |
-| .NET 5           | 5                           | net5.0                         | N/A                                     |
+| .NET 6           | 6                           | net6.0                         | 2.1                                     |
+| .NET 5           | 5                           | net5.0                         | 2.1                                     |
 | .NET Standard    | 2.1                         | netstandard2.1                 | N/A                                     |
 | .NET Core        | 3.1                         | netcoreapp3.1                  | 2.1                                     |
 | .NET Framework   | 4.8                         | net48                          | 2.0                                     |
-=======
-| Target framework      | Latest <br/> stable version | Target framework moniker (TFM) | Implemented <br/> .NET Standard version |
-| :-: | :-: | :-: | :-: |
-| .NET 6                | 6                           | net6.0                         | 2.1                                     |
-| .NET 5                | 5                           | net5.0                         | 2.1                                     |
-| .NET Standard         | 2.1                         | netstandard2.1                 | N/A                                     |
-| .NET Core             | 3.1                         | netcoreapp3.1                  | 2.1                                     |
-| .NET Framework        | 4.8                         | net48                          | 2.0                                     |
->>>>>>> c847a5b8
 
 ## Supported target frameworks
 
