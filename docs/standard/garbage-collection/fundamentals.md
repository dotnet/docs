---
title: "Fundamentals of garbage collection"
description: "Learn how the garbage collector works and how it can be configured for optimum performance."
ms.date: 11/08/2019
ms.technology: dotnet-standard
helpviewer_keywords:
  - "garbage collection, generations"
  - "garbage collection, background"
  - "garbage collection, concurrent"
  - "garbage collection, server"
  - "garbage collection, workstation"
  - "garbage collection, managed heap"
ms.assetid: 67c5a20d-1be1-4ea7-8a9a-92b0b08658d2
---
# Fundamentals of garbage collection

<<<<<<< HEAD
In the common language runtime (CLR), the garbage collector (GC) serves as an automatic memory manager. It provides the following benefits:
=======
In the common language runtime (CLR), the garbage collector serves as an automatic memory manager. It provides the following benefits:
>>>>>>> 60a721ad

- Enables you to develop your application without having to free memory.

- Allocates objects on the managed heap efficiently.

- Reclaims objects that are no longer being used, clears their memory, and keeps the memory available for future allocations. Managed objects automatically get clean content to start with, so their constructors do not have to initialize every data field.

- Provides memory safety by making sure that an object cannot use the content of another object.

This article describes the core concepts of garbage collection.

## Fundamentals of memory

The following list summarizes important CLR memory concepts.

- Each process has its own, separate virtual address space. All processes on the same computer share the same physical memory and the page file, if there is one.

- By default, on 32-bit computers, each process has a 2-GB user-mode virtual address space.

- As an application developer, you work only with virtual address space and never manipulate physical memory directly. The garbage collector allocates and frees virtual memory for you on the managed heap.

  If you are writing native code, you use Windows functions to work with the virtual address space. These functions allocate and free virtual memory for you on native heaps.

- Virtual memory can be in three states:

  - Free. The block of memory has no references to it and is available for allocation.

  - Reserved. The block of memory is available for your use and cannot be used for any other allocation request. However, you cannot store data to this memory block until it is committed.

  - Committed. The block of memory is assigned to physical storage.

- Virtual address space can get fragmented. This means that there are free blocks, also known as holes, in the address space. When a virtual memory allocation is requested, the virtual memory manager has to find a single free block that is large enough to satisfy that allocation request. Even if you have 2 GB of free space, the allocation that requires 2 GB will be unsuccessful unless all of that free space is in a single address block.

<<<<<<< HEAD
- You can run out of memory if there isn't enough virtual address space to reserve or physical space to commit.

  The page file is used even if physical memory pressure (that is, demand for physical memory) is low. The first time physical memory pressure is high, the operating system must make room in physical memory to store data, and it backs up some of the data that is in physical memory to the page file. That data is not paged until it's needed, so it's possible to encounter paging in situations where the physical memory pressure is low.
=======
- You can run out of memory if you run out of virtual address space to reserve or physical space to commit.

Your page file is used even if physical memory pressure (that is, demand for physical memory) is low. The first time your physical memory pressure is high, the operating system must make room in physical memory to store data, and it backs up some of the data that is in physical memory to the page file. That data is not paged until it is needed, so it is possible to encounter paging in situations where the physical memory pressure is very low.

<a name="conditions_for_a_garbage_collection"></a>
>>>>>>> 60a721ad

## Conditions for a garbage collection

Garbage collection occurs when one of the following conditions is true:

- The system has low physical memory. This is detected by either the low memory notification from the OS or low memory as indicated by the host.

- The memory that is used by allocated objects on the managed heap surpasses an acceptable threshold. This threshold is continuously adjusted as the process runs.

- The <xref:System.GC.Collect%2A?displayProperty=nameWithType> method is called. In almost all cases, you do not have to call this method, because the garbage collector runs continuously. This method is primarily used for unique situations and testing.

<<<<<<< HEAD
=======
<a name="the_managed_heap"></a>

>>>>>>> 60a721ad
## The managed heap

After the garbage collector is initialized by the CLR, it allocates a segment of memory to store and manage objects. This memory is called the managed heap, as opposed to a native heap in the operating system.

There is a managed heap for each managed process. All threads in the process allocate memory for objects on the same heap.

To reserve memory, the garbage collector calls the Win32 [VirtualAlloc](/windows/desktop/api/memoryapi/nf-memoryapi-virtualalloc) function and reserves one segment of memory at a time for managed applications. The garbage collector also reserves segments, as needed, and releases segments back to the operating system (after clearing them of any objects) by calling the Win32 [VirtualFree](/windows/desktop/api/memoryapi/nf-memoryapi-virtualfree) function.

> [!IMPORTANT]
> The size of segments allocated by the garbage collector is implementation-specific and is subject to change at any time, including in periodic updates. Your app should never make assumptions about or depend on a particular segment size, nor should it attempt to configure the amount of memory available for segment allocations.

The fewer objects allocated on the heap, the less work the garbage collector has to do. When you allocate objects, do not use rounded-up values that exceed your needs, such as allocating an array of 32 bytes when you need only 15 bytes.

When a garbage collection is triggered, the garbage collector reclaims the memory that is occupied by dead objects. The reclaiming process compacts live objects so that they are moved together, and the dead space is removed, thereby making the heap smaller. This ensures that objects that are allocated together stay together on the managed heap, to preserve their locality.

The intrusiveness (frequency and duration) of garbage collections is the result of the volume of allocations and the amount of survived memory on the managed heap.

The heap can be considered as the accumulation of two heaps: the [large object heap](large-object-heap.md) and the small object heap.

The [large object heap](large-object-heap.md) contains very large objects that are 85,000 bytes and larger. The objects on the large object heap are usually arrays. It is rare for an instance object to be extremely large.

<<<<<<< HEAD
=======
<a name="generations"></a>

>>>>>>> 60a721ad
## Generations

The heap is organized into generations so it can handle long-lived and short-lived objects. Garbage collection primarily occurs with the reclamation of short-lived objects that typically occupy only a small part of the heap. There are three generations of objects on the heap:

- **Generation 0**. This is the youngest generation and contains short-lived objects. An example of a short-lived object is a temporary variable. Garbage collection occurs most frequently in this generation.

  Newly allocated objects form a new generation of objects and are implicitly generation 0 collections, unless they are large objects, in which case they go on the large object heap in a generation 2 collection.

  Most objects are reclaimed for garbage collection in generation 0 and do not survive to the next generation.

- **Generation 1**. This generation contains short-lived objects and serves as a buffer between short-lived objects and long-lived objects.

- **Generation 2**. This generation contains long-lived objects. An example of a long-lived object is an object in a server application that contains static data that's live for the duration of the process.

Garbage collections occur on specific generations as conditions warrant. Collecting a generation means collecting objects in that generation and all its younger generations. A generation 2 garbage collection is also known as a full garbage collection, because it reclaims all objects in all generations (that is, all objects in the managed heap).

### Survival and promotions

Objects that are not reclaimed in a garbage collection are known as survivors and are promoted to the next generation. Objects that survive a generation 0 garbage collection are promoted to generation 1; objects that survive a generation 1 garbage collection are promoted to generation 2; and objects that survive a generation 2 garbage collection remain in generation 2.

When the garbage collector detects that the survival rate is high in a generation, it increases the threshold of allocations for that generation. The next collection gets a substantial size of reclaimed memory. The CLR continually balances two priorities: not letting an application's working set get too large by delaying garbage collection and not letting the garbage collection run too frequently.

### Ephemeral generations and segments

Because objects in generations 0 and 1 are short-lived, these generations are known as the ephemeral generations.

Ephemeral generations must be allocated in the memory segment that is known as the ephemeral segment. Each new segment acquired by the garbage collector becomes the new ephemeral segment and contains the objects that survived a generation 0 garbage collection. The old ephemeral segment becomes the new generation 2 segment.

The size of the ephemeral segment varies depending on whether a system is 32-bit or 64-bit, and on the type of garbage collector it is running. Default values are shown in the following table.

||32-bit|64-bit|
|-|-------------|-------------|
|Workstation GC|16 MB|256 MB|
|Server GC|64 MB|4 GB|
|Server GC with > 4 logical CPUs|32 MB|2 GB|
|Server GC with > 8 logical CPUs|16 MB|1 GB|

The ephemeral segment can include generation 2 objects. Generation 2 objects can use multiple segments (as many as your process requires and memory allows for).

The amount of freed memory from an ephemeral garbage collection is limited to the size of the ephemeral segment. The amount of memory that is freed is proportional to the space that was occupied by the dead objects.

<<<<<<< HEAD
=======
<a name="what_happens_during_a_garbage_collection"></a>

>>>>>>> 60a721ad
## What happens during a garbage collection

A garbage collection has the following phases:

- A marking phase that finds and creates a list of all live objects.

- A relocating phase that updates the references to the objects that will be compacted.

- A compacting phase that reclaims the space occupied by the dead objects and compacts the surviving objects. The compacting phase moves objects that have survived a garbage collection toward the older end of the segment.

  Because generation 2 collections can occupy multiple segments, objects that are promoted into generation 2 can be moved into an older segment. Both generation 1 and generation 2 survivors can be moved to a different segment, because they are promoted to generation 2.

  Ordinarily, the large object heap is not compacted, because copying large objects imposes a performance penalty. However, in .NET Core and in .NET Framework starting with .NET Framework 4.5.1, you can use the <xref:System.Runtime.GCSettings.LargeObjectHeapCompactionMode%2A?displayProperty=nameWithType> property to compact the large object heap on demand.

The garbage collector uses the following information to determine whether objects are live:

- **Stack roots**. Stack variables provided by the just-in-time (JIT) compiler and stack walker. JIT optimizations can lengthen or shorten regions of code within which stack variables are reported to the garbage collector.

- **Garbage collection handles**. Handles that point to managed objects and that can be allocated by user code or by the common language runtime.

- **Static data**. Static objects in application domains that could be referencing other objects. Each application domain keeps track of its static objects.

Before a garbage collection starts, all managed threads are suspended except for the thread that triggered the garbage collection.

The following illustration shows a thread that triggers a garbage collection and causes the other threads to be suspended.

<<<<<<< HEAD
![When a thread triggers a Garbage Collection](./media/gc-triggered.png)
=======
![When a thread triggers a Garbage Collection](../../../docs/standard/garbage-collection/media/gc-triggered.png "When a thread triggers a Garbage Collection")

<a name="manipulating_unmanaged_resources"></a>
>>>>>>> 60a721ad

## Manipulate unmanaged resources

If managed objects reference unmanaged objects by using their native file handles, you have to explicitly free the unmanaged objects, because the garbage collector only tracks memory on the managed heap.

Users of the managed object may not dispose the native resources used by the object. To perform the cleanup, you can make the managed object finalizable. Finalization consists of cleanup actions that execute when the object is no longer in use. When the managed object dies, it performs cleanup actions that are specified in its finalizer method.

When a finalizable object is discovered to be dead, its finalizer is put in a queue so that its cleanup actions are executed, but the object itself is promoted to the next generation. Therefore, you have to wait until the next garbage collection that occurs on that generation (which is not necessarily the next garbage collection) to determine whether the object has been reclaimed.

<<<<<<< HEAD
For more information about finalization, see <xref:System.Object.Finalize?displayProperty=nameWithType>.
=======
<a name="workstation_and_server_garbage_collection"></a>
>>>>>>> 60a721ad

## Workstation and server garbage collection

The garbage collector is self-tuning and can work in a wide variety of scenarios. You can use a configuration file setting to set the type of garbage collection based on the characteristics of the workload. The CLR provides the following types of garbage collection:

- Workstation garbage collection, which is for all client workstations and stand-alone PCs. This is the default setting for the [\<gcServer> element](../../../docs/framework/configure-apps/file-schema/runtime/gcserver-element.md) in the runtime configuration schema.

  Workstation garbage collection can be concurrent or non-concurrent. Concurrent garbage collection enables managed threads to continue operations during a garbage collection. [Background garbage collection](#background-garbage-collection) replaces [concurrent garbage collection](#concurrent-garbage-collection) in .NET Framework 4 and later versions.

- Server garbage collection, which is intended for server applications that need high throughput and scalability.

  - In .NET Core, server garbage collection can be non-concurrent or background.

  - In .NET Framework 4 and previous versions, server garbage collection can be concurrent or non-concurrent. Starting with .NET Framework 4.5, server garbage collection can be non-concurrent or background (background garbage collection replaces concurrent garbage collection).

The following illustration shows the dedicated threads that perform the garbage collection on a server:

![Server Garbage Collection Threads](./media/gc-server.png )

### Configure garbage collection

To specify the type of garbage collection you want the CLR to perform, use the [\<gcServer> element](../../../docs/framework/configure-apps/file-schema/runtime/gcserver-element.md) in the .NET Framework. In .NET Core, use the `System.GC.Server` setting in the *runtimeconfig.json* file. When the `enabled` attribute of the \<gcServer> element or the value of `System.GC.Server` is `false`, the CLR performs workstation garbage collection. This is the default value. When you set the \<gcServer>'s `enabled` attribute or the `System.GC.Server` setting to `true`, the CLR performs server garbage collection.

In the .NET Framework, specify concurrent or background garbage collection with the [\<gcConcurrent> element](../../../docs/framework/configure-apps/file-schema/runtime/gcconcurrent-element.md). The default setting is `enabled`. In .NET Core, background garbage collection is configured with the `System.GC.Concurrent` setting in the *runtimeconfig.json* file.

You can also specify server garbage collection with unmanaged hosting interfaces. ASP.NET and SQL Server enable server garbage collection automatically for apps that are hosted inside one of these environments.

<<<<<<< HEAD
### Compare workstation and server garbage collection
=======
Starting with .NET Framework 4.6.2, some additional configuration options are available for server garbage collection:

- By default, there is an affinity between the server GC heap and a CPU. That is, in server GC, the garbage collector assumes that a process owns the machine on which it is running, so it uses all available CPUs for garbage collection. It creates a dedicated heap, a GC thread, and, if background garbage collection is enabled, a background GC thread for each processor. This can result in poor performance, particularly on systems with multiple running instances of a server application. To not affinitize server GC threads with CPUs, use the [\<GCNoAffinitize>](../../framework/configure-apps/file-schema/runtime/gcnoaffinitize-element.md) setting in .NET Framework applications.

- You can limit the number of heaps created by the garbage collector by using the [\<GCHeapCount](../../framework/configure-apps/file-schema/runtime/gcheapcount-element.md) setting in .NET Framework applications. If GC thread/processor affinity is disabled, this setting limits the number of GC heaps. If GC thread/processor affinity is enabled, this setting limits the number of GC heaps to the processors 0 to one-less-than its specified value.

- If processor affinity is enabled, you can use the [\<GCHeapAffinitizeMask>](../../framework/configure-apps/file-schema/runtime/gcheapaffinitizemask-element.md) configuration element in .NET Framework applications to control the specific processors for which a GC heap and threads are created. Supply a decimal value. The value is a mask that defines the processors that are available to the process.

### Comparing workstation and server garbage collection
>>>>>>> 60a721ad

The following are threading and performance considerations for workstation garbage collection:

- The collection occurs on the user thread that triggered the garbage collection and remains at the same priority. Because user threads typically run at normal priority, the garbage collector (which runs on a normal priority thread) must compete with other threads for CPU time.

  Threads that are running native code are not suspended.

- Workstation garbage collection is always used on a computer that has only one processor, regardless of the [\<gcServer>](../../../docs/framework/configure-apps/file-schema/runtime/gcserver-element.md) setting in .NET Framework apps or the `System.GC.Server` setting in .NET Core apps. If you specify server garbage collection on such a computer, the CLR uses workstation garbage collection with concurrency disabled.

The following are threading and performance considerations for server garbage collection:

- The collection occurs on multiple dedicated threads that are running at `THREAD_PRIORITY_HIGHEST` priority level.

- A heap and a dedicated thread to perform garbage collection are provided for each CPU, and the heaps are collected at the same time. Each heap contains a small object heap and a large object heap, and all heaps can be accessed by user code. Objects on different heaps can refer to each other.

- Because multiple garbage collection threads work together, server garbage collection is faster than workstation garbage collection on the same size heap.

- Server garbage collection often has larger size segments. However, this is only a generalization: segment size is implementation-specific and is subject to change. Don't make assumptions about the size of segments allocated by the garbage collector when tuning your app.

- Server garbage collection can be resource-intensive. For example, if you have 12 processes running on a computer that has 4 processors, there will be 48 dedicated garbage collection threads if they are all using server garbage collection. In a high memory-load situation, if all the processes start doing garbage collection, the garbage collector has 48 threads to schedule.

If you are running hundreds of instances of an application, consider using workstation garbage collection with concurrent garbage collection disabled. This will result in less context switching, which can improve performance.

<<<<<<< HEAD
## Background garbage collection
=======
<a name="concurrent_garbage_collection"></a>

## Concurrent garbage collection

In workstation or server garbage collection, you can enable concurrent garbage collection, which enables threads to run concurrently with a dedicated thread that performs the garbage collection for most of the duration of the collection. This option affects only garbage collections in generation 2; generations 0 and 1 are always non-concurrent because they finish very fast.

Concurrent garbage collection enables interactive applications to be more responsive by minimizing pauses for a collection. Managed threads can continue to run most of the time while the concurrent garbage collection thread is running. This results in shorter pauses while a garbage collection is occurring.

To improve performance when several processes are running, disable concurrent garbage collection. You can do this by adding a [\<gcConcurrent> element](../../../docs/framework/configure-apps/file-schema/runtime/gcconcurrent-element.md) to the app's configuration file and setting the value of its `enabled` attribute to `"false"`.
>>>>>>> 60a721ad

Background garbage collection replaces concurrent garbage collection in newer versions of the .NET Framework. In background garbage collection, ephemeral generations (0 and 1) are collected as needed while the collection of generation 2 is in progress. It's performed on a dedicated thread and is applicable only to generation 2 collections. Background garbage collection is automatically enabled by default. You can enable or disable background garbage collection for .NET Framework apps with the [\<gcConcurrent>](../../../docs/framework/configure-apps/file-schema/runtime/gcconcurrent-element.md) configuration setting.

> [!NOTE]
> Background garbage collection is available only in .NET Framework 4 and later versions. In .NET Framework 4, it's supported only for workstation garbage collection. In .NET Framework 4.5 and later versions, background garbage collection is available for both workstation and server garbage collection.

A collection on ephemeral generations during background garbage collection is known as foreground garbage collection. When foreground garbage collections occur, all managed threads are suspended.

<<<<<<< HEAD
### Workstation

When background garbage collection is in progress and you've allocated enough objects in generation 0, the CLR performs a generation 0 or generation 1 foreground garbage collection. The dedicated background garbage collection thread checks at frequent safe points to determine whether there is a request for foreground garbage collection. If there is, the background collection suspends itself so that foreground garbage collection can occur. After the foreground garbage collection is completed, the dedicated background garbage collection thread and user threads resume.
=======
<a name="background_garbage_collection"></a>
>>>>>>> 60a721ad

Background garbage collection removes allocation restrictions imposed by concurrent garbage collection, because ephemeral garbage collections can occur during background garbage collection. This means that background garbage collection can remove dead objects in ephemeral generations and can also expand the heap if needed during a generation 1 garbage collection.

<<<<<<< HEAD
The following illustration shows background garbage collection performed on a separate dedicated thread on a workstation:
=======
Background garbage collection replaces concurrent workstation garbage collection starting with the .NET Framework 4, and it replaces concurrent server garbage collection starting with the .NET Framework 4.5.  In background garbage collection, ephemeral generations (0 and 1) are collected as needed while the collection of generation 2 is in progress. It is performed on a dedicated thread and is applicable only to generation 2 collections. Background garbage collection is automatically enabled by default, and can be enabled or disabled with the [\<gcConcurrent>](../../../docs/framework/configure-apps/file-schema/runtime/gcconcurrent-element.md) configuration setting in .NET Framework applications.
>>>>>>> 60a721ad

![Background workstation garbage collection](./media/fundamentals/background-workstation-garbage-collection.png)

### Server

Starting with the .NET Framework 4.5, background server garbage collection is the default mode for server garbage collection. To choose this mode, set the `enabled` attribute of the [\<gcServer> element](../../../docs/framework/configure-apps/file-schema/runtime/gcserver-element.md) to `true` in the runtime configuration schema. This mode functions similarly to background workstation garbage collection, described in the previous section, but there are a few differences. Background workstation garbage collection uses one dedicated background garbage collection thread, whereas background server garbage collection uses multiple threads, typically a dedicated thread for each logical processor. Unlike the workstation background garbage collection thread, these threads do not time out.

The following illustration shows background garbage collection performed on a separate dedicated thread on a server:

![Background server garbage collection](./media/fundamentals/background-server-garbage-collection.png)

## Concurrent garbage collection

<<<<<<< HEAD
> [!TIP]
> This section applies to:
>
> - .NET Framework 3.5 and earlier for workstation garbage collection
> - .NET Framework 4 and earlier for server garbage collection
>
> Concurrent garbage replacement is replaced by [background garbage collection](#background-garbage-collection) in later versions.

In workstation or server garbage collection, you can enable concurrent garbage collection, which enables threads to run concurrently with a dedicated thread that performs the garbage collection for most of the duration of the collection. This option affects only garbage collections in generation 2; generations 0 and 1 are always non-concurrent because they finish very fast.
=======
<a name="background_server_garbage_collection"></a>
>>>>>>> 60a721ad

Concurrent garbage collection enables interactive applications to be more responsive by minimizing pauses for a collection. Managed threads can continue to run most of the time while the concurrent garbage collection thread is running. This results in shorter pauses while a garbage collection is occurring.

Concurrent garbage collection is performed on a dedicated thread. By default, the CLR runs workstation garbage collection with concurrent garbage collection enabled. This is true for single-processor and multi-processor computers.

The following illustration shows concurrent garbage collection performed on a separate dedicated thread.

![Concurrent Garbage Collection Threads](./media/gc-concurrent.png)

## See also

- [Garbage collection](index.md)<|MERGE_RESOLUTION|>--- conflicted
+++ resolved
@@ -14,11 +14,7 @@
 ---
 # Fundamentals of garbage collection
 
-<<<<<<< HEAD
 In the common language runtime (CLR), the garbage collector (GC) serves as an automatic memory manager. It provides the following benefits:
-=======
-In the common language runtime (CLR), the garbage collector serves as an automatic memory manager. It provides the following benefits:
->>>>>>> 60a721ad
 
 - Enables you to develop your application without having to free memory.
 
@@ -52,17 +48,9 @@
 
 - Virtual address space can get fragmented. This means that there are free blocks, also known as holes, in the address space. When a virtual memory allocation is requested, the virtual memory manager has to find a single free block that is large enough to satisfy that allocation request. Even if you have 2 GB of free space, the allocation that requires 2 GB will be unsuccessful unless all of that free space is in a single address block.
 
-<<<<<<< HEAD
 - You can run out of memory if there isn't enough virtual address space to reserve or physical space to commit.
 
   The page file is used even if physical memory pressure (that is, demand for physical memory) is low. The first time physical memory pressure is high, the operating system must make room in physical memory to store data, and it backs up some of the data that is in physical memory to the page file. That data is not paged until it's needed, so it's possible to encounter paging in situations where the physical memory pressure is low.
-=======
-- You can run out of memory if you run out of virtual address space to reserve or physical space to commit.
-
-Your page file is used even if physical memory pressure (that is, demand for physical memory) is low. The first time your physical memory pressure is high, the operating system must make room in physical memory to store data, and it backs up some of the data that is in physical memory to the page file. That data is not paged until it is needed, so it is possible to encounter paging in situations where the physical memory pressure is very low.
-
-<a name="conditions_for_a_garbage_collection"></a>
->>>>>>> 60a721ad
 
 ## Conditions for a garbage collection
 
@@ -74,11 +62,6 @@
 
 - The <xref:System.GC.Collect%2A?displayProperty=nameWithType> method is called. In almost all cases, you do not have to call this method, because the garbage collector runs continuously. This method is primarily used for unique situations and testing.
 
-<<<<<<< HEAD
-=======
-<a name="the_managed_heap"></a>
-
->>>>>>> 60a721ad
 ## The managed heap
 
 After the garbage collector is initialized by the CLR, it allocates a segment of memory to store and manage objects. This memory is called the managed heap, as opposed to a native heap in the operating system.
@@ -100,11 +83,6 @@
 
 The [large object heap](large-object-heap.md) contains very large objects that are 85,000 bytes and larger. The objects on the large object heap are usually arrays. It is rare for an instance object to be extremely large.
 
-<<<<<<< HEAD
-=======
-<a name="generations"></a>
-
->>>>>>> 60a721ad
 ## Generations
 
 The heap is organized into generations so it can handle long-lived and short-lived objects. Garbage collection primarily occurs with the reclamation of short-lived objects that typically occupy only a small part of the heap. There are three generations of objects on the heap:
@@ -146,11 +124,6 @@
 
 The amount of freed memory from an ephemeral garbage collection is limited to the size of the ephemeral segment. The amount of memory that is freed is proportional to the space that was occupied by the dead objects.
 
-<<<<<<< HEAD
-=======
-<a name="what_happens_during_a_garbage_collection"></a>
-
->>>>>>> 60a721ad
 ## What happens during a garbage collection
 
 A garbage collection has the following phases:
@@ -177,13 +150,7 @@
 
 The following illustration shows a thread that triggers a garbage collection and causes the other threads to be suspended.
 
-<<<<<<< HEAD
 ![When a thread triggers a Garbage Collection](./media/gc-triggered.png)
-=======
-![When a thread triggers a Garbage Collection](../../../docs/standard/garbage-collection/media/gc-triggered.png "When a thread triggers a Garbage Collection")
-
-<a name="manipulating_unmanaged_resources"></a>
->>>>>>> 60a721ad
 
 ## Manipulate unmanaged resources
 
@@ -193,11 +160,7 @@
 
 When a finalizable object is discovered to be dead, its finalizer is put in a queue so that its cleanup actions are executed, but the object itself is promoted to the next generation. Therefore, you have to wait until the next garbage collection that occurs on that generation (which is not necessarily the next garbage collection) to determine whether the object has been reclaimed.
 
-<<<<<<< HEAD
 For more information about finalization, see <xref:System.Object.Finalize?displayProperty=nameWithType>.
-=======
-<a name="workstation_and_server_garbage_collection"></a>
->>>>>>> 60a721ad
 
 ## Workstation and server garbage collection
 
@@ -225,19 +188,15 @@
 
 You can also specify server garbage collection with unmanaged hosting interfaces. ASP.NET and SQL Server enable server garbage collection automatically for apps that are hosted inside one of these environments.
 
-<<<<<<< HEAD
+Starting with .NET Framework 4.6.2, some additional configuration options are available for server garbage collection:
+
+- By default, there is an affinity between the server GC heap and a CPU. That is, in server GC, the garbage collector assumes that a process owns the machine on which it is running, so it uses all available CPUs for garbage collection. It creates a dedicated heap, a GC thread, and, if background garbage collection is enabled, a background GC thread for each processor. This can result in poor performance, particularly on systems with multiple running instances of a server application. To not affinitize server GC threads with CPUs, use the [\<GCNoAffinitize>](../../framework/configure-apps/file-schema/runtime/gcnoaffinitize-element.md) setting in .NET Framework applications.
+
+- You can limit the number of heaps created by the garbage collector by using the [\<GCHeapCount](../../framework/configure-apps/file-schema/runtime/gcheapcount-element.md) setting in .NET Framework applications. If GC thread/processor affinity is disabled, this setting limits the number of GC heaps. If GC thread/processor affinity is enabled, this setting limits the number of GC heaps to the processors 0 to one-less-than its specified value.
+
+- If processor affinity is enabled, you can use the [\<GCHeapAffinitizeMask>](../../framework/configure-apps/file-schema/runtime/gcheapaffinitizemask-element.md) configuration element in .NET Framework applications to control the specific processors for which a GC heap and threads are created. Supply a decimal value. The value is a mask that defines the processors that are available to the process.
+
 ### Compare workstation and server garbage collection
-=======
-Starting with .NET Framework 4.6.2, some additional configuration options are available for server garbage collection:
-
-- By default, there is an affinity between the server GC heap and a CPU. That is, in server GC, the garbage collector assumes that a process owns the machine on which it is running, so it uses all available CPUs for garbage collection. It creates a dedicated heap, a GC thread, and, if background garbage collection is enabled, a background GC thread for each processor. This can result in poor performance, particularly on systems with multiple running instances of a server application. To not affinitize server GC threads with CPUs, use the [\<GCNoAffinitize>](../../framework/configure-apps/file-schema/runtime/gcnoaffinitize-element.md) setting in .NET Framework applications.
-
-- You can limit the number of heaps created by the garbage collector by using the [\<GCHeapCount](../../framework/configure-apps/file-schema/runtime/gcheapcount-element.md) setting in .NET Framework applications. If GC thread/processor affinity is disabled, this setting limits the number of GC heaps. If GC thread/processor affinity is enabled, this setting limits the number of GC heaps to the processors 0 to one-less-than its specified value.
-
-- If processor affinity is enabled, you can use the [\<GCHeapAffinitizeMask>](../../framework/configure-apps/file-schema/runtime/gcheapaffinitizemask-element.md) configuration element in .NET Framework applications to control the specific processors for which a GC heap and threads are created. Supply a decimal value. The value is a mask that defines the processors that are available to the process.
-
-### Comparing workstation and server garbage collection
->>>>>>> 60a721ad
 
 The following are threading and performance considerations for workstation garbage collection:
 
@@ -261,11 +220,6 @@
 
 If you are running hundreds of instances of an application, consider using workstation garbage collection with concurrent garbage collection disabled. This will result in less context switching, which can improve performance.
 
-<<<<<<< HEAD
-## Background garbage collection
-=======
-<a name="concurrent_garbage_collection"></a>
-
 ## Concurrent garbage collection
 
 In workstation or server garbage collection, you can enable concurrent garbage collection, which enables threads to run concurrently with a dedicated thread that performs the garbage collection for most of the duration of the collection. This option affects only garbage collections in generation 2; generations 0 and 1 are always non-concurrent because they finish very fast.
@@ -273,7 +227,6 @@
 Concurrent garbage collection enables interactive applications to be more responsive by minimizing pauses for a collection. Managed threads can continue to run most of the time while the concurrent garbage collection thread is running. This results in shorter pauses while a garbage collection is occurring.
 
 To improve performance when several processes are running, disable concurrent garbage collection. You can do this by adding a [\<gcConcurrent> element](../../../docs/framework/configure-apps/file-schema/runtime/gcconcurrent-element.md) to the app's configuration file and setting the value of its `enabled` attribute to `"false"`.
->>>>>>> 60a721ad
 
 Background garbage collection replaces concurrent garbage collection in newer versions of the .NET Framework. In background garbage collection, ephemeral generations (0 and 1) are collected as needed while the collection of generation 2 is in progress. It's performed on a dedicated thread and is applicable only to generation 2 collections. Background garbage collection is automatically enabled by default. You can enable or disable background garbage collection for .NET Framework apps with the [\<gcConcurrent>](../../../docs/framework/configure-apps/file-schema/runtime/gcconcurrent-element.md) configuration setting.
 
@@ -282,21 +235,13 @@
 
 A collection on ephemeral generations during background garbage collection is known as foreground garbage collection. When foreground garbage collections occur, all managed threads are suspended.
 
-<<<<<<< HEAD
 ### Workstation
 
 When background garbage collection is in progress and you've allocated enough objects in generation 0, the CLR performs a generation 0 or generation 1 foreground garbage collection. The dedicated background garbage collection thread checks at frequent safe points to determine whether there is a request for foreground garbage collection. If there is, the background collection suspends itself so that foreground garbage collection can occur. After the foreground garbage collection is completed, the dedicated background garbage collection thread and user threads resume.
-=======
-<a name="background_garbage_collection"></a>
->>>>>>> 60a721ad
 
 Background garbage collection removes allocation restrictions imposed by concurrent garbage collection, because ephemeral garbage collections can occur during background garbage collection. This means that background garbage collection can remove dead objects in ephemeral generations and can also expand the heap if needed during a generation 1 garbage collection.
 
-<<<<<<< HEAD
 The following illustration shows background garbage collection performed on a separate dedicated thread on a workstation:
-=======
-Background garbage collection replaces concurrent workstation garbage collection starting with the .NET Framework 4, and it replaces concurrent server garbage collection starting with the .NET Framework 4.5.  In background garbage collection, ephemeral generations (0 and 1) are collected as needed while the collection of generation 2 is in progress. It is performed on a dedicated thread and is applicable only to generation 2 collections. Background garbage collection is automatically enabled by default, and can be enabled or disabled with the [\<gcConcurrent>](../../../docs/framework/configure-apps/file-schema/runtime/gcconcurrent-element.md) configuration setting in .NET Framework applications.
->>>>>>> 60a721ad
 
 ![Background workstation garbage collection](./media/fundamentals/background-workstation-garbage-collection.png)
 
@@ -310,7 +255,6 @@
 
 ## Concurrent garbage collection
 
-<<<<<<< HEAD
 > [!TIP]
 > This section applies to:
 >
@@ -320,9 +264,6 @@
 > Concurrent garbage replacement is replaced by [background garbage collection](#background-garbage-collection) in later versions.
 
 In workstation or server garbage collection, you can enable concurrent garbage collection, which enables threads to run concurrently with a dedicated thread that performs the garbage collection for most of the duration of the collection. This option affects only garbage collections in generation 2; generations 0 and 1 are always non-concurrent because they finish very fast.
-=======
-<a name="background_server_garbage_collection"></a>
->>>>>>> 60a721ad
 
 Concurrent garbage collection enables interactive applications to be more responsive by minimizing pauses for a collection. Managed threads can continue to run most of the time while the concurrent garbage collection thread is running. This results in shorter pauses while a garbage collection is occurring.
 
