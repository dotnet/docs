--- conflicted
+++ resolved
@@ -16,7 +16,6 @@
 ---
 # Fundamentals of garbage collection
 
-<<<<<<< HEAD
 In the common language runtime (CLR), the garbage collector serves as an automatic memory manager. It provides the following benefits:  
   
 - Enables you to develop your application without having to free memory.  
@@ -30,16 +29,18 @@
  This topic describes the core concepts of garbage collection.
 
 <a name="fundamentals_of_memory"></a>   
-## Fundamentals of memory  
- The following list summarizes important CLR memory concepts.  
+
+## Fundamentals of memory
+
+The following list summarizes important CLR memory concepts.  
   
 - Each process has its own, separate virtual address space. All processes on the same computer share the same physical memory, and share the page file if there is one.  
   
 - By default, on 32-bit computers, each process has a 2-GB user-mode virtual address space.  
   
-- As an application developer, you work only with virtual address space and never manipulate physical memory directly. The garbage collector allocates and frees virtual memory for you on the managed heap.  
-  
-     If you are writing native code, you use Win32 functions to work with the virtual address space. These functions allocate and free virtual memory for you on native heaps.  
+- As an application developer, you work only with the virtual address space and never manipulate physical memory directly. The garbage collector allocates and frees virtual memory for you on the managed heap.
+  
+     If you are writing native code, you use Windows functions to work with the virtual address space. These functions allocate and free virtual memory for you on native heaps.  
   
 - Virtual memory can be in three states:  
   
@@ -56,6 +57,7 @@
  Your page file is used even if physical memory pressure (that is, demand for physical memory) is low. The first time your physical memory pressure is high, the operating system must make room in physical memory to store data, and it backs up some of the data that is in physical memory to the page file. That data is not paged until it is needed, so it is possible to encounter paging in situations where the physical memory pressure is very low.
 
 <a name="conditions_for_a_garbage_collection"></a>   
+
 ## Conditions for a garbage collection  
 
 Garbage collection occurs when one of the following conditions is true:  
@@ -67,6 +69,7 @@
 - The <xref:System.GC.Collect%2A?displayProperty=nameWithType> method is called. In almost all cases, you do not have to call this method, because the garbage collector runs continuously. This method is primarily used for unique situations and testing.  
   
 <a name="the_managed_heap"></a>
+
 ## The managed heap
 
 After the garbage collector is initialized by the CLR, it allocates a segment of memory to store and manage objects. This memory is called the managed heap, as opposed to a native heap in the operating system.  
@@ -78,19 +81,21 @@
 > [!IMPORTANT]
 >  The size of segments allocated by the garbage collector is implementation-specific and is subject to change at any time, including in periodic updates. Your app should never make assumptions about or depend on a particular segment size, nor should it attempt to configure the amount of memory available for segment allocations.  
   
- The fewer objects allocated on the heap, the less work the garbage collector has to do. When you allocate objects, do not use rounded-up values that exceed your needs, such as allocating an array of 32 bytes when you need only 15 bytes.  
-  
- When a garbage collection is triggered, the garbage collector reclaims the memory that is occupied by dead objects. The reclaiming process compacts live objects so that they are moved together, and the dead space is removed, thereby making the heap smaller. This ensures that objects that are allocated together stay together on the managed heap, to preserve their locality.  
-  
- The intrusiveness (frequency and duration) of garbage collections is the result of the volume of allocations and the amount of survived memory on the managed heap.  
-  
- The heap can be considered as the accumulation of two heaps: the [large object heap](large-object-heap.md) and the small object heap.  
-  
- The [large object heap](large-object-heap.md) contains very large objects that are 85,000 bytes and larger. The objects on the large object heap are usually arrays. It is rare for an instance object to be extremely large.  
+The fewer objects allocated on the heap, the less work the garbage collector has to do. When you allocate objects, do not use rounded-up values that exceed your needs, such as allocating an array of 32 bytes when you need only 15 bytes.  
+  
+When a garbage collection is triggered, the garbage collector reclaims the memory that is occupied by dead objects. The reclaiming process compacts live objects so that they are moved together, and the dead space is removed, thereby making the heap smaller. This ensures that objects that are allocated together stay together on the managed heap, to preserve their locality.  
+  
+The intrusiveness (frequency and duration) of garbage collections is the result of the volume of allocations and the amount of survived memory on the managed heap.  
+  
+The heap can be considered as the accumulation of two heaps: the [large object heap](large-object-heap.md) and the small object heap.  
+  
+The [large object heap](large-object-heap.md) contains very large objects that are 85,000 bytes and larger. The objects on the large object heap are usually arrays. It is rare for an instance object to be extremely large.  
   
 <a name="generations"></a>   
+
 ## Generations  
- The heap is organized into generations so it can handle long-lived and short-lived objects. Garbage collection primarily occurs with the reclamation of short-lived objects that typically occupy only a small part of the heap. There are three generations of objects on the heap:  
+
+The heap is organized into generations so it can handle long-lived and short-lived objects. Garbage collection primarily occurs with the reclamation of short-lived objects that typically occupy only a small part of the heap. There are three generations of objects on the heap:  
   
 - **Generation 0**. This is the youngest generation and contains short-lived objects. An example of a short-lived object is a temporary variable. Garbage collection occurs most frequently in this generation.  
   
@@ -102,19 +107,21 @@
   
 - **Generation 2**. This generation contains long-lived objects. An example of a long-lived object is an object in a server application that contains static data that is live for the duration of the process.  
   
- Garbage collections occur on specific generations as conditions warrant. Collecting a generation means collecting objects in that generation and all its younger generations. A generation 2 garbage collection is also known as a full garbage collection, because it reclaims all objects in all generations (that is, all objects in the managed heap).  
-  
+Garbage collections occur on specific generations as conditions warrant. Collecting a generation means collecting objects in that generation and all its younger generations. A generation 2 garbage collection is also known as a full garbage collection, because it reclaims all objects in all generations (that is, all objects in the managed heap).  
+
 ### Survival and promotions  
- Objects that are not reclaimed in a garbage collection are known as survivors, and are promoted to the next generation. Objects that survive a generation 0 garbage collection are promoted to generation 1; objects that survive a generation 1 garbage collection are promoted to generation 2; and objects that survive a generation 2 garbage collection remain in generation 2.  
-  
- When the garbage collector detects that the survival rate is high in a generation, it increases the threshold of allocations for that generation, so the next collection gets a substantial size of reclaimed memory. The CLR continually balances two priorities: not letting an application's working set get too big and not letting the garbage collection take too much time.  
-  
-### Ephemeral generations and segments  
- Because objects in generations 0 and 1 are short-lived, these generations are known as the ephemeral generations.  
-  
- Ephemeral generations must be allocated in the memory segment that is known as the ephemeral segment. Each new segment acquired by the garbage collector becomes the new ephemeral segment and contains the objects that survived a generation 0 garbage collection. The old ephemeral segment becomes the new generation 2 segment.  
-  
- The size of the ephemeral segment varies depending on whether a system is 32- or 64-bit, and on the type of garbage collector it is running. Default values are shown in the following table.  
+
+Objects that are not reclaimed in a garbage collection are known as survivors, and are promoted to the next generation. Objects that survive a generation 0 garbage collection are promoted to generation 1; objects that survive a generation 1 garbage collection are promoted to generation 2; and objects that survive a generation 2 garbage collection remain in generation 2.  
+  
+When the garbage collector detects that the survival rate is high in a generation, it increases the threshold of allocations for that generation, so the next collection gets a substantial size of reclaimed memory. The CLR continually balances two priorities: not letting an application's working set get too big and not letting the garbage collection take too much time.  
+  
+### Ephemeral generations and segments
+
+Because objects in generations 0 and 1 are short-lived, these generations are known as the ephemeral generations.  
+  
+Ephemeral generations must be allocated in the memory segment that is known as the ephemeral segment. Each new segment acquired by the garbage collector becomes the new ephemeral segment and contains the objects that survived a generation 0 garbage collection. The old ephemeral segment becomes the new generation 2 segment.  
+  
+The size of the ephemeral segment varies depending on whether a system is 32- or 64-bit, and on the type of garbage collector it is running. Default values are shown in the following table.  
   
 ||32-bit|64-bit|  
 |-|-------------|-------------|  
@@ -123,25 +130,27 @@
 |Server GC with > 4 logical CPUs|32 MB|2 GB|  
 |Server GC with > 8 logical CPUs|16 MB|1 GB|  
   
- The ephemeral segment can include generation 2 objects. Generation 2 objects can use multiple segments (as many as your process requires and memory allows for).  
-  
- The amount of freed memory from an ephemeral garbage collection is limited to the size of the ephemeral segment. The amount of memory that is freed is proportional to the space that was occupied by the dead objects.  
+The ephemeral segment can include generation 2 objects. Generation 2 objects can use multiple segments (as many as your process requires and memory allows for).  
+  
+The amount of freed memory from an ephemeral garbage collection is limited to the size of the ephemeral segment. The amount of memory that is freed is proportional to the space that was occupied by the dead objects.  
   
 <a name="what_happens_during_a_garbage_collection"></a>   
+
 ## What happens during a garbage collection  
- A garbage collection has the following phases:  
+
+A garbage collection has the following phases:  
   
 - A marking phase that finds and creates a list of all live objects.  
   
 - A relocating phase that updates the references to the objects that will be compacted.  
   
 - A compacting phase that reclaims the space occupied by the dead objects and compacts the surviving objects. The compacting phase moves objects that have survived a garbage collection toward the older end of the segment.  
-  
-     Because generation 2 collections can occupy multiple segments, objects that are promoted into generation 2 can be moved into an older segment. Both generation 1 and generation 2 survivors can be moved to a different segment, because they are promoted to generation 2.  
-  
-     Ordinarily, the large object heap is not compacted, because copying large objects imposes a performance penalty. However, in .NET Core and in .NET Framework starting with .NET Framework 4.5.1, you can use the <xref:System.Runtime.GCSettings.LargeObjectHeapCompactionMode%2A?displayProperty=nameWithType> property to compact the large object heap on demand.  
-  
- The garbage collector uses the following information to determine whether objects are live:  
+
+  Because generation 2 collections can occupy multiple segments, objects that are promoted into generation 2 can be moved into an older segment. Both generation 1 and generation 2 survivors can be moved to a different segment, because they are promoted to generation 2.  
+  
+  Ordinarily, the large object heap is not compacted, because copying large objects imposes a performance penalty. However, in .NET Core and in .NET Framework starting with .NET Framework 4.5.1, you can use the <xref:System.Runtime.GCSettings.LargeObjectHeapCompactionMode%2A?displayProperty=nameWithType> property to compact the large object heap on demand.  
+  
+The garbage collector uses the following information to determine whether objects are live:  
   
 - **Stack roots**. Stack variables provided by the just-in-time (JIT) compiler and stack walker. Note that JIT optimizations can lengthen or shorten regions of code within which stack variables are reported to the garbage collector.
   
@@ -149,57 +158,57 @@
   
 - **Static data**. Static objects in application domains that could be referencing other objects. Each application domain keeps track of its static objects.  
   
- Before a garbage collection starts, all managed threads are suspended except for the thread that triggered the garbage collection.  
-  
- The following illustration shows a thread that triggers a garbage collection and causes the other threads to be suspended.  
-  
- ![When a thread triggers a Garbage Collection](../../../docs/standard/garbage-collection/media/gc-triggered.png "GC_Triggered")  
+Before a garbage collection starts, all managed threads are suspended except for the thread that triggered the garbage collection.  
+  
+The following illustration shows a thread that triggers a garbage collection and causes the other threads to be suspended.  
+  
+![When a thread triggers a Garbage Collection](../../../docs/standard/garbage-collection/media/gc-triggered.png "GC_Triggered")  
 Thread that triggers a garbage collection  
   
 <a name="manipulating_unmanaged_resources"></a>
+
 ## Manipulating unmanaged resources
 
 If your managed objects reference unmanaged objects by using their native file handles, you have to explicitly free the unmanaged objects, because the garbage collector tracks memory only on the managed heap.  
   
- Users of your managed object may not dispose the native resources used by the object. To perform the cleanup, you can make your managed object finalizable. Finalization consists of cleanup actions that you execute when the object is no longer in use. When your managed object dies, it performs cleanup actions that are specified in its finalizer method.  
-  
- When a finalizable object is discovered to be dead, its finalizer is put in a queue so that its cleanup actions are executed, but the object itself is promoted to the next generation. Therefore, you have to wait until the next garbage collection that occurs on that generation (which is not necessarily the next garbage collection) to determine whether the object has been reclaimed.  
+Users of your managed object may not dispose the native resources used by the object. To perform the cleanup, you can make your managed object finalizable. Finalization consists of cleanup actions that you execute when the object is no longer in use. When your managed object dies, it performs cleanup actions that are specified in its finalizer method.  
+  
+When a finalizable object is discovered to be dead, its finalizer is put in a queue so that its cleanup actions are executed, but the object itself is promoted to the next generation. Therefore, you have to wait until the next garbage collection that occurs on that generation (which is not necessarily the next garbage collection) to determine whether the object has been reclaimed.  
 
 For more information on finalization, see <xref:System.Object.Finalize?displayProperty=nameWithType>.
 
 <a name="workstation_and_server_garbage_collection"></a>
+
 ## Workstation and server garbage collection
 
 The garbage collector is self-tuning and can work in a wide variety of scenarios. You can use a configuration file setting to set the type of garbage collection based on the characteristics of the workload. The CLR provides the following types of garbage collection:  
   
 - Workstation garbage collection, which is for all client workstations and stand-alone PCs. This is the default setting for the [\<gcServer> element](../../../docs/framework/configure-apps/file-schema/runtime/gcserver-element.md) in the runtime configuration schema.  
   
-     Through the .NET Framework 3.5, workstation garbage collection can be concurrent or non-concurrent. Concurrent garbage collection enables managed threads to continue operations during a garbage collection.  
-  
-     Starting with the .NET Framework 4, background garbage collection replaces concurrent garbage collection. Workstation garbage collection can be non-concurrent or background.
-
-     In .NET Core, workstation garbage collection can be non-concurrent or background.
+  Through the .NET Framework 3.5, workstation garbage collection can be concurrent or non-concurrent. Concurrent garbage collection enables managed threads to continue operations during a garbage collection.  
+  
+  Starting with the .NET Framework 4, background garbage collection replaces concurrent garbage collection. Workstation garbage collection can be non-concurrent or background.
+
+  In .NET Core, workstation garbage collection can be non-concurrent or background.
   
 - Server garbage collection, which is intended for server applications that need high throughput and scalability.
 
-   Through the .NET Framework 4, server garbage collection can be concurrent or non-concurrent. Starting with .NET Framework 4, background garbage collection replaces concurrent garbage collection. Server garbage collection can be non-concurrent or background.
-
-     In .NET Core, server garbage collection can be non-concurrent or background.
-  
-Server garbage collection can be non-concurrent or background.  
-  
- The following illustration shows the dedicated threads that perform the garbage collection on a server.  
-  
- ![Server Garbage Collection Threads](../../../docs/standard/garbage-collection/media/gc-server.png "GC_Server")  
+  Through the .NET Framework 4, server garbage collection can be concurrent or non-concurrent. Starting with .NET Framework 4, background garbage collection replaces concurrent garbage collection. Server garbage collection can be non-concurrent or background.
+
+  In .NET Core, server garbage collection can be non-concurrent or background.
+  
+The following illustration shows the dedicated threads that perform the garbage collection on a server.  
+  
+![Server Garbage Collection Threads](../../../docs/standard/garbage-collection/media/gc-server.png "GC_Server")  
 Server garbage collection  
   
 ### Configuring garbage collection
 
 You can use the [\<gcServer> element](../../../docs/framework/configure-apps/file-schema/runtime/gcserver-element.md) of the runtime configuration schema in the .NET Framework or the ["System.GC.Server"](../../core/runtime-config/runtimeconfig.md) configuration setting in the *runtimeconfig.json* file in .NET Core to specify the type of garbage collection you want the CLR to perform. When the `enabled` attribute of the \<gcServer> element is set to `false` or the value of "System.GC.Server" is `false`, the CLR performs workstation garbage collection. This is the default value. When you set the \<gcServer>'s `enabled` attribute to `true` or set the "System.GC.Server" setting to `true`, the CLR performs server garbage collection. 
   
- In the .NET Framework, concurrent garbage collection and background garbage collection, which replaces concurrent garbage collection in .NET Framework 4 and later versions, is specified with the [\<gcConcurrent> element](../../../docs/framework/configure-apps/file-schema/runtime/gcconcurrent-element.md) of the runtime configuration schema. The default setting is `enabled`. In .NET Core, background garbage collection is configured with the ["System.GC.Concurrent"](../../core/runtime-config/runtimeconfig.md) configuration setting in the *runtimeconfig.json* file.
-  
- You can also specify server garbage collection with unmanaged hosting interfaces. Note that ASP.NET and SQL Server enable server garbage collection automatically if your application is hosted inside one of these environments.  
+In the .NET Framework, concurrent garbage collection and background garbage collection, which replaces concurrent garbage collection in .NET Framework 4 and later versions, is specified with the [\<gcConcurrent> element](../../../docs/framework/configure-apps/file-schema/runtime/gcconcurrent-element.md) of the runtime configuration schema. The default setting is `enabled`. In .NET Core, background garbage collection is configured with the ["System.GC.Concurrent"](../../core/runtime-config/runtimeconfig.md) configuration setting in the *runtimeconfig.json* file.
+  
+You can also specify server garbage collection with unmanaged hosting interfaces. Note that ASP.NET and SQL Server enable server garbage collection automatically if your application is hosted inside one of these environments.  
 
 Starting with .NET Framework 4.6.2, some additional configuration options are available for server garbage collection.
 
@@ -210,15 +219,16 @@
 - If processor affinity is enabled, you can use the [\<GCHeapAffinitizeMask>](../../framework/configure-apps/file-schema/runtime/gcheapaffinitizemask-element.md) configuration element in .NET Framework applications to control the specific processors for which a GC heap and threads are created. You supply a decimal value that is a mask defining the processors that are available to the process.
 
 ### Comparing workstation and server garbage collection  
- The following are threading and performance considerations for workstation garbage collection:  
-  
+
+The following are threading and performance considerations for workstation garbage collection:  
+
 - The collection occurs on the user thread that triggered the garbage collection and remains at the same priority. Because user threads typically run at normal priority, the garbage collector (which runs on a normal priority thread) must compete with other threads for CPU time.  
   
-     Threads that are running native code are not suspended.  
+  Threads that are running native code are not suspended.  
   
 - Workstation garbage collection is always used on a computer that has only one processor, regardless of the [\<gcServer>](../../../docs/framework/configure-apps/file-schema/runtime/gcserver-element.md) setting in .NET Framework applications or the ["System.GC.Server"](../../core/runtime-config/runtimeconfig.md) setting in .NET Core applications. If you specify server garbage collection, the CLR uses workstation garbage collection with concurrency disabled.  
   
- The following are threading and performance considerations for server garbage collection:  
+The following are threading and performance considerations for server garbage collection:  
   
 - The collection occurs on multiple dedicated threads that are running at `THREAD_PRIORITY_HIGHEST` priority level.  
   
@@ -230,7 +240,7 @@
   
 - Server garbage collection can be resource-intensive. For example, if you have 12 processes running on a computer that has 4 processors, there will be 48 dedicated garbage collection threads if they are all using server garbage collection. In a high memory load situation, if all the processes start doing garbage collection, the garbage collector will have 48 threads to schedule.  
   
- If you are running hundreds of instances of an application, consider using workstation garbage collection with concurrent garbage collection disabled. This will result in less context switching, which can improve performance.  
+  If you are running hundreds of instances of an application, consider using workstation garbage collection with concurrent garbage collection disabled. This will result in less context switching, which can improve performance.  
   
 ## Concurrent garbage collection
 
@@ -245,263 +255,9 @@
 ![Concurrent Garbage Collection Threads](../../../docs/standard/garbage-collection/media/gc-concurrent.png "GC_Concurrent")  
 Concurrent garbage collection  
   
-## Background workstation garbage collection  
+## Background workstation garbage collection
 
 In background garbage collection, ephemeral generations (0 and 1) are collected as needed while the collection of generation 2 is in progress. There is no setting for background garbage collection; it is automatically enabled with concurrent garbage collection. Background garbage collection is a replacement for concurrent garbage collection. As with concurrent garbage collection, background garbage collection is performed on a dedicated thread and is applicable only to generation 2 collections. 
-=======
-<a name="top"></a> In the common language runtime (CLR), the garbage collector serves as an automatic memory manager. It provides the following benefits:
-
-- Enables you to develop your application without having to manually free memory for objects you create.
-
-- Allocates objects on the managed heap efficiently.
-
-- Reclaims objects that are no longer being used, clears their memory, and keeps the memory available for future allocations. Managed objects automatically get clean content to start with, so their constructors do not have to initialize every data field.
-
-- Provides memory safety by making sure that an object cannot use the content of another object.
-
- This topic describes the core concepts of garbage collection.
-
-<a name="fundamentals_of_memory"></a>
-
-## Fundamentals of memory
-
-The following list summarizes important CLR memory concepts.
-
-- Each process has its own, separate virtual address space. All processes on the same computer share the same physical memory, and share the page file if there is one.
-
-- By default, on 32-bit computers, each process has a 2-GB user-mode virtual address space.
-
-- As an application developer, you work only with virtual address space and never manipulate physical memory directly. The garbage collector allocates and frees virtual memory for you on the managed heap.
-
-  If you are writing native code, you use Win32 functions to work with the virtual address space. These functions allocate and free virtual memory for you on native heaps.
-
-- Virtual memory can be in three states:
-
-  - Free. The block of memory has no references to it and is available for allocation.
-
-  - Reserved. The block of memory is available for your use and cannot be used for any other allocation request. However, you cannot store data to this memory block until it is committed.
-
-  - Committed. The block of memory is assigned to physical storage.
-
-- Virtual address space can get fragmented. This means that there are free blocks, also known as holes, in the address space. When a virtual memory allocation is requested, the virtual memory manager has to find a single free block that is large enough to satisfy that allocation request. Even if you have 2 GB of free space, the allocation that requires 2 GB will be unsuccessful unless all of that free space is in a single address block.
-
-- You can run out of memory if you run out of virtual address space to reserve or physical space to commit.
-
-Your page file is used even if physical memory pressure (that is, demand for physical memory) is low. The first time your physical memory pressure is high, the operating system must make room in physical memory to store data, and it backs up some of the data that is in physical memory to the page file. That data is not paged until it is needed, so it is possible to encounter paging in situations where the physical memory pressure is very low.
-
-[Back to top](#top)
-
-<a name="conditions_for_a_garbage_collection"></a>
-
-## Conditions for a garbage collection
-
-Garbage collection occurs when one of the following conditions is true:
-
-- The system has low physical memory. This is detected by either the low memory notification from the OS or low memory indicated by the host.
-
-- The memory that is used by allocated objects on the managed heap surpasses an acceptable threshold. This threshold is continuously adjusted as the process runs.
-
-- The <xref:System.GC.Collect%2A?displayProperty=nameWithType> method is called. In almost all cases, you do not have to call this method, because the garbage collector runs continuously. This method is primarily used for unique situations and testing.
-
-[Back to top](#top)
-
-<a name="the_managed_heap"></a>
-
-## The managed heap
-
-After the garbage collector is initialized by the CLR, it allocates a segment of memory to store and manage objects. This memory is called the managed heap, as opposed to a native heap in the operating system.
-
-There is a managed heap for each managed process. All threads in the process allocate memory for objects on the same heap.
-
-To reserve memory, the garbage collector calls the Win32 [VirtualAlloc](/windows/desktop/api/memoryapi/nf-memoryapi-virtualalloc) function, and reserves one segment of memory at a time for managed applications. The garbage collector also reserves segments as needed, and releases segments back to the operating system (after clearing them of any objects) by calling the Win32 [VirtualFree](/windows/desktop/api/memoryapi/nf-memoryapi-virtualfree) function.
-
-> [!IMPORTANT]
-> The size of segments allocated by the garbage collector is implementation-specific and is subject to change at any time, including in periodic updates. Your app should never make assumptions about or depend on a particular segment size, nor should it attempt to configure the amount of memory available for segment allocations.
-
-The fewer objects allocated on the heap, the less work the garbage collector has to do. When you allocate objects, do not use rounded-up values that exceed your needs, such as allocating an array of 32 bytes when you need only 15 bytes.
-
-When a garbage collection is triggered, the garbage collector reclaims the memory that is occupied by dead objects. The reclaiming process compacts live objects so that they are moved together, and the dead space is removed, thereby making the heap smaller. This ensures that objects that are allocated together stay together on the managed heap, to preserve their locality.
-
-The intrusiveness (frequency and duration) of garbage collections is the result of the volume of allocations and the amount of survived memory on the managed heap.
-
-The heap can be considered as the accumulation of two heaps: the [large object heap](large-object-heap.md) and the small object heap.
-
-The [large object heap](large-object-heap.md) contains very large objects that are 85,000 bytes and larger. The objects on the large object heap are usually arrays. It is rare for an instance object to be extremely large.
-
-[Back to top](#top)
-
-<a name="generations"></a>
-
-## Generations
-
-The heap is organized into generations so it can handle long-lived and short-lived objects. Garbage collection primarily occurs with the reclamation of short-lived objects that typically occupy only a small part of the heap. There are three generations of objects on the heap:
-
-- **Generation 0**. This is the youngest generation and contains short-lived objects. An example of a short-lived object is a temporary variable. Garbage collection occurs most frequently in this generation.
-
-  Newly allocated objects form a new generation of objects and are implicitly generation 0 collections, unless they are large objects, in which case they go on the large object heap in a generation 2 collection.
-
-  Most objects are reclaimed for garbage collection in generation 0 and do not survive to the next generation.
-
-- **Generation 1**. This generation contains short-lived objects and serves as a buffer between short-lived objects and long-lived objects.
-
-- **Generation 2**. This generation contains long-lived objects. An example of a long-lived object is an object in a server application that contains static data that is live for the duration of the process.
-
-Garbage collections occur on specific generations as conditions warrant. Collecting a generation means collecting objects in that generation and all its younger generations. A generation 2 garbage collection is also known as a full garbage collection, because it reclaims all objects in all generations (that is, all objects in the managed heap).
-
-### Survival and promotions
-
-Objects that are not reclaimed in a garbage collection are known as survivors, and are promoted to the next generation. Objects that survive a generation 0 garbage collection are promoted to generation 1; objects that survive a generation 1 garbage collection are promoted to generation 2; and objects that survive a generation 2 garbage collection remain in generation 2.
-
-When the garbage collector detects that the survival rate is high in a generation, it increases the threshold of allocations for that generation, so the next collection gets a substantial size of reclaimed memory. The CLR continually balances two priorities: not letting an application's working set get too big and not letting the garbage collection take too much time.
-
-### Ephemeral generations and segments
-
-Because objects in generations 0 and 1 are short-lived, these generations are known as the ephemeral generations.
-
-Ephemeral generations must be allocated in the memory segment that is known as the ephemeral segment. Each new segment acquired by the garbage collector becomes the new ephemeral segment and contains the objects that survived a generation 0 garbage collection. The old ephemeral segment becomes the new generation 2 segment.
-
-The size of the ephemeral segment varies depending on whether a system is 32- or 64-bit, and on the type of garbage collector it is running. Default values are shown in the following table.
-
-||32-bit|64-bit|
-|-|-------------|-------------|
-|Workstation GC|16 MB|256 MB|
-|Server GC|64 MB|4 GB|
-|Server GC with > 4 logical CPUs|32 MB|2 GB|
-|Server GC with > 8 logical CPUs|16 MB|1 GB|
-
-The ephemeral segment can include generation 2 objects. Generation 2 objects can use multiple segments (as many as your process requires and memory allows for).
-
-The amount of freed memory from an ephemeral garbage collection is limited to the size of the ephemeral segment. The amount of memory that is freed is proportional to the space that was occupied by the dead objects.
-
-[Back to top](#top)
-
-<a name="what_happens_during_a_garbage_collection"></a>
-
-## What happens during a garbage collection
-
-A garbage collection has the following phases:
-
-- A marking phase that finds and creates a list of all live objects.
-
-- A relocating phase that updates the references to the objects that will be compacted.
-
-- A compacting phase that reclaims the space occupied by the dead objects and compacts the surviving objects. The compacting phase moves objects that have survived a garbage collection toward the older end of the segment.
-
-  Because generation 2 collections can occupy multiple segments, objects that are promoted into generation 2 can be moved into an older segment. Both generation 1 and generation 2 survivors can be moved to a different segment, because they are promoted to generation 2.
-
-  Ordinarily, the large object heap is not compacted, because copying large objects imposes a performance penalty. However, starting with the .NET Framework 4.5.1, you can use the <xref:System.Runtime.GCSettings.LargeObjectHeapCompactionMode%2A?displayProperty=nameWithType> property to compact the large object heap on demand.
-
-The garbage collector uses the following information to determine whether objects are live:
-
-- **Stack roots**. Stack variables provided by the just-in-time (JIT) compiler and stack walker. Note that JIT optimizations can lengthen or shorten regions of code within which stack variables are reported to the garbage collector.
-
-- **Garbage collection handles**. Handles that point to managed objects and that can be allocated by user code or by the common language runtime.
-
-- **Static data**. Static objects in application domains that could be referencing other objects. Each application domain keeps track of its static objects.
-
-Before a garbage collection starts, all managed threads are suspended except for the thread that triggered the garbage collection.
-
-The following illustration shows a thread that triggers a garbage collection and causes the other threads to be suspended.
-
-![When a thread triggers a Garbage Collection](../../../docs/standard/garbage-collection/media/gc-triggered.png "GC_Triggered")
-Thread that triggers a garbage collection
-
-[Back to top](#top)
-
-<a name="manipulating_unmanaged_resources"></a>
-
-## Manipulating unmanaged resources
-
-If your managed objects reference unmanaged objects by using their native file handles, you have to explicitly free the unmanaged objects, because the garbage collector tracks memory only on the managed heap.
-
-Users of your managed object may not dispose the native resources used by the object. To perform the cleanup, you can make your managed object finalizable. Finalization consists of cleanup actions that you execute when the object is no longer in use. When your managed object dies, it performs cleanup actions that are specified in its finalizer method.
-
-When a finalizable object is discovered to be dead, its finalizer is put in a queue so that its cleanup actions are executed, but the object itself is promoted to the next generation. Therefore, you have to wait until the next garbage collection that occurs on that generation (which is not necessarily the next garbage collection) to determine whether the object has been reclaimed.
-
-[Back to top](#top)
-
-<a name="workstation_and_server_garbage_collection"></a>
-
-## Workstation and server garbage collection
-
-The garbage collector is self-tuning and can work in a wide variety of scenarios. You can use a configuration file setting to set the type of garbage collection based on the characteristics of the workload. The CLR provides the following types of garbage collection:
-
-- Workstation garbage collection, which is for all client workstations and stand-alone PCs. This is the default setting for the [\<gcServer> element](../../../docs/framework/configure-apps/file-schema/runtime/gcserver-element.md) in the runtime configuration schema.
-
-  Workstation garbage collection can be concurrent or non-concurrent. Concurrent garbage collection enables managed threads to continue operations during a garbage collection.
-
-  Starting with the .NET Framework 4, background garbage collection replaces concurrent garbage collection.
-
-- Server garbage collection, which is intended for server applications that need high throughput and scalability. Server garbage collection can be non-concurrent or background.
-
-The following illustration shows the dedicated threads that perform the garbage collection on a server.
-
-![Server Garbage Collection Threads](../../../docs/standard/garbage-collection/media/gc-server.png "GC_Server")
-Server garbage collection
-
-### Configuring garbage collection
-
-You can use the [\<gcServer> element](../../../docs/framework/configure-apps/file-schema/runtime/gcserver-element.md) of the runtime configuration schema to specify the type of garbage collection you want the CLR to perform. When this element's `enabled` attribute is set to `false` (the default), the CLR performs workstation garbage collection. When you set the `enabled` attribute to `true`, the CLR performs server garbage collection.
-
-Concurrent garbage collection is specified with the [\<gcConcurrent> element](../../../docs/framework/configure-apps/file-schema/runtime/gcconcurrent-element.md) of the runtime configuration schema. The default setting is `enabled`. This setting controls both concurrent and background garbage collection.
-
-You can also specify server garbage collection with unmanaged hosting interfaces. Note that ASP.NET and SQL Server enable server garbage collection automatically if your application is hosted inside one of these environments.
-
-### Comparing workstation and server garbage collection
-
-The following are threading and performance considerations for workstation garbage collection:
-
-- The collection occurs on the user thread that triggered the garbage collection and remains at the same priority. Because user threads typically run at normal priority, the garbage collector (which runs on a normal priority thread) must compete with other threads for CPU time.
-
-  Threads that are running native code are not suspended.
-
-- Workstation garbage collection is always used on a computer that has only one processor, regardless of the [\<gcServer>](../../../docs/framework/configure-apps/file-schema/runtime/gcserver-element.md) setting. If you specify server garbage collection, the CLR uses workstation garbage collection with concurrency disabled.
-
-The following are threading and performance considerations for server garbage collection:
-
-- The collection occurs on multiple dedicated threads that are running at `THREAD_PRIORITY_HIGHEST` priority level.
-
-- A heap and a dedicated thread to perform garbage collection are provided for each CPU, and the heaps are collected at the same time. Each heap contains a small object heap and a large object heap, and all heaps can be accessed by user code. Objects on different heaps can refer to each other.
-
-- Because multiple garbage collection threads work together, server garbage collection is faster than workstation garbage collection on the same size heap.
-
-- Server garbage collection often has larger size segments. Note, however, that this is only a generalization: segment size is implementation-specific and is subject to change. You should make no assumptions about the size of segments allocated by the garbage collector when tuning your app.
-
-- Server garbage collection can be resource-intensive. For example, if you have 12 processes running on a computer that has 4 processors, there will be 48 dedicated garbage collection threads if they are all using server garbage collection. In a high memory load situation, if all the processes start doing garbage collection, the garbage collector will have 48 threads to schedule.
-
-If you are running hundreds of instances of an application, consider using workstation garbage collection with concurrent garbage collection disabled. This will result in less context switching, which can improve performance.
-
-[Back to top](#top)
-
-<a name="concurrent_garbage_collection"></a>
-
-## Concurrent garbage collection
-
-In workstation or server garbage collection, you can enable concurrent garbage collection, which enables threads to run concurrently with a dedicated thread that performs the garbage collection for most of the duration of the collection. This option affects only garbage collections in generation 2; generations 0 and 1 are always non-concurrent because they finish very fast.
-
-Concurrent garbage collection enables interactive applications to be more responsive by minimizing pauses for a collection. Managed threads can continue to run most of the time while the concurrent garbage collection thread is running. This results in shorter pauses while a garbage collection is occurring.
-
-To improve performance when several processes are running, disable concurrent garbage collection. You can do this by adding a [\<gcConcurrent> element](../../../docs/framework/configure-apps/file-schema/runtime/gcconcurrent-element.md) to the app's configuration file and setting the value of its `enabled` attribute to `"false"`.
-
-Concurrent garbage collection is performed on a dedicated thread. By default, the CLR runs workstation garbage collection with concurrent garbage collection enabled. This is true for single-processor and multi-processor computers.
-
-Your ability to allocate small objects on the heap during a concurrent garbage collection is limited by the objects left on the ephemeral segment when a concurrent garbage collection starts. As soon as you reach the end of the segment, you will have to wait for the concurrent garbage collection to finish while managed threads that have to make small object allocations are suspended.
-
-Concurrent garbage collection has a slightly bigger working set (compared with non-concurrent garbage collection), because you can allocate objects during concurrent collection. However, this can affect performance, because the objects that you allocate become part of your working set. Essentially, concurrent garbage collection trades some CPU and memory for shorter pauses.
-
-The following illustration shows concurrent garbage collection performed on a separate dedicated thread.
-
-![Concurrent Garbage Collection Threads](../../../docs/standard/garbage-collection/media/gc-concurrent.png "GC_Concurrent")
-Concurrent garbage collection
-
-[Back to top](#top)
-
-<a name="background_garbage_collection"></a>
-
-## Background workstation garbage collection
-
-In background garbage collection, ephemeral generations (0 and 1) are collected as needed while the collection of generation 2 is in progress. There is no setting for background garbage collection; it is automatically enabled with concurrent garbage collection. Background garbage collection is a replacement for concurrent garbage collection. As with concurrent garbage collection, background garbage collection is performed on a dedicated thread and is applicable only to generation 2 collections.
->>>>>>> f6835beb
 
 > [!NOTE]
 > Background garbage collection is available only in the .NET Framework 4 and later versions. In the .NET Framework 4, it is supported only for workstation garbage collection. Starting with the .NET Framework 4.5, background garbage collection is available for both workstation and server garbage collection.
@@ -513,36 +269,19 @@
 Background garbage collection removes allocation restrictions imposed by concurrent garbage collection, because ephemeral garbage collections can occur during background garbage collection. This means that background garbage collection can remove dead objects in ephemeral generations and can also expand the heap if needed during a generation 1 garbage collection.
 
 The following illustration shows background garbage collection performed on a separate dedicated thread on a workstation:
-<<<<<<< HEAD
-  
- ![Diagram that shows background workstation garbage collection.](./media/fundamentals/background-workstation-garbage-collection.png)
+  
+![Diagram that shows background workstation garbage collection.](./media/fundamentals/background-workstation-garbage-collection.png)
 
 <a name="background_server_garbage_collection"></a>   
+
 ## Background server garbage collection
 
- Starting with the .NET Framework 4.5, background server garbage collection is the default mode for server garbage collection. To choose this mode, set the `enabled` attribute of the [\<gcServer> element](../../../docs/framework/configure-apps/file-schema/runtime/gcserver-element.md) to `true` in the runtime configuration schema. This mode functions similarly to background workstation garbage collection, described in the previous section, but there are a few differences. Background workstation garbage collection uses one dedicated background garbage collection thread, whereas background server garbage collection uses multiple threads, typically a dedicated thread for each logical processor. Unlike the workstation background garbage collection thread, these threads do not time out.  
-  
- The following illustration shows background garbage collection performed on a separate dedicated thread on a server:  
-  
- ![Diagram that shows background server garbage collection.](./media/fundamentals/background-server-garbage-collection.png)  
-  
-=======
-
-![Diagram that shows background workstation garbage collection.](./media/fundamentals/background-workstation-garbage-collection.png)
-
-[Back to top](#top)
-
-<a name="background_server_garbage_collection"></a>
-
-## Background server garbage collection
-
-Starting with the .NET Framework 4.5, background server garbage collection is the default mode for server garbage collection. To choose this mode, set the `enabled` attribute of the [\<gcServer> element](../../../docs/framework/configure-apps/file-schema/runtime/gcserver-element.md) to `true` in the runtime configuration schema. This mode functions similarly to background workstation garbage collection, described in the previous section, but there are a few differences. Background workstation garbage collection uses one dedicated background garbage collection thread, whereas background server garbage collection uses multiple threads, typically a dedicated thread for each logical processor. Unlike the workstation background garbage collection thread, these threads do not time out.
-
-The following illustration shows background garbage collection performed on a separate dedicated thread on a server:
-
-![Diagram that shows background server garbage collection.](./media/fundamentals/background-server-garbage-collection.png)
-
->>>>>>> f6835beb
+Starting with the .NET Framework 4.5, background server garbage collection is the default mode for server garbage collection. To choose this mode, set the `enabled` attribute of the [\<gcServer> element](../../../docs/framework/configure-apps/file-schema/runtime/gcserver-element.md) to `true` in the runtime configuration schema. This mode functions similarly to background workstation garbage collection, described in the previous section, but there are a few differences. Background workstation garbage collection uses one dedicated background garbage collection thread, whereas background server garbage collection uses multiple threads, typically a dedicated thread for each logical processor. Unlike the workstation background garbage collection thread, these threads do not time out.  
+  
+The following illustration shows background garbage collection performed on a separate dedicated thread on a server:  
+  
+![Diagram that shows background server garbage collection.](./media/fundamentals/background-server-garbage-collection.png)  
+  
 ## See also
 
 - [Garbage Collection](../../../docs/standard/garbage-collection/index.md)