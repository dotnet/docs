--- conflicted
+++ resolved
@@ -153,34 +153,18 @@
 The garbage collector uses the following information to determine whether objects are live:  
   
 - **Stack roots**. Stack variables provided by the just-in-time (JIT) compiler and stack walker. Note that JIT optimizations can lengthen or shorten regions of code within which stack variables are reported to the garbage collector.
-<<<<<<< HEAD
-  
-- **Garbage collection handles**. Handles that point to managed objects and that can be allocated by user code or by the common language runtime.  
-  
-- **Static data**. Static objects in application domains that could be referencing other objects. Each application domain keeps track of its static objects.  
-  
-Before a garbage collection starts, all managed threads are suspended except for the thread that triggered the garbage collection.  
-  
-The following illustration shows a thread that triggers a garbage collection and causes the other threads to be suspended.  
-  
+  
+- **Garbage collection handles**. Handles that point to managed objects and that can be allocated by user code or by the common language runtime.
+
+- **Static data**. Static objects in application domains that could be referencing other objects. Each application domain keeps track of its static objects.
+
+Before a garbage collection starts, all managed threads are suspended except for the thread that triggered the garbage collection.
+
+The following illustration shows a thread that triggers a garbage collection and causes the other threads to be suspended.
+
 ![When a thread triggers a Garbage Collection](../../../docs/standard/garbage-collection/media/gc-triggered.png "GC_Triggered")  
-Thread that triggers a garbage collection  
-  
-=======
-
-- **Garbage collection handles**. Handles that point to managed objects and that can be allocated by user code or by the common language runtime.
-
-- **Static data**. Static objects in application domains that could be referencing other objects. Each application domain keeps track of its static objects.
-
-Before a garbage collection starts, all managed threads are suspended except for the thread that triggered the garbage collection.
-
-The following illustration shows a thread that triggers a garbage collection and causes the other threads to be suspended.
-
-![When a thread triggers a Garbage Collection](../../../docs/standard/garbage-collection/media/gc-triggered.png "When a thread triggers a Garbage Collection")
-
-[Back to top](#top)
-
->>>>>>> ca96dcac
+Thread that triggers a garbage collection
+  
 <a name="manipulating_unmanaged_resources"></a>
 
 ## Manipulating unmanaged resources
@@ -197,44 +181,27 @@
 
 ## Workstation and server garbage collection
 
-<<<<<<< HEAD
-The garbage collector is self-tuning and can work in a wide variety of scenarios. You can use a configuration file setting to set the type of garbage collection based on the characteristics of the workload. The CLR provides the following types of garbage collection:  
-  
-- Workstation garbage collection, which is for all client workstations and stand-alone PCs. This is the default setting for the [\<gcServer> element](../../../docs/framework/configure-apps/file-schema/runtime/gcserver-element.md) in the runtime configuration schema.  
-  
-  Through the .NET Framework 3.5, workstation garbage collection can be concurrent or non-concurrent. Concurrent garbage collection enables managed threads to continue operations during a garbage collection.  
-  
+The garbage collector is self-tuning and can work in a wide variety of scenarios. You can use a configuration file setting to set the type of garbage collection based on the characteristics of the workload. The CLR provides the following types of garbage collection:
+
+- Workstation garbage collection, which is for all client workstations and stand-alone PCs. This is the default setting for the [\<gcServer> element](../../../docs/framework/configure-apps/file-schema/runtime/gcserver-element.md) in the runtime configuration schema.
+
+  Through the .NET Framework 3.5, workstation garbage collection can be concurrent or non-concurrent. Concurrent garbage collection enables managed threads to continue operations during a garbage collection.
+
   Starting with the .NET Framework 4, background garbage collection replaces concurrent garbage collection. Workstation garbage collection can be non-concurrent or background.
 
   In .NET Core, workstation garbage collection can be non-concurrent or background.
-  
+
 - Server garbage collection, which is intended for server applications that need high throughput and scalability.
 
   Through the .NET Framework 4, server garbage collection can be concurrent or non-concurrent. Starting with .NET Framework 4, background garbage collection replaces concurrent garbage collection. Server garbage collection can be non-concurrent or background.
 
   In .NET Core, server garbage collection can be non-concurrent or background.
-  
-The following illustration shows the dedicated threads that perform the garbage collection on a server.  
-  
+
+The following illustration shows the dedicated threads that perform the garbage collection on a server.
+
 ![Server Garbage Collection Threads](../../../docs/standard/garbage-collection/media/gc-server.png "GC_Server")  
 Server garbage collection  
   
-=======
-The garbage collector is self-tuning and can work in a wide variety of scenarios. You can use a configuration file setting to set the type of garbage collection based on the characteristics of the workload. The CLR provides the following types of garbage collection:
-
-- Workstation garbage collection, which is for all client workstations and stand-alone PCs. This is the default setting for the [\<gcServer> element](../../../docs/framework/configure-apps/file-schema/runtime/gcserver-element.md) in the runtime configuration schema.
-
-  Workstation garbage collection can be concurrent or non-concurrent. Concurrent garbage collection enables managed threads to continue operations during a garbage collection.
-
-  Starting with the .NET Framework 4, background garbage collection replaces concurrent garbage collection.
-
-- Server garbage collection, which is intended for server applications that need high throughput and scalability. Server garbage collection can be non-concurrent or background.
-
-The following illustration shows the dedicated threads that perform the garbage collection on a server.
-
-![Server Garbage Collection Threads](../../../docs/standard/garbage-collection/media/gc-server.png "Server Garbage Collection Threads")
-
->>>>>>> ca96dcac
 ### Configuring garbage collection
 
 You can use the [\<gcServer> element](../../../docs/framework/configure-apps/file-schema/runtime/gcserver-element.md) of the runtime configuration schema in the .NET Framework or the ["System.GC.Server"](../../core/runtime-config/runtimeconfig.md) configuration setting in the *runtimeconfig.json* file in .NET Core to specify the type of garbage collection you want the CLR to perform. When the `enabled` attribute of the \<gcServer> element is set to `false` or the value of "System.GC.Server" is `false`, the CLR performs workstation garbage collection. This is the default value. When you set the \<gcServer>'s `enabled` attribute to `true` or set the "System.GC.Server" setting to `true`, the CLR performs server garbage collection. 
@@ -277,40 +244,17 @@
   
 ## Concurrent garbage collection
 
-<<<<<<< HEAD
-In workstation garbage collection (until .NET Framework 3.5) or server garbage collection (until .NET Framework 4), you can enable concurrent garbage collection, which allows threads to run concurrently with a dedicated thread that performs the garbage collection for most of the duration of the collection. This option affects only garbage collections in generation 2; generations 0 and 1 are always non-concurrent because they finish very fast. Concurrent workstation garbage collection is replaced by [background workstation garbage collection](#background-workstation-garbage-collection) in .NET Framework 4, and concurrent server garbage collection is replaced by [background server garbage collection](#background-server-garbage-collection) in .NET Framework 4.5. 
-  
-Concurrent garbage collection enables interactive applications to be more responsive by minimizing pauses for a collection. Managed threads can continue to run most of the time while the concurrent garbage collection thread is running. This results in shorter pauses while a garbage collection is occurring.  
-  
-Concurrent garbage collection is performed on a dedicated thread. By default, the CLR runs workstation garbage collection with concurrent garbage collection enabled. This is true for single-processor and multi-processor computers.  
-  
-The following illustration shows concurrent garbage collection performed on a separate dedicated thread.  
-  
+In workstation garbage collection (until .NET Framework 3.5) or server garbage collection (until .NET Framework 4), you can enable concurrent garbage collection, which allows threads to run concurrently with a dedicated thread that performs the garbage collection for most of the duration of the collection. This option affects only garbage collections in generation 2; generations 0 and 1 are always non-concurrent because they finish very fast. Concurrent workstation garbage collection is replaced by [background workstation garbage collection](#background-workstation-garbage-collection) in .NET Framework 4, and concurrent server garbage collection is replaced by [background server garbage collection](#background-server-garbage-collection) in .NET Framework 4.5.
+
+Concurrent garbage collection enables interactive applications to be more responsive by minimizing pauses for a collection. Managed threads can continue to run most of the time while the concurrent garbage collection thread is running. This results in shorter pauses while a garbage collection is occurring.
+
+Concurrent garbage collection is performed on a dedicated thread. By default, the CLR runs workstation garbage collection with concurrent garbage collection enabled. This is true for single-processor and multi-processor computers.
+
+The following illustration shows concurrent garbage collection performed on a separate dedicated thread.
+
 ![Concurrent Garbage Collection Threads](../../../docs/standard/garbage-collection/media/gc-concurrent.png "GC_Concurrent")  
 Concurrent garbage collection  
-  
-=======
-In workstation or server garbage collection, you can enable concurrent garbage collection, which enables threads to run concurrently with a dedicated thread that performs the garbage collection for most of the duration of the collection. This option affects only garbage collections in generation 2; generations 0 and 1 are always non-concurrent because they finish very fast.
-
-Concurrent garbage collection enables interactive applications to be more responsive by minimizing pauses for a collection. Managed threads can continue to run most of the time while the concurrent garbage collection thread is running. This results in shorter pauses while a garbage collection is occurring.
-
-To improve performance when several processes are running, disable concurrent garbage collection. You can do this by adding a [\<gcConcurrent> element](../../../docs/framework/configure-apps/file-schema/runtime/gcconcurrent-element.md) to the app's configuration file and setting the value of its `enabled` attribute to `"false"`.
-
-Concurrent garbage collection is performed on a dedicated thread. By default, the CLR runs workstation garbage collection with concurrent garbage collection enabled. This is true for single-processor and multi-processor computers.
-
-Your ability to allocate small objects on the heap during a concurrent garbage collection is limited by the objects left on the ephemeral segment when a concurrent garbage collection starts. As soon as you reach the end of the segment, you will have to wait for the concurrent garbage collection to finish while managed threads that have to make small object allocations are suspended.
-
-Concurrent garbage collection has a slightly bigger working set (compared with non-concurrent garbage collection), because you can allocate objects during concurrent collection. However, this can affect performance, because the objects that you allocate become part of your working set. Essentially, concurrent garbage collection trades some CPU and memory for shorter pauses.
-
-The following illustration shows concurrent garbage collection performed on a separate dedicated thread.
-
-![Concurrent Garbage Collection Threads](../../../docs/standard/garbage-collection/media/gc-concurrent.png "Concurrent Garbage Collection Threads")
-
-[Back to top](#top)
-
-<a name="background_garbage_collection"></a>
-
->>>>>>> ca96dcac
+
 ## Background workstation garbage collection
 
 Background garbage collection replaces concurrent workstation garbage collection starting with the .NET Framework 4, and it replaces concurrent server garbage collection starting with the .NET Framework 4.5.  In background garbage collection, ephemeral generations (0 and 1) are collected as needed while the collection of generation 2 is in progress. It is performed on a dedicated thread and is applicable only to generation 2 collections. Background garbage collection is automatically enabled by default, and can be enabled or disabled with the [\<gcConcurrent>](../../../docs/framework/configure-apps/file-schema/runtime/gcconcurrent-element.md) configuration setting in .NET Framework applications. 
@@ -325,33 +269,19 @@
 Background garbage collection removes allocation restrictions imposed by concurrent garbage collection, because ephemeral garbage collections can occur during background garbage collection. This means that background garbage collection can remove dead objects in ephemeral generations and can also expand the heap if needed during a generation 1 garbage collection.
 
 The following illustration shows background garbage collection performed on a separate dedicated thread on a workstation:
-<<<<<<< HEAD
   
 ![Diagram that shows background workstation garbage collection.](./media/fundamentals/background-workstation-garbage-collection.png)
-=======
-
-![Diagram that shows background workstation garbage collection.](./media/fundamentals/background-workstation-garbage-collection.png "Diagram that shows background workstation garbage collection.")
->>>>>>> ca96dcac
 
 <a name="background_server_garbage_collection"></a>   
 
 ## Background server garbage collection
 
-<<<<<<< HEAD
-Starting with the .NET Framework 4.5, background server garbage collection is the default mode for server garbage collection. To choose this mode, set the `enabled` attribute of the [\<gcServer> element](../../../docs/framework/configure-apps/file-schema/runtime/gcserver-element.md) to `true` in the runtime configuration schema. This mode functions similarly to background workstation garbage collection, described in the previous section, but there are a few differences. Background workstation garbage collection uses one dedicated background garbage collection thread, whereas background server garbage collection uses multiple threads, typically a dedicated thread for each logical processor. Unlike the workstation background garbage collection thread, these threads do not time out.  
-  
-The following illustration shows background garbage collection performed on a separate dedicated thread on a server:  
-  
-![Diagram that shows background server garbage collection.](./media/fundamentals/background-server-garbage-collection.png)  
-  
-=======
 Starting with the .NET Framework 4.5, background server garbage collection is the default mode for server garbage collection. To choose this mode, set the `enabled` attribute of the [\<gcServer> element](../../../docs/framework/configure-apps/file-schema/runtime/gcserver-element.md) to `true` in the runtime configuration schema. This mode functions similarly to background workstation garbage collection, described in the previous section, but there are a few differences. Background workstation garbage collection uses one dedicated background garbage collection thread, whereas background server garbage collection uses multiple threads, typically a dedicated thread for each logical processor. Unlike the workstation background garbage collection thread, these threads do not time out.
 
 The following illustration shows background garbage collection performed on a separate dedicated thread on a server:
 
-![Diagram that shows background server garbage collection.](./media/fundamentals/background-server-garbage-collection.png "Diagram that shows background server garbage collection.")
-
->>>>>>> ca96dcac
+![Diagram that shows background server garbage collection.](./media/fundamentals/background-server-garbage-collection.png)
+  
 ## See also
 
 - [Garbage Collection](../../../docs/standard/garbage-collection/index.md)