---
title: "Implement a Dispose method"
<<<<<<< HEAD
description: In this article, learn to implement the Dispose method, which releases unmanaged resources used by your code in .NET.
ms.date: 05/13/2020
=======
ms.date: 05/27/2020
>>>>>>> 34008610
ms.technology: dotnet-standard
dev_langs:
  - "csharp"
  - "vb"
helpviewer_keywords:
  - "Dispose method"
  - "garbage collection, Dispose method"
ms.assetid: eb4e1af0-3b48-4fbc-ad4e-fc2f64138bf9
---

# Implement a Dispose method

Implementing the <xref:System.IDisposable.Dispose%2A> method is primarily for releasing unmanaged resources used by your code. When working with instance members that are <xref:System.IDisposable> implementations, it's common to cascade <xref:System.IDisposable.Dispose%2A> calls. There are additional reasons for implementing <xref:System.IDisposable.Dispose%2A>, such as undoing something that was previously done. For example, freeing memory that was allocated, removing an item from a collection that was added, signaling the release of a lock that was acquired, and so on.

The [.NET garbage collector](index.md) does not allocate or release unmanaged memory. The pattern for disposing an object, referred to as the dispose pattern, imposes order on the lifetime of an object. The dispose pattern is used for objects that implement the <xref:System.IDisposable> interface, and is common when interacting with file and pipe handles, registry handles, wait handles, or pointers to blocks of unmanaged memory. This is because the garbage collector is unable to reclaim unmanaged objects.

To help ensure that resources are always cleaned up appropriately, a <xref:System.IDisposable.Dispose%2A> method should be idempotent, such that it is callable multiple times without throwing an exception. Furthermore, subsequent invocations of <xref:System.IDisposable.Dispose%2A> should do nothing.

The code example provided for the <xref:System.GC.KeepAlive%2A?displayProperty=nameWithType> method shows how garbage collection can cause a finalizer to run, while an unmanaged reference to the object or its members is still in use. It may make sense to utilize <xref:System.GC.KeepAlive%2A?displayProperty=nameWithType> to make the object ineligible for garbage collection from the start of the current routine to the point where this method is called.

## Safe handles

Writing code for an object's finalizer is a complex task that can cause problems if not done correctly. Therefore, we recommend that you construct <xref:System.Runtime.InteropServices.SafeHandle?displayProperty=nameWithType> objects instead of implementing a finalizer.

A <xref:System.Runtime.InteropServices.SafeHandle?displayProperty=nameWithType> is an abstract managed type that wraps an <xref:System.IntPtr?displayProperty=nameWithType> that identifies an unmanaged resource. On Windows it might identify a handle while on Unix, a file descriptor. It provides all of the logic necessary to ensure that this resource is released once and only once, when the `SafeHandle` is disposed of or when all references to the `SafeHandle` have been dropped and the `SafeHandle` instance is finalized.

The <xref:System.Runtime.InteropServices.SafeHandle?displayProperty=nameWithType> is an abstract base class. Derived classes provide specific instances for different kinds of handle. These derived classes validate what values for the <xref:System.IntPtr?displayProperty=nameWithType> are considered invalid and how to actually free the handle. For example, <xref:Microsoft.Win32.SafeHandles.SafeFileHandle> derives from `SafeHandle` to wrap `IntPtrs` that identify open file handles/descriptors, and overrides its <xref:System.Runtime.InteropServices.SafeHandle.ReleaseHandle?displayProperty=nameWithType> method to close it (via the `close` function on Unix or `CloseHandle` function on Windows). Most APIs in .NET libraries that create an unmanaged resource will wrap it in a `SafeHandle` and return that `SafeHandle` to you as needed, rather than handing back the raw pointer. In situations where you interact with an unmanaged component and get an `IntPtr` for an unmanaged resource, you can create your own `SafeHandle` type to wrap it. As a result, few non-`SafeHandle` types need to implement finalizers; most disposable pattern implementations only end up wrapping other managed resources, some of which may be `SafeHandle`s.

The following derived classes in the <xref:Microsoft.Win32.SafeHandles> namespace provide safe handles:

- The <xref:Microsoft.Win32.SafeHandles.SafeFileHandle>, <xref:Microsoft.Win32.SafeHandles.SafeMemoryMappedFileHandle>, and <xref:Microsoft.Win32.SafeHandles.SafePipeHandle> class, for files, memory mapped files, and pipes.
- The <xref:Microsoft.Win32.SafeHandles.SafeMemoryMappedViewHandle> class, for memory views.
- The <xref:Microsoft.Win32.SafeHandles.SafeNCryptKeyHandle>, <xref:Microsoft.Win32.SafeHandles.SafeNCryptProviderHandle>, and <xref:Microsoft.Win32.SafeHandles.SafeNCryptSecretHandle> classes, for cryptography constructs.
- The <xref:Microsoft.Win32.SafeHandles.SafeRegistryHandle> class, for registry keys.
- The <xref:Microsoft.Win32.SafeHandles.SafeWaitHandle> class, for wait handles.

## Dispose() and Dispose(bool)

The <xref:System.IDisposable> interface requires the implementation of a single parameterless method, <xref:System.IDisposable.Dispose%2A>. Also, any non-sealed class should have an additional `Dispose(bool)` overload method to be implemented:

- A `public` non-virtual (`NonInheritable` in Visual Basic) <xref:System.IDisposable.Dispose%2A?displayProperty=nameWithType> implementation that has no parameters.

- A `protected virtual` (`Overridable` in Visual Basic) `Dispose` method whose signature is:

  [!code-csharp[Conceptual.Disposable#8](../../../samples/snippets/csharp/VS_Snippets_CLR/conceptual.disposable/cs/dispose1.cs#8)]
  [!code-vb[Conceptual.Disposable#8](../../../samples/snippets/visualbasic/VS_Snippets_CLR/conceptual.disposable/vb/dispose1.vb#8)]

  > [!IMPORTANT]
  > The `disposing` parameter should be `false` when called from a finalizer, and `true` when called from the <xref:System.IDisposable.Dispose%2A?displayProperty=nameWithType> method. In other words, it is `true` when deterministically called and `false` when non-deterministically called.

### The Dispose() method

Because the `public`, non-virtual (`NonInheritable` in Visual Basic), parameterless `Dispose` method is called by a consumer of the type, its purpose is to free unmanaged resources, perform general cleanup, and to indicate that the finalizer, if one is present, doesn't have to run. Freeing the actual memory associated with a managed object is always the domain of the [garbage collector](index.md). Because of this, it has a standard implementation:

[!code-csharp[Conceptual.Disposable#7](../../../samples/snippets/csharp/VS_Snippets_CLR/conceptual.disposable/cs/dispose1.cs#7)]
[!code-vb[Conceptual.Disposable#7](../../../samples/snippets/visualbasic/VS_Snippets_CLR/conceptual.disposable/vb/dispose1.vb#7)]

The `Dispose` method performs all object cleanup, so the garbage collector no longer needs to call the objects' <xref:System.Object.Finalize%2A?displayProperty=nameWithType> override. Therefore, the call to the <xref:System.GC.SuppressFinalize%2A> method prevents the garbage collector from running the finalizer. If the type has no finalizer, the call to <xref:System.GC.SuppressFinalize%2A?displayProperty=nameWithType> has no effect. Note that the actual cleanup is performed by the `Dispose(bool)` method overload.

### The Dispose(bool) method overload

In the overload, the `disposing` parameter is a <xref:System.Boolean> that indicates whether the method call comes from a <xref:System.IDisposable.Dispose%2A> method (its value is `true`) or from a finalizer (its value is `false`).

The body of the method consists of two blocks of code:

- A block that frees unmanaged resources. This block executes regardless of the value of the `disposing` parameter.
- A conditional block that frees managed resources. This block executes if the value of `disposing` is `true`. The managed resources that it frees can include:

  - **Managed objects that implement <xref:System.IDisposable>.** The conditional block can be used to call their <xref:System.IDisposable.Dispose%2A> implementation (cascade dispose). If you have used a derived class of <xref:System.Runtime.InteropServices.SafeHandle?displayProperty=nameWithType> to wrap your unmanaged resource, you should call the <xref:System.Runtime.InteropServices.SafeHandle.Dispose?displayProperty=nameWithType> implementation here.

  - **Managed objects that consume large amounts of memory or consume scarce resources.** Assign large managed object references to `null` to make them more likely to be unreachable. This releases them faster than if they were reclaimed non-deterministically.

If the method call comes from a finalizer, only the code that frees unmanaged resources should execute. The implementer is responsible for ensuring the the false path doesn't interact with managed objects that may have been reclaimed. This is important because the order in which the garbage collector destroys managed objects during finalization is non-deterministic.

## Cascade dispose calls

If your class owns a field or property, and its type implements <xref:System.IDisposable>, the containing class itself should also implement <xref:System.IDisposable>. A class that instantiates an <xref:System.IDisposable> implementation and storing it as an instance member, is also responsible for its cleanup. This is to help ensure that the referenced disposable types are given the opportunity to deterministically perform clean up through the <xref:System.IDisposable.Dispose%2A> method. In this example, the class is `sealed` (or `NotInheritable` in Visual Basic).

[!code-csharp[Conceptual.Disposable#1](../../../samples/snippets/csharp/VS_Snippets_CLR/conceptual.disposable/cs/disposable1.cs#1)]
[!code-vb[Conceptual.Disposable#1](../../../samples/snippets/visualbasic/VS_Snippets_CLR/conceptual.disposable/vb/disposable1.vb#1)]

## Implement the dispose pattern

All non-sealed classes or (Visual Basic classes not modified as `NotInheritable`) should be considered a potential base class, because they could be inherited. If you implement the dispose pattern for any potential base class, you must provide the following:

- A <xref:System.IDisposable.Dispose%2A> implementation that calls the `Dispose(bool)` method.
- A `Dispose(bool)` method that performs the actual cleanup.
- Either a class derived from <xref:System.Runtime.InteropServices.SafeHandle> that wraps your unmanaged resource (recommended), or an override to the <xref:System.Object.Finalize%2A?displayProperty=nameWithType> method. The <xref:System.Runtime.InteropServices.SafeHandle> class provides a finalizer, so you do not have to write one yourself.

> [!IMPORTANT]
> It is possible for a base class to only reference managed objects, and implement the dispose pattern. In these cases, a finalizer is unnecessary. A finalizer is only required if you directly reference unmanaged resources.

Here's the general pattern for implementing the dispose pattern for a base class that uses a safe handle.

[!code-csharp[System.IDisposable#3](../../../samples/snippets/csharp/VS_Snippets_CLR_System/system.idisposable/cs/base1.cs#3)]
[!code-vb[System.IDisposable#3](../../../samples/snippets/visualbasic/VS_Snippets_CLR_System/system.idisposable/vb/base1.vb#3)]

> [!NOTE]
> The previous example uses a <xref:Microsoft.Win32.SafeHandles.SafeFileHandle> object to illustrate the pattern; any object derived from <xref:System.Runtime.InteropServices.SafeHandle> could be used instead. Note that the example does not properly instantiate its <xref:Microsoft.Win32.SafeHandles.SafeFileHandle> object.

Here's the general pattern for implementing the dispose pattern for a base class that overrides <xref:System.Object.Finalize%2A?displayProperty=nameWithType>.

[!code-csharp[System.IDisposable#5](../../../samples/snippets/csharp/VS_Snippets_CLR_System/system.idisposable/cs/base2.cs#5)]
[!code-vb[System.IDisposable#5](../../../samples/snippets/visualbasic/VS_Snippets_CLR_System/system.idisposable/vb/base2.vb#5)]

> [!TIP]
> In C#, you create a [finalizer](../../csharp/programming-guide/classes-and-structs/destructors.md) by overriding <xref:System.Object.Finalize%2A?displayProperty=nameWithType>. In Visual Basic, this is done with `Protected Overrides Sub Finalize()`.

## Implement the dispose pattern for a derived class

A class derived from a class that implements the <xref:System.IDisposable> interface shouldn't implement <xref:System.IDisposable>, because the base class implementation of <xref:System.IDisposable.Dispose%2A?displayProperty=nameWithType> is inherited by its derived classes. Instead, to cleanup a derived class, you provide the following:

- A `protected override void Dispose(bool)` method that overrides the base class method and performs the actual cleanup of the derived class. This method must also call the `base.Dispose(bool)` (`MyBase.Dispose(bool)` in Visual Basic) method of the base class and pass its disposing status for the argument.
- Either a class derived from <xref:System.Runtime.InteropServices.SafeHandle> that wraps your unmanaged resource (recommended), or an override to the <xref:System.Object.Finalize%2A?displayProperty=nameWithType> method. The <xref:System.Runtime.InteropServices.SafeHandle> class provides a finalizer that frees you from having to code one. If you do provide a finalizer, it must call the `Dispose(bool)` overload with a `disposing` argument of `false`.

Here's the general pattern for implementing the dispose pattern for a derived class that uses a safe handle:

[!code-csharp[System.IDisposable#4](../../../samples/snippets/csharp/VS_Snippets_CLR_System/system.idisposable/cs/derived1.cs#4)]
[!code-vb[System.IDisposable#4](../../../samples/snippets/visualbasic/VS_Snippets_CLR_System/system.idisposable/vb/derived1.vb#4)]

> [!NOTE]
> The previous example uses a <xref:Microsoft.Win32.SafeHandles.SafeFileHandle> object to illustrate the pattern; any object derived from <xref:System.Runtime.InteropServices.SafeHandle> could be used instead. Note that the example does not properly instantiate its <xref:Microsoft.Win32.SafeHandles.SafeFileHandle> object.

Here's the general pattern for implementing the dispose pattern for a derived class that overrides <xref:System.Object.Finalize%2A?displayProperty=nameWithType>:

[!code-csharp[System.IDisposable#6](../../../samples/snippets/csharp/VS_Snippets_CLR_System/system.idisposable/cs/derived2.cs#6)]
[!code-vb[System.IDisposable#6](../../../samples/snippets/visualbasic/VS_Snippets_CLR_System/system.idisposable/vb/derived2.vb#6)]

## Implement the dispose pattern with safe handles

The following example illustrates the dispose pattern for a base class, `DisposableStreamResource`, that uses a safe handle to encapsulate unmanaged resources. It defines a `DisposableStreamResource` class that uses a <xref:Microsoft.Win32.SafeHandles.SafeFileHandle> to wrap a <xref:System.IO.Stream> object that represents an open file. The class also includes a single property, `Size`, that returns the total number of bytes in the file stream.

[!code-csharp[Conceptual.Disposable#9](../../../samples/snippets/csharp/VS_Snippets_CLR/conceptual.disposable/cs/base1.cs#9)]
[!code-vb[Conceptual.Disposable#9](../../../samples/snippets/visualbasic/VS_Snippets_CLR/conceptual.disposable/vb/base1.vb#9)]

## Implement the dispose pattern for a derived class with safe handles

The following example illustrates the dispose pattern for a derived class, `DisposableStreamResource2`, that inherits from the `DisposableStreamResource` class presented in the previous example. The class adds an additional method, `WriteFileInfo`, and uses a <xref:Microsoft.Win32.SafeHandles.SafeFileHandle> object to wrap the handle of the writable file.

[!code-csharp[Conceptual.Disposable#10](../../../samples/snippets/csharp/VS_Snippets_CLR/conceptual.disposable/cs/derived1.cs#10)]
[!code-vb[Conceptual.Disposable#10](../../../samples/snippets/visualbasic/VS_Snippets_CLR/conceptual.disposable/vb/derived1.vb#10)]

## See also

- <xref:System.GC.SuppressFinalize%2A>
- <xref:System.IDisposable>
- <xref:System.IDisposable.Dispose%2A?displayProperty=nameWithType>
- <xref:Microsoft.Win32.SafeHandles>
- <xref:System.Runtime.InteropServices.SafeHandle?displayProperty=nameWithType>
- <xref:System.Object.Finalize%2A?displayProperty=nameWithType>
- [Define and consume classes and structs (C++/CLI)](/cpp/dotnet/how-to-define-and-consume-classes-and-structs-cpp-cli)<|MERGE_RESOLUTION|>--- conflicted
+++ resolved
@@ -1,11 +1,7 @@
 ---
 title: "Implement a Dispose method"
-<<<<<<< HEAD
 description: In this article, learn to implement the Dispose method, which releases unmanaged resources used by your code in .NET.
-ms.date: 05/13/2020
-=======
 ms.date: 05/27/2020
->>>>>>> 34008610
 ms.technology: dotnet-standard
 dev_langs:
   - "csharp"
