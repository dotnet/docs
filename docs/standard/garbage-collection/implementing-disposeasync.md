--- conflicted
+++ resolved
@@ -3,11 +3,7 @@
 description: Learn how to implement DisposeAsync and DisposeAsyncCore methods to perform asynchronous resource cleanup.
 author: IEvangelist
 ms.author: dapine
-<<<<<<< HEAD
-ms.date: 03/22/2021
-=======
 ms.date: 04/07/2021
->>>>>>> 0c82f275
 dev_langs:
   - "csharp"
 helpviewer_keywords:
