---
<<<<<<< HEAD
title: "Asynchronous File I-O"
=======
title: "Asynchronous File I/O"
ms.custom: ""
>>>>>>> fa2dd156
ms.date: "03/30/2017"
ms.technology: dotnet-standard
dev_langs: 
  - "csharp"
  - "vb"
helpviewer_keywords: 
  - "streams, synchronous streams"
  - "asynchronous I/O"
  - "synchronous I/O"
  - "streams, asynchronous streams"
  - "I/O [.NET Framework], asynchronous I/O"
  - "Stream class, synchronous I/O"
  - "data streams, asynchronous streams"
  - "Stream class, asynchronous I/O"
  - "multiple I/O requests"
  - "data streams, synchronous streams"
ms.assetid: dbdd55e7-d6b9-4f9e-8abb-ab0edd4457f7
author: "mairaw"
ms.author: "mairaw"
---
# Asynchronous File I/O
Asynchronous operations enable you to perform resource-intensive I/O operations without blocking the main thread. This performance consideration is particularly important in a [!INCLUDE[win8_appname_long](../../../includes/win8-appname-long-md.md)] app or [!INCLUDE[desktop_appname](../../../includes/desktop-appname-md.md)] app where a time-consuming stream operation can block the UI thread and make your app appear as if it is not working.  
  
 Starting with the [!INCLUDE[net_v45](../../../includes/net-v45-md.md)], the I/O types include async methods to simplify asynchronous operations. An async method contains `Async` in its name, such as <xref:System.IO.Stream.ReadAsync%2A>, <xref:System.IO.Stream.WriteAsync%2A>, <xref:System.IO.Stream.CopyToAsync%2A>, <xref:System.IO.Stream.FlushAsync%2A>, <xref:System.IO.TextReader.ReadLineAsync%2A>, and <xref:System.IO.TextReader.ReadToEndAsync%2A>. These async methods are implemented on stream classes, such as <xref:System.IO.Stream>, <xref:System.IO.FileStream>, and <xref:System.IO.MemoryStream>, and on classes that are used for reading from or writing to streams, such <xref:System.IO.TextReader> and <xref:System.IO.TextWriter>.  
  
 In the .NET Framework 4 and earlier versions, you have to use methods such as <xref:System.IO.Stream.BeginRead%2A> and <xref:System.IO.Stream.EndRead%2A> to implement asynchronous I/O operations. These methods are still available in the [!INCLUDE[net_v45](../../../includes/net-v45-md.md)] to support legacy code; however, the async methods help you implement asynchronous I/O operations more easily.  
  
 Starting with [!INCLUDE[vs_dev11_long](../../../includes/vs-dev11-long-md.md)], Visual Studio provides two keywords for asynchronous programming:  
  
 `Async` (Visual Basic) or `async` (C#) modifier, which is used to mark a method that contains an asynchronous operation.  
  
 `Await` (Visual Basic) or `await` (C#) operator, which is applied to the result of an async method.  
  
 To implement asynchronous I/O operations, use these keywords in conjunction with the async methods, as shown in the following examples. For more information, see [Asynchronous Programming with Async and Await](https://msdn.microsoft.com/library/db854f91-ccef-4035-ae4d-0911fde808c7).  
  
 The following example demonstrates how to use two <xref:System.IO.FileStream> objects to copy files asynchronously from one directory to another. Notice that the <xref:System.Web.UI.WebControls.Button.Click> event handler for the <xref:System.Windows.Controls.Button> control is marked with the `async` modifier because it calls an asynchronous method.  
  
 [!code-csharp[Asynchronous_File_IO_async#1](../../../samples/snippets/csharp/VS_Snippets_CLR/Asynchronous_File_IO_async/cs/example.cs#1)]
 [!code-vb[Asynchronous_File_IO_async#1](../../../samples/snippets/visualbasic/VS_Snippets_CLR/Asynchronous_File_IO_async/vb/example.vb#1)]  
  
 The next example is similar to the previous one but uses <xref:System.IO.StreamReader> and <xref:System.IO.StreamWriter> objects to read and write the contents of a text file asynchronously.  
  
 [!code-csharp[Asynchronous_File_IO_async#2](../../../samples/snippets/csharp/VS_Snippets_CLR/Asynchronous_File_IO_async/cs/example2.cs#2)]
 [!code-vb[Asynchronous_File_IO_async#2](../../../samples/snippets/visualbasic/VS_Snippets_CLR/Asynchronous_File_IO_async/vb/example2.vb#2)]  
  
 The next example shows the code-behind file and the XAML file that are used to open a file as a <xref:System.IO.Stream> in a [!INCLUDE[win8_appname_long](../../../includes/win8-appname-long-md.md)] app, and read its contents by using an instance of the <xref:System.IO.StreamReader> class. It uses asynchronous methods to open the file as a stream and to read its contents.  
  
 [!code-csharp[System.IO.WindowsRuntimeStorageExtensions#2](../../../samples/snippets/csharp/VS_Snippets_CLR_System/system.io.windowsruntimestorageextensions/cs/blankpage.xaml.cs#2)]
 [!code-vb[System.IO.WindowsRuntimeStorageExtensions#2](../../../samples/snippets/visualbasic/VS_Snippets_CLR_System/system.io.windowsruntimestorageextensions/vb/blankpage.xaml.vb#2)]  
  
 [!code-xaml[System.IO.WindowsRuntimeStorageExtensions#1](../../../samples/snippets/csharp/VS_Snippets_CLR_System/system.io.windowsruntimestorageextensions/cs/blankpage.xaml#1)]  
  
## See Also  
 <xref:System.IO.Stream>  
 [File and Stream I/O](../../../docs/standard/io/index.md)  
 [Asynchronous Programming with Async and Await](https://msdn.microsoft.com/library/db854f91-ccef-4035-ae4d-0911fde808c7)<|MERGE_RESOLUTION|>--- conflicted
+++ resolved
@@ -1,10 +1,5 @@
 ---
-<<<<<<< HEAD
-title: "Asynchronous File I-O"
-=======
 title: "Asynchronous File I/O"
-ms.custom: ""
->>>>>>> fa2dd156
 ms.date: "03/30/2017"
 ms.technology: dotnet-standard
 dev_langs: 
