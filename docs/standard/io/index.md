--- conflicted
+++ resolved
@@ -1,13 +1,7 @@
 ---
 title: "File and Stream I/O"
 ms.date: "03/30/2017"
-<<<<<<< HEAD
-ms.prod: ".net"
 ms.technology: dotnet-standard
-ms.topic: "article"
-=======
-ms.technology: dotnet-standard
->>>>>>> 65270a12
 helpviewer_keywords: 
   - "IO namespace"
   - "files, I/O"
