---
title: How to find descendants with a specific element name - LINQ to XML
description: To find all descendants that have a specific name, it is easier to use XContainer.Descendants than to iterate through all the descendants.
ms.date: 07/20/2015
ms.assetid: f684da20-bee9-47f5-9607-7e3fd7e67470
---

# How to find descendants with a specific element name (LINQ to XML)

Sometimes you want to find all descendants with a specific name. You could write code to iterate through all of the descendants, but it is easier to use the <xref:System.Xml.Linq.XContainer.Descendants%2A> axis.

## Example: Find descendants with a specific element name

The following example shows how to find descendants with a specific element name.

```csharp
XElement root = XElement.Parse(@"<root>
  <para>
    <r>
      <t>Some text </t>
    </r>
    <n>
      <r>
<<<<<<< HEAD
        <t>that's  broken up into </t>
=======
        <t>that's broken up into </t>
>>>>>>> 626b8508
      </r>
    </n>
    <n>
      <r>
        <t>multiple segments.</t>
      </r>
    </n>
  </para>
</root>");
IEnumerable<string> textSegs =
    from seg in root.Descendants("t")
    select (string)seg;

string str = textSegs.Aggregate(new StringBuilder(),
    (sb, i) => sb.Append(i),
    sp => sp.ToString()
);

Console.WriteLine(str);
```

```vb
Dim root As XElement = _
    <root>
        <para>
            <r>
                <t>Some text </t>
            </r>
            <n>
                <r>
<<<<<<< HEAD
                    <t>that's  broken up into </t>
=======
                    <t>that's broken up into </t>
>>>>>>> 626b8508
                </r>
            </n>
            <n>
                <r>
                    <t>multiple segments.</t>
                </r>
            </n>
        </para>
    </root>

Dim textSegs As IEnumerable(Of String) = _
    From seg In root...<t> _
    Select seg.Value

Dim str As String = textSegs.Aggregate( _
    New StringBuilder, _
    Function(sb, i) sb.Append(i), _
    Function(sb) sb.ToString)

Console.WriteLine(str)
```

The example produces this output:

```output
<<<<<<< HEAD
Some text that's  broken up into multiple segments.
=======
Some text that's broken up into multiple segments.
>>>>>>> 626b8508
```

## Example: Find when the XML is in a namespace

<<<<<<< HEAD
The following example shows the same query for XML that's  in a namespace. For more information, see [Namespaces overview](namespaces-overview.md).
=======
The following example shows the same query for XML that's in a namespace. For more information, see [Namespaces overview](namespaces-overview.md).
>>>>>>> 626b8508

```csharp
XElement root = XElement.Parse(@"<root xmlns='http://www.adatum.com'>
  <para>
    <r>
      <t>Some text </t>
    </r>
    <n>
      <r>
<<<<<<< HEAD
        <t>that's  broken up into </t>
=======
        <t>that's broken up into </t>
>>>>>>> 626b8508
      </r>
    </n>
    <n>
      <r>
        <t>multiple segments.</t>
      </r>
    </n>
  </para>
</root>");
XNamespace ad = "http://www.adatum.com";
IEnumerable<string> textSegs =
    from seg in root.Descendants(ad + "t")
    select (string)seg;

string str = textSegs.Aggregate(new StringBuilder(),
    (sb, i) => sb.Append(i),
    sp => sp.ToString()
);

Console.WriteLine(str);
```

```vb
Imports <xmlns='http://www.adatum.com'>

Module Module1
    Sub Main()
        Dim root As XElement = _
            <root>
                <para>
                    <r>
                        <t>Some text </t>
                    </r>
                    <n>
                        <r>
<<<<<<< HEAD
                            <t>that's  broken up into </t>
=======
                            <t>that's broken up into </t>
>>>>>>> 626b8508
                        </r>
                    </n>
                    <n>
                        <r>
                            <t>multiple segments.</t>
                        </r>
                    </n>
                </para>
            </root>

        Dim textSegs As IEnumerable(Of String) = _
            From seg In root...<t> _
            Select seg.Value

        Dim str As String = textSegs.Aggregate( _
            New StringBuilder, _
            Function(sb, i) sb.Append(i), _
            Function(sb) sb.ToString)

        Console.WriteLine(str)
    End Sub
End Module
```

The example produces this output:

```output
<<<<<<< HEAD
Some text that's  broken up into multiple segments.
=======
Some text that's broken up into multiple segments.
>>>>>>> 626b8508
```

## See also

- <xref:System.Xml.Linq.XContainer.Descendants%2A><|MERGE_RESOLUTION|>--- conflicted
+++ resolved
@@ -21,11 +21,7 @@
     </r>
     <n>
       <r>
-<<<<<<< HEAD
-        <t>that's  broken up into </t>
-=======
         <t>that's broken up into </t>
->>>>>>> 626b8508
       </r>
     </n>
     <n>
@@ -56,11 +52,7 @@
             </r>
             <n>
                 <r>
-<<<<<<< HEAD
-                    <t>that's  broken up into </t>
-=======
                     <t>that's broken up into </t>
->>>>>>> 626b8508
                 </r>
             </n>
             <n>
@@ -86,20 +78,11 @@
 The example produces this output:
 
 ```output
-<<<<<<< HEAD
-Some text that's  broken up into multiple segments.
-=======
 Some text that's broken up into multiple segments.
->>>>>>> 626b8508
-```
 
 ## Example: Find when the XML is in a namespace
 
-<<<<<<< HEAD
-The following example shows the same query for XML that's  in a namespace. For more information, see [Namespaces overview](namespaces-overview.md).
-=======
 The following example shows the same query for XML that's in a namespace. For more information, see [Namespaces overview](namespaces-overview.md).
->>>>>>> 626b8508
 
 ```csharp
 XElement root = XElement.Parse(@"<root xmlns='http://www.adatum.com'>
@@ -109,11 +92,7 @@
     </r>
     <n>
       <r>
-<<<<<<< HEAD
-        <t>that's  broken up into </t>
-=======
         <t>that's broken up into </t>
->>>>>>> 626b8508
       </r>
     </n>
     <n>
@@ -149,11 +128,7 @@
                     </r>
                     <n>
                         <r>
-<<<<<<< HEAD
-                            <t>that's  broken up into </t>
-=======
                             <t>that's broken up into </t>
->>>>>>> 626b8508
                         </r>
                     </n>
                     <n>
@@ -181,11 +156,7 @@
 The example produces this output:
 
 ```output
-<<<<<<< HEAD
-Some text that's  broken up into multiple segments.
-=======
 Some text that's broken up into multiple segments.
->>>>>>> 626b8508
 ```
 
 ## See also
