--- conflicted
+++ resolved
@@ -48,11 +48,7 @@
 
 ## Example: Find when the XML is in a namespace
 
-<<<<<<< HEAD
-The following example does the same as the previous one, but for XML that's  in a namespace. The example uses XML document [Sample XML file: Test configuration in a namespace](sample-xml-file-test-configuration-namespace.md).
-=======
 The following example does the same as the previous one, but for XML that's in a namespace. The example uses XML document [Sample XML file: Test configuration in a namespace](sample-xml-file-test-configuration-namespace.md).
->>>>>>> 626b8508
 
 For more information, see [Namespaces overview](namespaces-overview.md).
 
