---
title: How to write a LINQ to XML axis method - LINQ to XML
description: Learn how to write your own axis methods to retrieve collections from an XML tree in C# or Visual Basic.
ms.date: 07/20/2015
dev_langs:
  - "csharp"
  - "vb"
ms.assetid: 50aef06b-1d22-4718-a18a-21237e26d7c1
---
# How to write a LINQ to XML axis method (LINQ to XML)

You can write your own axis methods to retrieve collections from an XML tree, methods that meet the needs of your applications. Writing an extension method is one of the best ways to do this. This article provides an example for C# and Visual Basic.

## Example

The following example uses two extension methods. The first extension method, `GetXPath`, operates on <xref:System.Xml.Linq.XObject>, and returns an XPath expression that when evaluated will return the node or attribute. The second extension method, `Find`, operates on <xref:System.Xml.Linq.XElement>. It returns a collection of <xref:System.Xml.Linq.XAttribute> objects and <xref:System.Xml.Linq.XElement> objects that contain some specified text.

This example uses XML document [Sample XML file: Multiple purchase orders](sample-xml-file-multiple-purchase-orders.md).

```csharp
public static class MyExtensions
{
    private static string GetQName(XElement xe)
    {
        string prefix = xe.GetPrefixOfNamespace(xe.Name.Namespace);
        if (xe.Name.Namespace == XNamespace.None || prefix == null)
            return xe.Name.LocalName.ToString();
        else
            return prefix + ":" + xe.Name.LocalName.ToString();
    }

    private static string GetQName(XAttribute xa)
    {
        string prefix =
            xa.Parent.GetPrefixOfNamespace(xa.Name.Namespace);
        if (xa.Name.Namespace == XNamespace.None || prefix == null)
            return xa.Name.ToString();
        else
            return prefix + ":" + xa.Name.LocalName;
    }

    private static string NameWithPredicate(XElement el)
    {
        if (el.Parent != null && el.Parent.Elements(el.Name).Count() != 1)
            return GetQName(el) + "[" +
                (el.ElementsBeforeSelf(el.Name).Count() + 1) + "]";
        else
            return GetQName(el);
    }

    public static string StrCat<T>(this IEnumerable<T> source,
        string separator)
    {
        return source.Aggregate(new StringBuilder(),
                   (sb, i) => sb
                       .Append(i.ToString())
                       .Append(separator),
                   s => s.ToString());
    }

    public static string GetXPath(this XObject xobj)
    {
        if (xobj.Parent == null)
        {
            XDocument doc = xobj as XDocument;
            if (doc != null)
                return ".";
            XElement el = xobj as XElement;
            if (el != null)
                return "/" + NameWithPredicate(el);
<<<<<<< HEAD
            // the XPath data model doesn't include white space text nodes
=======
            // The XPath data model doesn't include white space text nodes
>>>>>>> 03e9ccb1
            // that are children of a document, so this method returns null.
            XText xt = xobj as XText;
            if (xt != null)
                return null;
            XComment com = xobj as XComment;
            if (com != null)
                return
                    "/" +
                    (
                        com
                        .Document
                        .Nodes()
                        .OfType<XComment>()
                        .Count() != 1 ?
                        "comment()[" +
                        (com
                        .NodesBeforeSelf()
                        .OfType<XComment>()
                        .Count() + 1) +
                        "]" :
                        "comment()"
                    );
            XProcessingInstruction pi = xobj as XProcessingInstruction;
            if (pi != null)
                return
                    "/" +
                    (
                        pi.Document.Nodes()
                        .OfType<XProcessingInstruction>()
                        .Count() != 1 ?
                        "processing-instruction()[" +
                        (pi
                        .NodesBeforeSelf()
                        .OfType<XProcessingInstruction>()
                        .Count() + 1) +
                        "]" :
                        "processing-instruction()"
                    );
            return null;
        }
        else
        {
            XElement el = xobj as XElement;
            if (el != null)
            {
                return
                    "/" +
                    el
                    .Ancestors()
                    .InDocumentOrder()
                    .Select(e => NameWithPredicate(e))
                    .StrCat("/") +
                    NameWithPredicate(el);
            }
            XAttribute at = xobj as XAttribute;
            if (at != null)
                return
                    "/" +
                    at
                    .Parent
                    .AncestorsAndSelf()
                    .InDocumentOrder()
                    .Select(e => NameWithPredicate(e))
                    .StrCat("/") +
                    "@" + GetQName(at);
            XComment com = xobj as XComment;
            if (com != null)
                return
                    "/" +
                    com
                    .Parent
                    .AncestorsAndSelf()
                    .InDocumentOrder()
                    .Select(e => NameWithPredicate(e))
                    .StrCat("/") +
                    (
                        com
                        .Parent
                        .Nodes()
                        .OfType<XComment>()
                        .Count() != 1 ?
                        "comment()[" +
                        (com
                        .NodesBeforeSelf()
                        .OfType<XComment>()
                        .Count() + 1) + "]" :
                        "comment()"
                    );
            XCData cd = xobj as XCData;
            if (cd != null)
                return
                    "/" +
                    cd
                    .Parent
                    .AncestorsAndSelf()
                    .InDocumentOrder()
                    .Select(e => NameWithPredicate(e))
                    .StrCat("/") +
                    (
                        cd
                        .Parent
                        .Nodes()
                        .OfType<XText>()
                        .Count() != 1 ?
                        "text()[" +
                        (cd
                        .NodesBeforeSelf()
                        .OfType<XText>()
                        .Count() + 1) + "]" :
                        "text()"
                    );
            XText tx = xobj as XText;
            if (tx != null)
                return
                    "/" +
                    tx
                    .Parent
                    .AncestorsAndSelf()
                    .InDocumentOrder()
                    .Select(e => NameWithPredicate(e))
                    .StrCat("/") +
                    (
                        tx
                        .Parent
                        .Nodes()
                        .OfType<XText>()
                        .Count() != 1 ?
                        "text()[" +
                        (tx
                        .NodesBeforeSelf()
                        .OfType<XText>()
                        .Count() + 1) + "]" :
                        "text()"
                    );
            XProcessingInstruction pi = xobj as XProcessingInstruction;
            if (pi != null)
                return
                    "/" +
                    pi
                    .Parent
                    .AncestorsAndSelf()
                    .InDocumentOrder()
                    .Select(e => NameWithPredicate(e))
                    .StrCat("/") +
                    (
                        pi
                        .Parent
                        .Nodes()
                        .OfType<XProcessingInstruction>()
                        .Count() != 1 ?
                        "processing-instruction()[" +
                        (pi
                        .NodesBeforeSelf()
                        .OfType<XProcessingInstruction>()
                        .Count() + 1) + "]" :
                        "processing-instruction()"
                    );
            return null;
        }
    }

    public static IEnumerable<XObject> Find(this XElement source, string value)
    {
        if (source.Attributes().Any())
        {
            foreach (XAttribute att in source.Attributes())
            {
                string contents = (string)att;
                if (contents.Contains(value))
                    yield return att;
            }
        }
        if (source.Elements().Any())
        {
            foreach (XElement child in source.Elements())
                foreach (XObject s in child.Find(value))
                    yield return s;
        }
        else
        {
            string contents = (string)source;
            if (contents.Contains(value))
                yield return source;
        }
    }
}

class Program
{
    static void Main(string[] args)
    {
        XElement purchaseOrders = XElement.Load("PurchaseOrders.xml");

        IEnumerable<XObject> subset =
            from xobj in purchaseOrders.Find("1999")
            select xobj;

        foreach (XObject obj in subset)
        {
            Console.WriteLine(obj.GetXPath());
            if (obj.GetType() == typeof(XElement))
                Console.WriteLine(((XElement)obj).Value);
            else if (obj.GetType() == typeof(XAttribute))
                Console.WriteLine(((XAttribute)obj).Value);
        }
    }
}
```

```vb
Imports System.Runtime.CompilerServices
Imports System.Text

Module Module1
    Sub Main()
        Dim purchaseOrders = XElement.Load("..\..\PurchaseOrders.xml")

        Dim subset = From xobj In purchaseOrders.Find("1999")

        For Each obj In subset
            Console.WriteLine(obj.GetXPath())
            If obj.GetType() = GetType(XElement) Then
                Console.WriteLine(CType(obj, XElement).Value)
            ElseIf obj.GetType() = GetType(XAttribute) Then
                Console.WriteLine(CType(obj, XAttribute).Value)
            End If
        Next
    End Sub
End Module

Public Module MyExtensions

    Private Function GetQName(ByVal xe As XElement) As String
        Dim prefix = xe.GetPrefixOfNamespace(xe.Name.Namespace)
        If xe.Name.Namespace = XNamespace.None OrElse prefix Is Nothing Then
            Return xe.Name.LocalName
        Else
            Return prefix & ":" & xe.Name.LocalName
        End If
    End Function

    Private Function GetQName(ByVal xa As XAttribute) As String
        Dim prefix = xa.Parent.GetPrefixOfNamespace(xa.Name.Namespace)
        If xa.Name.Namespace = XNamespace.None OrElse prefix Is Nothing Then
            Return xa.Name.LocalName
        Else
            Return prefix & ":" & xa.Name.LocalName
        End If
    End Function

    Private Function NameWithPredicate(ByVal el As XElement) As String
        If el.Parent IsNot Nothing AndAlso
           el.Parent.Elements(el.Name).Count() <> 1 Then
            Return GetQName(el) & "[" &
                (el.ElementsBeforeSelf(el.Name).Count() + 1) & "]"
        Else
            Return GetQName(el)
        End If
    End Function

    <Extension()>
    Public Function StrCat(Of T)(ByVal source As IEnumerable(Of T),
                                 ByVal separator As String) As String
        Return source.Aggregate(New StringBuilder,
                                Function(sb, i) sb.
                                    Append(i.ToString()).
                                    Append(separator),
                                    Function(s) s.ToString())
    End Function

    <Extension()>
    Public Function GetXPath(ByVal xobj As XObject) As String

        If xobj.Parent Is Nothing Then
            Dim doc = TryCast(xobj, XDocument)
            If doc IsNot Nothing Then Return "."

            Dim el = TryCast(xobj, XElement)
            If el IsNot Nothing Then Return "/" + NameWithPredicate(el)

<<<<<<< HEAD
            ' the XPath data model doesn't include white space text nodes
=======
            ' The XPath data model doesn't include white space text nodes
>>>>>>> 03e9ccb1
            ' that are children of a document, so this method returns null.

            Dim xt = TryCast(xobj, XText)
            If xt IsNot Nothing Then Return Nothing

            Dim com = TryCast(xobj, XComment)
            If com IsNot Nothing Then
                Return "/" &
                    If(com.Document.Nodes().OfType(Of XComment)().Count() <> 1,
                       "comment()[" & (com.NodesBeforeSelf().OfType(Of XComment)().Count() + 1) & "]",
                       "comment()")
            End If

            Dim pi = TryCast(xobj, XProcessingInstruction)
            If pi IsNot Nothing Then
                Return "/" &
                    If(pi.Document.Nodes().OfType(Of XProcessingInstruction)().Count() <> 1,
                       "processing-instruction()[" &
                           (pi.NodesBeforeSelf().OfType(Of XProcessingInstruction)().Count() + 1) & "]",
                       "processing-instruction()")
            End If
            Return Nothing
        Else
            Dim el = TryCast(xobj, XElement)
            If el IsNot Nothing Then
                Return "/" &
                    el.Ancestors().
                    InDocumentOrder().
                    Select(Function(e) NameWithPredicate(e)).StrCat("/") & NameWithPredicate(el)
            End If
            Dim at = TryCast(xobj, XAttribute)
            If at IsNot Nothing Then
                Return "/" &
                    at.Parent.
                    AncestorsAndSelf().
                    InDocumentOrder().
                    Select(Function(e) NameWithPredicate(e)).StrCat("/") & "@" & GetQName(at)
            End If
            Dim com = TryCast(xobj, XComment)
            If com IsNot Nothing Then
                Return "/" &
                    com.Parent.
                    AncestorsAndSelf().
                    InDocumentOrder().
                    Select(Function(e) NameWithPredicate(e)).StrCat("/") &
                        If(com.Parent.Nodes().OfType(Of XComment)().Count() <> 1,
                           "comment()[" & (com.NodesBeforeSelf().OfType(Of XComment)().Count() + 1) & "]",
                           "comment()")
            End If

            Dim cd = TryCast(xobj, XCData)
            If cd IsNot Nothing Then
                Return "/" &
                    cd.Parent.
                    AncestorsAndSelf().
                    InDocumentOrder().
                    Select(Function(e) NameWithPredicate(e)).StrCat("/") &
                        If(cd.Parent.Nodes().OfType(Of XText)().Count() <> 1,
                           "text()[" & (cd.NodesBeforeSelf().OfType(Of XText)().Count() + 1) & "]",
                           "text()")
            End If
            Dim tx = TryCast(xobj, XText)
            If tx IsNot Nothing Then
                Return "/" &
                    tx.Parent.
                    AncestorsAndSelf().
                    InDocumentOrder().
                    Select(Function(e) NameWithPredicate(e)).StrCat("/") &
                        If(tx.Parent.Nodes().OfType(Of XText)().Count() <> 1,
                           "text()[" & (tx.NodesBeforeSelf().OfType(Of XText)().Count() + 1) & "]",
                           "text()")
            End If
            Dim pi As XProcessingInstruction = TryCast(xobj, XProcessingInstruction)
            If pi IsNot Nothing Then
                Return "/" &
                    pi.Parent.
                    AncestorsAndSelf().
                    InDocumentOrder().
                    Select(Function(e) NameWithPredicate(e)).StrCat("/") &
                        If(pi.Parent.Nodes().OfType(Of XProcessingInstruction)().Count() <> 1,
                           "processing-instruction()[" &
                               (pi.NodesBeforeSelf().OfType(Of XProcessingInstruction)().Count() + 1) & "]",
                           "processing-instruction()")
            End If
            Return Nothing
        End If
    End Function

    <Extension()>
    Public Function Find(ByVal source As XElement, ByVal value As String) As IEnumerable(Of XObject)
        Dim results = From att In source.Attributes()
                      Where att.Value.Contains(value)
                      Let a As XObject = att
                      Select a

        If source.Elements().Any Then
            For Each result In From child In source.Elements() Select Find(child, value)
                results = If(results Is Nothing, result, results.Union(result))
            Next
        Else
            If source.Value.Contains(value) Then
                results = If(results Is Nothing,
                             New List(Of XObject) From {source},
                             results.Union(New List(Of XObject) From {source}))
            End If
        End If

        Return results
    End Function

End Module
```

This example produces the following output:

```output
/PurchaseOrders/PurchaseOrder[1]/@OrderDate
1999-10-20
/PurchaseOrders/PurchaseOrder[1]/Items/Item[2]/ShipDate
1999-05-21
/PurchaseOrders/PurchaseOrder[2]/@OrderDate
1999-10-22
/PurchaseOrders/PurchaseOrder[3]/@OrderDate
1999-10-22
```<|MERGE_RESOLUTION|>--- conflicted
+++ resolved
@@ -68,11 +68,7 @@
             XElement el = xobj as XElement;
             if (el != null)
                 return "/" + NameWithPredicate(el);
-<<<<<<< HEAD
-            // the XPath data model doesn't include white space text nodes
-=======
             // The XPath data model doesn't include white space text nodes
->>>>>>> 03e9ccb1
             // that are children of a document, so this method returns null.
             XText xt = xobj as XText;
             if (xt != null)
@@ -353,11 +349,7 @@
             Dim el = TryCast(xobj, XElement)
             If el IsNot Nothing Then Return "/" + NameWithPredicate(el)
 
-<<<<<<< HEAD
-            ' the XPath data model doesn't include white space text nodes
-=======
             ' The XPath data model doesn't include white space text nodes
->>>>>>> 03e9ccb1
             ' that are children of a document, so this method returns null.
 
             Dim xt = TryCast(xobj, XText)
