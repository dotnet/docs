--- conflicted
+++ resolved
@@ -34,11 +34,7 @@
 
 -   Single receiver. Each request must be processed by exactly one receiver or service. An example of this communication is the [Command pattern](https://en.wikipedia.org/wiki/Command_pattern).
 
-<<<<<<< HEAD
 -   Multiple receivers. Each request can be processed by zero to multiple receivers. This type of communication must be asynchronous. An example is the [publish/subscribe](https://en.wikipedia.org/wiki/Publish%E2%80%93subscribe_pattern) mechanism used in patterns like [Event-driven architecture](http://microservices.io/patterns/data/event-driven-architecture.html). This is based on an event-bus interface or message broker when propagating data updates between multiple microservices through events; it is usually implemented through a service bus or similar artifact like [Azure Service Bus](https://azure.microsoft.com/services/service-bus/) by using [topics and subscriptions](https://docs.microsoft.com/en-us/azure/service-bus-messaging/service-bus-dotnet-how-to-use-topics-subscriptions).
-=======
--   Multiple receivers. Each request can be processed by zero to multiple receivers. This type of communication must be asynchronous. An example is the [publish/subscribe](https://en.wikipedia.org/wiki/Publish%E2%80%93subscribe_pattern) mechanism used in patterns like [Event-driven architecture](http://microservices.io/patterns/data/event-driven-architecture.html). This is based on an event-bus interface or message broker when propagating data updates between multiple microservices through events; it is usually implemented through a service bus or similar artifact like [Azure Service Bus](https://azure.microsoft.com/en-us/services/service-bus/) by using [topics and subscriptions](https://docs.microsoft.com/azure/service-bus-messaging/service-bus-dotnet-how-to-use-topics-subscriptions).
->>>>>>> 29b12ed4
 
 A microservice-based application will often use a combination of these communication styles. The most common type is single-receiver communication with a synchronous protocol like HTTP/HTTPS when invoking a regular Web API HTTP service. Microservices also typically use messaging protocols for asynchronous communication between microservices.
 
