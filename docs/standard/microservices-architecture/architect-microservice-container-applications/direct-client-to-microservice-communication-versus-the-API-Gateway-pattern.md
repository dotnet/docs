---
title: The API Gateway pattern versus the Direct client-to-microservice communication
description: .NET Microservices Architecture for Containerized .NET Applications | The API Gateway pattern versus the Direct client-to-microservice communication. Understanding the differences and the uses of each pattern.
author: CESARDELATORRE
ms.author: wiwagn
ms.date: 09/20/2018
---
# The API Gateway pattern versus the Direct client-to-microservice communication

In a microservices architecture, each microservice exposes a set of (typically) fine-grained endpoints. This fact can impact the client-to-microservice communication, as explained in this section.

## Direct client-to-microservice communication

A possible approach is to use a direct client-to-microservice communication architecture. In this approach, a client app can make requests directly to some of the microservices, as shown in Figure 4-12.

![Diagram showing direct client-to-microservice communication architecture, where each app communicates directly with individual microservices.](./media/image12.png)

**Figure 4-12**. Using a direct client-to-microservice communication architecture

In this approach, each microservice has a public endpoint, sometimes with a different TCP port for each microservice. An example of a URL for a particular service could be the following URL in Azure:

<http://eshoponcontainers.westus.cloudapp.azure.com:88/>

In a production environment based on a cluster, that URL would map to the load balancer used in the cluster, which in turn distributes the requests across the microservices. In production environments, you could have an Application Delivery Controller (ADC) like [Azure Application Gateway](https://docs.microsoft.com/azure/application-gateway/application-gateway-introduction) between your microservices and the Internet. This acts as a transparent tier that not only performs load balancing, but secures your services by offering SSL termination. This improves the load of your hosts by offloading CPU-intensive SSL termination and other routing duties to the Azure Application Gateway. In any case, a load balancer and ADC are transparent from a logical application architecture point of view.

A direct client-to-microservice communication architecture could be good enough for a small microservice-based application, especially if the client app is a server-side web application like an ASP.NET MVC app. However, when you build large and complex microservice-based applications (for example, when handling dozens of microservice types), and especially when the client apps are remote mobile apps or SPA web applications, that approach faces a few issues.

Consider the following questions when developing a large application based on microservices:

-   *How can client apps minimize the number of requests to the backend and reduce chatty communication to multiple microservices?*

Interacting with multiple microservices to build a single UI screen increases the number of round trips across the Internet. This increases latency and complexity on the UI side. Ideally, responses should be efficiently aggregated in the server side. This reduces latency, since multiple pieces of data come back in parallel and some UI can show data as soon as it is ready.

-   *How can you handle cross-cutting concerns such as authorization, data transformations, and dynamic request dispatching?*

Implementing security and cross-cutting concerns like security and authorization on every microservice can require significant development effort. A possible approach is to have those services within the Docker host or internal cluster to restrict direct access to them from the outside, and to implement those cross-cutting concerns in a centralized place, like an API Gateway.

-   *How can client apps communicate with services that use non-Internet-friendly protocols?*

Protocols used on the server side (like AMQP or binary protocols) are usually not supported in client apps. Therefore, requests must be performed through protocols like HTTP/HTTPS and translated to the other protocols afterwards. A *man-in-the-middle* approach can help in this situation.

-   *How can you shape a façade especially made for mobile apps?*

The API of multiple microservices might not be well designed for the needs of different client applications. For instance, the needs of a mobile app might be different than the needs of a web app. For mobile apps, you might need to optimize even further so that data responses can be more efficient. You might do this by aggregating data from multiple microservices and returning a single set of data, and sometimes eliminating any data in the response that is not needed by the mobile app. And, of course, you might compress that data. Again, a façade or API in between the mobile app and the microservices can be convenient for this scenario.

## Why consider API Gateways instead of direct client-to-microservice communication

In a microservices architecture, the client apps usually need to consume functionality from more than one microservice. If that consumption is performed directly, the client needs to handle multiple calls to microservice endpoints. What happens when the application evolves and new microservices are introduced or existing microservices are updated? If your application has many microservices, handling so many endpoints from the client apps can be a nightmare. Since the client app would be coupled to those internal endpoints, evolving the microservices in the future can cause high impact for the client apps.

Therefore, having an intermediate level or tier of indirection (Gateway) can be very convenient for microservice-based applications. If you don't have API Gateways, the client apps must send requests directly to the microservices and that raises problems, such as the following issues:

-   **Coupling**: Without the API Gateway pattern, the client apps are coupled to the internal microservices. The client apps need to know how the multiple areas of the application are decomposed in microservices. When evolving and refactoring the internal microservices, those actions impact maintenance pretty badly because they cause breaking changes to the client apps due to the direct reference to the internal microservices from the client apps. Client apps need to be updated frequently, making the solution harder to evolve.

-   **Too many round trips**: A single page/screen in the client app might require several calls to multiple services. That can result in multiple network round trips between the client and the server, adding significant latency. Aggregation handled in an intermediate level could improve the performance and user experience for the client app.

-   **Security issues**: Without a gateway, all the microservices must be exposed to the "external world", making the attack surface larger than if you hide internal microservices not directly used by the client apps. The smaller the attack surface is, the more secure your application can be.

-   **Cross-cutting concerns**: Each publicly published microservice must handle concerns such as authorization, SSL, etc. In many situations those concerns could be handled in a single tier so the internal microservices are simplified.

## What is the API Gateway pattern?

When you design and build large or complex microservice-based applications with multiple client apps, a good approach to consider can be an [API Gateway](https://microservices.io/patterns/apigateway.html). This is a service that provides a single-entry point for certain groups of microservices. It's similar to the [Facade pattern](https://en.wikipedia.org/wiki/Facade_pattern) from object-oriented design, but in this case, it's part of a distributed system. The API Gateway pattern is also sometimes known as the "backend for frontend" ([BFF](https://samnewman.io/patterns/architectural/bff/)) because you build it while thinking about the needs of the client app.

Therefore, the API gateway sits between the client apps and the microservices. It acts as a reverse proxy, routing requests from clients to services. It can also provide additional cross-cutting features such as authentication, SSL termination, and cache.

Figure 4-13 shows how a custom API Gateway can fit into a simplified microservice-based architecture with just a few microservices.

![Diagram showing an API Gateway implemented as a custom service, so apps connect to a single endpoint, the API Gateway, that's configured to forward requests to invidual microservices.](./media/image13.png)

**Figure 4-13**. Using an API Gateway implemented as a custom service

In this example, the API Gateway would be implemented as a custom ASP.NET Core WebHost service running as a container.

It is important to highlight that in that diagram, you would be using a single custom API Gateway service facing multiple and different client apps. That fact can be an important risk because your API Gateway service will be growing and evolving based on many different requirements from the client apps. Eventually, it will be bloated because of those different needs and effectively it could be pretty similar to a monolithic application or monolithic service. That is why it is very much recommended to split the API Gateway in multiple services or multiple smaller API Gateways, one per client app form-factor type, for instance.

You need to be careful when implementing the API Gateway pattern. Usually it isn't a good idea to have a single API Gateway aggregating all the internal microservices of your application. If it does, it acts as a monolithic aggregator or orchestrator and violates microservice autonomy by coupling all the microservices.

Therefore, the API Gateways should be segregated based on business boundaries and the client apps and not act as a single aggregator for all the internal microservices.

<<<<<<< HEAD
When splitting the API Gateway tier into multiple API Gateways, if your application has multiple client apps, that can be a primary pivot when identifying the multiple API Gateways types, so that you can have a different façade for the needs of each client app. This case is a pattern named "Backend for Frontend" ([BFF](http://samnewman.io/patterns/architectural/bff/)) where each API Gateway can provide a different API tailored for each client app type, possibly even based on the client form factor by implementing specific adapter code which underneath calls multiple internal microservices, as shown in the following image:
=======
When splitting the API Gateway tier into multiple API Gateways, if your application has multiple client apps, that can be a primary pivot when identifying the multiple API Gateways types, so that you can have a different façade for the needs of each client app. This case is a pattern named “Backend for Frontend” ([BFF](https://samnewman.io/patterns/architectural/bff/)) where each API Gateway can provide a different API tailored for each client app type, possibly even based on the client form factor by implementing specific adapter code which underneath calls multiple internal microservices, as shown in the following image:
>>>>>>> a25369d6

![Diagram showing multiple custom API Gateways, where API Gateways are segregated by client type; one for mobile clients and one for web clients. A traditional web app connects to an MVC microservice that uses the web API Gateway.](./media/image13.1.png)

**Figure 4-13.1**. Using multiple custom API Gateways

<<<<<<< HEAD
The previous image shows a simplified architecture with multiple fine-grained API Gateways. In this case, the boundaries identified for each API Gateway are based purely on the "Backend for Frontend" ([BFF](http://samnewman.io/patterns/architectural/bff/)) pattern, hence based just on the API needed per client app. But in larger applications you should also go further and create additional API Gateways based on business boundaries as a second design pivot.
=======
The previous image shows a simplified architecture with multiple fine-grained API Gateways. In this case, the boundaries identified for each API Gateway are based purely on the “Backend for Frontend” ([BFF](https://samnewman.io/patterns/architectural/bff/)) pattern, hence based just on the API needed per client app. But in larger applications you should also go further and create additional API Gateways based on business boundaries as a second design pivot.
>>>>>>> a25369d6

## Main features in the API Gateway pattern

An API Gateway can offer multiple features. Depending on the product it might offer richer or simpler features, however, the most important and foundational features for any API Gateway are the following design patterns:

**Reverse proxy or gateway routing.** The API Gateway offers a reverse proxy to redirect or route requests (layer 7 routing, usually HTTP requests) to the endpoints of the internal microservices. The gateway provides a single endpoint or URL for the client apps and then internally maps the requests to a group of internal microservices. This routing feature helps to decouple the client apps from the microservices but it is also pretty convenient when modernizing a monolithic API by sitting the API Gateway in between the monolithic API and the client apps, then you can add new APIs as new microservices while still using the legacy monolithic API until it is split into many microservices in the future. Because of the API Gateway, the client apps won't notice if the APIs being used are implemented as internal microservices or a monolithic API and more importantly, when evolving and refactoring the monolithic API into microservices, thanks to the API Gateway routing, client apps won't be impacted with any URI change.

For more information, see [Gateway routing pattern](https://docs.microsoft.com/azure/architecture/patterns/gateway-routing).

**Requests aggregation.** As part of the gateway pattern you can aggregate multiple client requests (usually HTTP requests) targeting multiple internal microservices into a single client request. This pattern is especially convenient when a client page/screen needs information from several microservices. With this approach, the client app sends a single request to the API Gateway that dispatches several requests to the internal microservices and then aggregates the results and sends everything back to the client app. The main benefit and goal of this design pattern is to reduce chattiness between the client apps and the backend API, which is especially important for remote apps out of the datacenter where the microservices live, like mobile apps or requests coming from SPA apps that come from Javascript in client remote browsers. For regular web apps performing the requests in the server environment (like an ASP.NET Core MVC web app), this pattern is not so important as the latency is very much smaller than for remote client apps.

Depending on the API Gateway product you use, it might be able to perform this aggregation. However, in many cases it's more flexible to create aggregation microservices under the scope of the API Gateway, so you define the aggregation in code (that is, C# code):

For more information, see [Gateway aggregation pattern](https://docs.microsoft.com/azure/architecture/patterns/gateway-aggregation).

**Cross-cutting concerns or gateway offloading.** Depending on the features offered by each API Gateway product, you can offload functionality from individual microservices to the gateway, which simplifies the implementation of each microservice by consolidating cross-cutting concerns into one tier. This is especially convenient for specialized features that can be complex to implement properly in every internal microservice, such as the following functionality:

- Authentication and authorization
- Service discovery integration
- Response caching
- Retry policies, circuit breaker, and QoS
- Rate limiting and throttling
- Load balancing
- Logging, tracing, correlation
- Headers, query strings, and claims transformation
- IP whitelisting

For more information, see [Gateway offloading pattern](https://docs.microsoft.com/azure/architecture/patterns/gateway-offloading).

## Using products with API Gateway features

There can be many more cross-cutting concerns offered by the API Gateways products depending on each implementation. We'll explore here:

-   [Azure API Management](https://azure.microsoft.com/services/api-management/) and
-   [Ocelot](https://github.com/ThreeMammals/Ocelot)

### Azure API Management

[Azure API Management](https://azure.microsoft.com/services/api-management/) (as shown in Figure 4-14) not only solves your API Gateway needs but provides features like gathering insights from your APIs. If you are using an API management solution, an API Gateway is only a component within that full API management solution.

![Azure API Management solves both your API Gateway and Management needs like logging, security, metering, etc.](./media/image14.png)

**Figure 4-14**. Using Azure API Management for your API Gateway

In this case, when using a product like Azure API Management, the fact that you might have a single API Gateway is not so risky because these kinds of API Gateways are "thinner", meaning that you don't implement custom C# code that could evolve towards a monolithic component. These products act like a reverse proxy for ingress communication, where you can also filter the APIs from the internal microservices and apply authorization to the published APIs in this single tier.

The API Gateway products usually act like a reverse proxy for ingress communication, where you can also filter the APIs from the internal microservices plus apply authorization to the published APIs in this single tier.

The insights available from an API Management system help you get an understanding of how your APIs are being used and how they are performing. They do this by letting you view near real-time analytics reports and identifying trends that might impact your business. Plus, you can have logs about request and response activity for further online and offline analysis.

With Azure API Management, you can secure your APIs using a key, a token, and IP filtering. These features let you enforce flexible and fine-grained quotas and rate limits, modify the shape and behavior of your APIs using policies, and improve performance with response caching.

In this guide and the reference sample application (eShopOnContainers), the architecture is limited to a simpler and custom-made containerized architecture in order to focus on plain containers without using PaaS products like Azure API Management. But for large microservice-based applications that are deployed into Microsoft Azure, we encourage you to evaluate Azure API Management as the base for your API Gateways in production.

### Ocelot

[Ocelot](https://github.com/ThreeMammals/Ocelot) is a lightweight API Gateway, recommended for simpler approaches. Ocelot is an Open Source .NET Core based API Gateway especially made for microservices architecture that need unified points of entry into their system. It's lightweight, fast, scalable and provides routing and authentication among many other features.

The main reason to choose Ocelot for the [eShopOnContainers reference application](https://github.com/dotnet-architecture/eShopOnContainers) is because Ocelot is a .NET Core lightweight API Gateway that you can deploy into the same application deployment environment where you're deploying your microservices/containers, such as a Docker Host, Kubernetes, Service Fabric, etc. And since it's based on .NET Core, it's cross-platform allowing you to deploy on Linux or Windows.

The previous diagrams showing custom API Gateways running in containers are precisely how you can also run Ocelot in a container and microservice-based application.

In addition, there are many other products in the market offering API Gateways features, such as Apigee, Kong, MuleSoft, WSO2, and other products like Linkerd and Istio for service mesh ingress controller features.

After the initial architecture and patterns explanation sections, the next sections explain how to implement API Gateways with [Ocelot](https://github.com/ThreeMammals/Ocelot).

## Drawbacks of the API Gateway pattern

-   The most important drawback is that when you implement an API Gateway, you're coupling that tier with the internal microservices. Coupling like this might introduce serious difficulties for your application. Clemens Vaster, architect at the Azure Service Bus team, refers to this potential difficulty as "the new ESB" in the "[Messaging and Microservices](https://www.youtube.com/watch?v=rXi5CLjIQ9k)" session at GOTO 2016.

-   Using a microservices API Gateway creates an additional possible single point of failure.

-   An API Gateway can introduce increased response time due to the additional network call. However, this extra call usually has less impact than having a client interface that is too chatty directly calling the internal microservices.

-   If not scaled out properly, the API Gateway can become a bottleneck.

-   An API Gateway requires additional development cost and future maintenance if it includes custom logic and data aggregation. Developers must update the API Gateway in order to expose each microservice's endpoints. Moreover, implementation changes in the internal microservices might cause code changes at the API Gateway level. However, if the API Gateway is just applying security, logging, and versioning (as when using Azure API Management), this additional development cost might not apply.

-   If the API Gateway is developed by a single team, there can be a development bottleneck. This is another reason why a better approach is to have several fined-grained API Gateways that respond to different client needs. You could also segregate the API Gateway internally into multiple areas or layers that are owned by the different teams working on the internal microservices.

## Additional resources

-   **Charles Richardson. Pattern: API Gateway / Backend for Front-End** <br/>
    [*https://microservices.io/patterns/apigateway.html*](https://microservices.io/patterns/apigateway.html)

-   **API Gateway pattern** <br/>
    [*https://docs.microsoft.com/azure/architecture/microservices/gateway*](https://docs.microsoft.com/azure/architecture/microservices/gateway)

<<<<<<< HEAD
-   **Aggregation and composition pattern** <br/>
    [*https://microservices.io/patterns/data/api-composition.html*](https://microservices.io/patterns/data/api-composition.html)
=======
- **Aggregation and composition pattern**
   [*https://microservices.io/patterns/data/api-composition.html*](https://microservices.io/patterns/data/api-composition.html)
>>>>>>> a25369d6

-   **Azure API Management** <br/>
    [*https://azure.microsoft.com/services/api-management/*](https://azure.microsoft.com/services/api-management/)

-   **Udi Dahan. Service Oriented Composition** <br/>
    [*http://udidahan.com/2014/07/30/service-oriented-composition-with-video/*](http://udidahan.com/2014/07/30/service-oriented-composition-with-video/)

-   **Clemens Vasters. Messaging and Microservices at GOTO 2016 (video)** <br/>
    [*https://www.youtube.com/watch?v=rXi5CLjIQ9k*](https://www.youtube.com/watch?v=rXi5CLjIQ9k)

-   **API Gateway in a Nutshell** (ASP.net Core API Gateway Tutorial Series) <br/>
    [*http://www.pogsdotnet.com/2018/08/api-gateway-in-nutshell.html*](http://www.pogsdotnet.com/2018/08/api-gateway-in-nutshell.html)

>[!div class="step-by-step"]
[Previous](identify-microservice-domain-model-boundaries.md)
[Next](communication-in-microservice-architecture.md)<|MERGE_RESOLUTION|>--- conflicted
+++ resolved
@@ -77,21 +77,13 @@
 
 Therefore, the API Gateways should be segregated based on business boundaries and the client apps and not act as a single aggregator for all the internal microservices.
 
-<<<<<<< HEAD
-When splitting the API Gateway tier into multiple API Gateways, if your application has multiple client apps, that can be a primary pivot when identifying the multiple API Gateways types, so that you can have a different façade for the needs of each client app. This case is a pattern named "Backend for Frontend" ([BFF](http://samnewman.io/patterns/architectural/bff/)) where each API Gateway can provide a different API tailored for each client app type, possibly even based on the client form factor by implementing specific adapter code which underneath calls multiple internal microservices, as shown in the following image:
-=======
-When splitting the API Gateway tier into multiple API Gateways, if your application has multiple client apps, that can be a primary pivot when identifying the multiple API Gateways types, so that you can have a different façade for the needs of each client app. This case is a pattern named “Backend for Frontend” ([BFF](https://samnewman.io/patterns/architectural/bff/)) where each API Gateway can provide a different API tailored for each client app type, possibly even based on the client form factor by implementing specific adapter code which underneath calls multiple internal microservices, as shown in the following image:
->>>>>>> a25369d6
+When splitting the API Gateway tier into multiple API Gateways, if your application has multiple client apps, that can be a primary pivot when identifying the multiple API Gateways types, so that you can have a different façade for the needs of each client app. This case is a pattern named "Backend for Frontend" ([BFF](https://samnewman.io/patterns/architectural/bff/)) where each API Gateway can provide a different API tailored for each client app type, possibly even based on the client form factor by implementing specific adapter code which underneath calls multiple internal microservices, as shown in the following image:
 
 ![Diagram showing multiple custom API Gateways, where API Gateways are segregated by client type; one for mobile clients and one for web clients. A traditional web app connects to an MVC microservice that uses the web API Gateway.](./media/image13.1.png)
 
 **Figure 4-13.1**. Using multiple custom API Gateways
 
-<<<<<<< HEAD
-The previous image shows a simplified architecture with multiple fine-grained API Gateways. In this case, the boundaries identified for each API Gateway are based purely on the "Backend for Frontend" ([BFF](http://samnewman.io/patterns/architectural/bff/)) pattern, hence based just on the API needed per client app. But in larger applications you should also go further and create additional API Gateways based on business boundaries as a second design pivot.
-=======
-The previous image shows a simplified architecture with multiple fine-grained API Gateways. In this case, the boundaries identified for each API Gateway are based purely on the “Backend for Frontend” ([BFF](https://samnewman.io/patterns/architectural/bff/)) pattern, hence based just on the API needed per client app. But in larger applications you should also go further and create additional API Gateways based on business boundaries as a second design pivot.
->>>>>>> a25369d6
+The previous image shows a simplified architecture with multiple fine-grained API Gateways. In this case, the boundaries identified for each API Gateway are based purely on the "Backend for Frontend" ([BFF](https://samnewman.io/patterns/architectural/bff/)) pattern, hence based just on the API needed per client app. But in larger applications you should also go further and create additional API Gateways based on business boundaries as a second design pivot.
 
 ## Main features in the API Gateway pattern
 
@@ -180,13 +172,8 @@
 -   **API Gateway pattern** <br/>
     [*https://docs.microsoft.com/azure/architecture/microservices/gateway*](https://docs.microsoft.com/azure/architecture/microservices/gateway)
 
-<<<<<<< HEAD
 -   **Aggregation and composition pattern** <br/>
     [*https://microservices.io/patterns/data/api-composition.html*](https://microservices.io/patterns/data/api-composition.html)
-=======
-- **Aggregation and composition pattern**
-   [*https://microservices.io/patterns/data/api-composition.html*](https://microservices.io/patterns/data/api-composition.html)
->>>>>>> a25369d6
 
 -   **Azure API Management** <br/>
     [*https://azure.microsoft.com/services/api-management/*](https://azure.microsoft.com/services/api-management/)
