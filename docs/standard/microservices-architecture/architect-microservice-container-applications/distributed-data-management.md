--- conflicted
+++ resolved
@@ -13,11 +13,7 @@
 
 First, you need to focus on the application's logical domain models and related data. You must try to identify decoupled islands of data and different contexts within the same application. Each context could have a different business language (different business terms). The contexts should be defined and managed independently. The terms and entities used in those different contexts might sound similar, but you might discover that in a particular context, a business concept with one is used for a different purpose in another context, and might even have a different name. For instance, a user can be referred as a user in the identity or membership context, as a customer in a CRM context, as a buyer in an ordering context, and so forth.
 
-<<<<<<< HEAD
-The way you identify boundaries between multiple application contexts with a different domain for each context is exactly how you can identify the boundaries for each business microservice and its related domain model and data. You always attempt to minimize the coupling between those microservices. This guide goes into more detail about this identification and domain model design in the section [Identifying domain-model boundaries for each microservice](./identify-microservice-domain-model-boundaries.md) later.
-=======
 The way you identify boundaries between multiple application contexts with a different domain for each context is exactly how you can identify the boundaries for each business microservice and its related domain model and data. You always attempt to minimize the coupling between those microservices. This guide goes into more detail about this identification and domain model design in the section [Identifying domain-model boundaries for each microservice](identify-microservice-domain-model-boundaries.md) later.
->>>>>>> 4882a04d
 
 ## Challenge \#2: How to create queries that retrieve data from several microservices
 
@@ -57,11 +53,7 @@
 
 Moreover, ACID-style or two-phase commit transactions are not just against microservices principles; most NoSQL databases (like Azure Cosmos DB, MongoDB, etc.) do not support two-phase commit transactions, typical in distributed databases scenarios. However, maintaining data consistency across services and databases is essential. This challenge is also related to the question of how to propagate changes across multiple microservices when certain data needs to be redundant—for example, when you need to have the product's name or description in the Catalog microservice and the Basket microservice.
 
-<<<<<<< HEAD
-Therefore, as a conclusion, a good solution for this problem is to use eventual consistency between microservices articulated through event-driven communication and a publish-and-subscribe system. These topics are covered in the section [Asynchronous event-driven communication](#async_event_driven_communication) later in this guide.
-=======
 A good solution for this problem is to use eventual consistency between microservices articulated through event-driven communication and a publish-and-subscribe system. These topics are covered in the section [Asynchronous event-driven communication](asynchronous-message-based-communication.md#asynchronous-event-driven-communication) later in this guide.
->>>>>>> 4882a04d
 
 ## Challenge \#4: How to design communication across microservice boundaries
 
