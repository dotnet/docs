--- conflicted
+++ resolved
@@ -9,13 +9,7 @@
 
 The [service registry pattern](https://microservices.io/patterns/service-registry.html) is a key part of service discovery. The registry is a database containing the network locations of service instances. A service registry needs to be highly available and up-to-date. Clients could cache network locations obtained from the service registry. However, that information eventually goes out of date and clients can no longer discover service instances. Consequently, a service registry consists of a cluster of servers that use a replication protocol to maintain consistency.
 
-<<<<<<< HEAD
 In some microservice deployment environments (called clusters, to be covered in a later section), service discovery is built-in. For example, an Azure Container Service with Kubernetes (AKS) environment can handle service instance registration and deregistration. It also runs a proxy on each cluster host that plays the role of server-side discovery router.
-=======
-In some microservice deployment environments (called clusters, to be covered in a later section), service discovery is built-in. For example, an Azure Kubernetes Service (AKS) environment can handle service instance registration and deregistration. It also runs a proxy on each cluster host that plays the role of server-side discovery router. Another example is Azure Service Fabric, which also provides a service registry through its out-of-the-box Naming Service.
-
-Note that there's certain overlap between the service registry and the API gateway pattern, which helps solve this problem as well. For example, the [Service Fabric Reverse Proxy](https://docs.microsoft.com/azure/service-fabric/service-fabric-reverseproxy) is a type of implementation of an API Gateway that's based on the Service Fabric Naming Service and that helps resolve address resolution to the internal services.
->>>>>>> f48aca27
 
 ## Additional resources
 
