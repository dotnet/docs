--- conflicted
+++ resolved
@@ -33,11 +33,7 @@
 
 ### Kubernetes
 
-<<<<<<< HEAD
-![Kubernetes Logo](./media/image24.png)
-=======
 ![Kubernetes logo](./media/image24.png)
->>>>>>> a25369d6
 
 > [*Kubernetes*](https://kubernetes.io/) is an open-source product that provides functionality that ranges from cluster infrastructure and container scheduling to orchestrating capabilities. It lets you automate deployment, scaling, and operations of application containers across clusters of hosts.
 >
@@ -47,21 +43,13 @@
 
 ### Azure Kubernetes Service (AKS)
 
-<<<<<<< HEAD
-![Azure Kubernetes Service Logo](./media/image41.png)
-=======
-![Docker Swarm logo](./media/image25.png)
->>>>>>> a25369d6
+![Azure Kubernetes Service logo](./media/image41.png)
 
 > [Azure Kubernetes Service (AKS)](https://azure.microsoft.com/services/kubernetes-service/) is a managed Kubernetes container orchestration service in Azure that simplifies Kubernetes cluster’s management, deployment, and operations.
 
 ### Azure Service Fabric
 
-<<<<<<< HEAD
-![Azure Service Fabric Logo](./media/image27.png)
-=======
-![Mesosphere DC/OS logo](./media/image26.png)
->>>>>>> a25369d6
+![Azure Service Fabric logo](./media/image27.png)
 
 > [Service Fabric](https://docs.microsoft.com/azure/service-fabric/service-fabric-overview) is a Microsoft microservices platform for building applications. It is an [orchestrator](https://docs.microsoft.com/azure/service-fabric/service-fabric-cluster-resource-manager-introduction) of services and creates clusters of machines. Service Fabric can deploy services as containers or as plain processes. It can even mix services in processes with services in containers within the same application and cluster.
 >
@@ -75,11 +63,7 @@
 
 ### Azure Service Fabric Mesh
 
-<<<<<<< HEAD
-![Azure Service Fabric Mesh Logo](./media/image35.png)
-=======
-![Azure Service Fabric logo](./media/image27.png)
->>>>>>> a25369d6
+![Azure Service Fabric Mesh logo](./media/image35.png)
 
 > [*Azure Service Fabric Mesh*](https://docs.microsoft.com/en-us/azure/service-fabric-mesh/service-fabric-mesh-overview) offers the same reliability, mission-critical performance and scale than Service Fabric, but offering a fully managed and serverless platform. You don't need to manage a cluster, VMs, storage or networking configuration. You just focus on your application's development.
 >
