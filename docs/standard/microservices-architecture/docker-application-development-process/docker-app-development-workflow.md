--- conflicted
+++ resolved
@@ -236,11 +236,7 @@
 
 Note that this docker-compose.yml file is a simplified and merged version. It contains static configuration data for each container (like the name of the custom image), which always applies, plus configuration information that might depend on the deployment environment, like the connection string. In later sections, you will learn how you can split the docker-compose.yml configuration into multiple docker-compose files and override values depending on the environment and execution type (debug or release).
 
-<<<<<<< HEAD
-The docker-compose.yml file example defines five services: the webmvc service (a web application); two microservices (ordering.api and basket.api); and two data source containers (sql.data based on SQL Server for Linux running as a container, and postgres.data as a Postgres database). Each service will be deployed as a container, so a Docker image is required for each.
-=======
-The docker-compose.yml file example defines five services: the webmvc service (a web application); two microservices (catalog.api and ordering.api); and two data source containers, sql.data based on SQL Server for Linux running as a container, and postgres.data with a Redis cache service. Each service will be deployed as a container, so a Docker image is required for each.
->>>>>>> 35dfa3ff
+The docker-compose.yml file example defines five services: the webmvc service (a web application); two microservices (catalog.api and ordering.api); and two data source containers (sql.data based on SQL Server for Linux running as a container, and postgres.data as a Postgres database). Each service will be deployed as a container, so a Docker image is required for each.
 
 The docker-compose.yml file specifies not only what containers are being used, but how they are individually configured. For instance, the webmvc container definition in the .yml file:
 
