---
title: Development workflow for Docker apps
description: .NET Microservices Architecture for Containerized .NET Applications | Development workflow for Docker apps
author: CESARDELATORRE
ms.author: wiwagn
ms.date: 09/05/2018
---
# Development workflow for Docker apps

The application development life cycle starts at each developer’s machine, where the developer codes the application using their preferred language and tests it locally. No matter which language, framework, and platform the developer chooses, with this workflow, the developer is always developing and testing Docker containers, but doing so locally.

Each container (an instance of a Docker image) includes the following components:

- An operating system selection (for example, a Linux distribution, Windows Nano Server, or Windows Server Core).

- Files added by the developer (application binaries, etc.).

- Configuration information (environment settings and dependencies).

## Workflow for developing Docker container-based applications

This section describes the *inner-loop* development workflow for Docker container-based applications. The inner-loop workflow means it is not taking into account the broader DevOps workflow and just focuses on the development work done on the developer’s computer. The initial steps to set up the environment are not included, since those are done only once.

An application is composed of your own services plus additional libraries (dependencies). The following are the basic steps you usually take when building a Docker application:

![Step-by-step workflow for developing Docker containerized apps graphic](./media/image1.png)

In this guide, this whole process is detailed and every major step is explained by focusing on a Visual Studio environment.

When you are using an editor/CLI development approach (for example, Visual Studio Code plus Docker CLI on macOS or Windows), you need to know every step, generally in more detail than if you are using Visual Studio. For more information about working in a CLI environment, see the e-book [Containerized Docker Application lifecycle with Microsoft Platforms and Tools](http://aka.ms/dockerlifecycleebook/).

When you're using Visual Studio, many of those steps are handled for you, which dramatically improves your productivity. This is especially true when you are using Visual Studio 2017 and targeting multi-container applications. For instance, with just one mouse click, Visual Studio adds the *Dockerfile* and *docker-compose.yml* files to your projects with the configuration for your application. When you run the application in Visual Studio, it builds the Docker image and runs the multi-container application directly in Docker. It even allows you to debug several containers at once. These features boost your development speed.

In the guidance that follows, we explain what's happening "under the covers" with Docker.

![Step 1 - Code your app graphic](./media/image2.png)

## Step 1. Start coding and create your initial application or service baseline

Developing a Docker application is similar to the way you develop an application without Docker. The difference is that while developing for Docker, you are deploying and testing your application or services running within Docker containers in your local environment. The container can be either a Linux container or a Windows container.

### Set up your local environment with Visual Studio

To begin, make sure you have [Docker Community Edition (CE)](https://www.docker.com/community-edition) for Windows installed, as explained in the following instructions:

[Get started with Docker CE for Windows](https://docs.docker.com/docker-for-windows/)

In addition, you need Visual Studio 2017 with the **.NET Core cross-platform development** workload installed.

![](./media/image3.png)

You can start coding your application in plain .NET (usually in .NET Core if you are planning to use containers) even before enabling Docker in your application and deploying and testing in Docker. However, it is recommended that you start working on Docker as soon as possible, because that will be the real environment and any issues can be discovered as soon as possible. This is encouraged because Visual Studio makes it so easy to work with Docker that it almost feels transparent — the best example when debugging multi-container applications from Visual Studio.

### Additional resources

- Get started with Docker CE for Windows - [https://docs.docker.com/docker-for-windows/](https://docs.docker.com/docker-for-windows/)
- Download Visual Studio 2017 - [https://aka.ms/vsdownload?utm_source=mscom&utm_campaign=msdocs](https://aka.ms/vsdownload?utm_source=mscom&utm_campaign=msdocs)

![Step 2 - Write Dockerfiles graphic](./media/image4.png)

## Step 2. Create a Dockerfile related to an existing .NET base image

You need a Dockerfile for each custom image you want to build; you also need a Dockerfile for each container to be deployed, whether you deploy automatically from Visual Studio or manually using the Docker CLI (docker run and docker-compose commands). If your application contains a single custom service, you need a single Dockerfile. If your application contains multiple services (as in a microservices architecture), you need one Dockerfile for each service.

The Dockerfile is placed in the root folder of your application or service. It contains the commands that tell Docker how to set up and run your application or service in a container. You can manually create a Dockerfile in code and add it to your project along with your .NET dependencies.

With Visual Studio Tools for Docker, this task requires only a few mouse clicks. When you create a new project in Visual Studio 2017, there's an option named **Enable Docker Support**:

![Enabling Docker Support when creating a new project in Visual Studio 2017](./media/image5.png)

<<<<<<< HEAD
You can also enable Docker support on an existing project by right-clicking the project in **Solution Explorer** and selecting **Add** > **Docker Support**.

![Add Docker support menu option in Visual Stdio](./media/add-docker-support.png)

This action on a project (like an ASP.NET Web application or Web API service) adds a *Dockerfile* to the project with the required configuration.

To add a *docker-compose.yml* file for the whole solution, right-click on the project in **Solution Explorer** and select **Add** > **Container Orchestrator Support**.

![Add container orchestrator support menu option in Visual Stdio](./media/add-container-orchestrator-support.png)
=======
You can also enable Docker support on an existing .NET Core web app project by right-clicking the project in **Solution Explorer** and selecting **Add** > **Docker Support**.

![Add Docker support menu option in Visual Studio](./media/add-docker-support.png)

This action adds a *Dockerfile* to the project with the required configuration, and is only available on .NET Core web app projects.

To add a *docker-compose.yml* file for the whole solution, right-click on the project in **Solution Explorer** and select **Add** > **Container Orchestrator Support**.

![Add container orchestrator support menu option in Visual Studio](./media/add-container-orchestrator-support.png)
>>>>>>> 0e48e932

In the following sections, we describe the information that goes into each of those files. Visual Studio can do this work for you, but it is useful to understand what goes into a Dockerfile.

### Option A: Creating a project using an existing official .NET Docker image

You usually build a custom image for your container on top of a base image you can get from an official repository at the [Docker Hub](https://hub.docker.com/) registry. That is precisely what happens under the covers when you enable Docker support in Visual Studio. The Dockerfile uses an existing aspnetcore image.

Earlier we explained which Docker images and repos you can use, depending on the framework and OS you have chosen. For instance, if you want to use ASP.NET Core (Linux or Windows), the image to use is microsoft/aspnetcore:2.0. Therefore, you just need to specify what base Docker image you will use for your container. You do that by adding FROM microsoft/aspnetcore:2.0 to your Dockerfile. This is automatically performed by Visual Studio, but if you were to update the version, you update this value.

Using an official .NET image repository from Docker Hub with a version number ensures that the same language features are available on all machines (including development, testing, and production).

The following example shows a sample Dockerfile for an ASP.NET Core container.

```Dockerfile
FROM microsoft/aspnetcore:2.0

ARG source

WORKDIR /app

EXPOSE 80

COPY ${source:-obj/Docker/publish} .

ENTRYPOINT ["dotnet", " MySingleContainerWebApp.dll "]
```

In this case, the container is based on version 2.0 of the official ASP.NET Core Docker image (multi-arch for Linux and Windows). This is the setting `FROM microsoft/aspnetcore:2.0`. (For more information about this base image, see the [ASP.NET Core Docker Image](https://hub.docker.com/r/microsoft/aspnetcore/) page and the [.NET Core Docker Image](https://hub.docker.com/r/microsoft/dotnet/) page.) In the Dockerfile, you also need to instruct Docker to listen on the TCP port you will use at runtime (in this case, port 80, as configured with the EXPOSE setting).

You can specify additional configuration settings in the Dockerfile, depending on the language and framework you are using. For instance, the ENTRYPOINT line with \["dotnet", "MySingleContainerWebApp.dll"\] tells Docker to run a .NET Core application. If you are using the SDK and the .NET Core CLI (dotnet CLI) to build and run the .NET application, this setting would be different. The bottom line is that the ENTRYPOINT line and other settings will be different depending on the language and platform you choose for your application.

### Additional resources

- [Building Docker Images for .NET Core Applications](../../../core/docker/building-net-docker-images.md)
- Build your own image - [https://docs.docker.com/engine/tutorials/dockerimages/](https://docs.docker.com/engine/tutorials/dockerimages/)

### Using multi-arch image repositories

A single repo can contain platform variants, such as a Linux image and a Windows image. This feature allows vendors like Microsoft (base image creators) to create a single repo to cover multiple platforms (that is Linux and Windows). For example, the [microsoft/dotnet](https://hub.docker.com/r/microsoft/aspnetcore/) repository available in the Docker Hub registry provides support for Linux and Windows Nano Server by using the same repo name.

If you specify a tag, targeting a platform that is explicit like in the following cases:

- **microsoft/aspnetcore:2.0.0-jessie**

        .NET Core 2.0 runtime-only on Linux

- **microsoft/aspnetcore:2.0.0-nanoserver**

        .NET Core 2.0 runtime-only on Windows Nano Server

But, and this is new since mid-2017, if you specify the same image name, even with the same tag, the new multi-arch images (like the aspnetcore image, which supports multi-arch) will use the Linux or Windows version depending on the Docker host OS you are deploying, as shown in the following example:

- **microsoft/aspnetcore:2.0**

        Multi-arch: .NET Core 2.0 runtime-only on Linux or Windows Nano Server depending on the Docker host OS

This way, when you pull an image from a Windows host, it will pull the Windows variant, and pulling the same image name from a Linux host will pull the Linux variant.

### Option B: Creating your base image from scratch

You can create your own Docker base image from scratch. This scenario is not recommended for someone who is starting with Docker, but if you want to set the specific bits of your own base image, you can do so.

### Additional resources

- Multi-arch .NET Core images - [https://github.com/dotnet/announcements/issues/14](https://github.com/dotnet/announcements/issues/14)
- Create a base image - [https://docs.docker.com/engine/userguide/eng-image/baseimages/](https://docs.docker.com/engine/userguide/eng-image/baseimages/)

![Step 3 - Create images graphic](./media/image7.png)

## Step 3. Create your custom Docker images and embed your application or service in them

For each service in your application, you need to create a related image. If your application is made up of a single service or web application, you just need a single image.

The Docker images are built automatically for you in Visual Studio. The following steps are only needed for the editor/CLI workflow and explained for clarity about what happens underneath.

You, as developer, need to develop and test locally until you push a completed feature or change to your source control system (for example, to GitHub). This means that you need to create the Docker images and deploy containers to a local Docker host (Windows or Linux VM) and run, test, and debug against those local containers.

To create a custom image in your local environment by using Docker CLI and your Dockerfile, you can use the docker build command:

![Creating a custom Docker image](./media/image8.png)

Optionally, instead of directly running docker build from the project folder, you can first generate a deployable folder with the required .NET libraries and binaries by running dotnet publish, and then use the docker build command.

This will create a Docker image with the name **cesardl/netcore-webapi-microservice-docker:first**. In this case, :first is a tag representing a specific version. You can repeat this step for each custom image you need to create for your composed Docker application.

When an application is made of multiple containers (that is, it is a multi-container application), you can also use the docker-compose up --build command to build all the related images with a single command by using the metadata exposed in the related docker-compose.yml files.

You can find the existing images in your local repository by using the docker images command:

![Viewing existing images using the docker images command](./media/image9.png)

### Creating Docker images with Visual Studio

When you use Visual Studio to create a project with Docker support, you don't explicitly create an image. Instead, the image is created for you when you press **F5** to run the dockerized application or service. This step is automatic in Visual Studio and you won't see it happen, but it's important that you know what's going on underneath.

![Step 4 - Define services graphic](./media/image10.png)

## Step 4. Define your services in docker-compose.yml when building a multi-container Docker application

The [docker-compose.yml](https://docs.docker.com/compose/compose-file/) file lets you define a set of related services to be deployed as a composed application with deployment commands.

To use a docker-compose.yml file, you need to create the file in your main or root solution folder, with content similar to that in the following example:

```yml
version: '3'

services:

  webmvc:
    image: eshop/web
    environment:
      - CatalogUrl=http://catalog.api
      - OrderingUrl=http://ordering.api
    ports:
      - "80:80"
    depends_on:
      - catalog.api
      - ordering.api

  catalog.api:
    image: eshop/catalog.api
    environment:
      - ConnectionString=Server=sql.data;Database=CatalogDB;…
    ports:
      - "81:80"
    depends_on:
      - sql.data

  ordering.api:
    image: eshop/ordering.api
    environment:
      - ConnectionString=Server=sql.data;Database=OrderingDb;…
    ports:
      - "82:80"
    extra_hosts:
      - "CESARDLBOOKVHD:10.0.75.1"
    depends_on:
      - sql.data

  sql.data:
    image: mssql-server-linux:latest
    environment:
      - SA_PASSWORD=Pass@word
      - ACCEPT_EULA=Y
    ports:
      - "5433:1433"

```

This docker-compose.yml file is a simplified and merged version. It contains static configuration data for each container (like the name of the custom image), which always applies, plus configuration information that might depend on the deployment environment, like the connection string. In later sections, you will learn how you can split the docker-compose.yml configuration into multiple docker-compose files and override values depending on the environment and execution type (debug or release).

The docker-compose.yml file example defines four services: the webmvc service (a web application), two microservices (catalog.api and ordering.api), and one data source container, sql.data, based on SQL Server for Linux running as a container. Each service is deployed as a container, so a Docker image is required for each.

The docker-compose.yml file specifies not only what containers are being used, but how they are individually configured. For instance, the webmvc container definition in the .yml file:

- Uses a pre-built eshop/web:latest image. However, you could also configure the image to be built as part of the docker-compose execution with an additional configuration based on a build: section in the docker-compose file.

- Initializes two environment variables (CatalogUrl and OrderingUrl).

- Forwards the exposed port 80 on the container to the external port 80 on the host machine.

- Links the web app to the catalog and ordering service with the depends\_on setting. This causes the service to wait until those services are started.

We will revisit the docker-compose.yml file in a later section when we cover how to implement microservices and multi-container apps.

### Working with docker-compose.yml in Visual Studio 2017

<<<<<<< HEAD
When you add Docker solution support to a service project in a Visual Studio solution, Visual Studio adds a Dockerfile to your project. When you add container orchestrator support, Visual Studio adds a service section (project) to the solution with a docker-compose.yml file. It's an easy way to start composing your multiple-container solution. You can then open the docker-compose.yml files and update them with additional features.

![Add Docker Support menu item in Visual Studio](./media/add-container-orchestrator-support.png)

Adding container orchestrator support in Visual Studio not only adds the Dockerfile to your project, but also adds configuration information to a global docker-compose.yml file at the solution level. You'll see a new project node (the *docker-compose.dcproj* project file) in **Solution Explorer** that contains the docker-compose.yml file:

![docker-compose node in Solution Explorer](./media/docker-compose-files.PNG)
=======
When you add container orchestrator support to a web app project, Visual Studio adds a service section (project) to the solution that contains a docker-compose.yml file. This is an easy way to start composing a multiple-container solution.

![Add container orchestrator support menu item in Visual Studio](./media/add-container-orchestrator-support.png)

Adding container orchestrator support adds the Dockerfile to your project (if it doesn't already exist). It also adds configuration information to a global docker-compose.yml file at the solution level. You'll see a new project node (the *docker-compose.dcproj* project file) in **Solution Explorer** that contains the docker-compose.yml file:

![docker-compose node in Solution Explorer](./media/docker-compose-files.png)

You can then open the docker-compose.yml file and update it with additional features.
>>>>>>> 0e48e932

You can deploy a multi-container application with a single docker-compose.yml file by using the `docker-compose up` command.

![Step 5 - Run app graphic](./media/image12.png)

## Step 5. Build and run your Docker application

If your application only has a single container, you can run it by deploying it to your Docker host (VM or physical server). However, if your application contains multiple services, you can deploy it as a composed application, either using a single CLI command (docker-compose up), or with Visual Studio, which will use that command under the covers. Let’s look at the different options.

### Option A: Run a single-container app

<<<<<<< HEAD
=======
#### Docker CLI

>>>>>>> 0e48e932
You can run a Docker container using the docker run command:

```console
  docker run -t -d -p 80:5000 cesardl/netcore-webapi-microservice-docker:first
```

![Running a Docker container using the docker run command](./media/image13.png)

In this case, the command binds the internal port 5000 of the container to port 80 of the host machine. This means that the host is listening on port 80 and forwarding to port 5000 on the container.

#### Visual Studio

<<<<<<< HEAD
In most enterprise scenarios, a Docker application will be composed of multiple services, which means you need to run a multi-container application:

![Graphic showing VM with Docker containers deployed](./media/image14.png)
=======
If you haven't added container orchestrator support, you can also run a single container app in Visual Studio by pressing **F5**. The container runs locally using docker run.

### Option B: Run a multi-container app

In most enterprise scenarios, a Docker application will be composed of multiple services, which means you need to run a multi-container application:
>>>>>>> 0e48e932

![Graphic showing VM with Docker containers deployed](./media/image14.png)

<<<<<<< HEAD
To run a multi-container application with the Docker CLI, you can run the docker-compose up command. This command uses the docker-compose.yml file that you have at the solution level to deploy a multi-container application. The following graphic shows the results when running the command from your main project directory, which contains the docker-compose.yml file.

![Example results when running the docker-compose up command](./media/image15.png)

After the docker-compose up command runs, the application and its related containers are deployed into your Docker host.

#### Running and debugging a multi-container application with Visual Studio

Running a multi-container application using Visual Studio 2017 is simple. Not only can you run the multi-container application, but you're able to debug all its containers directly from Visual Studio by setting regular breakpoints.

As mentioned before, each time you add container orchestrator support to a project within a solution, that project is configured in the global (solution-level) docker-compose.yml file, which lets you run or debug the whole solution at once. Visual Studio will start one container for each project that has Docker solution support enabled and perform all the internal steps for you (dotnet publish, docker build, etc.).

The important point here is that in Visual Studio 2017 there's an additional **Docker** command for the **F5** key action. This option lets you run or debug a multi-container application by running all the containers that are defined in the docker-compose.yml files at the solution level. The ability to debug multiple-container solutions means that you can set several breakpoints, each breakpoint in a different project (container), and while debugging from Visual Studio you will stop at breakpoints defined in different projects and running on different containers.

=======
#### Run a multi-container application with the Docker CLI

To run a multi-container application with the Docker CLI, you can run the docker-compose up command. This command uses the docker-compose.yml file that you have at the solution level to deploy a multi-container application. The following graphic shows the results when running the command from your main project directory, which contains the docker-compose.yml file.

![Example results when running the docker-compose up command](./media/image15.png)

After the docker-compose up command runs, the application and its related containers are deployed into your Docker host.

#### Run and debug a multi-container application with Visual Studio

Running a multi-container application using Visual Studio 2017 is simple. Not only can you run the multi-container application, but you're able to debug all its containers directly from Visual Studio by setting regular breakpoints.

As mentioned before, each time you add container orchestrator support to a project within a solution, that project is configured in the global (solution-level) docker-compose.yml file, which lets you run or debug the whole solution at once. Visual Studio will start one container for each project that has Docker solution support enabled and perform all the internal steps for you (dotnet publish, docker build, etc.).

The important point here is that in Visual Studio 2017 there's an additional **Docker** command for the **F5** key action. This option lets you run or debug a multi-container application by running all the containers that are defined in the docker-compose.yml files at the solution level. The ability to debug multiple-container solutions means that you can set several breakpoints, each breakpoint in a different project (container), and while debugging from Visual Studio you will stop at breakpoints defined in different projects and running on different containers.

>>>>>>> 0e48e932
![Running multi-container apps in Visual Studio 2017](./media/image16.png)

### Additional resources

- Deploy an ASP.NET container to a remote Docker host - [https://docs.microsoft.com/azure/vs-azure-tools-docker-hosting-web-apps-in-docker](/azure/vs-azure-tools-docker-hosting-web-apps-in-docker)

### A note about testing and deploying with orchestrators

The docker-compose up and docker run commands (or running and debugging the containers in Visual Studio) are adequate for testing containers in your development environment. But you should not use this approach if you are targeting Docker clusters and orchestrators like Docker Swarm, Mesosphere DC/OS, or Kubernetes. If you are using a cluster like [Docker Swarm mode](https://docs.docker.com/engine/swarm/) (available in Docker CE for Windows and Mac since version 1.12), you need to deploy and test with additional commands like [docker service create](https://docs.docker.com/engine/reference/commandline/service_create/) for single services. If you are deploying an application composed of several containers, you use [docker compose bundle](https://docs.docker.com/compose/reference/bundle/) and [docker deploy myBundleFile](https://docs.docker.com/engine/reference/commandline/deploy/) to deploy the composed application as a *stack*. For more information, see the blog post [Introducing Experimental Distributed Application Bundles](https://blog.docker.com/2016/06/docker-app-bundle/) in the Docker documentation. on the Docker site.

For [DC/OS](https://mesosphere.com/blog/2015/09/02/dcos-cli-command-line-tool-datacenter/) and [Kubernetes](http://kubernetes.io/docs/user-guide/deployments/) you would use different deployment commands and scripts as well.

![Step 6 graphic](./media/image17.png)

## Step 6. Test your Docker application using your local Docker host

This step will vary depending on what your application is doing. In a simple .NET Core Web application that is deployed as a single container or service, you can access the service by opening a browser on the Docker host and navigating to that site. (If the configuration in the Dockerfile maps the container to a port on the host that is anything other than 80, include the host port in the URL.)

![Example of testing your Docker application locally using localhost](./media/image18.png)

If localhost is not pointing to the Docker host IP (by default, when using Docker CE, it should), to navigate to your service, use the IP address of your machine’s network card.

<<<<<<< HEAD
Note that this URL in the browser uses port 80 for the particular container example being discussed. However, internally the requests are being redirected to port 5000, because that was how it was deployed with the docker run command, as explained in a previous step.

You can also test the application using curl from the terminal. In a Docker installation on Windows, the default Docker Host IP is always 10.0.75.1 in addition to your machine’s actual IP address.

=======
This URL in the browser uses port 80 for the particular container example being discussed. However, internally the requests are being redirected to port 5000, because that was how it was deployed with the docker run command, as explained in a previous step.

You can also test the application using curl from the terminal. In a Docker installation on Windows, the default Docker Host IP is always 10.0.75.1 in addition to your machine’s actual IP address.

>>>>>>> 0e48e932
![Example of testing your Docker application locally using curl](./media/image19.png)

### Testing and debugging containers with Visual Studio 2017

When running and debugging the containers with Visual Studio 2017, you can debug the .NET application in much the same way as you would when running without containers.

### Testing and debugging without Visual Studio

If you are developing using the editor/CLI approach, debugging containers is more difficult and you will want to debug by generating traces.

### Additional resources

- Debugging apps in a local Docker container - [https://docs.microsoft.com/azure/vs-azure-tools-docker-edit-and-refresh](https://docs.microsoft.com/azure/vs-azure-tools-docker-edit-and-refresh)
- Steve Lasker - Build, Debug, Deploy ASP.NET Core Apps with Docker (Video) - [https://channel9.msdn.com/Events/Visual-Studio/Visual-Studio-2017-Launch/T115](https://channel9.msdn.com/Events/Visual-Studio/Visual-Studio-2017-Launch/T115)

## Simplified workflow when developing containers with Visual Studio

Effectively, the workflow when using Visual Studio is a lot simpler than if you use the editor/CLI approach. Most of the steps required by Docker related to the Dockerfile and docker-compose.yml files are hidden or simplified by Visual Studio.

![Simplified workflow when developing with Visual Studio](./media/image20.png)

In addition, you need to perform step 2 (adding Docker support to your projects) just once. Therefore, the workflow is similar to your usual development tasks when using .NET for any other development. You need to know what is going on under the covers (the image build process, what base images you are using, deployment of containers, etc.) and sometimes you will also need to edit the Dockerfile or docker-compose.yml file to customize behaviors. But most of the work is greatly simplified by using Visual Studio, making you a lot more productive.

### Additional resources

- Steve Lasker - .NET Docker Development with Visual Studio 2017 - [https://channel9.msdn.com/Events/Visual-Studio/Visual-Studio-2017-Launch/T111](https://channel9.msdn.com/Events/Visual-Studio/Visual-Studio-2017-Launch/T111)
- Jeffrey T. Fritz - Put a .NET Core App in a Container with the new Docker Tools for Visual Studio - [https://blogs.msdn.microsoft.com/webdev/2016/11/16/new-docker-tools-for-visual-studio/](https://blogs.msdn.microsoft.com/webdev/2016/11/16/new-docker-tools-for-visual-studio/)

## Using PowerShell commands in a Dockerfile to set up Windows Containers

[Windows Containers](/virtualization/windowscontainers/about/index) allow you to convert your existing Windows applications into Docker images and deploy them with the same tools as the rest of the Docker ecosystem. To use Windows Containers, you run PowerShell commands in the Dockerfile, as shown in the following example:

```Dockerfile
FROM microsoft/windowsservercore

LABEL Description="IIS" Vendor="Microsoft" Version="10"

RUN powershell -Command Add-WindowsFeature Web-Server

CMD [ "ping", "localhost", "-t" ]
```

In this case, we are using a Windows Server Core base image (the FROM setting) and installing IIS with a PowerShell command (the RUN setting). In a similar way, you could also use PowerShell commands to set up additional components like ASP.NET 4.x, .NET 4.6, or any other Windows software. For example, the following command in a Dockerfile sets up ASP.NET 4.5:

```Dockerfile
RUN powershell add-windowsfeature web-asp-net45
```

### Additional resources

- Example Powershell commands to run from dockerfiles to include Windows features - aspnet-docker/Dockerfile [https://github.com/Microsoft/aspnet-docker/blob/master/4.6.2/Dockerfile](https://github.com/Microsoft/aspnet-docker/blob/master/4.6.2/Dockerfile)

>[!div class="step-by-step"]
[Previous](index.md)
[Next](../net-core-single-containers-linux-windows-server-hosts/index.md)<|MERGE_RESOLUTION|>--- conflicted
+++ resolved
@@ -68,27 +68,15 @@
 
 ![Enabling Docker Support when creating a new project in Visual Studio 2017](./media/image5.png)
 
-<<<<<<< HEAD
-You can also enable Docker support on an existing project by right-clicking the project in **Solution Explorer** and selecting **Add** > **Docker Support**.
-
-![Add Docker support menu option in Visual Stdio](./media/add-docker-support.png)
-
-This action on a project (like an ASP.NET Web application or Web API service) adds a *Dockerfile* to the project with the required configuration.
+You can also enable Docker support on an existing .NET Core web app project by right-clicking the project in **Solution Explorer** and selecting **Add** > **Docker Support**.
+
+![Add Docker support menu option in Visual Studio](./media/add-docker-support.png)
+
+This action adds a *Dockerfile* to the project with the required configuration, and is only available on .NET Core web app projects.
 
 To add a *docker-compose.yml* file for the whole solution, right-click on the project in **Solution Explorer** and select **Add** > **Container Orchestrator Support**.
 
-![Add container orchestrator support menu option in Visual Stdio](./media/add-container-orchestrator-support.png)
-=======
-You can also enable Docker support on an existing .NET Core web app project by right-clicking the project in **Solution Explorer** and selecting **Add** > **Docker Support**.
-
-![Add Docker support menu option in Visual Studio](./media/add-docker-support.png)
-
-This action adds a *Dockerfile* to the project with the required configuration, and is only available on .NET Core web app projects.
-
-To add a *docker-compose.yml* file for the whole solution, right-click on the project in **Solution Explorer** and select **Add** > **Container Orchestrator Support**.
-
 ![Add container orchestrator support menu option in Visual Studio](./media/add-container-orchestrator-support.png)
->>>>>>> 0e48e932
 
 In the following sections, we describe the information that goes into each of those files. Visual Studio can do this work for you, but it is useful to understand what goes into a Dockerfile.
 
@@ -256,15 +244,6 @@
 
 ### Working with docker-compose.yml in Visual Studio 2017
 
-<<<<<<< HEAD
-When you add Docker solution support to a service project in a Visual Studio solution, Visual Studio adds a Dockerfile to your project. When you add container orchestrator support, Visual Studio adds a service section (project) to the solution with a docker-compose.yml file. It's an easy way to start composing your multiple-container solution. You can then open the docker-compose.yml files and update them with additional features.
-
-![Add Docker Support menu item in Visual Studio](./media/add-container-orchestrator-support.png)
-
-Adding container orchestrator support in Visual Studio not only adds the Dockerfile to your project, but also adds configuration information to a global docker-compose.yml file at the solution level. You'll see a new project node (the *docker-compose.dcproj* project file) in **Solution Explorer** that contains the docker-compose.yml file:
-
-![docker-compose node in Solution Explorer](./media/docker-compose-files.PNG)
-=======
 When you add container orchestrator support to a web app project, Visual Studio adds a service section (project) to the solution that contains a docker-compose.yml file. This is an easy way to start composing a multiple-container solution.
 
 ![Add container orchestrator support menu item in Visual Studio](./media/add-container-orchestrator-support.png)
@@ -274,7 +253,6 @@
 ![docker-compose node in Solution Explorer](./media/docker-compose-files.png)
 
 You can then open the docker-compose.yml file and update it with additional features.
->>>>>>> 0e48e932
 
 You can deploy a multi-container application with a single docker-compose.yml file by using the `docker-compose up` command.
 
@@ -286,11 +264,8 @@
 
 ### Option A: Run a single-container app
 
-<<<<<<< HEAD
-=======
 #### Docker CLI
 
->>>>>>> 0e48e932
 You can run a Docker container using the docker run command:
 
 ```console
@@ -303,28 +278,23 @@
 
 #### Visual Studio
 
-<<<<<<< HEAD
+If you haven't added container orchestrator support, you can also run a single container app in Visual Studio by pressing **F5**. The container runs locally using docker run.
+
+### Option B: Run a multi-container app
+
 In most enterprise scenarios, a Docker application will be composed of multiple services, which means you need to run a multi-container application:
 
 ![Graphic showing VM with Docker containers deployed](./media/image14.png)
-=======
-If you haven't added container orchestrator support, you can also run a single container app in Visual Studio by pressing **F5**. The container runs locally using docker run.
-
-### Option B: Run a multi-container app
-
-In most enterprise scenarios, a Docker application will be composed of multiple services, which means you need to run a multi-container application:
->>>>>>> 0e48e932
-
-![Graphic showing VM with Docker containers deployed](./media/image14.png)
-
-<<<<<<< HEAD
+
+#### Run a multi-container application with the Docker CLI
+
 To run a multi-container application with the Docker CLI, you can run the docker-compose up command. This command uses the docker-compose.yml file that you have at the solution level to deploy a multi-container application. The following graphic shows the results when running the command from your main project directory, which contains the docker-compose.yml file.
 
 ![Example results when running the docker-compose up command](./media/image15.png)
 
 After the docker-compose up command runs, the application and its related containers are deployed into your Docker host.
 
-#### Running and debugging a multi-container application with Visual Studio
+#### Run and debug a multi-container application with Visual Studio
 
 Running a multi-container application using Visual Studio 2017 is simple. Not only can you run the multi-container application, but you're able to debug all its containers directly from Visual Studio by setting regular breakpoints.
 
@@ -332,24 +302,6 @@
 
 The important point here is that in Visual Studio 2017 there's an additional **Docker** command for the **F5** key action. This option lets you run or debug a multi-container application by running all the containers that are defined in the docker-compose.yml files at the solution level. The ability to debug multiple-container solutions means that you can set several breakpoints, each breakpoint in a different project (container), and while debugging from Visual Studio you will stop at breakpoints defined in different projects and running on different containers.
 
-=======
-#### Run a multi-container application with the Docker CLI
-
-To run a multi-container application with the Docker CLI, you can run the docker-compose up command. This command uses the docker-compose.yml file that you have at the solution level to deploy a multi-container application. The following graphic shows the results when running the command from your main project directory, which contains the docker-compose.yml file.
-
-![Example results when running the docker-compose up command](./media/image15.png)
-
-After the docker-compose up command runs, the application and its related containers are deployed into your Docker host.
-
-#### Run and debug a multi-container application with Visual Studio
-
-Running a multi-container application using Visual Studio 2017 is simple. Not only can you run the multi-container application, but you're able to debug all its containers directly from Visual Studio by setting regular breakpoints.
-
-As mentioned before, each time you add container orchestrator support to a project within a solution, that project is configured in the global (solution-level) docker-compose.yml file, which lets you run or debug the whole solution at once. Visual Studio will start one container for each project that has Docker solution support enabled and perform all the internal steps for you (dotnet publish, docker build, etc.).
-
-The important point here is that in Visual Studio 2017 there's an additional **Docker** command for the **F5** key action. This option lets you run or debug a multi-container application by running all the containers that are defined in the docker-compose.yml files at the solution level. The ability to debug multiple-container solutions means that you can set several breakpoints, each breakpoint in a different project (container), and while debugging from Visual Studio you will stop at breakpoints defined in different projects and running on different containers.
-
->>>>>>> 0e48e932
 ![Running multi-container apps in Visual Studio 2017](./media/image16.png)
 
 ### Additional resources
@@ -372,17 +324,10 @@
 
 If localhost is not pointing to the Docker host IP (by default, when using Docker CE, it should), to navigate to your service, use the IP address of your machine’s network card.
 
-<<<<<<< HEAD
-Note that this URL in the browser uses port 80 for the particular container example being discussed. However, internally the requests are being redirected to port 5000, because that was how it was deployed with the docker run command, as explained in a previous step.
+This URL in the browser uses port 80 for the particular container example being discussed. However, internally the requests are being redirected to port 5000, because that was how it was deployed with the docker run command, as explained in a previous step.
 
 You can also test the application using curl from the terminal. In a Docker installation on Windows, the default Docker Host IP is always 10.0.75.1 in addition to your machine’s actual IP address.
 
-=======
-This URL in the browser uses port 80 for the particular container example being discussed. However, internally the requests are being redirected to port 5000, because that was how it was deployed with the docker run command, as explained in a previous step.
-
-You can also test the application using curl from the terminal. In a Docker installation on Windows, the default Docker Host IP is always 10.0.75.1 in addition to your machine’s actual IP address.
-
->>>>>>> 0e48e932
 ![Example of testing your Docker application locally using curl](./media/image19.png)
 
 ### Testing and debugging containers with Visual Studio 2017
