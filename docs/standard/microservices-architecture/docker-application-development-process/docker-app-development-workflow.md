--- conflicted
+++ resolved
@@ -29,11 +29,7 @@
 
 In this section, this whole process is detailed and every major step is explained by focusing on a Visual Studio environment.
 
-<<<<<<< HEAD
-When you're using an editor/CLI development approach (for example, Visual Studio Code plus Docker CLI on macOS or Windows), you need to know every step, generally in more detail than if you're using Visual Studio. For more information about working in a CLI environment, see the e-book [Containerized Docker Application lifecycle with Microsoft Platforms and Tools](https://aka.ms/dockerlifecycleebook/).
-=======
-When you are using an editor/CLI development approach (for example, Visual Studio Code plus Docker CLI on macOS or Windows), you need to know every step, generally in more detail than if you are using Visual Studio. For more information about working in a CLI environment, see the e-book [Containerized Docker Application lifecycle with Microsoft Platforms and Tools](https://aka.ms/dockerlifecycleebook/).
->>>>>>> f75aa6a6
+When you're using an editor/CLI development approach (for example, Visual Studio Code plus Docker CLI on macOS or Windows), you need to know every step, generally in more detail than if you are using Visual Studio. For more information about working in a CLI environment, see the e-book [Containerized Docker Application lifecycle with Microsoft Platforms and Tools](https://aka.ms/dockerlifecycleebook/).
 
 When you're using Visual Studio 2017, many of those steps are handled for you, which dramatically improves your productivity. This is especially true when you are using Visual Studio 2017 and targeting multi-container applications. For instance, with just one mouse click, Visual Studio adds the Dockerfile and docker-compose.yml file to your projects with the configuration for your application. When you run the application in Visual Studio, it builds the Docker image and runs the multi-container application directly in Docker; it even allows you to debug several containers at once. These features will boost your development speed.
 
@@ -489,13 +485,7 @@
 
 The docker-compose up and docker run commands (or running and debugging the containers in Visual Studio) are adequate for testing containers in your development environment. But you should not use this approach for production deployments, where you should target orchestrators like [Kubernetes](https://kubernetes.io/) or [Service Fabric](https://azure.microsoft.com/services/service-fabric/). If you are using Kubernetes you have use [pods](https://kubernetes.io/docs/concepts/workloads/pods/pod/) to organize containers and [services](https://kubernetes.io/docs/concepts/services-networking/service/) to network them. You also use [deployments](https://kubernetes.io/docs/tutorials/k8s201/#deployments) to organize pod creation and modification.
 
-<<<<<<< HEAD
 ![6 - Test your app or microservices](./media/image17.png)
-=======
-For [DC/OS](https://mesosphere.com/blog/2015/09/02/dcos-cli-command-line-tool-datacenter/) and [Kubernetes](https://kubernetes.io/docs/user-guide/deployments/) you would use different deployment commands and scripts as well.
-
-![Step 6 graphic](./media/image17.png)
->>>>>>> f75aa6a6
 
 ## Step 6. Test your Docker application using your local Docker host
 
@@ -548,11 +538,7 @@
 
 ## Using PowerShell commands in a Dockerfile to set up Windows Containers 
 
-<<<<<<< HEAD
 [Windows Containers](https://docs.microsoft.com/virtualization/windowscontainers/about/index) allow you to convert your existing Windows applications into Docker images and deploy them with the same tools as the rest of the Docker ecosystem. To use Windows Containers, you run PowerShell commands in the Dockerfile, as shown in the following example:
-=======
-[Windows Containers](/virtualization/windowscontainers/about/) allow you to convert your existing Windows applications into Docker images and deploy them with the same tools as the rest of the Docker ecosystem. To use Windows Containers, you run PowerShell commands in the Dockerfile, as shown in the following example:
->>>>>>> f75aa6a6
 
 ```Dockerfile
 FROM microsoft/windowsservercore
