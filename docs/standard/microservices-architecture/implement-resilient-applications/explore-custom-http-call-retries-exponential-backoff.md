--- conflicted
+++ resolved
@@ -107,13 +107,7 @@
 }
 ```
 
-<<<<<<< HEAD
 Remember that this code is suitable only as a proof of concept. The next sections explain how to use more sophisticated approaches while simpler, by using HttpClientFactory. HttpClientFactory is available since .NET Core 2.1, with proven resiliency libraries like Polly.
-=======
-Remember that this code is suitable only as a proof of concept. 
-The next sections explain how to use more sophisticated approaches while simpler, by using HttpClientFactory.
-HttpClientFactory is available since .NET Core 2.1, with proven resiliency libraries like Polly. 
->>>>>>> 38fbe335
 
 >[!div class="step-by-step"]
 >[Previous](implement-resilient-entity-framework-core-sql-connections.md)
