--- conflicted
+++ resolved
@@ -52,11 +52,7 @@
 }
 ```
 
-<<<<<<< HEAD
-In the code example above, the circuit breaker policy is configured so it breaks or opens the circuit when there have been five consecutive faults when retrying the Http requests. When that happens, the circuit will break for 30 seconds: in that period, calls will be failed immediately by the circuit-breaker rather than actually be placed.  The policy automatically interprets [relevant exceptions and HTTP status codes](https://docs.microsoft.com/aspnet/core/fundamentals/http-requests#handle-transient-faults) as faults.  
-=======
 In the code example above, the circuit breaker policy is configured so it breaks or opens the circuit when there have been five consecutive faults when retrying the Http requests. When that happens, the circuit will break for 30 seconds: in that period, calls will be failed immediately by the circuit-breaker rather than actually be placed.  The policy automatically interprets [relevant exceptions and HTTP status codes](/aspnet/core/fundamentals/http-requests?view=aspnetcore-2.1#handle-transient-faults) as faults.  
->>>>>>> 272367c2
 
 Circuit breakers should also be used to redirect requests to a fallback infrastructure if you had issues in a particular resource that's deployed in a different environment than the client application or service that's performing the HTTP call. That way, if there's an outage in the datacenter that impacts only your backend microservices but not your client applications, the client applications can redirect to the fallback services. Polly is planning a new policy to automate this [failover policy](https://github.com/App-vNext/Polly/wiki/Polly-Roadmap#failover-policy) scenario. 
 
