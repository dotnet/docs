---
title: .NET Microservices. Architecture for Containerized .NET Applications
description: .NET Microservices Architecture for Containerized .NET Applications | Microservices are modular and independently deployable services. Docker containers (for Linux and Windows) simplify deployment and testing by bundling a service and its dependencies into a single unit, which is then run in an isolated environment.
author: CESARDELATORRE
ms.author: wiwagn
ms.date: 08/31/2018
---
# .NET Microservices: Architecture for Containerized .NET Applications

![Book cover](./media/cover-small.png)

<<<<<<< HEAD
**EDITION v2.2.00** - Updated to ASP.NET Core 2.2
=======
**EDITION v2.1.03** - Updated to ASP.NET Core 2.1
>>>>>>> 38fbe335

This guide is an introduction to developing microservices-based applications and managing them using containers. It discusses architectural design and implementation approaches using .NET Core and Docker containers. 

To make it easier to get started, the guide focuses on a reference containerized and microservice-based application that you can explore. The reference application is available at the [eShopOnContainers](https://github.com/dotnet-architecture/eShopOnContainers) GitHub repo.

## Action links

* Download this eBook in your format of choice: | [PDF](https://aka.ms/microservicesebook) | [MOBI](https://www.microsoft.com/net/download/thank-you/microservices-architecture-ebook-mobi) | [EPUB](https://www.microsoft.com/net/download/thank-you/microservices-architecture-ebook-epub) |

* Clone/Fork the reference application [eShopOnContainers on GitHub](https://github.com/dotnet-architecture/eShopOnContainers)
 
* Watch the [introductory video on Channel 9](https://aka.ms/microservices-video)

* Get to know the [Microservices Architecture](https://aka.ms/MicroservicesArchitecture) right away

## Introduction

Enterprises are increasingly realizing cost savings, solving deployment problems, and improving DevOps and production operations by using containers. Microsoft has been releasing container innovations for Windows and Linux by creating products like Azure Container Service and Azure Service Fabric, and by partnering with industry leaders like Docker, Mesosphere, and Kubernetes. These products deliver container solutions that help companies build and deploy applications at cloud speed and scale, whatever their choice of platform or tools.

Docker is becoming the de facto standard in the container industry, supported by the most significant vendors in the Windows and Linux ecosystems. (Microsoft is one of the main cloud vendors supporting Docker.) In the future, Docker will probably be ubiquitous in any datacenter in the cloud or on-premises.

In addition, the [microservices](https://martinfowler.com/articles/microservices.html) architecture is emerging as an important approach for distributed mission-critical applications. In a microservice-based architecture, the application is built on a collection of services that can be developed, tested, deployed, and versioned independently.

## About this guide

This guide is an introduction to developing microservices-based applications and managing them using containers. It discusses architectural design and implementation approaches using .NET Core and Docker containers. To make it easier to get started with containers and microservices, the guide focuses on a reference containerized and microservice-based application that you can explore. The sample application is available at the [eShopOnContainers](https://github.com/dotnet-architecture/eShopOnContainers) GitHub repo.

This guide provides foundational development and architectural guidance primarily at a development environment level with a focus on two technologies: Docker and .NET Core. Our intention is that you read this guide when thinking about your application design without focusing on the infrastructure (cloud or on-premises) of your production environment. You will make decisions about your infrastructure later, when you create your production-ready applications. Therefore, this guide is intended to be infrastructure agnostic and more development-environment-centric.

After you have studied this guide, your next step would be to learn about production-ready microservices on Microsoft Azure.

## Version

This guide has been revised to cover **.NET Core 2.2** version plus many additional updates related to the same “wave” of technologies (that is. Azure and additional 3rd party technologies) coinciding in time with .NET Core 2.2. That’s why the book version has also been updated to version **2.2**. 

## What this guide does not cover

This guide does not focus on the application lifecycle, DevOps, CI/CD pipelines, or team work. The complementary guide [Containerized Docker Application Lifecycle with Microsoft Platform and Tools](https://aka.ms/dockerlifecycleebook) focuses on that subject. The current guide also does not provide implementation details on Azure infrastructure, such as information on specific orchestrators.

### Additional resources

-   **Containerized Docker Application Lifecycle with Microsoft Platform and Tools** (downloadable e-book)  
    [*https://aka.ms/dockerlifecycleebook*](https://aka.ms/dockerlifecycleebook)

## Who should use this guide

We wrote this guide for developers and solution architects who are new to Docker-based application development and to microservices-based architecture. This guide is for you if you want to learn how to architect, design, and implement proof-of-concept applications with Microsoft development technologies (with special focus on .NET Core) and with Docker containers.

You will also find this guide useful if you are a technical decision maker, such as an enterprise architect, who wants an architecture and technology overview before you decide on what approach to select for new and modern distributed applications.

### How to use this guide

The first part of this guide introduces Docker containers, discusses how to choose between .NET Core and the .NET Framework as a development framework, and provides an overview of microservices. This content is for architects and technical decision makers who want an overview but don't need to focus on code implementation details.

The second part of the guide starts with the [Development process for Docker based applications](./docker-application-development-process/index.md) section. It focuses on development and microservice patterns for implementing applications using .NET Core and Docker. This section will be of most interest to developers and architects who want to focus on code and on patterns and implementation details.

## Related microservice and container-based reference application: eShopOnContainers

The eShopOnContainers application is an open-source reference app for .NET Core and microservices that is designed to be deployed using Docker containers. The application consists of multiple subsystems, including several e-store UI front ends (a Web MVC app, a Web SPA, and a native mobile app). It also includes the back-end microservices and containers for all required server-side operations. 

The purpose of the application is to showcase architectural patterns. **IT IS NOT A PRODUCTION-READY TEMPLATE** to start real-world applications. In fact, the application is in a permanent beta state, as it’s also used to test new potentially interesting technologies as they show up.

## Send us your feedback!

We wrote this guide to help you understand the architecture of containerized applications and microservices in .NET. The guide and related reference application will be evolving, so we welcome your feedback! If you have comments about how this guide can be improved, please send them to:

[dotnet-architecture-ebooks-feedback@service.microsoft.com](mailto:dotnet-architecture-ebooks-feedback@service.microsoft.com)

## Credits

Co-Authors:

> **Cesar de la Torre**, Sr. PM, .NET product team, Microsoft Corp.
>
> **Bill Wagner**, Sr. Content Developer, C+E, Microsoft Corp.
>
> **Mike Rousos**, Principal Software Engineer, DevDiv CAT team, Microsoft

Editors:

> **Mike Pope**
>
> **Steve Hoag**

Participants and reviewers:

> **Jeffrey Richter**, Partner Software Eng, Azure team, Microsoft
>
> **Jimmy Bogard**, Chief Architect at Headspring
>
> **Udi Dahan**, Founder & CEO, Particular Software
>
> **Jimmy Nilsson**, Co-founder and CEO of Factor10
>
> **Glenn Condron**, Sr. Program Manager, ASP.NET team
>
> **Mark Fussell**, Principal PM Lead, Azure Service Fabric team, Microsoft
>
> **Diego Vega**, PM Lead, Entity Framework team, Microsoft
>
> **Barry Dorrans**, Sr. Security Program Manager
>
> **Rowan Miller**, Sr. Program Manager, Microsoft
>
> **Ankit Asthana**, Principal PM Manager, .NET team, Microsoft
>
> **Scott Hunter**, Partner Director PM, .NET team, Microsoft
>
> **Nish Anil**, Sr. Program Manager, .NET team, Microsoft
>
> **Dylan Reisenberger**, Architect and Dev Lead at Polly
>
> **Steve Smith**, Software Craftsman & Trainer at ASPSmith Ltd.
>
> **Ian Cooper**, Coding Architect at Brighter
>
> **Unai Zorrilla**, Architect and Dev Lead at Plain Concepts
>
> **Eduard Tomas**, Dev Lead at Plain Concepts
>
> **Ramon Tomas**, Developer at Plain Concepts
>
> **David Sanz**, Developer at Plain Concepts
>
> **Javier Valero**, Chief Operating Officer at Grupo Solutio
>
> **Pierre Millet**, Sr. Consultant, Microsoft
>
> **Michael Friis**, Product Manager, Docker Inc
>
> **Charles Lowell**, Software Engineer, VS CAT team, Microsoft
>
> **Miguel Veloso**, Sr. Consultant at Turing Challenge

## Copyright

DOWNLOAD available at: <https://aka.ms/microservicesebook>

PUBLISHED BY

Microsoft Developer Division, .NET and Visual Studio product teams

A division of Microsoft Corporation

One Microsoft Way

Redmond, Washington 98052-6399

Copyright © 2018 by Microsoft Corporation

All rights reserved. No part of the contents of this book may be reproduced or transmitted in any form or by any means without the written permission of the publisher.

This book is provided “as-is” and expresses the author’s views and opinions. The views, opinions and information expressed in this book, including URL and other Internet website references, may change without notice.

Some examples depicted herein are provided for illustration only and are fictitious. No real association or connection is intended or should be inferred.

Microsoft and the trademarks listed at <https://www.microsoft.com> on the “Trademarks” webpage are trademarks of the Microsoft group of companies.

Mac and macOS are trademarks of Apple Inc.

The Docker whale logo is a registered trademark of Docker, Inc. Used by permission.

All other marks and logos are property of their respective owners.

>[!div class="step-by-step"]
>[Next](container-docker-introduction/index.md)<|MERGE_RESOLUTION|>--- conflicted
+++ resolved
@@ -9,11 +9,7 @@
 
 ![Book cover](./media/cover-small.png)
 
-<<<<<<< HEAD
 **EDITION v2.2.00** - Updated to ASP.NET Core 2.2
-=======
-**EDITION v2.1.03** - Updated to ASP.NET Core 2.1
->>>>>>> 38fbe335
 
 This guide is an introduction to developing microservices-based applications and managing them using containers. It discusses architectural design and implementation approaches using .NET Core and Docker containers. 
 
