---
title: Designing a DDD-oriented microservice
description: .NET Microservices Architecture for Containerized .NET Applications | Understand the design of the DDD-oriented ordering microservice and its application layers.
author: CESARDELATORRE
ms.author: wiwagn
ms.date: 10/08/2018
---
# Design a DDD-oriented microservice

Domain-driven design (DDD) advocates modeling based on the reality of business as relevant to your use cases. In the context of building applications, DDD talks about problems as domains. It describes independent problem areas as Bounded Contexts (each Bounded Context correlates to a microservice), and emphasizes a common language to talk about these problems. It also suggests many technical concepts and patterns, like domain entities with rich models (no [anemic-domain model](https://martinfowler.com/bliki/AnemicDomainModel.html)), value objects, aggregates and aggregate root (or root entity) rules to support the internal implementation. This section introduces the design and implementation of those internal patterns.

Sometimes these DDD technical rules and patterns are perceived as obstacles that have a steep learning curve for implementing DDD approaches. But the important part is not the patterns themselves, but organizing the code so it is aligned to the business problems, and using the same business terms (ubiquitous language). In addition, DDD approaches should be applied only if you are implementing complex microservices with significant business rules. Simpler responsibilities, like a CRUD service, can be managed with simpler approaches.

Where to draw the boundaries is the key task when designing and defining a microservice. DDD patterns help you understand the complexity in the domain. For the domain model for each Bounded Context, you identify and define the entities, value objects, and aggregates that model your domain. You build and refine a domain model that is contained within a boundary that defines your context. And that is very explicit in the form of a microservice. The components within those boundaries end up being your microservices, although in some cases a BC or business microservices can be composed of several physical services. DDD is about boundaries and so are microservices.

## Keep the microservice context boundaries relatively small

Determining where to place boundaries between Bounded Contexts balances two competing goals. First, you want to initially create the smallest possible microservices, although that should not be the main driver; you should create a boundary around things that need cohesion. Second, you want to avoid chatty communications between microservices. These goals can contradict one another. You should balance them by decomposing the system into as many small microservices as you can until you see communication boundaries growing quickly with each additional attempt to separate a new Bounded Context. Cohesion is key within a single bounded context.

It is similar to the [Inappropriate Intimacy code smell](https://sourcemaking.com/refactoring/smells/inappropriate-intimacy) when implementing classes. If two microservices need to collaborate a lot with each other, they should probably be the same microservice.

Another way to look at this is autonomy. If a microservice must rely on another service to directly service a request, it is not truly autonomous.

## Layers in DDD microservices

Most enterprise applications with significant business and technical complexity are defined by multiple layers. The layers are a logical artifact, and are not related to the deployment of the service. They exist to help developers manage the complexity in the code. Different layers (like the domain model layer versus the presentation layer, etc.) might have different types, which mandates translations between those types.

For example, an entity could be loaded from the database. Then part of that information, or an aggregation of information including additional data from other entities, can be sent to the client UI through a REST Web API. The point here is that the domain entity is contained within the domain model layer and should not be propagated to other areas that it does not belong to, like to the presentation layer.

Additionally, you need to have always-valid entities (see the [Designing validations in the domain model layer](domain-model-layer-validations.md) section) controlled by aggregate roots (root entities). Therefore, entities should not be bound to client views, because at the UI level some data might still not be validated. This is what the ViewModel is for. The ViewModel is a data model exclusively for presentation layer needs. The domain entities do not belong directly to the ViewModel. Instead, you need to translate between ViewModels and domain entities and vice versa.

When tackling complexity, it is important to have a domain model controlled by aggregate roots that make sure that all the invariants and rules related to that group of entities (aggregate) are performed through a single entry-point or gate, the aggregate root.

Figure 7-5 shows how a layered design is implemented in the eShopOnContainers application.

![The three layers in a DDD microservice like Ordering. Each layer is a VS project: Application layer is Ordering.API, Domain layer is Ordering.Domain and the Infrastructure layer is Ordering.Infrastructure.](./media/image6.png)

**Figure 7-5**. DDD layers in the ordering microservice in eShopOnContainers

You want to design the system so that each layer communicates only with certain other layers. That may be easier to enforce if layers are implemented as different class libraries, because you can clearly identify what dependencies are set between libraries. For instance, the domain model layer should not take a dependency on any other layer (the domain model classes should be Plain Old CLR Objects, or [POCO](https://en.wikipedia.org/wiki/Plain_Old_CLR_Object), classes). As shown in Figure 7-6, the **Ordering.Domain** layer library has dependencies only on the .NET Core libraries or NuGet packages, but not on any other custom library, such as data library or persistence library.

![The Solution Explorer view of Ordering.Domain dependencies, showing it only depends on .NET Core libraries.](./media/image7.png)

**Figure 7-6**. Layers implemented as libraries allow better control of dependencies between layers

### The domain model layer

Eric Evans's excellent book [Domain Driven Design](https://domainlanguage.com/ddd/) says the following about the domain model layer and the application layer.

**Domain Model Layer**: Responsible for representing concepts of the business, information about the business situation, and business rules. State that reflects the business situation is controlled and used here, even though the technical details of storing it are delegated to the infrastructure. This layer is the heart of business software.

The domain model layer is where the business is expressed. When you implement a microservice domain model layer in .NET, that layer is coded as a class library with the domain entities that capture data plus behavior (methods with logic).

Following the [Persistence Ignorance](https://deviq.com/persistence-ignorance/) and the [Infrastructure Ignorance](https://ayende.com/blog/3137/infrastructure-ignorance) principles, this layer must completely ignore data persistence details. These persistence tasks should be performed by the infrastructure layer. Therefore, this layer should not take direct dependencies on the infrastructure, which means that an important rule is that your domain model entity classes should be [POCO](https://en.wikipedia.org/wiki/Plain_Old_CLR_Object)s.

Domain entities should not have any direct dependency (like deriving from a base class) on any data access infrastructure framework like Entity Framework or NHibernate. Ideally, your domain entities should not derive from or implement any type defined in any infrastructure framework.

Most modern ORM frameworks like Entity Framework Core allow this approach, so that your domain model classes are not coupled to the infrastructure. However, having POCO entities is not always possible when using certain NoSQL databases and frameworks, like Actors and Reliable Collections in Azure Service Fabric.

Even when it is important to follow the Persistence Ignorance principle for you Domain model, you should not ignore persistence concerns. It is still very important to understand the physical data model and how it maps to your entity object model. Otherwise you can create impossible designs.

Also, this does not mean you can take a model designed for a relational database and directly move it to a NoSQL or document-oriented database. In some entity models, the model might fit, but usually it does not. There are still constraints that your entity model must adhere to, based both on the storage technology and ORM technology.

### The application layer

Moving on to the application layer, we can again cite Eric Evans's book [Domain Driven Design](https://domainlanguage.com/ddd/):

**Application Layer:** Defines the jobs the software is supposed to do and directs the expressive domain objects to work out problems. The tasks this layer is responsible for are meaningful to the business or necessary for interaction with the application layers of other systems. This layer is kept thin. It does not contain business rules or knowledge, but only coordinates tasks and delegates work to collaborations of domain objects in the next layer down. It does not have state reflecting the business situation, but it can have state that reflects the progress of a task for the user or the program.

A microservice’s application layer in .NET is commonly coded as an ASP.NET Core Web API project. The project implements the microservice’s interaction, remote network access, and the external Web APIs used from the UI or client apps. It includes queries if using a CQRS approach, commands accepted by the microservice, and even the event-driven communication between microservices (integration events). The ASP.NET Core Web API that represents the application layer must not contain business rules or domain knowledge (especially domain rules for transactions or updates); these should be owned by the domain model class library. The application layer must only coordinate tasks and must not hold or define any domain state (domain model). It delegates the execution of business rules to the domain model classes themselves (aggregate roots and domain entities), which will ultimately update the data within those domain entities.

Basically, the application logic is where you implement all use cases that depend on a given front end. For example, the implementation related to a Web API service.

The goal is that the domain logic in the domain model layer, its invariants, the data model, and related business rules must be completely independent from the presentation and application layers. Most of all, the domain model layer must not directly depend on any infrastructure framework.

### The infrastructure layer

The infrastructure layer is how the data that is initially held in domain entities (in memory) is persisted in databases or another persistent store. An example is using Entity Framework Core code to implement the Repository pattern classes that use a DBContext to persist data in a relational database.

In accordance with the previously mentioned [Persistence Ignorance](https://deviq.com/persistence-ignorance/) and [Infrastructure Ignorance](https://ayende.com/blog/3137/infrastructure-ignorance) principles, the infrastructure layer must not “contaminate” the domain model layer. You must keep the domain model entity classes agnostic from the infrastructure that you use to persist data (EF or any other framework) by not taking hard dependencies on frameworks. Your domain model layer class library should have only your domain code, just [POCO](https://en.wikipedia.org/wiki/Plain_Old_CLR_Object) entity classes implementing the heart of your software and completely decoupled from infrastructure technologies.

Thus, your layers or class libraries and projects should ultimately depend on your domain model layer (library), not vice versa, as shown in Figure 7-7.

![Dependencies in a DDD Service, the Application layer depends on Domain and Infrastructure, and Infrastructure depends on Domain, but Domain doesn't depend on any layer.](./media/image8.png)

**Figure 7-7**. Dependencies between layers in DDD

This layer design should be independent for each microservice. As noted earlier, you can implement the most complex microservices following DDD patterns, while implementing simpler data-driven microservices (simple CRUD in a single layer) in a simpler way.

#### Additional resources

<<<<<<< HEAD
-   **DevIQ. Persistence Ignorance principle** <br/>
=======
-   **DevIQ. Persistence Ignorance principle**
>>>>>>> 4b23a9dc
    [*https://deviq.com/persistence-ignorance/*](https://deviq.com/persistence-ignorance/)

-   **Oren Eini. Infrastructure Ignorance** <br/>
    [*https://ayende.com/blog/3137/infrastructure-ignorance*](https://ayende.com/blog/3137/infrastructure-ignorance)

-   **Angel Lopez. Layered Architecture In Domain-Driven Design** <br/>
    [*https://ajlopez.wordpress.com/2008/09/12/layered-architecture-in-domain-driven-design/*](https://ajlopez.wordpress.com/2008/09/12/layered-architecture-in-domain-driven-design/)


>[!div class="step-by-step"]
[Previous](cqrs-microservice-reads.md)
[Next](microservice-domain-model.md)<|MERGE_RESOLUTION|>--- conflicted
+++ resolved
@@ -89,11 +89,7 @@
 
 #### Additional resources
 
-<<<<<<< HEAD
 -   **DevIQ. Persistence Ignorance principle** <br/>
-=======
--   **DevIQ. Persistence Ignorance principle**
->>>>>>> 4b23a9dc
     [*https://deviq.com/persistence-ignorance/*](https://deviq.com/persistence-ignorance/)
 
 -   **Oren Eini. Infrastructure Ignorance** <br/>
