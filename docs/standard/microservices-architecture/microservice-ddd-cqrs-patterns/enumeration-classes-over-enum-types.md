---
title: Using Enumeration classes instead of enum types
description: .NET Microservices Architecture for Containerized .NET Applications | Using Enumeration classes instead of enum types
keywords: Docker, Microservices, ASP.NET, Container
author: CESARDELATORRE
ms.author: wiwagn
ms.date: 12/11/2017
ms.prod: .net-core
ms.technology: dotnet-docker
ms.topic: article
---
# Using enumeration classes instead of enum types

<<<<<<< HEAD
[Enumerations](https://docs.microsoft.com/dotnet/csharp/language-reference/keywords/enum) (or *enum types* for short) are a thin language wrapper around an integral type. You might want to limit their use to when you are storing one value from a closed set of values. Classification based on gender (for example, male, female, unknown), or sizes (S, M, L, XL) are good examples. Using enums for control flow or more robust abstractions can be a [code smell](http://deviq.com/code-smells/). This type of usage leads to fragile code with many control flow statements checking values of the enum.
=======
[Enumerations](../../../../docs/csharp/language-reference/keywords/enum.md) (*enums* for short) are a thin language wrapper around an integral type. You might want to limit their use to when you are storing one value from a closed set of values. Classification based on gender (for example, male, female, unknown), or sizes (S, M, L, XL) are good examples. Using enums for control flow or more robust abstractions can be a [code smell](http://deviq.com/code-smells/). This type of usage will lead to fragile code with many control flow statements checking values of the enum.
>>>>>>> a8750a7b

Instead, you can create Enumeration classes that enable all the rich features of an object-oriented language. 

However, this is not a critical topic and in many cases, for simplicity, you can still use regular [enum types](https://docs.microsoft.com/dotnet/csharp/language-reference/keywords/enum) if that is your preference.

## Implementing an Enumeration base classes

The ordering microservice in eShopOnContainers provides a sample Enumeration base class implementation, as shown in the following example:

```csharp
public abstract class Enumeration : IComparable
{
    public string Name { get; private set; }
    public int Id { get; private set; }

    protected Enumeration()
    {
    }

    protected Enumeration(int id, string name)
    {
        Id = id;
        Name = name;
    }

    public override string ToString()
    {
        return Name;
    }

    public static IEnumerable<T> GetAll<T>() where T : Enumeration, new()
    {
        var type = typeof(T);
        var fields = type.GetTypeInfo().GetFields(BindingFlags.Public |
            BindingFlags.Static |
            BindingFlags.DeclaredOnly);
        foreach (var info in fields)
        {
            var instance = new T();
            var locatedValue = info.GetValue(instance) as T;
            if (locatedValue != null)
            {
                yield return locatedValue;
            }
        }
    }

    public override bool Equals(object obj)
    {
        var otherValue = obj as Enumeration;
        if (otherValue == null)
        {
            return false;
        }
        var typeMatches = GetType().Equals(obj.GetType());
        var valueMatches = Id.Equals(otherValue.Id);
        return typeMatches && valueMatches;
    }

    public int CompareTo(object other)
    {
        return Id.CompareTo(((Enumeration)other).Id);
    }

    // Other utility methods ...
}
```

You can use this class as a type in any entity or value object, as for the following CardType Enumeration class.

```csharp
public class CardType : Enumeration
{
    public static CardType Amex = new CardType(1, "Amex");
    public static CardType Visa = new CardType(2, "Visa");
    public static CardType MasterCard = new CardType(3, "MasterCard");

    protected CardType() { }

    public CardType(int id, string name)
        : base(id, name)
    {
    }

    public static IEnumerable<CardType> List()
    {
        return new[] { Amex, Visa, MasterCard };
    }
    // Other util methods
}
```

## Additional resources

-   **Enum’s are evil—update**
    [*http://www.planetgeek.ch/2009/07/01/enums-are-evil/*](http://www.planetgeek.ch/2009/07/01/enums-are-evil/)

-   **Daniel Hardman. How Enums Spread Disease — And How To Cure It**
    [*https://codecraft.co/2012/10/29/how-enums-spread-disease-and-how-to-cure-it/*](https://codecraft.co/2012/10/29/how-enums-spread-disease-and-how-to-cure-it/)

-   **Jimmy Bogard. Enumeration classes**
    [*https://lostechies.com/jimmybogard/2008/08/12/enumeration-classes/*](https://lostechies.com/jimmybogard/2008/08/12/enumeration-classes/)

-   **Steve Smith. Enum Alternatives in C#**
    [*http://ardalis.com/enum-alternatives-in-c*](http://ardalis.com/enum-alternatives-in-c)

-   **Enumeration.cs.** Base Enumeration class in eShopOnContainers
    [*https://github.com/dotnet/eShopOnContainers/blob/master/src/Services/Ordering/Ordering.Domain/SeedWork/Enumeration.cs*](https://github.com/dotnet/eShopOnContainers/blob/master/src/Services/Ordering/Ordering.Domain/SeedWork/Enumeration.cs)

-   **CardType.cs**. Sample Enumeration class in eShopOnContainers.
    [*https://github.com/dotnet/eShopOnContainers/blob/master/src/Services/Ordering/Ordering.Domain/AggregatesModel/BuyerAggregate/CardType.cs*](https://github.com/dotnet/eShopOnContainers/blob/master/src/Services/Ordering/Ordering.Domain/AggregatesModel/BuyerAggregate/CardType.cs)


>[!div class="step-by-step"]
[Previous] (implement-value-objects.md)
[Next] (domain-model-layer-validations.md)<|MERGE_RESOLUTION|>--- conflicted
+++ resolved
@@ -11,11 +11,7 @@
 ---
 # Using enumeration classes instead of enum types
 
-<<<<<<< HEAD
-[Enumerations](https://docs.microsoft.com/dotnet/csharp/language-reference/keywords/enum) (or *enum types* for short) are a thin language wrapper around an integral type. You might want to limit their use to when you are storing one value from a closed set of values. Classification based on gender (for example, male, female, unknown), or sizes (S, M, L, XL) are good examples. Using enums for control flow or more robust abstractions can be a [code smell](http://deviq.com/code-smells/). This type of usage leads to fragile code with many control flow statements checking values of the enum.
-=======
-[Enumerations](../../../../docs/csharp/language-reference/keywords/enum.md) (*enums* for short) are a thin language wrapper around an integral type. You might want to limit their use to when you are storing one value from a closed set of values. Classification based on gender (for example, male, female, unknown), or sizes (S, M, L, XL) are good examples. Using enums for control flow or more robust abstractions can be a [code smell](http://deviq.com/code-smells/). This type of usage will lead to fragile code with many control flow statements checking values of the enum.
->>>>>>> a8750a7b
+[Enumerations](../../../../docs/csharp/language-reference/keywords/enum.md) (or *enum types* for short) are a thin language wrapper around an integral type. You might want to limit their use to when you are storing one value from a closed set of values. Classification based on gender (for example, male, female, unknown), or sizes (S, M, L, XL) are good examples. Using enums for control flow or more robust abstractions can be a [code smell](http://deviq.com/code-smells/). This type of usage leads to fragile code with many control flow statements checking values of the enum.
 
 Instead, you can create Enumeration classes that enable all the rich features of an object-oriented language. 
 
