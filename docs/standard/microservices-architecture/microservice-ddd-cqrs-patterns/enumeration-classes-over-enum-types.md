---
title: Using Enumeration classes instead of enum types
description: .NET Microservices Architecture for Containerized .NET Applications | Using Enumeration classes instead of enum types
author: CESARDELATORRE
ms.author: wiwagn
ms.date: 12/11/2017
---
# Using enumeration classes instead of enum types

[Enumerations](../../../../docs/csharp/language-reference/keywords/enum.md) (or *enum types* for short) are a thin language wrapper around an integral type. You might want to limit their use to when you are storing one value from a closed set of values. Classification based on sizes (small, medium, large) is a good example. Using enums for control flow or more robust abstractions can be a [code smell](http://deviq.com/code-smells/). This type of usage leads to fragile code with many control flow statements checking values of the enum.

Instead, you can create Enumeration classes that enable all the rich features of an object-oriented language.

However, this isn't a critical topic and in many cases, for simplicity, you can still use regular [enum types](../../../../docs/csharp/language-reference/keywords/enum.md) if that's your preference.

## Implementing an Enumeration base class

The ordering microservice in eShopOnContainers provides a sample Enumeration base class implementation, as shown in the following example:

```csharp
public abstract class Enumeration : IComparable
{
    public string Name { get; }
    public int Id { get; }

    protected Enumeration(int id, string name)
    {
        Id = id;
        Name = name;
    }

<<<<<<< HEAD
    public override string ToString() => Name;

    public static IEnumerable<T> GetAll<T>() where T : Enumeration
    {
        var type = typeof(T);
        var fields = type.GetFields(
            BindingFlags.Public | BindingFlags.Static | BindingFlags.DeclaredOnly);

        foreach (var info in fields)
        {
            if (info.GetValue(null) is T locatedValue)
                yield return locatedValue;
        }
=======
    public override string ToString()
    {
        return Name;
    }
    
    public static IEnumerable<T> GetAll<T>() where T : Enumeration
    {
        var fields = typeof(T).GetFields(BindingFlags.Public | BindingFlags.Static | BindingFlags.DeclaredOnly);

        return fields.Select(f => f.GetValue(null)).Cast<T>();
>>>>>>> e832445a
    }

    public override bool Equals(object obj)
    {
        var otherValue = obj as Enumeration;

        if (otherValue == null)
            return false;

        var typeMatches = GetType() == obj.GetType();
        var valueMatches = Id == otherValue.Id;

        return typeMatches && valueMatches;
    }

    public int CompareTo(object other)
    {
        return Id.CompareTo(((Enumeration)other).Id);
    }

    // Other utility methods ...
}
```

You can use this class as a type in any entity or value object, as for the following CardType Enumeration class:

```csharp
public abstract class CardType : Enumeration
{
<<<<<<< HEAD
    public static CardType Amex = new CardType(1, "Amex");
    public static CardType Visa = new CardType(2, "Visa");
    public static CardType MasterCard = new CardType(3, "MasterCard");

    public CardType(int id, string name)
=======
    public static CardType Amex = new AmexCardType();
    public static CardType Visa = new VisaCardType();
    public static CardType MasterCard = new MasterCardType();

    protected CardType(int id, string name)
>>>>>>> e832445a
        : base(id, name)
    {
    }

    private class AmexCardType : CardType
    {
        public AmexCardType(): base(1, "Amex")
        { }
    }
    
    private class VisaCardType : CardType
    {
        public VisaCardType(): base(2, "Visa")
        { }
    }
    
    private class MasterCardType : CardType
    {
        public MasterCardType(): base(3, "MasterCard")
        { }
    }
}
```

## Additional resources

-   **Enum’s are evil—update**
    [*https://www.planetgeek.ch/2009/07/01/enums-are-evil/*](https://www.planetgeek.ch/2009/07/01/enums-are-evil/)

-   **Daniel Hardman. How Enums Spread Disease — And How To Cure It**
    [*https://codecraft.co/2012/10/29/how-enums-spread-disease-and-how-to-cure-it/*](https://codecraft.co/2012/10/29/how-enums-spread-disease-and-how-to-cure-it/)

-   **Jimmy Bogard. Enumeration classes**
    [*https://lostechies.com/jimmybogard/2008/08/12/enumeration-classes/*](https://lostechies.com/jimmybogard/2008/08/12/enumeration-classes/)

-   **Steve Smith. Enum Alternatives in C#**
    [*https://ardalis.com/enum-alternatives-in-c*](https://ardalis.com/enum-alternatives-in-c)

-   **Enumeration.cs.** Base Enumeration class in eShopOnContainers
    [*https://github.com/dotnet/eShopOnContainers/blob/master/src/Services/Ordering/Ordering.Domain/SeedWork/Enumeration.cs*](https://github.com/dotnet/eShopOnContainers/blob/master/src/Services/Ordering/Ordering.Domain/SeedWork/Enumeration.cs)

-   **CardType.cs**. Sample Enumeration class in eShopOnContainers.
    [*https://github.com/dotnet/eShopOnContainers/blob/master/src/Services/Ordering/Ordering.Domain/AggregatesModel/BuyerAggregate/CardType.cs*](https://github.com/dotnet/eShopOnContainers/blob/master/src/Services/Ordering/Ordering.Domain/AggregatesModel/BuyerAggregate/CardType.cs)


>[!div class="step-by-step"]
[Previous](implement-value-objects.md)
[Next](domain-model-layer-validations.md)<|MERGE_RESOLUTION|>--- conflicted
+++ resolved
@@ -29,32 +29,13 @@
         Name = name;
     }
 
-<<<<<<< HEAD
     public override string ToString() => Name;
 
-    public static IEnumerable<T> GetAll<T>() where T : Enumeration
-    {
-        var type = typeof(T);
-        var fields = type.GetFields(
-            BindingFlags.Public | BindingFlags.Static | BindingFlags.DeclaredOnly);
-
-        foreach (var info in fields)
-        {
-            if (info.GetValue(null) is T locatedValue)
-                yield return locatedValue;
-        }
-=======
-    public override string ToString()
-    {
-        return Name;
-    }
-    
     public static IEnumerable<T> GetAll<T>() where T : Enumeration
     {
         var fields = typeof(T).GetFields(BindingFlags.Public | BindingFlags.Static | BindingFlags.DeclaredOnly);
 
         return fields.Select(f => f.GetValue(null)).Cast<T>();
->>>>>>> e832445a
     }
 
     public override bool Equals(object obj)
@@ -84,39 +65,13 @@
 ```csharp
 public abstract class CardType : Enumeration
 {
-<<<<<<< HEAD
     public static CardType Amex = new CardType(1, "Amex");
     public static CardType Visa = new CardType(2, "Visa");
     public static CardType MasterCard = new CardType(3, "MasterCard");
 
     public CardType(int id, string name)
-=======
-    public static CardType Amex = new AmexCardType();
-    public static CardType Visa = new VisaCardType();
-    public static CardType MasterCard = new MasterCardType();
-
-    protected CardType(int id, string name)
->>>>>>> e832445a
         : base(id, name)
     {
-    }
-
-    private class AmexCardType : CardType
-    {
-        public AmexCardType(): base(1, "Amex")
-        { }
-    }
-    
-    private class VisaCardType : CardType
-    {
-        public VisaCardType(): base(2, "Visa")
-        { }
-    }
-    
-    private class MasterCardType : CardType
-    {
-        public MasterCardType(): base(3, "MasterCard")
-        { }
     }
 }
 ```
