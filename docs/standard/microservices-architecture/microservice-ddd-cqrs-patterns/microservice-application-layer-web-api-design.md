--- conflicted
+++ resolved
@@ -23,11 +23,7 @@
 
 SOLID is more about how you design your application or microservice internal layers and about decoupling dependencies between them. It is not related to the domain, but to the application’s technical design. The final principle, the Dependency Inversion principle, allows you to decouple the infrastructure layer from the rest of the layers, which allows a better decoupled implementation of the DDD layers.
 
-<<<<<<< HEAD
-Dependency Injection (also DI) is one way to implement the Dependency Inversion principle. It is a technique for achieving loose coupling between objects and their dependencies. Rather than directly instantiating collaborators, or using static references (that is, using new…), the objects that a class needs in order to perform its actions are provided to (or "injected into") the class. Most often, classes will declare their dependencies via their constructor, allowing them to follow the Explicit Dependencies principle. Dependency Injection is usually based on specific Inversion of Control (IoC) containers. ASP.NET Core provides a simple built-in IoC container, but you can also use your favorite IoC container, like Autofac or Ninject.
-=======
-Dependency Injection (DI) is one way to implement the Dependency Inversion principle. It is a technique for achieving loose coupling between objects and their dependencies. Rather than directly instantiating collaborators, or using static references, the objects that a class needs in order to perform its actions are provided to (or "injected into") the class. Most often, classes will declare their dependencies via their constructor, allowing them to follow the Explicit Dependencies principle. DI is usually based on specific Inversion of Control (IoC) containers. ASP.NET Core provides a simple built-in IoC container, but you can also use your favorite IoC container, like Autofac or Ninject.
->>>>>>> 4b23a9dc
+Dependency Injection (DI) is one way to implement the Dependency Inversion principle. It is a technique for achieving loose coupling between objects and their dependencies. Rather than directly instantiating collaborators, or using static references (that is, using new…), the objects that a class needs in order to perform its actions are provided to (or "injected into") the class. Most often, classes will declare their dependencies via their constructor, allowing them to follow the Explicit Dependencies principle. Dependency Injection is usually based on specific Inversion of Control (IoC) containers. ASP.NET Core provides a simple built-in IoC container, but you can also use your favorite IoC container, like Autofac or Ninject.
 
 By following the SOLID principles, your classes will tend naturally to be small, well-factored, and easily tested. But how can you know if too many dependencies are being injected into your classes? If you use DI through the constructor, it will be easy to detect that by just looking at the number of parameters for your constructor. If there are too many dependencies, this is generally a sign (a [code smell](https://deviq.com/code-smells/)) that your class is trying to do too much, and is probably violating the Single Responsibility principle.
 
@@ -35,13 +31,8 @@
 
 #### Additional resources
 
-<<<<<<< HEAD
 -   **SOLID: Fundamental OOP Principles** <br/>
-    [*http://deviq.com/solid/*](http://deviq.com/solid/%20)
-=======
--   **SOLID: Fundamental OOP Principles**
     [*https://deviq.com/solid/*](https://deviq.com/solid/%20)
->>>>>>> 4b23a9dc
 
 -   **Inversion of Control Containers and the Dependency Injection pattern** <br/>
     [*https://martinfowler.com/articles/injection.html*](https://martinfowler.com/articles/injection.html)
