--- conflicted
+++ resolved
@@ -117,11 +117,7 @@
 
 You can access Azure Cosmos DB databases from .NET code running in containers, like from any other .NET application. For instance, the Locations.API and Marketing.API microservices in eShopOnContainers are implemented so they can consume Azure Cosmos DB databases.
 
-<<<<<<< HEAD
-However, there’s a limitation in Azure Cosmos DB from a Docker development environment point of view. Even when there’s a on-premises [Azure Cosmos DB Emulator](https://docs.microsoft.com/en-us/azure/cosmos-db/local-emulator) able to run in a local development machine (like a PC), as of late 2017, it just supports Windows, not Linux.
-=======
 However, there’s a limitation in Azure Cosmos DB from a Docker development environment point of view. Even when there’s a on-premises [Azure Cosmos DB Emulator](https://docs.microsoft.com/azure/cosmos-db/local-emulator) able to run in a local development machine (like a PC), as of late 2017, it just supports Windows, not Linux. 
->>>>>>> 4b23a9dc
 
 There is also the possibility to run this emulator on Docker, but just on Windows Containers, not with Linux Containers. That is an initial handicap for the development environment if your application is deployed as Linux containers, since, currently, you cannot deploy Linux and Windows Containers on Docker for Windows at the same time. Either all containers being deployed have to be for Linux or for Windows.
 
@@ -136,11 +132,7 @@
 
 This is a very convenient approach for proof of concepts in Docker environments with Linux containers because the [MongoDB Docker image](https://hub.docker.com/r/_/mongo/) is a multi-arch image that supports Docker Linux containers and Docker Windows containers.
 
-<<<<<<< HEAD
-As shown in the following image, by using the MongoDB API, eShopOnContainers supports MongoDB Linux and Windows containers for the local development environment but then you can move to a scalable, PaaS cloud solution as Azure Cosmos DB by simply [changing the MongoDB connection string to point to Azure Cosmos DB](https://docs.microsoft.com/en-us/azure/cosmos-db/connect-mongodb-account).
-=======
-As shown in the image 9-21, by using the MongoDB API, eShopOnContainers supports MongoDB Linux and Windows containers for the local development environment but then, you can move to a scalable, PaaS cloud solution as Azure Cosmos DB by simply [changing the MongoDB connection string to point to Azure Cosmos DB](https://docs.microsoft.com/azure/cosmos-db/connect-mongodb-account). 
->>>>>>> 4b23a9dc
+As shown in the following image, by using the MongoDB API, eShopOnContainers supports MongoDB Linux and Windows containers for the local development environment but then, you can move to a scalable, PaaS cloud solution as Azure Cosmos DB by simply [changing the MongoDB connection string to point to Azure Cosmos DB](https://docs.microsoft.com/azure/cosmos-db/connect-mongodb-account).
 
 ![The Location microservice in eShopOnContainers is implemented using MongoDB, but can be switched over to Cosmos DB by just changing the connection string.](./media/image20-bis.png)
 **Figure 7-21**. eShopOnContainers using MongoDB containers for dev-env or Azure Cosmos DB for production
@@ -151,12 +143,7 @@
 
 A clear benefit of using the MongoDB API is that your solution could run in both database engines, MongoDB or Azure Cosmos DB, so migrations to different environments should be easy. However, sometimes it is worthwhile to use a native API (that is the native Cosmos DB API) in order to take full advantage of the capabilities of a specific database engine.
 
-<<<<<<< HEAD
-For further comparison between simply using MongoDB versus Cosmos DB in the cloud, see the [Benefits of using Azure Cosmos DB in this page](https://docs.microsoft.com/en-us/azure/cosmos-db/mongodb-introduction).
-=======
 For further comparison between simply using MongoDB versus Cosmos DB in the cloud, see the [Benefits of using Azure Cosmos DB in this page](https://docs.microsoft.com/azure/cosmos-db/mongodb-introduction). 
-
->>>>>>> 4b23a9dc
 
 ### Analyze your approach for production applications: MongoDB API vs. Cosmos DB API
 
@@ -319,17 +306,12 @@
 ```
 #### Additional resources
 
-<<<<<<< HEAD
 -   **Modeling document data for NoSQL databases** <br/>
-=======
--   **Modeling document data for NoSQL databases**
->>>>>>> 4b23a9dc
     [*https://docs.microsoft.com/azure/cosmos-db/modeling-data*](https://docs.microsoft.com/azure/cosmos-db/modeling-data)
 
 -   **Vaughn Vernon. The Ideal Domain-Driven Design Aggregate Store?** <br/>
     [*https://vaughnvernon.co/?p=942*](https://vaughnvernon.co/?p=942)
 
-<<<<<<< HEAD
 -   **Introduction to Azure Cosmos DB: API for MongoDB**  <br/>
     [*https://docs.microsoft.com/azure/cosmos-db/mongodb-introduction*](https://docs.microsoft.com/azure/cosmos-db/mongodb-introduction)
 
@@ -340,18 +322,6 @@
     [*https://docs.microsoft.com/azure/cosmos-db/local-emulator*](https://docs.microsoft.com/azure/cosmos-db/local-emulator)
 
 -   **Connect a MongoDB application to Azure Cosmos DB**  <br/>
-=======
--   **Introduction to Azure Cosmos DB: API for MongoDB** 
-    [*https://docs.microsoft.com/azure/cosmos-db/mongodb-introduction*](https://docs.microsoft.com/azure/cosmos-db/mongodb-introduction)
-
--   **Azure Cosmos DB: Build a MongoDB API web app with .NET and the Azure portal** 
-    [*https://docs.microsoft.com/azure/cosmos-db/create-mongodb-dotnet *](https://docs.microsoft.com/azure/cosmos-db/create-mongodb-dotnet )
-
--   **Use the Azure Cosmos DB Emulator for local development and testing** 
-    [*https://docs.microsoft.com/azure/cosmos-db/local-emulator*](https://docs.microsoft.com/azure/cosmos-db/local-emulator)
-
--   **Connect a MongoDB application to Azure Cosmos DB** 
->>>>>>> 4b23a9dc
     [*https://docs.microsoft.com/azure/cosmos-db/connect-mongodb-account*](https://docs.microsoft.com/azure/cosmos-db/connect-mongodb-account)
 
 -   **The Cosmos DB Emulator Docker image (Windows Container)**  <br/>
@@ -360,11 +330,7 @@
 -   **The MongoDB Docker image (Linux and Windows Container)**  <br/>
     [*https://hub.docker.com/r/_/mongo/*](https://hub.docker.com/r/_/mongo/)
 
-<<<<<<< HEAD
 -   **Use MongoChef (Studio 3T) with an Azure Cosmos DB: API for MongoDB account**  <br/>
-=======
--   **Use MongoChef (Studio 3T) with an Azure Cosmos DB: API for MongoDB account** 
->>>>>>> 4b23a9dc
     [*https://docs.microsoft.com/azure/cosmos-db/mongodb-mongochef*](https://docs.microsoft.com/azure/cosmos-db/mongodb-mongochef)
 
 
