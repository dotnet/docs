---
title: Seedwork (reusable base classes and interfaces for your domain model)
description: .NET Microservices Architecture for Containerized .NET Applications | Seedwork (reusable base classes and interfaces for your domain model)
keywords: Docker, Microservices, ASP.NET, Container
author: CESARDELATORRE
ms.author: wiwagn
ms.date: 12/12/2017
ms.prod: .net-core
ms.technology: dotnet-docker
ms.topic: article
---
# Seedwork (reusable base classes and interfaces for your domain model)

The solution folder contains a *SeedWork* folder. The *SeedWork* folder contains custom base classes that you can use as a base for your domain entities and value objects. Use these base classes so you do not have redundant code in each domain’s object class. The folder for these types of classes is called *SeedWork* and not something like *Framework*. It's called *SeedWork* because the folder contains just a small subset of reusable classes which cannot really be considered a framework. *Seedwork* is a term introduced by [Michael Feathers](http://www.artima.com/forums/flat.jsp?forum=106&thread=8826) and popularized by [Martin Fowler](https://martinfowler.com/bliki/Seedwork.html) but you could also name that folder Common, SharedKernel, or similar.

Figure 9-12 shows the classes that form the seedwork of the domain model in the ordering microservice. It has a few custom base classes like Entity, ValueObject, and Enumeration, plus a few interfaces. These interfaces (IRepository and IUnitOfWork) inform the infrastructure layer about what needs to be implemented. Those interfaces are also used through Dependency Injection from the application layer.

![](./media/image13.PNG)

**Figure 9-12**. A sample set of domain model “seedwork" base classes and interfaces

This is the type of copy and paste reuse that many developers share between projects, not a formal framework. You can have seedworks in any layer or library. However, if the set of classes and interfaces gets big enough, you might want to create a single class library.

## The custom Entity base class

<<<<<<< HEAD
The following code is an example of an Entity base class where you can place code that can be used the same way by any domain entity, such as the entity ID, [equality operators](https://msdn.microsoft.com/en-us/library/c35t2ffz.aspx), a domain event list per entity, etc.
=======
The following code is an example of an Entity base class where you can place code that can be used the same way by any domain entity, such as the entity ID, [equality operators](/cpp/cpp/equality-operators-equal-equal-and-exclpt-equal), etc.
>>>>>>> a8750a7b

```csharp
// COMPATIBLE WITH ENTITY FRAMEWORK CORE (1.1 and later)
public abstract class Entity
{
    int? _requestedHashCode;
    int _Id;    
    private List<INotification> _domainEvents;
    public virtual int Id 
    {
        get
        {
            return _Id;
        }
        protected set
        {
            _Id = value;
        }
    }

    public List<INotification> DomainEvents => _domainEvents;        
    public void AddDomainEvent(INotification eventItem)
    {
        _domainEvents = _domainEvents ?? new List<INotification>();
        _domainEvents.Add(eventItem);
    }
    public void RemoveDomainEvent(INotification eventItem)
    {
        if (_domainEvents is null) return;
        _domainEvents.Remove(eventItem);
    }

    public bool IsTransient()
    {
        return this.Id == default(Int32);
    }

    public override bool Equals(object obj)
    {
        if (obj == null || !(obj is Entity))
            return false;
        if (Object.ReferenceEquals(this, obj))
            return true;
        if (this.GetType() != obj.GetType())
            return false;
        Entity item = (Entity)obj;
        if (item.IsTransient() || this.IsTransient())
            return false;
        else
            return item.Id == this.Id;
    }

    public override int GetHashCode()
    {
        if (!IsTransient())
        {
            if (!_requestedHashCode.HasValue)
                _requestedHashCode = this.Id.GetHashCode() ^ 31; 
            // XOR for random distribution. See:
            // http://blogs.msdn.com/b/ericlippert/archive/2011/02/28/guidelines-and-rules-for-gethashcode.aspx
            return _requestedHashCode.Value;
        }
        else
            return base.GetHashCode();
    }
    public static bool operator ==(Entity left, Entity right)
    {
        if (Object.Equals(left, null))
            return (Object.Equals(right, null)) ? true : false;
        else
            return left.Equals(right);
    }
    public static bool operator !=(Entity left, Entity right)
    {
        return !(left == right);
    }
}
```

The previous code using a domain event list per entity will be explained in the next sections when focusing on domain events. 

## Repository contracts (interfaces) in the domain model layer

Repository contracts are simply .NET interfaces that express the contract requirements of the repositories to be used for each aggregate. 

The repositories themselves, with EF Core code or any other infrastructure dependencies and code (Linq, SQL, etc.), must not be implemented within the domain model; the repositories should only implement the interfaces you define. 

A pattern related to this practice (placing the repository interfaces in the domain model layer) is the Separated Interface pattern. As [explained](http://www.martinfowler.com/eaaCatalog/separatedInterface.html) by Martin Fowler, “Use Separated Interface to define an interface in one package but implement it in another. This way a client that needs the dependency to the interface can be completely unaware of the implementation.”

Following the Separated Interface pattern enables the application layer (in this case, the Web API project for the microservice) to have a dependency on the requirements defined in the domain model, but not a direct dependency to the infrastructure/persistence layer. In addition, you can use Dependency Injection to isolate the implementation, which is implemented in the infrastructure/ persistence layer using repositories.

For example, the following example with the IOrderRepository interface defines what operations the OrderRepository class will need to implement at the infrastructure layer. In the current implementation of the application, the code just needs to add or update orders to the database, since queries are split following the simplified CQRS approach.

```csharp
// Defined at IOrderRepository.cs
public interface IOrderRepository : IRepository<Order>
{
    Order Add(Order order);
        
    void Update(Order order);

    Task<Order> GetAsync(int orderId);
}

// Defined at IRepository.cs (Part of the Domain Seedwork)
public interface IRepository<T> where T : IAggregateRoot
{
    IUnitOfWork UnitOfWork { get; }
}
```

## Additional resources

-   **Martin Fowler. Separated Interface.**
    [*http://www.martinfowler.com/eaaCatalog/separatedInterface.html*](http://www.martinfowler.com/eaaCatalog/separatedInterface.html%20)


>[!div class="step-by-step"]
[Previous] (net-core-microservice-domain-model.md)
[Next] (implement-value-objects.md)<|MERGE_RESOLUTION|>--- conflicted
+++ resolved
@@ -23,11 +23,7 @@
 
 ## The custom Entity base class
 
-<<<<<<< HEAD
-The following code is an example of an Entity base class where you can place code that can be used the same way by any domain entity, such as the entity ID, [equality operators](https://msdn.microsoft.com/en-us/library/c35t2ffz.aspx), a domain event list per entity, etc.
-=======
-The following code is an example of an Entity base class where you can place code that can be used the same way by any domain entity, such as the entity ID, [equality operators](/cpp/cpp/equality-operators-equal-equal-and-exclpt-equal), etc.
->>>>>>> a8750a7b
+The following code is an example of an Entity base class where you can place code that can be used the same way by any domain entity, such as the entity ID, [equality operators](/cpp/cpp/equality-operators-equal-equal-and-exclpt-equal), a domain event list per entity, etc.
 
 ```csharp
 // COMPATIBLE WITH ENTITY FRAMEWORK CORE (1.1 and later)
