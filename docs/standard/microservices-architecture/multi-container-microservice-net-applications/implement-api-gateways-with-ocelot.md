--- conflicted
+++ resolved
@@ -515,15 +515,9 @@
 
 ## Using Kubernetes Ingress plus Ocelot API Gateways
 
-<<<<<<< HEAD
-When using Kubernetes (like in an Azure Kubernetes Service cluster),, you usually unify all the HTTP requests through the [Kuberentes Ingress tier](https://kubernetes.io/docs/concepts/services-networking/ingress/) based on *Nginx*.
-
-In Kuberentes, if you don’t use any ingress approach, then your services and pods have IPs only routable by the cluster network.
-=======
 When using Kubernetes (like in an Azure Kubernetes Service cluster),, you usually unify all the HTTP requests through the [Kubernetes Ingress tier](https://kubernetes.io/docs/concepts/services-networking/ingress/) based on *Nginx*. 
 
 In Kubernetes, if you don’t use any ingress approach, then your services and pods have IPs only routable by the cluster network. 
->>>>>>> f568ece2
 
 But if you use an ingress approach, you'll have a middle tier between the Internet and your services (including your API Gateways), acting as a reverse proxy.
 
@@ -531,11 +525,7 @@
 
 In eShopOnContainers, when developing locally and using just your development machine as the Docker host, you are not using any ingress but only the multiple API Gateways. 
 
-<<<<<<< HEAD
-However, when targeting a “production” environment based on Kuberentes, eShopOnCOntainers is using an ingress in front of the API gateways. That way, the clients still call the same base URL but the requests are routed to multiple API Gateways or BFF.
-=======
 However, when targeting a “production” environment based on Kubernetes, eShopOnContainers is using an ingress in front of the API gateways. That way, the clients still call the same base URL but the requests are routed to multiple API Gateways or BFF. 
->>>>>>> f568ece2
 
 Note that API Gateways are front-ends or facades surfacing only the services but not the web applications that are usually out of their scope. In addition, the API Gateways might hide certain internal microservices.
 
