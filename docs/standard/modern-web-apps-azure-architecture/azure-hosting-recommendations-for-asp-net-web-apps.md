---
title: Azure hosting recommendations for ASP.NET Core web apps
description: Architect Modern Web Applications with ASP.NET Core and Azure | Azure hosting recommendations for ASP.NET web apps
author: ardalis
ms.author: wiwagn
ms.date: 01/30/2019
---

# Azure hosting recommendations for ASP.NET Core web apps

> "Line-of-business leaders everywhere are bypassing IT departments to get applications from the cloud (aka SaaS) and paying for them like they would a magazine subscription. And when the service is no longer required, they can cancel the subscription with no equipment left unused in the corner."  
> _\- Daryl Plummer, Gartner analyst_

Whatever your application's needs and architecture, Microsoft Azure can support it. Your hosting needs can be as simple as a static website or a sophisticated application made up of dozens of services. For ASP.NET Core monolithic web applications and supporting services, there are several well-known configurations that are recommended. The recommendations on this article are grouped based on the kind of resource to be hosted, whether full applications, individual processes, or data.

## Web applications

Web applications can be hosted with:

- App Service Web Apps

- Containers (several options)

- Virtual Machines (VMs)

Of these, App Service Web Apps is the recommended approach for most scenarios, including simple container-based apps. For microservice architectures, consider a container-based approach. If you need more control over the machines running your application, consider Azure Virtual Machines.

### App Service Web Apps

App Service Web Apps offers a fully-managed platform optimized for hosting web applications. It's a platform as a service (PaaS) offering that lets you focus on your business logic, while Azure takes care of the infrastructure needed to run and scale the app. Some key features of App Service Web Apps:

- DevOps optimization (continuous integration and delivery, multiple environments, A/B testing, scripting support).

- Global scale and high availability.

- Connections to SaaS platforms and your on-premises data.

- Security and compliance.

- Visual Studio integration.

<<<<<<< HEAD
Azure App Service is the best choice for most web apps. Deployment and management are integrated into the platform, sites can scale quickly to handle high traffic loads, and the built-in load balancing and traffic manager provide high availability. You can move existing sites to Azure App Service easily with an online migration tool, use an open-source app from the Web Application Gallery, or create a new site using the framework and tools of your choice. The WebJobs feature makes it easy to add background job processing to your App Service web app. If you have an existing ASP.NET application hosted on-premises using a local database, there is a clear path to migrate the app to an App Service Web App with an Azure SQL Database (or secure access to your on-premises database server, if preferred).
=======
- Support for Linux and Windows containers via [Web App for Containers](https://azure.microsoft.com/services/app-service/containers/).
>>>>>>> 4b0fd3a3

![Recommended migration strategy for on-premises .NET apps to Azure App Service](./media/image1-6.png)

In most cases, moving from a locally-hosted ASP.NET app to an App Service Web App is a straightforward process. Little or no modification should be required of the app itself, and it can quickly start to take advantage of the many features that Azure App Service Web Apps offer.

In addition to apps that are not optimized for the cloud, Azure App Service Web Apps are an excellent solution for many simple monolithic (non-distributed) applications, such as many ASP.NET Core apps. In this approach, the architecture is basic and simple to understand and manage:

![Basic Azure architecture](./media/image1-5.png)

A small number of resources in a single resource group is typically sufficient to manage such an app. Apps that are typically deployed as a single unit, rather than those which are made up of many separate processes, are good candidates for this [basic architectural approach](https://docs.microsoft.com/en-us/azure/architecture/reference-architectures/app-service-web-app/basic-web-app). Though architecturally simple, this approach still allows the hosted app to scale both up (more resources per node) and out (more hosted nodes) to meet any increase in demand. With autoscale, the app can be configured to automatically adjust the number of nodes hosting the app based on demand and average load across nodes.

### App Service Web Apps for Containers

In addition to support for hosting web apps directly, [App Service Web Apps for Containers](https://azure.microsoft.com/en-us/services/app-service/containers/) can be used to run containerized applications on Windows and Linux. Using this product, you can easily deploy and run containerized applications that can scale with your business. The apps have all of the features of App Service Web Apps listed above. In addition, Web Apps for Containers support streamlined CI/CD with Docker Hub, Azure Container Registry, and GitHub. You can use Azure DevOps to define build and deployment pipelines that publish changes to a registry. These changes can then be tested in a staging environment and automatically deployed to production using deployment slots, allowing zero-downtime upgrades. Rolling back to previous versions can be done just as easily.

There are a few scenarios where Web Apps for Containers make the most sense. If you have existing apps that you're able to containerize, whether in Windows or Linux containers, you'll be able to host these easily using this toolset. Simply publish your container and then configure Web Apps for Containers to pull the latest version of that image from your registry of choice. This is a "lift and shift" approach to migrating from classic app hosting models to a cloud-optimized model.

![Migrate containerized on-premises .NET application to Azure Web Apps for Containers](./media/image1-8.png)

This approach also works well if your development team is able to move to a container-based development process. The "inner loop" of developing apps with containers includes building the app with containers. Changes made to the code as well as to container configuration are pushed to source control, and an automated build is responsible for publishing new container images to a registry like Docker Hub or Azure Container Registry. These images are then used as the basis for additional development, as well as for deployments to production, as shown in the following diagram:

![End to End Docker DevOps Lifecycle Workflow](./media/image1-7.png)

Developing with containers offers numerous advantages, especially when containers are used in production. The same container configuration is used to host the app in each environment in which it runs, from local dev machine to build and test systems to production. This greatly reduces the likelihood of defects resulting from differences in machine configuration or software versions. Developers can also use whatever tools they're most productive with, including operating system, since containers can run on any OS. In some cases, distributed applications involving many containers may be very resource-intensive to run on a single dev machine. In this scenario, it may make sense to upgrade to using Kubernetes and Azure Dev Spaces, covered in the next section.

As portions of larger applications are broken up into their own smaller, independent *microservices*, additional design patterns can be used to improve app behavior. Instead of working directly with individual services, an *API gateway* can simplify access and decouple the client from its backend. Having separate service backends for different frontends also allows services to evolve in concert with their consumers. Common services can be accessed via a separate *sidecar* container, which might include common client connectivity libraries using the *ambassador* pattern.

![Microservices sample architecture with several common design patterns noted.](./media/image1-10.png)

[Learn more about design patterns to consider when building microservice-based systems.](https://docs.microsoft.com/en-us/azure/architecture/microservices/design/patterns)

With Azure handling the management of the nodes in your AKS cluster, you no longer need to perform many tasks manually, like cluster upgrades. Because Azure handles these critical maintenance tasks for you, AKS doesn't provide direct access (such as with SSH) to the cluster.

#### Web App for Containers

Web App for Containers from Azure App Service lets you bring your own Docker formatted container images and easily deploy and run them at scale with Azure. Web App for Containers supports both Linux and Windows containers and can scale to support large scale implementations.

Teams who are leveraging AKS can also take advantage of Azure Dev Spaces. Azure Dev Spaces helps teams to focus on the development and rapid iteration of their microservice application by allowing teams to work directly with their entire microservices architecture or application running in AKS. Azure Dev Spaces also provides a way to independently update portions of your microservices architecture in isolation without affecting the rest of the AKS cluster or other developers.

![Azure Dev Spaces workflow example](./media/image1-9.gif)

Azure Dev Spaces:

- Minimize local machine setup time and resource requirements
- Allow teams to iterate more rapidly
- Reduce number of integration environments required by team
- Remove need to mock certain services in distributed system when developing/testing

[Learn more about Azure Dev Spaces](https://docs.microsoft.com/en-us/azure/dev-spaces/about)

### Azure Virtual Machines

If you have an existing application that would require substantial modifications to run in App Service, you could choose Virtual Machines in order to simplify migrating to the cloud. However, correctly configuring, securing, and maintaining VMs requires much more time and IT expertise compared to Azure App Service. If you're considering Azure Virtual Machines, make sure you take into account the ongoing maintenance effort required to patch, update, and manage your VM environment. Azure Virtual Machines is infrastructure as a service (IaaS), while App Service is PaaS. You should also consider whether deploying your app as a Windows Container to Web App for Containers might be a viable option for your scenario.

## Logical processes

Individual logical processes that can be decoupled from the rest of the application may be deployed independently to Azure Functions in a "serverless" manner. Azure Functions lets you just write the code you need for a given problem, without worrying about the application or infrastructure to run it. You can choose from a variety of programming languages, including C\#, F\#, Node.js, Python, and PHP, allowing you to pick the most productive language for the task at hand. Like most cloud-based solutions, you pay only for the amount of time your use, and you can trust Azure Functions to scale up as needed.

## Data

Azure offers a wide variety of data storage options, so that your application can use the appropriate data provider for the data in question.

For transactional, relational data, Azure SQL Databases are the best option. For high performance read-mostly data, a Redis cache backed by an Azure SQL Database is a good solution.

Unstructured JSON data can be stored in a variety of ways, from SQL Database columns to Blobs or Tables in Azure Storage, to DocumentDB. Of these, DocumentDB offers the best querying functionality, and is the recommended option for large numbers of JSON-based documents that must support querying.

Transient command- or event-based data used to orchestrate application behavior can use Azure Service Bus or Azure Storage Queues. Azure Storage Bus offers more flexibility and is the recommended service for non-trivial messaging within and between applications.

## Architecture recommendations

Your application's requirements should dictate its architecture. There are many different Azure services available. Choosing the right one is an important decision. Microsoft offers a gallery of reference architectures to help identify typical architectures optimized for common scenarios. You may find a reference architecture that maps closely to your application's requirements, or at least offers a starting point.

Figure 11-2 shows an example reference architecture. This diagram describes a recommended architecture approach for a Sitecore content management system website optimized for marketing.

![](./media/image11-2.png)

**Figure 11-1.** Sitecore marketing website reference architecture.

**References – Azure hosting recommendations**

- Azure Solution Architectures\
  <https://azure.microsoft.com/solutions/architecture/>

- Azure Basic Web Application Architecture\
  <https://docs.microsoft.com/en-us/azure/architecture/reference-architectures/app-service-web-app/basic-web-app>

- Design Patterns for Microservices\
  <https://docs.microsoft.com/en-us/azure/architecture/microservices/design/patterns>

- Azure Developer Guide\
  <https://azure.microsoft.com/campaigns/developer-guide/>

- Web Apps overview\
  <https://docs.microsoft.com/azure/app-service/app-service-web-overview>

- Web App for Containers\
  <https://azure.microsoft.com/services/app-service/containers/>

- Introduction to Azure Kubernetes Service (AKS)\
  <https://docs.microsoft.com/azure/aks/intro-kubernetes>

>[!div class="step-by-step"]
>[Previous](development-process-for-azure.md)<|MERGE_RESOLUTION|>--- conflicted
+++ resolved
@@ -39,11 +39,7 @@
 
 - Visual Studio integration.
 
-<<<<<<< HEAD
 Azure App Service is the best choice for most web apps. Deployment and management are integrated into the platform, sites can scale quickly to handle high traffic loads, and the built-in load balancing and traffic manager provide high availability. You can move existing sites to Azure App Service easily with an online migration tool, use an open-source app from the Web Application Gallery, or create a new site using the framework and tools of your choice. The WebJobs feature makes it easy to add background job processing to your App Service web app. If you have an existing ASP.NET application hosted on-premises using a local database, there is a clear path to migrate the app to an App Service Web App with an Azure SQL Database (or secure access to your on-premises database server, if preferred).
-=======
-- Support for Linux and Windows containers via [Web App for Containers](https://azure.microsoft.com/services/app-service/containers/).
->>>>>>> 4b0fd3a3
 
 ![Recommended migration strategy for on-premises .NET apps to Azure App Service](./media/image1-6.png)
 
