--- conflicted
+++ resolved
@@ -8,13 +8,8 @@
 
 # Test ASP.NET Core MVC Apps
 
-<<<<<<< HEAD
 > *"If you don't like unit testing your product, most likely your customers won't like to test it, either."*
  > \_- Anonymous-
-=======
-> _"If you don't like unit testing your product, most likely your customers won't like to test it, either."_
-> _- Anonymous-_
->>>>>>> 27eb231c
 
 ## Summary
 
@@ -53,14 +48,10 @@
             var contentRoot = _env.ContentRootPath + "//Pics";
             var path = Path.Combine(contentRoot, id + ".png");
             return File.ReadAllBytes(path);
-<<<<<<< HEAD
-            // ...
-=======
         }
         catch (FileNotFoundException ex)
         {
             throw new CatalogImageMissingException(ex);
->>>>>>> 27eb231c
         }
     }
 }
@@ -112,7 +103,6 @@
 
 You should name your tests in a consistent fashion, with names that indicate what each test does. One approach I've had great success with is to name test classes according to the class and method they are testing. This results in many small test classes, but it makes it extremely clear what each test is responsible for. With the test class name set up to identify the class and method to be tested, the test method name can be used to specify the behavior being tested. This should include the expected behavior and any inputs or assumptions that should yield this behavior. Some example test names:
 
-<<<<<<< HEAD
 - `CatalogControllerGetImage.CallsImageServiceWithId`
 
 - `CatalogControllerGetImage.LogsWarningGivenImageMissingException`
@@ -126,21 +116,6 @@
 - `CatalogControllerGetImage`**Should**`.`**Call**`ImageServiceWithId`
 
 - `CatalogControllerGetImage`**Should**`.`**Log**`WarningGivenImageMissingException`
-=======
-- CatalogControllerGetImage.CallsImageServiceWithId
-
-- CatalogControllerGetImage.LogsWarningGivenImageMissingException
-
-- CatalogControllerGetImage.ReturnsFileResultWithBytesGivenSuccess
-
-- CatalogControllerGetImage.ReturnsNotFoundResultGivenImageMissingException
-
-A variation of this approach ends each test class name with "Should" and modifies the tense slightly:
-
-- CatalogControllerGetImage**Should**.**Call**ImageServiceWithId
-
-- CatalogControllerGetImage**Should**.**Log**WarningGivenImageMissingException
->>>>>>> 27eb231c
 
 Some teams find the second naming approach clearer, though slightly more verbose. In any case, try to use a naming convention that provides insight into test behavior, so that when one or more tests fail, it's obvious from their names what cases have failed. Avoid naming you tests vaguely, such as ControllerTests.Test1, as these offer no value when you see them in test results.
 
@@ -195,13 +170,7 @@
 
 ## Integration Testing ASP.NET Core Apps
 
-<<<<<<< HEAD
 To test that a LocalFileImageService works correctly using an integraiton test, you need to create a known test image file and verify that the service returns it given a specific input. You should take care not to use mock objects on the behavior you actually want to test (in this case, reading from the file system). However, mock objects may still be useful to set up integration tests. In this case, you can mock IHostingEnvironment so that its ContentRootPath points to the folder you're going to use for your test image. The complete working integration test class is shown here:
-=======
-This service uses the IHostingEnvironment, just as the CatalogController code did before it was refactored into a separate service. Since this was the only code in the controller that used IHostingEnvironment, that dependency was removed from CatalogController's constructor.
-
-To test that this service works correctly, you need to create a known test image file and verify that the service returns it given a specific input. You should take care not to use mock objects on the behavior you actually want to test (in this case, reading from the file system). However, mock objects may still be useful to set up integration tests. In this case, you can mock IHostingEnvironment so that its ContentRootPath points to the folder you're going to use for your test image. The complete working integration test class is shown here:
->>>>>>> 27eb231c
 
 ```csharp
 public class LocalFileImageServiceGetImageBytesById
@@ -249,13 +218,8 @@
 
 You can create simple functional tests by creating a test class that implements IClassFixture<WebApplicationFactory<TEntry>> where TEntry is your web application's Startup class. With this in place, your test fixture can create a client using the factory's CreateClient method:
 
-<<<<<<< HEAD
 ```cs
 public class BasicWebTests : IClassFixture<WebApplicationFactory<Startup>>
-=======
-```csharp
-public abstract class BaseWebTest
->>>>>>> 27eb231c
 {
     protected readonly HttpClient _client;
 
@@ -264,7 +228,6 @@
         _client = factory.CreateClient();
     }
 
-<<<<<<< HEAD
     // write tests that use _client
 }
 ```
@@ -340,25 +303,12 @@
                 }
             });
         }
-=======
-    protected HttpClient GetClient()
-    {
-        var startupAssembly = typeof(Startup).GetTypeInfo().Assembly;
-        _contentRoot = GetProjectPath("src", startupAssembly);
-        var builder = new WebHostBuilder()
-        .UseContentRoot(_contentRoot)
-        .UseStartup<Startup>();
-        var server = new TestServer(builder);
-        var client = server.CreateClient();
-        return client;
->>>>>>> 27eb231c
     }
 }
 ```
 
 Tests can make use of this custom WebApplicationFactory by using it to create a client and then making requests to the application using this client instance. The application will have data seeded that can be used as part of the test's assertions. This test verifies that the home page of the eShopOnWeb Razor Pages application loads correctly and includes a product listing that was added to the application as part of the seed data.
 
-<<<<<<< HEAD
 ```cs
 using Microsoft.eShopWeb.RazorPages;
 using System.Net.Http;
@@ -366,10 +316,6 @@
 using Xunit;
 
 namespace FunctionalTests.WebRazorPages
-=======
-```csharp
-public class CatalogControllerGetImage : BaseWebTest
->>>>>>> 27eb231c
 {
     public class HomePageOnGet : IClassFixture<CustomWebRazorPagesApplicationFactory<Startup>>
     {
