--- conflicted
+++ resolved
@@ -169,19 +169,6 @@
 
 ## Integration Testing ASP.NET Core Apps
 
-<<<<<<< HEAD
-```csharp
-    }
-        catch (FileNotFoundException ex)
-        {
-            throw new CatalogImageMissingException(ex);
-        }
-    }
-}
-```
-
-=======
->>>>>>> 19884895
 This service uses the IHostingEnvironment, just as the CatalogController code did before it was refactored into a separate service. Since this was the only code in the controller that used IHostingEnvironment, that dependency was removed from CatalogController's constructor.
 
 To test that this service works correctly, you need to create a known test image file and verify that the service returns it given a specific input. You should take care not to use mock objects on the behavior you actually want to test (in this case, reading from the file system). However, mock objects may still be useful to set up integration tests. In this case, you can mock IHostingEnvironment so that its ContentRootPath points to the folder you're going to use for your test image. The complete working integration test class is shown here:
