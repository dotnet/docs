--- conflicted
+++ resolved
@@ -194,7 +194,6 @@
 The first DbContext is the \_catalogContext and the second DbContext is within the \_integrationEventLogService object. Finally, the Commit action would be performed multiple DbContexts and using an EF Execution Strategy.
 
 > ### References – Entity Framework Core
-<<<<<<< HEAD
 >
 > * **EF Core Docs**  
 >   <https://docs.microsoft.com/ef/>
@@ -202,14 +201,6 @@
 >   <https://docs.microsoft.com/ef/core/querying/related-data>
 > * **Avoid Lazy Loading Entities in ASPNET Applications**  
 >   <http://ardalis.com/avoid-lazy-loading-entities-in-asp-net-applications>
-=======
-> - **EF Core Docs**  
-> <https://docs.microsoft.com/ef/>
-> - **EF Core: Related Data**  
-> <https://docs.microsoft.com/ef/core/querying/related-data>
-> - **Avoid Lazy Loading Entities in ASPNET Applications**  
-> <https://ardalis.com/avoid-lazy-loading-entities-in-asp-net-applications>
->>>>>>> 8587e5d7
 
 ## EF Core or micro-ORM?
 
