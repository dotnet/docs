--- conflicted
+++ resolved
@@ -1,11 +1,6 @@
 ---
-<<<<<<< HEAD
 title: .NET Standard | Microsoft Docs
-description: Learn about .NET Standard, its versions and the .NET implementations that support it.
-=======
-title: .NET Standard
-description: Learn what is .NET Standard, its versions and the .NET platforms supported.
->>>>>>> 3bd8800e
+description: Learn about .NET Standard, its versions and the .NET implementations that support it.   
 keywords: .NET Standard, PCL, .NET
 author: richlander
 ms.author: mairaw
