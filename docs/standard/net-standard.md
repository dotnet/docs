---
title: .NET Standard
description: Learn about .NET Standard, its versions, and the .NET implementations that support it.
<<<<<<< HEAD
ms.date: 11/07/2025
=======
ms.date: 11/06/2025
>>>>>>> 138cd040
ms.service: dotnet
ms.subservice: standard-library
ms.custom: "updateeachrelease"
---
# .NET Standard

.NET Standard is a formal specification of .NET APIs that are available on multiple .NET implementations. The motivation behind .NET Standard was to establish greater uniformity in the .NET ecosystem. .NET 5 and later versions adopt a different approach to establishing uniformity that eliminates the need for .NET Standard in most scenarios. However, if you want to share code between .NET Framework and any other .NET implementation, such as .NET Core, your library should target .NET Standard 2.0. [No new versions of .NET Standard will be released](https://devblogs.microsoft.com/dotnet/the-future-of-net-standard/), but .NET 5 and all later versions will continue to support .NET Standard 2.1 and earlier.

For information about choosing between .NET 5+ and .NET Standard, see [.NET 5+ and .NET Standard](#net-5-and-net-standard) later in this article.

<span id="net-implementation-support"></span>
[!INCLUDE [net-standard-selector](../../includes/net-standard-selector.md)]

### Which .NET Standard version to target

If you're targeting .NET Standard, we recommend you target .NET Standard 2.0, unless you need to support an earlier version. Most general-purpose libraries should not need APIs outside of .NET Standard 2.0, and .NET Framework doesn't support .NET Standard 2.1. .NET Standard 2.0 is supported by all modern platforms and is the recommended way to support multiple platforms with one target.

If you need to support .NET Standard 1.x, we recommend that you *also* target .NET Standard 2.0. .NET Standard 1.x is distributed as a granular set of NuGet packages, which creates a large package dependency graph and results in a lot of packages being downloaded when the project is built. For more information, see [Cross-platform targeting](library-guidance/cross-platform-targeting.md) and [.NET 5+ and .NET Standard](#net-5-and-net-standard) later in this article.

> [!NOTE]
> Starting in .NET 9, a build warning is emitted if your project targets .NET Standard 1.x. For more information, see [Warning emitted for .NET Standard 1.x targets](../core/compatibility/sdk/9.0/netstandard-warning.md).

### .NET Standard versioning rules

There are two primary versioning rules:

- Additive: .NET Standard versions are logically concentric circles: higher versions incorporate all APIs from previous versions. There are no breaking changes between versions.
- Immutable: Once shipped, .NET Standard versions are frozen.

There will be no new .NET Standard versions after 2.1. For more information, see [.NET 5+ and .NET Standard](#net-5-and-net-standard) later in this article.

## Specification

The .NET Standard specification is a standardized set of APIs. The specification is maintained by .NET implementers, specifically Microsoft (includes .NET Framework, .NET Core, and Mono) and Unity.

### Official artifacts

The official specification is a set of *.cs* files that define the APIs that are part of the standard. The [ref directory](https://github.com/dotnet/standard/tree/v2.1.0/src/netstandard/ref) in the (now archived) [dotnet/standard repository](https://github.com/dotnet/standard) defines the .NET Standard APIs.

The [NETStandard.Library](https://www.nuget.org/packages/NETStandard.Library) metapackage ([source](https://github.com/dotnet/standard/blob/v2.1.0/src/netstandard/pkg/NETStandard.Library.dependencies.props)) describes the set of libraries that define (in part) one or more .NET Standard versions.

A given component, like `System.Runtime`, describes:

- Part of .NET Standard (just its scope).
- Multiple versions of .NET Standard, for that scope.

Derivative artifacts are provided to enable more convenient reading and to enable certain developer scenarios (for example, using a compiler).

- [API list in markdown](https://github.com/dotnet/standard/tree/v2.1.0/docs/versions).
- Reference assemblies, distributed as NuGet packages and referenced by the [NETStandard.Library](https://www.nuget.org/packages/NETStandard.Library/) metapackage.

### Package representation

The primary distribution vehicle for the .NET Standard reference assemblies is NuGet packages. Implementations are delivered in a variety of ways, appropriate for each .NET implementation.

NuGet packages target one or more [frameworks](frameworks.md). .NET Standard packages target the ".NET Standard" framework. You can target the .NET Standard framework using the `netstandard` [compact target framework moniker (TFM)](frameworks.md), for example, `netstandard1.4`. Libraries that are intended to run on multiple implementations of .NET should target the .NET Standard framework. For the broadest set of APIs, target `netstandard2.0`, because the number of available APIs more than doubled between .NET Standard 1.6 and 2.0.

The [`NETStandard.Library`](https://www.nuget.org/packages/NETStandard.Library/) metapackage references the complete set of NuGet packages that define .NET Standard. The most common way to target `netstandard` is by referencing this metapackage. It describes and provides access to the ~40 .NET libraries and associated APIs that define .NET Standard. You can reference additional packages that target `netstandard` to get access to additional APIs.

### Versioning

The specification is not singular, but a linearly versioned set of APIs. The first version of the standard establishes a baseline set of APIs. Subsequent versions add APIs and inherit APIs defined by previous versions. There is no established provision for removing APIs from the Standard.

.NET Standard is not specific to any one .NET implementation, nor does it match the versioning scheme of any of those implementations.

As noted earlier, there will be no new .NET Standard versions after 2.1.

## Target .NET Standard

You can [build .NET Standard Libraries](../core/tutorials/libraries.md) using a combination of the `netstandard` framework and the `NETStandard.Library` metapackage.

## .NET Framework compatibility mode

Starting with .NET Standard 2.0, the .NET Framework compatibility mode was introduced. This compatibility mode allows .NET Standard projects to reference .NET Framework libraries as if they were compiled for .NET Standard. Referencing .NET Framework libraries doesn't work for all projects, such as libraries that use Windows Presentation Foundation (WPF) APIs.

For more information, see [.NET Framework compatibility mode](../core/porting/third-party-deps.md#net-framework-compatibility-mode).

## .NET Standard libraries and Visual Studio

To build .NET Standard libraries in Visual Studio, make sure you have [Visual Studio 2022](https://visualstudio.microsoft.com/downloads/?utm_medium=microsoft&utm_source=learn.microsoft.com&utm_campaign=inline+link&utm_content=download+vs2022), [Visual Studio 2019](https://visualstudio.microsoft.com/downloads/?utm_medium=microsoft&utm_source=learn.microsoft.com&utm_campaign=inline+link&utm_content=download+vs2019), or Visual Studio 2017 version 15.3 or later installed on Windows.

If you only need to consume .NET Standard 2.0 libraries in your projects, you can also do that in Visual Studio 2015. However, you need NuGet client 3.6 or higher installed. You can download the NuGet client for Visual Studio 2015 from the [NuGet downloads](https://www.nuget.org/downloads) page.

## .NET 5+ and .NET Standard

<<<<<<< HEAD
.NET 5 and later are single products with a uniform set of capabilities and APIs that can be used for Windows desktop apps and cross-platform console apps, cloud services, and websites. The .NET 9 [TFMs](frameworks.md), for example, reflect this broad range of scenarios:
=======
.NET 5, .NET 6, .NET 7, .NET 8, .NET 9, and .NET 10 are single products with a uniform set of capabilities and APIs that can be used for Windows desktop apps and cross-platform console apps, cloud services, and websites. The .NET 10 [TFMs](frameworks.md), for example, reflect this broad range of scenarios:
>>>>>>> 138cd040

- `net10.0`

  This TFM is for code that runs everywhere. With a few exceptions, it includes only technologies that work cross-platform.

- `net10.0-windows`

  This is an example of an [OS-specific TFM](frameworks.md#os-specific-tfms) that adds OS-specific functionality to everything that `net10.0` refers to.

### When to target `netx.0` vs. `netstandard`

For existing code that targets .NET Standard 2.0 or later, there's no need to change the TFM to `net8.0` or a later TFM. .NET 8, .NET 9, and .NET 10 implement .NET Standard 2.1 and earlier. The only reason to retarget from .NET Standard to .NET 8+ would be to gain access to more runtime features, language features, or APIs. For example, to use C# 9, you need to target .NET 5 or a later version. You can multitarget .NET and .NET Standard to get access to newer features and still have your library available to other .NET implementations.

> [!NOTE]
> If your project targets .NET Standard 1.x, we recommend you retarget it to .NET Standard 2.0 or .NET 8+. For more information, see [Warning emitted for .NET Standard 1.x targets](../core/compatibility/sdk/9.0/netstandard-warning.md).

Here are some guidelines for new code for .NET 5+:

- App components

  If you're using libraries to break down an application into several components, we recommend you target `net10.0`. For simplicity, it's best to keep all projects that make up your application on the same version of .NET. Then you can assume the same BCL features everywhere.

- Reusable libraries

  If you're building reusable libraries that you plan to ship on NuGet, consider the trade-off between reach and available feature set. .NET Standard 2.0 is the latest version that's supported by .NET Framework, so it gives good reach with a fairly large feature set. We don't recommend targeting .NET Standard 1.x, as you'd limit the available feature set for a minimal increase in reach.

  If you don't need to support .NET Framework, you could target .NET Standard 2.1 or .NET 10. We recommend you skip .NET Standard 2.1 and go straight to .NET 10. Most widely used libraries multi-target for both .NET Standard 2.0 and .NET 5+. Supporting .NET Standard 2.0 gives you the most reach, while supporting .NET 5+ ensures you can leverage the latest platform features for customers that are already on .NET 5+.

### .NET Standard problems

Here are some problems with .NET Standard that help explain why .NET 5 and later versions are the better way to share code across platforms and workloads:

- Slowness to add new APIs

  .NET Standard was created as an API set that all .NET implementations would have to support, so there was a review process for proposals to add new APIs. The goal was to standardize only APIs that could be implemented in all current and future .NET platforms. The result was that if a feature missed a particular release, you might have to wait for a couple of years before it got added to a version of the Standard. Then you'd wait even longer for the new version of .NET Standard to be widely supported.

  **Solution in .NET 5+:** When a feature is implemented, it's already available for every .NET 5+ app and library because the code base is shared. And since there's no difference between the API specification and its implementation, you're able to take advantage of new features much quicker than with .NET Standard.

- Complex versioning

  The separation of the API specification from its implementations results in complex mapping between API specification versions and implementation versions. This complexity is evident in the table shown earlier in this article and the instructions for how to interpret it.

  **Solution in .NET 5+:** There's no separation between a .NET 5+ API specification and its implementation. The result is a simplified TFM scheme. There's one TFM prefix for all workloads: `net10.0` is used for libraries, console apps, and web apps. The only variation is a [suffix that specifies platform-specific APIs](frameworks.md#os-specific-tfms) for a particular platform, such as `net10.0-windows`. Thanks to this TFM naming convention, you can easily tell whether a given app can use a given library. No version number equivalents table, like the one for .NET Standard, is needed.

- Platform-unsupported exceptions at run time

  .NET Standard exposes platform-specific APIs. Your code might compile without errors and appear to be portable to any platform even if it isn't portable. When it runs on a platform that doesn't have an implementation for a given API, you get run-time errors.

  **Solution in .NET 5+:** The .NET 5+ SDKs include code analyzers that are enabled by default. The platform compatibility analyzer detects unintentional use of APIs that aren't supported on the platforms you intend to run on. For more information, see [Platform compatibility analyzer](analyzers/platform-compat-analyzer.md).

### .NET Standard not deprecated

.NET Standard is still needed for libraries that can be used by multiple .NET implementations. We recommend you target .NET Standard in the following scenarios:

- Use `netstandard2.0` to share code between .NET Framework and all other implementations of .NET.
- Use `netstandard2.1` to share code between Mono and .NET Core 3.x.

## See also

- [.NET Standard versions (source)](https://github.com/dotnet/standard/blob/v2.1.0/docs/versions.md)
- [.NET Standard versions (interactive UI)](https://dotnet.microsoft.com/platform/dotnet-standard#versions)
- [Build a .NET Standard library](../core/tutorials/library-with-visual-studio.md)
- [Cross-platform targeting](./library-guidance/cross-platform-targeting.md)<|MERGE_RESOLUTION|>--- conflicted
+++ resolved
@@ -1,11 +1,7 @@
 ---
 title: .NET Standard
 description: Learn about .NET Standard, its versions, and the .NET implementations that support it.
-<<<<<<< HEAD
-ms.date: 11/07/2025
-=======
 ms.date: 11/06/2025
->>>>>>> 138cd040
 ms.service: dotnet
 ms.subservice: standard-library
 ms.custom: "updateeachrelease"
@@ -91,11 +87,7 @@
 
 ## .NET 5+ and .NET Standard
 
-<<<<<<< HEAD
-.NET 5 and later are single products with a uniform set of capabilities and APIs that can be used for Windows desktop apps and cross-platform console apps, cloud services, and websites. The .NET 9 [TFMs](frameworks.md), for example, reflect this broad range of scenarios:
-=======
 .NET 5, .NET 6, .NET 7, .NET 8, .NET 9, and .NET 10 are single products with a uniform set of capabilities and APIs that can be used for Windows desktop apps and cross-platform console apps, cloud services, and websites. The .NET 10 [TFMs](frameworks.md), for example, reflect this broad range of scenarios:
->>>>>>> 138cd040
 
 - `net10.0`
 
