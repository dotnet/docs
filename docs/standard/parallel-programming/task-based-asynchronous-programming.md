--- conflicted
+++ resolved
@@ -1,11 +1,7 @@
 ---
 title: "Task-based asynchronous programming - .NET"
 description: In this article, learn about task-based asynchronous programming through the Task Parallel Library (TPL) in .NET.
-<<<<<<< HEAD
-ms.date: 10/20/2025
-=======
 ms.date: 10/22/2025
->>>>>>> ff740e6b
 ms.custom: devdivchpfy22
 dev_langs:
   - "csharp"
