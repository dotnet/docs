--- conflicted
+++ resolved
@@ -52,11 +52,7 @@
 
 ## XML using DataContractSerializer
 
-<<<<<<< HEAD
-[`System.Runtime.Serialization.DataContractSerializer`](/dotnet/api/system.runtime.serialization.datacontractserializer) was introduced in .NET Framework 3.0 and is used to serialize and deserialize data sent in Windows Communication Foundation (WCF) messages. `DataContractSerializer` is an XML serializer that **fully supports the serialization programming model that was used by the `BinaryFormatter`**. It requires the known types to be specified up-front (but most .NET collections and primitive types are on a default allow-list and don't need to be specified). It's the serializer that requires the least amount of effort to migrate to.
-=======
-`DataContractSerializer` was introduced in .NET Framework 3.0 and is used to serialize and deserialize data sent in Windows Communication Foundation (WCF) messages. `DataContractSerializer` is an XML serializer that **fully supports the serialization programming model that was used by the `BinaryFormatter`**, which means it honors the `[Serializable]` attribute and implementation of `ISerializable`. Hence, it's the serializer that requires the least amount of effort to migrate to. It does, however, require the known types to be specified up-front (but most .NET collections and primitive types are on a default allow-list and don't need to be specified). 
->>>>>>> 09bd4414
+[`System.Runtime.Serialization.DataContractSerializer`](/dotnet/api/system.runtime.serialization.datacontractserializer) was introduced in .NET Framework 3.0 and is used to serialize and deserialize data sent in Windows Communication Foundation (WCF) messages. `DataContractSerializer` is an XML serializer that **fully supports the serialization programming model that was used by the `BinaryFormatter`**, which means it honors the `[Serializable]` attribute and implementation of `ISerializable`. Hence, it's the serializer that requires the least amount of effort to migrate to. It does, however, require the known types to be specified up-front (but most .NET collections and primitive types are on a default allow-list and don't need to be specified).
 
 While `DataContractSerializer` carries those functional benefits when migrating from BinaryFormatter, it is not as modern or performant as the other choices.
 
