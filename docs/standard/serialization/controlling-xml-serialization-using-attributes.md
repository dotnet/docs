--- conflicted
+++ resolved
@@ -254,11 +254,7 @@
 
 ## Serializing an ArrayList
 
-<<<<<<< HEAD
-The <xref:System.Collections.ArrayList> class can contain a collection of diverse objects. You can therefore use an <xref:System.Collections.ArrayList> much as you use an array. Instead of creating a field that returns an array of typed objects, you can create a field that returns a single <xref:System.Collections.ArrayList>. However, as with arrays, you must inform the <xref:System.Xml.Serialization.XmlSerializer> of the types of objects the <xref:System.Collections.ArrayList> contains. To inform the <xref:System.Xml.Serialization.XmlSerializer>, assign multiple instances of the <xref:System.Xml.Serialization.XmlElementAttribute> to the field, as shown in the following example:
-=======
 The <xref:System.Collections.ArrayList> class can contain a collection of diverse objects. You can therefore use an <xref:System.Collections.ArrayList> much as you use an array. Instead of creating a field that returns an array of typed objects, however, you can create a field that returns a single <xref:System.Collections.ArrayList>. However, as with arrays, you must inform the <xref:System.Xml.Serialization.XmlSerializer> of the types of objects the <xref:System.Collections.ArrayList> contains. To accomplish this, assign multiple instances of the <xref:System.Xml.Serialization.XmlElementAttribute> to the field, as shown in the following example.
->>>>>>> fadad0d3
 
 ```vb
 Public Class Group
