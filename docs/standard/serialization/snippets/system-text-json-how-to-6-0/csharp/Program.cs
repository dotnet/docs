﻿using System;
using System.IO;
using System.Text;
using System.Threading.Tasks;

namespace SystemTextJsonSamples
{
    public class Program
    {
        static async Task Main()
        {
            Console.WriteLine("\n============================= Round trip to JsonElementAndNode\n");
            RoundtripJsonElementAndNode.Program.Main();
            Console.WriteLine("\n============================= Serialize and IgnoreCycles\n");
            SerializeIgnoreCycles.Program.Main();
<<<<<<< HEAD
            Console.WriteLine("\n============================= Callbacks / Notifications\n");
            Callbacks.Program.Main();
=======
            Console.WriteLine("\n============================= Set property order\n");
            PropertyOrder.Program.Main();
>>>>>>> bd601017
        }
    }
}<|MERGE_RESOLUTION|>--- conflicted
+++ resolved
@@ -13,13 +13,10 @@
             RoundtripJsonElementAndNode.Program.Main();
             Console.WriteLine("\n============================= Serialize and IgnoreCycles\n");
             SerializeIgnoreCycles.Program.Main();
-<<<<<<< HEAD
             Console.WriteLine("\n============================= Callbacks / Notifications\n");
             Callbacks.Program.Main();
-=======
             Console.WriteLine("\n============================= Set property order\n");
             PropertyOrder.Program.Main();
->>>>>>> bd601017
         }
     }
 }