--- conflicted
+++ resolved
@@ -1,11 +1,7 @@
 ---
 title: How to customize character encoding with System.Text.Json
 description: "Learn how to customize character encoding while serializing to and deserializing from JSON in .NET."
-<<<<<<< HEAD
-ms.date: 01/15/2021
-=======
 ms.date: 01/22/2021
->>>>>>> a10546ce
 no-loc: [System.Text.Json, Newtonsoft.Json]
 dev_langs:
   - "csharp"
