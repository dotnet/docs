--- conflicted
+++ resolved
@@ -35,11 +35,7 @@
 
 ::: zone pivot="dotnet-7-0"
 
-<<<<<<< HEAD
-If the instance of `JsonSerializerOptions` that you need to use is the default instance (has all of the default settings and the default converters), use the <xref:System.Text.Json.JsonSerializerOptions.Default%2A?displayProperty=nameWithType> property rather than creating an options instance.
-=======
 If the instance of `JsonSerializerOptions` that you need to use is the default instance (has all of the default settings and the default converters), use the <xref:System.Text.Json.JsonSerializerOptions.Default?displayProperty=nameWithType> property rather than creating an options instance.
->>>>>>> dbf0e0e5
 
 ::: zone-end
 
