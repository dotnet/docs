--- conflicted
+++ resolved
@@ -1,11 +1,7 @@
 ---
 title: "How to write custom converters for JSON serialization - .NET"
 description: "Learn how to create custom converters for the JSON serialization classes that are provided in the System.Text.Json namespace."
-<<<<<<< HEAD
-ms.date: 12/08/2020
-=======
 ms.date: 12/09/2020
->>>>>>> c79c62ff
 no-loc: [System.Text.Json, Newtonsoft.Json]
 zone_pivot_groups: dotnet-version
 helpviewer_keywords: 
