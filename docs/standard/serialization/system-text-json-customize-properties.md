--- conflicted
+++ resolved
@@ -1,11 +1,7 @@
 ---
 title: How to customize property names and values with System.Text.Json
 description: "Learn how to customize property names and values when serializing with System.Text.Json in .NET."
-<<<<<<< HEAD
-ms.date: 01/15/2021
-=======
 ms.date: 02/01/2021
->>>>>>> a10546ce
 no-loc: [System.Text.Json, Newtonsoft.Json]
 dev_langs:
   - "csharp"
