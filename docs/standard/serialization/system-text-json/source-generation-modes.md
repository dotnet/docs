---
title: Source-generation modes in System.Text.Json
description: Learn about the two different source-generation modes in System.Text.Json.
ms.date: 10/30/2023
no-loc: [System.Text.Json]
zone_pivot_groups: dotnet-preview-version
helpviewer_keywords:
  - "JSON serialization"
  - "serializing objects"
  - "serialization"
  - "objects, serializing"
---

# Source-generation modes in System.Text.Json

Source generation can be used in two modes: metadata-based and serialization optimization. This article describes the different modes.

For information about how to use source generation modes, see [How to use source generation in System.Text.Json](source-generation.md).

## Metadata-based mode

You can use source generation to move the metadata collection process from run time to compile time. During compilation, the metadata is collected and source code files are generated. The generated source code files are automatically compiled as an integral part of the application. This technique eliminates run-time metadata collection, which improves performance of both serialization and deserialization.

The performance improvements provided by source generation can be substantial. For example, [test results](https://devblogs.microsoft.com/dotnet/try-the-new-system-text-json-source-generator/#how-source-generation-provides-benefits) have shown up to 40% or more startup time reduction, private memory reduction, throughput speed increase (in serialization optimization mode), and app size reduction.

### Known issues

:::zone pivot="dotnet-7-0,dotnet-6-0"

Only `public` properties and fields are supported by default in either serialization mode. However, reflection mode supports the use of `private` *accessors*, while source-generation mode doesn't. For example, you can apply the [JsonInclude attribute](xref:System.Text.Json.Serialization.JsonIncludeAttribute) to a property that has a `private` setter or getter and it will be serialized in reflection mode. Source-generation mode supports only `public` or `internal` accessors of `public` properties. If you set `[JsonInclude]` on non-public accessors and choose source-generation mode, a `NotSupportedException` will be thrown at run time.

:::zone-end

:::zone pivot="dotnet-8-0"

Only `public` properties and fields are supported by default in either serialization mode. However, reflection mode supports the use of `private` members and `private` *accessors*, while source-generation mode doesn't. For example, if you apply the [JsonInclude attribute](xref:System.Text.Json.Serialization.JsonIncludeAttribute) to a `private` property or a property that has a `private` setter or getter, it will be serialized in reflection mode. Source-generation mode supports only `public` or `internal` members and `public` or `internal` accessors of `public` properties. If you set `[JsonInclude]` on `private` members or accessors and choose source-generation mode, a `NotSupportedException` will be thrown at run time.

:::zone-end

For information about other known issues with source generation, see the [GitHub issues that are labeled "source-generator"](https://github.com/dotnet/runtime/issues?q=is%3Aopen+is%3Aissue+label%3Aarea-System.Text.Json+label%3Asource-generator) in the *dotnet/runtime* repository.

## Serialization-optimization (fast path) mode

`JsonSerializer` has many features that customize the output of serialization, such as [naming policies](customize-properties.md#use-a-built-in-naming-policy) and [preserving references](preserve-references.md#preserve-references-and-handle-circular-references). Support for all those features causes some performance overhead. Source generation can improve serialization performance by generating optimized code that uses [`Utf8JsonWriter`](use-utf8jsonwriter.md) directly.

The optimized code doesn't support all of the serialization features that `JsonSerializer` supports. The serializer detects whether the optimized code can be used and falls back to default serialization code if unsupported options are specified. For example, <xref:System.Text.Json.Serialization.JsonNumberHandling.AllowReadingFromString?displayProperty=nameWithType> isn't applicable to writing, so specifying this option doesn't cause a fallback to default code.

<<<<<<< HEAD
The following table shows which options in `JsonSerializerOptions` are supported by fast-path serialization:

| Serialization option                                                   | Supported for fast-path |
|------------------------------------------------------------------------|-------------------------|
| <xref:System.Text.Json.JsonSerializerOptions.AllowTrailingCommas>      | ❌                      |
| <xref:System.Text.Json.JsonSerializerOptions.Converters>               | ❌                      |
| <xref:System.Text.Json.JsonSerializerOptions.DefaultBufferSize>        | ❌                      |
| <xref:System.Text.Json.JsonSerializerOptions.DefaultIgnoreCondition>   | ✔️                      |
| <xref:System.Text.Json.JsonSerializerOptions.DictionaryKeyPolicy>      | ❌                      |
| <xref:System.Text.Json.JsonSerializerOptions.Encoder>                  | ❌                      |
| <xref:System.Text.Json.JsonSerializerOptions.IgnoreNullValues>         | ❌                      |
| <xref:System.Text.Json.JsonSerializerOptions.IgnoreReadOnlyFields>     | ✔️                      |
| <xref:System.Text.Json.JsonSerializerOptions.IgnoreReadOnlyProperties> | ✔️                      |
| <xref:System.Text.Json.JsonSerializerOptions.IncludeFields>            | ✔️                      |
| <xref:System.Text.Json.JsonSerializerOptions.MaxDepth>                 | ❌                      |
| <xref:System.Text.Json.JsonSerializerOptions.NumberHandling>           | ❌                      |
| <xref:System.Text.Json.JsonSerializerOptions.PropertyNamingPolicy>     | ✔️                      |
| <xref:System.Text.Json.JsonSerializerOptions.ReferenceHandler>         | ❌                      |
| <xref:System.Text.Json.JsonSerializerOptions.TypeInfoResolver>         | ✔️                      |
| <xref:System.Text.Json.JsonSerializerOptions.WriteIndented>            | ✔️                      |

(The following options aren't supported because they apply only to *de*serialization: <xref:System.Text.Json.JsonSerializerOptions.PropertyNameCaseInsensitive>, <xref:System.Text.Json.JsonSerializerOptions.ReadCommentHandling>, and <xref:System.Text.Json.JsonSerializerOptions.UnknownTypeHandling>.)

The following table shows which attributes are supported by fast-path serialization:

| Attribute                                                         | Supported for fast-path |
|-------------------------------------------------------------------|-------------------------|
| <xref:System.Text.Json.Serialization.JsonConstructorAttribute>    | ❌                      |
| <xref:System.Text.Json.Serialization.JsonConverterAttribute>      | ❌                      |
| <xref:System.Text.Json.Serialization.JsonDerivedTypeAttribute>    | ✔️                      |
| <xref:System.Text.Json.Serialization.JsonExtensionDataAttribute>  | ❌                      |
| <xref:System.Text.Json.Serialization.JsonIgnoreAttribute>         | ✔️                      |
| <xref:System.Text.Json.Serialization.JsonIncludeAttribute>        | ✔️                      |
| <xref:System.Text.Json.Serialization.JsonNumberHandlingAttribute> | ❌                      |
| <xref:System.Text.Json.Serialization.JsonPolymorphicAttribute>    | ✔️                      |
| <xref:System.Text.Json.Serialization.JsonPropertyNameAttribute>   | ✔️                      |
| <xref:System.Text.Json.Serialization.JsonPropertyOrderAttribute>  | ❌                      |
| <xref:System.Text.Json.Serialization.JsonRequiredAttribute>       | ✔️                      |

If a non-supported option or attribute is specified for a type, the serializer falls back to the default `JsonSerializer` code. In that case, the optimized code isn't used when serializing that type but may be used for other types. Therefore it's important to do performance testing with your options and workloads to determine how much benefit you can actually get from serialization-optimization mode. Also, the ability to fall back to `JsonSerializer` code requires metadata-based mode. If you select only serialization-optimization mode, serialization might fail for types or options that need to fall back to `JsonSerializer` code.
=======
The following table shows which options in `JsonSerializerOptions` are supported by the optimized serialization code:

| Serialization option                                                   | Supported by optimized code |
|------------------------------------------------------------------------|-----------------------------|
| <xref:System.Text.Json.JsonSerializerOptions.AllowTrailingCommas>      | ✔️                          |
| <xref:System.Text.Json.JsonSerializerOptions.Converters>               | ❌                          |
| <xref:System.Text.Json.JsonSerializerOptions.DefaultBufferSize>        | ✔️                          |
| <xref:System.Text.Json.JsonSerializerOptions.DefaultIgnoreCondition>   | ✔️                         |
| <xref:System.Text.Json.JsonSerializerOptions.DictionaryKeyPolicy>      | ❌                          |
| <xref:System.Text.Json.JsonSerializerOptions.Encoder>                  | ❌                          |
| <xref:System.Text.Json.JsonSerializerOptions.IgnoreNullValues>         | ❌                          |
| <xref:System.Text.Json.JsonSerializerOptions.IgnoreReadOnlyFields>     | ✔️                         |
| <xref:System.Text.Json.JsonSerializerOptions.IgnoreReadOnlyProperties> | ✔️                         |
| <xref:System.Text.Json.JsonSerializerOptions.IncludeFields>            | ✔️                         |
| <xref:System.Text.Json.JsonSerializerOptions.MaxDepth>                 | ✔️                          |
| <xref:System.Text.Json.JsonSerializerOptions.NumberHandling>           | ❌                          |
| <xref:System.Text.Json.JsonSerializerOptions.PropertyNameCaseInsensitive> | ❌                       |
| <xref:System.Text.Json.JsonSerializerOptions.PropertyNamingPolicy>     | ✔️                         |
| <xref:System.Text.Json.JsonSerializerOptions.ReadCommentHandling>      | ❌                          |
| <xref:System.Text.Json.JsonSerializerOptions.ReferenceHandler>         | ❌                          |
| <xref:System.Text.Json.JsonSerializerOptions.TypeInfoResolver>         | ✔️                         |
| <xref:System.Text.Json.JsonSerializerOptions.UnknownTypeHandling>      | ❌                          |
| <xref:System.Text.Json.JsonSerializerOptions.WriteIndented>            | ✔️                         |

The following table shows which attributes are supported by the optimized serialization code:

| Attribute                                                         | Supported by optimized code |
|-------------------------------------------------------------------|-----------------------------|
| <xref:System.Text.Json.Serialization.JsonConstructorAttribute>    | ❌                         |
| <xref:System.Text.Json.Serialization.JsonConverterAttribute>      | ❌                         |
| <xref:System.Text.Json.Serialization.JsonDerivedTypeAttribute>    | ✔️                         |
| <xref:System.Text.Json.Serialization.JsonExtensionDataAttribute>  | ❌                         |
| <xref:System.Text.Json.Serialization.JsonIgnoreAttribute>         | ✔️                         |
| <xref:System.Text.Json.Serialization.JsonIncludeAttribute>        | ✔️                         |
| <xref:System.Text.Json.Serialization.JsonNumberHandlingAttribute> | ❌                         |
| <xref:System.Text.Json.Serialization.JsonPolymorphicAttribute>    | ✔️                         |
| <xref:System.Text.Json.Serialization.JsonPropertyNameAttribute>   | ✔️                         |
| <xref:System.Text.Json.Serialization.JsonPropertyOrderAttribute>  | ❌                         |
| <xref:System.Text.Json.Serialization.JsonRequiredAttribute>       | ✔️                         |

If a non-supported option or attribute is specified for a type, the serializer falls back to metadata mode, assuming that the source generator has been configured to generate metadata. In that case, the optimized code isn't used when serializing that type but may be used for other types. Therefore it's important to do performance testing with your options and workloads to determine how much benefit you can actually get from serialization-optimization mode. Also, the ability to fall back to `JsonSerializer` code requires metadata-collection mode. If you select only serialization-optimization mode, serialization might fail for types or options that need to fall back to `JsonSerializer` code.
>>>>>>> 1e44f993

## See also

* [JSON serialization and deserialization in .NET - overview](overview.md)
* [How to use the library](how-to.md)<|MERGE_RESOLUTION|>--- conflicted
+++ resolved
@@ -45,14 +45,13 @@
 
 The optimized code doesn't support all of the serialization features that `JsonSerializer` supports. The serializer detects whether the optimized code can be used and falls back to default serialization code if unsupported options are specified. For example, <xref:System.Text.Json.Serialization.JsonNumberHandling.AllowReadingFromString?displayProperty=nameWithType> isn't applicable to writing, so specifying this option doesn't cause a fallback to default code.
 
-<<<<<<< HEAD
 The following table shows which options in `JsonSerializerOptions` are supported by fast-path serialization:
 
 | Serialization option                                                   | Supported for fast-path |
 |------------------------------------------------------------------------|-------------------------|
-| <xref:System.Text.Json.JsonSerializerOptions.AllowTrailingCommas>      | ❌                      |
+| <xref:System.Text.Json.JsonSerializerOptions.AllowTrailingCommas>      | ✔️                      |
 | <xref:System.Text.Json.JsonSerializerOptions.Converters>               | ❌                      |
-| <xref:System.Text.Json.JsonSerializerOptions.DefaultBufferSize>        | ❌                      |
+| <xref:System.Text.Json.JsonSerializerOptions.DefaultBufferSize>        | ✔️                      |
 | <xref:System.Text.Json.JsonSerializerOptions.DefaultIgnoreCondition>   | ✔️                      |
 | <xref:System.Text.Json.JsonSerializerOptions.DictionaryKeyPolicy>      | ❌                      |
 | <xref:System.Text.Json.JsonSerializerOptions.Encoder>                  | ❌                      |
@@ -60,7 +59,7 @@
 | <xref:System.Text.Json.JsonSerializerOptions.IgnoreReadOnlyFields>     | ✔️                      |
 | <xref:System.Text.Json.JsonSerializerOptions.IgnoreReadOnlyProperties> | ✔️                      |
 | <xref:System.Text.Json.JsonSerializerOptions.IncludeFields>            | ✔️                      |
-| <xref:System.Text.Json.JsonSerializerOptions.MaxDepth>                 | ❌                      |
+| <xref:System.Text.Json.JsonSerializerOptions.MaxDepth>                 | ✔️                      |
 | <xref:System.Text.Json.JsonSerializerOptions.NumberHandling>           | ❌                      |
 | <xref:System.Text.Json.JsonSerializerOptions.PropertyNamingPolicy>     | ✔️                      |
 | <xref:System.Text.Json.JsonSerializerOptions.ReferenceHandler>         | ❌                      |
@@ -85,50 +84,7 @@
 | <xref:System.Text.Json.Serialization.JsonPropertyOrderAttribute>  | ❌                      |
 | <xref:System.Text.Json.Serialization.JsonRequiredAttribute>       | ✔️                      |
 
-If a non-supported option or attribute is specified for a type, the serializer falls back to the default `JsonSerializer` code. In that case, the optimized code isn't used when serializing that type but may be used for other types. Therefore it's important to do performance testing with your options and workloads to determine how much benefit you can actually get from serialization-optimization mode. Also, the ability to fall back to `JsonSerializer` code requires metadata-based mode. If you select only serialization-optimization mode, serialization might fail for types or options that need to fall back to `JsonSerializer` code.
-=======
-The following table shows which options in `JsonSerializerOptions` are supported by the optimized serialization code:
-
-| Serialization option                                                   | Supported by optimized code |
-|------------------------------------------------------------------------|-----------------------------|
-| <xref:System.Text.Json.JsonSerializerOptions.AllowTrailingCommas>      | ✔️                          |
-| <xref:System.Text.Json.JsonSerializerOptions.Converters>               | ❌                          |
-| <xref:System.Text.Json.JsonSerializerOptions.DefaultBufferSize>        | ✔️                          |
-| <xref:System.Text.Json.JsonSerializerOptions.DefaultIgnoreCondition>   | ✔️                         |
-| <xref:System.Text.Json.JsonSerializerOptions.DictionaryKeyPolicy>      | ❌                          |
-| <xref:System.Text.Json.JsonSerializerOptions.Encoder>                  | ❌                          |
-| <xref:System.Text.Json.JsonSerializerOptions.IgnoreNullValues>         | ❌                          |
-| <xref:System.Text.Json.JsonSerializerOptions.IgnoreReadOnlyFields>     | ✔️                         |
-| <xref:System.Text.Json.JsonSerializerOptions.IgnoreReadOnlyProperties> | ✔️                         |
-| <xref:System.Text.Json.JsonSerializerOptions.IncludeFields>            | ✔️                         |
-| <xref:System.Text.Json.JsonSerializerOptions.MaxDepth>                 | ✔️                          |
-| <xref:System.Text.Json.JsonSerializerOptions.NumberHandling>           | ❌                          |
-| <xref:System.Text.Json.JsonSerializerOptions.PropertyNameCaseInsensitive> | ❌                       |
-| <xref:System.Text.Json.JsonSerializerOptions.PropertyNamingPolicy>     | ✔️                         |
-| <xref:System.Text.Json.JsonSerializerOptions.ReadCommentHandling>      | ❌                          |
-| <xref:System.Text.Json.JsonSerializerOptions.ReferenceHandler>         | ❌                          |
-| <xref:System.Text.Json.JsonSerializerOptions.TypeInfoResolver>         | ✔️                         |
-| <xref:System.Text.Json.JsonSerializerOptions.UnknownTypeHandling>      | ❌                          |
-| <xref:System.Text.Json.JsonSerializerOptions.WriteIndented>            | ✔️                         |
-
-The following table shows which attributes are supported by the optimized serialization code:
-
-| Attribute                                                         | Supported by optimized code |
-|-------------------------------------------------------------------|-----------------------------|
-| <xref:System.Text.Json.Serialization.JsonConstructorAttribute>    | ❌                         |
-| <xref:System.Text.Json.Serialization.JsonConverterAttribute>      | ❌                         |
-| <xref:System.Text.Json.Serialization.JsonDerivedTypeAttribute>    | ✔️                         |
-| <xref:System.Text.Json.Serialization.JsonExtensionDataAttribute>  | ❌                         |
-| <xref:System.Text.Json.Serialization.JsonIgnoreAttribute>         | ✔️                         |
-| <xref:System.Text.Json.Serialization.JsonIncludeAttribute>        | ✔️                         |
-| <xref:System.Text.Json.Serialization.JsonNumberHandlingAttribute> | ❌                         |
-| <xref:System.Text.Json.Serialization.JsonPolymorphicAttribute>    | ✔️                         |
-| <xref:System.Text.Json.Serialization.JsonPropertyNameAttribute>   | ✔️                         |
-| <xref:System.Text.Json.Serialization.JsonPropertyOrderAttribute>  | ❌                         |
-| <xref:System.Text.Json.Serialization.JsonRequiredAttribute>       | ✔️                         |
-
 If a non-supported option or attribute is specified for a type, the serializer falls back to metadata mode, assuming that the source generator has been configured to generate metadata. In that case, the optimized code isn't used when serializing that type but may be used for other types. Therefore it's important to do performance testing with your options and workloads to determine how much benefit you can actually get from serialization-optimization mode. Also, the ability to fall back to `JsonSerializer` code requires metadata-collection mode. If you select only serialization-optimization mode, serialization might fail for types or options that need to fall back to `JsonSerializer` code.
->>>>>>> 1e44f993
 
 ## See also
 
