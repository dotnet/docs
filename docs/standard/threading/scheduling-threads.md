--- conflicted
+++ resolved
@@ -9,14 +9,9 @@
 author: "rpetrusha"
 ms.author: "ronpet"
 ---
-<<<<<<< HEAD
 # Scheduling threads
 
-Every thread has a thread priority assigned to it. Threads created within the common language runtime are initially assigned the priority of **ThreadPriority.Normal**. Threads created outside the runtime retain the priority they had before they entered the managed environment. You can get or set the priority of any thread with the **Thread.Priority** property.  
-=======
-# Scheduling Threads
 Every thread has a thread priority assigned to it. Threads created within the common language runtime are initially assigned the priority of <xref:System.Threading.ThreadPriority.Normal?displayProperty=nameWithType>. Threads created outside the runtime retain the priority they had before they entered the managed environment. You can get or set the priority of any thread with the <xref:System.Threading.Thread.Priority?displayProperty=nameWithType> property.  
->>>>>>> a2910f0b
   
  Threads are scheduled for execution based on their priority. Even though threads are executing within the runtime, all threads are assigned processor time slices by the operating system. The details of the scheduling algorithm used to determine the order in which threads are executed varies with each operating system. Under some operating systems, the thread with the highest priority (of those threads that can be executed) is always scheduled to run first. If multiple threads with the same priority are all available, the scheduler cycles through the threads at that priority, giving each thread a fixed time slice in which to execute. As long as a thread with a higher priority is available to run, lower priority threads do not get to execute. When there are no more runnable threads at a given priority, the scheduler moves to the next lower priority and schedules the threads at that priority for execution. If a higher priority thread becomes runnable, the lower priority thread is preempted and the higher priority thread is allowed to execute once again. On top of all that, the operating system can also adjust thread priorities dynamically as an application's user interface is moved between foreground and background. Other operating systems might choose to use a different scheduling algorithm.  
   
