---
title: "What's new in the .NET Standard"
description: This article summarizes new features and enhancements found in each new version of .NET Standard.
ms.custom: "updateeachrelease"
ms.date: "04/12/2018"
ms.technology: dotnet-standard
author: "rpetrusha"
ms.author: "ronpet"
---
# What's new in the .NET Standard

The .NET Standard is a formal specification that defines a versioned set of APIs that must be available on .NET implementations that comply with that version of the standard. The .NET Standard is targeted at library developers. A library that targets a .NET Standard version can be used on any .NET Framework, .NET Core, or Xamarin implementation that supports that version of the standard.

The most recent version of the .NET Standard is 2.0. It is included with the .NET Core 2.0 SDK, as well as with Visual Studio 2017 Version 15.3 with the .NET Core workload installed.

## Supported .NET implementations

The .NET Standard 2.0 is supported by the following .NET implementations:

- .NET Core 2.0 or later
- .NET Framework 4.6.1 or later
- Mono 5.4 or later
- Xamarin.iOS 10.14 or later
- Xamarin.Mac 3.8 or later
- Xamarin.Android 8.0 or later
- Universal Windows Platform 10.0.16299 or later

## What's new in the .NET Standard 2.0

The .NET Standard 2.0 includes the following new features:

### A vastly expanded set of APIs

Through version 1.6, the .NET Standard included a comparatively small subset of APIs. Among those excluded were many APIs that were commonly used in the .NET Framework or Xamarin. This complicates development, since it requires that developers find suitable replacements for familiar APIs when they develop applications and libraries that target multiple .NET implementations. The .NET Standard 2.0 addresses this limitation by adding over 20,000 more APIs than were available in .NET Standard 1.6, the previous version of the standard. For a list of the APIs that have been added to the .NET Standard 2.0, see [.NET Standard 2.0 vs 1.6](https://raw.githubusercontent.com/dotnet/standard/master/docs/versions/netstandard2.0_diff.md).

Some of the additions to the <xref:System> namespace in .NET Standard 2.0 include:

- Support for the <xref:System.AppDomain> class.
- Better support for working with arrays from additional members in the <xref:System.Array> class.
- Better support for working with attributes from additional members in the <xref:System.Attribute> class.
- Better calendar support and additional formatting options for <xref:System.DateTime> values.
- Additional <xref:System.Decimal> rounding functionality.
- Additional functionality in the <xref:System.Environment> class.
- Enhanced control over the garbage collector through the <xref:System.GC> class.
- Enhanced support for string comparison, enumeration, and normalization in the <xref:System.String> class.
- Support for daylight saving adjustments and transition times in the <xref:System.TimeZoneInfo.AdjustmentRule> and <xref:System.TimeZoneInfo.TransitionTime> classes.
- Significantly enhanced functionality in the <xref:System.Type> class.
- Better support for deserialization of exception objects by adding an exception constructor with <xref:System.Runtime.Serialization.SerializationInfo> and <xref:System.Runtime.Serialization.StreamingContext> parameters.

### Support for .NET Framework libraries

The overwhelming majority of libraries target the .NET Framework rather than .NET Standard. However, most of the calls in those libraries are to APIs that are included in the .NET Standard 2.0. Starting with the .NET Standard 2.0, you can access .NET Framework libraries from a .NET Standard library by using a [compatibility shim](https://github.com/dotnet/standard/blob/master/docs/planning/netstandard-2.0/README.md#assembly-unification). This compatibility layer is transparent to developers; you don't have to do anything to take advantage of .NET Framework libraries.

The single requirement is that the APIs called by the .NET Framework class library must be included in the .NET Standard 2.0.

### Support for Visual Basic

You can now develop .NET Standard libraries in Visual Basic. For Visual Basic developers using Visual Studio 2017 Version 15.3 or later with the .NET Core workload installed, Visual Studio now includes a .NET Standard Class Library template. For Visual Basic developers who use other development tools and environments, you can use the [dotnet new](../../core/tools/dotnet-new.md) command to create a .NET Standard Library project. For more information, see the [Tooling support for .NET Standard libraries](#tooling-support-for-net-standard-libraries).

### Tooling support for .NET Standard libraries

With the release of .NET Core 2.0 and .NET Standard 2.0, both Visual Studio 2017 and the [.NET Core Command Line Interface (CLI)](../../core/tools/index.md) include tooling support for creating .NET Standard libraries.

If you install Visual Studio with the **.NET Core cross-platform development** workload, you can create a .NET Standard 2.0 library project by using a project template, as the following figure shows:

<!-- markdownlint-disable MD025 -->

# [C#](#tab/csharp)

![Add New .NET Standard library project](./media/std-project-cs.png)

If you're using the .NET Core CLI, the following [dotnet new](../../core/tools/dotnet-new.md) command creates a class library project that targets the .NET Standard 2.0:

<<<<<<< HEAD
```console
=======
```dotnetcli
>>>>>>> 845cc6ee
dotnet new classlib
```

# [Visual Basic](#tab/vb)

![Add New .NET Standard library project](./media/std-project-vb.png)

If you're using the .NET Core CLI, the following [dotnet new](../../core/tools/dotnet-new.md) command creates a class library project that targets the .NET Standard 2.0:

<<<<<<< HEAD
```console
=======
```dotnetcli
>>>>>>> 845cc6ee
dotnet new classlib -lang vb
```

---

## See also

- [.NET Standard](../net-standard.md)
- [Introducing .NET Standard](https://devblogs.microsoft.com/dotnet/introducing-net-standard/)<|MERGE_RESOLUTION|>--- conflicted
+++ resolved
@@ -71,11 +71,7 @@
 
 If you're using the .NET Core CLI, the following [dotnet new](../../core/tools/dotnet-new.md) command creates a class library project that targets the .NET Standard 2.0:
 
-<<<<<<< HEAD
-```console
-=======
 ```dotnetcli
->>>>>>> 845cc6ee
 dotnet new classlib
 ```
 
@@ -85,11 +81,7 @@
 
 If you're using the .NET Core CLI, the following [dotnet new](../../core/tools/dotnet-new.md) command creates a class library project that targets the .NET Standard 2.0:
 
-<<<<<<< HEAD
-```console
-=======
 ```dotnetcli
->>>>>>> 845cc6ee
 dotnet new classlib -lang vb
 ```
 
