- name: Welcome
  href: welcome.md
- name: .NET Guide
  href: standard/
- name: .NET Core Guide
<<<<<<< HEAD
  href: core/index.md
  items:
  - name: About .NET Core
    href: core/about.md
  - name: Get started
    href: core/get-started.md
    items:
    - name: Get started with C# and Visual Studio Code
      href: core/tutorials/with-visual-studio-code.md
    - name: Build a C# Hello World app with .NET Core in Visual Studio 2017
      href: core/tutorials/with-visual-studio.md
    - name: Build a Visual Basic Hello World app with .NET Core in Visual Studio 2017
      href: core/tutorials/vb-with-visual-studio.md
    - name: Debug your C# or Visual Basic .NET Core Hello World application using Visual Studio 2017
      href: core/tutorials/debugging-with-visual-studio.md
    - name: Publish your Hello World application with Visual Studio 2017
      href: core/tutorials/publishing-with-visual-studio.md
    - name: Build a .NET Standard library with C# and .NET Core in Visual Studio 2017
      href: core/tutorials/library-with-visual-studio.md
    - name: Build a .NET Standard library with Visual Basic and .NET Core in Visual Studio 2017
      href: core/tutorials/vb-library-with-visual-studio.md
    - name: Test a .NET Standard library with .NET Core in Visual Studio 2017
      href: core/tutorials/testing-library-with-visual-studio.md
    - name: Consume a .NET Standard library in Visual Studio 2017
      href: core/tutorials/consuming-library-with-visual-studio.md
  - name: Windows Prerequisites
    href: core/windows-prerequisites.md
  - name: macOS Prerequisites
    href: core/macos-prerequisites.md
  - name: Linux Prerequisites
    href: core/linux-prerequisites.md
  - name: What's new in .NET Core
    items:
    - name: What's new in .NET Core 3.0
      href: core/whats-new/dotnet-core-3-0.md
    - name: What's new in .NET Core 2.2
      href: core/whats-new/dotnet-core-2-2.md
    - name: What's new in .NET Core 2.1
      href: core/whats-new/dotnet-core-2-1.md
    - name: What's new in .NET Core 2.0
      href: core/whats-new/dotnet-core-2-0.md
  - name: Application Compatibility
    href: core/compatibility/
  - name: Tutorials
    href: core/tutorials/index.md
    items:
    - name: Templates for the CLI
      items:
      - name: 1 - Create an item template
        href: core/tutorials/cli-templates-create-item-template.md
      - name: 2 - Create a project template
        href: core/tutorials/cli-templates-create-project-template.md
      - name: 3 - Create a template pack
        href: core/tutorials/cli-templates-create-template-pack.md
    - name: Get started with .NET Core on macOS
      href: core/tutorials/using-on-macos.md
    - name: Get started with .NET Core on macOS using Visual Studio for Mac
      href: core/tutorials/using-on-mac-vs.md
    - name: Building a complete .NET Core solution on macOS using Visual Studio for Mac
      href: core/tutorials/using-on-mac-vs-full-solution.md
    - name: Get started with .NET Core using the CLI tools
      href: core/tutorials/using-with-xplat-cli.md
    - name: Organizing and testing projects with the .NET Core command line
      href: core/tutorials/testing-with-cli.md
    - name: Developing Libraries with Cross Platform Tools
      href: core/tutorials/libraries.md
    - name: Create a .NET Core application with plugins
      href: core/tutorials/creating-app-with-plugin-support.md      
    - name: Developing ASP.NET Core applications
      href: core/tutorials/aspnet-core.md
    - name: Hosting .NET Core from native code
      href: core/tutorials/netcore-hosting.md
  - name: Runtime configuration
    items:
    - name: Runtime configuration settings
      href: core/runtime-config/index.md 
    - name: Runtime configuration with runtimeconfig.json
      href: core/runtime-config/runtimeconfig.md
    - name: Runtime configuration with environment variables
      href: core/runtime-config/envvars.md
  - name: Native Interoperability
    items:
    - name: Exposing .NET Core Components to COM
      href: core/native-interop/expose-components-to-com.md
  - name: Packages, Metapackages and Frameworks
    href: core/packages.md
  - name: Changes in CLI overview
    href: core/tools/cli-msbuild-architecture.md
    items:
    - name: Dependency management
      href: core/tools/dependencies.md
    - name: Additions to the csproj format
      href: core/tools/csproj.md
  - name: Migration
    items:
    - name: .NET Core 2.0 to 2.1
      href: core/migration/20-21.md
    - name: Migrating from project.json
      href: core/migration/index.md
    - name: Mapping between project.json and csproj
      href: core/tools/project-json-to-csproj.md
    - name: Migrating from DNX
      href: core/migration/from-dnx.md
  - name: Application Deployment
    href: core/deploying/index.md
    items:
    - name: Deploy apps with CLI tools
      href: core/deploying/deploy-with-cli.md
    - name: Deploy apps with Visual Studio
      href: core/deploying/deploy-with-vs.md
    - name: Creating a NuGet Package with Cross Platform Tools
      href: core/deploying/creating-nuget-packages.md
    - name: Self-contained deployment runtime roll forward
      href: core/deploying/runtime-patch-selection.md
    - name: Runtime package store
      href: core/deploying/runtime-store.md
  - name: Docker
    items:
    - name: Introduction to .NET and Docker
      href: core/docker/introduction.md
    - name: Containerize a .NET Core app
      href: core/docker/build-container.md
    - name: Container Tools in Visual Studio
      href: /visualstudio/containers/overview
  - name: Diagnostic tools
    items:
    - name: Overview
      href: core/diagnostics/index.md
    - name: Managed debuggers
      href: core/diagnostics/managed-debuggers.md
    - name: Logging and tracing
      href: core/diagnostics/logging-tracing.md
  - name: Unit Testing
    href: core/testing/index.md
    items:
    - name: Unit testing best practices
      href: core/testing/unit-testing-best-practices.md
    - name: C# unit testing with xUnit
      href: core/testing/unit-testing-with-dotnet-test.md
    - name: C# unit testing with NUnit
      href: core/testing/unit-testing-with-nunit.md
    - name: C# unit testing with MSTest
      href: core/testing/unit-testing-with-mstest.md
    - name: F# unit testing with xUnit
      href: core/testing/unit-testing-fsharp-with-dotnet-test.md
    - name: F# unit testing with NUnit
      href: core/testing/unit-testing-fsharp-with-nunit.md
    - name: F# unit testing with MSTest
      href: core/testing/unit-testing-fsharp-with-mstest.md
    - name: VB unit testing with xUnit
      href: core/testing/unit-testing-visual-basic-with-dotnet-test.md
    - name: VB unit testing with NUnit
      href: core/testing/unit-testing-visual-basic-with-nunit.md
    - name: VB unit testing with MSTest
      href: core/testing/unit-testing-visual-basic-with-mstest.md
    - name: Running selective unit tests
      href: core/testing/selective-unit-tests.md
    - name: Unit testing published output
      href: core/testing/unit-testing-published-output.md
    - name: Live unit testing .NET Core projects with Visual Studio
      href: /visualstudio/test/live-unit-testing-start
  - name: Continuous Integration
    href: core/tools/using-ci-with-cli.md
  - name: Versioning
    href: core/versions/index.md
    items:
    - name: .NET Core version selection
      href: core/versions/selection.md
    - name: Removing outdated runtimes and SDKs
      href: core/versions/remove-runtime-sdk-versions.md
  - name: Runtime Identifier (RID) catalog
    href: core/rid-catalog.md
  - name: .NET Core SDK Overview
    href: core/sdk.md
  - name: .NET Core CLI
    items:
    - name: Overview
      href: core/tools/index.md
    - name: Tools
      expanded: true
      items:
      - name: Global Tools
        expanded: true
        items:
        - name: Overview
          href: core/tools/global-tools.md
        - name: Create a Global Tool
          href: core/tools/global-tools-how-to-create.md
      - name: Troubleshoot tool usage issues
        href: core/tools/troubleshoot-usage-issues.md
    - name: Elevated access
      href: core/tools/elevated-access.md
    - name: Extensibility Model
      href: core/tools/extensibility.md
    - name: Custom templates
      href: core/tools/custom-templates.md
    - name: Enable TAB completion
      href: core/tools/enable-tab-autocomplete.md
    - name: Telemetry
      href: core/tools/telemetry.md
    - name: global.json overview
      href: core/tools/global-json.md
    - name: Reference
      items:
      - name: dotnet
        href: core/tools/dotnet.md
      - name: dotnet build
        href: core/tools/dotnet-build.md
      - name: dotnet build-server
        href: core/tools/dotnet-build-server.md
      - name: dotnet clean
        href: core/tools/dotnet-clean.md
      - name: dotnet help
        href: core/tools/dotnet-help.md
      - name: dotnet migrate
        href: core/tools/dotnet-migrate.md
      - name: dotnet msbuild
        href: core/tools/dotnet-msbuild.md
      - name: dotnet new
        href: core/tools/dotnet-new.md
      - name: dotnet nuget
        items:
        - name: dotnet nuget delete
          href: core/tools/dotnet-nuget-delete.md
        - name: dotnet nuget locals
          href: core/tools/dotnet-nuget-locals.md
        - name: dotnet nuget push
          href: core/tools/dotnet-nuget-push.md
      - name: dotnet pack
        href: core/tools/dotnet-pack.md
      - name: dotnet publish
        href: core/tools/dotnet-publish.md
      - name: dotnet restore
        href: core/tools/dotnet-restore.md
      - name: dotnet run
        href: core/tools/dotnet-run.md
      - name: dotnet sln
        href: core/tools/dotnet-sln.md
      - name: dotnet store
        href: core/tools/dotnet-store.md
      - name: dotnet test
        href: core/tools/dotnet-test.md
      - name: dotnet tool
        items:
        - name: dotnet tool install
          href: core/tools/dotnet-tool-install.md
        - name: dotnet tool list
          href: core/tools/dotnet-tool-list.md
        - name: dotnet tool uninstall
          href: core/tools/dotnet-tool-uninstall.md
        - name: dotnet tool update
          href: core/tools/dotnet-tool-update.md
      - name: dotnet vstest
        href: core/tools/dotnet-vstest.md
      - name: dotnet-install scripts
        href: core/tools/dotnet-install-script.md
      - name: Project reference commands
        items:
        - name: dotnet add reference
          href: core/tools/dotnet-add-reference.md
        - name: dotnet list reference
          href: core/tools/dotnet-list-reference.md
        - name: dotnet remove reference
          href: core/tools/dotnet-remove-reference.md
      - name: Project package commands
        items:
        - name: dotnet add package
          href: core/tools/dotnet-add-package.md
        - name: dotnet list package
          href: core/tools/dotnet-list-package.md
        - name: dotnet remove package
          href: core/tools/dotnet-remove-package.md
  - name: .NET Core Additional Tools
    href: core/additional-tools/index.md
    items:
    - name: WCF Web Service Reference Provider
      href: core/additional-tools/wcf-web-service-reference-guide.md
    - name: dotnet-svcutil
      href: core/additional-tools/dotnet-svcutil-guide.md
    - name: dotnet-svcutil.xmlserializer
      href: core/additional-tools/dotnet-svcutil.xmlserializer-guide.md
    - name: XML Serializer Generator
      href: core/additional-tools/xml-serializer-generator.md
  - name: Porting from .NET Framework
    href: core/porting/index.md
    items:
    - name: .NET Framework technologies unavailable for .NET Core
      href: core/porting/net-framework-tech-unavailable.md
    - name: Analyzing third-party dependencies
      href: core/porting/third-party-deps.md
    - name: Porting libraries
      href: core/porting/libraries.md
    - name: Organizing projects for .NET Core
      href: core/porting/project-structure.md
    - name: Tools to help with porting to .NET Core
      href: core/porting/tools.md
    - name: Using the Windows Compatibility Pack
      href: core/porting/windows-compat-pack.md
    - name: Port Windows Forms projects
      href: core/porting/winforms.md
    - name: Port WPF projects
      href: core/porting/wpf.md
  - name: Dependency loading
    items:
    - name: Overview
      href: core/dependency-loading/overview.md
    - name: Understanding AssemblyLoadContext
      href: core/dependency-loading/understanding-assemblyloadcontext.md
    - name: Loading details
      items:
      - name: Default dependency probing
        href: core/dependency-loading/default-probing.md
      - name: Loading managed assemblies
        href: core/dependency-loading/loading-managed.md
      - name: Loading satellite assemblies
        href: core/dependency-loading/loading-resources.md
      - name: Loading unmanaged libraries
        href: core/dependency-loading/loading-unmanaged.md
    - name: Tutorials
      items:
      - name: Create a .NET Core application with plugins
        href: core/tutorials/creating-app-with-plugin-support.md
      - name: How to use and debug assembly unloadability in .NET Core
        href: standard/assembly/unloadability-howto.md
  - name: Build .NET Core from source
    href: core/build/index.md
    items:
    - name: .NET Core distribution packaging
      href: core/build/distribution-packaging.md
  - name: VS 2015/project.json docs
    href: project-json.md
=======
  href: core/
>>>>>>> 9894b273
- name: .NET Framework Guide
  href: framework/
- name: .NET Desktop Guide - WPF
  href: desktop-wpf/
- name: C# Guide
  href: csharp/
- name: F# Guide
  href: fsharp/
- name: Visual Basic Guide
  href: visual-basic/
- name: ML.NET Guide
  href: machine-learning/index.yml
- name: .NET for Apache Spark Guide
  href: spark/index.yml
- name: .NET Application Architecture Guide
  href: architecture/index.yml
- name: Samples and Tutorials
  href: samples-and-tutorials/index.md<|MERGE_RESOLUTION|>--- conflicted
+++ resolved
@@ -3,341 +3,7 @@
 - name: .NET Guide
   href: standard/
 - name: .NET Core Guide
-<<<<<<< HEAD
-  href: core/index.md
-  items:
-  - name: About .NET Core
-    href: core/about.md
-  - name: Get started
-    href: core/get-started.md
-    items:
-    - name: Get started with C# and Visual Studio Code
-      href: core/tutorials/with-visual-studio-code.md
-    - name: Build a C# Hello World app with .NET Core in Visual Studio 2017
-      href: core/tutorials/with-visual-studio.md
-    - name: Build a Visual Basic Hello World app with .NET Core in Visual Studio 2017
-      href: core/tutorials/vb-with-visual-studio.md
-    - name: Debug your C# or Visual Basic .NET Core Hello World application using Visual Studio 2017
-      href: core/tutorials/debugging-with-visual-studio.md
-    - name: Publish your Hello World application with Visual Studio 2017
-      href: core/tutorials/publishing-with-visual-studio.md
-    - name: Build a .NET Standard library with C# and .NET Core in Visual Studio 2017
-      href: core/tutorials/library-with-visual-studio.md
-    - name: Build a .NET Standard library with Visual Basic and .NET Core in Visual Studio 2017
-      href: core/tutorials/vb-library-with-visual-studio.md
-    - name: Test a .NET Standard library with .NET Core in Visual Studio 2017
-      href: core/tutorials/testing-library-with-visual-studio.md
-    - name: Consume a .NET Standard library in Visual Studio 2017
-      href: core/tutorials/consuming-library-with-visual-studio.md
-  - name: Windows Prerequisites
-    href: core/windows-prerequisites.md
-  - name: macOS Prerequisites
-    href: core/macos-prerequisites.md
-  - name: Linux Prerequisites
-    href: core/linux-prerequisites.md
-  - name: What's new in .NET Core
-    items:
-    - name: What's new in .NET Core 3.0
-      href: core/whats-new/dotnet-core-3-0.md
-    - name: What's new in .NET Core 2.2
-      href: core/whats-new/dotnet-core-2-2.md
-    - name: What's new in .NET Core 2.1
-      href: core/whats-new/dotnet-core-2-1.md
-    - name: What's new in .NET Core 2.0
-      href: core/whats-new/dotnet-core-2-0.md
-  - name: Application Compatibility
-    href: core/compatibility/
-  - name: Tutorials
-    href: core/tutorials/index.md
-    items:
-    - name: Templates for the CLI
-      items:
-      - name: 1 - Create an item template
-        href: core/tutorials/cli-templates-create-item-template.md
-      - name: 2 - Create a project template
-        href: core/tutorials/cli-templates-create-project-template.md
-      - name: 3 - Create a template pack
-        href: core/tutorials/cli-templates-create-template-pack.md
-    - name: Get started with .NET Core on macOS
-      href: core/tutorials/using-on-macos.md
-    - name: Get started with .NET Core on macOS using Visual Studio for Mac
-      href: core/tutorials/using-on-mac-vs.md
-    - name: Building a complete .NET Core solution on macOS using Visual Studio for Mac
-      href: core/tutorials/using-on-mac-vs-full-solution.md
-    - name: Get started with .NET Core using the CLI tools
-      href: core/tutorials/using-with-xplat-cli.md
-    - name: Organizing and testing projects with the .NET Core command line
-      href: core/tutorials/testing-with-cli.md
-    - name: Developing Libraries with Cross Platform Tools
-      href: core/tutorials/libraries.md
-    - name: Create a .NET Core application with plugins
-      href: core/tutorials/creating-app-with-plugin-support.md      
-    - name: Developing ASP.NET Core applications
-      href: core/tutorials/aspnet-core.md
-    - name: Hosting .NET Core from native code
-      href: core/tutorials/netcore-hosting.md
-  - name: Runtime configuration
-    items:
-    - name: Runtime configuration settings
-      href: core/runtime-config/index.md 
-    - name: Runtime configuration with runtimeconfig.json
-      href: core/runtime-config/runtimeconfig.md
-    - name: Runtime configuration with environment variables
-      href: core/runtime-config/envvars.md
-  - name: Native Interoperability
-    items:
-    - name: Exposing .NET Core Components to COM
-      href: core/native-interop/expose-components-to-com.md
-  - name: Packages, Metapackages and Frameworks
-    href: core/packages.md
-  - name: Changes in CLI overview
-    href: core/tools/cli-msbuild-architecture.md
-    items:
-    - name: Dependency management
-      href: core/tools/dependencies.md
-    - name: Additions to the csproj format
-      href: core/tools/csproj.md
-  - name: Migration
-    items:
-    - name: .NET Core 2.0 to 2.1
-      href: core/migration/20-21.md
-    - name: Migrating from project.json
-      href: core/migration/index.md
-    - name: Mapping between project.json and csproj
-      href: core/tools/project-json-to-csproj.md
-    - name: Migrating from DNX
-      href: core/migration/from-dnx.md
-  - name: Application Deployment
-    href: core/deploying/index.md
-    items:
-    - name: Deploy apps with CLI tools
-      href: core/deploying/deploy-with-cli.md
-    - name: Deploy apps with Visual Studio
-      href: core/deploying/deploy-with-vs.md
-    - name: Creating a NuGet Package with Cross Platform Tools
-      href: core/deploying/creating-nuget-packages.md
-    - name: Self-contained deployment runtime roll forward
-      href: core/deploying/runtime-patch-selection.md
-    - name: Runtime package store
-      href: core/deploying/runtime-store.md
-  - name: Docker
-    items:
-    - name: Introduction to .NET and Docker
-      href: core/docker/introduction.md
-    - name: Containerize a .NET Core app
-      href: core/docker/build-container.md
-    - name: Container Tools in Visual Studio
-      href: /visualstudio/containers/overview
-  - name: Diagnostic tools
-    items:
-    - name: Overview
-      href: core/diagnostics/index.md
-    - name: Managed debuggers
-      href: core/diagnostics/managed-debuggers.md
-    - name: Logging and tracing
-      href: core/diagnostics/logging-tracing.md
-  - name: Unit Testing
-    href: core/testing/index.md
-    items:
-    - name: Unit testing best practices
-      href: core/testing/unit-testing-best-practices.md
-    - name: C# unit testing with xUnit
-      href: core/testing/unit-testing-with-dotnet-test.md
-    - name: C# unit testing with NUnit
-      href: core/testing/unit-testing-with-nunit.md
-    - name: C# unit testing with MSTest
-      href: core/testing/unit-testing-with-mstest.md
-    - name: F# unit testing with xUnit
-      href: core/testing/unit-testing-fsharp-with-dotnet-test.md
-    - name: F# unit testing with NUnit
-      href: core/testing/unit-testing-fsharp-with-nunit.md
-    - name: F# unit testing with MSTest
-      href: core/testing/unit-testing-fsharp-with-mstest.md
-    - name: VB unit testing with xUnit
-      href: core/testing/unit-testing-visual-basic-with-dotnet-test.md
-    - name: VB unit testing with NUnit
-      href: core/testing/unit-testing-visual-basic-with-nunit.md
-    - name: VB unit testing with MSTest
-      href: core/testing/unit-testing-visual-basic-with-mstest.md
-    - name: Running selective unit tests
-      href: core/testing/selective-unit-tests.md
-    - name: Unit testing published output
-      href: core/testing/unit-testing-published-output.md
-    - name: Live unit testing .NET Core projects with Visual Studio
-      href: /visualstudio/test/live-unit-testing-start
-  - name: Continuous Integration
-    href: core/tools/using-ci-with-cli.md
-  - name: Versioning
-    href: core/versions/index.md
-    items:
-    - name: .NET Core version selection
-      href: core/versions/selection.md
-    - name: Removing outdated runtimes and SDKs
-      href: core/versions/remove-runtime-sdk-versions.md
-  - name: Runtime Identifier (RID) catalog
-    href: core/rid-catalog.md
-  - name: .NET Core SDK Overview
-    href: core/sdk.md
-  - name: .NET Core CLI
-    items:
-    - name: Overview
-      href: core/tools/index.md
-    - name: Tools
-      expanded: true
-      items:
-      - name: Global Tools
-        expanded: true
-        items:
-        - name: Overview
-          href: core/tools/global-tools.md
-        - name: Create a Global Tool
-          href: core/tools/global-tools-how-to-create.md
-      - name: Troubleshoot tool usage issues
-        href: core/tools/troubleshoot-usage-issues.md
-    - name: Elevated access
-      href: core/tools/elevated-access.md
-    - name: Extensibility Model
-      href: core/tools/extensibility.md
-    - name: Custom templates
-      href: core/tools/custom-templates.md
-    - name: Enable TAB completion
-      href: core/tools/enable-tab-autocomplete.md
-    - name: Telemetry
-      href: core/tools/telemetry.md
-    - name: global.json overview
-      href: core/tools/global-json.md
-    - name: Reference
-      items:
-      - name: dotnet
-        href: core/tools/dotnet.md
-      - name: dotnet build
-        href: core/tools/dotnet-build.md
-      - name: dotnet build-server
-        href: core/tools/dotnet-build-server.md
-      - name: dotnet clean
-        href: core/tools/dotnet-clean.md
-      - name: dotnet help
-        href: core/tools/dotnet-help.md
-      - name: dotnet migrate
-        href: core/tools/dotnet-migrate.md
-      - name: dotnet msbuild
-        href: core/tools/dotnet-msbuild.md
-      - name: dotnet new
-        href: core/tools/dotnet-new.md
-      - name: dotnet nuget
-        items:
-        - name: dotnet nuget delete
-          href: core/tools/dotnet-nuget-delete.md
-        - name: dotnet nuget locals
-          href: core/tools/dotnet-nuget-locals.md
-        - name: dotnet nuget push
-          href: core/tools/dotnet-nuget-push.md
-      - name: dotnet pack
-        href: core/tools/dotnet-pack.md
-      - name: dotnet publish
-        href: core/tools/dotnet-publish.md
-      - name: dotnet restore
-        href: core/tools/dotnet-restore.md
-      - name: dotnet run
-        href: core/tools/dotnet-run.md
-      - name: dotnet sln
-        href: core/tools/dotnet-sln.md
-      - name: dotnet store
-        href: core/tools/dotnet-store.md
-      - name: dotnet test
-        href: core/tools/dotnet-test.md
-      - name: dotnet tool
-        items:
-        - name: dotnet tool install
-          href: core/tools/dotnet-tool-install.md
-        - name: dotnet tool list
-          href: core/tools/dotnet-tool-list.md
-        - name: dotnet tool uninstall
-          href: core/tools/dotnet-tool-uninstall.md
-        - name: dotnet tool update
-          href: core/tools/dotnet-tool-update.md
-      - name: dotnet vstest
-        href: core/tools/dotnet-vstest.md
-      - name: dotnet-install scripts
-        href: core/tools/dotnet-install-script.md
-      - name: Project reference commands
-        items:
-        - name: dotnet add reference
-          href: core/tools/dotnet-add-reference.md
-        - name: dotnet list reference
-          href: core/tools/dotnet-list-reference.md
-        - name: dotnet remove reference
-          href: core/tools/dotnet-remove-reference.md
-      - name: Project package commands
-        items:
-        - name: dotnet add package
-          href: core/tools/dotnet-add-package.md
-        - name: dotnet list package
-          href: core/tools/dotnet-list-package.md
-        - name: dotnet remove package
-          href: core/tools/dotnet-remove-package.md
-  - name: .NET Core Additional Tools
-    href: core/additional-tools/index.md
-    items:
-    - name: WCF Web Service Reference Provider
-      href: core/additional-tools/wcf-web-service-reference-guide.md
-    - name: dotnet-svcutil
-      href: core/additional-tools/dotnet-svcutil-guide.md
-    - name: dotnet-svcutil.xmlserializer
-      href: core/additional-tools/dotnet-svcutil.xmlserializer-guide.md
-    - name: XML Serializer Generator
-      href: core/additional-tools/xml-serializer-generator.md
-  - name: Porting from .NET Framework
-    href: core/porting/index.md
-    items:
-    - name: .NET Framework technologies unavailable for .NET Core
-      href: core/porting/net-framework-tech-unavailable.md
-    - name: Analyzing third-party dependencies
-      href: core/porting/third-party-deps.md
-    - name: Porting libraries
-      href: core/porting/libraries.md
-    - name: Organizing projects for .NET Core
-      href: core/porting/project-structure.md
-    - name: Tools to help with porting to .NET Core
-      href: core/porting/tools.md
-    - name: Using the Windows Compatibility Pack
-      href: core/porting/windows-compat-pack.md
-    - name: Port Windows Forms projects
-      href: core/porting/winforms.md
-    - name: Port WPF projects
-      href: core/porting/wpf.md
-  - name: Dependency loading
-    items:
-    - name: Overview
-      href: core/dependency-loading/overview.md
-    - name: Understanding AssemblyLoadContext
-      href: core/dependency-loading/understanding-assemblyloadcontext.md
-    - name: Loading details
-      items:
-      - name: Default dependency probing
-        href: core/dependency-loading/default-probing.md
-      - name: Loading managed assemblies
-        href: core/dependency-loading/loading-managed.md
-      - name: Loading satellite assemblies
-        href: core/dependency-loading/loading-resources.md
-      - name: Loading unmanaged libraries
-        href: core/dependency-loading/loading-unmanaged.md
-    - name: Tutorials
-      items:
-      - name: Create a .NET Core application with plugins
-        href: core/tutorials/creating-app-with-plugin-support.md
-      - name: How to use and debug assembly unloadability in .NET Core
-        href: standard/assembly/unloadability-howto.md
-  - name: Build .NET Core from source
-    href: core/build/index.md
-    items:
-    - name: .NET Core distribution packaging
-      href: core/build/distribution-packaging.md
-  - name: VS 2015/project.json docs
-    href: project-json.md
-=======
   href: core/
->>>>>>> 9894b273
 - name: .NET Framework Guide
   href: framework/
 - name: .NET Desktop Guide - WPF
