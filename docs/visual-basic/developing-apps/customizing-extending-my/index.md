---
title: "Customizing Projects and Extending My with Visual Basic"
ms.date: 07/20/2015
helpviewer_keywords: 
  - "My namespace [Visual Basic], customizing"
  - "My namespace"
  - "My namespace [Visual Basic], extending"
ms.assetid: 06ca80b9-1192-4eb5-8537-8ef5edfb9be0
---
# Customizing Projects and Extending My with Visual Basic

<<<<<<< HEAD
You can customize project templates to provide additional `My` objects. This makes it easy for other developers to find and use your objects.  
  
## In This Section  

 [Extending the My Namespace in Visual Basic](../../../visual-basic/developing-apps/customizing-extending-my/extending-the-my-namespace.md)  
 Describes how to add custom members and values to the `My` namespace in Visual Basic.  
  
 [Packaging and Deploying Custom My Extensions](../../../visual-basic/developing-apps/customizing-extending-my/packaging-and-deploying-custom-my-extensions.md)  
 Describes how to publish custom `My` namespace extensions by using Visual Studio templates.  
  
 [Extending the Visual Basic Application Model](../../../visual-basic/developing-apps/customizing-extending-my/extending-the-visual-basic-application-model.md)  
 Describes how to specify your own extensions to the application model by overriding members of the <xref:Microsoft.VisualBasic.ApplicationServices.WindowsFormsApplicationBase> class.  
  
 [Customizing Which Objects are Available in My](../../../visual-basic/developing-apps/customizing-extending-my/customizing-which-objects-are-available-in-my.md)  
 Describes how to control which `My` objects are enabled by setting your project's \_MYTYPE conditional-compilation constant.  
  
## Related Sections  

 [Development with My](../../../visual-basic/developing-apps/development-with-my/index.md)  
 Describes which `My` objects are available in different project types by default.  
  
 [Overview of the Visual Basic Application Model](../../../visual-basic/developing-apps/development-with-my/overview-of-the-visual-basic-application-model.md)  
 Describes Visual Basic's model for controlling the behavior of Windows Forms applications.  
  
 [How My Depends on Project Type](../../../visual-basic/developing-apps/development-with-my/how-my-depends-on-project-type.md)  
 Describes which `My` objects are available in different project types by default.  
  
 [Conditional Compilation](../../../visual-basic/programming-guide/program-structure/conditional-compilation.md)  
 Discusses how the compiler uses conditional-compilation to select particular sections of code to compile and exclude other sections.  
  
 <xref:Microsoft.VisualBasic.ApplicationServices.ApplicationBase>  
 Describes the `My` object that provides properties, methods, and events related to the current application.  
  
=======
You can customize project templates to provide additional `My` objects. This makes it easy for other developers to find and use your objects.

## In this section

- [Extending the My Namespace in Visual Basic](extending-the-my-namespace.md)  
 Describes how to add custom members and values to the `My` namespace in Visual Basic.
- [Packaging and Deploying Custom My Extensions](packaging-and-deploying-custom-my-extensions.md)  
 Describes how to publish custom `My` namespace extensions by using Visual Studio templates.
- [Extending the Visual Basic Application Model](extending-the-visual-basic-application-model.md)  
 Describes how to specify your own extensions to the application model by overriding members of the <xref:Microsoft.VisualBasic.ApplicationServices.WindowsFormsApplicationBase> class.
- [Customizing Which Objects are Available in My](customizing-which-objects-are-available-in-my.md)  
 Describes how to control which `My` objects are enabled by setting your project's \_MYTYPE conditional-compilation constant.

## Related sections

- [Development with My](../development-with-my/index.md)  
 Describes which `My` objects are available in different project types by default.
- [Overview of the Visual Basic Application Model](../development-with-my/overview-of-the-visual-basic-application-model.md)  
 Describes Visual Basic's model for controlling the behavior of Windows Forms applications.
- [How My Depends on Project Type](../development-with-my/how-my-depends-on-project-type.md)  
 Describes which `My` objects are available in different project types by default.
- [Conditional Compilation](../../programming-guide/program-structure/conditional-compilation.md)  
 Discusses how the compiler uses conditional-compilation to select particular sections of code to compile and exclude other sections.
- <xref:Microsoft.VisualBasic.ApplicationServices.ApplicationBase>  
 Describes the `My` object that provides properties, methods, and events related to the current application.

>>>>>>> 4d2aeec5
## See also

- [Developing Applications with Visual Basic](../index.md)<|MERGE_RESOLUTION|>--- conflicted
+++ resolved
@@ -9,41 +9,6 @@
 ---
 # Customizing Projects and Extending My with Visual Basic
 
-<<<<<<< HEAD
-You can customize project templates to provide additional `My` objects. This makes it easy for other developers to find and use your objects.  
-  
-## In This Section  
-
- [Extending the My Namespace in Visual Basic](../../../visual-basic/developing-apps/customizing-extending-my/extending-the-my-namespace.md)  
- Describes how to add custom members and values to the `My` namespace in Visual Basic.  
-  
- [Packaging and Deploying Custom My Extensions](../../../visual-basic/developing-apps/customizing-extending-my/packaging-and-deploying-custom-my-extensions.md)  
- Describes how to publish custom `My` namespace extensions by using Visual Studio templates.  
-  
- [Extending the Visual Basic Application Model](../../../visual-basic/developing-apps/customizing-extending-my/extending-the-visual-basic-application-model.md)  
- Describes how to specify your own extensions to the application model by overriding members of the <xref:Microsoft.VisualBasic.ApplicationServices.WindowsFormsApplicationBase> class.  
-  
- [Customizing Which Objects are Available in My](../../../visual-basic/developing-apps/customizing-extending-my/customizing-which-objects-are-available-in-my.md)  
- Describes how to control which `My` objects are enabled by setting your project's \_MYTYPE conditional-compilation constant.  
-  
-## Related Sections  
-
- [Development with My](../../../visual-basic/developing-apps/development-with-my/index.md)  
- Describes which `My` objects are available in different project types by default.  
-  
- [Overview of the Visual Basic Application Model](../../../visual-basic/developing-apps/development-with-my/overview-of-the-visual-basic-application-model.md)  
- Describes Visual Basic's model for controlling the behavior of Windows Forms applications.  
-  
- [How My Depends on Project Type](../../../visual-basic/developing-apps/development-with-my/how-my-depends-on-project-type.md)  
- Describes which `My` objects are available in different project types by default.  
-  
- [Conditional Compilation](../../../visual-basic/programming-guide/program-structure/conditional-compilation.md)  
- Discusses how the compiler uses conditional-compilation to select particular sections of code to compile and exclude other sections.  
-  
- <xref:Microsoft.VisualBasic.ApplicationServices.ApplicationBase>  
- Describes the `My` object that provides properties, methods, and events related to the current application.  
-  
-=======
 You can customize project templates to provide additional `My` objects. This makes it easy for other developers to find and use your objects.
 
 ## In this section
@@ -70,7 +35,6 @@
 - <xref:Microsoft.VisualBasic.ApplicationServices.ApplicationBase>  
  Describes the `My` object that provides properties, methods, and events related to the current application.
 
->>>>>>> 4d2aeec5
 ## See also
 
 - [Developing Applications with Visual Basic](../index.md)