---
title: "Additional Resources for Visual Basic Programmers"

ms.date: "2015-07-20"
ms.prod: .net


ms.technology: 
  - "devlang-visual-basic"

ms.topic: "article"
dev_langs: 
  - "VB"
helpviewer_keywords: 
  - "Visual Basic, additional resources"
  - "Help"
  - "resources [Visual Basic], additional"
  - "Help, newsgroups"
  - "Web sites, Visual Studio"
  - "webcasts"
  - "Help, Visual Basic Web sites"
  - "newsgroups, Visual Studio"
  - "support, Visual Studio sites"
  - "Visual Basic, videos"
ms.assetid: 9bfb42e9-327f-439b-935e-8884f6aca80c
caps.latest.revision: 22
author: dotnet-bot
ms.author: dotnetcontent

translation.priority.ht: 
  - "cs-cz"
  - "de-de"
  - "es-es"
  - "fr-fr"
  - "it-it"
  - "ja-jp"
  - "ko-kr"
  - "pl-pl"
  - "pt-br"
  - "ru-ru"
  - "tr-tr"
  - "zh-cn"
  - "zh-tw"
---
# Additional Resources for Visual Basic Programmers
The following web sites provide guidance and can help you find answers to common problems.  
  
## Microsoft Resources  
  
### On the Web  
  
|Term|Definition|  
|----------|----------------|  
|[Microsoft Visual Basic Developer Center](http://go.microsoft.com/fwlink/?LinkID=47768)|Provides code samples, upgrade information, videos, free downloads, and technical content.|  
|[Microsoft Visual Basic Team Blog](http://go.microsoft.com/fwlink/?LinkID=123815)|Provides access to the Visual Basic team blog.|  
|[Microsoft ASP.NET](http://go.microsoft.com/fwlink/?LinkID=51657)|Provides articles, demonstrations, tool previews, and other information for Web development in Visual Basic.|  
|[MSDN Magazine](http://msdn.microsoft.com/magazine/cc159292.aspx)|Provides in-depth articles about Visual Basic.|  
|[Microsoft patterns & practices](http://msdn.microsoft.com/practices/default.aspx)|Provides applied engineering guidance that includes production quality source code and documentation.|  
  
### Code Samples  
  
|Term|Definition|  
|----------|----------------|  
|[Code Gallery](http://code.msdn.microsoft.com/)|Download and share sample applications and other resources with the developer community.|  
<<<<<<< HEAD
=======
|[GitHub](http://www.github.com/)|Hosts open source software projects. You can use GitHub to find open source software or create new projects to share with the world.|  
>>>>>>> 55b7907e
|[Visual Basic Code Samples](http://msdn.microsoft.com/vbasic/ms789074)|Provides application, web, and data samples in Visual Basic.|  
  
### Forums  
  
|Term|Definition|  
|----------|----------------|  
|[Visual Basic Language](http://go.microsoft.com/fwlink/?LinkId=145963)|Discusses the [!INCLUDE[vbprvb](~/includes/vbprvb-md.md)] language syntax and compiler.|  
|[Visual Basic Interop and Upgrade](http://go.microsoft.com/fwlink/?LinkId=145966)|Discusses upgrading to [!INCLUDE[vbprvb](~/includes/vbprvb-md.md)] and working with interoperability features.|  
|[Visual Basic IDE](http://go.microsoft.com/fwlink/?LinkId=145971)|Discusses working in the [!INCLUDE[vsprvs](~/includes/vsprvs-md.md)] integrated development environment.|  
|[Visual Basic Power Packs](http://social.msdn.microsoft.com/Forums/vbpowerpacks/threads)|Discusses the add-ins, controls, components, samples and tools that are part of the Visual Basic Power Packs.|  
|[Visual Basic General](http://go.microsoft.com/fwlink/?LinkId=145973)|Discusses issues with [!INCLUDE[vbprvb](~/includes/vbprvb-md.md)] that are not discussed in other forums.|  
  
### Chats and Discussion Groups  
  
|Term|Definition|  
|----------|----------------|  
|[MSDN Discussion Groups](http://go.microsoft.com/fwlink/?LinkId=145961)|Provides a newsgroup experience, allowing you to connect as a community with experts from around the world.|  
|[MSDN Chats](http://go.microsoft.com/fwlink/?LinkId=145962)|Provides discussions about Microsoft products or technologies. Each chat is hosted by one or more Microsoft experts. Transcripts are available for completed chats.|  
  
### Videos and Webcasts  
  
|Term|Definition|  
|----------|----------------|  
|[Channel9](http://go.microsoft.com/fwlink/?LinkID=123827)|Provides continuous community through videos, Wikis, and forums.|  
|[I'm a VB](http://msdn.microsoft.com/vbasic/dd776132)|Watch these interviews and discover what the experts love about Visual Basic and Visual Studio.|  
  
### Support  
  
|Term|Definition|  
|----------|----------------|  
|[Microsoft Help and Support](http://go.microsoft.com/fwlink/?LinkID=108287)|Provides access to Knowledge Base (KB) articles, downloads and updates, support webcasts, and other services.|  
|[Microsoft Connect](http://connect.microsoft.com/)|Enables you to file bugs or provide suggestions to Microsoft about Visual Studio. You can also report a bug by choosing **Report a Bug** on the **Help** menu.|  
  
## Third-Party Resources  
 The MSDN web site provides information on current third-party sites and newsgroups of interest. For the most current list of resources available, see the [MSDN Visual Basic Community Web](http://go.microsoft.com/fwlink/?LinkID=77372) site.  
  
|Term|Definition|  
|----------|----------------|  
|[DevX Visual Basic Zone](http://go.microsoft.com/fwlink/?LinkId=145978)|Provides in-depth technical articles for today's Visual Basic developer.|  
|[vb.dotnet.technical](http://go.microsoft.com/fwlink/?LinkId=145986)|Provides a forum for discussion of new features in [!INCLUDE[vbprvb](~/includes/vbprvb-md.md)] in the DevX forums.|  
  
## See Also  
 [Getting Started](../../visual-basic/getting-started/index.md)   
 [Talk to Us](/visualstudio/ide/talk-to-us)<|MERGE_RESOLUTION|>--- conflicted
+++ resolved
@@ -62,10 +62,7 @@
 |Term|Definition|  
 |----------|----------------|  
 |[Code Gallery](http://code.msdn.microsoft.com/)|Download and share sample applications and other resources with the developer community.|  
-<<<<<<< HEAD
-=======
 |[GitHub](http://www.github.com/)|Hosts open source software projects. You can use GitHub to find open source software or create new projects to share with the world.|  
->>>>>>> 55b7907e
 |[Visual Basic Code Samples](http://msdn.microsoft.com/vbasic/ms789074)|Provides application, web, and data samples in Visual Basic.|  
   
 ### Forums  
