### YamlMime:Landing

title: Visual Basic documentation # < 60 chars
summary: Visual Basic is an object-oriented programming language developed by Microsoft. Using Visual Basic makes it fast and easy to create type-safe .NET apps. # < 160 chars

metadata:
  title: "Visual Basic docs - get started, tutorials, reference."
  description: "Learn Visual Basic programming in .NET - for beginning developers, developers new to Visual Basic, and experienced Visual Basic developers"
  ms.topic: landing-page # Required
  ms.date: 08/13/2020
  ms.custom: contperfq1

# linkListType: architecture | concept | deploy | download | get-started | how-to-guide | learn | overview | quickstart | reference | tutorial | video | whats-new

landingContent:
# Cards and links should be based on top customer tasks or top subjects
# Start card title with a verb
  # Card (optional)
  - title: Get started
    linkLists:
      - linkListType: download
        links:
        - text: Download the .NET SDK
          url: https://dotnet.microsoft.com/download
      - linkListType: get-started
        links:
<<<<<<< HEAD
          - text: Create a .NET Core console application using Visual Studio
            url: ../core/tutorials/with-visual-studio.md
          - text: Create a .NET Standard library using Visual Studio
            url: ../core/tutorials/library-with-visual-studio.md
          - text: Additional resources
            url: getting-started/additional-resources.md
=======
          - text: Build a "Hello World" app
            url: ../core/tutorials/vb-with-visual-studio.md
          - text: Build a class library
            url: ../core/tutorials/vb-library-with-visual-studio.md
>>>>>>> 9ef28b57
          - text: Walkthroughs
            url: walkthroughs.md
          - text: Additional resources
            url: getting-started/additional-resources.md

  - title: Fundamentals
    linkLists:
      - linkListType: overview
        links:
          - text: Programming concepts
            url: programming-guide/concepts/index.md
      - linkListType: whats-new
        links:
        - text: What's new in Visual Basic
          url: getting-started/whats-new.md
      - linkListType: concept
        links:
          - text: Structure of a Visual Basic app
            url: programming-guide/program-structure/structure-of-a-visual-basic-program.md
          - text: Language features
            url: programming-guide/language-features/index.md
          - text: Develop apps with Visual Basic
            url: developing-apps/index.md
          - text: Windows Forms apps
            url: developing-apps/windows-forms/index.md

  - title: Language reference
    linkLists:
      - linkListType: reference
        links:
          - text: Index
            url: language-reference/index.md
          - text: Keywords
            url: language-reference/keywords/index.md
          - text: Operators
            url: language-reference/operators/index.md
          - text: Data types
            url: language-reference/keywords/data-types-summary.md
          - text: String functions
            url: language-reference/functions/string-functions.md
          - text: Language specification
            url: reference/language-specification/index.md<|MERGE_RESOLUTION|>--- conflicted
+++ resolved
@@ -24,19 +24,10 @@
           url: https://dotnet.microsoft.com/download
       - linkListType: get-started
         links:
-<<<<<<< HEAD
           - text: Create a .NET Core console application using Visual Studio
             url: ../core/tutorials/with-visual-studio.md
           - text: Create a .NET Standard library using Visual Studio
             url: ../core/tutorials/library-with-visual-studio.md
-          - text: Additional resources
-            url: getting-started/additional-resources.md
-=======
-          - text: Build a "Hello World" app
-            url: ../core/tutorials/vb-with-visual-studio.md
-          - text: Build a class library
-            url: ../core/tutorials/vb-library-with-visual-studio.md
->>>>>>> 9ef28b57
           - text: Walkthroughs
             url: walkthroughs.md
           - text: Additional resources
