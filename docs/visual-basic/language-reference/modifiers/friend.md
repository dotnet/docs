---
title: "Friend (Visual Basic)"
ms.date: 07/20/2015
f1_keywords: 
  - "vb.Friend"
helpviewer_keywords: 
  - "Friend keyword [Visual Basic]"
  - "Friend access modifier"
  - "Friend keyword [Visual Basic], syntax"
  - "Protected Friend keyword combination"
  - "Friend keyword [Visual Basic], and Protected"
ms.assetid: b664605e-1c79-4728-b996-aa59c50846bc
---
# Friend (Visual Basic)
Specifies that one or more declared programming elements are accessible only from within the assembly that contains their declaration.  
  
## Remarks  
 In many cases, you want programming elements such as classes and structures to be used by the entire assembly, not only by the component that declares them. However, you might not want them to be accessible by code outside the assembly (for example, if the application is proprietary). If you want to limit access to an element in this way, you can declare it by using the `Friend` modifier.  
  
 Code in other classes, structures, and modules that are compiled to the same assembly can access all the `Friend` elements in that assembly.  
  
 `Friend` access is often the preferred level for an application's programming elements, and `Friend` is the default access level of an interface, a module, a class, or a structure.  
  
 You can use `Friend` only at the module, interface, or namespace level. Therefore, the declaration context for a `Friend` element must be a source file, a namespace, an interface, a module, a class, or a structure; it can't be a procedure.  

> [!NOTE]
> You can also use the [Protected Friend](protected-friend.md) access modifier, which makes a class member accessible from within that class, from derived classes, and from the same assembly in which the class is defined. To restrict access to a member from within its class and from derived classes in the same assembly, you use the [Private Protected](private-protected.md) access modifier.

 For a comparison of `Friend` and the other access modifiers, see [Access levels in Visual Basic](../../../visual-basic/programming-guide/language-features/declared-elements/access-levels.md).  
  
> [!NOTE]
<<<<<<< HEAD
>  You can specify that another assembly is a friend assembly, which allows it to access all types and members that are marked as `Friend`. For more information, see [Friend Assemblies](../../../standard/assembly/friend.md).  
=======
> You can specify that another assembly is a friend assembly, which allows it to access all types and members that are marked as `Friend`. For more information, see [Friend Assemblies](../../../standard/assembly/friend-assemblies.md).  
>>>>>>> 6a7f01d5
  
## Example  
 The following class uses the `Friend` modifier to allow other programming elements within the same assembly to access certain members.  
  
 [!code-vb[VbVbalrAccessModifiers#1](~/samples/snippets/visualbasic/VS_Snippets_VBCSharp/vbvbalraccessmodifiers/vb/class1.vb#1)]  
  
## Usage  
 You can use the `Friend` modifier in these contexts:  
  
 [Class Statement](../../../visual-basic/language-reference/statements/class-statement.md)  
  
 [Const Statement](../../../visual-basic/language-reference/statements/const-statement.md)  
  
 [Declare Statement](../../../visual-basic/language-reference/statements/declare-statement.md)  
  
 [Delegate Statement](../../../visual-basic/language-reference/statements/delegate-statement.md)  
  
 [Dim Statement](../../../visual-basic/language-reference/statements/dim-statement.md)  
  
 [Enum Statement](../../../visual-basic/language-reference/statements/enum-statement.md)  
  
 [Event Statement](../../../visual-basic/language-reference/statements/event-statement.md)  
  
 [Function Statement](../../../visual-basic/language-reference/statements/function-statement.md)  
  
 [Interface Statement](../../../visual-basic/language-reference/statements/interface-statement.md)  
  
 [Module Statement](../../../visual-basic/language-reference/statements/module-statement.md)  
  
 [Property Statement](../../../visual-basic/language-reference/statements/property-statement.md)  
  
 [Structure Statement](../../../visual-basic/language-reference/statements/structure-statement.md)  
  
 [Sub Statement](../../../visual-basic/language-reference/statements/sub-statement.md)  
  
## See also

- <xref:System.Runtime.CompilerServices.InternalsVisibleToAttribute>
- [Public](../../../visual-basic/language-reference/modifiers/public.md)
- [Protected](../../../visual-basic/language-reference/modifiers/protected.md)
- [Private](../../../visual-basic/language-reference/modifiers/private.md)
- [Private Protected](./private-protected.md)
- [Protected Friend](./protected-friend.md)
- [Access levels in Visual Basic](../../../visual-basic/programming-guide/language-features/declared-elements/access-levels.md)
- [Procedures](../../../visual-basic/programming-guide/language-features/procedures/index.md)
- [Structures](../../../visual-basic/programming-guide/language-features/data-types/structures.md)
- [Objects and Classes](../../../visual-basic/programming-guide/language-features/objects-and-classes/index.md)<|MERGE_RESOLUTION|>--- conflicted
+++ resolved
@@ -29,12 +29,8 @@
  For a comparison of `Friend` and the other access modifiers, see [Access levels in Visual Basic](../../../visual-basic/programming-guide/language-features/declared-elements/access-levels.md).  
   
 > [!NOTE]
-<<<<<<< HEAD
->  You can specify that another assembly is a friend assembly, which allows it to access all types and members that are marked as `Friend`. For more information, see [Friend Assemblies](../../../standard/assembly/friend.md).  
-=======
-> You can specify that another assembly is a friend assembly, which allows it to access all types and members that are marked as `Friend`. For more information, see [Friend Assemblies](../../../standard/assembly/friend-assemblies.md).  
->>>>>>> 6a7f01d5
-  
+> You can specify that another assembly is a friend assembly, which allows it to access all types and members that are marked as `Friend`. For more information, see [Friend Assemblies](../../../standard/assembly/friend.md).
+
 ## Example  
  The following class uses the `Friend` modifier to allow other programming elements within the same assembly to access certain members.  
   
