--- conflicted
+++ resolved
@@ -10,7 +10,7 @@
 ms.assetid: e5b31571-6867-406f-b8e7-a3f9aae4723a
 ---
 # Call Statement (Visual Basic)
-<<<<<<< HEAD
+
 Transfers control to a `Function`, `Sub`, or dynamic-link library (DLL) procedure.  
   
 ## Syntax  
@@ -20,19 +20,7 @@
 ```  
   
 ## Parts  
-=======
 
-Transfers control to a `Function`, `Sub`, or dynamic-link library (DLL) procedure.
-
-## Syntax
-
-```vb
-[ Call ] procedureName [ (argumentList) ]
-```
-
-## Parts
-
->>>>>>> 79ad34a3
 |||
 |---|---|
 |`procedureName`|Required. Name of the procedure to call.|
