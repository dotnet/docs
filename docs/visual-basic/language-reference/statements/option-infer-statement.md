---
title: "Option Infer Statement (Visual Basic)"
ms.date: 07/20/2015
f1_keywords:
  - "vb.OptionInfer"
  - "vb.Infer"
helpviewer_keywords:
  - "variables [Visual Basic], declaring"
  - "Option Infer statement [Visual Basic]"
  - "Infer keyword [Visual Basic]"
  - "declaring variables [Visual Basic], inferred"
  - "inferred variable declaration"
ms.assetid: 4ad3e6e9-8f5b-4209-a248-de22ef6e4652
---
# Option Infer Statement

Enables the use of local type inference in declaring variables.

## Syntax

```vb
Option Infer { On | Off }
```

## Parts

|Term|Definition|
|---|---|
|`On`|Optional. Enables local type inference.|
|`Off`|Optional. Disables local type inference.|

## Remarks

To set `Option Infer` in a file, type `Option Infer On` or `Option Infer Off` at the top of the file, before any other source code. If the value set for `Option Infer` in a file conflicts with the value set in the IDE or on the command line, the value in the file has precedence.

When you set `Option Infer` to `On`, you can declare local variables without explicitly stating a data type. The compiler infers the data type of a variable from the type of its initialization expression.

In the following illustration, `Option Infer` is turned on. The variable in the declaration `Dim someVar = 2` is declared as an integer by type inference.

The following screenshot shows IntelliSense when Option Infer is on:

![Screenshot showing IntelliSense view when Option Infer is on.](./media/option-infer-statement/option-infer-as-integer-on.png)

In the following illustration, `Option Infer` is turned off. The variable in the declaration `Dim someVar = 2` is declared as an `Object` by type inference. In this example, the **Option Strict** setting is set to **Off** on the [Compile Page, Project Designer (Visual Basic)](/visualstudio/ide/reference/compile-page-project-designer-visual-basic).

The following screenshot shows IntelliSense when Option Infer is off:

![Screenshot showing IntelliSense view when Option Infer is off.](./media/option-infer-statement/option-infer-as-object-off.png)

> [!NOTE]
> When a variable is declared as an `Object`, the run-time type can change while the program is running. Visual Basic performs operations called *boxing* and *unboxing* to convert between an `Object` and a value type, which makes execution slower. For information about boxing and unboxing, see the [Visual Basic Language Specification](~/_vblang/spec/conversions.md#value-type-conversions).
<<<<<<< HEAD
  
 Type inference applies at the procedure level, and does not apply outside a procedure in a class, structure, module, or interface.  
  
 For additional information, see [Local Type Inference](../../../visual-basic/programming-guide/language-features/variables/local-type-inference.md).  
  
## When an Option Infer Statement Is Not Present  
 If the source code does not contain an `Option Infer` statement, the **Option Infer** setting on the [Compile Page, Project Designer (Visual Basic)](/visualstudio/ide/reference/compile-page-project-designer-visual-basic) is used. If the command-line compiler is used, the [-optioninfer](../../../visual-basic/reference/command-line-compiler/optioninfer.md) compiler option is used.  
  
#### To set Option Infer in the IDE  
  
1. In **Solution Explorer**, select a project. On the **Project** menu, click **Properties**.  
  
2. Click the **Compile** tab.  
  
3. Set the value in the **Option infer** box.  
  
 When you create a new project, the **Option Infer** setting on the **Compile** tab is set to the **Option Infer** setting in the **VB Defaults** dialog box. To access the **VB Defaults** dialog box, on the **Tools** menu, click **Options**. In the **Options** dialog box, expand **Projects and Solutions**, and then click **VB Defaults**. The initial default setting in **VB Defaults** is `On`.  
  
#### To set Option Infer on the command line  
  
- Include the [-optioninfer](../../../visual-basic/reference/command-line-compiler/optioninfer.md) compiler option in the **vbc** command.  
  
## Default Data Types and Values  
 The following table describes the results of various combinations of specifying the data type and initializer in a `Dim` statement.  
  
|Data type specified?|Initializer specified?|Example|Result|  
|---|---|---|---|  
|No|No|`Dim qty`|If `Option Strict` is off (the default), the variable is set to `Nothing`.<br /><br /> If `Option Strict` is on, a compile-time error occurs.|  
|No|Yes|`Dim qty = 5`|If `Option Infer` is on (the default), the variable takes the data type of the initializer. See [Local Type Inference](../../../visual-basic/programming-guide/language-features/variables/local-type-inference.md).<br /><br /> If `Option Infer` is off and `Option Strict` is off, the variable takes the data type of `Object`.<br /><br /> If `Option Infer` is off and `Option Strict` is on, a compile-time error occurs.|  
|Yes|No|`Dim qty As Integer`|The variable is initialized to the default value for the data type. For more information, see [Dim Statement](../../../visual-basic/language-reference/statements/dim-statement.md).|  
|Yes|Yes|`Dim qty  As Integer = 5`|If the data type of the initializer is not convertible to the specified data type, a compile-time error occurs.|  
  
## Example  
 The following examples demonstrate how the `Option Infer` statement enables local type inference.  
  
 [!code-vb[VbVbalrTypeInference#6](~/samples/snippets/visualbasic/VS_Snippets_VBCSharp/VbVbalrTypeInference/VB/Class1.vb#6)]  
  
## Example  
 The following example demonstrates that the run-time type can differ when a variable is identified as an `Object`.  
  
 [!code-vb[VbVbalrTypeInference#11](~/samples/snippets/visualbasic/VS_Snippets_VBCSharp/VbVbalrTypeInference/VB/Class1.vb#11)]  
  
=======

Type inference applies at the procedure level, and does not apply outside a procedure in a class, structure, module, or interface.

For additional information, see [Local Type Inference](../../../visual-basic/programming-guide/language-features/variables/local-type-inference.md).

## When an Option Infer Statement Is Not Present

If the source code does not contain an `Option Infer` statement, the **Option Infer** setting on the [Compile Page, Project Designer (Visual Basic)](/visualstudio/ide/reference/compile-page-project-designer-visual-basic) is used. If the command-line compiler is used, the [/optioninfer](../../../visual-basic/reference/command-line-compiler/optioninfer.md) compiler option is used.

#### To set Option Infer in the IDE

1. In **Solution Explorer**, select a project. On the **Project** menu, click **Properties**.

2. Click the **Compile** tab.

3. Set the value in the **Option infer** box.

When you create a new project, the **Option Infer** setting on the **Compile** tab is set to the **Option Infer** setting in the **VB Defaults** dialog box. To access the **VB Defaults** dialog box, on the **Tools** menu, click **Options**. In the **Options** dialog box, expand **Projects and Solutions**, and then click **VB Defaults**. The initial default setting in **VB Defaults** is `On`.

#### To set Option Infer on the command line

Include the [/optioninfer](../../../visual-basic/reference/command-line-compiler/optioninfer.md) compiler option in the **vbc** command.

## Default Data Types and Values

The following table describes the results of various combinations of specifying the data type and initializer in a `Dim` statement.

|Data type specified?|Initializer specified?|Example|Result|
|---|---|---|---|
|No|No|`Dim qty`|If `Option Strict` is off (the default), the variable is set to `Nothing`.<br /><br /> If `Option Strict` is on, a compile-time error occurs.|
|No|Yes|`Dim qty = 5`|If `Option Infer` is on (the default), the variable takes the data type of the initializer. See [Local Type Inference](../../../visual-basic/programming-guide/language-features/variables/local-type-inference.md).<br /><br /> If `Option Infer` is off and `Option Strict` is off, the variable takes the data type of `Object`.<br /><br /> If `Option Infer` is off and `Option Strict` is on, a compile-time error occurs.|
|Yes|No|`Dim qty As Integer`|The variable is initialized to the default value for the data type. For more information, see [Dim Statement](../../../visual-basic/language-reference/statements/dim-statement.md).|
|Yes|Yes|`Dim qty  As Integer = 5`|If the data type of the initializer is not convertible to the specified data type, a compile-time error occurs.|

## Example

The following examples demonstrate how the `Option Infer` statement enables local type inference.

[!code-vb[VbVbalrTypeInference#6](~/samples/snippets/visualbasic/VS_Snippets_VBCSharp/VbVbalrTypeInference/VB/Class1.vb#6)]

## Example

The following example demonstrates that the run-time type can differ when a variable is identified as an `Object`.

[!code-vb[VbVbalrTypeInference#11](~/samples/snippets/visualbasic/VS_Snippets_VBCSharp/VbVbalrTypeInference/VB/Class1.vb#11)]

>>>>>>> 8ff74280
## See also

- [Dim Statement](../../../visual-basic/language-reference/statements/dim-statement.md)
- [Local Type Inference](../../../visual-basic/programming-guide/language-features/variables/local-type-inference.md)
- [Option Compare Statement](../../../visual-basic/language-reference/statements/option-compare-statement.md)
- [Option Explicit Statement](../../../visual-basic/language-reference/statements/option-explicit-statement.md)
- [Option Strict Statement](../../../visual-basic/language-reference/statements/option-strict-statement.md)
- [Visual Basic Defaults, Projects, Options Dialog Box](/visualstudio/ide/reference/visual-basic-defaults-projects-options-dialog-box)
- [-optioninfer](../../../visual-basic/reference/command-line-compiler/optioninfer.md)
- [Boxing and Unboxing](../../../csharp/programming-guide/types/boxing-and-unboxing.md)<|MERGE_RESOLUTION|>--- conflicted
+++ resolved
@@ -49,50 +49,6 @@
 
 > [!NOTE]
 > When a variable is declared as an `Object`, the run-time type can change while the program is running. Visual Basic performs operations called *boxing* and *unboxing* to convert between an `Object` and a value type, which makes execution slower. For information about boxing and unboxing, see the [Visual Basic Language Specification](~/_vblang/spec/conversions.md#value-type-conversions).
-<<<<<<< HEAD
-  
- Type inference applies at the procedure level, and does not apply outside a procedure in a class, structure, module, or interface.  
-  
- For additional information, see [Local Type Inference](../../../visual-basic/programming-guide/language-features/variables/local-type-inference.md).  
-  
-## When an Option Infer Statement Is Not Present  
- If the source code does not contain an `Option Infer` statement, the **Option Infer** setting on the [Compile Page, Project Designer (Visual Basic)](/visualstudio/ide/reference/compile-page-project-designer-visual-basic) is used. If the command-line compiler is used, the [-optioninfer](../../../visual-basic/reference/command-line-compiler/optioninfer.md) compiler option is used.  
-  
-#### To set Option Infer in the IDE  
-  
-1. In **Solution Explorer**, select a project. On the **Project** menu, click **Properties**.  
-  
-2. Click the **Compile** tab.  
-  
-3. Set the value in the **Option infer** box.  
-  
- When you create a new project, the **Option Infer** setting on the **Compile** tab is set to the **Option Infer** setting in the **VB Defaults** dialog box. To access the **VB Defaults** dialog box, on the **Tools** menu, click **Options**. In the **Options** dialog box, expand **Projects and Solutions**, and then click **VB Defaults**. The initial default setting in **VB Defaults** is `On`.  
-  
-#### To set Option Infer on the command line  
-  
-- Include the [-optioninfer](../../../visual-basic/reference/command-line-compiler/optioninfer.md) compiler option in the **vbc** command.  
-  
-## Default Data Types and Values  
- The following table describes the results of various combinations of specifying the data type and initializer in a `Dim` statement.  
-  
-|Data type specified?|Initializer specified?|Example|Result|  
-|---|---|---|---|  
-|No|No|`Dim qty`|If `Option Strict` is off (the default), the variable is set to `Nothing`.<br /><br /> If `Option Strict` is on, a compile-time error occurs.|  
-|No|Yes|`Dim qty = 5`|If `Option Infer` is on (the default), the variable takes the data type of the initializer. See [Local Type Inference](../../../visual-basic/programming-guide/language-features/variables/local-type-inference.md).<br /><br /> If `Option Infer` is off and `Option Strict` is off, the variable takes the data type of `Object`.<br /><br /> If `Option Infer` is off and `Option Strict` is on, a compile-time error occurs.|  
-|Yes|No|`Dim qty As Integer`|The variable is initialized to the default value for the data type. For more information, see [Dim Statement](../../../visual-basic/language-reference/statements/dim-statement.md).|  
-|Yes|Yes|`Dim qty  As Integer = 5`|If the data type of the initializer is not convertible to the specified data type, a compile-time error occurs.|  
-  
-## Example  
- The following examples demonstrate how the `Option Infer` statement enables local type inference.  
-  
- [!code-vb[VbVbalrTypeInference#6](~/samples/snippets/visualbasic/VS_Snippets_VBCSharp/VbVbalrTypeInference/VB/Class1.vb#6)]  
-  
-## Example  
- The following example demonstrates that the run-time type can differ when a variable is identified as an `Object`.  
-  
- [!code-vb[VbVbalrTypeInference#11](~/samples/snippets/visualbasic/VS_Snippets_VBCSharp/VbVbalrTypeInference/VB/Class1.vb#11)]  
-  
-=======
 
 Type inference applies at the procedure level, and does not apply outside a procedure in a class, structure, module, or interface.
 
@@ -139,7 +95,6 @@
 
 [!code-vb[VbVbalrTypeInference#11](~/samples/snippets/visualbasic/VS_Snippets_VBCSharp/VbVbalrTypeInference/VB/Class1.vb#11)]
 
->>>>>>> 8ff74280
 ## See also
 
 - [Dim Statement](../../../visual-basic/language-reference/statements/dim-statement.md)
@@ -148,5 +103,5 @@
 - [Option Explicit Statement](../../../visual-basic/language-reference/statements/option-explicit-statement.md)
 - [Option Strict Statement](../../../visual-basic/language-reference/statements/option-strict-statement.md)
 - [Visual Basic Defaults, Projects, Options Dialog Box](/visualstudio/ide/reference/visual-basic-defaults-projects-options-dialog-box)
-- [-optioninfer](../../../visual-basic/reference/command-line-compiler/optioninfer.md)
+- [/optioninfer](../../../visual-basic/reference/command-line-compiler/optioninfer.md)
 - [Boxing and Unboxing](../../../csharp/programming-guide/types/boxing-and-unboxing.md)