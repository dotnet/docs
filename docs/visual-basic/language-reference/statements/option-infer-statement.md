---
title: "Option Infer Statement (Visual Basic)"
ms.date: 07/20/2015
f1_keywords:
  - "vb.OptionInfer"
  - "vb.Infer"
helpviewer_keywords:
  - "variables [Visual Basic], declaring"
  - "Option Infer statement [Visual Basic]"
  - "Infer keyword [Visual Basic]"
  - "declaring variables [Visual Basic], inferred"
  - "inferred variable declaration"
ms.assetid: 4ad3e6e9-8f5b-4209-a248-de22ef6e4652
---
# Option Infer Statement
<<<<<<< HEAD
Enables the use of local type inference in declaring variables.  
  
## Syntax  
  
```vb  
Option Infer { On | Off }  
```  
  
## Parts  
  
|Term|Definition|  
|---|---|  
|`On`|Optional. Enables local type inference.|  
|`Off`|Optional. Disables local type inference.|  
  
## Remarks  
 To set `Option Infer` in a file, type `Option Infer On` or `Option Infer Off` at the top of the file, before any other source code. If the value set for `Option Infer` in a file conflicts with the value set in the IDE or on the command line, the value in the file has precedence.  
  
 When you set `Option Infer` to `On`, you can declare local variables without explicitly stating a data type. The compiler infers the data type of a variable from the type of its initialization expression.  
  
 In the following illustration, `Option Infer` is turned on. The variable in the declaration `Dim someVar = 2` is declared as an integer by type inference.

 The following screenshot shows IntelliSense when Option Infer is on: 
  
 ![Screenshot showing IntelliSense view when Option Infer is on.](./media/option-infer-statement/option-infer-as-integer-on.png)  
  
 In the following illustration, `Option Infer` is turned off. The variable in the declaration `Dim someVar = 2` is declared as an `Object` by type inference. In this example, the **Option Strict** setting is set to **Off** on the [Compile Page, Project Designer (Visual Basic)](/visualstudio/ide/reference/compile-page-project-designer-visual-basic).  
  
 The following screenshot shows IntelliSense when Option Infer is off:
 
 ![Screenshot showing IntelliSense view when Option Infer is off.](./media/option-infer-statement/option-infer-as-object-off.png)  
  
=======

Enables the use of local type inference in declaring variables.

## Syntax

```
Option Infer { On | Off }
```

## Parts

|Term|Definition|
|---|---|
|`On`|Optional. Enables local type inference.|
|`Off`|Optional. Disables local type inference.|

## Remarks

To set `Option Infer` in a file, type `Option Infer On` or `Option Infer Off` at the top of the file, before any other source code. If the value set for `Option Infer` in a file conflicts with the value set in the IDE or on the command line, the value in the file has precedence.

When you set `Option Infer` to `On`, you can declare local variables without explicitly stating a data type. The compiler infers the data type of a variable from the type of its initialization expression.

In the following illustration, `Option Infer` is turned on. The variable in the declaration `Dim someVar = 2` is declared as an integer by type inference.

The following screenshot shows IntelliSense when Option Infer is on:

![Screenshot showing IntelliSense view when Option Infer is on.](./media/option-infer-statement/option-infer-as-integer-on.png)

In the following illustration, `Option Infer` is turned off. The variable in the declaration `Dim someVar = 2` is declared as an `Object` by type inference. In this example, the **Option Strict** setting is set to **Off** on the [Compile Page, Project Designer (Visual Basic)](/visualstudio/ide/reference/compile-page-project-designer-visual-basic).

The following screenshot shows IntelliSense when Option Infer is off:

![Screenshot showing IntelliSense view when Option Infer is off.](./media/option-infer-statement/option-infer-as-object-off.png)

>>>>>>> 5ae9bbf5
> [!NOTE]
> When a variable is declared as an `Object`, the run-time type can change while the program is running. Visual Basic performs operations called *boxing* and *unboxing* to convert between an `Object` and a value type, which makes execution slower. For information about boxing and unboxing, see the [Visual Basic Language Specification](~/_vblang/spec/conversions.md#value-type-conversions).

Type inference applies at the procedure level, and does not apply outside a procedure in a class, structure, module, or interface.

For additional information, see [Local Type Inference](../../../visual-basic/programming-guide/language-features/variables/local-type-inference.md).

## When an Option Infer Statement Is Not Present

If the source code does not contain an `Option Infer` statement, the **Option Infer** setting on the [Compile Page, Project Designer (Visual Basic)](/visualstudio/ide/reference/compile-page-project-designer-visual-basic) is used. If the command-line compiler is used, the [/optioninfer](../../../visual-basic/reference/command-line-compiler/optioninfer.md) compiler option is used.

#### To set Option Infer in the IDE

1. In **Solution Explorer**, select a project. On the **Project** menu, click **Properties**.

2. Click the **Compile** tab.

3. Set the value in the **Option infer** box.

When you create a new project, the **Option Infer** setting on the **Compile** tab is set to the **Option Infer** setting in the **VB Defaults** dialog box. To access the **VB Defaults** dialog box, on the **Tools** menu, click **Options**. In the **Options** dialog box, expand **Projects and Solutions**, and then click **VB Defaults**. The initial default setting in **VB Defaults** is `On`.

#### To set Option Infer on the command line

Include the [/optioninfer](../../../visual-basic/reference/command-line-compiler/optioninfer.md) compiler option in the **vbc** command.

## Default Data Types and Values

The following table describes the results of various combinations of specifying the data type and initializer in a `Dim` statement.

|Data type specified?|Initializer specified?|Example|Result|
|---|---|---|---|
|No|No|`Dim qty`|If `Option Strict` is off (the default), the variable is set to `Nothing`.<br /><br /> If `Option Strict` is on, a compile-time error occurs.|
|No|Yes|`Dim qty = 5`|If `Option Infer` is on (the default), the variable takes the data type of the initializer. See [Local Type Inference](../../../visual-basic/programming-guide/language-features/variables/local-type-inference.md).<br /><br /> If `Option Infer` is off and `Option Strict` is off, the variable takes the data type of `Object`.<br /><br /> If `Option Infer` is off and `Option Strict` is on, a compile-time error occurs.|
|Yes|No|`Dim qty As Integer`|The variable is initialized to the default value for the data type. For more information, see [Dim Statement](../../../visual-basic/language-reference/statements/dim-statement.md).|
|Yes|Yes|`Dim qty  As Integer = 5`|If the data type of the initializer is not convertible to the specified data type, a compile-time error occurs.|

## Example

The following examples demonstrate how the `Option Infer` statement enables local type inference.

[!code-vb[VbVbalrTypeInference#6](~/samples/snippets/visualbasic/VS_Snippets_VBCSharp/VbVbalrTypeInference/VB/Class1.vb#6)]

## Example

The following example demonstrates that the run-time type can differ when a variable is identified as an `Object`.

[!code-vb[VbVbalrTypeInference#11](~/samples/snippets/visualbasic/VS_Snippets_VBCSharp/VbVbalrTypeInference/VB/Class1.vb#11)]

## See also

- [Dim Statement](../../../visual-basic/language-reference/statements/dim-statement.md)
- [Local Type Inference](../../../visual-basic/programming-guide/language-features/variables/local-type-inference.md)
- [Option Compare Statement](../../../visual-basic/language-reference/statements/option-compare-statement.md)
- [Option Explicit Statement](../../../visual-basic/language-reference/statements/option-explicit-statement.md)
- [Option Strict Statement](../../../visual-basic/language-reference/statements/option-strict-statement.md)
- [Visual Basic Defaults, Projects, Options Dialog Box](/visualstudio/ide/reference/visual-basic-defaults-projects-options-dialog-box)
- [/optioninfer](../../../visual-basic/reference/command-line-compiler/optioninfer.md)
- [Boxing and Unboxing](../../../csharp/programming-guide/types/boxing-and-unboxing.md)<|MERGE_RESOLUTION|>--- conflicted
+++ resolved
@@ -13,46 +13,12 @@
 ms.assetid: 4ad3e6e9-8f5b-4209-a248-de22ef6e4652
 ---
 # Option Infer Statement
-<<<<<<< HEAD
-Enables the use of local type inference in declaring variables.  
-  
-## Syntax  
-  
-```vb  
-Option Infer { On | Off }  
-```  
-  
-## Parts  
-  
-|Term|Definition|  
-|---|---|  
-|`On`|Optional. Enables local type inference.|  
-|`Off`|Optional. Disables local type inference.|  
-  
-## Remarks  
- To set `Option Infer` in a file, type `Option Infer On` or `Option Infer Off` at the top of the file, before any other source code. If the value set for `Option Infer` in a file conflicts with the value set in the IDE or on the command line, the value in the file has precedence.  
-  
- When you set `Option Infer` to `On`, you can declare local variables without explicitly stating a data type. The compiler infers the data type of a variable from the type of its initialization expression.  
-  
- In the following illustration, `Option Infer` is turned on. The variable in the declaration `Dim someVar = 2` is declared as an integer by type inference.
-
- The following screenshot shows IntelliSense when Option Infer is on: 
-  
- ![Screenshot showing IntelliSense view when Option Infer is on.](./media/option-infer-statement/option-infer-as-integer-on.png)  
-  
- In the following illustration, `Option Infer` is turned off. The variable in the declaration `Dim someVar = 2` is declared as an `Object` by type inference. In this example, the **Option Strict** setting is set to **Off** on the [Compile Page, Project Designer (Visual Basic)](/visualstudio/ide/reference/compile-page-project-designer-visual-basic).  
-  
- The following screenshot shows IntelliSense when Option Infer is off:
- 
- ![Screenshot showing IntelliSense view when Option Infer is off.](./media/option-infer-statement/option-infer-as-object-off.png)  
-  
-=======
 
 Enables the use of local type inference in declaring variables.
 
 ## Syntax
 
-```
+```vb
 Option Infer { On | Off }
 ```
 
@@ -81,7 +47,6 @@
 
 ![Screenshot showing IntelliSense view when Option Infer is off.](./media/option-infer-statement/option-infer-as-object-off.png)
 
->>>>>>> 5ae9bbf5
 > [!NOTE]
 > When a variable is declared as an `Object`, the run-time type can change while the program is running. Visual Basic performs operations called *boxing* and *unboxing* to convert between an `Object` and a value type, which makes execution slower. For information about boxing and unboxing, see the [Visual Basic Language Specification](~/_vblang/spec/conversions.md#value-type-conversions).
 
