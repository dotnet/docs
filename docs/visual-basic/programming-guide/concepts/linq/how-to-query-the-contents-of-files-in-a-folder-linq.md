---
<<<<<<< HEAD
title: "How to query the contents of files in a folder (LINQ) (Visual Basic)"
=======
title: "How to: Query the Contents of Files in a Folder (LINQ)"
>>>>>>> 27c8a3f4
ms.date: 07/20/2015
ms.assetid: edacbcd3-f3e4-4429-a8be-28a58dc0dd70
---
# How to query the contents of files in a folder (LINQ) (Visual Basic)

This example shows how to query over all the files in a specified directory tree, open each file, and inspect its contents. This type of technique could be used to create indexes or reverse indexes of the contents of a directory tree. A simple string search is performed in this example. However, more complex types of pattern matching can be performed with a regular expression. For more information, see [How to: Combine LINQ Queries with Regular Expressions (Visual Basic)](how-to-combine-linq-queries-with-regular-expressions.md).  
  
## Example  
  
```vb
Imports System.IO

Module Module1  
    'QueryContents  
    Public Sub Main()  
  
        ' Modify this path as necessary.  
        Dim startFolder = "C:\Program Files (x86)\Microsoft Visual Studio 14.0"  

        ' Take a snapshot of the folder contents.
        Dim dir As New DirectoryInfo(startFolder)
        Dim fileList = dir.GetFiles("*.*", SearchOption.AllDirectories)

        Dim searchTerm = "Welcome"

        ' Search the contents of each file.
        ' A regular expression created with the RegEx class
        ' could be used instead of the Contains method.
        Dim queryMatchingFiles = From file In fileList _
                                 Where file.Extension = ".html" _
                                 Let fileText = GetFileText(file.FullName) _
                                 Where fileText.Contains(searchTerm) _
                                 Select file.FullName

        Console.WriteLine("The term " & searchTerm & " was found in:")

        ' Execute the query.
        For Each filename In queryMatchingFiles
            Console.WriteLine(filename)
        Next

        ' Keep the console window open in debug mode.
        Console.WriteLine("Press any key to exit")
        Console.ReadKey()

    End Sub

    ' Read the contents of the file. This is done in a separate
    ' function in order to handle potential file system errors.
    Function GetFileText(name As String) As String

        ' If the file has been deleted, the right thing
        ' to do in this case is return an empty string.
        Dim fileContents = String.Empty

        ' If the file has been deleted since we took
        ' the snapshot, ignore it and return the empty string.
        If File.Exists(name) Then
            fileContents = File.ReadAllText(name)
        End If

        Return fileContents

    End Function
End Module
```

## Compiling the code

Create a VB.NET console application project, copy and paste the code sample, and adjust the Startup object value in the project properties.

## See also

- [LINQ to Objects (Visual Basic)](linq-to-objects.md)
- [LINQ and File Directories (Visual Basic)](linq-and-file-directories.md)<|MERGE_RESOLUTION|>--- conflicted
+++ resolved
@@ -1,9 +1,5 @@
 ---
-<<<<<<< HEAD
-title: "How to query the contents of files in a folder (LINQ) (Visual Basic)"
-=======
-title: "How to: Query the Contents of Files in a Folder (LINQ)"
->>>>>>> 27c8a3f4
+title: "How to query the contents of files in a folder (LINQ)"
 ms.date: 07/20/2015
 ms.assetid: edacbcd3-f3e4-4429-a8be-28a58dc0dd70
 ---
