---
title: "How to: Sort An Array in Visual Basic"
ms.date: 07/20/2015
f1_keywords: 
  - "Array.Sort"
helpviewer_keywords: 
  - "arrays [Visual Basic], sorting"
  - "examples [Visual Basic], arrays"
ms.assetid: 9289aeaa-9626-4698-94a7-1d1fd3702b87
---
<<<<<<< HEAD
# How to: Sort An Array in Visual Basic
This example declares an array of `String` objects named `zooAnimals`, populates it, and then sorts it alphabetically.  
  
## Example  
  
```vb  
Private Sub sortAnimals()  
    Dim zooAnimals(2) As String  
    zooAnimals(0) = "lion"  
    zooAnimals(1) = "turtle"  
    zooAnimals(2) = "ostrich"  
    Array.Sort(zooAnimals)  
End Sub  
```  
  
## Compiling the Code  
 This example requires:  
  
- Access to the <xref:System> namespace.  
  
## Robust Programming  
 The following conditions may cause an exception:  
  
- Array is empty (<xref:System.ArgumentNullException> class)  
  
- Array is multidimensional (<xref:System.RankException> class)  
  
- One or more elements of the array do not implement the <xref:System.IComparable> interface (<xref:System.InvalidOperationException> class)  
  
=======
# How to: sort an array in Visual Basic

This article shows an example of how to sort an array of strings in Visual Basic.

## Example

This example declares an array of `String` objects named `zooAnimals`, populates it, and then sorts it alphabetically:
  
```vb
Private Sub SortAnimals()
    Dim zooAnimals(2) As String
    zooAnimals(0) = "lion"
    zooAnimals(1) = "turtle"
    zooAnimals(2) = "ostrich"
    Array.Sort(zooAnimals)
End Sub
```

## Robust programming

The following conditions may cause an exception:

- Array is empty (<xref:System.ArgumentNullException> class).
- Array is multidimensional (<xref:System.RankException> class).
- One or more elements of the array don't implement the <xref:System.IComparable> interface (<xref:System.InvalidOperationException> class).

>>>>>>> a1c931cb
## See also

- <xref:System.Array.Sort%2A?displayProperty=nameWithType>
- [Arrays](index.md)
- [Troubleshooting Arrays](troubleshooting-arrays.md)
- [Collections](../../concepts/collections.md)
- [For Each...Next Statement](../../../language-reference/statements/for-each-next-statement.md)<|MERGE_RESOLUTION|>--- conflicted
+++ resolved
@@ -8,7 +8,7 @@
   - "examples [Visual Basic], arrays"
 ms.assetid: 9289aeaa-9626-4698-94a7-1d1fd3702b87
 ---
-<<<<<<< HEAD
+
 # How to: Sort An Array in Visual Basic
 This example declares an array of `String` objects named `zooAnimals`, populates it, and then sorts it alphabetically.  
   
@@ -38,34 +38,6 @@
   
 - One or more elements of the array do not implement the <xref:System.IComparable> interface (<xref:System.InvalidOperationException> class)  
   
-=======
-# How to: sort an array in Visual Basic
-
-This article shows an example of how to sort an array of strings in Visual Basic.
-
-## Example
-
-This example declares an array of `String` objects named `zooAnimals`, populates it, and then sorts it alphabetically:
-  
-```vb
-Private Sub SortAnimals()
-    Dim zooAnimals(2) As String
-    zooAnimals(0) = "lion"
-    zooAnimals(1) = "turtle"
-    zooAnimals(2) = "ostrich"
-    Array.Sort(zooAnimals)
-End Sub
-```
-
-## Robust programming
-
-The following conditions may cause an exception:
-
-- Array is empty (<xref:System.ArgumentNullException> class).
-- Array is multidimensional (<xref:System.RankException> class).
-- One or more elements of the array don't implement the <xref:System.IComparable> interface (<xref:System.InvalidOperationException> class).
-
->>>>>>> a1c931cb
 ## See also
 
 - <xref:System.Array.Sort%2A?displayProperty=nameWithType>
