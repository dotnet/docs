---
title: "Troubleshooting procedures (Visual Basic)"
ms.date: 07/20/2015
helpviewer_keywords:
  - "troubleshooting Visual Basic, procedures"
  - "procedures [Visual Basic], troubleshooting"
  - "Visual Basic code, procedures"
  - "troubleshooting procedures"
  - "procedures [Visual Basic], about procedures"
ms.assetid: 525721e8-2e02-4f75-b5d8-6b893462cf2b
---
<<<<<<< HEAD
# Troubleshooting procedures (Visual Basic)
This page lists some common problems that can occur when working with procedures.  
  
## Returning an array type from a function procedure

If a `Function` procedure returns an array data type, you cannot use the `Function` name to store values in the elements of the array. If you attempt to do this, the compiler interprets it as a call to the `Function`. The following example generates compiler errors.  
  
```vb
Function allOnes(n As Integer) As Integer()
   For i As Integer = 1 To n - 1  
      ' The following statement generates a COMPILER ERROR.  
      allOnes(i) = 1  
   Next  

   ' The following statement generates a COMPILER ERROR.  
   Return allOnes()  
End Function
```

The statement `allOnes(i) = 1` generates a compiler error because it appears to call `allOnes` with an argument of the wrong data type (a singleton `Integer` instead of an `Integer` array). The statement `Return allOnes()` generates a compiler error because it appears to call `allOnes` with no argument.  
  
 **Correct Approach:** To be able to modify the elements of an array that is to be returned, define an internal array as a local variable. The following example compiles without error.  
  
 [!code-vb[VbVbcnProcedures#66](~/samples/snippets/visualbasic/VS_Snippets_VBCSharp/VbVbcnProcedures/VB/Class1.vb#66)]  
  
## Argument not modified by procedure call

If you intend to allow a procedure to change a programming element underlying an argument in the calling code, you must pass it by reference. But a procedure can access the elements of a reference type argument even if you pass it by value.  
  
- **Underlying Variable**. To allow the procedure to replace the value of the underlying variable element itself, the procedure must declare the parameter [ByRef](../../../../visual-basic/language-reference/modifiers/byref.md). Also, the calling code must not enclose the argument in parentheses, because that would override the `ByRef` passing mechanism.  
  
- **Reference Type Elements**. If you declare a parameter [ByVal](../../../../visual-basic/language-reference/modifiers/byval.md), the procedure cannot modify the underlying variable element itself. However, if the argument is a reference type, the procedure can modify the members of the object to which it points, even though it cannot replace the variable's value. For example, if the argument is an array variable, the procedure cannot assign a new array to it, but it can change one or more of its elements. The changed elements are reflected in the underlying array variable in the calling code.  
  
 The following example defines two procedures that take an array variable by value and operate on its elements. Procedure `increase` simply adds one to each element. Procedure `replace` assigns a new array to the parameter `a()` and then adds one to each element. However, the reassignment does not affect the underlying array variable in the calling code because `a()` is declared `ByVal`.  
  
 [!code-vb[VbVbcnProcedures#35](~/samples/snippets/visualbasic/VS_Snippets_VBCSharp/VbVbcnProcedures/VB/Class1.vb#35)]  
  
 [!code-vb[VbVbcnProcedures#38](~/samples/snippets/visualbasic/VS_Snippets_VBCSharp/VbVbcnProcedures/VB/Class1.vb#38)]  
  
 The following example makes calls to `increase` and `replace`.  
  
 [!code-vb[VbVbcnProcedures#37](~/samples/snippets/visualbasic/VS_Snippets_VBCSharp/VbVbcnProcedures/VB/Class1.vb#37)]  
  
 The first `MsgBox` call displays "After increase(n): 11, 21, 31, 41". Because `n` is a reference type, `increase` can change its members, even though it is passed `ByVal`.  
  
 The second `MsgBox` call displays "After replace(n): 11, 21, 31, 41". Because `n` is passed `ByVal`, `replace` cannot modify the variable `n` by assigning a new array to it. When `replace` creates the new array instance `k` and assigns it to the local variable `a`, it loses the reference to `n` passed in by the calling code. When it increments the members of `a`, only the local array `k` is affected.  
  
 **Correct Approach:** To be able to modify an underlying variable element itself, pass it by reference. The following example shows the change in the declaration of `replace` that allows it to replace one array with another in the calling code.  
  
 [!code-vb[VbVbcnProcedures#64](~/samples/snippets/visualbasic/VS_Snippets_VBCSharp/VbVbcnProcedures/VB/Class1.vb#64)]  
  
## Unable to define an overload  

If you want to define an overloaded version of a procedure, you must use the same name but a different signature. If the compiler cannot differentiate your declaration from an overload with the same signature, it generates an error.  
  
 The *signature* of a procedure is determined by the procedure name and the parameter list. Each overload must have the same name as all the other overloads but must differ from all of them in at least one of the other components of the signature. For more information, see [Procedure Overloading](./procedure-overloading.md).  
  
 The following items, even though they pertain to the parameter list, are not components of a procedure's signature:  
  
- Procedure modifier keywords, such as `Public`, `Shared`, and `Static`  
  
- Parameter names  
  
- Parameter modifier keywords, such as `ByRef` and `Optional`  
  
- The data type of the return value (except for a conversion operator)  
  
 You cannot overload a procedure by varying only one or more of the preceding items.  
  
 **Correct Approach:** To be able to define a procedure overload, you must vary the signature. Because you must use the same name, you must vary the number, order, or data types of the parameters. In a generic procedure, you can vary the number of type parameters. In a conversion operator ([CType Function](../../../../visual-basic/language-reference/functions/ctype-function.md)), you can vary the return type.  
  
### Overload resolution with Optional and ParamArray arguments  
 If you are overloading a procedure with one or more [Optional](../../../../visual-basic/language-reference/modifiers/optional.md) parameters or a [ParamArray](../../../../visual-basic/language-reference/modifiers/paramarray.md) parameter, you must avoid duplicating any of the *implicit overloads*. For information, see [Considerations in Overloading Procedures](./considerations-in-overloading-procedures.md).  
  
## Calling the wrong version of an overloaded procedure

If a procedure has several overloaded versions, you should be familiar with all their parameter lists and understand how Visual Basic resolves calls among the overloads. Otherwise you could call an overload other than the intended one.  
  
 When you have determined which overload you want to call, be careful to observe the following rules:  
  
- Supply the correct number of arguments, and in the correct order.  
  
- Ideally, your arguments should have the exact same data types as the corresponding parameters. In any case, the data type of each argument must widen to that of its corresponding parameter. This is true even with the [Option Strict Statement](../../../../visual-basic/language-reference/statements/option-strict-statement.md) set to `Off`. If an overload requires any narrowing conversion from your argument list, that overload is not eligible to be called.  
  
- If you supply arguments that require widening, make their data types as close as possible to the corresponding parameter data types. If two or more overloads accept your argument data types, the compiler resolves your call to the overload that calls for the least amount of widening.  
  
 You can reduce the chance of data type mismatches by using the [CType Function](../../../../visual-basic/language-reference/functions/ctype-function.md) conversion keyword when preparing your arguments.  
  
### Overload resolution failure

When you call an overloaded procedure, the compiler attempts to eliminate all but one of the overloads. If it succeeds, it resolves the call to that overload. If it eliminates all the overloads, or if it cannot reduce the eligible overloads to a single candidate, it generates an error.  
  
 The following example illustrates the overload resolution process.  
  
 [!code-vb[VbVbcnProcedures#62](~/samples/snippets/visualbasic/VS_Snippets_VBCSharp/VbVbcnProcedures/VB/Class1.vb#62)]  
  
 [!code-vb[VbVbcnProcedures#63](~/samples/snippets/visualbasic/VS_Snippets_VBCSharp/VbVbcnProcedures/VB/Class1.vb#63)]  
  
 In the first call, the compiler eliminates the first overload because the type of the first argument (`Short`) narrows to the type of the corresponding parameter (`Byte`). It then eliminates the third overload because each argument type in the second overload (`Short` and `Single`) widens to the corresponding type in the third overload (`Integer` and `Single`). The second overload requires less widening, so the compiler uses it for the call.  
  
 In the second call, the compiler cannot eliminate any of the overloads on the basis of narrowing. It eliminates the third overload for the same reason as in the first call, because it can call the second overload with less widening of the argument types. However, the compiler cannot resolve between the first and second overloads. Each has one defined parameter type that widens to the corresponding type in the other (`Byte` to `Short`, but `Single` to `Double`). The compiler therefore generates an overload resolution error.  
  
 **Correct Approach:** To be able to call an overloaded procedure without ambiguity, use [CType Function](../../../../visual-basic/language-reference/functions/ctype-function.md) to match the argument data types to the parameter types. The following example shows a call to `z` that forces resolution to the second overload.  
  
 [!code-vb[VbVbcnProcedures#65](~/samples/snippets/visualbasic/VS_Snippets_VBCSharp/VbVbcnProcedures/VB/Class1.vb#65)]  
  
### Overload resolution with Optional and ParamArray arguments  
 If two overloads of a procedure have identical signatures except that the last parameter is declared [Optional](../../../../visual-basic/language-reference/modifiers/optional.md) in one and [ParamArray](../../../../visual-basic/language-reference/modifiers/paramarray.md) in the other, the compiler resolves a call to that procedure according to the closest match. For more information, see [Overload Resolution](./overload-resolution.md).  
  
=======
# Troubleshooting Procedures (Visual Basic)

This page lists some common problems that can occur when working with procedures.

## Returning an Array Type from a Function Procedure

 If a `Function` procedure returns an array data type, you cannot use the `Function` name to store values in the elements of the array. If you attempt to do this, the compiler interprets it as a call to the `Function`. The following example generates compiler errors.

 ```vb
 Function AllOnes(n As Integer) As Integer()
     For i = 1 To n - 1
         ' The following statement generates a COMPILER ERROR.
         AllOnes(i) = 1
     Next
     ' The following statement generates a COMPILER ERROR.
     Return AllOnes()
 End Function
 ```
  
 The statement `AllOnes(i) = 1` generates a compiler error because it appears to call `AllOnes` with an argument of the wrong data type (a scalar `Integer` instead of an `Integer` array). The statement `Return AllOnes()` generates a compiler error because it appears to call `AllOnes` with no argument.

 **Correct Approach:** To be able to modify the elements of an array that is to be returned, define an internal array as a local variable. The following example compiles without error.

 [!code-vb[VbVbcnProcedures#66](~/samples/snippets/visualbasic/VS_Snippets_VBCSharp/VbVbcnProcedures/VB/Class1.vb#66)]

## Argument Not Being Modified by Procedure Call

 If you intend to allow a procedure to change a programming element underlying an argument in the calling code, you must pass it by reference. But a procedure can access the elements of a reference type argument even if you pass it by value.

- **Underlying Variable**. To allow the procedure to replace the value of the underlying variable element itself, the procedure must declare the parameter [ByRef](../../../language-reference/modifiers/byref.md). Also, the calling code must not enclose the argument in parentheses, because that would override the `ByRef` passing mechanism.

- **Reference Type Elements**. If you declare a parameter [ByVal](../../../language-reference/modifiers/byval.md), the procedure cannot modify the underlying variable element itself. However, if the argument is a reference type, the procedure can modify the members of the object to which it points, even though it cannot replace the variable's value. For example, if the argument is an array variable, the procedure cannot assign a new array to it, but it can change one or more of its elements. The changed elements are reflected in the underlying array variable in the calling code.

 The following example defines two procedures that take an array variable by value and operate on its elements. Procedure `increase` simply adds one to each element. Procedure `replace` assigns a new array to the parameter `a()` and then adds one to each element. However, the reassignment does not affect the underlying array variable in the calling code because `a()` is declared `ByVal`.

 [!code-vb[VbVbcnProcedures#35](~/samples/snippets/visualbasic/VS_Snippets_VBCSharp/VbVbcnProcedures/VB/Class1.vb#35)]

 [!code-vb[VbVbcnProcedures#38](~/samples/snippets/visualbasic/VS_Snippets_VBCSharp/VbVbcnProcedures/VB/Class1.vb#38)]

 The following example makes calls to `increase` and `replace`.

 [!code-vb[VbVbcnProcedures#37](~/samples/snippets/visualbasic/VS_Snippets_VBCSharp/VbVbcnProcedures/VB/Class1.vb#37)]

 The first `MsgBox` call displays "After increase(n): 11, 21, 31, 41". Because `n` is a reference type, `increase` can change its members, even though it is passed `ByVal`.

 The second `MsgBox` call displays "After replace(n): 11, 21, 31, 41". Because `n` is passed `ByVal`, `replace` cannot modify the variable `n` by assigning a new array to it. When `replace` creates the new array instance `k` and assigns it to the local variable `a`, it loses the reference to `n` passed in by the calling code. When it increments the members of `a`, only the local array `k` is affected.

 **Correct Approach:** To be able to modify an underlying variable element itself, pass it by reference. The following example shows the change in the declaration of `replace` that allows it to replace one array with another in the calling code.

 [!code-vb[VbVbcnProcedures#64](~/samples/snippets/visualbasic/VS_Snippets_VBCSharp/VbVbcnProcedures/VB/Class1.vb#64)]

## Unable to Define an Overload

 If you want to define an overloaded version of a procedure, you must use the same name but a different signature. If the compiler cannot differentiate your declaration from an overload with the same signature, it generates an error.

 The *signature* of a procedure is determined by the procedure name and the parameter list. Each overload must have the same name as all the other overloads but must differ from all of them in at least one of the other components of the signature. For more information, see [Procedure Overloading](procedure-overloading.md).

 The following items, even though they pertain to the parameter list, are not components of a procedure's signature:

- Procedure modifier keywords, such as `Public`, `Shared`, and `Static`

- Parameter names

- Parameter modifier keywords, such as `ByRef` and `Optional`

- The data type of the return value (except for a conversion operator)

 You cannot overload a procedure by varying only one or more of the preceding items.

 **Correct Approach:** To be able to define a procedure overload, you must vary the signature. Because you must use the same name, you must vary the number, order, or data types of the parameters. In a generic procedure, you can vary the number of type parameters. In a conversion operator ([CType Function](../../../language-reference/functions/ctype-function.md)), you can vary the return type.

### Overload Resolution with Optional and ParamArray Arguments

 If you are overloading a procedure with one or more [Optional](../../../language-reference/modifiers/optional.md) parameters or a [ParamArray](../../../language-reference/modifiers/paramarray.md) parameter, you must avoid duplicating any of the *implicit overloads*. For information, see [Considerations in Overloading Procedures](considerations-in-overloading-procedures.md).

## Calling a Wrong Version of an Overloaded Procedure

 If a procedure has several overloaded versions, you should be familiar with all their parameter lists and understand how Visual Basic resolves calls among the overloads. Otherwise you could call an overload other than the intended one.

 When you have determined which overload you want to call, be careful to observe the following rules:

- Supply the correct number of arguments, and in the correct order.

- Ideally, your arguments should have the exact same data types as the corresponding parameters. In any case, the data type of each argument must widen to that of its corresponding parameter. This is true even with the [Option Strict Statement](../../../language-reference/statements/option-strict-statement.md) set to `Off`. If an overload requires any narrowing conversion from your argument list, that overload is not eligible to be called.

- If you supply arguments that require widening, make their data types as close as possible to the corresponding parameter data types. If two or more overloads accept your argument data types, the compiler resolves your call to the overload that calls for the least amount of widening.

 You can reduce the chance of data type mismatches by using the [CType Function](../../../language-reference/functions/ctype-function.md) conversion keyword when preparing your arguments.

### Overload Resolution Failure

 When you call an overloaded procedure, the compiler attempts to eliminate all but one of the overloads. If it succeeds, it resolves the call to that overload. If it eliminates all the overloads, or if it cannot reduce the eligible overloads to a single candidate, it generates an error.

 The following example illustrates the overload resolution process.

 [!code-vb[VbVbcnProcedures#62](~/samples/snippets/visualbasic/VS_Snippets_VBCSharp/VbVbcnProcedures/VB/Class1.vb#62)]

 [!code-vb[VbVbcnProcedures#63](~/samples/snippets/visualbasic/VS_Snippets_VBCSharp/VbVbcnProcedures/VB/Class1.vb#63)]

 In the first call, the compiler eliminates the first overload because the type of the first argument (`Short`) narrows to the type of the corresponding parameter (`Byte`). It then eliminates the third overload because each argument type in the second overload (`Short` and `Single`) widens to the corresponding type in the third overload (`Integer` and `Single`). The second overload requires less widening, so the compiler uses it for the call.

 In the second call, the compiler cannot eliminate any of the overloads on the basis of narrowing. It eliminates the third overload for the same reason as in the first call, because it can call the second overload with less widening of the argument types. However, the compiler cannot resolve between the first and second overloads. Each has one defined parameter type that widens to the corresponding type in the other (`Byte` to `Short`, but `Single` to `Double`). The compiler therefore generates an overload resolution error.

 **Correct Approach:** To be able to call an overloaded procedure without ambiguity, use [CType Function](../../../language-reference/functions/ctype-function.md) to match the argument data types to the parameter types. The following example shows a call to `z` that forces resolution to the second overload.

 [!code-vb[VbVbcnProcedures#65](~/samples/snippets/visualbasic/VS_Snippets_VBCSharp/VbVbcnProcedures/VB/Class1.vb#65)]

### Overload Resolution with Optional and ParamArray Arguments

 If two overloads of a procedure have identical signatures except that the last parameter is declared [Optional](../../../language-reference/modifiers/optional.md) in one and [ParamArray](../../../language-reference/modifiers/paramarray.md) in the other, the compiler resolves a call to that procedure according to the closest match. For more information, see [Overload Resolution](overload-resolution.md).

>>>>>>> 78693011
## See also

- [Procedures](index.md)
- [Sub Procedures](sub-procedures.md)
- [Function Procedures](function-procedures.md)
- [Property Procedures](property-procedures.md)
- [Operator Procedures](operator-procedures.md)
- [Procedure Parameters and Arguments](procedure-parameters-and-arguments.md)
- [Procedure Overloading](procedure-overloading.md)
- [Considerations in Overloading Procedures](considerations-in-overloading-procedures.md)
- [Overload Resolution](overload-resolution.md)<|MERGE_RESOLUTION|>--- conflicted
+++ resolved
@@ -9,7 +9,6 @@
   - "procedures [Visual Basic], about procedures"
 ms.assetid: 525721e8-2e02-4f75-b5d8-6b893462cf2b
 ---
-<<<<<<< HEAD
 # Troubleshooting procedures (Visual Basic)
 This page lists some common problems that can occur when working with procedures.  
   
@@ -31,7 +30,7 @@
 
 The statement `allOnes(i) = 1` generates a compiler error because it appears to call `allOnes` with an argument of the wrong data type (a singleton `Integer` instead of an `Integer` array). The statement `Return allOnes()` generates a compiler error because it appears to call `allOnes` with no argument.  
   
- **Correct Approach:** To be able to modify the elements of an array that is to be returned, define an internal array as a local variable. The following example compiles without error.  
+ **Correct approach:** To be able to modify the elements of an array that is to be returned, define an internal array as a local variable. The following example compiles without error.  
   
  [!code-vb[VbVbcnProcedures#66](~/samples/snippets/visualbasic/VS_Snippets_VBCSharp/VbVbcnProcedures/VB/Class1.vb#66)]  
   
@@ -39,9 +38,9 @@
 
 If you intend to allow a procedure to change a programming element underlying an argument in the calling code, you must pass it by reference. But a procedure can access the elements of a reference type argument even if you pass it by value.  
   
-- **Underlying Variable**. To allow the procedure to replace the value of the underlying variable element itself, the procedure must declare the parameter [ByRef](../../../../visual-basic/language-reference/modifiers/byref.md). Also, the calling code must not enclose the argument in parentheses, because that would override the `ByRef` passing mechanism.  
+- **Underlying variable**. To allow the procedure to replace the value of the underlying variable element itself, the procedure must declare the parameter [ByRef](../../../language-reference/modifiers/byref.md). Also, the calling code must not enclose the argument in parentheses, because that would override the `ByRef` passing mechanism.  
   
-- **Reference Type Elements**. If you declare a parameter [ByVal](../../../../visual-basic/language-reference/modifiers/byval.md), the procedure cannot modify the underlying variable element itself. However, if the argument is a reference type, the procedure can modify the members of the object to which it points, even though it cannot replace the variable's value. For example, if the argument is an array variable, the procedure cannot assign a new array to it, but it can change one or more of its elements. The changed elements are reflected in the underlying array variable in the calling code.  
+- **Reference type elements**. If you declare a parameter [ByVal](../../../language-reference/modifiers/byval.md), the procedure cannot modify the underlying variable element itself. However, if the argument is a reference type, the procedure can modify the members of the object to which it points, even though it cannot replace the variable's value. For example, if the argument is an array variable, the procedure cannot assign a new array to it, but it can change one or more of its elements. The changed elements are reflected in the underlying array variable in the calling code.  
   
  The following example defines two procedures that take an array variable by value and operate on its elements. Procedure `increase` simply adds one to each element. Procedure `replace` assigns a new array to the parameter `a()` and then adds one to each element. However, the reassignment does not affect the underlying array variable in the calling code because `a()` is declared `ByVal`.  
   
@@ -57,7 +56,7 @@
   
  The second `MsgBox` call displays "After replace(n): 11, 21, 31, 41". Because `n` is passed `ByVal`, `replace` cannot modify the variable `n` by assigning a new array to it. When `replace` creates the new array instance `k` and assigns it to the local variable `a`, it loses the reference to `n` passed in by the calling code. When it increments the members of `a`, only the local array `k` is affected.  
   
- **Correct Approach:** To be able to modify an underlying variable element itself, pass it by reference. The following example shows the change in the declaration of `replace` that allows it to replace one array with another in the calling code.  
+ **Correct approach:** To be able to modify an underlying variable element itself, pass it by reference. The following example shows the change in the declaration of `replace` that allows it to replace one array with another in the calling code.  
   
  [!code-vb[VbVbcnProcedures#64](~/samples/snippets/visualbasic/VS_Snippets_VBCSharp/VbVbcnProcedures/VB/Class1.vb#64)]  
   
@@ -69,20 +68,20 @@
   
  The following items, even though they pertain to the parameter list, are not components of a procedure's signature:  
   
-- Procedure modifier keywords, such as `Public`, `Shared`, and `Static`  
+- Procedure modifier keywords, such as `Public`, `Shared`, and `Static`.
   
-- Parameter names  
+- Parameter names.
   
-- Parameter modifier keywords, such as `ByRef` and `Optional`  
+- Parameter modifier keywords, such as `ByRef` and `Optional`.
+
+- The data type of the return value (except for a conversion operator).
+
+You cannot overload a procedure by varying only one or more of the preceding items.  
   
-- The data type of the return value (except for a conversion operator)  
-  
- You cannot overload a procedure by varying only one or more of the preceding items.  
-  
- **Correct Approach:** To be able to define a procedure overload, you must vary the signature. Because you must use the same name, you must vary the number, order, or data types of the parameters. In a generic procedure, you can vary the number of type parameters. In a conversion operator ([CType Function](../../../../visual-basic/language-reference/functions/ctype-function.md)), you can vary the return type.  
+ **Correct approach:** To be able to define a procedure overload, you must vary the signature. Because you must use the same name, you must vary the number, order, or data types of the parameters. In a generic procedure, you can vary the number of type parameters. In a conversion operator ([CType Function](../../../language-reference/functions/ctype-function.md)), you can vary the return type.  
   
 ### Overload resolution with Optional and ParamArray arguments  
- If you are overloading a procedure with one or more [Optional](../../../../visual-basic/language-reference/modifiers/optional.md) parameters or a [ParamArray](../../../../visual-basic/language-reference/modifiers/paramarray.md) parameter, you must avoid duplicating any of the *implicit overloads*. For information, see [Considerations in Overloading Procedures](./considerations-in-overloading-procedures.md).  
+ If you are overloading a procedure with one or more [Optional](../../../language-reference/modifiers/optional.md) parameters or a [ParamArray](../../../language-reference/modifiers/paramarray.md) parameter, you must avoid duplicating any of the *implicit overloads*. For information, see [Considerations in Overloading Procedures](./considerations-in-overloading-procedures.md).  
   
 ## Calling the wrong version of an overloaded procedure
 
@@ -92,11 +91,11 @@
   
 - Supply the correct number of arguments, and in the correct order.  
   
-- Ideally, your arguments should have the exact same data types as the corresponding parameters. In any case, the data type of each argument must widen to that of its corresponding parameter. This is true even with the [Option Strict Statement](../../../../visual-basic/language-reference/statements/option-strict-statement.md) set to `Off`. If an overload requires any narrowing conversion from your argument list, that overload is not eligible to be called.  
+- Ideally, your arguments should have the exact same data types as the corresponding parameters. In any case, the data type of each argument must widen to that of its corresponding parameter. This is true even with the [Option Strict Statement](../../../language-reference/statements/option-strict-statement.md) set to `Off`. If an overload requires any narrowing conversion from your argument list, that overload is not eligible to be called.  
   
 - If you supply arguments that require widening, make their data types as close as possible to the corresponding parameter data types. If two or more overloads accept your argument data types, the compiler resolves your call to the overload that calls for the least amount of widening.  
   
- You can reduce the chance of data type mismatches by using the [CType Function](../../../../visual-basic/language-reference/functions/ctype-function.md) conversion keyword when preparing your arguments.  
+ You can reduce the chance of data type mismatches by using the [CType Function](../../../language-reference/functions/ctype-function.md) conversion keyword when preparing your arguments.  
   
 ### Overload resolution failure
 
@@ -112,126 +111,13 @@
   
  In the second call, the compiler cannot eliminate any of the overloads on the basis of narrowing. It eliminates the third overload for the same reason as in the first call, because it can call the second overload with less widening of the argument types. However, the compiler cannot resolve between the first and second overloads. Each has one defined parameter type that widens to the corresponding type in the other (`Byte` to `Short`, but `Single` to `Double`). The compiler therefore generates an overload resolution error.  
   
- **Correct Approach:** To be able to call an overloaded procedure without ambiguity, use [CType Function](../../../../visual-basic/language-reference/functions/ctype-function.md) to match the argument data types to the parameter types. The following example shows a call to `z` that forces resolution to the second overload.  
+ **Correct approach:** To be able to call an overloaded procedure without ambiguity, use [CType Function](../../../language-reference/functions/ctype-function.md) to match the argument data types to the parameter types. The following example shows a call to `z` that forces resolution to the second overload.  
   
  [!code-vb[VbVbcnProcedures#65](~/samples/snippets/visualbasic/VS_Snippets_VBCSharp/VbVbcnProcedures/VB/Class1.vb#65)]  
   
 ### Overload resolution with Optional and ParamArray arguments  
- If two overloads of a procedure have identical signatures except that the last parameter is declared [Optional](../../../../visual-basic/language-reference/modifiers/optional.md) in one and [ParamArray](../../../../visual-basic/language-reference/modifiers/paramarray.md) in the other, the compiler resolves a call to that procedure according to the closest match. For more information, see [Overload Resolution](./overload-resolution.md).  
+ If two overloads of a procedure have identical signatures except that the last parameter is declared [Optional](../../../language-reference/modifiers/optional.md) in one and [ParamArray](../../../language-reference/modifiers/paramarray.md) in the other, the compiler resolves a call to that procedure according to the closest match. For more information, see [Overload Resolution](./overload-resolution.md).  
   
-=======
-# Troubleshooting Procedures (Visual Basic)
-
-This page lists some common problems that can occur when working with procedures.
-
-## Returning an Array Type from a Function Procedure
-
- If a `Function` procedure returns an array data type, you cannot use the `Function` name to store values in the elements of the array. If you attempt to do this, the compiler interprets it as a call to the `Function`. The following example generates compiler errors.
-
- ```vb
- Function AllOnes(n As Integer) As Integer()
-     For i = 1 To n - 1
-         ' The following statement generates a COMPILER ERROR.
-         AllOnes(i) = 1
-     Next
-     ' The following statement generates a COMPILER ERROR.
-     Return AllOnes()
- End Function
- ```
-  
- The statement `AllOnes(i) = 1` generates a compiler error because it appears to call `AllOnes` with an argument of the wrong data type (a scalar `Integer` instead of an `Integer` array). The statement `Return AllOnes()` generates a compiler error because it appears to call `AllOnes` with no argument.
-
- **Correct Approach:** To be able to modify the elements of an array that is to be returned, define an internal array as a local variable. The following example compiles without error.
-
- [!code-vb[VbVbcnProcedures#66](~/samples/snippets/visualbasic/VS_Snippets_VBCSharp/VbVbcnProcedures/VB/Class1.vb#66)]
-
-## Argument Not Being Modified by Procedure Call
-
- If you intend to allow a procedure to change a programming element underlying an argument in the calling code, you must pass it by reference. But a procedure can access the elements of a reference type argument even if you pass it by value.
-
-- **Underlying Variable**. To allow the procedure to replace the value of the underlying variable element itself, the procedure must declare the parameter [ByRef](../../../language-reference/modifiers/byref.md). Also, the calling code must not enclose the argument in parentheses, because that would override the `ByRef` passing mechanism.
-
-- **Reference Type Elements**. If you declare a parameter [ByVal](../../../language-reference/modifiers/byval.md), the procedure cannot modify the underlying variable element itself. However, if the argument is a reference type, the procedure can modify the members of the object to which it points, even though it cannot replace the variable's value. For example, if the argument is an array variable, the procedure cannot assign a new array to it, but it can change one or more of its elements. The changed elements are reflected in the underlying array variable in the calling code.
-
- The following example defines two procedures that take an array variable by value and operate on its elements. Procedure `increase` simply adds one to each element. Procedure `replace` assigns a new array to the parameter `a()` and then adds one to each element. However, the reassignment does not affect the underlying array variable in the calling code because `a()` is declared `ByVal`.
-
- [!code-vb[VbVbcnProcedures#35](~/samples/snippets/visualbasic/VS_Snippets_VBCSharp/VbVbcnProcedures/VB/Class1.vb#35)]
-
- [!code-vb[VbVbcnProcedures#38](~/samples/snippets/visualbasic/VS_Snippets_VBCSharp/VbVbcnProcedures/VB/Class1.vb#38)]
-
- The following example makes calls to `increase` and `replace`.
-
- [!code-vb[VbVbcnProcedures#37](~/samples/snippets/visualbasic/VS_Snippets_VBCSharp/VbVbcnProcedures/VB/Class1.vb#37)]
-
- The first `MsgBox` call displays "After increase(n): 11, 21, 31, 41". Because `n` is a reference type, `increase` can change its members, even though it is passed `ByVal`.
-
- The second `MsgBox` call displays "After replace(n): 11, 21, 31, 41". Because `n` is passed `ByVal`, `replace` cannot modify the variable `n` by assigning a new array to it. When `replace` creates the new array instance `k` and assigns it to the local variable `a`, it loses the reference to `n` passed in by the calling code. When it increments the members of `a`, only the local array `k` is affected.
-
- **Correct Approach:** To be able to modify an underlying variable element itself, pass it by reference. The following example shows the change in the declaration of `replace` that allows it to replace one array with another in the calling code.
-
- [!code-vb[VbVbcnProcedures#64](~/samples/snippets/visualbasic/VS_Snippets_VBCSharp/VbVbcnProcedures/VB/Class1.vb#64)]
-
-## Unable to Define an Overload
-
- If you want to define an overloaded version of a procedure, you must use the same name but a different signature. If the compiler cannot differentiate your declaration from an overload with the same signature, it generates an error.
-
- The *signature* of a procedure is determined by the procedure name and the parameter list. Each overload must have the same name as all the other overloads but must differ from all of them in at least one of the other components of the signature. For more information, see [Procedure Overloading](procedure-overloading.md).
-
- The following items, even though they pertain to the parameter list, are not components of a procedure's signature:
-
-- Procedure modifier keywords, such as `Public`, `Shared`, and `Static`
-
-- Parameter names
-
-- Parameter modifier keywords, such as `ByRef` and `Optional`
-
-- The data type of the return value (except for a conversion operator)
-
- You cannot overload a procedure by varying only one or more of the preceding items.
-
- **Correct Approach:** To be able to define a procedure overload, you must vary the signature. Because you must use the same name, you must vary the number, order, or data types of the parameters. In a generic procedure, you can vary the number of type parameters. In a conversion operator ([CType Function](../../../language-reference/functions/ctype-function.md)), you can vary the return type.
-
-### Overload Resolution with Optional and ParamArray Arguments
-
- If you are overloading a procedure with one or more [Optional](../../../language-reference/modifiers/optional.md) parameters or a [ParamArray](../../../language-reference/modifiers/paramarray.md) parameter, you must avoid duplicating any of the *implicit overloads*. For information, see [Considerations in Overloading Procedures](considerations-in-overloading-procedures.md).
-
-## Calling a Wrong Version of an Overloaded Procedure
-
- If a procedure has several overloaded versions, you should be familiar with all their parameter lists and understand how Visual Basic resolves calls among the overloads. Otherwise you could call an overload other than the intended one.
-
- When you have determined which overload you want to call, be careful to observe the following rules:
-
-- Supply the correct number of arguments, and in the correct order.
-
-- Ideally, your arguments should have the exact same data types as the corresponding parameters. In any case, the data type of each argument must widen to that of its corresponding parameter. This is true even with the [Option Strict Statement](../../../language-reference/statements/option-strict-statement.md) set to `Off`. If an overload requires any narrowing conversion from your argument list, that overload is not eligible to be called.
-
-- If you supply arguments that require widening, make their data types as close as possible to the corresponding parameter data types. If two or more overloads accept your argument data types, the compiler resolves your call to the overload that calls for the least amount of widening.
-
- You can reduce the chance of data type mismatches by using the [CType Function](../../../language-reference/functions/ctype-function.md) conversion keyword when preparing your arguments.
-
-### Overload Resolution Failure
-
- When you call an overloaded procedure, the compiler attempts to eliminate all but one of the overloads. If it succeeds, it resolves the call to that overload. If it eliminates all the overloads, or if it cannot reduce the eligible overloads to a single candidate, it generates an error.
-
- The following example illustrates the overload resolution process.
-
- [!code-vb[VbVbcnProcedures#62](~/samples/snippets/visualbasic/VS_Snippets_VBCSharp/VbVbcnProcedures/VB/Class1.vb#62)]
-
- [!code-vb[VbVbcnProcedures#63](~/samples/snippets/visualbasic/VS_Snippets_VBCSharp/VbVbcnProcedures/VB/Class1.vb#63)]
-
- In the first call, the compiler eliminates the first overload because the type of the first argument (`Short`) narrows to the type of the corresponding parameter (`Byte`). It then eliminates the third overload because each argument type in the second overload (`Short` and `Single`) widens to the corresponding type in the third overload (`Integer` and `Single`). The second overload requires less widening, so the compiler uses it for the call.
-
- In the second call, the compiler cannot eliminate any of the overloads on the basis of narrowing. It eliminates the third overload for the same reason as in the first call, because it can call the second overload with less widening of the argument types. However, the compiler cannot resolve between the first and second overloads. Each has one defined parameter type that widens to the corresponding type in the other (`Byte` to `Short`, but `Single` to `Double`). The compiler therefore generates an overload resolution error.
-
- **Correct Approach:** To be able to call an overloaded procedure without ambiguity, use [CType Function](../../../language-reference/functions/ctype-function.md) to match the argument data types to the parameter types. The following example shows a call to `z` that forces resolution to the second overload.
-
- [!code-vb[VbVbcnProcedures#65](~/samples/snippets/visualbasic/VS_Snippets_VBCSharp/VbVbcnProcedures/VB/Class1.vb#65)]
-
-### Overload Resolution with Optional and ParamArray Arguments
-
- If two overloads of a procedure have identical signatures except that the last parameter is declared [Optional](../../../language-reference/modifiers/optional.md) in one and [ParamArray](../../../language-reference/modifiers/paramarray.md) in the other, the compiler resolves a call to that procedure according to the closest match. For more information, see [Overload Resolution](overload-resolution.md).
-
->>>>>>> 78693011
 ## See also
 
 - [Procedures](index.md)
