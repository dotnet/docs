--- conflicted
+++ resolved
@@ -8,7 +8,6 @@
 ms.assetid: ffa82a4b-517a-4c6c-9889-5bae7b534bb8
 ---
 # -keyfile
-<<<<<<< HEAD
 Specifies a file containing a key or key pair to give an assembly a strong name.  
   
 ## Syntax  
@@ -36,38 +35,6 @@
   
  See [Creating and Using Strong-Named Assemblies](../../../standard/assembly/create-use-strong-named.md) for more information on signing an assembly.  
   
-=======
-
-Specifies a file containing a key or key pair to give an assembly a strong name.
-
-## Syntax
-
-```console
--keyfile:file
-```
-
-## Arguments
-
-`file`  
-Required. File that contains the key. If the file name contains a space, enclose the name in quotation marks (" ").
-
-## Remarks
-
-The compiler inserts the public key into the assembly manifest and then signs the final assembly with the private key. To generate a key file, type `sn -k file` at the command line. For more information, see [Sn.exe (Strong Name Tool)](../../../framework/tools/sn-exe-strong-name-tool.md)).
-
-If you compile with `-target:module`, the name of the key file is held in the module and incorporated into the assembly that is created when you compile an assembly with [/addmodule](../../../visual-basic/reference/command-line-compiler/addmodule.md).
-
-You can also pass your encryption information to the compiler with [-keycontainer](../../../visual-basic/reference/command-line-compiler/keycontainer.md). Use [-delaysign](../../../visual-basic/reference/command-line-compiler/delaysign.md) if you want a partially signed assembly.
-
-You can also specify this option as a custom attribute (<xref:System.Reflection.AssemblyKeyFileAttribute>) in the source code for any Microsoft intermediate language module.
-
-In case both `-keyfile` and [-keycontainer](../../../visual-basic/reference/command-line-compiler/keycontainer.md) are specified (either by command-line option or by custom attribute) in the same compilation, the compiler first tries the key container. If that succeeds, then the assembly is signed with the information in the key container. If the compiler does not find the key container, it tries the file specified with `-keyfile`. If this succeeds, the assembly is signed with the information in the key file, and the key information is installed in the key container (similar to `sn -i`) so that on the next compilation, the key container will be valid.
-
-Note that a key file might contain only the public key.
-
-See [Creating and Using Strong-Named Assemblies](../../../standard/assembly/create-use-strong-named.md) for more information on signing an assembly.
-
->>>>>>> da4de5e3
 > [!NOTE]
 > The `-keyfile` option is not available from within the Visual Studio development environment; it is available only when compiling from the command line.
 
