- name: Visual Basic Guide
  href: index.md
- name: What's New for Visual Basic
  href: getting-started/whats-new.md
- name: Get Started
  href: getting-started/index.md
  items:
  - name: Visual Basic Breaking Changes in Visual Studio
    href: getting-started/breaking-changes-in-visual-studio.md
  - name: Additional Resources for Visual Basic Programmers
    href: getting-started/additional-resources.md
- name: Developing Applications
  href: developing-apps/index.md
  items:
  - name: Programming in Visual Basic
    href: developing-apps/programming/index.md
    items:
    - name: Accessing Computer Resources
      href: developing-apps/programming/computer-resources/index.md
    - name: Logging Information from the Application
      href: developing-apps/programming/log-info/index.md
    - name: Accessing User Data
      href: developing-apps/programming/accessing-user-data.md
    - name: Accessing Application Forms
      href: developing-apps/programming/accessing-application-forms.md
    - name: Accessing Application Web Services
      href: developing-apps/programming/accessing-application-web-services.md
      items:
      - name: "How to: Call a Web Service Asynchronously"
        href: developing-apps/programming/how-to-call-a-web-service-asynchronously.md
    - name: Accessing Application Settings
      href: developing-apps/programming/app-settings/index.md
    - name: Processing Drives, Directories, and Files
      href: developing-apps/programming/drives-directories-files/processing.md
  - name: Development with My
    href: developing-apps/development-with-my/index.md
    items:
    - name: Performing Tasks with My.Application, My.Computer, and My.User
      href: developing-apps/development-with-my/performing-tasks-with-my-application-my-computer-and-my-user.md
    - name: Default Object Instances Provided by My.Forms and My.WebServices
      href: developing-apps/development-with-my/default-object-instances-provided-by-my-forms-and-my-webservices.md
    - name: Rapid Application Development with My.Resources and My.Settings
      href: developing-apps/development-with-my/rapid-application-development-with-my-resources-and-my-settings.md
    - name: Overview of the Visual Basic Application Model
      href: developing-apps/development-with-my/overview-of-the-visual-basic-application-model.md
    - name: How My Depends on Project Type
      href: developing-apps/development-with-my/how-my-depends-on-project-type.md
  - name: Accessing Data
    href: developing-apps/accessing-data.md
  - name: Creating and Using Components
    href: developing-apps/creating-and-using-components.md
  - name: Windows Forms Application Basics
    href: developing-apps/windows-forms/index.md
  - name: Customizing Projects and Extending My with Visual Basic
    href: developing-apps/customizing-extending-my/index.md
    items:
    - name: Extending the My Namespace
      href: developing-apps/customizing-extending-my/extending-the-my-namespace.md
    - name: Packaging and Deploying Custom My Extensions
      href: developing-apps/customizing-extending-my/packaging-and-deploying-custom-my-extensions.md
    - name: Extending the Visual Basic Application Model
      href: developing-apps/customizing-extending-my/extending-the-visual-basic-application-model.md
    - name: Customizing Which Objects are Available in My
      href: developing-apps/customizing-extending-my/customizing-which-objects-are-available-in-my.md
- name: Programming Concepts
  href: programming-guide/concepts/index.md
  items:
  - name: Asynchronous Programming with Async and Await
    href: programming-guide/concepts/async/index.md
  - name: Attributes
    href: programming-guide/concepts/attributes/index.md
  - name: Caller Information
    href: programming-guide/concepts/caller-information.md
  - name: Collections
    href: programming-guide/concepts/collections.md
  - name: Covariance and Contravariance
    href: programming-guide/concepts/covariance-contravariance/index.md
  - name: Expression Trees
    href: programming-guide/concepts/expression-trees/index.md
  - name: Iterators
    href: programming-guide/concepts/iterators.md
  - name: Language-Integrated Query (LINQ)
    href: programming-guide/concepts/linq/index.md
  - name: Object-Oriented Programming
    href: programming-guide/concepts/object-oriented-programming.md
  - name: Reflection
    href: programming-guide/concepts/reflection.md
  - name: Serialization
    href: programming-guide/concepts/serialization/index.md
- name: Program Structure and Code Conventions
  href: programming-guide/program-structure/program-structure-and-code-conventions.md
  items:
  - name: Structure of a Program
    href: programming-guide/program-structure/structure-of-a-visual-basic-program.md
  - name: Main Procedure
    href: programming-guide/program-structure/main-procedure.md
  - name: References and the Imports Statement
    href: programming-guide/program-structure/references-and-the-imports-statement.md
  - name: Namespaces
    href: programming-guide/program-structure/namespaces.md
  - name: Naming Conventions
    href: programming-guide/program-structure/naming-conventions.md
  - name: Coding Conventions
    href: programming-guide/program-structure/coding-conventions.md
  - name: Conditional Compilation
    href: programming-guide/program-structure/conditional-compilation.md
  - name: "How to: Break and Combine Statements in Code"
    href: programming-guide/program-structure/how-to-break-and-combine-statements-in-code.md
  - name: "How to: Collapse and Hide Sections of Code"
    href: programming-guide/program-structure/how-to-collapse-and-hide-sections-of-code.md
  - name: "How to: Label Statements"
    href: programming-guide/program-structure/how-to-label-statements.md
  - name: Special Characters in Code
    href: programming-guide/program-structure/special-characters-in-code.md
  - name: Comments in Code
    href: programming-guide/program-structure/comments-in-code.md
  - name: Keywords as Element Names in Code
    href: programming-guide/program-structure/keywords-as-element-names-in-code.md
  - name: Me, My, MyBase, and MyClass
    href: programming-guide/program-structure/me-my-mybase-and-myclass.md
  - name: Limitations
    href: programming-guide/program-structure/limitations.md
- name: Language Features
  href: programming-guide/language-features/index.md
  items:
  - name: Arrays
    href: programming-guide/language-features/arrays/index.md
  - name: Collection Initializers
    href: programming-guide/language-features/collection-initializers/index.md
  - name: Constants and Enumerations
    href: programming-guide/language-features/constants-enums/index.md
  - name: Control Flow
    href: programming-guide/language-features/control-flow/index.md
  - name: Data Types
    href: programming-guide/language-features/data-types/index.md
    items:
    - name: Type Characters
      href: programming-guide/language-features/data-types/type-characters.md
    - name: Elementary Data Types
      href: programming-guide/language-features/data-types/elementary-data-types.md
      items:
      - name: Numeric Data Types
        href: programming-guide/language-features/data-types/numeric-data-types.md
      - name: Character Data Types
        href: programming-guide/language-features/data-types/character-data-types.md
      - name: Miscellaneous Data Types
        href: programming-guide/language-features/data-types/miscellaneous-data-types.md
    - name: Composite Data Types
      href: programming-guide/language-features/data-types/composite-data-types.md
      items:
      - name: "How to: Hold More Than One Value in a Variable"
        href: programming-guide/language-features/data-types/how-to-hold-more-than-one-value-in-a-variable.md
    - name: Generic Types
      href: programming-guide/language-features/data-types/generic-types.md
      items:
      - name: "How to: Define a Class That Can Provide Identical Functionality on Different Data Types"
        href: programming-guide/language-features/data-types/how-to-define-a-class-that-can-provide-identical-functionality.md
      - name: "How to: Use a Generic Class"
        href: programming-guide/language-features/data-types/how-to-use-a-generic-class.md
    - name: Generic Procedures
      href: programming-guide/language-features/data-types/generic-procedures.md
    - name: Nullable Value Types
      href: programming-guide/language-features/data-types/nullable-value-types.md
    - name: Value Types and Reference Types
      href: programming-guide/language-features/data-types/value-types-and-reference-types.md
    - name: Type Conversions
      href: programming-guide/language-features/data-types/type-conversions.md
      items:
      - name: Widening and Narrowing Conversions
        href: programming-guide/language-features/data-types/widening-and-narrowing-conversions.md
      - name: Implicit and Explicit Conversions
        href: programming-guide/language-features/data-types/implicit-and-explicit-conversions.md
      - name: Conversions Between Strings and Other Types
        href: programming-guide/language-features/data-types/conversions-between-strings-and-other-types.md
      - name: "How to: Convert an Object to Another Type"
        href: programming-guide/language-features/data-types/how-to-convert-an-object-to-another-type.md
      - name: Array Conversions
        href: programming-guide/language-features/data-types/array-conversions.md
    - name: Structures
      href: programming-guide/language-features/data-types/structures.md
      items:
      - name: "How to: Declare a Structure"
        href: programming-guide/language-features/data-types/how-to-declare-a-structure.md
      - name: Structure Variables
        href: programming-guide/language-features/data-types/structure-variables.md
      - name: Structures and Other Programming Elements
        href: programming-guide/language-features/data-types/structures-and-other-programming-elements.md
      - name: Structures and Classes
        href: programming-guide/language-features/data-types/structures-and-classes.md
    - name: Tuples
      href: programming-guide/language-features/data-types/tuples.md
    - name: Efficient Use of Data Types
      href: programming-guide/language-features/data-types/efficient-use-of-data-types.md
    - name: Troubleshooting Data Types
      href: programming-guide/language-features/data-types/troubleshooting-data-types.md
  - name: Declared Elements
    href: programming-guide/language-features/declared-elements/index.md
  - name: Delegates
    href: programming-guide/language-features/delegates/index.md
  - name: Early and Late Binding
    href: programming-guide/language-features/early-late-binding/index.md
  - name: Error Types
    href: programming-guide/language-features/error-types.md
  - name: Events
    href: programming-guide/language-features/events/index.md
  - name: Interfaces
    href: programming-guide/language-features/interfaces/index.md
    items:
    - name: "Walkthrough: Creating and Implementing Interfaces"
      href: programming-guide/language-features/interfaces/walkthrough-creating-and-implementing-interfaces.md
  - name: LINQ
    href: programming-guide/language-features/linq/index.md
  - name: Objects and Classes
    href: programming-guide/language-features/objects-and-classes/index.md
  - name: Operators and Expressions
    href: programming-guide/language-features/operators-and-expressions/index.md
  - name: Procedures
    href: programming-guide/language-features/procedures/index.md
  - name: Statements
    href: programming-guide/language-features/statements.md
  - name: Strings
    href: programming-guide/language-features/strings/index.md
  - name: Variables
    href: programming-guide/language-features/variables/index.md
  - name: XML
    href: programming-guide/language-features/xml/index.md
- name: COM Interop
  href: programming-guide/com-interop/index.md
  items:
  - name: Introduction to COM Interop
    href: programming-guide/com-interop/introduction-to-com-interop.md
  - name: "How to: Reference COM Objects"
    href: programming-guide/com-interop/how-to-reference-com-objects.md
  - name: "How to: Work with ActiveX Controls"
    href: programming-guide/com-interop/how-to-work-with-activex-controls.md
  - name: "Walkthrough: Calling Windows APIs"
    href: programming-guide/com-interop/walkthrough-calling-windows-apis.md
  - name: "How to: Call Windows APIs"
    href: programming-guide/com-interop/how-to-call-windows-apis.md
  - name: "How to: Call a Windows Function that Takes Unsigned Types"
    href: programming-guide/com-interop/how-to-call-a-windows-function-that-takes-unsigned-types.md
  - name: "Walkthrough: Creating COM Objects"
    href: programming-guide/com-interop/walkthrough-creating-com-objects.md
  - name: Troubleshooting Interoperability
    href: programming-guide/com-interop/troubleshooting-interoperability.md
  - name: COM Interoperability in .NET Framework Applications
    href: programming-guide/com-interop/com-interoperability-in-net-framework-applications.md
  - name: "Walkthrough: Implementing Inheritance with COM Objects"
    href: programming-guide/com-interop/walkthrough-implementing-inheritance-with-com-objects.md
- name: Language Reference
  href: language-reference/index.md
  items:
  - name: Configure language version
    href: language-reference/configure-language-version.md
  - name: Typographic and Code Conventions
    href: language-reference/typographic-and-code-conventions.md
  - name: Visual Basic Runtime Library Members
    href: language-reference/runtime-library-members.md
  - name: Keywords
    href: language-reference/keywords/index.md
    items:
    - name: Arrays Summary
      href: language-reference/keywords/arrays-summary.md
    - name: Collection Object Summary
      href: language-reference/keywords/collection-object-summary.md
    - name: Control Flow Summary
      href: language-reference/keywords/control-flow-summary.md
    - name: Conversion Summary
      href: language-reference/keywords/conversion-summary.md
    - name: Data Types Summary
      href: language-reference/keywords/data-types-summary.md
    - name: Dates and Times Summary
      href: language-reference/keywords/dates-and-times-summary.md
    - name: Declarations and Constants Summary
      href: language-reference/keywords/declarations-and-constants-summary.md
    - name: Directories and Files Summary
      href: language-reference/keywords/directories-and-files-summary.md
    - name: Errors Summary
      href: language-reference/keywords/errors-summary.md
    - name: Financial Summary
      href: language-reference/keywords/financial-summary.md
    - name: Information and Interaction Summary
      href: language-reference/keywords/information-and-interaction-summary.md
    - name: Input and Output Summary
      href: language-reference/keywords/input-and-output-summary.md
    - name: Math Summary
      href: language-reference/keywords/math-summary.md
      items:
      - name: Derived Math Functions
        href: language-reference/keywords/derived-math-functions.md
    - name: My Reference
      href: language-reference/keywords/my-reference.md
    - name: Operators Summary
      href: language-reference/keywords/operators-summary.md
    - name: Registry Summary
      href: language-reference/keywords/registry-summary.md
    - name: String Manipulation Summary
      href: language-reference/keywords/string-manipulation-summary.md
  - name: Attributes
    href: language-reference/attributes.md
  - name: Constants and Enumerations
    href: language-reference/constants-and-enumerations.md
  - name: Data Type Summary
    href: language-reference/data-types/index.md
    items:
    - name: Boolean Data Type
      href: language-reference/data-types/boolean-data-type.md
    - name: Byte Data Type
      href: language-reference/data-types/byte-data-type.md
    - name: Char Data Type
      href: language-reference/data-types/char-data-type.md
    - name: Date Data Type
      href: language-reference/data-types/date-data-type.md
    - name: Decimal Data Type
      href: language-reference/data-types/decimal-data-type.md
    - name: Double Data Type
      href: language-reference/data-types/double-data-type.md
    - name: Integer Data Type
      href: language-reference/data-types/integer-data-type.md
    - name: Long Data Type
      href: language-reference/data-types/long-data-type.md
    - name: Object Data Type
      href: language-reference/data-types/object-data-type.md
    - name: SByte Data Type
      href: language-reference/data-types/sbyte-data-type.md
    - name: Short Data Type
      href: language-reference/data-types/short-data-type.md
    - name: Single Data Type
      href: language-reference/data-types/single-data-type.md
    - name: String Data Type
      href: language-reference/data-types/string-data-type.md
    - name: UInteger Data Type
      href: language-reference/data-types/uinteger-data-type.md
    - name: ULong Data Type
      href: language-reference/data-types/ulong-data-type.md
    - name: User-Defined Data Type
      href: language-reference/data-types/user-defined-data-type.md
    - name: UShort Data Type
      href: language-reference/data-types/ushort-data-type.md
  - name: Directives
    href: language-reference/directives/index.md
    items:
    - name: "#Const Directive"
      href: language-reference/directives/const-directive.md
    - name: "#ExternalSource Directive"
      href: language-reference/directives/externalsource-directive.md
    - name: "#If...Then...#Else Directives"
      href: language-reference/directives/if-then-else-directives.md
    - name: "#Region Directive"
      href: language-reference/directives/region-directive.md
  - name: Functions
    href: language-reference/functions/index.md
    items:
    - name: Conversion Functions
      href: language-reference/functions/conversion-functions.md
    - name: Math Functions
      href: language-reference/functions/math-functions.md
    - name: String Functions
      href: language-reference/functions/string-functions.md
    - name: Type Conversion Functions
      href: language-reference/functions/type-conversion-functions.md
      items:
      - name: Return Values for the CStr Function
        href: language-reference/functions/return-values-for-the-cstr-function.md
    - name: CType Function
      href: language-reference/functions/ctype-function.md
  - name: Modifiers
    href: language-reference/modifiers/index.md
    items:
    - name: Ansi
      href: language-reference/modifiers/ansi.md
    - name: Assembly
      href: language-reference/modifiers/assembly.md
    - name: Async
      href: language-reference/modifiers/async.md
    - name: Auto
      href: language-reference/modifiers/auto.md
    - name: ByRef
      href: language-reference/modifiers/byref.md
    - name: ByVal
      href: language-reference/modifiers/byval.md
    - name: Default
      href: language-reference/modifiers/default.md
    - name: Friend
      href: language-reference/modifiers/friend.md
    - name: In (Generic Modifier)
      href: language-reference/modifiers/in-generic-modifier.md
    - name: Iterator
      href: language-reference/modifiers/iterator.md
    - name: Key
      href: language-reference/modifiers/key.md
    - name: Module
      href: language-reference/modifiers/module-keyword.md
    - name: MustInherit
      href: language-reference/modifiers/mustinherit.md
    - name: MustOverride
      href: language-reference/modifiers/mustoverride.md
    - name: Narrowing
      href: language-reference/modifiers/narrowing.md
    - name: NotInheritable
      href: language-reference/modifiers/notinheritable.md
    - name: NotOverridable
      href: language-reference/modifiers/notoverridable.md
    - name: Optional
      href: language-reference/modifiers/optional.md
    - name: Out (Generic Modifier)
      href: language-reference/modifiers/out-generic-modifier.md
    - name: Overloads
      href: language-reference/modifiers/overloads.md
    - name: Overridable
      href: language-reference/modifiers/overridable.md
    - name: Overrides
      href: language-reference/modifiers/overrides.md
    - name: ParamArray
      href: language-reference/modifiers/paramarray.md
    - name: Partial
      href: language-reference/modifiers/partial.md
    - name: Private
      href: language-reference/modifiers/private.md
    - name: Private Protected
      href: language-reference/modifiers/private-protected.md
    - name: Protected
      href: language-reference/modifiers/protected.md
    - name: Protected Friend
      href: language-reference/modifiers/protected-friend.md
    - name: Public
      href: language-reference/modifiers/public.md
    - name: ReadOnly
      href: language-reference/modifiers/readonly.md
    - name: Shadows
      href: language-reference/modifiers/shadows.md
    - name: Shared
      href: language-reference/modifiers/shared.md
    - name: Static
      href: language-reference/modifiers/static.md
    - name: Unicode
      href: language-reference/modifiers/unicode.md
    - name: Widening
      href: language-reference/modifiers/widening.md
    - name: WithEvents
      href: language-reference/modifiers/withevents.md
    - name: WriteOnly
      href: language-reference/modifiers/writeonly.md
  - name: Modules
    href: language-reference/modules.md
  - name: Nothing
    href: language-reference/nothing.md
  - name: Objects
    href: language-reference/objects/index.md
    items:
    - name: My.Application Object
      href: language-reference/objects/my-application-object.md
      items:
      - name: My.Application.Info Object
        href: language-reference/objects/my-application-info-object.md
      - name: My.Application.Log Object
        href: language-reference/objects/my-application-log-object.md
    - name: My.Computer Object
      href: language-reference/objects/my-computer-object.md
      items:
      - name: My.Computer.Audio Object
        href: language-reference/objects/my-computer-audio-object.md
      - name: My.Computer.Clipboard Object
        href: language-reference/objects/my-computer-clipboard-object.md
      - name: My.Computer.Clock Object
        href: language-reference/objects/my-computer-clock-object.md
      - name: My.Computer.FileSystem Object
        href: language-reference/objects/my-computer-filesystem-object.md
        items:
        - name: My.Computer.FileSystem.SpecialDirectories Object
          href: language-reference/objects/my-computer-filesystem-specialdirectories-object.md
      - name: My.Computer.Info Object
        href: language-reference/objects/my-computer-info-object.md
      - name: My.Computer.Keyboard Object
        href: language-reference/objects/my-computer-keyboard-object.md
      - name: My.Computer.Mouse Object
        href: language-reference/objects/my-computer-mouse-object.md
      - name: My.Computer.Network Object
        href: language-reference/objects/my-computer-network-object.md
      - name: My.Computer.Ports Object
        href: language-reference/objects/my-computer-ports-object.md
      - name: My.Computer.Registry Object
        href: language-reference/objects/my-computer-registry-object.md
    - name: My.Forms Object
      href: language-reference/objects/my-forms-object.md
    - name: My.Log Object
      href: language-reference/objects/my-log-object.md
    - name: My.Request Object
      href: language-reference/objects/my-request-object.md
    - name: My.Response Object
      href: language-reference/objects/my-response-object.md
    - name: My.Resources Object
      href: language-reference/objects/my-resources-object.md
    - name: My.Settings Object
      href: language-reference/objects/my-settings-object.md
    - name: My.User Object
      href: language-reference/objects/my-user-object.md
    - name: My.WebServices Object
      href: language-reference/objects/my-webservices-object.md
    - name: TextFieldParser Object
      href: language-reference/objects/textfieldparser-object.md
  - name: Operators
    href: language-reference/operators/index.md
    items:
    - name: Operator Precedence
      href: language-reference/operators/operator-precedence.md
    - name: Data Types of Operator Results
      href: language-reference/operators/data-types-of-operator-results.md
    - name: Operators Listed by Functionality
      href: language-reference/operators/operators-listed-by-functionality.md
      items:
      - name: Arithmetic Operators
        href: language-reference/operators/arithmetic-operators.md
      - name: Assignment Operators
        href: language-reference/operators/assignment-operators.md
      - name: Bit Shift Operators
        href: language-reference/operators/bit-shift-operators.md
      - name: Comparison Operators
        href: language-reference/operators/comparison-operators.md
      - name: Concatenation Operators
        href: language-reference/operators/concatenation-operators.md
      - name: Logical-Bitwise Operators
        href: language-reference/operators/logical-bitwise-operators.md
      - name: Miscellaneous Operators
        href: language-reference/operators/miscellaneous-operators.md
    - name: List of Visual Basic Operators
      items:
      - name: "& Operator"
        href: language-reference/operators/concatenation-operator.md
      - name: "&= Operator"
        href: language-reference/operators/and-assignment-operator.md
      - name: "* Operator"
        href: language-reference/operators/multiplication-operator.md
      - name: "*= Operator"
        href: language-reference/operators/multiplication-assignment-operator.md
      - name: + Operator
        href: language-reference/operators/addition-operator.md
      - name: += Operator
        href: language-reference/operators/addition-assignment-operator.md
      - name: = Operator
        href: language-reference/operators/assignment-operator.md
      - name: "- Operator"
        href: language-reference/operators/subtraction-operator.md
      - name: -= Operator
        href: language-reference/operators/subtraction-assignment-operator.md
      - name: < Operator
        href: language-reference/operators/comparison-operators.md
      - name: <= Operator
        href: language-reference/operators/comparison-operators.md
      - name: "> Operator"
        href: language-reference/operators/comparison-operators.md
      - name: ">= Operator"
        href: language-reference/operators/comparison-operators.md
      - name: << Operator
        href: language-reference/operators/left-shift-operator.md
      - name: <<= Operator
        href: language-reference/operators/left-shift-assignment-operator.md
      - name: ">> Operator"
        href: language-reference/operators/right-shift-operator.md
      - name: ">>= Operator"
        href: language-reference/operators/right-shift-assignment-operator.md
      - name: / Operator
        href: language-reference/operators/floating-point-division-operator.md
      - name: /= Operator
        href: language-reference/operators/floating-point-division-assignment-operator.md
      - name: \ Operator
        href: language-reference/operators/integer-division-operator.md
      - name: \= Operator
        href: language-reference/operators/integer-division-assignment-operator.md
      - name: ^ Operator
        href: language-reference/operators/exponentiation-operator.md
      - name: ^= Operator
        href: language-reference/operators/exponentiation-assignment-operator.md
      - name: "?() Operator"
        href: language-reference/operators/null-conditional-operators.md
      - name: "?. Operator"
        href: language-reference/operators/null-conditional-operators.md
      - name: AddressOf Operator
        href: language-reference/operators/addressof-operator.md
      - name: And Operator
        href: language-reference/operators/and-operator.md
      - name: AndAlso Operator
        href: language-reference/operators/andalso-operator.md
      - name: Await Operator
        href: language-reference/operators/await-operator.md
      - name: DirectCast Operator
        href: language-reference/operators/directcast-operator.md
      - name: Function Expression
        href: language-reference/operators/function-expression.md
      - name: GetType Operator
        href: language-reference/operators/gettype-operator.md
      - name: GetXmlNamespace Operator
        href: language-reference/operators/getxmlnamespace-operator.md
      - name: If Operator
        href: language-reference/operators/if-operator.md
      - name: Is Operator
        href: language-reference/operators/is-operator.md
      - name: IsFalse Operator
        href: language-reference/operators/isfalse-operator.md
      - name: IsNot Operator
        href: language-reference/operators/isnot-operator.md
      - name: IsTrue Operator
        href: language-reference/operators/istrue-operator.md
      - name: Like Operator
        href: language-reference/operators/like-operator.md
      - name: Mod Operator
        href: language-reference/operators/mod-operator.md
      - name: New Operator
        href: language-reference/operators/new-operator.md
      - name: Not Operator
        href: language-reference/operators/not-operator.md
      - name: Or Operator
        href: language-reference/operators/or-operator.md
      - name: OrElse Operator
        href: language-reference/operators/orelse-operator.md
      - name: Sub Expression
        href: language-reference/operators/sub-expression.md
      - name: TryCast Operator
        href: language-reference/operators/trycast-operator.md
      - name: TypeOf Operator
        href: language-reference/operators/typeof-operator.md
      - name: Xor Operator
        href: language-reference/operators/xor-operator.md
  - name: Properties
    href: language-reference/properties.md
  - name: Queries
    href: language-reference/queries/index.md
    items:
    - name: Aggregate Clause
      href: language-reference/queries/aggregate-clause.md
    - name: Distinct Clause
      href: language-reference/queries/distinct-clause.md
    - name: Equals Clause
      href: language-reference/queries/equals-clause.md
    - name: From Clause
      href: language-reference/queries/from-clause.md
    - name: Group By Clause
      href: language-reference/queries/group-by-clause.md
    - name: Group Join Clause
      href: language-reference/queries/group-join-clause.md
    - name: Join Clause
      href: language-reference/queries/join-clause.md
    - name: Let Clause
      href: language-reference/queries/let-clause.md
    - name: Order By Clause
      href: language-reference/queries/order-by-clause.md
    - name: Select Clause
      href: language-reference/queries/select-clause.md
    - name: Skip Clause
      href: language-reference/queries/skip-clause.md
    - name: Skip While Clause
      href: language-reference/queries/skip-while-clause.md
    - name: Take Clause
      href: language-reference/queries/take-clause.md
    - name: Take While Clause
      href: language-reference/queries/take-while-clause.md
    - name: Where Clause
      href: language-reference/queries/where-clause.md
  - name: Statements
    href: language-reference/statements/index.md
    items:
    - name: A-E Statements
      href: language-reference/statements/a-e-statements.md
      items:
      - name: AddHandler Statement
        href: language-reference/statements/addhandler-statement.md
      - name: Call Statement
        href: language-reference/statements/call-statement.md
      - name: Class Statement
        href: language-reference/statements/class-statement.md
      - name: Const Statement
        href: language-reference/statements/const-statement.md
      - name: Continue Statement
        href: language-reference/statements/continue-statement.md
      - name: Declare Statement
        href: language-reference/statements/declare-statement.md
      - name: Delegate Statement
        href: language-reference/statements/delegate-statement.md
      - name: Dim Statement
        href: language-reference/statements/dim-statement.md
      - name: Do...Loop Statement
        href: language-reference/statements/do-loop-statement.md
      - name: Else Statement
        href: language-reference/statements/else-statement.md
      - name: End Statement
        href: language-reference/statements/end-statement.md
      - name: End <keyword> Statement
        href: language-reference/statements/end-keyword-statement.md
      - name: Enum Statement
        href: language-reference/statements/enum-statement.md
      - name: Erase Statement
        href: language-reference/statements/erase-statement.md
      - name: Error Statement
        href: language-reference/statements/error-statement.md
      - name: Event Statement
        href: language-reference/statements/event-statement.md
      - name: Exit Statement
        href: language-reference/statements/exit-statement.md
    - name: F-P Statements
      href: language-reference/statements/f-p-statements.md
      items:
      - name: For Each...Next Statement
        href: language-reference/statements/for-each-next-statement.md
      - name: For...Next Statement
        href: language-reference/statements/for-next-statement.md
      - name: Function Statement
        href: language-reference/statements/function-statement.md
      - name: Get Statement
        href: language-reference/statements/get-statement.md
      - name: GoTo Statement
        href: language-reference/statements/goto-statement.md
      - name: If...Then...Else Statement
        href: language-reference/statements/if-then-else-statement.md
      - name: Implements Statement
        href: language-reference/statements/implements-statement.md
      - name: Imports Statement (.NET Namespace and Type)
        href: language-reference/statements/imports-statement-net-namespace-and-type.md
      - name: Imports Statement (XML Namespace)
        href: language-reference/statements/imports-statement-xml-namespace.md
      - name: Inherits Statement
        href: language-reference/statements/inherits-statement.md
      - name: Interface Statement
        href: language-reference/statements/interface-statement.md
      - name: Mid Statement
        href: language-reference/statements/mid-statement.md
      - name: Module Statement
        href: language-reference/statements/module-statement.md
      - name: Namespace Statement
        href: language-reference/statements/namespace-statement.md
      - name: On Error Statement
        href: language-reference/statements/on-error-statement.md
      - name: Operator Statement
        href: language-reference/statements/operator-statement.md
      - name: Option <keyword> Statement
        href: language-reference/statements/option-keyword-statement.md
      - name: Option Compare Statement
        href: language-reference/statements/option-compare-statement.md
      - name: Option Explicit Statement
        href: language-reference/statements/option-explicit-statement.md
      - name: Option Infer Statement
        href: language-reference/statements/option-infer-statement.md
      - name: Option Strict Statement
        href: language-reference/statements/option-strict-statement.md
      - name: Property Statement
        href: language-reference/statements/property-statement.md
    - name: Q-Z Statements
      href: language-reference/statements/q-z-statements.md
      items:
      - name: RaiseEvent Statement
        href: language-reference/statements/raiseevent-statement.md
      - name: ReDim Statement
        href: language-reference/statements/redim-statement.md
      - name: REM Statement
        href: language-reference/statements/rem-statement.md
      - name: RemoveHandler Statement
        href: language-reference/statements/removehandler-statement.md
      - name: Resume Statement
        href: language-reference/statements/resume-statement.md
      - name: Return Statement
        href: language-reference/statements/return-statement.md
      - name: Select...Case Statement
        href: language-reference/statements/select-case-statement.md
      - name: Set Statement
        href: language-reference/statements/set-statement.md
      - name: Stop Statement
        href: language-reference/statements/stop-statement.md
      - name: Structure Statement
        href: language-reference/statements/structure-statement.md
      - name: Sub Statement
        href: language-reference/statements/sub-statement.md
      - name: SyncLock Statement
        href: language-reference/statements/synclock-statement.md
      - name: Then Statement
        href: language-reference/statements/then-statement.md
      - name: Throw Statement
        href: language-reference/statements/throw-statement.md
      - name: Try...Catch...Finally Statement
        href: language-reference/statements/try-catch-finally-statement.md
      - name: Using Statement
        href: language-reference/statements/using-statement.md
      - name: While...End While Statement
        href: language-reference/statements/while-end-while-statement.md
      - name: With...End With Statement
        href: language-reference/statements/with-end-with-statement.md
      - name: Yield Statement
        href: language-reference/statements/yield-statement.md
    - name: Clauses
      href: language-reference/statements/clauses.md
      items:
      - name: Alias Clause
        href: language-reference/statements/alias-clause.md
      - name: As Clause
        href: language-reference/statements/as-clause.md
      - name: Handles Clause
        href: language-reference/statements/handles-clause.md
      - name: Implements Clause
        href: language-reference/statements/implements-clause.md
      - name: In Clause
        href: language-reference/statements/in-clause.md
      - name: Into Clause
        href: language-reference/statements/into-clause.md
      - name: Of Clause
        href: language-reference/statements/of-clause.md
    - name: Declaration Contexts and Default Access Levels
      href: language-reference/statements/declaration-contexts-and-default-access-levels.md
    - name: Attribute List
      href: language-reference/statements/attribute-list.md
    - name: Parameter List
      href: language-reference/statements/parameter-list.md
    - name: Type List
      href: language-reference/statements/type-list.md
  - name: XML Comment Tags
    href: language-reference/xmldoc/index.md
    items:
    - name: <c>
      href: language-reference/xmldoc/c.md
    - name: <code>
      href: language-reference/xmldoc/code.md
    - name: <example>
      href: language-reference/xmldoc/example.md
    - name: <exception>
      href: language-reference/xmldoc/exception.md
    - name: <include>
      href: language-reference/xmldoc/include.md
    - name: <list>
      href: language-reference/xmldoc/list.md
    - name: <para>
      href: language-reference/xmldoc/para.md
    - name: <param>
      href: language-reference/xmldoc/param.md
    - name: <paramref>
      href: language-reference/xmldoc/paramref.md
    - name: <permission>
      href: language-reference/xmldoc/permission.md
    - name: <remarks>
      href: language-reference/xmldoc/remarks.md
    - name: <returns>
      href: language-reference/xmldoc/returns.md
    - name: <see>
      href: language-reference/xmldoc/see.md
    - name: <seealso>
      href: language-reference/xmldoc/seealso.md
    - name: <summary>
      href: language-reference/xmldoc/summary.md
    - name: <typeparam>
      href: language-reference/xmldoc/typeparam.md
    - name: <value>
      href: language-reference/xmldoc/value.md
  - name: XML Axis Properties
    href: language-reference/xml-axis/index.md
    items:
    - name: XML Attribute Axis Property
      href: language-reference/xml-axis/xml-attribute-axis-property.md
    - name: XML Child Axis Property
      href: language-reference/xml-axis/xml-child-axis-property.md
    - name: XML Descendant Axis Property
      href: language-reference/xml-axis/xml-descendant-axis-property.md
    - name: Extension Indexer Property
      href: language-reference/xml-axis/extension-indexer-property.md
    - name: XML Value Property
      href: language-reference/xml-axis/xml-value-property.md
  - name: XML Literals
    href: language-reference/xml-literals/index.md
    items:
    - name: XML Element Literal
      href: language-reference/xml-literals/xml-element-literal.md
    - name: XML Document Literal
      href: language-reference/xml-literals/xml-document-literal.md
    - name: XML CDATA Literal
      href: language-reference/xml-literals/xml-cdata-literal.md
    - name: XML Comment Literal
      href: language-reference/xml-literals/xml-comment-literal.md
    - name: XML Processing Instruction Literal
      href: language-reference/xml-literals/xml-processing-instruction-literal.md
  - name: Error Messages
    href: language-reference/error-messages/index.md
    items:
    - name: "'#ElseIf' must be preceded by a matching '#If' or '#ElseIf'"
      href: language-reference/error-messages/elseif-must-be-preceded-by-a-matching-if-or-elseif.md
    - name: "'#Region' and '#End Region' statements are not valid within method bodies-multiline lambdas"
      href: language-reference/error-messages/region-and-end-region-are-not-valid-within-method-bodies-multiline-lambdas.md
    - name: "'<attribute>' cannot be applied because the format of the GUID '<number>' is not correct"
      href: language-reference/error-messages/attribute-cannot-be-applied-because-the-format-of-the-guid-is-not-correct.md
    - name: "'<classname>' is not CLS-compliant because the interface '<interfacename>' it implements is not CLS-compliant"
      href: language-reference/error-messages/classname-is-not-cls-compliant-because-the-interface-is-not-cls-compliant.md
    - name: "'<elementname>' is obsolete (Visual Basic Warning)"
      href: language-reference/error-messages/elementname-is-obsolete-visual-basic-warning.md
    - name: "'<eventname>' is an event, and cannot be called directly"
      href: language-reference/error-messages/eventname-is-an-event-and-cannot-be-called-directly.md
    - name: "'<expression>' cannot be used as a type constraint"
      href: language-reference/error-messages/expression-cannot-be-used-as-a-type-constraint.md
    - name: "'<functionname>' is not declared (Smart Device-Visual Basic Compiler Error)"
      href: language-reference/error-messages/functionname-is-not-declared-smart-device-visual-basic-compiler-error.md
    - name: "'<interfacename>.<membername>' is already implemented by the base class '<baseclassname>'. Re-implementation of <type> assumed"
      href: language-reference/error-messages/interfacename-membername-is-already-implemented-by-the-base-class.md
    - name: "'<keyword>' is valid only within an instance method"
      href: language-reference/error-messages/keyword-is-valid-only-within-an-instance-method.md
    - name: "'<membername>' cannot expose type '<typename>' outside the project through <containertype> '<containertypename>'"
      href: language-reference/error-messages/membername-cannot-expose-type-typename-outside-the-project.md
    - name: "'<membername>' is ambiguous across the inherited interfaces '<interfacename1>' and '<interfacename2>'"
      href: language-reference/error-messages/membername-is-ambiguous-across-the-inherited-interfaces.md
    - name: <message> This error could also be due to mixing a file reference with a project reference to assembly '<assemblyname>'
      href: language-reference/error-messages/message-this-error-could-also-be-due-to-mixing-a-file-reference.md
    - name: "'<methodname>' has multiple definitions with identical signatures"
      href: language-reference/error-messages/methodname-has-multiple-definitions-with-identical-signatures.md
    - name: "'<name>' is ambiguous in the namespace '<namespacename>'"
      href: language-reference/error-messages/name-is-ambiguous-in-the-namespace-namespacename.md
    - name: "'<name1>' is ambiguous, imported from the namespaces or types '<name2>'"
      href: language-reference/error-messages/name1-is-ambiguous-imported-from-the-namespaces-or-types-name2.md
    - name: <proceduresignature1> is not CLS-compliant because it overloads <proceduresignature2> which differs from it only by array of array parameter types or by the rank of the array parameter types
      href: language-reference/error-messages/proceduresignature1-not-cls-compliant-because-it-overloads-proceduresignature2.md
    - name: <type1>'<typename>' must implement '<membername>' for interface '<interfacename>'
      href: language-reference/error-messages/type1-must-implement-membername-for-interface.md
    - name: <type1>'<typename>' must implement '<methodname>' for interface '<interfacename>'
      href: language-reference/error-messages/type1-typename-must-implement-methodname-for-interface-interfacename.md
    - name: "'<typename>' cannot inherit from <type> '<basetypename>' because it expands the access of the base <type> outside the assembly"
      href: language-reference/error-messages/typename-cannot-inherit-from-type-basetypename.md
    - name: "'<typename>' is a delegate type"
      href: language-reference/error-messages/typename-is-a-delegate-type.md
    - name: "'<typename>' is a type and cannot be used as an expression"
      href: language-reference/error-messages/typename-is-a-type-and-cannot-be-used-as-an-expression.md
    - name: A double quote is not a valid comment token for delimited fields where EscapeQuote is set to True
      href: language-reference/error-messages/a-double-quote-is-not-a-valid-comment-token-for-delimited-fields.md
    - name: A property or method call cannot include a reference to a private object, either as an argument or as a return value
      href: language-reference/error-messages/a-property-or-method-call-cannot-include-a-reference-to-a-private-object.md
    - name: A reference was created to embedded interop assembly '<assembly1>' because of an indirect reference to that assembly from assembly '<assembly2>'
      href: language-reference/error-messages/bc40059.md
    - name: A startup form has not been specified
      href: language-reference/error-messages/a-startup-form-has-not-been-specified.md
    - name: Access of shared member through an instance; qualifying expression will not be evaluated
      href: language-reference/error-messages/bc42025.md
    - name: "'AddressOf' operand must be the name of a method (without parentheses)"
      href: language-reference/error-messages/bc30577.md
    - name: An unexpected error has occurred because an operating system resource required for single instance startup cannot be acquired
      href: language-reference/error-messages/an-unexpected-error-has-occurred.md
    - name: Anonymous type member name can be inferred only from a simple or qualified name with no arguments
      href: language-reference/error-messages/bc36556.md
    - name: Argument not optional
      href: language-reference/error-messages/argument-not-optional.md
    - name: Array bounds cannot appear in type specifiers
      href: language-reference/error-messages/bc30638.md
    - name: Array declared as for loop control variable cannot be declared with an initial size
      href: language-reference/error-messages/bc32039.md
    - name: Array subscript expression missing
      href: language-reference/error-messages/bc30306.md
    - name: Arrays declared as structure members cannot be declared with an initial size
      href: language-reference/error-messages/bc31043.md
    - name: "'As Any' is not supported in 'Declare' statements"
      href: language-reference/error-messages/bc30828.md
    - name: Attribute '<attributename>' cannot be applied multiple times
      href: language-reference/error-messages/attribute-attributename-cannot-be-applied-multiple-times.md
    - name: Automation error
      href: language-reference/error-messages/automation-error.md
    - name: Bad checksum value, non hex digits or odd number of hex digits
      href: language-reference/error-messages/bad-checksum-value-non-hex-digits-or-odd-number-of-hex-digits.md
    - name: Bad DLL calling convention
      href: language-reference/error-messages/bad-dll-calling-convention.md
    - name: Bad file mode
      href: language-reference/error-messages/bad-file-mode.md
    - name: Bad file name or number
      href: language-reference/error-messages/bad-file-name-or-number.md
    - name: Bad record length
      href: language-reference/error-messages/bad-record-length.md
<<<<<<< HEAD
    - name: Because this call is not awaited, execution of the current method continues before the call is completed
      href: language-reference/error-messages/bc42358.md
    - name: Cannot convert anonymous type to expression tree because it contains a field that is used in the initialization of another field
      href: language-reference/error-messages/cannot-convert-anonymous-type-to-expression-tree.md
=======
    - name: Because this call is not awaited, the current method continues to run before the call is completed
      href: language-reference/error-messages/because-this-call-is-not-awaited-the-current-method-continues-to-run.md
    - name: Cannot convert anonymous type to an expression tree because a property of the type is used to initialize another property
      href: language-reference/error-messages/bc36548.md
>>>>>>> 6dbb9256
    - name: Cannot create ActiveX Component
      href: language-reference/error-messages/cannot-create-activex-component.md
    - name: Cannot refer to '<name>' because it is a member of the value-typed field '<name>' of class '<classname>' which has 'System.MarshalByRefObject' as a base class
      href: language-reference/error-messages/cannot-refer-to-name-because-it-is-member-of-value-typed-field-name-of-class.md
    - name: Cannot refer to an instance member of a class from within a shared method or shared member initializer without an explicit instance of the class
      href: language-reference/error-messages/cannot-refer-to-an-instance-member-of-a-class.md
    - name: Can't create necessary temporary file
      href: language-reference/error-messages/can-t-create-necessary-temporary-file.md
    - name: Can't open '<filename>' for writing
      href: language-reference/error-messages/can-t-open-filename-for-writing.md
    - name: Class '<classname>' cannot be found
      href: language-reference/error-messages/class-classname-cannot-be-found.md
    - name: Class does not support Automation or does not support expected interface
      href: language-reference/error-messages/class-does-not-support-automation-or-does-not-support-expected-interface.md
    - name: "'Class' statement must end with a matching 'End Class'"
      href: language-reference/error-messages/class-statement-must-end-with-a-matching-end-class.md
    - name: Clipboard format is not valid
      href: language-reference/error-messages/clipboard-format-is-not-valid.md
    - name: Constant expression not representable in type '<typename>'
      href: language-reference/error-messages/constant-expression-not-representable-in-type-typename.md
    - name: Constants must be of an intrinsic or enumerated type, not a class, structure, type parameter, or array type
      href: language-reference/error-messages/constants-must-be-of-an-intrinsic-or-enumerated-type.md
    - name: Constructor '<name>' cannot call itself
      href: language-reference/error-messages/constructor-name-cannot-call-itself.md
    - name: Copying the value of 'ByRef' parameter '<parametername>' back to the matching argument narrows from type '<typename1>' to type '<typename2>'
      href: language-reference/error-messages/copying-the-value-of-byref-parameter-back-to-the-matching-argument-narrows.md
    - name: "'Custom' modifier is not valid on events declared without explicit delegate types"
      href: language-reference/error-messages/custom-modifier-is-not-valid-on-events-declared-without-explicit-delegate-types.md
    - name: Data type(s) of the type parameter(s) cannot be inferred from these arguments
      href: language-reference/error-messages/data-type-s-of-the-type-parameter-s-cannot-be-inferred-from-these-arguments.md
    - name: Declaration expected
      href: language-reference/error-messages/declaration-expected.md
    - name: Default property '<propertyname1>' conflicts with default property '<propertyname2>' in '<classname>' and so should be declared 'Shadows'
      href: language-reference/error-messages/default-property-propertyname1-conflicts-with-default-property-propertyname2.md
    - name: Default property access is ambiguous between the inherited interface members '<defaultpropertyname>' of interface '<interfacename1>' and '<defaultpropertyname>' of interface '<interfacename2>'
      href: language-reference/error-messages/default-property-access-is-ambiguous.md
    - name: Delegate class '<classname>' has no Invoke method, so an expression of this type cannot be the target of a method call
      href: language-reference/error-messages/delegate-class-classname-has-no-invoke-method.md
    - name: Derived classes cannot raise base class events
      href: language-reference/error-messages/derived-classes-cannot-raise-base-class-events.md
    - name: Device I/O error
      href: language-reference/error-messages/device-i-o-error.md
    - name: "'Dir' function must first be called with a 'PathName' argument"
      href: language-reference/error-messages/dir-function-must-first-be-called-with-a-pathname-argument.md
    - name: End of statement expected
      href: language-reference/error-messages/end-of-statement-expected.md
    - name: "Error creating assembly manifest: <error message>"
      href: language-reference/error-messages/error-creating-assembly-manifest-error-message.md
    - name: "Error creating Win32 resources: <error message>"
      href: language-reference/error-messages/error-creating-win32-resources-error-message.md
    - name: Error in loading DLL
      href: language-reference/error-messages/error-in-loading-dll.md
    - name: "Error saving temporary Win32 resource file '<filename>': <error message>"
      href: language-reference/error-messages/error-saving-temporary-win32-resource-file-filename-error-message.md
    - name: Errors occurred while compiling the XML schemas in the project
      href: language-reference/error-messages/errors-occurred-while-compiling-the-xml-schemas-in-the-project.md
    - name: Evaluation of expression or statement timed out
      href: language-reference/error-messages/evaluation-of-expression-or-statement-timed-out.md
    - name: Event '<eventname1>' cannot implement event '<eventname2>' on interface '<interface>' because their delegate types '<delegate1>' and '<delegate2>' do not match
      href: language-reference/error-messages/event-eventname1-cannot-implement-event-eventname2-on-interface.md
    - name: Events cannot be declared with a delegate type that has a return type
      href: language-reference/error-messages/events-cannot-be-declared-with-a-delegate-type-that-has-a-return-type.md
    - name: Events of shared WithEvents variables cannot be handled by non-shared methods
      href: language-reference/error-messages/events-of-shared-withevents-variables-cannot-be-handled-by-non-shared-methods.md
    - name: Expression does not produce a value
      href: language-reference/error-messages/expression-does-not-produce-a-value.md
    - name: Expression has the type '<typename>' which is a restricted type and cannot be used to access members inherited from 'Object' or 'ValueType'
      href: language-reference/error-messages/expression-has-the-type-typename-which-is-a-restricted-type.md
    - name: Expression is a value and therefore cannot be the target of an assignment
      href: language-reference/error-messages/expression-is-a-value-and-therefore-cannot-be-the-target-of-an-assignment.md
    - name: Expression of type <type> is not queryable
      href: language-reference/error-messages/expression-of-type-type-is-not-queryable.md
    - name: Expression recursively calls the containing property '<propertyname>'
      href: language-reference/error-messages/expression-recursively-calls-the-containing-property-propertyname.md
    - name: Expression too complex
      href: language-reference/error-messages/expression-too-complex.md
    - name: "'Extension' attribute can be applied only to 'Module', 'Sub', or 'Function' declarations"
      href: language-reference/error-messages/extension-attribute-can-be-applied-only-to-module-sub-or-function-declarations.md
    - name: File already open
      href: language-reference/error-messages/file-already-open.md
    - name: File is too large to read into a byte array
      href: language-reference/error-messages/file-is-too-large-to-read-into-a-byte-array.md
    - name: File name or class name not found during Automation operation
      href: language-reference/error-messages/file-name-or-class-name-not-found-during-automation-operation.md
    - name: File not found (Visual Basic Run-Time Error)
      href: language-reference/error-messages/file-not-found-visual-basic-run-time-error.md
    - name: First operand in a binary 'If' expression must be nullable or a reference type
      href: language-reference/error-messages/first-operand-in-a-binary-if-expression-must-be-nullable-or-a-reference-type.md
    - name: First statement of this 'Sub New' must be a call to 'MyBase.New' or 'MyClass.New' (No Accessible Constructor Without Parameters)
      href: language-reference/error-messages/first-statement-of-this-sub-new-must-be-a-call-to-mybase-new-or-myclass-new.md
    - name: "First statement of this 'Sub New' must be an explicit call to 'MyBase.New' or 'MyClass.New' because the '<constructorname>' in the base class '<baseclassname>' of '<derivedclassname>' is marked obsolete: '<errormessage>'"
      href: language-reference/error-messages/first-statement-of-sub-new-must-be-explicit-call-to-mybase-new-or-myclass-new.md
    - name: "'For Each' on type '<typename>' is ambiguous because the type implements multiple instantiations of 'System.Collections.Generic.IEnumerable(Of T)'"
      href: language-reference/error-messages/for-each-on-type-typename-is-ambiguous.md
    - name: Friend assembly reference <reference> is invalid
      href: language-reference/error-messages/friend-assembly-reference-reference-is-invalid.md
    - name: Function '<procedurename>' doesn't return a value on all code paths
      href: language-reference/error-messages/function-procedurename-doesn-t-return-a-value-on-all-code-paths.md
    - name: Function evaluation is disabled because a previous function evaluation timed out
      href: language-reference/error-messages/function-evaluation-is-disabled.md
    - name: Generic parameters used as optional parameter types must be class constrained
      href: language-reference/error-messages/generic-parameters-used-as-optional-parameter-types-must-be-class-constrained.md
    - name: "'Get' accessor of property '<propertyname>' is not accessible"
      href: language-reference/error-messages/get-accessor-of-property-propertyname-is-not-accessible.md
    - name: Handles clause requires a WithEvents variable defined in the containing type or one of its base types
      href: language-reference/error-messages/handles-clause-requires-a-withevents-variable-defined.md
    - name: Identifier expected
      href: language-reference/error-messages/identifier-expected.md
    - name: Identifier is too long
      href: language-reference/error-messages/identifier-is-too-long.md
    - name: Initializer expected
      href: language-reference/error-messages/initializer-expected.md
    - name: Input past end of file
      href: language-reference/error-messages/input-past-end-of-file.md
    - name: Internal error happened at <location>
      href: language-reference/error-messages/internal-error-happened-at-location.md
    - name: Implicit conversion from '<typename1>' to '<typename2>' in copying the value of 'ByRef' parameter '<parametername>' back to the matching argument.
      href: language-reference/error-messages/implicit-conversion-from-typename1-to-typename2-in-copying.md
    - name: "'Is' requires operands that have reference types, but this operand has the value type '<typename>'"
      href: language-reference/error-messages/is-requires-operands-that-have-reference-types.md
    - name: "'IsNot' operand of type 'typename' can only be compared to 'Nothing', because 'typename' is a nullable type"
      href: language-reference/error-messages/isnot-operand-of-type-can-only-be-compared-to-nothing.md
    - name: Labels that are numbers must be followed by colons
      href: language-reference/error-messages/labels-that-are-numbers-must-be-followed-by-colons.md
    - name: Lambda expression will not be removed from this event handler
      href: language-reference/error-messages/lambda-expression-will-not-be-removed-from-this-event-handler.md
    - name: Lambda expressions are not valid in the first expression of a 'Select Case' statement
      href: language-reference/error-messages/lambda-expressions-are-not-valid-in-the-first-expression-of-select-case.md
    - name: Late bound resolution; runtime errors could occur
      href: language-reference/error-messages/late-bound-resolution;-runtime-errors-could-occur.md
    - name: Latebound overload resolution cannot be applied to '<procedurename>' because the accessing instance is an interface type
      href: language-reference/error-messages/latebound-overload-resolution-cannot-be-applied.md
    - name: Leading '.' or '!' can only appear inside a 'With' statement
      href: language-reference/error-messages/leading-period-or-exclamation-point-can-only-appear-inside-a-with-statement.md
    - name: Line is too long
      href: language-reference/error-messages/line-is-too-long.md
    - name: "'Line' statements are no longer supported (Visual Basic Compiler Error)"
      href: language-reference/error-messages/line-statements-are-no-longer-supported-visual-basic-compiler-error.md
    - name: Method does not have a signature compatible with the delegate
      href: language-reference/error-messages/method-does-not-have-a-signature-compatible-with-the-delegate.md
    - name: Methods of 'System.Nullable(Of T)' cannot be used as operands of the 'AddressOf' operator
      href: language-reference/error-messages/methods-of-system-nullable-of-t-cannot-be-used-as-operands-of-the-addressof.md
    - name: "'Module' statements can occur only at file or namespace level"
      href: language-reference/error-messages/module-statements-can-occur-only-at-file-or-namespace-level.md
    - name: Name <membername> is not CLS-compliant
      href: language-reference/error-messages/name-membername-is-not-cls-compliant.md
    - name: Name '<name>' is not declared
      href: language-reference/error-messages/name-name-is-not-declared.md
    - name: Name <namespacename> in the root namespace <fullnamespacename> is not CLS-compliant
      href: language-reference/error-messages/name-namespacename-in-the-root-namespace-fullnamespacename-is-not-cls-compliant.md
    - name: Namespace or type specified in the Imports '<qualifiedelementname>' doesn't contain any public member or cannot be found
      href: language-reference/error-messages/namespace-or-type-specified-in-the-imports-qualifiedelementname.md
    - name: Namespace or type specified in the project-level Imports '<qualifiedelementname>' doesn't contain any public member or cannot be found
      href: language-reference/error-messages/namespace-or-type-specified-in-the-project-level-imports-qualifiedelementname.md
    - name: Need property array index
      href: language-reference/error-messages/need-property-array-index.md
    - name: Nested function does not have a signature that is compatible with delegate '<delegatename>'
      href: language-reference/error-messages/nested-function-does-not-have-a-signature-that-is-compatible-with-delegate.md
    - name: No accessible 'Main' method with an appropriate signature was found in '<name>'
      href: language-reference/error-messages/no-accessible-main-method-with-an-appropriate-signature-was-found-in-name.md
    - name: Non-CLS-compliant <membername> is not allowed in a CLS-compliant interface
      href: language-reference/error-messages/non-cls-compliant-membername-is-not-allowed-in-a-cls-compliant-interface.md
    - name: Nullable type inference is not supported in this context
      href: language-reference/error-messages/nullable-type-inference-is-not-supported-in-this-context.md
    - name: Number of indices exceeds the number of dimensions of the indexed array
      href: language-reference/error-messages/number-of-indices-exceeds-the-number-of-dimensions-of-the-indexed-array.md
    - name: Object or class does not support the set of events
      href: language-reference/error-messages/object-or-class-does-not-support-the-set-of-events.md
    - name: Object required
      href: language-reference/error-messages/object-required.md
    - name: Object variable or With block variable not set
      href: language-reference/error-messages/object-variable-or-with-block-variable-not-set.md
    - name: "Operator declaration must be one of:  +,-,*,-,-,^, &, Like, Mod, And, Or, Xor, Not, <<, >>, =, <>, <, <=, >, >=, CType, IsTrue, IsFalse"
      href: language-reference/error-messages/operator-declaration-must-be-one-of.md
    - name: "'Optional' expected"
      href: language-reference/error-messages/optional-expected.md
    - name: Optional parameters must specify a default value
      href: language-reference/error-messages/optional-parameters-must-specify-a-default-value.md
    - name: Ordinal is not valid
      href: language-reference/error-messages/ordinal-is-not-valid.md
    - name: Out of memory (Visual Basic Compiler Error)
      href: language-reference/error-messages/out-of-memory-visual-basic-compiler-error.md
    - name: Out of stack space
      href: language-reference/error-messages/out-of-stack-space.md
    - name: Out of string space
      href: language-reference/error-messages/out-of-string-space.md
    - name: Overflow (Visual Basic Error)
      href: language-reference/error-messages/overflow-visual-basic-error.md
    - name: Overflow (Visual Basic Run-Time Error)
      href: language-reference/error-messages/overflow-visual-basic-run-time-error.md
    - name: Path not found
      href: language-reference/error-messages/path-not-found.md
    - name: Path-File access error
      href: language-reference/error-messages/path-file-access-error.md
    - name: Permission denied
      href: language-reference/error-messages/permission-denied.md
    - name: Procedure call or argument is not valid
      href: language-reference/error-messages/procedure-call-or-argument-is-not-valid.md
    - name: Property '<propertyname>' doesn't return a value on all code paths
      href: language-reference/error-messages/property-propertyname-doesn-t-return-a-value-on-all-code-paths.md
    - name: Property array index is not valid
      href: language-reference/error-messages/property-array-index-is-not-valid.md
    - name: Property let procedure not defined and property get procedure did not return an object
      href: language-reference/error-messages/property-let-procedure-not-defined-and-property-get-procedure-did-not-return.md
    - name: Property not found
      href: language-reference/error-messages/property-not-found.md
    - name: Property or method not found
      href: language-reference/error-messages/property-or-method-not-found.md
    - name: Range variable <variable> hides a variable in an enclosing block, a previously defined range variable, or an implicitly declared variable in a query expression
      href: language-reference/error-messages/range-variable-variable-hides-a-variable-in-an-enclosing-block.md
    - name: Range variable name can be inferred only from a simple or qualified name with no arguments
      href: language-reference/error-messages/range-variable-name-can-be-inferred.md
    - name: Reference required to assembly '<assemblyidentity>' containing type '<typename>', but a suitable reference could not be found due to ambiguity between projects '<projectname1>' and '<projectname2>'
      href: language-reference/error-messages/reference-required-to-assembly-containing-type-but-suitable-reference-not-found.md
    - name: Reference required to assembly '<assemblyname>' containing the base class '<classname>'
      href: language-reference/error-messages/reference-required-to-assembly-assemblyname-containing-the-base-class-classname.md
    - name: Requested operation is not available (BC35000)
      href: language-reference/error-messages/bc35000.md
    - name: Resume without error
      href: language-reference/error-messages/resume-without-error.md
    - name: Return type of function '<procedurename>' is not CLS-compliant
      href: language-reference/error-messages/return-type-of-function-procedurename-is-not-cls-compliant.md
    - name: "'Set' accessor of property '<propertyname>' is not accessible"
      href: language-reference/error-messages/set-accessor-of-property-propertyname-is-not-accessible.md
    - name: Some subkeys cannot be deleted
      href: language-reference/error-messages/some-subkeys-cannot-be-deleted.md
    - name: Statement cannot end a block outside of a line 'If' statement
      href: language-reference/error-messages/statement-cannot-end-a-block-outside-of-a-line-if-statement.md
    - name: Statement is not valid in a namespace
      href: language-reference/error-messages/statement-is-not-valid-in-a-namespace.md
    - name: Statement is not valid inside a method-multiline lambda
      href: language-reference/error-messages/statement-is-not-valid-inside-a-method-multiline-lambda.md
    - name: String constants must end with a double quote
      href: language-reference/error-messages/string-constants-must-end-with-a-double-quote.md
    - name: Structure '<structurename>' must contain at least one instance member variable or at least one instance event declaration not marked 'Custom'
      href: language-reference/error-messages/structure-structurename-must-contain.md
    - name: "'Sub Main' was not found in '<name>'"
      href: language-reference/error-messages/sub-main-was-not-found-in-name.md
    - name: Sub or Function not defined
      href: language-reference/error-messages/sub-or-function-not-defined.md
    - name: Subscript out of range
      href: language-reference/error-messages/subscript-out-of-range.md
    - name: TextFieldParser is unable to complete the read operation because maximum buffer size has been exceeded
      href: language-reference/error-messages/textfieldparser-is-unable-to-complete-read-operation.md
    - name: The type for variable '<variablename>' will not be inferred because it is bound to a field in an enclosing scope
      href: language-reference/error-messages/the-type-for-variable-variablename-will-not-be-inferred.md
    - name: This array is fixed or temporarily locked
      href: language-reference/error-messages/this-array-is-fixed-or-temporarily-locked.md
    - name: This key is already associated with an element of this collection
      href: language-reference/error-messages/this-key-is-already-associated-with-an-element-of-this-collection.md
    - name: Too many files
      href: language-reference/error-messages/too-many-files.md
    - name: Type '<typename>' has no constructors
      href: language-reference/error-messages/type-typename-has-no-constructors.md
    - name: Type <typename> is not CLS-compliant
      href: language-reference/error-messages/type-typename-is-not-cls-compliant.md
    - name: Type '<typename>' is not defined
      href: language-reference/error-messages/type-typename-is-not-defined.md
    - name: Type arguments could not be inferred from the delegate
      href: language-reference/error-messages/type-arguments-could-not-be-inferred-from-the-delegate.md
    - name: Type mismatch
      href: language-reference/error-messages/type-mismatch.md
    - name: Type of '<variablename>' cannot be inferred because the loop bounds and the step variable do not widen to the same type
      href: language-reference/error-messages/type-of-variablename-cannot-be-inferred.md
    - name: Type of member '<membername>' is not CLS-compliant
      href: language-reference/error-messages/type-of-member-membername-is-not-cls-compliant.md
    - name: Type of optional value for optional parameter <parametername> is not CLS-compliant
      href: language-reference/error-messages/type-of-optional-value-for-optional-parameter-is-not-cls-compliant.md
    - name: Type of parameter '<parametername>' is not CLS-compliant
      href: language-reference/error-messages/type-of-parameter-parametername-is-not-cls-compliant.md
    - name: Type parameters cannot be used as qualifiers
      href: language-reference/error-messages/type-parameters-cannot-be-used-as-qualifiers.md
    - name: "Unable to create strong-named assembly from key file '<filename>': <error>"
      href: language-reference/error-messages/unable-to-create-strong-named-assembly-from-key-file-filename-error.md
    - name: "Unable to embed resource file '<filename>': <error message>"
      href: language-reference/error-messages/unable-to-embed-resource-file-filename-error-message.md
    - name: "Unable to emit assembly: <error message>"
      href: language-reference/error-messages/unable-to-emit-assembly-error-message.md
    - name: Unable to find required file '<filename>'
      href: language-reference/error-messages/unable-to-find-required-file-filename.md
    - name: Unable to get serial port names because of an internal system error
      href: language-reference/error-messages/unable-to-get-serial-port-names-because-of-an-internal-system-error.md
    - name: "Unable to link to resource file '<filename>': <error message>"
      href: language-reference/error-messages/unable-to-link-to-resource-file-filename-error-message.md
    - name: Unable to load information for class '<classname>'
      href: language-reference/error-messages/unable-to-load-information-for-class-classname.md
    - name: Unable to write output to memory
      href: language-reference/error-messages/unable-to-write-output-to-memory.md
    - name: Unable to write temporary file because temporary path is not available
      href: language-reference/error-messages/unable-to-write-temporary-file-because-temporary-path-is-not-available.md
    - name: "Unable to write to output file '<filename>': <error>"
      href: language-reference/error-messages/unable-to-write-to-output-file-filename-error.md
    - name: Underlying type <typename> of Enum is not CLS-compliant
      href: language-reference/error-messages/underlying-type-typename-of-enum-is-not-cls-compliant.md
    - name: Using the iteration variable in a lambda expression may have unexpected results
      href: language-reference/error-messages/using-the-iteration-variable-in-a-lambda-expression-may-have-unexpected-results.md
    - name: Value of type '<typename1>' cannot be converted to '<typename2>'
      href: language-reference/error-messages/value-of-type-typename1-cannot-be-converted-to-typename2.md
    - name: Value of type '<typename1>' cannot be converted to '<typename2>' (Multiple file references)
      href: language-reference/error-messages/value-of-type-typename1-cannot-be-converted-to-typename2-multiple.md
    - name: Value of type 'type1' cannot be converted to 'type2'
      href: language-reference/error-messages/value-of-type-type1-cannot-be-converted-to-type2.md
    - name: Variable '<variablename>' hides a variable in an enclosing block
      href: language-reference/error-messages/variable-variablename-hides-a-variable-in-an-enclosing-block.md
    - name: Variable '<variablename>' is used before it has been assigned a value
      href: language-reference/error-messages/variable-variablename-is-used-before-it-has-been-assigned-a-value.md
    - name: Variable uses an Automation type not supported in Visual Basic
      href: language-reference/error-messages/variable-uses-an-automation-type-not-supported.md
    - name: XML axis properties do not support late binding
      href: language-reference/error-messages/xml-axis-properties-do-not-support-late-binding.md
    - name: XML comment exception must have a 'cref' attribute
      href: language-reference/error-messages/xml-comment-exception-must-have-a-cref-attribute.md
    - name: XML entity references are not supported
      href: language-reference/error-messages/xml-entity-references-are-not-supported.md
    - name: XML literals and XML properties are not supported in embedded code within ASP.NET
      href: language-reference/error-messages/xml-literals-and-xml-properties-are-not-supported-in-embedded-code-in-aspnet.md
    - name: XML namespace URI '<uri>' can be bound only to 'xmlns'
      href: language-reference/error-messages/xml-namespace-uri-uri-can-be-bound-only-to-xmlns.md
- name: Reference
  href: reference/index.md
  items:
  - name: Command-Line Compiler
    href: reference/command-line-compiler/index.md
    items:
    - name: Building from the Command Line
      href: reference/command-line-compiler/building-from-the-command-line.md
      items:
      - name: "How to: Invoke the Command-Line Compiler"
        href: reference/command-line-compiler/how-to-invoke-the-command-line-compiler.md
      - name: Sample Compilation Command Lines
        href: reference/command-line-compiler/sample-compilation-command-lines.md
    - name: Compiler Options Listed Alphabetically
      href: reference/command-line-compiler/compiler-options-listed-alphabetically.md
      items:
      - name: "@ (Specify Response File)"
        href: reference/command-line-compiler/specify-response-file.md
      - name: -addmodule
        href: reference/command-line-compiler/addmodule.md
      - name: -baseaddress
        href: reference/command-line-compiler/baseaddress.md
      - name: -bugreport
        href: reference/command-line-compiler/bugreport.md
      - name: -codepage
        href: reference/command-line-compiler/codepage.md
      - name: -debug
        href: reference/command-line-compiler/debug.md
      - name: -define
        href: reference/command-line-compiler/define.md
      - name: -delaysign
        href: reference/command-line-compiler/delaysign.md
      - name: -deterministic
        href: reference/command-line-compiler/deterministic.md
      - name: -doc
        href: reference/command-line-compiler/doc.md
      - name: -errorreport
        href: reference/command-line-compiler/errorreport.md
      - name: -filealign
        href: reference/command-line-compiler/filealign.md
      - name: -help, /?
        href: reference/command-line-compiler/help.md
      - name: -highentropyva
        href: reference/command-line-compiler/highentropyva.md
      - name: -imports
        href: reference/command-line-compiler/imports.md
      - name: -keycontainer
        href: reference/command-line-compiler/keycontainer.md
      - name: -keyfile
        href: reference/command-line-compiler/keyfile.md
      - name: -langversion
        href: reference/command-line-compiler/langversion.md
      - name: -libpath
        href: reference/command-line-compiler/libpath.md
      - name: -link
        href: reference/command-line-compiler/link.md
      - name: -linkresource
        href: reference/command-line-compiler/linkresource.md
      - name: -main
        href: reference/command-line-compiler/main.md
      - name: -moduleassemblyname
        href: reference/command-line-compiler/moduleassemblyname.md
      - name: -netcf
        href: reference/command-line-compiler/netcf.md
      - name: -noconfig
        href: reference/command-line-compiler/noconfig.md
      - name: -nologo
        href: reference/command-line-compiler/nologo.md
      - name: -nostdlib
        href: reference/command-line-compiler/nostdlib.md
      - name: -nowarn
        href: reference/command-line-compiler/nowarn.md
      - name: -nowin32manifest
        href: reference/command-line-compiler/nowin32manifest.md
      - name: -optimize
        href: reference/command-line-compiler/optimize.md
      - name: -optioncompare
        href: reference/command-line-compiler/optioncompare.md
      - name: -optionexplicit
        href: reference/command-line-compiler/optionexplicit.md
      - name: -optioninfer
        href: reference/command-line-compiler/optioninfer.md
      - name: -optionstrict
        href: reference/command-line-compiler/optionstrict.md
      - name: -out
        href: reference/command-line-compiler/out.md
      - name: -platform
        href: reference/command-line-compiler/platform.md
      - name: -quiet
        href: reference/command-line-compiler/quiet.md
      - name: -recurse
        href: reference/command-line-compiler/recurse.md
      - name: -reference
        href: reference/command-line-compiler/reference.md
      - name: -refonly
        href: reference/command-line-compiler/refonly-compiler-option.md
      - name: -refout
        href: reference/command-line-compiler/refout-compiler-option.md
      - name: -removeintchecks
        href: reference/command-line-compiler/removeintchecks.md
      - name: -resource
        href: reference/command-line-compiler/resource.md
      - name: -rootnamespace
        href: reference/command-line-compiler/rootnamespace.md
      - name: -sdkpath
        href: reference/command-line-compiler/sdkpath.md
      - name: -target
        href: reference/command-line-compiler/target.md
      - name: -subsystemversion
        href: reference/command-line-compiler/subsystemversion.md
      - name: -utf8output
        href: reference/command-line-compiler/utf8output.md
      - name: -vbruntime
        href: reference/command-line-compiler/vbruntime.md
      - name: -verbose
        href: reference/command-line-compiler/verbose.md
      - name: -warnaserror
        href: reference/command-line-compiler/warnaserror.md
      - name: -win32icon
        href: reference/command-line-compiler/win32icon.md
      - name: -win32manifest
        href: reference/command-line-compiler/win32manifest.md
      - name: -win32resource
        href: reference/command-line-compiler/win32resource.md
    - name: Compiler Options Listed by Category
      href: reference/command-line-compiler/compiler-options-listed-by-category.md
  - name: .NET Framework Reference Information
    href: reference/net-framework-reference-information.md
  - name: Language Specification
    href: reference/language-specification/
- name: Sample Applications
  href: sample-applications.md
- name: Walkthroughs
  href: walkthroughs.md<|MERGE_RESOLUTION|>--- conflicted
+++ resolved
@@ -961,17 +961,10 @@
       href: language-reference/error-messages/bad-file-name-or-number.md
     - name: Bad record length
       href: language-reference/error-messages/bad-record-length.md
-<<<<<<< HEAD
     - name: Because this call is not awaited, execution of the current method continues before the call is completed
       href: language-reference/error-messages/bc42358.md
-    - name: Cannot convert anonymous type to expression tree because it contains a field that is used in the initialization of another field
-      href: language-reference/error-messages/cannot-convert-anonymous-type-to-expression-tree.md
-=======
-    - name: Because this call is not awaited, the current method continues to run before the call is completed
-      href: language-reference/error-messages/because-this-call-is-not-awaited-the-current-method-continues-to-run.md
     - name: Cannot convert anonymous type to an expression tree because a property of the type is used to initialize another property
       href: language-reference/error-messages/bc36548.md
->>>>>>> 6dbb9256
     - name: Cannot create ActiveX Component
       href: language-reference/error-messages/cannot-create-activex-component.md
     - name: Cannot refer to '<name>' because it is a member of the value-typed field '<name>' of class '<classname>' which has 'System.MarshalByRefObject' as a base class
