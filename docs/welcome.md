---
title: Welcome to .NET
description: Getting started with the .NET family of technologies.
keywords: .NET, .NET Core, getting started, news
author: richlander
ms.author: mairaw
ms.date: 04/06/2017
ms.topic: article
ms.prod: .net
ms.devlang: dotnet
ms.assetid: cb788dcf-2120-467f-9c34-c02a90e1f68f
---

# Welcome to .NET

See [Getting Started with .NET Core](core/getting-started.md) to learn how to create .NET Core apps.

Build many types of apps with .NET, such as cloud, IoT, and games using free cross-platform tools. Your apps can run on Android, iOS, Linux, macOS, and Windows. Deploy apps to servers or desktops and publish to app stores for deployment on mobile devices. .NET is accessible to students and hobbyists, and all are welcome to participate in a lively international developer community and make direct contributions to many of the .NET technologies.

## News

- [Introducing .NET Standard](https://blogs.msdn.microsoft.com/dotnet/2016/09/26/introducing-net-standard/)
- [Announcing .NET Core Tools 1.0 (.NET Core 1.0.4, .NET Core 1.1.1, .NET Core SDK 1.0.1)](https://blogs.msdn.microsoft.com/dotnet/2017/03/07/announcing-net-core-tools-1-0/)
- [Announcing Visual Studio 2017 General Availability](https://blogs.msdn.microsoft.com/visualstudio/2017/03/07/announcing-visual-studio-2017-general-availability-and-more/)
- [What's new for .NET Core and Visual Studio 2017 (video)](https://channel9.msdn.com/events/Visual-Studio/Visual-Studio-2017-Launch/T108)
- [Announcing the .NET Framework 4.7](https://blogs.msdn.microsoft.com/dotnet/2017/04/05/announcing-the-net-framework-4-7/)
- [New Features in C# 7.0](https://blogs.msdn.microsoft.com/dotnet/2017/03/09/new-features-in-c-7-0/)
- [Announcing F# 4.1 and the Visual F# Tools for Visual Studio 2017](https://blogs.msdn.microsoft.com/dotnet/2017/03/07/announcing-f-4-1-and-the-visual-f-tools-for-visual-studio-2017-2/)
- [Open Source Xamarin, Ready for you!](https://blog.xamarin.com/live-from-evolve-open-source-xamarin-ready-for-you/)
- [The week in .NET](https://blogs.msdn.microsoft.com/dotnet/tag/week-in-net/)

## Documentation

This documentation will show you how to build an app from scratch. Key sections:

- [C# Guide](csharp/index.md)
- [F# Guide](fsharp/index.md)
- [.NET Core API](../api/index.md)
- [.NET Platform Guide](standard/index.md)
- [.NET Core Guide](core/index.md)
- [.NET Framework Guide](framework/index.md)

## Open source

<<<<<<< HEAD
Key projects from Microsoft have been contributed to the [.NET Foundation](http://dotnetfoundation.org). Many parts of .NET are built with the help of open source contributions from a community of developers around the world. In the [.NET Foundation repositories](https://github.com/dotnet), find the source code and on-going work for [.NET Core](https://github.com/dotnet/core), [.NET Core foundational libraries (CoreFX)](https://github.com/dotnet/corefx), and the [.NET Core runtime (CoreCLR)](https://github.com/dotnet/coreclr). You're welcome to contribute to the [.NET documentation](https://github.com/dotnet/docs). The [ASP.NET repositories](https://github.com/aspnet) are the home for ASP.NET Core source code repositories and documentation. 
=======
Many parts of .NET are built by open source contributors. You can contribute to this [.NET Documentation](https://github.com/dotnet/docs). You can also read the source of and contribute to .NET products, including [.NET Core](https://github.com/dotnet/core) and [Xamarin](http://open.xamarin.com). Key projects from Microsoft have been contributed to the [.NET Foundation](http://dotnetfoundation.org).
>>>>>>> e6c68eb5

## Community

You can join other people who are already active in the [.NET community](https://www.microsoft.com/net/community) to find out what's new or ask for help.<|MERGE_RESOLUTION|>--- conflicted
+++ resolved
@@ -42,11 +42,7 @@
 
 ## Open source
 
-<<<<<<< HEAD
-Key projects from Microsoft have been contributed to the [.NET Foundation](http://dotnetfoundation.org). Many parts of .NET are built with the help of open source contributions from a community of developers around the world. In the [.NET Foundation repositories](https://github.com/dotnet), find the source code and on-going work for [.NET Core](https://github.com/dotnet/core), [.NET Core foundational libraries (CoreFX)](https://github.com/dotnet/corefx), and the [.NET Core runtime (CoreCLR)](https://github.com/dotnet/coreclr). You're welcome to contribute to the [.NET documentation](https://github.com/dotnet/docs). The [ASP.NET repositories](https://github.com/aspnet) are the home for ASP.NET Core source code repositories and documentation. 
-=======
 Many parts of .NET are built by open source contributors. You can contribute to this [.NET Documentation](https://github.com/dotnet/docs). You can also read the source of and contribute to .NET products, including [.NET Core](https://github.com/dotnet/core) and [Xamarin](http://open.xamarin.com). Key projects from Microsoft have been contributed to the [.NET Foundation](http://dotnetfoundation.org).
->>>>>>> e6c68eb5
 
 ## Community
 
