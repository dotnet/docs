--- conflicted
+++ resolved
@@ -8,7 +8,6 @@
   ms.date: 02/01/2024
   ms.topic: landing-page
 landingContent:
-<<<<<<< HEAD
 - title: .NET 9 release updates
   linkLists:
   - linkListType: whats-new
@@ -26,15 +25,17 @@
   - linkListType: whats-new
     links:
     - text: .NET 8
-      url: ../core/whats-new/dotnet-8.md
+      url: ../core/whats-new/overview/dotnet-8.md
     - text: ASP.NET Core 8.0
       url: /aspnet/core/release-notes/aspnetcore-8.0
     - text: .NET MAUI 8
       url: /dotnet/maui/whats-new/dotnet-8
+    - text: EF Core 8
+      url: /ef/core/what-is-new/ef-core-8.0/whatsnew
     - text: Windows Forms (.NET 8)
       url: /dotnet/desktop/winforms/whats-new/net80
-    - text: EF Core 8
-      url: /ef/core/what-is-new/ef-core-8.0/whatsnew
+    - text: WPF (.NET 8)
+      url: /dotnet/desktop/wpf/whats-new/net80
 - title: Latest documentation updates
   linkLists:
   - linkListType: whats-new
@@ -104,88 +105,4 @@
     - text: Visual Studio 2022 for Mac
       url: /visualstudio/releases/2022/mac-release-notes
     - text: Visual Studio Code
-      url: https://code.visualstudio.com/updates
-=======
-  - title: .NET release updates
-    linkLists:
-      - linkListType: whats-new
-        links:
-          - text: .NET 8 updates
-            url: ../core/whats-new/dotnet-8/overview.md
-  - title: Latest documentation updates
-    linkLists:
-      - linkListType: whats-new
-        links:
-          - text: January 2024
-            url: dotnet-docs-mod1.md
-          - text: December 2023
-            url: dotnet-docs-mod0.md
-          - text: November 2023
-            url: dotnet-docs-mod2.md
-  - title: Find language updates
-    linkLists:
-      - linkListType: whats-new
-        links:
-          - text: What's new in C# 12
-            url: ../csharp/whats-new/csharp-12.md
-          - text: What's new in F# 8
-            url: ../fsharp/whats-new/fsharp-8.md
-          - text: What's new for Visual Basic
-            url: ../visual-basic/whats-new/index.md
-  - title: Get involved - contribute
-    linkLists:
-      - linkListType: overview
-        links:
-          - text: .NET docs repository
-            url: https://github.com/dotnet/docs/blob/main/README.md
-          - text: Project structure and labels for issues and pull requests
-            url: /contribute/dotnet/labels-projects
-          - text: .NET Foundation
-            url: https://dotnetfoundation.org/
-      - linkListType: concept
-        links:
-          - text: Microsoft docs contributor guide
-            url: /contribute
-          - text: .NET docs contributor guide
-            url: /contribute/dotnet/dotnet-contribute
-  - title: .NET developers
-    linkLists:
-      - linkListType: download
-        links:
-          - text: Download the .NET SDK
-            url: https://dotnet.microsoft.com/download
-      - linkListType: sample
-        links:
-          - text: .NET samples browser
-            url: /samples/browse/?products=dotnet
-      - linkListType: get-started
-        links:
-          - text: .NET on Q&A
-            url: /answers/products/dotnet
-          - text: .NET tech community forums
-            url: https://techcommunity.microsoft.com/t5/net/ct-p/dotnet
-      - linkListType: whats-new
-        links:
-          - text: Community
-            url: https://dotnet.microsoft.com/platform/community
-  - title: Related what's new pages
-    linkLists:
-      - linkListType: whats-new
-        links:
-          - text: ASP.NET Core docs updates
-            url: /aspnet/core/whats-new/
-          - text: Xamarin docs updates
-            url: /xamarin/whats-new/
-          - text: .NET release notes
-            url: https://github.com/dotnet/core/blob/main/release-notes/README.md
-          - text: ASP.NET Core release notes
-            url: /aspnet/core/release-notes/aspnetcore-3.1
-          - text: C# compiler (Roslyn) release notes
-            url: https://github.com/dotnet/roslyn/tree/main/docs/ide
-          - text: Visual Studio release notes
-            url: /visualstudio/releases/2019/release-notes
-          - text: Visual Studio for Mac release notes
-            url: /visualstudio/releasenotes/vs2019-mac-relnotes
-          - text: Visual Studio Code release notes
-            url: https://code.visualstudio.com/updates
->>>>>>> 8059bfd4
+      url: https://code.visualstudio.com/updates