---
author: vshubina
ms.author: vshubina
ms.date: 03/30/2022
ms.topic: include
---

<<<<<<< HEAD
Starting with .NET SDK 7.0.100, the `dotnet new` syntax has changed:

- The `--list`, `--search`, `--install`, and `--uninstall` options became `list`, `search`, `install` and `uninstall` subcommands.
- The `--update-apply` option became the `update` subcommand.
- To use `--update-check`, use the `update` subcommand with the `--check-only` option.

Other options that were available before are still available to use with their respective subcommands.
Separate help for each subcommand is available via the `-h` or `--help` option: `dotnet new <subcommand> --help` lists all supported options for the subcommand.
=======
Starting with .NET 7 SDK, the `dotnet new` syntax has changed:

- The `--list`, `--search`, `--install`, and `--uninstall` options became `list`, `search`, `install` and `uninstall` subcommands.
- The `--update-apply` option became the `update` subcommand.
- To use `--update-check`, use the `update` subcommand with the `--check` option.

Other options that were available before are still available to use with their respective subcommands.
Separate help for each subcommand is available via the `-h` or `--help` option: `dotnet new <subcommand> --help` lists all supported options for the subcommand.

Additionally, tab completion is now available for `dotnet new`. It supports completion for installed template names and for the options a selected template provides.
To activate tab completion for the .NET SDK, see [Enable tab completion](../docs/core/tools/enable-tab-autocomplete.md).
>>>>>>> d46b624d
<|MERGE_RESOLUTION|>--- conflicted
+++ resolved
@@ -5,8 +5,7 @@
 ms.topic: include
 ---
 
-<<<<<<< HEAD
-Starting with .NET SDK 7.0.100, the `dotnet new` syntax has changed:
+Starting with the .NET 7 SDK, the `dotnet new` syntax has changed:
 
 - The `--list`, `--search`, `--install`, and `--uninstall` options became `list`, `search`, `install` and `uninstall` subcommands.
 - The `--update-apply` option became the `update` subcommand.
@@ -14,16 +13,6 @@
 
 Other options that were available before are still available to use with their respective subcommands.
 Separate help for each subcommand is available via the `-h` or `--help` option: `dotnet new <subcommand> --help` lists all supported options for the subcommand.
-=======
-Starting with .NET 7 SDK, the `dotnet new` syntax has changed:
-
-- The `--list`, `--search`, `--install`, and `--uninstall` options became `list`, `search`, `install` and `uninstall` subcommands.
-- The `--update-apply` option became the `update` subcommand.
-- To use `--update-check`, use the `update` subcommand with the `--check` option.
-
-Other options that were available before are still available to use with their respective subcommands.
-Separate help for each subcommand is available via the `-h` or `--help` option: `dotnet new <subcommand> --help` lists all supported options for the subcommand.
 
 Additionally, tab completion is now available for `dotnet new`. It supports completion for installed template names and for the options a selected template provides.
-To activate tab completion for the .NET SDK, see [Enable tab completion](../docs/core/tools/enable-tab-autocomplete.md).
->>>>>>> d46b624d
+To activate tab completion for the .NET SDK, see [Enable tab completion](../docs/core/tools/enable-tab-autocomplete.md).