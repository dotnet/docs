# NewTypes Pets Sample

<<<<<<< HEAD
This sample is part of the [step-by-step tutorial](https://docs.microsoft.com/dotnet/core/tutorials/using-with-xplat-cli) for creating .NET Core Console Applications. Please see that topic for detailed steps on the code for this sample.
=======
This sample is part of the [Organizing and testing projects with the .NET Core command line tutorial](https://docs.microsoft.com/dotnet/articles/core/tutorials/testing-with-cli) for creating .NET Core console applications. See the tutorial for details on the code for this sample.
>>>>>>> 150d3cab

## Key Features

This sample builds a program and an associated unit test assembly. Using this sample, you learn how to structure projects as part of a larger solution and incorporate unit tests into your projects.

## Build and run

To build and run the sample, change to the *src/NewTypesMsBuild* directory and execute the following two commands:

```console
dotnet restore
dotnet run
```

`dotnet restore` restores the dependencies of the sample. `dotnet run` builds the sample and runs the output executable. 

To run the tests, change to the *test/NewTypesTests* directory and execute the following three commands:

```console
dotnet restore
dotnet build
dotnet test
```

`dotnet test` runs the configured tests.

Note that you must run `dotnet restore` in the *src/NewTypesMsBuild* directory before you can run the tests. `dotnet build` will follow the dependency on the `NewTypesMsBuild` project and build both the app and unit tests projects, but it won't restore NuGet packages.<|MERGE_RESOLUTION|>--- conflicted
+++ resolved
@@ -1,10 +1,6 @@
 # NewTypes Pets Sample
 
-<<<<<<< HEAD
-This sample is part of the [step-by-step tutorial](https://docs.microsoft.com/dotnet/core/tutorials/using-with-xplat-cli) for creating .NET Core Console Applications. Please see that topic for detailed steps on the code for this sample.
-=======
-This sample is part of the [Organizing and testing projects with the .NET Core command line tutorial](https://docs.microsoft.com/dotnet/articles/core/tutorials/testing-with-cli) for creating .NET Core console applications. See the tutorial for details on the code for this sample.
->>>>>>> 150d3cab
+This sample is part of the [Organizing and testing projects with the .NET Core command line tutorial](https://docs.microsoft.com/dotnet/core/tutorials/testing-with-cli) for creating .NET Core console applications. See the tutorial for details on the code for this sample.
 
 ## Key Features
 
