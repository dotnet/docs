﻿using System;

namespace UnitTestingBestPractices
{
    public class StringCalculator
    {
        private const int MAXIMUM_RESULT = 1000;

        public int Add(string numbers)
        {
            if (numbers == null)
            {
                throw new ArgumentNullException(nameof(numbers));
            }

            int result;
            if (numbers.Contains(","))
            {
                result = HandleMultipleNumbers(numbers);
            }
            else
            {
                result = HandleSingleNumber(numbers);
            }

            return ValidateResult(result);
        }

        private static int HandleMultipleNumbers(string numbers)
        {
            var sum = 0;

            var numbersArray = numbers.Split(',');
            foreach (var number in numbersArray)
            {
                sum += HandleSingleNumber(number);
            }

            return ValidateResult(sum);
        }

        private static int HandleSingleNumber(string number)
        {
            if (string.IsNullOrEmpty(number))
            {
                return 0;
            }

            var result = int.TryParse(number, out var parsedNumber);
            if (result == false)
            {
<<<<<<< HEAD
                throw new ArgumentException(
                    $"Unable to parse {nameof(number)} as an Int32.", nameof(number));
=======
                throw new ArgumentException($"Unable to parse {nameof(number)} as an Int32.", nameof(number));
>>>>>>> 2ac9f551
            }

            return parsedNumber;
        }

        private static int ValidateResult(int sum)
        {
            if (sum > MAXIMUM_RESULT)
            {
                throw new OverflowException();
            }

            return sum;
        }
    }
}<|MERGE_RESOLUTION|>--- conflicted
+++ resolved
@@ -49,12 +49,7 @@
             var result = int.TryParse(number, out var parsedNumber);
             if (result == false)
             {
-<<<<<<< HEAD
-                throw new ArgumentException(
-                    $"Unable to parse {nameof(number)} as an Int32.", nameof(number));
-=======
                 throw new ArgumentException($"Unable to parse {nameof(number)} as an Int32.", nameof(number));
->>>>>>> 2ac9f551
             }
 
             return parsedNumber;
