--- conflicted
+++ resolved
@@ -66,20 +66,12 @@
 {
    public static void Main()
    {
-<<<<<<< HEAD
-      Temperature temp = new Temperature(22m);
-      Console.WriteLine(Convert.ToString(temp, new CultureInfo("ja-JP")));
-      Console.WriteLine("Temperature: {0:K}", temp);
-      Console.WriteLine("Temperature: {0:F}", temp);
-      Console.WriteLine(String.Format(new CultureInfo("fr-FR"), "Temperature: {0:F}", temp));
-=======
       CultureInfo.CurrentCulture = CultureInfo.GetCultureInfo("en-US");
       Temperature temp1 = new Temperature(22m);
       Console.WriteLine(Convert.ToString(temp1, new CultureInfo("ja-JP")));
       Console.WriteLine("Temperature: {0:K}", temp1);
       Console.WriteLine("Temperature: {0:F}", temp1);
       Console.WriteLine(String.Format(new CultureInfo("fr-FR"), "Temperature: {0:F}", temp1));
->>>>>>> 87b9d6eb
    }
 }
 // The example displays the following output:
