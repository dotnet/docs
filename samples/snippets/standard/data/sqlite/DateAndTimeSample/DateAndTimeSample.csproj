<Project Sdk="Microsoft.NET.Sdk">

  <PropertyGroup>
    <OutputType>Exe</OutputType>
    <TargetFramework>netcoreapp3.1</TargetFramework>
  </PropertyGroup>

  <ItemGroup>
<<<<<<< HEAD
    <PackageReference Include= Microsoft.Data.Sqlite" Version=" 6.0.6" />
=======
    <PackageReference Include="Microsoft.Data.Sqlite" Version="6.0.6" />
>>>>>>> 4e9792dd
  </ItemGroup>

</Project><|MERGE_RESOLUTION|>--- conflicted
+++ resolved
@@ -6,11 +6,7 @@
   </PropertyGroup>
 
   <ItemGroup>
-<<<<<<< HEAD
-    <PackageReference Include= Microsoft.Data.Sqlite" Version=" 6.0.6" />
-=======
     <PackageReference Include="Microsoft.Data.Sqlite" Version="6.0.6" />
->>>>>>> 4e9792dd
   </ItemGroup>
 
 </Project>