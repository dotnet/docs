--- conflicted
+++ resolved
@@ -6,15 +6,9 @@
   </PropertyGroup>
 
   <ItemGroup>
-<<<<<<< HEAD
-    <PackageReference Include= Microsoft.Data.Sqlite.Core" Version=" 6.0.6" />
-    <PackageReference Include=" SQLitePCLRaw.core" Version=" 2.1.0" />
-    <PackageReference Include=" SQLitePCLRaw.provider.sqlite3" Version=" 2.1.0" />
-=======
     <PackageReference Include="Microsoft.Data.Sqlite.Core" Version="6.0.6" />
     <PackageReference Include="SQLitePCLRaw.core" Version="2.1.0" />
     <PackageReference Include="SQLitePCLRaw.provider.sqlite3" Version="2.1.0" />
->>>>>>> 0f268522
   </ItemGroup>
 
 </Project>