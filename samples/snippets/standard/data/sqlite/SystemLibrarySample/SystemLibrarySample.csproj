--- conflicted
+++ resolved
@@ -6,13 +6,8 @@
   </PropertyGroup>
 
   <ItemGroup>
-<<<<<<< HEAD
-    <PackageReference Include= Microsoft.Data.Sqlite.Core" Version=" 6.0.6" />
-    <PackageReference Include=" SQLitePCLRaw.provider.dynamic_cdecl" Version=" 2.1.0" />
-=======
     <PackageReference Include="Microsoft.Data.Sqlite.Core" Version="6.0.6" />
     <PackageReference Include="SQLitePCLRaw.provider.dynamic_cdecl" Version="2.1.0" />
->>>>>>> 4e9792dd
   </ItemGroup>
 
 </Project>