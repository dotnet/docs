--- conflicted
+++ resolved
@@ -170,34 +170,17 @@
         tocHref: /dotnet/framework/debug-trace-profile/
         topicHref: /dotnet/framework/debug-trace-profile/index
       - name: Deploying the .NET Framework
-<<<<<<< HEAD
         tocHref: /dotnet/framework/deployment/
         topicHref: /dotnet/framework/deployment/index
-        items:
-        - name: Installing the .NET Framework on Windows
-          tocHref: /dotnet/framework/deployment/windows/
-          topicHref: /dotnet/framework/deployment/windows/index
-=======
-        tocHref: /dotnet/articles/framework/deployment/
-        topicHref: /dotnet/articles/framework/deployment/index
->>>>>>> 303aaea9
       - name: Deploying .NET Framework applications with Docker
         tocHref: /dotnet/framework/docker/
         topicHref: /dotnet/framework/docker/index
       - name: Get Started
-<<<<<<< HEAD
         tocHref: /dotnet/framework/get-started/
         topicHref: /dotnet/framework/get-started/index
-      - name: Installing the .NET Framework on Windows
-        tocHref: /dotnet/framework/install/
-        topicHref: /dotnet/framework/install/index
-=======
-        tocHref: /dotnet/articles/framework/get-started/
-        topicHref: /dotnet/articles/framework/get-started/index
       - name: Installation guide
         tocHref: /dotnet/articles/framework/install/
         topicHref: /dotnet/articles/framework/install/index
->>>>>>> 303aaea9
       - name: Interoperating with Unmanaged Code
         tocHref: /dotnet/framework/interop/
         topicHref: /dotnet/framework/interop/index
