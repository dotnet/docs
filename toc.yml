--- conflicted
+++ resolved
@@ -100,8 +100,6 @@
       - name: Migration Guide
         tocHref: /dotnet/framework/migration-guide/
         topicHref: /dotnet/framework/migration-guide/index
-<<<<<<< HEAD
-=======
       - name: Compiling Apps with .NET Native
         tocHref: /dotnet/framework/net-native/
         topicHref: /dotnet/framework/net-native/index
@@ -120,7 +118,6 @@
       - name: Security in the .NET Framework
         tocHref: /dotnet/framework/security/
         topicHref: /dotnet/framework/security/index
->>>>>>> f33b12e1
       - name: .NET Framework Tools
         tocHref: /dotnet/framework/tools/
         topicHref: /dotnet/framework/tools/index
