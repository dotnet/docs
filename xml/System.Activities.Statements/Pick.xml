--- conflicted
+++ resolved
@@ -21,13 +21,7 @@
       <format type="text/markdown"><![CDATA[  
   
 ## Remarks  
-<<<<<<< HEAD
- This activity behaves similarly to <xref:System.Activities.Statements.Switch`1> in that it executes only one of several activities in response to events. The action chosen to be executed is defined by an event, chosen from a set of events.  
-=======
- This activity behaves similarly to <xref:System.Activities.Statements.Switch%601> in that it executes only one of several activities in response to events. The action chosen to be executed is defined by an event, chosen from a set of events.  
->>>>>>> 9cd469df
-  
-   
+ This activity behaves similarly to <xref:System.Activities.Statements.Switch%601> in that it executes only one of several activities in response to events. The action chosen to be executed is defined by an event, chosen from a set of events.   
   
 ## Examples  
  The following code sample demonstrates creating a <xref:System.Activities.Statements.Pick> activity. This example is from the [Using the Pick Activity](~/docs/framework/windows-workflow-foundation/samples/using-the-pick-activity.md) sample.  
