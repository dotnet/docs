<Type Name="Rethrow" FullName="System.Activities.Statements.Rethrow">
  <TypeSignature Language="C#" Value="public sealed class Rethrow : System.Activities.NativeActivity" />
  <TypeSignature Language="ILAsm" Value=".class public auto ansi sealed beforefieldinit Rethrow extends System.Activities.NativeActivity" />
  <TypeSignature Language="DocId" Value="T:System.Activities.Statements.Rethrow" />
  <AssemblyInfo>
    <AssemblyName>System.Activities</AssemblyName>
    <AssemblyVersion>4.0.0.0</AssemblyVersion>
  </AssemblyInfo>
  <Base>
    <BaseTypeName>System.Activities.NativeActivity</BaseTypeName>
  </Base>
  <Interfaces />
  <Docs>
    <summary>Throws a previously thrown exception from within a <see cref="T:System.Activities.Statements.Catch" /> activity.</summary>
    <remarks>
      <format type="text/markdown"><![CDATA[  
  
## Remarks  
<<<<<<< HEAD
 The error is re-thrown retaining the original source of the exception. <xref:System.Activities.Statements.Rethrow> can only be used within a <xref:System.Activities.Statements.Catch> block of a <xref:System.Activities.Statements.TryCatch.Finally*> activity.  
=======
 The error is re-thrown retaining the original source of the exception. <xref:System.Activities.Statements.Rethrow> can only be used within a <xref:System.Activities.Statements.Catch> block of a <xref:System.Activities.Statements.TryCatch> activity.  
>>>>>>> 9cd469df
  
 ]]></format>
    </remarks>
  </Docs>
  <Members>
    <Member MemberName=".ctor">
      <MemberSignature Language="C#" Value="public Rethrow ();" />
      <MemberSignature Language="ILAsm" Value=".method public hidebysig specialname rtspecialname instance void .ctor() cil managed" />
      <MemberSignature Language="DocId" Value="M:System.Activities.Statements.Rethrow.#ctor" />
      <MemberType>Constructor</MemberType>
      <AssemblyInfo>
        <AssemblyName>System.Activities</AssemblyName>
        <AssemblyVersion>4.0.0.0</AssemblyVersion>
      </AssemblyInfo>
      <Parameters />
      <Docs>
        <summary>Creates a new instance of the <see cref="T:System.Activities.Statements.Rethrow" /> activity.</summary>
        <remarks>To be added.</remarks>
      </Docs>
    </Member>
    <Member MemberName="CacheMetadata">
      <MemberSignature Language="C#" Value="protected override void CacheMetadata (System.Activities.NativeActivityMetadata metadata);" />
      <MemberSignature Language="ILAsm" Value=".method familyhidebysig virtual instance void CacheMetadata(valuetype System.Activities.NativeActivityMetadata metadata) cil managed" />
      <MemberSignature Language="DocId" Value="M:System.Activities.Statements.Rethrow.CacheMetadata(System.Activities.NativeActivityMetadata)" />
      <MemberType>Method</MemberType>
      <AssemblyInfo>
        <AssemblyName>System.Activities</AssemblyName>
        <AssemblyVersion>4.0.0.0</AssemblyVersion>
      </AssemblyInfo>
      <ReturnValue>
        <ReturnType>System.Void</ReturnType>
      </ReturnValue>
      <Parameters>
        <Parameter Name="metadata" Type="System.Activities.NativeActivityMetadata" />
      </Parameters>
      <Docs>
        <param name="metadata">To be added.</param>
        <summary>To be added.</summary>
        <remarks>To be added.</remarks>
      </Docs>
    </Member>
    <Member MemberName="Execute">
      <MemberSignature Language="C#" Value="protected override void Execute (System.Activities.NativeActivityContext context);" />
      <MemberSignature Language="ILAsm" Value=".method familyhidebysig virtual instance void Execute(class System.Activities.NativeActivityContext context) cil managed" />
      <MemberSignature Language="DocId" Value="M:System.Activities.Statements.Rethrow.Execute(System.Activities.NativeActivityContext)" />
      <MemberType>Method</MemberType>
      <AssemblyInfo>
        <AssemblyName>System.Activities</AssemblyName>
        <AssemblyVersion>4.0.0.0</AssemblyVersion>
      </AssemblyInfo>
      <ReturnValue>
        <ReturnType>System.Void</ReturnType>
      </ReturnValue>
      <Parameters>
        <Parameter Name="context" Type="System.Activities.NativeActivityContext" />
      </Parameters>
      <Docs>
        <param name="context">To be added.</param>
        <summary>To be added.</summary>
        <remarks>To be added.</remarks>
      </Docs>
    </Member>
  </Members>
</Type><|MERGE_RESOLUTION|>--- conflicted
+++ resolved
@@ -16,11 +16,7 @@
       <format type="text/markdown"><![CDATA[  
   
 ## Remarks  
-<<<<<<< HEAD
- The error is re-thrown retaining the original source of the exception. <xref:System.Activities.Statements.Rethrow> can only be used within a <xref:System.Activities.Statements.Catch> block of a <xref:System.Activities.Statements.TryCatch.Finally*> activity.  
-=======
  The error is re-thrown retaining the original source of the exception. <xref:System.Activities.Statements.Rethrow> can only be used within a <xref:System.Activities.Statements.Catch> block of a <xref:System.Activities.Statements.TryCatch> activity.  
->>>>>>> 9cd469df
   
  ]]></format>
     </remarks>
