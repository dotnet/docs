﻿<Type Name="ArrayPool&lt;T&gt;" FullName="System.Buffers.ArrayPool&lt;T&gt;">
  <TypeSignature Language="C#" Value="public abstract class ArrayPool&lt;T&gt;" />
  <TypeSignature Language="ILAsm" Value=".class public auto ansi abstract beforefieldinit ArrayPool`1&lt;T&gt; extends System.Object" />
  <TypeSignature Language="DocId" Value="T:System.Buffers.ArrayPool`1" />
  <TypeSignature Language="VB.NET" Value="Public MustInherit Class ArrayPool(Of T)" />
  <TypeSignature Language="F#" Value="type ArrayPool&lt;'T&gt; = class" />
  <AssemblyInfo>
    <AssemblyName>System.Buffers</AssemblyName>
    <AssemblyVersion>4.0.0.0</AssemblyVersion>
    <AssemblyVersion>4.0.1.0</AssemblyVersion>
    <AssemblyVersion>4.0.2.0</AssemblyVersion>
  </AssemblyInfo>
  <TypeParameters>
    <TypeParameter Name="T" />
  </TypeParameters>
  <Base>
    <BaseTypeName>System.Object</BaseTypeName>
  </Base>
  <Interfaces />
  <Docs>
    <typeparam name="T">The type of the objects that are in the resource pool.</typeparam>
    <summary>Provides a resource pool that enables reusing instances of type <see cref="T:T[]" />.</summary>
    <remarks>
      <format type="text/markdown"><![CDATA[  
  
## Remarks  
  
 Using the <xref:System.Buffers.ArrayPool%601> class to rent and return buffers (using the <xref:System.Buffers.ArrayPool%601.Rent%2A> and <xref:System.Buffers.ArrayPool%601.Return%2A> methods) can improve performance in situations where arrays are created and destroyed frequently, resulting in significant memory pressure on the garbage collector.
  
 ]]></format>
    </remarks>
    <threadsafe>This class is thread-safe. All members may be used by multiple threads concurrently.</threadsafe>
  </Docs>
  <Members>
    <Member MemberName=".ctor">
      <MemberSignature Language="C#" Value="protected ArrayPool ();" />
      <MemberSignature Language="ILAsm" Value=".method familyhidebysig specialname rtspecialname instance void .ctor() cil managed" />
      <MemberSignature Language="DocId" Value="M:System.Buffers.ArrayPool`1.#ctor" />
      <MemberSignature Language="VB.NET" Value="Protected Sub New ()" />
      <MemberType>Constructor</MemberType>
      <AssemblyInfo>
        <AssemblyName>System.Buffers</AssemblyName>
        <AssemblyVersion>4.0.0.0</AssemblyVersion>
        <AssemblyVersion>4.0.1.0</AssemblyVersion>
        <AssemblyVersion>4.0.2.0</AssemblyVersion>
      </AssemblyInfo>
      <Parameters />
      <Docs>
        <summary>Initializes a new instance of the <see cref="T:System.Buffers.ArrayPool`1" /> class.</summary>
        <remarks>
          <format type="text/markdown"><![CDATA[  
  
## Remarks  
  
Note that this constructor is protected; it can only be called by classes derived from the <xref:System.Buffers.ArrayPool%601> class. 
 ]]></format>
        </remarks>
      </Docs>
    </Member>
    <Member MemberName="Create">
      <MemberSignature Language="C#" Value="public static System.Buffers.ArrayPool&lt;T&gt; Create ();" />
      <MemberSignature Language="ILAsm" Value=".method public static hidebysig class System.Buffers.ArrayPool`1&lt;!T&gt; Create() cil managed" />
      <MemberSignature Language="DocId" Value="M:System.Buffers.ArrayPool`1.Create" />
      <MemberSignature Language="VB.NET" Value="Public Shared Function Create () As ArrayPool(Of T)" />
      <MemberSignature Language="F#" Value="static member Create : unit -&gt; System.Buffers.ArrayPool&lt;'T&gt;" Usage="System.Buffers.ArrayPool&lt;'T&gt;.Create " />
      <MemberType>Method</MemberType>
      <AssemblyInfo>
        <AssemblyName>System.Buffers</AssemblyName>
        <AssemblyVersion>4.0.0.0</AssemblyVersion>
        <AssemblyVersion>4.0.1.0</AssemblyVersion>
        <AssemblyVersion>4.0.2.0</AssemblyVersion>
      </AssemblyInfo>
      <ReturnValue>
        <ReturnType>System.Buffers.ArrayPool&lt;T&gt;</ReturnType>
      </ReturnValue>
      <Parameters />
      <Docs>
<<<<<<< HEAD
        <summary>Creates a new instance of the <see cref="ArrayPool{T}" /> class.</summary>
        <returns>A new instance of the <see cref="ArrayPool{T}" /> class.</returns>
        <remarks></remarks>
=======
        <summary>Creates a new instance of the <see cref="T:System.Buffers.ArrayPool`1" /> class.</summary>
        <returns>A new instance of the <see cref="T:System.Buffers.ArrayPool`1" /> class.</returns>
        <remarks>
        </remarks>
>>>>>>> 6e1b632f
      </Docs>
    </Member>
    <Member MemberName="Create">
      <MemberSignature Language="C#" Value="public static System.Buffers.ArrayPool&lt;T&gt; Create (int maxArrayLength, int maxArraysPerBucket);" />
      <MemberSignature Language="ILAsm" Value=".method public static hidebysig class System.Buffers.ArrayPool`1&lt;!T&gt; Create(int32 maxArrayLength, int32 maxArraysPerBucket) cil managed" />
      <MemberSignature Language="DocId" Value="M:System.Buffers.ArrayPool`1.Create(System.Int32,System.Int32)" />
      <MemberSignature Language="VB.NET" Value="Public Shared Function Create (maxArrayLength As Integer, maxArraysPerBucket As Integer) As ArrayPool(Of T)" />
      <MemberSignature Language="F#" Value="static member Create : int * int -&gt; System.Buffers.ArrayPool&lt;'T&gt;" Usage="System.Buffers.ArrayPool&lt;'T&gt;.Create (maxArrayLength, maxArraysPerBucket)" />
      <MemberType>Method</MemberType>
      <AssemblyInfo>
        <AssemblyName>System.Buffers</AssemblyName>
        <AssemblyVersion>4.0.0.0</AssemblyVersion>
        <AssemblyVersion>4.0.1.0</AssemblyVersion>
        <AssemblyVersion>4.0.2.0</AssemblyVersion>
      </AssemblyInfo>
      <ReturnValue>
        <ReturnType>System.Buffers.ArrayPool&lt;T&gt;</ReturnType>
      </ReturnValue>
      <Parameters>
        <Parameter Name="maxArrayLength" Type="System.Int32" />
        <Parameter Name="maxArraysPerBucket" Type="System.Int32" />
      </Parameters>
      <Docs>
        <param name="maxArrayLength">The maximum length of an array instance that may be stored in the pool.</param>
        <param name="maxArraysPerBucket">The maximum number of array instances that may be stored in each bucket in the pool. The pool groups arrays of similar lengths into buckets for faster access.</param>
        <summary>Creates a new instance of the <see cref="T:System.Buffers.ArrayPool`1" /> class using the specifed configuration.</summary>
        <returns>A new instance of the <see cref="T:System.Buffers.ArrayPool`1" /> class with the specified configuration.</returns>
        <remarks>
          <format type="text/markdown"><![CDATA[  
  
## Remarks  
  
The instance of the <xref:System.Buffers.ArrayPool%601> class created by this method will group arrays into buckets, with no more than `maxArraysPerBucket` in each bucket, and with those arrays not exceeding `maxArrayLength` in length.
 ]]></format>
        </remarks>
      </Docs>
    </Member>
    <Member MemberName="Rent">
      <MemberSignature Language="C#" Value="public abstract T[] Rent (int minimumLength);" />
      <MemberSignature Language="ILAsm" Value=".method public hidebysig newslot virtual instance !T[] Rent(int32 minimumLength) cil managed" />
      <MemberSignature Language="DocId" Value="M:System.Buffers.ArrayPool`1.Rent(System.Int32)" />
      <MemberSignature Language="VB.NET" Value="Public MustOverride Function Rent (minimumLength As Integer) As T()" />
      <MemberSignature Language="F#" Value="abstract member Rent : int -&gt; 'T[]" Usage="arrayPool.Rent minimumLength" />
      <MemberType>Method</MemberType>
      <AssemblyInfo>
        <AssemblyName>System.Buffers</AssemblyName>
        <AssemblyVersion>4.0.0.0</AssemblyVersion>
        <AssemblyVersion>4.0.1.0</AssemblyVersion>
        <AssemblyVersion>4.0.2.0</AssemblyVersion>
      </AssemblyInfo>
      <ReturnValue>
        <ReturnType>T[]</ReturnType>
      </ReturnValue>
      <Parameters>
        <Parameter Name="minimumLength" Type="System.Int32" />
      </Parameters>
      <Docs>
        <param name="minimumLength">The minimum length of the array.</param>
        <summary>Retrieves a buffer that is at least the requested length.</summary>
        <returns>An array of type <see cref="T:T[]" /> that is at least <paramref name="minimumLength" /> in length.</returns>
        <remarks>
          <format type="text/markdown"><![CDATA[  
  
## Remarks  

This buffer is loaned to the caller and should be returned to the same pool using the <xref:System.Buffers.ArrayPool%601.Return%2A> method, so that it can be reused in subsequent calls to the <xref:System.Buffers.ArrayPool%601.Rent%2A> method. Failure to return a rented buffer is not a fatal error. However, it may lead to decreased application performance, as the pool may need to create a new buffer to replace the lost one.
 ]]></format>
        </remarks>
      </Docs>
    </Member>
    <Member MemberName="Return">
      <MemberSignature Language="C#" Value="public abstract void Return (T[] array, bool clearArray = false);" />
      <MemberSignature Language="ILAsm" Value=".method public hidebysig newslot virtual instance void Return(!T[] array, bool clearArray) cil managed" />
      <MemberSignature Language="DocId" Value="M:System.Buffers.ArrayPool`1.Return(`0[],System.Boolean)" />
      <MemberSignature Language="VB.NET" Value="Public MustOverride Sub Return (array As T(), Optional clearArray As Boolean = false)" />
      <MemberSignature Language="F#" Value="abstract member Return : 'T[] * bool -&gt; unit" Usage="arrayPool.Return (array, clearArray)" />
      <MemberType>Method</MemberType>
      <AssemblyInfo>
        <AssemblyName>System.Buffers</AssemblyName>
        <AssemblyVersion>4.0.0.0</AssemblyVersion>
        <AssemblyVersion>4.0.1.0</AssemblyVersion>
        <AssemblyVersion>4.0.2.0</AssemblyVersion>
      </AssemblyInfo>
      <ReturnValue>
        <ReturnType>System.Void</ReturnType>
      </ReturnValue>
      <Parameters>
        <Parameter Name="array" Type="T[]" />
        <Parameter Name="clearArray" Type="System.Boolean" />
      </Parameters>
      <Docs>
        <param name="array">A buffer to return to the pool that was previously obtained using the <see cref="M:System.Buffers.ArrayPool`1.Rent(System.Int32)" /> method.</param>
        <param name="clearArray">Indicates whether the contents of the buffer should be cleared before reuse. If <paramref name="clearArray" /> is set to <see langword="true" />, and if the pool will store the buffer to enable subsequent reuse, the <see cref="M:System.Buffers.ArrayPool`1.Return(`0[],System.Boolean)" /> method will clear the <paramref name="array" /> of its contents so that a subsequent caller using the <see cref="M:System.Buffers.ArrayPool`1.Rent(System.Int32)" /> method will not see the content of the previous caller. If <paramref name="clearArray" /> is set to <see langword="false" /> or if the pool will release the buffer, the array's contents are left unchanged.</param>
        <summary>Returns an array to the pool that was previously obtained using the <see cref="M:System.Buffers.ArrayPool`1.Rent(System.Int32)" /> method on the same <see cref="T:System.Buffers.ArrayPool`1" /> instance.</summary>
        <remarks>
          <format type="text/markdown"><![CDATA[  
  
## Remarks  

Once a buffer has been returned to the pool, the caller gives up all ownership of the buffer and must not use it. The reference returned from a given call to the <xref:System.Buffers.ArrayPool%601.Rent%2A> method must only be returned using the <xref:System.Buffers.ArrayPool%601.Return%2A> method once. The default <xref:System.Buffers.ArrayPool%601> may hold onto the returned buffer in order to rent it again, or it may release the returned buffer if it's determined that the pool already has enough buffers stored.
 ]]></format>
        </remarks>
      </Docs>
    </Member>
    <Member MemberName="Shared">
      <MemberSignature Language="C#" Value="public static System.Buffers.ArrayPool&lt;T&gt; Shared { get; }" />
      <MemberSignature Language="ILAsm" Value=".property class System.Buffers.ArrayPool`1&lt;!T&gt; Shared" />
      <MemberSignature Language="DocId" Value="P:System.Buffers.ArrayPool`1.Shared" />
      <MemberSignature Language="VB.NET" Value="Public Shared ReadOnly Property Shared As ArrayPool(Of T)" />
      <MemberSignature Language="F#" Value="member this.Shared : System.Buffers.ArrayPool&lt;'T&gt;" Usage="System.Buffers.ArrayPool&lt;'T&gt;.Shared" />
      <MemberType>Property</MemberType>
      <AssemblyInfo>
        <AssemblyName>System.Buffers</AssemblyName>
        <AssemblyVersion>4.0.0.0</AssemblyVersion>
        <AssemblyVersion>4.0.1.0</AssemblyVersion>
        <AssemblyVersion>4.0.2.0</AssemblyVersion>
      </AssemblyInfo>
      <ReturnValue>
        <ReturnType>System.Buffers.ArrayPool&lt;T&gt;</ReturnType>
      </ReturnValue>
      <Docs>
        <summary>Gets a shared <see cref="T:System.Buffers.ArrayPool`1" /> instance.</summary>
        <value>A shared <see cref="T:System.Buffers.ArrayPool`1" /> instance.</value>
        <remarks>
          <format type="text/markdown"><![CDATA[  
  
## Remarks  

The shared pool provides a default implementation of the <xref:System.Buffers.ArrayPool%601> class that's intended for general applicability. A shared class maintains arrays of multiple sizes, and may hand back a larger array than was actually requested, but it will never hand back a smaller array than was requested. Renting a buffer from a shared class using the <xref:System.Buffers.ArrayPool%601.Rent%2A> method will result in an existing buffer being taken from the pool if an appropriate buffer is available or in a new buffer being allocated if one is not available.
 ]]></format>
        </remarks>
      </Docs>
    </Member>
  </Members>
</Type><|MERGE_RESOLUTION|>--- conflicted
+++ resolved
@@ -75,16 +75,10 @@
       </ReturnValue>
       <Parameters />
       <Docs>
-<<<<<<< HEAD
-        <summary>Creates a new instance of the <see cref="ArrayPool{T}" /> class.</summary>
-        <returns>A new instance of the <see cref="ArrayPool{T}" /> class.</returns>
-        <remarks></remarks>
-=======
         <summary>Creates a new instance of the <see cref="T:System.Buffers.ArrayPool`1" /> class.</summary>
         <returns>A new instance of the <see cref="T:System.Buffers.ArrayPool`1" /> class.</returns>
         <remarks>
         </remarks>
->>>>>>> 6e1b632f
       </Docs>
     </Member>
     <Member MemberName="Create">
