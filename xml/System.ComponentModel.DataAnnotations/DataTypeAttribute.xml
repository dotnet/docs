<Type Name="DataTypeAttribute" FullName="System.ComponentModel.DataAnnotations.DataTypeAttribute">
  <TypeSignature Language="C#" Value="public class DataTypeAttribute : System.ComponentModel.DataAnnotations.ValidationAttribute" />
  <TypeSignature Language="ILAsm" Value=".class public auto ansi beforefieldinit DataTypeAttribute extends System.ComponentModel.DataAnnotations.ValidationAttribute" />
  <TypeSignature Language="DocId" Value="T:System.ComponentModel.DataAnnotations.DataTypeAttribute" />
  <AssemblyInfo>
    <AssemblyName>System.ComponentModel.Annotations</AssemblyName>
    <AssemblyVersion>4.1.0.0</AssemblyVersion>
    <AssemblyVersion>4.2.0.0</AssemblyVersion>
  </AssemblyInfo>
  <AssemblyInfo>
    <AssemblyName>System.ComponentModel.DataAnnotations</AssemblyName>
    <AssemblyVersion>2.0.5.0</AssemblyVersion>
    <AssemblyVersion>4.0.0.0</AssemblyVersion>
  </AssemblyInfo>
  <Base>
    <BaseTypeName>System.ComponentModel.DataAnnotations.ValidationAttribute</BaseTypeName>
  </Base>
  <Interfaces />
  <Attributes>
    <Attribute>
      <AttributeName>System.AttributeUsage(System.AttributeTargets.Method | System.AttributeTargets.Property | System.AttributeTargets.Field | System.AttributeTargets.Parameter, AllowMultiple=false)</AttributeName>
    </Attribute>
  </Attributes>
  <Docs>
    <summary>Specifies the name of an additional type to associate with a data field.</summary>
    <remarks>
      <format type="text/markdown">
        <![CDATA[  
  
## Remarks  
 The <xref:System.ComponentModel.DataAnnotations.DataTypeAttribute> attribute enables you to mark fields by using a type that is more specific than the database intrinsic type. The type name is selected from the <xref:System.ComponentModel.DataAnnotations.DataType> enumeration type. For example, a string data field that contains e-mail addresses can be specified as the <xref:System.ComponentModel.DataAnnotations.DataType.EmailAddress> type. This information is then accessed by the field templates to modify how the data field is processed.  
  
 You use the <xref:System.ComponentModel.DataAnnotations.DataTypeAttribute> attribute for the following reasons:  
  
-   To provide additional type information for a data field. You do this by applying the <xref:System.ComponentModel.DataAnnotations.DataTypeAttribute> attribute to a data field in the data model and by specifying the additional type name from the <xref:System.ComponentModel.DataAnnotations.DataType> enumeration. The field template that processes the data field can access this additional metadata type information to determine how to process the field. For example, the text field template can generate hyperlinks for e-mail addresses whose intrinsic type is `String`.  
  
-   To associate a custom field template with a data field. The specified custom field template will then be used to process the data field. This is an alternative to using the <xref:System.ComponentModel.DataAnnotations.UIHintAttribute> attribute.  
  
 When you apply the <xref:System.ComponentModel.DataAnnotations.DataTypeAttribute> attribute to a data field you must do the following:  
  
-   Follow the attribute usage rules.  
  
-   Implement the metadata class that contains the data fields to which you want to apply the attribute.  
  
-   Issue validation errors as appropriate.  
  
 For more information, see [ASP.NET Dynamic Data Guidelines](http://msdn.microsoft.com/en-us/c563bbf3-feb9-484e-81d1-a585f1b0e192).  
   

        
        
        
        <!-- TODO: Update or Replace the the example  
## Examples  
 The following example uses the <xref:System.ComponentModel.DataAnnotations.DataTypeAttribute> attribute to customize the display of the EmailAddress data field. The e-mail addresses are shown as hyperlinks instead of as simple text, which is what Dynamic Data would infer from the intrinsic data type. The example code is in three parts, and it performs the following steps:  
  
-   It implements a metadata partial class and the associated metadata class.  
  
-   In the associated metadata class, it applies the <xref:System.ComponentModel.DataAnnotations.DataTypeAttribute> attribute to the EmailAddress data field by specifying the <xref:System.ComponentModel.DataAnnotations.DataType.EmailAddress> enumerated value. This indicates to the Text.ascx field template that it should customize the display of e-mail addresses.  
  
-   It modifies the Text.ascx field template to customize the display of the EmailAddress data fields.  
 -->

 [!code-csharp[System.ComponentModel.DataAnnotations.DataTypeAttribute#1](~/samples/snippets/csharp/VS_Snippets_WebNet/System.ComponentModel.DataAnnotations.DataTypeAttribute/CS/Customer.cs#1)]
<<<<<<< HEAD
 [!code-vb[System.ComponentModel.DataAnnotations.DataTypeAttribute#1](~/samples/snippets/visualbasic/VS_Snippets_WebNet/System.ComponentModel.DataAnnotations.DataTypeAttribute/VB/Customer.vb#1)]    


                                        
        <!-- TODO: review snippet reference 
        [!code-csharp[System.ComponentModel.DataAnnotations.DataTypeAttribute#2](~/samples/snippets/csharp/VS_Snippets_WebNet/System.ComponentModel.DataAnnotations.DataTypeAttribute/CS/Text.ascx#2)] -->
        <!-- TODO: review snippet reference [!code-vb[System.ComponentModel.DataAnnotations.DataTypeAttribute#2](~/samples/snippets/visualbasic/VS_Snippets_WebNet/System.ComponentModel.DataAnnotations.DataTypeAttribute/VB/Text.ascx#2)] -->      [!code-csharp[System.ComponentModel.DataAnnotations.DataTypeAttribute#3](~/samples/snippets/csharp/VS_Snippets_WebNet/System.ComponentModel.DataAnnotations.DataTypeAttribute/CS/Text.ascx.cs#3)]
 [!code-vb[System.ComponentModel.DataAnnotations.DataTypeAttribute#3](~/samples/snippets/visualbasic/VS_Snippets_WebNet/System.ComponentModel.DataAnnotations.DataTypeAttribute/VB/Text.ascx.vb#3)]     To compile and run the example code, you need the following:     
-   Any edition of Visual Studio 2010 or later.    
-   The AdventureWorksLT sample database. For information about how to download and install the SQL Server sample database, see [Microsoft SQL Server Product Samples: Database](https://github.com/Microsoft/sql-server-samples/releases/tag/adventureworks2014). The samples work with SQL Server 2014 and later versions.    
-   A data-driven Web site. This enables you to create a data context for the database and to create the class that contains the data field to customize. For more information, see `Walkthrough: Creating a New Dynamic Data Web Site using Scaffolding`.     ]]>
      </format>
=======
 [!code-vb[System.ComponentModel.DataAnnotations.DataTypeAttribute#1](~/samples/snippets/visualbasic/VS_Snippets_WebNet/System.ComponentModel.DataAnnotations.DataTypeAttribute/VB/Customer.vb#1)]  
  
 [!code-aspx-csharp[System.ComponentModel.DataAnnotations.DataTypeAttribute#2](~/samples/snippets/csharp/VS_Snippets_WebNet/System.ComponentModel.DataAnnotations.DataTypeAttribute/CS/Text.ascx#2)]
 [!code-aspx-vb[System.ComponentModel.DataAnnotations.DataTypeAttribute#2](~/samples/snippets/visualbasic/VS_Snippets_WebNet/System.ComponentModel.DataAnnotations.DataTypeAttribute/VB/Text.ascx#2)]
  
 [!code-csharp[System.ComponentModel.DataAnnotations.DataTypeAttribute#3](~/samples/snippets/csharp/VS_Snippets_WebNet/System.ComponentModel.DataAnnotations.DataTypeAttribute/CS/Text.ascx.cs#3)]
 [!code-vb[System.ComponentModel.DataAnnotations.DataTypeAttribute#3](~/samples/snippets/visualbasic/VS_Snippets_WebNet/System.ComponentModel.DataAnnotations.DataTypeAttribute/VB/Text.ascx.vb#3)]  
  
 To compile and run the example code, you need the following:  
  
-   Visual Studio 2008 Service Pack 1 or Visual Developer 2008 Express Edition Service Pack 1.  
  
-   The AdventureWorksLT sample database. For information about how to download and install the SQL Server sample database, see [Microsoft SQL Server Product Samples: Database](http://go.microsoft.com/fwlink/?LinkId=117483) on the CodePlex site. Make sure that you install the correct version of the sample database for the version of SQL Server that you are running (SQL Server 2005 or SQL Server 2008).  
  
-   A data-driven Web site. This enables you to create a data context for the database and to create the class that contains the data field to customize. For more information, see `Walkthrough: Creating a New Dynamic Data Web Site using Scaffolding`.  
  
 ]]></format>
>>>>>>> e53c83e5
    </remarks>
  </Docs>
  <Members>
    <Member MemberName=".ctor">
      <MemberSignature Language="C#" Value="public DataTypeAttribute (System.ComponentModel.DataAnnotations.DataType dataType);" />
      <MemberSignature Language="ILAsm" Value=".method public hidebysig specialname rtspecialname instance void .ctor(valuetype System.ComponentModel.DataAnnotations.DataType dataType) cil managed" />
      <MemberSignature Language="DocId" Value="M:System.ComponentModel.DataAnnotations.DataTypeAttribute.#ctor(System.ComponentModel.DataAnnotations.DataType)" />
      <MemberType>Constructor</MemberType>
      <AssemblyInfo>
        <AssemblyName>System.ComponentModel.Annotations</AssemblyName>
        <AssemblyVersion>4.1.0.0</AssemblyVersion>
        <AssemblyVersion>4.2.0.0</AssemblyVersion>
      </AssemblyInfo>
      <AssemblyInfo>
        <AssemblyName>System.ComponentModel.DataAnnotations</AssemblyName>
        <AssemblyVersion>2.0.5.0</AssemblyVersion>
        <AssemblyVersion>4.0.0.0</AssemblyVersion>
      </AssemblyInfo>
      <Parameters>
        <Parameter Name="dataType" Type="System.ComponentModel.DataAnnotations.DataType" />
      </Parameters>
      <Docs>
        <param name="dataType">The name of the type to associate with the data field.</param>
        <summary>Initializes a new instance of the                                                   
          <see cref="T:System.ComponentModel.DataAnnotations.DataTypeAttribute" /> class by using the specified type name.
                                        
        </summary>
        <remarks>
          <format type="text/markdown">
            <![CDATA[  
  
## Remarks  
 The name is one of the values that are defined by the <xref:System.ComponentModel.DataAnnotations.DataType?displayProperty=nameWithType> enumeration.  
  
   
  
## Examples  
 The following example shows how to use the <xref:System.ComponentModel.DataAnnotations.DataTypeAttribute.%23ctor%28System.ComponentModel.DataAnnotations.DataType%29> constructor to specify an alternative type for a data field.  
  
 [!code-csharp[System.ComponentModel.DataAnnotations.DataTypeAttribute#11](~/samples/snippets/csharp/VS_Snippets_WebNet/System.ComponentModel.DataAnnotations.DataTypeAttribute/CS/Customer.cs#11)]
 [!code-vb[System.ComponentModel.DataAnnotations.DataTypeAttribute#11](~/samples/snippets/visualbasic/VS_Snippets_WebNet/System.ComponentModel.DataAnnotations.DataTypeAttribute/VB/Customer.vb#11)]  
  
 ]]>
          </format>
        </remarks>
      </Docs>
    </Member>
    <Member MemberName=".ctor">
      <MemberSignature Language="C#" Value="public DataTypeAttribute (string customDataType);" />
      <MemberSignature Language="ILAsm" Value=".method public hidebysig specialname rtspecialname instance void .ctor(string customDataType) cil managed" />
      <MemberSignature Language="DocId" Value="M:System.ComponentModel.DataAnnotations.DataTypeAttribute.#ctor(System.String)" />
      <MemberType>Constructor</MemberType>
      <AssemblyInfo>
        <AssemblyName>System.ComponentModel.Annotations</AssemblyName>
        <AssemblyVersion>4.1.0.0</AssemblyVersion>
        <AssemblyVersion>4.2.0.0</AssemblyVersion>
      </AssemblyInfo>
      <AssemblyInfo>
        <AssemblyName>System.ComponentModel.DataAnnotations</AssemblyName>
        <AssemblyVersion>2.0.5.0</AssemblyVersion>
        <AssemblyVersion>4.0.0.0</AssemblyVersion>
      </AssemblyInfo>
      <Parameters>
        <Parameter Name="customDataType" Type="System.String" />
      </Parameters>
      <Docs>
        <param name="customDataType">The name of the custom field template to associate with the data field.</param>
        <summary>Initializes a new instance of the                                                   
          <see cref="T:System.ComponentModel.DataAnnotations.DataTypeAttribute" /> class by using the specified field template name.
                                        
        </summary>
        <remarks>
          <format type="text/markdown">
            <![CDATA[  
  
## Remarks  
 This method provides an alternative to using the <xref:System.ComponentModel.DataAnnotations.UIHintAttribute> attribute.  
  
 ]]>
          </format>
        </remarks>
        <exception cref="T:System.ArgumentException">
          <paramref name="customDataType" /> is <see langword="null" /> or an empty string (""). </exception>
      </Docs>
    </Member>
    <Member MemberName="CustomDataType">
      <MemberSignature Language="C#" Value="public string CustomDataType { get; }" />
      <MemberSignature Language="ILAsm" Value=".property instance string CustomDataType" />
      <MemberSignature Language="DocId" Value="P:System.ComponentModel.DataAnnotations.DataTypeAttribute.CustomDataType" />
      <MemberType>Property</MemberType>
      <AssemblyInfo>
        <AssemblyName>System.ComponentModel.Annotations</AssemblyName>
        <AssemblyVersion>4.1.0.0</AssemblyVersion>
        <AssemblyVersion>4.2.0.0</AssemblyVersion>
      </AssemblyInfo>
      <AssemblyInfo>
        <AssemblyName>System.ComponentModel.DataAnnotations</AssemblyName>
        <AssemblyVersion>2.0.5.0</AssemblyVersion>
        <AssemblyVersion>4.0.0.0</AssemblyVersion>
      </AssemblyInfo>
      <ReturnValue>
        <ReturnType>System.String</ReturnType>
      </ReturnValue>
      <Docs>
        <summary>Gets the name of custom field template that is associated with the data field.</summary>
        <value>The name of the custom field template that is associated with the data field.</value>
        <remarks>To be added.</remarks>
      </Docs>
    </Member>
    <Member MemberName="DataType">
      <MemberSignature Language="C#" Value="public System.ComponentModel.DataAnnotations.DataType DataType { get; }" />
      <MemberSignature Language="ILAsm" Value=".property instance valuetype System.ComponentModel.DataAnnotations.DataType DataType" />
      <MemberSignature Language="DocId" Value="P:System.ComponentModel.DataAnnotations.DataTypeAttribute.DataType" />
      <MemberType>Property</MemberType>
      <AssemblyInfo>
        <AssemblyName>System.ComponentModel.Annotations</AssemblyName>
        <AssemblyVersion>4.1.0.0</AssemblyVersion>
        <AssemblyVersion>4.2.0.0</AssemblyVersion>
      </AssemblyInfo>
      <AssemblyInfo>
        <AssemblyName>System.ComponentModel.DataAnnotations</AssemblyName>
        <AssemblyVersion>2.0.5.0</AssemblyVersion>
        <AssemblyVersion>4.0.0.0</AssemblyVersion>
      </AssemblyInfo>
      <ReturnValue>
        <ReturnType>System.ComponentModel.DataAnnotations.DataType</ReturnType>
      </ReturnValue>
      <Docs>
        <summary>Gets the type that is associated with the data field.</summary>
        <value>One of the                                                   
          <see cref="T:System.ComponentModel.DataAnnotations.DataType" /> values.
                                        
        </value>
        <remarks>To be added.</remarks>
      </Docs>
    </Member>
    <Member MemberName="DisplayFormat">
      <MemberSignature Language="C#" Value="public System.ComponentModel.DataAnnotations.DisplayFormatAttribute DisplayFormat { get; protected set; }" />
      <MemberSignature Language="ILAsm" Value=".property instance class System.ComponentModel.DataAnnotations.DisplayFormatAttribute DisplayFormat" />
      <MemberSignature Language="DocId" Value="P:System.ComponentModel.DataAnnotations.DataTypeAttribute.DisplayFormat" />
      <MemberType>Property</MemberType>
      <AssemblyInfo>
        <AssemblyName>System.ComponentModel.Annotations</AssemblyName>
        <AssemblyVersion>4.1.0.0</AssemblyVersion>
        <AssemblyVersion>4.2.0.0</AssemblyVersion>
      </AssemblyInfo>
      <AssemblyInfo>
        <AssemblyName>System.ComponentModel.DataAnnotations</AssemblyName>
        <AssemblyVersion>2.0.5.0</AssemblyVersion>
        <AssemblyVersion>4.0.0.0</AssemblyVersion>
      </AssemblyInfo>
      <ReturnValue>
        <ReturnType>System.ComponentModel.DataAnnotations.DisplayFormatAttribute</ReturnType>
      </ReturnValue>
      <Docs>
        <summary>Gets a data-field display format.</summary>
        <value>The data-field display format.</value>
        <remarks>To be added.</remarks>
      </Docs>
    </Member>
    <Member MemberName="GetDataTypeName">
      <MemberSignature Language="C#" Value="public virtual string GetDataTypeName ();" />
      <MemberSignature Language="ILAsm" Value=".method public hidebysig newslot virtual instance string GetDataTypeName() cil managed" />
      <MemberSignature Language="DocId" Value="M:System.ComponentModel.DataAnnotations.DataTypeAttribute.GetDataTypeName" />
      <MemberType>Method</MemberType>
      <AssemblyInfo>
        <AssemblyName>System.ComponentModel.Annotations</AssemblyName>
        <AssemblyVersion>4.1.0.0</AssemblyVersion>
        <AssemblyVersion>4.2.0.0</AssemblyVersion>
      </AssemblyInfo>
      <AssemblyInfo>
        <AssemblyName>System.ComponentModel.DataAnnotations</AssemblyName>
        <AssemblyVersion>2.0.5.0</AssemblyVersion>
        <AssemblyVersion>4.0.0.0</AssemblyVersion>
      </AssemblyInfo>
      <ReturnValue>
        <ReturnType>System.String</ReturnType>
      </ReturnValue>
      <Parameters />
      <Docs>
        <summary>Returns the name of the type that is associated with the data field.</summary>
        <returns>The name of the type associated with the data field.</returns>
        <remarks>
          <format type="text/markdown">
            <![CDATA[  
  
## Remarks  
 The name of the type that is associated with the data field.  
  
 ]]>
          </format>
        </remarks>
      </Docs>
    </Member>
    <Member MemberName="IsValid">
      <MemberSignature Language="C#" Value="public override bool IsValid (object value);" />
      <MemberSignature Language="ILAsm" Value=".method public hidebysig virtual instance bool IsValid(object value) cil managed" />
      <MemberSignature Language="DocId" Value="M:System.ComponentModel.DataAnnotations.DataTypeAttribute.IsValid(System.Object)" />
      <MemberType>Method</MemberType>
      <AssemblyInfo>
        <AssemblyName>System.ComponentModel.Annotations</AssemblyName>
        <AssemblyVersion>4.1.0.0</AssemblyVersion>
        <AssemblyVersion>4.2.0.0</AssemblyVersion>
      </AssemblyInfo>
      <AssemblyInfo>
        <AssemblyName>System.ComponentModel.DataAnnotations</AssemblyName>
        <AssemblyVersion>2.0.5.0</AssemblyVersion>
        <AssemblyVersion>4.0.0.0</AssemblyVersion>
      </AssemblyInfo>
      <ReturnValue>
        <ReturnType>System.Boolean</ReturnType>
      </ReturnValue>
      <Parameters>
        <Parameter Name="value" Type="System.Object" />
      </Parameters>
      <Docs>
        <param name="value">The data field value to validate.</param>
        <summary>Checks that the value of the data field is valid.</summary>
        <returns>
          <see langword="true" /> always.
                                        
        </returns>
        <remarks>
          <format type="text/markdown">
            <![CDATA[  
  
## Remarks  
 This method implements validation logic that is specific to the <xref:System.ComponentModel.DataAnnotations.DataTypeAttribute> attribute.  
  
 ]]>
          </format>
        </remarks>
      </Docs>
    </Member>
  </Members>
</Type><|MERGE_RESOLUTION|>--- conflicted
+++ resolved
@@ -62,38 +62,23 @@
  -->
 
  [!code-csharp[System.ComponentModel.DataAnnotations.DataTypeAttribute#1](~/samples/snippets/csharp/VS_Snippets_WebNet/System.ComponentModel.DataAnnotations.DataTypeAttribute/CS/Customer.cs#1)]
-<<<<<<< HEAD
  [!code-vb[System.ComponentModel.DataAnnotations.DataTypeAttribute#1](~/samples/snippets/visualbasic/VS_Snippets_WebNet/System.ComponentModel.DataAnnotations.DataTypeAttribute/VB/Customer.vb#1)]    
 
-
-                                        
-        <!-- TODO: review snippet reference 
-        [!code-csharp[System.ComponentModel.DataAnnotations.DataTypeAttribute#2](~/samples/snippets/csharp/VS_Snippets_WebNet/System.ComponentModel.DataAnnotations.DataTypeAttribute/CS/Text.ascx#2)] -->
-        <!-- TODO: review snippet reference [!code-vb[System.ComponentModel.DataAnnotations.DataTypeAttribute#2](~/samples/snippets/visualbasic/VS_Snippets_WebNet/System.ComponentModel.DataAnnotations.DataTypeAttribute/VB/Text.ascx#2)] -->      [!code-csharp[System.ComponentModel.DataAnnotations.DataTypeAttribute#3](~/samples/snippets/csharp/VS_Snippets_WebNet/System.ComponentModel.DataAnnotations.DataTypeAttribute/CS/Text.ascx.cs#3)]
- [!code-vb[System.ComponentModel.DataAnnotations.DataTypeAttribute#3](~/samples/snippets/visualbasic/VS_Snippets_WebNet/System.ComponentModel.DataAnnotations.DataTypeAttribute/VB/Text.ascx.vb#3)]     To compile and run the example code, you need the following:     
--   Any edition of Visual Studio 2010 or later.    
--   The AdventureWorksLT sample database. For information about how to download and install the SQL Server sample database, see [Microsoft SQL Server Product Samples: Database](https://github.com/Microsoft/sql-server-samples/releases/tag/adventureworks2014). The samples work with SQL Server 2014 and later versions.    
--   A data-driven Web site. This enables you to create a data context for the database and to create the class that contains the data field to customize. For more information, see `Walkthrough: Creating a New Dynamic Data Web Site using Scaffolding`.     ]]>
-      </format>
-=======
- [!code-vb[System.ComponentModel.DataAnnotations.DataTypeAttribute#1](~/samples/snippets/visualbasic/VS_Snippets_WebNet/System.ComponentModel.DataAnnotations.DataTypeAttribute/VB/Customer.vb#1)]  
-  
  [!code-aspx-csharp[System.ComponentModel.DataAnnotations.DataTypeAttribute#2](~/samples/snippets/csharp/VS_Snippets_WebNet/System.ComponentModel.DataAnnotations.DataTypeAttribute/CS/Text.ascx#2)]
  [!code-aspx-vb[System.ComponentModel.DataAnnotations.DataTypeAttribute#2](~/samples/snippets/visualbasic/VS_Snippets_WebNet/System.ComponentModel.DataAnnotations.DataTypeAttribute/VB/Text.ascx#2)]
   
  [!code-csharp[System.ComponentModel.DataAnnotations.DataTypeAttribute#3](~/samples/snippets/csharp/VS_Snippets_WebNet/System.ComponentModel.DataAnnotations.DataTypeAttribute/CS/Text.ascx.cs#3)]
- [!code-vb[System.ComponentModel.DataAnnotations.DataTypeAttribute#3](~/samples/snippets/visualbasic/VS_Snippets_WebNet/System.ComponentModel.DataAnnotations.DataTypeAttribute/VB/Text.ascx.vb#3)]  
-  
- To compile and run the example code, you need the following:  
-  
--   Visual Studio 2008 Service Pack 1 or Visual Developer 2008 Express Edition Service Pack 1.  
-  
--   The AdventureWorksLT sample database. For information about how to download and install the SQL Server sample database, see [Microsoft SQL Server Product Samples: Database](http://go.microsoft.com/fwlink/?LinkId=117483) on the CodePlex site. Make sure that you install the correct version of the sample database for the version of SQL Server that you are running (SQL Server 2005 or SQL Server 2008).  
-  
--   A data-driven Web site. This enables you to create a data context for the database and to create the class that contains the data field to customize. For more information, see `Walkthrough: Creating a New Dynamic Data Web Site using Scaffolding`.  
-  
- ]]></format>
->>>>>>> e53c83e5
+ [!code-vb[System.ComponentModel.DataAnnotations.DataTypeAttribute#3](~/samples/snippets/visualbasic/VS_Snippets_WebNet/System.ComponentModel.DataAnnotations.DataTypeAttribute/VB/Text.ascx.vb#3)]     
+
+To compile and run the example code, you need the following:     
+
+-   Any edition of Visual Studio 2010 or later.    
+
+-   The AdventureWorksLT sample database. For information about how to download and install the SQL Server sample database, see [Microsoft SQL Server Product Samples: Database](https://github.com/Microsoft/sql-server-samples/releases/tag/adventureworks2014). The samples work with SQL Server 2014 and later versions.    
+
+-   A data-driven Web site. This enables you to create a data context for the database and to create the class that contains the data field to customize. For more information, see `Walkthrough: Creating a New Dynamic Data Web Site using Scaffolding`.     
+
+]]></format>
     </remarks>
   </Docs>
   <Members>
