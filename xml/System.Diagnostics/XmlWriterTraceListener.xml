--- conflicted
+++ resolved
@@ -549,11 +549,7 @@
           <format type="text/markdown"><![CDATA[  
   
 ## Remarks  
-<<<<<<< HEAD
  The <xref:System.Diagnostics.XmlWriterTraceListener.TraceTransfer%2A> method is used for the correlation of related traces. The `eventCache`, `source`, `id`, and `relatedActivityId` parameters are used in the header and footer of the trace. The `id` parameter is converted to an unsigned integer before writing, so a negative `id` value is written as a large positive integer. The `message` parameter is written as the `Message` element. The <xref:System.Guid.ToString%28System.String%29?displayProperty=fullName> method is called to convert the `relatedActivityId`value to a "B" formatted string, which appears in the header. The `SubTypeName` element in the footer identifies the trace event type as a <xref:System.Diagnostics.TraceEventType.Transfer>.  
-=======
- The <xref:System.Diagnostics.XmlWriterTraceListener.TraceTransfer%2A> method is used for the correlation of related traces. The `eventCache`, `source`, `id`, and `relatedActivityId` parameters are used in the header and footer of the trace. The `id` parameter is converted to an unsigned integer before writing, so a negative `id` value is written as a large positive integer. The `message` parameter is written as the `Message` element. The <xref:System.Guid.ToString%28System.String%29?displayProperty=fullName> method is called to convert the `relatedActivityId` value to a "B" formatted string, which appears in the header. The `SubTypeName` element in the footer identifies the trace event type as a <xref:System.Diagnostics.TraceEventType>.  
->>>>>>> 39e8e757
   
 > [!IMPORTANT]
 >  The <xref:System.Diagnostics.XmlWriterTraceListener.TraceTransfer%2A> method is not intended to be called by application code.  It is intended to be called by a <xref:System.Diagnostics.TraceSource> object to emit the trace information for its <xref:System.Diagnostics.TraceSource.TraceTransfer%2A> method.  
