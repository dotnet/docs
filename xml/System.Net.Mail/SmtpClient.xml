﻿<Type Name="SmtpClient" FullName="System.Net.Mail.SmtpClient">
  <TypeSignature Language="C#" Value="public class SmtpClient : IDisposable" />
  <TypeSignature Language="ILAsm" Value=".class public auto ansi beforefieldinit SmtpClient extends System.Object implements class System.IDisposable" />
  <TypeSignature Language="DocId" Value="T:System.Net.Mail.SmtpClient" />
  <TypeSignature Language="VB.NET" Value="Public Class SmtpClient&#xA;Implements IDisposable" />
  <TypeSignature Language="F#" Value="type SmtpClient = class&#xA;    interface IDisposable" />
  <TypeSignature Language="C++ CLI" Value="public ref class SmtpClient : IDisposable" />
  <AssemblyInfo>
    <AssemblyName>System</AssemblyName>
    <AssemblyVersion>2.0.5.0</AssemblyVersion>
    <AssemblyVersion>4.0.0.0</AssemblyVersion>
  </AssemblyInfo>
  <AssemblyInfo>
    <AssemblyName>netstandard</AssemblyName>
    <AssemblyVersion>2.0.0.0</AssemblyVersion>
  </AssemblyInfo>
  <AssemblyInfo>
    <AssemblyName>System.Net.Mail</AssemblyName>
    <AssemblyVersion>4.0.0.0</AssemblyVersion>
  </AssemblyInfo>
  <Base>
    <BaseTypeName>System.Object</BaseTypeName>
  </Base>
  <Interfaces>
    <Interface>
      <InterfaceName>System.IDisposable</InterfaceName>
    </Interface>
  </Interfaces>
  <Attributes>
    <Attribute>
      <AttributeName>System.Obsolete("SmtpClient and its network of types are poorly designed, we strongly recommend you use https://github.com/jstedfast/MailKit and https://github.com/jstedfast/MimeKit instead")</AttributeName>
    </Attribute>
  </Attributes>
  <Docs>
    <summary>Allows applications to send email by using the Simple Mail Transfer Protocol (SMTP).</summary>
    <remarks>
      <format type="text/markdown"><![CDATA[  
  
## Remarks  
 The <xref:System.Net.Mail.SmtpClient> class is used to send email to an SMTP server for delivery. The SMTP protocol is defined in RFC 2821, which is available at [http://www.ietf.org](http://www.ietf.org/).  
  
 The classes shown in the following table are used to construct email messages that can be sent using <xref:System.Net.Mail.SmtpClient>.  
  
|Class|Description|  
|-----------|-----------------|  
|<xref:System.Net.Mail.Attachment>|Represents file attachments. This class allows you to attach files, streams, or text to an email message.|  
|<xref:System.Net.Mail.MailAddress>|Represents the email address of the sender and recipients.|  
|<xref:System.Net.Mail.MailMessage>|Represents an email message.|  
  
 To construct and send an email message by using <xref:System.Net.Mail.SmtpClient>, you must specify the following information:  
  
-   The SMTP host server that you use to send email. See the <xref:System.Net.Mail.SmtpClient.Host%2A> and <xref:System.Net.Mail.SmtpClient.Port%2A> properties.  
  
-   Credentials for authentication, if required by the SMTP server. See the <xref:System.Net.Mail.SmtpClient.Credentials%2A> property.  
  
-   The email address of the sender. See the <xref:System.Net.Mail.SmtpClient.Send%2A> and <xref:System.Net.Mail.SmtpClient.SendAsync%2A> methods that take a `from` parameter. Also see the <xref:System.Net.Mail.MailMessage.From%2A?displayProperty=nameWithType> property.  
  
-   The email address or addresses of the recipients. See the <xref:System.Net.Mail.SmtpClient.Send%2A> and <xref:System.Net.Mail.SmtpClient.SendAsync%2A> methods that take a `recipient` parameter. Also see the <xref:System.Net.Mail.MailMessage.To%2A?displayProperty=nameWithType> property.  
  
-   The message content. See the <xref:System.Net.Mail.SmtpClient.Send%2A> and <xref:System.Net.Mail.SmtpClient.SendAsync%2A> methods that take a `body` parameter. Also see the <xref:System.Net.Mail.MailMessage.Body%2A?displayProperty=nameWithType> property.  
  
 To include an attachment with an email message, first create the attachment by using the <xref:System.Net.Mail.Attachment> class, and then add it to the message by using the <xref:System.Net.Mail.MailMessage.Attachments%2A?displayProperty=nameWithType> property. Depending on the email reader used by the recipients and the file type of the attachment, some recipients might not be able to read the attachment. For clients that cannot display the attachment in its original form, you can specify alternate views by using the <xref:System.Net.Mail.MailMessage.AlternateViews%2A?displayProperty=nameWithType> property.  
  
 You can use the application or machine configuration files to specify default host, port, and credentials values for all <xref:System.Net.Mail.SmtpClient> objects. For more information, see [&lt;mailSettings&gt; Element (Network Settings)](~/docs/framework/configure-apps/file-schema/network/mailsettings-element-network-settings.md).  
  
 To send the email message and block while waiting for the email to be transmitted to the SMTP server, use one of the synchronous <xref:System.Net.Mail.SmtpClient.Send%2A> methods. To allow your program's main thread to continue executing while the email is transmitted, use one of the asynchronous <xref:System.Net.Mail.SmtpClient.SendAsync%2A> methods. The <xref:System.Net.Mail.SmtpClient.SendCompleted> event is raised when a <xref:System.Net.Mail.SmtpClient.SendAsync%2A> operation completes. To receive this event, you must add a <xref:System.Net.Mail.SendCompletedEventHandler> delegate to <xref:System.Net.Mail.SmtpClient.SendCompleted>. The <xref:System.Net.Mail.SendCompletedEventHandler> delegate must reference a callback method that handles notification of <xref:System.Net.Mail.SmtpClient.SendCompleted> events. To cancel an asynchronous email transmission, use the <xref:System.Net.Mail.SmtpClient.SendAsyncCancel%2A> method.  
  
> [!NOTE]
>  If there is an email transmission in progress and you call <xref:System.Net.Mail.SmtpClient.SendAsync%2A> or <xref:System.Net.Mail.SmtpClient.Send%2A> again, you will receive an <xref:System.InvalidOperationException>.  
  
 The connection established by the current instance of the <xref:System.Net.Mail.SmtpClient> class to the SMTP server may be re-used if an application wishes to send multiple messages to the same SMTP server. This is particularly useful when authentication or encryption are used establish a connection to the SMTP server. The process of authenticating and establishing a TLS session can be expensive operations. A requirement to re-establish a connection for each message when sending a large quantity of email to the same SMTP server could have a significant impact on performance. There are a number of high-volume email applications that send email status updates, newsletter distributions, or email alerts. Also many email client applications support an off-line mode where users can compose many email messages that are sent later when a connection to the SMTP server is established. It is typical for an email client to send all SMTP messages to a specific SMTP server (provided by the Internet service provider) that then forwards this email to other SMTP servers.  
  
 The <xref:System.Net.Mail.SmtpClient> class implementation pools SMTP connections so that it can avoid the overhead of re-establishing a connection for every message to the same server. An application may re-use the same <xref:System.Net.Mail.SmtpClient> object to send many different emails to the same SMTP server and to many different SMTP servers. As a result, there is no way to determine when an application is finished using the <xref:System.Net.Mail.SmtpClient> object and it should be cleaned up.  
  
 When an SMTP session is finished and the client wishes to terminate the connection, it must send a QUIT message to the server to indicate that it has no more messages to send. This allows the server to free up resources associated with the connection from the client and process the messages which were sent by the client.  
  
 The <xref:System.Net.Mail.SmtpClient> class has no `Finalize` method, so an application must call <xref:System.Net.Mail.SmtpClient.Dispose%2A> to explicitly free up resources. The <xref:System.Net.Mail.SmtpClient.Dispose%2A> method iterates through all established connections to the SMTP server specified in the <xref:System.Net.Mail.SmtpClient.Host%2A> property and sends a QUIT message followed by gracefully ending the TCP connection. The <xref:System.Net.Mail.SmtpClient.Dispose%2A> method also releases the unmanaged resources used by the <xref:System.Net.Sockets.Socket> and optionally disposes of the managed resources.  
  
 Call <xref:System.Net.Mail.SmtpClient.Dispose%2A> when you are finished using the <xref:System.Net.Mail.SmtpClient>. The <xref:System.Net.Mail.SmtpClient.Dispose%2A> method leaves the <xref:System.Net.Mail.SmtpClient> in an unusable state. After calling <xref:System.Net.Mail.SmtpClient.Dispose%2A>, you must release all references to the <xref:System.Net.Mail.SmtpClient> so the garbage collector can reclaim the memory that the <xref:System.Net.Mail.SmtpClient> was occupying.  
  
   
  
## Examples  
 The following code example demonstrates sending an email message asynchronously.  
  
 [!code-cpp[NclMailAsync#1](~/samples/snippets/cpp/VS_Snippets_Remoting/NclMailASync/cpp/mailasync.cpp#1)]
 [!code-csharp[NclMailAsync#1](~/samples/snippets/csharp/VS_Snippets_Remoting/NclMailASync/CS/mailasync.cs#1)]
 [!code-vb[NclMailAsync#1](~/samples/snippets/visualbasic/VS_Snippets_Remoting/NclMailASync/vb/mailasync.vb#1)]  
  
 ]]></format>
    </remarks>
    <altmember cref="N:System.Net.Mime" />
  </Docs>
  <Members>
    <MemberGroup MemberName=".ctor">
      <AssemblyInfo>
        <AssemblyName>System</AssemblyName>
        <AssemblyVersion>2.0.5.0</AssemblyVersion>
        <AssemblyVersion>4.0.0.0</AssemblyVersion>
      </AssemblyInfo>
      <Docs>
        <summary>Initializes a new instance of the <see cref="T:System.Net.Mail.SmtpClient" /> class.</summary>
      </Docs>
    </MemberGroup>
    <Member MemberName=".ctor">
      <MemberSignature Language="C#" Value="public SmtpClient ();" />
      <MemberSignature Language="ILAsm" Value=".method public hidebysig specialname rtspecialname instance void .ctor() cil managed" />
      <MemberSignature Language="DocId" Value="M:System.Net.Mail.SmtpClient.#ctor" />
      <MemberSignature Language="VB.NET" Value="Public Sub New ()" />
      <MemberSignature Language="C++ CLI" Value="public:&#xA; SmtpClient();" />
      <MemberType>Constructor</MemberType>
      <AssemblyInfo>
        <AssemblyName>System</AssemblyName>
        <AssemblyVersion>2.0.5.0</AssemblyVersion>
        <AssemblyVersion>4.0.0.0</AssemblyVersion>
      </AssemblyInfo>
      <AssemblyInfo>
        <AssemblyName>netstandard</AssemblyName>
        <AssemblyVersion>2.0.0.0</AssemblyVersion>
      </AssemblyInfo>
      <AssemblyInfo>
        <AssemblyName>System.Net.Mail</AssemblyName>
        <AssemblyVersion>4.0.0.0</AssemblyVersion>
      </AssemblyInfo>
      <Parameters />
      <Docs>
        <summary>Initializes a new instance of the <see cref="T:System.Net.Mail.SmtpClient" /> class by using configuration file settings.</summary>
        <remarks>
          <format type="text/markdown"><![CDATA[  
  
## Remarks  
 This constructor initializes the <xref:System.Net.Mail.SmtpClient.Host%2A>, <xref:System.Net.Mail.SmtpClient.Credentials%2A>, and <xref:System.Net.Mail.SmtpClient.Port%2A> properties for the new <xref:System.Net.Mail.SmtpClient> by using the settings in the application or machine configuration files. For more information, see [&lt;mailSettings&gt; Element (Network Settings)](~/docs/framework/configure-apps/file-schema/network/mailsettings-element-network-settings.md).  
  
   
  
## Examples  
 The following code example demonstrates sending an email message.  
  
 [!code-cpp[NclMailSync#4](~/samples/snippets/cpp/VS_Snippets_Remoting/NCLMailSync/CPP/NclMailSync.cpp#4)]
 [!code-csharp[NclMailSync#4](~/samples/snippets/csharp/VS_Snippets_Remoting/NCLMailSync/CS/mail.cs#4)]  
  
 For an example of the \<mailSettings> node in the application or machine configuration file, see [&lt;mailSettings&gt; Element (Network Settings)](~/docs/framework/configure-apps/file-schema/network/mailsettings-element-network-settings.md).  
  
 ]]></format>
        </remarks>
        <permission cref="T:System.Net.Mail.SmtpPermission">to construct an <see cref="T:System.Net.Mail.SmtpClient" />. Associated enumeration: <see cref="F:System.Net.Mail.SmtpAccess.Connect" />.</permission>
      </Docs>
    </Member>
    <Member MemberName=".ctor">
      <MemberSignature Language="C#" Value="public SmtpClient (string host);" />
      <MemberSignature Language="ILAsm" Value=".method public hidebysig specialname rtspecialname instance void .ctor(string host) cil managed" />
      <MemberSignature Language="DocId" Value="M:System.Net.Mail.SmtpClient.#ctor(System.String)" />
      <MemberSignature Language="VB.NET" Value="Public Sub New (host As String)" />
      <MemberSignature Language="F#" Value="new System.Net.Mail.SmtpClient : string -&gt; System.Net.Mail.SmtpClient" Usage="new System.Net.Mail.SmtpClient host" />
      <MemberSignature Language="C++ CLI" Value="public:&#xA; SmtpClient(System::String ^ host);" />
      <MemberType>Constructor</MemberType>
      <AssemblyInfo>
        <AssemblyName>System</AssemblyName>
        <AssemblyVersion>2.0.5.0</AssemblyVersion>
        <AssemblyVersion>4.0.0.0</AssemblyVersion>
      </AssemblyInfo>
      <AssemblyInfo>
        <AssemblyName>netstandard</AssemblyName>
        <AssemblyVersion>2.0.0.0</AssemblyVersion>
      </AssemblyInfo>
      <AssemblyInfo>
        <AssemblyName>System.Net.Mail</AssemblyName>
        <AssemblyVersion>4.0.0.0</AssemblyVersion>
      </AssemblyInfo>
      <Parameters>
        <Parameter Name="host" Type="System.String" />
      </Parameters>
      <Docs>
        <param name="host">A <see cref="T:System.String" /> that contains the name or IP address of the host computer used for SMTP transactions.</param>
        <summary>Initializes a new instance of the <see cref="T:System.Net.Mail.SmtpClient" /> class that sends email by using the specified SMTP server.</summary>
        <remarks>
          <format type="text/markdown"><![CDATA[  
  
## Remarks  
 The `host` parameter is used to initialize the value of the <xref:System.Net.Mail.SmtpClient.Host%2A> property. The <xref:System.Net.Mail.SmtpClient.Credentials%2A> and <xref:System.Net.Mail.SmtpClient.Port%2A> properties are initialized by using the settings in the application or machine configuration files. If `host` is `null` or equal to <xref:System.String.Empty?displayProperty=nameWithType>, <xref:System.Net.Mail.SmtpClient.Host%2A> is initialized using the settings in the application or machine configuration files.  
  
 For more information about using the application and machine configuration files, see [&lt;mailSettings&gt; Element (Network Settings)](~/docs/framework/configure-apps/file-schema/network/mailsettings-element-network-settings.md). If information is specified using <xref:System.Net.Mail.SmtpClient> constructors or properties, this information overrides the configuration file settings.  
  
   
  
## Examples  
 The following code example demonstrates calling this constructor.  
  
 [!code-cpp[NclMailSync#3](~/samples/snippets/cpp/VS_Snippets_Remoting/NCLMailSync/CPP/NclMailSync.cpp#3)]
 [!code-csharp[NclMailSync#3](~/samples/snippets/csharp/VS_Snippets_Remoting/NCLMailSync/CS/mail.cs#3)]  
  
 ]]></format>
        </remarks>
        <permission cref="T:System.Net.Mail.SmtpPermission">to construct an <see cref="T:System.Net.Mail.SmtpClient" />. Associated enumeration: <see cref="F:System.Net.Mail.SmtpAccess.Connect" />.</permission>
      </Docs>
    </Member>
    <Member MemberName=".ctor">
      <MemberSignature Language="C#" Value="public SmtpClient (string host, int port);" />
      <MemberSignature Language="ILAsm" Value=".method public hidebysig specialname rtspecialname instance void .ctor(string host, int32 port) cil managed" />
      <MemberSignature Language="DocId" Value="M:System.Net.Mail.SmtpClient.#ctor(System.String,System.Int32)" />
      <MemberSignature Language="VB.NET" Value="Public Sub New (host As String, port As Integer)" />
      <MemberSignature Language="F#" Value="new System.Net.Mail.SmtpClient : string * int -&gt; System.Net.Mail.SmtpClient" Usage="new System.Net.Mail.SmtpClient (host, port)" />
      <MemberSignature Language="C++ CLI" Value="public:&#xA; SmtpClient(System::String ^ host, int port);" />
      <MemberType>Constructor</MemberType>
      <AssemblyInfo>
        <AssemblyName>System</AssemblyName>
        <AssemblyVersion>2.0.5.0</AssemblyVersion>
        <AssemblyVersion>4.0.0.0</AssemblyVersion>
      </AssemblyInfo>
      <AssemblyInfo>
        <AssemblyName>netstandard</AssemblyName>
        <AssemblyVersion>2.0.0.0</AssemblyVersion>
      </AssemblyInfo>
      <AssemblyInfo>
        <AssemblyName>System.Net.Mail</AssemblyName>
        <AssemblyVersion>4.0.0.0</AssemblyVersion>
      </AssemblyInfo>
      <Parameters>
        <Parameter Name="host" Type="System.String" />
        <Parameter Name="port" Type="System.Int32" />
      </Parameters>
      <Docs>
        <param name="host">A <see cref="T:System.String" /> that contains the name or IP address of the host used for SMTP transactions.</param>
        <param name="port">An <see cref="T:System.Int32" /> greater than zero that contains the port to be used on <c>host</c>.</param>
        <summary>Initializes a new instance of the <see cref="T:System.Net.Mail.SmtpClient" /> class that sends email by using the specified SMTP server and port.</summary>
        <remarks>
          <format type="text/markdown"><![CDATA[  
  
## Remarks  
 The `host` and `port` parameters set the value of the <xref:System.Net.Mail.SmtpClient.Host%2A> and <xref:System.Net.Mail.SmtpClient.Port%2A> properties, respectively. If `host` is `null` or equal to <xref:System.String.Empty?displayProperty=nameWithType>, <xref:System.Net.Mail.SmtpClient.Host%2A> is initialized using the settings in the application or machine configuration files. If `port` is zero, <xref:System.Net.Mail.SmtpClient.Port%2A> is initialized using the settings in the application or machine configuration files. The <xref:System.Net.Mail.SmtpClient.Credentials%2A> property is initialized using the settings in the application or machine configuration files.  
  
 For more information about using the application and machine configuration files, see [&lt;mailSettings&gt; Element (Network Settings)](~/docs/framework/configure-apps/file-schema/network/mailsettings-element-network-settings.md). If information is specified using <xref:System.Net.Mail.SmtpClient> constructors or properties, this information overrides the configuration file settings.  
  
   
  
## Examples  
 The following code example demonstrates calling this constructor.  
  
 [!code-cpp[NclMailSync#1](~/samples/snippets/cpp/VS_Snippets_Remoting/NCLMailSync/CPP/NclMailSync.cpp#1)]
 [!code-csharp[NclMailSync#1](~/samples/snippets/csharp/VS_Snippets_Remoting/NCLMailSync/CS/mail.cs#1)]  
  
 ]]></format>
        </remarks>
        <exception cref="T:System.ArgumentOutOfRangeException">
          <paramref name="port" /> cannot be less than zero.</exception>
        <permission cref="T:System.Net.Mail.SmtpPermission">to specify the port. Associated enumeration: <see cref="F:System.Net.Mail.SmtpAccess.ConnectToUnrestrictedPort" />.</permission>
      </Docs>
    </Member>
    <Member MemberName="ClientCertificates">
      <MemberSignature Language="C#" Value="public System.Security.Cryptography.X509Certificates.X509CertificateCollection ClientCertificates { get; }" />
      <MemberSignature Language="ILAsm" Value=".property instance class System.Security.Cryptography.X509Certificates.X509CertificateCollection ClientCertificates" />
      <MemberSignature Language="DocId" Value="P:System.Net.Mail.SmtpClient.ClientCertificates" />
      <MemberSignature Language="VB.NET" Value="Public ReadOnly Property ClientCertificates As X509CertificateCollection" />
      <MemberSignature Language="F#" Value="member this.ClientCertificates : System.Security.Cryptography.X509Certificates.X509CertificateCollection" Usage="System.Net.Mail.SmtpClient.ClientCertificates" />
      <MemberSignature Language="C++ CLI" Value="public:&#xA; property System::Security::Cryptography::X509Certificates::X509CertificateCollection ^ ClientCertificates { System::Security::Cryptography::X509Certificates::X509CertificateCollection ^ get(); };" />
      <MemberType>Property</MemberType>
      <AssemblyInfo>
        <AssemblyName>System</AssemblyName>
        <AssemblyVersion>2.0.5.0</AssemblyVersion>
        <AssemblyVersion>4.0.0.0</AssemblyVersion>
      </AssemblyInfo>
      <AssemblyInfo>
        <AssemblyName>netstandard</AssemblyName>
        <AssemblyVersion>2.0.0.0</AssemblyVersion>
      </AssemblyInfo>
      <AssemblyInfo>
        <AssemblyName>System.Net.Mail</AssemblyName>
        <AssemblyVersion>4.0.0.0</AssemblyVersion>
      </AssemblyInfo>
      <Attributes>
        <Attribute>
          <AttributeName>System.MonoTODO("Client certificates not used")</AttributeName>
        </Attribute>
      </Attributes>
      <ReturnValue>
        <ReturnType>System.Security.Cryptography.X509Certificates.X509CertificateCollection</ReturnType>
      </ReturnValue>
      <Docs>
        <summary>Specify which certificates should be used to establish the Secure Sockets Layer (SSL) connection.</summary>
        <value>An <see cref="T:System.Security.Cryptography.X509Certificates.X509CertificateCollection" />, holding one or more client certificates. The default value is derived from the mail configuration attributes in a configuration file.</value>
        <remarks>
          <format type="text/markdown"><![CDATA[  
  
## Remarks  
 Client certificates are, by default, optional; however, the server configuration might require that the client present a valid certificate as part of the initial connection negotiation.  
  
> [!NOTE]
>  The Framework caches SSL sessions as they are created and attempts to reuse a cached session for a new request, if possible. When attempting to reuse an SSL session, the Framework uses the first element of <xref:System.Net.Mail.SmtpClient.ClientCertificates%2A> (if there is one), or tries to reuse an anonymous sessions if <xref:System.Net.Mail.SmtpClient.ClientCertificates%2A> is empty.  
  
   
  
## Examples  
 The following code example establishes an SSL connection with the SMTP server and uses the connection to send an email.  
  
 [!code-csharp[NclSSLMailSync#1](~/samples/snippets/csharp/VS_Snippets_Remoting/NclSSLMailSync/CS/mail.cs#1)]  
  
 ]]></format>
        </remarks>
      </Docs>
    </Member>
    <Member MemberName="Credentials">
      <MemberSignature Language="C#" Value="public System.Net.ICredentialsByHost Credentials { get; set; }" />
      <MemberSignature Language="ILAsm" Value=".property instance class System.Net.ICredentialsByHost Credentials" />
      <MemberSignature Language="DocId" Value="P:System.Net.Mail.SmtpClient.Credentials" />
      <MemberSignature Language="VB.NET" Value="Public Property Credentials As ICredentialsByHost" />
      <MemberSignature Language="F#" Value="member this.Credentials : System.Net.ICredentialsByHost with get, set" Usage="System.Net.Mail.SmtpClient.Credentials" />
      <MemberSignature Language="C++ CLI" Value="public:&#xA; property System::Net::ICredentialsByHost ^ Credentials { System::Net::ICredentialsByHost ^ get(); void set(System::Net::ICredentialsByHost ^ value); };" />
      <MemberType>Property</MemberType>
      <AssemblyInfo>
        <AssemblyName>System</AssemblyName>
        <AssemblyVersion>2.0.5.0</AssemblyVersion>
        <AssemblyVersion>4.0.0.0</AssemblyVersion>
      </AssemblyInfo>
      <AssemblyInfo>
        <AssemblyName>netstandard</AssemblyName>
        <AssemblyVersion>2.0.0.0</AssemblyVersion>
      </AssemblyInfo>
      <AssemblyInfo>
        <AssemblyName>System.Net.Mail</AssemblyName>
        <AssemblyVersion>4.0.0.0</AssemblyVersion>
      </AssemblyInfo>
      <ReturnValue>
        <ReturnType>System.Net.ICredentialsByHost</ReturnType>
      </ReturnValue>
      <Docs>
        <summary>Gets or sets the credentials used to authenticate the sender.</summary>
        <value>An <see cref="T:System.Net.ICredentialsByHost" /> that represents the credentials to use for authentication; or <see langword="null" /> if no credentials have been specified.</value>
        <remarks>
          <format type="text/markdown"><![CDATA[  
  
## Remarks  
 Some SMTP servers require that the client be authenticated before the server will send email on its behalf. To use your default network credentials, you can set the <xref:System.Net.Mail.SmtpClient.UseDefaultCredentials%2A> to `true` instead of setting this property. If the <xref:System.Net.Mail.SmtpClient.UseDefaultCredentials%2A> property is set to `false,` then the value set in the <xref:System.Net.Mail.SmtpClient.Credentials%2A> property will be used for the credentials when connecting to the server. If the <xref:System.Net.Mail.SmtpClient.UseDefaultCredentials%2A> property is set to `false` and the <xref:System.Net.Mail.SmtpClient.Credentials%2A> property has not been set, then mail is sent to the server anonymously.  
  
 Credentials information can also be specified using the application and machine configuration files. For more information, see [&lt;mailSettings&gt; Element (Network Settings)](~/docs/framework/configure-apps/file-schema/network/mailsettings-element-network-settings.md). If information is specified using the <xref:System.Net.Mail.SmtpClient.Credentials%2A> property, this information overrides the configuration file settings.  
  
> [!CAUTION]
>  If you provide credentials for basic authentication, they are sent to the server in clear text. This can present a security issue because your credentials can be seen, and then used by others.  
  
   
  
## Examples  
 The following code example demonstrates setting the credentials used to send an email.  
  
 [!code-cpp[NclMailSync#1](~/samples/snippets/cpp/VS_Snippets_Remoting/NCLMailSync/CPP/NclMailSync.cpp#1)]
 [!code-csharp[NclMailSync#1](~/samples/snippets/csharp/VS_Snippets_Remoting/NCLMailSync/CS/mail.cs#1)]  
  
 ]]></format>
        </remarks>
        <exception cref="T:System.InvalidOperationException">You cannot change the value of this property when an email is being sent.</exception>
      </Docs>
    </Member>
    <Member MemberName="DeliveryFormat">
      <MemberSignature Language="C#" Value="public System.Net.Mail.SmtpDeliveryFormat DeliveryFormat { get; set; }" />
      <MemberSignature Language="ILAsm" Value=".property instance valuetype System.Net.Mail.SmtpDeliveryFormat DeliveryFormat" />
      <MemberSignature Language="DocId" Value="P:System.Net.Mail.SmtpClient.DeliveryFormat" />
      <MemberSignature Language="VB.NET" Value="Public Property DeliveryFormat As SmtpDeliveryFormat" />
      <MemberSignature Language="F#" Value="member this.DeliveryFormat : System.Net.Mail.SmtpDeliveryFormat with get, set" Usage="System.Net.Mail.SmtpClient.DeliveryFormat" />
      <MemberSignature Language="C++ CLI" Value="public:&#xA; property System::Net::Mail::SmtpDeliveryFormat DeliveryFormat { System::Net::Mail::SmtpDeliveryFormat get(); void set(System::Net::Mail::SmtpDeliveryFormat value); };" />
      <MemberType>Property</MemberType>
      <AssemblyInfo>
        <AssemblyName>System</AssemblyName>
        <AssemblyVersion>2.0.5.0</AssemblyVersion>
        <AssemblyVersion>4.0.0.0</AssemblyVersion>
      </AssemblyInfo>
      <AssemblyInfo>
        <AssemblyName>netstandard</AssemblyName>
        <AssemblyVersion>2.0.0.0</AssemblyVersion>
      </AssemblyInfo>
      <AssemblyInfo>
        <AssemblyName>System.Net.Mail</AssemblyName>
        <AssemblyVersion>4.0.0.0</AssemblyVersion>
      </AssemblyInfo>
      <ReturnValue>
        <ReturnType>System.Net.Mail.SmtpDeliveryFormat</ReturnType>
      </ReturnValue>
      <Docs>
        <summary>Gets or sets the delivery format used by <see cref="T:System.Net.Mail.SmtpClient" /> to send email.</summary>
        <value>Returns <see cref="T:System.Net.Mail.SmtpDeliveryFormat" />.  
  
 The delivery format used by <see cref="T:System.Net.Mail.SmtpClient" />.</value>
        <remarks>To be added.</remarks>
      </Docs>
    </Member>
    <Member MemberName="DeliveryMethod">
      <MemberSignature Language="C#" Value="public System.Net.Mail.SmtpDeliveryMethod DeliveryMethod { get; set; }" />
      <MemberSignature Language="ILAsm" Value=".property instance valuetype System.Net.Mail.SmtpDeliveryMethod DeliveryMethod" />
      <MemberSignature Language="DocId" Value="P:System.Net.Mail.SmtpClient.DeliveryMethod" />
      <MemberSignature Language="VB.NET" Value="Public Property DeliveryMethod As SmtpDeliveryMethod" />
      <MemberSignature Language="F#" Value="member this.DeliveryMethod : System.Net.Mail.SmtpDeliveryMethod with get, set" Usage="System.Net.Mail.SmtpClient.DeliveryMethod" />
      <MemberSignature Language="C++ CLI" Value="public:&#xA; property System::Net::Mail::SmtpDeliveryMethod DeliveryMethod { System::Net::Mail::SmtpDeliveryMethod get(); void set(System::Net::Mail::SmtpDeliveryMethod value); };" />
      <MemberType>Property</MemberType>
      <AssemblyInfo>
        <AssemblyName>System</AssemblyName>
        <AssemblyVersion>2.0.5.0</AssemblyVersion>
        <AssemblyVersion>4.0.0.0</AssemblyVersion>
      </AssemblyInfo>
      <AssemblyInfo>
        <AssemblyName>netstandard</AssemblyName>
        <AssemblyVersion>2.0.0.0</AssemblyVersion>
      </AssemblyInfo>
      <AssemblyInfo>
        <AssemblyName>System.Net.Mail</AssemblyName>
        <AssemblyVersion>4.0.0.0</AssemblyVersion>
      </AssemblyInfo>
      <ReturnValue>
        <ReturnType>System.Net.Mail.SmtpDeliveryMethod</ReturnType>
      </ReturnValue>
      <Docs>
        <summary>Specifies how outgoing email messages will be handled.</summary>
        <value>An <see cref="T:System.Net.Mail.SmtpDeliveryMethod" /> that indicates how email messages are delivered.</value>
        <remarks>
          <format type="text/markdown"><![CDATA[  
  
## Remarks  
 Delivery methods include:  
  
-   An SMTP server.  
  
-   Moving the email into the pickup directory for IIS, which then delivers the message.  
  
-   Moving the email to a directory specified by <xref:System.Net.Mail.SmtpClient.PickupDirectoryLocation%2A> for later delivery by another application.  
  
 The default value for this property can also be set in a machine or application configuration file. Any changes made to the <xref:System.Net.Mail.SmtpClient.PickupDirectoryLocation%2A> property override the configuration file settings.  
  
 ]]></format>
        </remarks>
        <altmember cref="T:System.Net.Configuration.SmtpSection" />
        <altmember cref="P:System.Net.Configuration.SmtpSection.DeliveryMethod" />
      </Docs>
    </Member>
    <MemberGroup MemberName="Dispose">
      <AssemblyInfo>
        <AssemblyName>System</AssemblyName>
        <AssemblyVersion>2.0.5.0</AssemblyVersion>
        <AssemblyVersion>4.0.0.0</AssemblyVersion>
      </AssemblyInfo>
      <Docs>
        <summary>Sends a QUIT message to the SMTP server, gracefully ends the TCP connection, and releases all resources used by the current instance of the <see cref="T:System.Net.Mail.SmtpClient" /> class.</summary>
        <remarks>
          <format type="text/markdown"><![CDATA[  
  
## Remarks  
 The connection established by the current instance of the <xref:System.Net.Mail.SmtpClient> class to the SMTP server may be re-used if an application wishes to send multiple messages to the same SMTP server. This is particularly useful when authentication or encryption are used establish a connection to the SMTP server. The process of authenticating and establishing a TLS session can be expensive operations. A requirement to re-establish a connection for each message when sending a large quantity of email to the same SMTP server could have a significant impact on performance. There are a number of high-volume email applications that send email status updates, newsletter distributions, or email alerts. Also many email client applications support an off-line mode where users can compose many email messages that are sent later when a connection to the SMTP server is established. It is typical for an email client to send all SMTP messages to a specific SMTP server (provided by the Internet service provider) that then forwards this email to other SMTP servers.  
  
 The <xref:System.Net.Mail.SmtpClient> class implementation pools SMTP connections so that it can avoid the overhead of re-establishing a connection for every message to the same server. An application may re-use the same <xref:System.Net.Mail.SmtpClient> object to send many different emails to the same SMTP server and to many different SMTP servers. As a result, there is no way to determine when an application is finished using the <xref:System.Net.Mail.SmtpClient> object and it should be cleaned up.  
  
 When an SMTP session is finished and the client wishes to terminate the connection, it must send a QUIT message to the server to indicate that it has no more messages to send. This allows the server to free up resources associated with the connection from the client and process the messages which were sent by the client.  
  
 The <xref:System.Net.Mail.SmtpClient.Dispose%2A> methods iterates through all established connections and send a QUIT message to each SMTP server, followed by gracefully ending the TCP connection. These methods also release the unmanaged resources used by the <xref:System.Net.Sockets.Socket> and optionally dispose of the managed resources.  
  
 ]]></format>
        </remarks>
      </Docs>
    </MemberGroup>
    <Member MemberName="Dispose">
      <MemberSignature Language="C#" Value="public void Dispose ();" />
      <MemberSignature Language="ILAsm" Value=".method public hidebysig newslot virtual instance void Dispose() cil managed" />
      <MemberSignature Language="DocId" Value="M:System.Net.Mail.SmtpClient.Dispose" />
      <MemberSignature Language="VB.NET" Value="Public Sub Dispose ()" />
      <MemberSignature Language="F#" Value="abstract member Dispose : unit -&gt; unit&#xA;override this.Dispose : unit -&gt; unit" Usage="smtpClient.Dispose " />
      <MemberSignature Language="C++ CLI" Value="public:&#xA; virtual void Dispose();" />
      <MemberType>Method</MemberType>
      <Implements>
        <InterfaceMember>M:System.IDisposable.Dispose</InterfaceMember>
      </Implements>
      <AssemblyInfo>
        <AssemblyName>System</AssemblyName>
        <AssemblyVersion>2.0.5.0</AssemblyVersion>
        <AssemblyVersion>4.0.0.0</AssemblyVersion>
      </AssemblyInfo>
      <AssemblyInfo>
        <AssemblyName>netstandard</AssemblyName>
        <AssemblyVersion>2.0.0.0</AssemblyVersion>
      </AssemblyInfo>
      <AssemblyInfo>
        <AssemblyName>System.Net.Mail</AssemblyName>
        <AssemblyVersion>4.0.0.0</AssemblyVersion>
      </AssemblyInfo>
      <ReturnValue>
        <ReturnType>System.Void</ReturnType>
      </ReturnValue>
      <Parameters />
      <Docs>
        <summary>Sends a QUIT message to the SMTP server, gracefully ends the TCP connection, and releases all resources used by the current instance of the <see cref="T:System.Net.Mail.SmtpClient" /> class.</summary>
        <remarks>
          <format type="text/markdown"><![CDATA[  
  
## Remarks  
 The connection established by the current instance of the <xref:System.Net.Mail.SmtpClient> class to the SMTP server may be re-used if an application wishes to send multiple messages to the same SMTP server. This is particularly useful when authentication or encryption are used establish a connection to the SMTP server. The process of authenticating and establishing a TLS session can be expensive operations. A requirement to re-establish a connection for each message when sending a large quantity of email to the same SMTP server could have a significant impact on performance. There are a number of high-volume email applications that send email status updates, newsletter distributions, or email alerts. Also many email client applications support an off-line mode where users can compose many email messages that are sent later when a connection to the SMTP server is established. It is typical for an email client to send all SMTP messages to a specific SMTP server (provided by the Internet service provider) that then forwards this email to other SMTP servers.  
  
 The <xref:System.Net.Mail.SmtpClient> class implementation pools SMTP connections so that it can avoid the overhead of re-establishing a connection for every message to the same server. An application may re-use the same <xref:System.Net.Mail.SmtpClient> object to send many different emails to the same SMTP server and to many different SMTP servers. As a result, there is no way to determine when an application is finished using the <xref:System.Net.Mail.SmtpClient> object and it should be cleaned up.  
  
 When an SMTP session is finished and the client wishes to terminate the connection, it must send a QUIT message to the server to indicate that it has no more messages to send. This allows the server to free up resources associated with the connection from the client and process the messages which were sent by the client.  
  
 Calling the <xref:System.Net.Mail.SmtpClient.Dispose%2A> method on a <xref:System.Net.Mail.SmtpClient> object that is executing an asynchronous <xref:System.Net.Mail.SmtpClient.SendAsync%2A> operation will cancel the send operation as though the <xref:System.Net.Mail.SmtpClient.SendAsyncCancel%2A> method had been called.  
  
 The <xref:System.Net.Mail.SmtpClient> class has no `Finalize` method. So an application must call <xref:System.Net.Mail.SmtpClient.Dispose%2A> to explicitly free up resources.  
  
 The <xref:System.Net.Mail.SmtpClient.Dispose%2A> method iterates through all established connections to the SMTP server specified in the <xref:System.Net.Mail.SmtpClient.Host%2A> property and sends a QUIT message followed by gracefully ending the TCP connection. The <xref:System.Net.Mail.SmtpClient.Dispose%2A> method also releases the unmanaged resources used by the underlying <xref:System.Net.Sockets.Socket>.  
  
 Call <xref:System.Net.Mail.SmtpClient.Dispose%2A> when you are finished using the <xref:System.Net.Mail.SmtpClient>. The <xref:System.Net.Mail.SmtpClient.Dispose%2A> method leaves the <xref:System.Net.Mail.SmtpClient> in an unusable state. After calling <xref:System.Net.Mail.SmtpClient.Dispose%2A>, you must release all references to the <xref:System.Net.Mail.SmtpClient> so the garbage collector can reclaim the memory that the <xref:System.Net.Mail.SmtpClient> was occupying.  
  
 For more information, see [Cleaning Up Unmanaged Resources](~/docs/standard/garbage-collection/unmanaged.md) and [Implementing a Dispose Method](~/docs/standard/garbage-collection/implementing-dispose.md).  
  
> [!NOTE]
>  Always call <xref:System.Net.Mail.SmtpClient.Dispose%2A> before you release your last reference to the <xref:System.Net.Mail.SmtpClient>. Otherwise, the resources it is using will not be freed so the garbage collector can reclaim the memory.  
  
 ]]></format>
        </remarks>
      </Docs>
    </Member>
    <Member MemberName="Dispose">
      <MemberSignature Language="C#" Value="protected virtual void Dispose (bool disposing);" />
      <MemberSignature Language="ILAsm" Value=".method familyhidebysig newslot virtual instance void Dispose(bool disposing) cil managed" />
      <MemberSignature Language="DocId" Value="M:System.Net.Mail.SmtpClient.Dispose(System.Boolean)" />
      <MemberSignature Language="VB.NET" Value="Protected Overridable Sub Dispose (disposing As Boolean)" />
      <MemberSignature Language="F#" Value="abstract member Dispose : bool -&gt; unit&#xA;override this.Dispose : bool -&gt; unit" Usage="smtpClient.Dispose disposing" />
      <MemberSignature Language="C++ CLI" Value="protected:&#xA; virtual void Dispose(bool disposing);" />
      <MemberType>Method</MemberType>
      <AssemblyInfo>
        <AssemblyName>System</AssemblyName>
        <AssemblyVersion>2.0.5.0</AssemblyVersion>
        <AssemblyVersion>4.0.0.0</AssemblyVersion>
      </AssemblyInfo>
      <AssemblyInfo>
        <AssemblyName>netstandard</AssemblyName>
        <AssemblyVersion>2.0.0.0</AssemblyVersion>
      </AssemblyInfo>
      <AssemblyInfo>
        <AssemblyName>System.Net.Mail</AssemblyName>
        <AssemblyVersion>4.0.0.0</AssemblyVersion>
      </AssemblyInfo>
      <Attributes>
        <Attribute>
          <AttributeName>System.MonoTODO("Does nothing at the moment.")</AttributeName>
        </Attribute>
      </Attributes>
      <ReturnValue>
        <ReturnType>System.Void</ReturnType>
      </ReturnValue>
      <Parameters>
        <Parameter Name="disposing" Type="System.Boolean" />
      </Parameters>
      <Docs>
        <param name="disposing">
          <see langword="true" /> to release both managed and unmanaged resources; <see langword="false" /> to releases only unmanaged resources.</param>
        <summary>Sends a QUIT message to the SMTP server, gracefully ends the TCP connection, releases all resources used by the current instance of the <see cref="T:System.Net.Mail.SmtpClient" /> class, and optionally disposes of the managed resources.</summary>
        <remarks>
          <format type="text/markdown"><![CDATA[  
  
## Remarks  
 The connection established by the current instance of the <xref:System.Net.Mail.SmtpClient> class to the SMTP server may be re-used if an application wishes to send multiple messages to the same SMTP server. This is particularly useful when authentication or encryption are used establish a connection to the SMTP server. The process of authenticating and establishing a TLS session can be expensive operations. A requirement to re-establish a connection for each message when sending a large quantity of email to the same SMTP server could have a significant impact on performance. There are a number of high-volume email applications that send email status updates, newsletter distributions, or email alerts. Also many email client applications support an off-line mode where users can compose many email messages that are sent later when a connection to the SMTP server is established. It is typical for an email client to send all SMTP messages to a specific SMTP server (provided by the Internet service provider) that then forwards this email to other SMTP servers.  
  
 The <xref:System.Net.Mail.SmtpClient> class implementation pools SMTP connections so that it can avoid the overhead of re-establishing a connection for every message to the same server. An application may re-use the same <xref:System.Net.Mail.SmtpClient> object to send many different emails to the same SMTP server and to many different SMTP servers. As a result, there is no way to determine when an application is finished using the <xref:System.Net.Mail.SmtpClient> object and it should be cleaned up.  
  
 When an SMTP session is finished and the client wishes to terminate the connection, it must send a QUIT message to the server to indicate that it has no more messages to send. This allows the server to free up resources associated with the connection from the client and process the messages which were sent by the client.  
  
 Calling the <xref:System.Net.Mail.SmtpClient.Dispose%2A> method on a <xref:System.Net.Mail.SmtpClient> object that is executing an asynchronous <xref:System.Net.Mail.SmtpClient.SendAsync%2A> operation will cancel the send operation as though the <xref:System.Net.Mail.SmtpClient.SendAsyncCancel%2A> method had been called.  
  
 The <xref:System.Net.Mail.SmtpClient> class has no `Finalize` method. So an application must call <xref:System.Net.Mail.SmtpClient.Dispose%2A> to explicitly free up resources.  
  
 The <xref:System.Net.Mail.SmtpClient.Dispose%2A> method iterates through all established connections to the SMTP server specified in the <xref:System.Net.Mail.SmtpClient.Host%2A> property and sends a QUIT message followed by gracefully ending the TCP connection. The <xref:System.Net.Mail.SmtpClient.Dispose%2A> method also releases the unmanaged resources used by the <xref:System.Net.Sockets.Socket> and optionally disposes of the managed resources.  
  
 Call <xref:System.Net.Mail.SmtpClient.Dispose%2A> when you are finished using the <xref:System.Net.Mail.SmtpClient>. The <xref:System.Net.Mail.SmtpClient.Dispose%2A> method leaves the <xref:System.Net.Mail.SmtpClient> in an unusable state. After calling <xref:System.Net.Mail.SmtpClient.Dispose%2A>, you must release all references to the <xref:System.Net.Mail.SmtpClient> so the garbage collector can reclaim the memory that the <xref:System.Net.Mail.SmtpClient> was occupying.  
  
 For more information, see [Cleaning Up Unmanaged Resources](~/docs/standard/garbage-collection/unmanaged.md) and [Implementing a Dispose Method](~/docs/standard/garbage-collection/implementing-dispose.md).  
  
> [!NOTE]
>  Always call <xref:System.Net.Mail.SmtpClient.Dispose%2A> before you release your last reference to the <xref:System.Net.Mail.SmtpClient>. Otherwise, the resources it is using will not be freed so the garbage collector can reclaim the memory.  
  
 ]]></format>
        </remarks>
      </Docs>
    </Member>
    <Member MemberName="EnableSsl">
      <MemberSignature Language="C#" Value="public bool EnableSsl { get; set; }" />
      <MemberSignature Language="ILAsm" Value=".property instance bool EnableSsl" />
      <MemberSignature Language="DocId" Value="P:System.Net.Mail.SmtpClient.EnableSsl" />
      <MemberSignature Language="VB.NET" Value="Public Property EnableSsl As Boolean" />
      <MemberSignature Language="F#" Value="member this.EnableSsl : bool with get, set" Usage="System.Net.Mail.SmtpClient.EnableSsl" />
      <MemberSignature Language="C++ CLI" Value="public:&#xA; property bool EnableSsl { bool get(); void set(bool value); };" />
      <MemberType>Property</MemberType>
      <AssemblyInfo>
        <AssemblyName>System</AssemblyName>
        <AssemblyVersion>2.0.5.0</AssemblyVersion>
        <AssemblyVersion>4.0.0.0</AssemblyVersion>
      </AssemblyInfo>
      <AssemblyInfo>
        <AssemblyName>netstandard</AssemblyName>
        <AssemblyVersion>2.0.0.0</AssemblyVersion>
      </AssemblyInfo>
      <AssemblyInfo>
        <AssemblyName>System.Net.Mail</AssemblyName>
        <AssemblyVersion>4.0.0.0</AssemblyVersion>
      </AssemblyInfo>
      <ReturnValue>
        <ReturnType>System.Boolean</ReturnType>
      </ReturnValue>
      <Docs>
        <summary>Specify whether the <see cref="T:System.Net.Mail.SmtpClient" /> uses Secure Sockets Layer (SSL) to encrypt the connection.</summary>
        <value>
          <see langword="true" /> if the <see cref="T:System.Net.Mail.SmtpClient" /> uses SSL; otherwise, <see langword="false" />. The default is <see langword="false" />.</value>
        <remarks>
          <format type="text/markdown"><![CDATA[  
  
## Remarks  
 The <xref:System.Net.Mail.SmtpClient.EnableSsl%2A> property specifies whether SSL is used to access the specified SMTP mail server.  
  
 The default value for this property can also be set in a machine or application configuration file. Any changes made to the <xref:System.Net.Mail.SmtpClient.EnableSsl%2A> property override the configuration file settings.  
  
 The <xref:System.Net.Mail.SmtpClient> class only supports the SMTP Service Extension for Secure SMTP over Transport Layer Security as defined in RFC 3207. In this mode, the SMTP session begins on an unencrypted channel, then a STARTTLS command is issued by the client to the server to switch to secure communication using SSL. See RFC 3207 published by the Internet Engineering Task Force (IETF) for more information.  
  
 An alternate connection method is where an SSL session is established up front before any protocol commands are sent. This connection method is sometimes called SMTP/SSL, SMTP over SSL, or SMTPS and by default uses port 465. This alternate connection method using SSL is not currently supported.  
  
 You can use <xref:System.Net.Mail.SmtpClient.ClientCertificates%2A> to specify which client certificates should be used to establish the SSL connection. The <xref:System.Net.ServicePointManager.ServerCertificateValidationCallback%2A> allows you to reject the certificate provided by the SMTP server. The <xref:System.Net.ServicePointManager.SecurityProtocol%2A> property allows you to specify the version of the SSL protocol to use.  
  
> [!NOTE]
>  If the <xref:System.Net.Mail.SmtpClient.EnableSsl%2A> property is set to `true`, and the SMTP mail server does not advertise STARTTLS in the response to the EHLO command, then a call to the <xref:System.Net.Mail.SmtpClient.Send%2A> or <xref:System.Net.Mail.SmtpClient.SendAsync%2A> methods will throw an <xref:System.Net.Mail.SmtpException>.  
  
   
  
## Examples  
 The following code example establishes an SSL connection with the SMTP server and uses the connection to send an email.  
  
 [!code-csharp[NclSSLMailSync#1](~/samples/snippets/csharp/VS_Snippets_Remoting/NclSSLMailSync/CS/mail.cs#1)]  
  
 ]]></format>
        </remarks>
        <altmember cref="T:System.Net.Configuration.SmtpSection" />
        <altmember cref="T:System.Net.Configuration.SmtpNetworkElement" />
        <altmember cref="P:System.Net.Configuration.SmtpNetworkElement.EnableSsl" />
      </Docs>
    </Member>
    <Member MemberName="Host">
      <MemberSignature Language="C#" Value="public string Host { get; set; }" />
      <MemberSignature Language="ILAsm" Value=".property instance string Host" />
      <MemberSignature Language="DocId" Value="P:System.Net.Mail.SmtpClient.Host" />
      <MemberSignature Language="VB.NET" Value="Public Property Host As String" />
      <MemberSignature Language="F#" Value="member this.Host : string with get, set" Usage="System.Net.Mail.SmtpClient.Host" />
      <MemberSignature Language="C++ CLI" Value="public:&#xA; property System::String ^ Host { System::String ^ get(); void set(System::String ^ value); };" />
      <MemberType>Property</MemberType>
      <AssemblyInfo>
        <AssemblyName>System</AssemblyName>
        <AssemblyVersion>2.0.5.0</AssemblyVersion>
        <AssemblyVersion>4.0.0.0</AssemblyVersion>
      </AssemblyInfo>
      <AssemblyInfo>
        <AssemblyName>netstandard</AssemblyName>
        <AssemblyVersion>2.0.0.0</AssemblyVersion>
      </AssemblyInfo>
      <AssemblyInfo>
        <AssemblyName>System.Net.Mail</AssemblyName>
        <AssemblyVersion>4.0.0.0</AssemblyVersion>
      </AssemblyInfo>
      <ReturnValue>
        <ReturnType>System.String</ReturnType>
      </ReturnValue>
      <Docs>
        <summary>Gets or sets the name or IP address of the host used for SMTP transactions.</summary>
        <value>A <see cref="T:System.String" /> that contains the name or IP address of the computer to use for SMTP transactions.</value>
        <remarks>
          <format type="text/markdown"><![CDATA[  
  
## Remarks  
 The value of the <xref:System.Net.Mail.SmtpClient.Host%2A> property can also be set using constructors or the application or machine configuration file. For more information, see [&lt;mailSettings&gt; Element (Network Settings)](~/docs/framework/configure-apps/file-schema/network/mailsettings-element-network-settings.md).  
  
 If information is specified using this property, this information overrides the configuration file settings.  
  
   
  
## Examples  
 The following code example demonstrates sending an email message by using the host and port specified in an application configuration file.  
  
 [!code-cpp[NclMailSync#7](~/samples/snippets/cpp/VS_Snippets_Remoting/NCLMailSync/CPP/NclMailSync.cpp#7)]
 [!code-csharp[NclMailSync#7](~/samples/snippets/csharp/VS_Snippets_Remoting/NCLMailSync/CS/mail.cs#7)]  
  
 ]]></format>
        </remarks>
        <exception cref="T:System.ArgumentNullException">The value specified for a set operation is <see langword="null" />.</exception>
        <exception cref="T:System.ArgumentException">The value specified for a set operation is equal to <see cref="F:System.String.Empty" /> ("").</exception>
        <exception cref="T:System.InvalidOperationException">You cannot change the value of this property when an email is being sent.</exception>
        <altmember cref="T:System.Net.Configuration.SmtpSection" />
        <altmember cref="T:System.Net.Configuration.SmtpNetworkElement" />
        <altmember cref="P:System.Net.Configuration.SmtpNetworkElement.Host" />
        <altmember cref="P:System.Net.Mail.SmtpClient.Port" />
      </Docs>
    </Member>
    <Member MemberName="OnSendCompleted">
      <MemberSignature Language="C#" Value="protected void OnSendCompleted (System.ComponentModel.AsyncCompletedEventArgs e);" />
      <MemberSignature Language="ILAsm" Value=".method familyhidebysig instance void OnSendCompleted(class System.ComponentModel.AsyncCompletedEventArgs e) cil managed" />
      <MemberSignature Language="DocId" Value="M:System.Net.Mail.SmtpClient.OnSendCompleted(System.ComponentModel.AsyncCompletedEventArgs)" />
      <MemberSignature Language="VB.NET" Value="Protected Sub OnSendCompleted (e As AsyncCompletedEventArgs)" />
      <MemberSignature Language="F#" Value="member this.OnSendCompleted : System.ComponentModel.AsyncCompletedEventArgs -&gt; unit" Usage="smtpClient.OnSendCompleted e" />
      <MemberSignature Language="C++ CLI" Value="protected:&#xA; void OnSendCompleted(System::ComponentModel::AsyncCompletedEventArgs ^ e);" />
      <MemberType>Method</MemberType>
      <AssemblyInfo>
        <AssemblyName>System</AssemblyName>
        <AssemblyVersion>2.0.5.0</AssemblyVersion>
        <AssemblyVersion>4.0.0.0</AssemblyVersion>
      </AssemblyInfo>
      <AssemblyInfo>
        <AssemblyName>netstandard</AssemblyName>
        <AssemblyVersion>2.0.0.0</AssemblyVersion>
      </AssemblyInfo>
      <AssemblyInfo>
        <AssemblyName>System.Net.Mail</AssemblyName>
        <AssemblyVersion>4.0.0.0</AssemblyVersion>
      </AssemblyInfo>
      <ReturnValue>
        <ReturnType>System.Void</ReturnType>
      </ReturnValue>
      <Parameters>
        <Parameter Name="e" Type="System.ComponentModel.AsyncCompletedEventArgs" />
      </Parameters>
      <Docs>
        <param name="e">An <see cref="T:System.ComponentModel.AsyncCompletedEventArgs" /> that contains event data.</param>
        <summary>Raises the <see cref="E:System.Net.Mail.SmtpClient.SendCompleted" /> event.</summary>
        <remarks>
          <format type="text/markdown"><![CDATA[  
  
## Remarks  
 Classes that inherit from the <xref:System.Net.Mail.SmtpClient> class can override the <xref:System.Net.Mail.SmtpClient.OnSendCompleted%2A> method to perform additional tasks when the <xref:System.Net.Mail.SmtpClient.SendCompleted> event occurs.  
  
 <xref:System.Net.Mail.SmtpClient.OnSendCompleted%2A> also allows derived classes to handle <xref:System.Net.Mail.SmtpClient.SendCompleted> without attaching a delegate. This is the preferred technique for handling <xref:System.Net.Mail.SmtpClient.SendCompleted> in a derived class.  
  
 ]]></format>
        </remarks>
        <block subset="none" type="overrides">
          <para>When overriding <see cref="M:System.Net.Mail.SmtpClient.OnSendCompleted(System.ComponentModel.AsyncCompletedEventArgs)" /> in a derived class, be sure to call the base class’s <see cref="M:System.Net.Mail.SmtpClient.OnSendCompleted(System.ComponentModel.AsyncCompletedEventArgs)" /> method so that registered delegates receive the <see cref="E:System.Net.Mail.SmtpClient.SendCompleted" /> event.</para>
        </block>
      </Docs>
    </Member>
    <Member MemberName="PickupDirectoryLocation">
      <MemberSignature Language="C#" Value="public string PickupDirectoryLocation { get; set; }" />
      <MemberSignature Language="ILAsm" Value=".property instance string PickupDirectoryLocation" />
      <MemberSignature Language="DocId" Value="P:System.Net.Mail.SmtpClient.PickupDirectoryLocation" />
      <MemberSignature Language="VB.NET" Value="Public Property PickupDirectoryLocation As String" />
      <MemberSignature Language="F#" Value="member this.PickupDirectoryLocation : string with get, set" Usage="System.Net.Mail.SmtpClient.PickupDirectoryLocation" />
      <MemberSignature Language="C++ CLI" Value="public:&#xA; property System::String ^ PickupDirectoryLocation { System::String ^ get(); void set(System::String ^ value); };" />
      <MemberType>Property</MemberType>
      <AssemblyInfo>
        <AssemblyName>System</AssemblyName>
        <AssemblyVersion>2.0.5.0</AssemblyVersion>
        <AssemblyVersion>4.0.0.0</AssemblyVersion>
      </AssemblyInfo>
      <AssemblyInfo>
        <AssemblyName>netstandard</AssemblyName>
        <AssemblyVersion>2.0.0.0</AssemblyVersion>
      </AssemblyInfo>
      <AssemblyInfo>
        <AssemblyName>System.Net.Mail</AssemblyName>
        <AssemblyVersion>4.0.0.0</AssemblyVersion>
      </AssemblyInfo>
      <ReturnValue>
        <ReturnType>System.String</ReturnType>
      </ReturnValue>
      <Docs>
        <summary>Gets or sets the folder where applications save mail messages to be processed by the local SMTP server.</summary>
        <value>A <see cref="T:System.String" /> that specifies the pickup directory for mail messages.</value>
        <remarks>
          <format type="text/markdown"><![CDATA[  
  
## Remarks  
 Mail messages in the pickup directory are automatically sent by a local SMTP server (if present), such as IIS.  
  
 The default value for this property can also be set in a machine or application configuration file. Any changes made to the <xref:System.Net.Mail.SmtpClient.PickupDirectoryLocation%2A> property override the configuration file settings.  
  
 ]]></format>
        </remarks>
        <altmember cref="T:System.Net.Configuration.SmtpSection" />
        <altmember cref="P:System.Net.Configuration.SmtpSection.DeliveryMethod" />
      </Docs>
    </Member>
    <Member MemberName="Port">
      <MemberSignature Language="C#" Value="public int Port { get; set; }" />
      <MemberSignature Language="ILAsm" Value=".property instance int32 Port" />
      <MemberSignature Language="DocId" Value="P:System.Net.Mail.SmtpClient.Port" />
      <MemberSignature Language="VB.NET" Value="Public Property Port As Integer" />
      <MemberSignature Language="F#" Value="member this.Port : int with get, set" Usage="System.Net.Mail.SmtpClient.Port" />
      <MemberSignature Language="C++ CLI" Value="public:&#xA; property int Port { int get(); void set(int value); };" />
      <MemberType>Property</MemberType>
      <AssemblyInfo>
        <AssemblyName>System</AssemblyName>
        <AssemblyVersion>2.0.5.0</AssemblyVersion>
        <AssemblyVersion>4.0.0.0</AssemblyVersion>
      </AssemblyInfo>
      <AssemblyInfo>
        <AssemblyName>netstandard</AssemblyName>
        <AssemblyVersion>2.0.0.0</AssemblyVersion>
      </AssemblyInfo>
      <AssemblyInfo>
        <AssemblyName>System.Net.Mail</AssemblyName>
        <AssemblyVersion>4.0.0.0</AssemblyVersion>
      </AssemblyInfo>
      <ReturnValue>
        <ReturnType>System.Int32</ReturnType>
      </ReturnValue>
      <Docs>
        <summary>Gets or sets the port used for SMTP transactions.</summary>
        <value>An <see cref="T:System.Int32" /> that contains the port number on the SMTP host. The default value is 25.</value>
        <remarks>
          <format type="text/markdown"><![CDATA[  
  
## Remarks  
 The value of the <xref:System.Net.Mail.SmtpClient.Port%2A> property can also be set using constructors or the application or machine configuration file. For more information about using configuration files, see [&lt;mailSettings&gt; Element (Network Settings)](~/docs/framework/configure-apps/file-schema/network/mailsettings-element-network-settings.md). If information is specified using this property, this information overrides the configuration file settings.  
  
   
  
## Examples  
 The following code example demonstrates sending an email message by using the host and port specified in an application configuration file.  
  
 [!code-cpp[NclMailSync#7](~/samples/snippets/cpp/VS_Snippets_Remoting/NCLMailSync/CPP/NclMailSync.cpp#7)]
 [!code-csharp[NclMailSync#7](~/samples/snippets/csharp/VS_Snippets_Remoting/NCLMailSync/CS/mail.cs#7)]  
  
 ]]></format>
        </remarks>
        <exception cref="T:System.ArgumentOutOfRangeException">The value specified for a set operation is less than or equal to zero.</exception>
        <exception cref="T:System.InvalidOperationException">You cannot change the value of this property when an email is being sent.</exception>
        <permission cref="T:System.Net.Mail.SmtpPermission">to set the <see cref="P:System.Net.Mail.SmtpClient.Port" /> property. Associated enumeration: <see cref="F:System.Net.Mail.SmtpAccess.ConnectToUnrestrictedPort" />.</permission>
        <altmember cref="T:System.Net.Configuration.SmtpSection" />
        <altmember cref="T:System.Net.Configuration.SmtpNetworkElement" />
        <altmember cref="P:System.Net.Configuration.SmtpNetworkElement.Port" />
        <altmember cref="P:System.Net.Mail.SmtpClient.Host" />
      </Docs>
    </Member>
    <MemberGroup MemberName="Send">
      <AssemblyInfo>
        <AssemblyName>System</AssemblyName>
        <AssemblyVersion>2.0.5.0</AssemblyVersion>
        <AssemblyVersion>4.0.0.0</AssemblyVersion>
      </AssemblyInfo>
      <Docs>
        <summary>Sends an e-mail message to an SMTP server for delivery. These methods block while the message is being transmitted.</summary>
      </Docs>
    </MemberGroup>
    <Member MemberName="Send">
      <MemberSignature Language="C#" Value="public void Send (System.Net.Mail.MailMessage message);" />
      <MemberSignature Language="ILAsm" Value=".method public hidebysig instance void Send(class System.Net.Mail.MailMessage message) cil managed" />
      <MemberSignature Language="DocId" Value="M:System.Net.Mail.SmtpClient.Send(System.Net.Mail.MailMessage)" />
      <MemberSignature Language="VB.NET" Value="Public Sub Send (message As MailMessage)" />
      <MemberSignature Language="F#" Value="member this.Send : System.Net.Mail.MailMessage -&gt; unit" Usage="smtpClient.Send message" />
      <MemberSignature Language="C++ CLI" Value="public:&#xA; void Send(System::Net::Mail::MailMessage ^ message);" />
      <MemberType>Method</MemberType>
      <AssemblyInfo>
        <AssemblyName>System</AssemblyName>
        <AssemblyVersion>2.0.5.0</AssemblyVersion>
        <AssemblyVersion>4.0.0.0</AssemblyVersion>
      </AssemblyInfo>
      <AssemblyInfo>
        <AssemblyName>netstandard</AssemblyName>
        <AssemblyVersion>2.0.0.0</AssemblyVersion>
      </AssemblyInfo>
      <AssemblyInfo>
        <AssemblyName>System.Net.Mail</AssemblyName>
        <AssemblyVersion>4.0.0.0</AssemblyVersion>
      </AssemblyInfo>
      <ReturnValue>
        <ReturnType>System.Void</ReturnType>
      </ReturnValue>
      <Parameters>
        <Parameter Name="message" Type="System.Net.Mail.MailMessage" />
      </Parameters>
      <Docs>
        <param name="message">A <see cref="T:System.Net.Mail.MailMessage" /> that contains the message to send.</param>
        <summary>Sends the specified message to an SMTP server for delivery.</summary>
        <remarks>
          <format type="text/markdown"><![CDATA[  
  
## Remarks  
 This method blocks while the email is transmitted. You can specify a time-out value using the <xref:System.Net.Mail.SmtpClient.Timeout%2A> property to ensure that the method returns after a specified amount of time elapses.  
  
 Before calling this method, the <xref:System.Net.Mail.SmtpClient.Host%2A> and <xref:System.Net.Mail.SmtpClient.Port%2A> properties must be set either through the configuration files by setting the relevant properties, or by passing this information into the <xref:System.Net.Mail.SmtpClient.%23ctor%28System.String%2CSystem.Int32%29> constructor.  
  
 You cannot call this method if there is a message being sent asynchronously.  
  
 If the SMTP host requires credentials, you must set them before calling this method. To specify credentials, use the <xref:System.Net.Mail.SmtpClient.UseDefaultCredentials%2A> or <xref:System.Net.Mail.SmtpClient.Credentials%2A> properties.  
  
 If you receive an <xref:System.Net.Mail.SmtpException> exception, check the <xref:System.Net.Mail.SmtpException.StatusCode%2A> property to find the reason the operation failed. The <xref:System.Net.Mail.SmtpException> can also contain an inner exception that indicates the reason the operation failed.  
  
 When sending email using <xref:System.Net.Mail.SmtpClient.Send%2A> to multiple recipients and the SMTP server accepts some recipients as valid and rejects others, <xref:System.Net.Mail.SmtpClient.Send%2A> sends email to the accepted recipients and then a <xref:System.Net.Mail.SmtpFailedRecipientsException> is thrown (or a <xref:System.Net.Mail.SmtpFailedRecipientException> if only one recipient is rejected). A <xref:System.Net.Mail.SmtpFailedRecipientsException> contains a list of the recipients that were rejected.
  
> [!NOTE]
>  If the <xref:System.Net.Mail.SmtpClient.EnableSsl%2A> property is set to `true`, and the SMTP mail server does not advertise STARTTLS in the response to the EHLO command, then a call to the <xref:System.Net.Mail.SmtpClient.Send%2A> or <xref:System.Net.Mail.SmtpClient.SendAsync%2A> methods will throw an <xref:System.Net.Mail.SmtpException>.  
  
   
  
## Examples  
 The following code example demonstrates using this method.  
  
 [!code-cpp[NclMailSync#2](~/samples/snippets/cpp/VS_Snippets_Remoting/NCLMailSync/CPP/NclMailSync.cpp#2)]
 [!code-csharp[NclMailSync#2](~/samples/snippets/csharp/VS_Snippets_Remoting/NCLMailSync/CS/mail.cs#2)]  
  
 ]]></format>
        </remarks>
        <exception cref="T:System.ArgumentNullException">
          <paramref name="message" /> is <see langword="null" />.</exception>
        <exception cref="T:System.InvalidOperationException">This <see cref="T:System.Net.Mail.SmtpClient" /> has a <see cref="Overload:System.Net.Mail.SmtpClient.SendAsync" /> call in progress.  
  
 -or-  
  
 <see cref="P:System.Net.Mail.MailMessage.From" /> is <see langword="null" />.  
  
 -or-  
  
 There are no recipients specified in <see cref="P:System.Net.Mail.MailMessage.To" />, <see cref="P:System.Net.Mail.MailMessage.CC" />, and <see cref="P:System.Net.Mail.MailMessage.Bcc" /> properties.  
  
 -or-  
  
 <see cref="P:System.Net.Mail.SmtpClient.DeliveryMethod" /> property is set to <see cref="F:System.Net.Mail.SmtpDeliveryMethod.Network" /> and <see cref="P:System.Net.Mail.SmtpClient.Host" /> is <see langword="null" />.  
  
 -or-  
  
 <see cref="P:System.Net.Mail.SmtpClient.DeliveryMethod" /> property is set to <see cref="F:System.Net.Mail.SmtpDeliveryMethod.Network" /> and <see cref="P:System.Net.Mail.SmtpClient.Host" /> is equal to the empty string ("").  
  
 -or-  
  
 <see cref="P:System.Net.Mail.SmtpClient.DeliveryMethod" /> property is set to <see cref="F:System.Net.Mail.SmtpDeliveryMethod.Network" /> and <see cref="P:System.Net.Mail.SmtpClient.Port" /> is zero, a negative number, or greater than 65,535.</exception>
        <exception cref="T:System.ObjectDisposedException">This object has been disposed.</exception>
        <exception cref="T:System.Net.Mail.SmtpException">The connection to the SMTP server failed.  
  
 -or-  
  
 Authentication failed.  
  
 -or-  
  
 The operation timed out.  
  
 -or-  
  
 <see cref="P:System.Net.Mail.SmtpClient.EnableSsl" /> is set to <see langword="true" /> but the <see cref="P:System.Net.Mail.SmtpClient.DeliveryMethod" /> property is set to <see cref="F:System.Net.Mail.SmtpDeliveryMethod.SpecifiedPickupDirectory" /> or <see cref="F:System.Net.Mail.SmtpDeliveryMethod.PickupDirectoryFromIis" />.  
  
 -or-  
  
 <see cref="P:System.Net.Mail.SmtpClient.EnableSsl" /> is set to <see langword="true," /> but the SMTP mail server did not advertise STARTTLS in the response to the EHLO command.</exception>
        <exception cref="T:System.Net.Mail.SmtpFailedRecipientException">The <paramref name="message" /> could not be delivered to one of the recipients in <see cref="P:System.Net.Mail.MailMessage.To" />, <see cref="P:System.Net.Mail.MailMessage.CC" />, or <see cref="P:System.Net.Mail.MailMessage.Bcc" />.</exception>
        <exception cref="T:System.Net.Mail.SmtpFailedRecipientsException">The <paramref name="message" /> could not be delivered to two or more of the recipients in <see cref="P:System.Net.Mail.MailMessage.To" />, <see cref="P:System.Net.Mail.MailMessage.CC" />, or <see cref="P:System.Net.Mail.MailMessage.Bcc" />.</exception>        <permission cref="T:System.Net.Mail.SmtpPermission">to connect to the SMTP server. Associated enumeration: <see cref="F:System.Net.Mail.SmtpAccess.Connect" /></permission>
      </Docs>
    </Member>
    <Member MemberName="Send">
      <MemberSignature Language="C#" Value="public void Send (string from, string to, string subject, string body);" />
      <MemberSignature Language="ILAsm" Value=".method public hidebysig instance void Send(string from, string to, string subject, string body) cil managed" />
      <MemberSignature Language="DocId" Value="M:System.Net.Mail.SmtpClient.Send(System.String,System.String,System.String,System.String)" />
      <MemberSignature Language="VB.NET" Value="Public Sub Send (from As String, to As String, subject As String, body As String)" />
      <MemberSignature Language="F#" Value="member this.Send : string * string * string * string -&gt; unit" Usage="smtpClient.Send (from, to, subject, body)" />
      <MemberSignature Language="C++ CLI" Value="public:&#xA; void Send(System::String ^ from, System::String ^ to, System::String ^ subject, System::String ^ body);" />
      <MemberType>Method</MemberType>
      <AssemblyInfo>
        <AssemblyName>System</AssemblyName>
        <AssemblyVersion>2.0.5.0</AssemblyVersion>
        <AssemblyVersion>4.0.0.0</AssemblyVersion>
      </AssemblyInfo>
      <AssemblyInfo>
        <AssemblyName>netstandard</AssemblyName>
        <AssemblyVersion>2.0.0.0</AssemblyVersion>
      </AssemblyInfo>
      <AssemblyInfo>
        <AssemblyName>System.Net.Mail</AssemblyName>
        <AssemblyVersion>4.0.0.0</AssemblyVersion>
      </AssemblyInfo>
      <ReturnValue>
        <ReturnType>System.Void</ReturnType>
      </ReturnValue>
      <Parameters>
        <Parameter Name="from" Type="System.String" />
        <Parameter Name="recipients" Type="System.String" />
        <Parameter Name="subject" Type="System.String" />
        <Parameter Name="body" Type="System.String" />
      </Parameters>
      <Docs>
        <param name="from">A <see cref="T:System.String" /> that contains the address information of the message sender.</param>
        <param name="to">To be added.</param>
        <param name="subject">A <see cref="T:System.String" /> that contains the subject line for the message.</param>
        <param name="body">A <see cref="T:System.String" /> that contains the message body.</param>
        <summary>Sends the specified email message to an SMTP server for delivery. The message sender, recipients, subject, and message body are specified using <see cref="T:System.String" /> objects.</summary>
        <remarks>
          <format type="text/markdown"><![CDATA[  
  
## Remarks  
 This method blocks while the email is transmitted. You can specify a time-out value using the <xref:System.Net.Mail.SmtpClient.Timeout%2A> property to ensure that the method returns after a specified amount of time elapses.  
  
 Before calling this method, the <xref:System.Net.Mail.SmtpClient.Host%2A> and <xref:System.Net.Mail.SmtpClient.Port%2A> properties must be set either through the configuration files by setting the relevant properties, or by passing this information into the <xref:System.Net.Mail.SmtpClient.%23ctor%28System.String%2CSystem.Int32%29> constructor.  
  
 You cannot call this method if there is a message being sent asynchronously.  
  
 If the SMTP host requires credentials, you must set them before calling this method. To specify credentials, use the <xref:System.Net.Mail.SmtpClient.UseDefaultCredentials%2A> or <xref:System.Net.Mail.SmtpClient.Credentials%2A> properties.  
  
 If you receive an <xref:System.Net.Mail.SmtpException> exception, check the <xref:System.Net.Mail.SmtpException.StatusCode%2A> property to find the reason the operation failed. The <xref:System.Net.Mail.SmtpException> can also contain an inner exception that indicates the reason the operation failed.  

 When sending email using <xref:System.Net.Mail.SmtpClient.Send%2A> to multiple recipients and the SMTP server accepts some recipients as valid and rejects others, <xref:System.Net.Mail.SmtpClient.Send%2A> sends email to the accepted recipients and then a <xref:System.Net.Mail.SmtpFailedRecipientsException> is thrown (or a <xref:System.Net.Mail.SmtpFailedRecipientException> if only one recipient is rejected). A <xref:System.Net.Mail.SmtpFailedRecipientsException> contains a list of the recipients that were rejected.
 
> [!NOTE]
>  If the <xref:System.Net.Mail.SmtpClient.EnableSsl%2A> property is set to `true`, and the SMTP mail server does not advertise STARTTLS in the response to the EHLO command, then a call to the <xref:System.Net.Mail.SmtpClient.Send%2A> or <xref:System.Net.Mail.SmtpClient.SendAsync%2A> methods will throw an <xref:System.Net.Mail.SmtpException>.  
  
 ]]></format>
        </remarks>
        <exception cref="T:System.ArgumentNullException">
          <paramref name="from" /> is <see langword="null" />.  
  
 -or-  
  
 <paramref name="recipients" /> is <see langword="null" />.</exception>
        <exception cref="T:System.ArgumentException">
          <paramref name="from" /> is <see cref="F:System.String.Empty" />.  
  
 -or-  
  
 <paramref name="recipients" /> is <see cref="F:System.String.Empty" />.</exception>
        <exception cref="T:System.InvalidOperationException">This <see cref="T:System.Net.Mail.SmtpClient" /> has a <see cref="Overload:System.Net.Mail.SmtpClient.SendAsync" /> call in progress.  
  
 -or-  
  
 <see cref="P:System.Net.Mail.SmtpClient.DeliveryMethod" /> property is set to <see cref="F:System.Net.Mail.SmtpDeliveryMethod.Network" /> and <see cref="P:System.Net.Mail.SmtpClient.Host" /> is <see langword="null" />.  
  
 -or-  
  
 <see cref="P:System.Net.Mail.SmtpClient.DeliveryMethod" /> property is set to <see cref="F:System.Net.Mail.SmtpDeliveryMethod.Network" /> and <see cref="P:System.Net.Mail.SmtpClient.Host" /> is equal to the empty string ("").  
  
 -or-  
  
 <see cref="P:System.Net.Mail.SmtpClient.DeliveryMethod" /> property is set to <see cref="F:System.Net.Mail.SmtpDeliveryMethod.Network" /> and <see cref="P:System.Net.Mail.SmtpClient.Port" /> is zero, a negative number, or greater than 65,535.</exception>
        <exception cref="T:System.ObjectDisposedException">This object has been disposed.</exception>
        <exception cref="T:System.Net.Mail.SmtpException">The connection to the SMTP server failed.  
  
 -or-  
  
 Authentication failed.  
  
 -or-  
  
 The operation timed out.  
  
 -or-  
  
 <see cref="P:System.Net.Mail.SmtpClient.EnableSsl" /> is set to <see langword="true" /> but the <see cref="P:System.Net.Mail.SmtpClient.DeliveryMethod" /> property is set to <see cref="F:System.Net.Mail.SmtpDeliveryMethod.SpecifiedPickupDirectory" /> or <see cref="F:System.Net.Mail.SmtpDeliveryMethod.PickupDirectoryFromIis" />.  
  
 -or-  
  
 <see cref="P:System.Net.Mail.SmtpClient.EnableSsl" /> is set to <see langword="true," /> but the SMTP mail server did not advertise STARTTLS in the response to the EHLO command.</exception>
        <exception cref="T:System.Net.Mail.SmtpFailedRecipientException">The <paramref name="message" /> could not be delivered to one of the recipients in <see cref="P:System.Net.Mail.MailMessage.To" />, <see cref="P:System.Net.Mail.MailMessage.CC" />, or <see cref="P:System.Net.Mail.MailMessage.Bcc" />.</exception>
        <exception cref="T:System.Net.Mail.SmtpFailedRecipientsException">The <paramref name="message" /> could not be delivered to two or more of the recipients in <see cref="P:System.Net.Mail.MailMessage.To" />, <see cref="P:System.Net.Mail.MailMessage.CC" />, or <see cref="P:System.Net.Mail.MailMessage.Bcc" />.</exception>        <permission cref="T:System.Net.Mail.SmtpPermission">to connect to the SMTP server. Associated enumeration: <see cref="F:System.Net.Mail.SmtpAccess.Connect" /></permission>
      </Docs>
    </Member>
    <MemberGroup MemberName="SendAsync">
      <AssemblyInfo>
        <AssemblyName>System</AssemblyName>
        <AssemblyVersion>2.0.5.0</AssemblyVersion>
        <AssemblyVersion>4.0.0.0</AssemblyVersion>
      </AssemblyInfo>
      <Docs>
        <summary>Sends an e-mail message. These methods do not block the calling thread.</summary>
      </Docs>
    </MemberGroup>
    <Member MemberName="SendAsync">
      <MemberSignature Language="C#" Value="public void SendAsync (System.Net.Mail.MailMessage message, object userToken);" />
      <MemberSignature Language="ILAsm" Value=".method public hidebysig instance void SendAsync(class System.Net.Mail.MailMessage message, object userToken) cil managed" />
      <MemberSignature Language="DocId" Value="M:System.Net.Mail.SmtpClient.SendAsync(System.Net.Mail.MailMessage,System.Object)" />
      <MemberSignature Language="VB.NET" Value="Public Sub SendAsync (message As MailMessage, userToken As Object)" />
      <MemberSignature Language="F#" Value="member this.SendAsync : System.Net.Mail.MailMessage * obj -&gt; unit" Usage="smtpClient.SendAsync (message, userToken)" />
      <MemberSignature Language="C++ CLI" Value="public:&#xA; void SendAsync(System::Net::Mail::MailMessage ^ message, System::Object ^ userToken);" />
      <MemberType>Method</MemberType>
      <AssemblyInfo>
        <AssemblyName>System</AssemblyName>
        <AssemblyVersion>2.0.5.0</AssemblyVersion>
        <AssemblyVersion>4.0.0.0</AssemblyVersion>
      </AssemblyInfo>
      <AssemblyInfo>
        <AssemblyName>netstandard</AssemblyName>
        <AssemblyVersion>2.0.0.0</AssemblyVersion>
      </AssemblyInfo>
      <AssemblyInfo>
        <AssemblyName>System.Net.Mail</AssemblyName>
        <AssemblyVersion>4.0.0.0</AssemblyVersion>
      </AssemblyInfo>
      <ReturnValue>
        <ReturnType>System.Void</ReturnType>
      </ReturnValue>
      <Parameters>
        <Parameter Name="message" Type="System.Net.Mail.MailMessage" />
        <Parameter Name="userToken" Type="System.Object" />
      </Parameters>
      <Docs>
        <param name="message">A <see cref="T:System.Net.Mail.MailMessage" /> that contains the message to send.</param>
        <param name="userToken">A user-defined object that is passed to the method invoked when the asynchronous operation completes.</param>
        <summary>Sends the specified email message to an SMTP server for delivery. This method does not block the calling thread and allows the caller to pass an object to the method that is invoked when the operation completes.</summary>
        <remarks>
          <format type="text/markdown"><![CDATA[  
  
## Remarks  
 To receive notification when the email has been sent or the operation has been canceled, add an event handler to the <xref:System.Net.Mail.SmtpClient.SendCompleted> event. You can cancel a <xref:System.Net.Mail.SmtpClient.SendAsync%2A> operation by calling the <xref:System.Net.Mail.SmtpClient.SendAsyncCancel%2A> method.  
  
 After calling <xref:System.Net.Mail.SmtpClient.SendAsync%2A>, you must wait for the email transmission to complete before attempting to send another email message using <xref:System.Net.Mail.SmtpClient.Send%2A> or <xref:System.Net.Mail.SmtpClient.SendAsync%2A>.  
  
 Before calling this method, the <xref:System.Net.Mail.SmtpClient.Host%2A> and <xref:System.Net.Mail.SmtpClient.Port%2A> must be set through the configuration files by setting the relevant properties, or by passing this information into the <xref:System.Net.Mail.SmtpClient.%23ctor%28System.String%2CSystem.Int32%29> constructor.  
  
 If the SMTP host requires credentials, you must set them before calling this method. To specify credentials, use the <xref:System.Net.Mail.SmtpClient.UseDefaultCredentials%2A> or <xref:System.Net.Mail.SmtpClient.Credentials%2A> properties.  
  
 If you receive an <xref:System.Net.Mail.SmtpException> exception, check the <xref:System.Net.Mail.SmtpException.StatusCode%2A> property to find the reason the operation failed. The <xref:System.Net.Mail.SmtpException> can also contain an inner exception that indicates the reason the operation failed.  
  
 When sending email using <xref:System.Net.Mail.SmtpClient.SendAsync%2A> to multiple recipients, if the SMTP server accepts some recipients as valid and rejects others, a <xref:System.Net.Mail.SmtpException> is thrown with a <xref:System.NullReferenceException> for the inner exception. If this occurs, <xref:System.Net.Mail.SmtpClient.SendAsync%2A> fails to send email to any of the recipients.  
  
 Your application can detect a server certificate validation error by examining the <xref:System.ComponentModel.AsyncCompletedEventArgs.Error%2A> property passed into the <xref:System.Net.Mail.SendCompletedEventHandler> delegate.  
  
 The <xref:System.Net.Mail.SmtpClient.Timeout%2A> property does not have any effect on a <xref:System.Net.Mail.SmtpClient.SendAsync%2A> call.  
  
 To send mail and block while it is transmitted to the SMTP server, use one of the <xref:System.Net.Mail.SmtpClient.Send%2A> methods.  
  
> [!NOTE]
>  If the <xref:System.Net.Mail.SmtpClient.EnableSsl%2A> property is set to `true`, and the SMTP mail server does not advertise STARTTLS in the response to the EHLO command, then a call to the <xref:System.Net.Mail.SmtpClient.Send%2A> or <xref:System.Net.Mail.SmtpClient.SendAsync%2A> methods will throw an <xref:System.Net.Mail.SmtpException>.  
  
   
  
## Examples  
 The following code example demonstrates calling this method.  
  
 [!code-cpp[NclMailAsync#1](~/samples/snippets/cpp/VS_Snippets_Remoting/NclMailASync/cpp/mailasync.cpp#1)]
 [!code-csharp[NclMailAsync#1](~/samples/snippets/csharp/VS_Snippets_Remoting/NclMailASync/CS/mailasync.cs#1)]
 [!code-vb[NclMailAsync#1](~/samples/snippets/visualbasic/VS_Snippets_Remoting/NclMailASync/vb/mailasync.vb#1)]  
  
 ]]></format>
        </remarks>
        <exception cref="T:System.ArgumentNullException">
          <paramref name="message" /> is <see langword="null" />.  
  
 -or-  
  
 <see cref="P:System.Net.Mail.MailMessage.From" /> is <see langword="null" />.</exception>
        <exception cref="T:System.InvalidOperationException">This <see cref="T:System.Net.Mail.SmtpClient" /> has a <see cref="Overload:System.Net.Mail.SmtpClient.SendAsync" /> call in progress.  
  
 -or-  
  
 There are no recipients specified in <see cref="P:System.Net.Mail.MailMessage.To" />, <see cref="P:System.Net.Mail.MailMessage.CC" />, and <see cref="P:System.Net.Mail.MailMessage.Bcc" /> properties.  
  
 -or-  
  
 <see cref="P:System.Net.Mail.SmtpClient.DeliveryMethod" /> property is set to <see cref="F:System.Net.Mail.SmtpDeliveryMethod.Network" /> and <see cref="P:System.Net.Mail.SmtpClient.Host" /> is <see langword="null" />.  
  
 -or-  
  
 <see cref="P:System.Net.Mail.SmtpClient.DeliveryMethod" /> property is set to <see cref="F:System.Net.Mail.SmtpDeliveryMethod.Network" /> and <see cref="P:System.Net.Mail.SmtpClient.Host" /> is equal to the empty string ("").  
  
 -or-  
  
 <see cref="P:System.Net.Mail.SmtpClient.DeliveryMethod" /> property is set to <see cref="F:System.Net.Mail.SmtpDeliveryMethod.Network" /> and <see cref="P:System.Net.Mail.SmtpClient.Port" /> is zero, a negative number, or greater than 65,535.</exception>
        <exception cref="T:System.ObjectDisposedException">This object has been disposed.</exception>
        <exception cref="T:System.Net.Mail.SmtpException">The connection to the SMTP server failed.  
  
 -or-  
  
 Authentication failed.  
  
 -or-  
  
 The operation timed out.  
  
 -or-  
  
 <see cref="P:System.Net.Mail.SmtpClient.EnableSsl" /> is set to <see langword="true" /> but the <see cref="P:System.Net.Mail.SmtpClient.DeliveryMethod" /> property is set to <see cref="F:System.Net.Mail.SmtpDeliveryMethod.SpecifiedPickupDirectory" /> or <see cref="F:System.Net.Mail.SmtpDeliveryMethod.PickupDirectoryFromIis" />.  
  
 -or-  
  
 <see cref="P:System.Net.Mail.SmtpClient.EnableSsl" /> is set to <see langword="true," /> but the SMTP mail server did not advertise STARTTLS in the response to the EHLO command.  
  
 -or-  
  
 The <paramref name="message" /> could not be delivered to one or more of the recipients in <see cref="P:System.Net.Mail.MailMessage.To" />, <see cref="P:System.Net.Mail.MailMessage.CC" />, or <see cref="P:System.Net.Mail.MailMessage.Bcc" />.</exception>
        <permission cref="T:System.Net.Mail.SmtpPermission">to connect to the SMTP server. Associated enumeration: <see cref="F:System.Net.Mail.SmtpAccess.Connect" /></permission>
      </Docs>
    </Member>
    <Member MemberName="SendAsync">
      <MemberSignature Language="C#" Value="public void SendAsync (string from, string to, string subject, string body, object userToken);" />
      <MemberSignature Language="ILAsm" Value=".method public hidebysig instance void SendAsync(string from, string to, string subject, string body, object userToken) cil managed" />
      <MemberSignature Language="DocId" Value="M:System.Net.Mail.SmtpClient.SendAsync(System.String,System.String,System.String,System.String,System.Object)" />
      <MemberSignature Language="VB.NET" Value="Public Sub SendAsync (from As String, to As String, subject As String, body As String, userToken As Object)" />
      <MemberSignature Language="F#" Value="member this.SendAsync : string * string * string * string * obj -&gt; unit" Usage="smtpClient.SendAsync (from, to, subject, body, userToken)" />
      <MemberSignature Language="C++ CLI" Value="public:&#xA; void SendAsync(System::String ^ from, System::String ^ to, System::String ^ subject, System::String ^ body, System::Object ^ userToken);" />
      <MemberType>Method</MemberType>
      <AssemblyInfo>
        <AssemblyName>System</AssemblyName>
        <AssemblyVersion>2.0.5.0</AssemblyVersion>
        <AssemblyVersion>4.0.0.0</AssemblyVersion>
      </AssemblyInfo>
      <AssemblyInfo>
        <AssemblyName>netstandard</AssemblyName>
        <AssemblyVersion>2.0.0.0</AssemblyVersion>
      </AssemblyInfo>
      <AssemblyInfo>
        <AssemblyName>System.Net.Mail</AssemblyName>
        <AssemblyVersion>4.0.0.0</AssemblyVersion>
      </AssemblyInfo>
      <ReturnValue>
        <ReturnType>System.Void</ReturnType>
      </ReturnValue>
      <Parameters>
        <Parameter Name="from" Type="System.String" />
        <Parameter Name="recipients" Type="System.String" />
        <Parameter Name="subject" Type="System.String" />
        <Parameter Name="body" Type="System.String" />
        <Parameter Name="userToken" Type="System.Object" />
      </Parameters>
      <Docs>
        <param name="from">A <see cref="T:System.String" /> that contains the address information of the message sender.</param>
        <param name="to">To be added.</param>
        <param name="subject">A <see cref="T:System.String" /> that contains the subject line for the message.</param>
        <param name="body">A <see cref="T:System.String" /> that contains the message body.</param>
        <param name="userToken">A user-defined object that is passed to the method invoked when the asynchronous operation completes.</param>
        <summary>Sends an email message to an SMTP server for delivery. The message sender, recipients, subject, and message body are specified using <see cref="T:System.String" /> objects. This method does not block the calling thread and allows the caller to pass an object to the method that is invoked when the operation completes.</summary>
        <remarks>
          <format type="text/markdown"><![CDATA[  
  
## Remarks  
 To receive notification when the email has been sent or the operation has been canceled, add an event handler to the <xref:System.Net.Mail.SmtpClient.SendCompleted> event. You can cancel a <xref:System.Net.Mail.SmtpClient.SendAsync%2A> operation by calling the <xref:System.Net.Mail.SmtpClient.SendAsyncCancel%2A> method.  
  
 After calling <xref:System.Net.Mail.SmtpClient.SendAsync%2A>, you must wait for the email transmission to complete before attempting to send another email message using <xref:System.Net.Mail.SmtpClient.Send%2A> or <xref:System.Net.Mail.SmtpClient.SendAsync%2A>.  
  
 Before calling this method, the <xref:System.Net.Mail.SmtpClient.Host%2A> and <xref:System.Net.Mail.SmtpClient.Port%2A> properties must be set either through the configuration files or by setting the properties or passing this information into the <xref:System.Net.Mail.SmtpClient.%23ctor%28System.String%2CSystem.Int32%29> constructor.  
  
 If the SMTP host requires credentials, you must set them before calling this method. To specify credentials, use the <xref:System.Net.Mail.SmtpClient.UseDefaultCredentials%2A> or <xref:System.Net.Mail.SmtpClient.Credentials%2A> property.  
  
 If you receive an <xref:System.Net.Mail.SmtpException> exception, check the <xref:System.Net.Mail.SmtpException.StatusCode%2A> property to find the reason the operation failed. The <xref:System.Net.Mail.SmtpException> can also contain an inner exception that indicates the reason the operation failed.  
  
 When sending email using <xref:System.Net.Mail.SmtpClient.SendAsync%2A> to multiple recipients, if the SMTP server accepts some recipients as valid and rejects others, a <xref:System.Net.Mail.SmtpException> is thrown with a <xref:System.NullReferenceException> for the inner exception. If this occurs, <xref:System.Net.Mail.SmtpClient.SendAsync%2A> fails to send email to any of the recipients.  
  
 Your application can detect a server certificate validation error by examining the <xref:System.ComponentModel.AsyncCompletedEventArgs.Error%2A> property passed into the <xref:System.Net.Mail.SendCompletedEventHandler> delegate.  
  
 The <xref:System.Net.Mail.SmtpClient.Timeout%2A> property does not have any effect on a <xref:System.Net.Mail.SmtpClient.SendAsync%2A> call.  
  
 To send mail and block while it is transmitted to the SMTP server, use one of the <xref:System.Net.Mail.SmtpClient.Send%2A> methods.  
  
> [!NOTE]
>  If the <xref:System.Net.Mail.SmtpClient.EnableSsl%2A> property is set to `true`, and the SMTP mail server does not advertise STARTTLS in the response to the EHLO command, then a call to the <xref:System.Net.Mail.SmtpClient.Send%2A> or <xref:System.Net.Mail.SmtpClient.SendAsync%2A> methods will throw an <xref:System.Net.Mail.SmtpException>.  
  
 ]]></format>
        </remarks>
        <exception cref="T:System.ArgumentNullException">
          <paramref name="from" /> is <see langword="null" />.  
  
 -or-  
  
 <paramref name="recipient" /> is <see langword="null" />.</exception>
        <exception cref="T:System.ArgumentException">
          <paramref name="from" /> is <see cref="F:System.String.Empty" />.  
  
 -or-  
  
 <paramref name="recipient" /> is <see cref="F:System.String.Empty" />.</exception>
        <exception cref="T:System.InvalidOperationException">This <see cref="T:System.Net.Mail.SmtpClient" /> has a <see cref="Overload:System.Net.Mail.SmtpClient.SendAsync" /> call in progress.  
  
 -or-  
  
 <see cref="P:System.Net.Mail.SmtpClient.DeliveryMethod" /> property is set to <see cref="F:System.Net.Mail.SmtpDeliveryMethod.Network" /> and <see cref="P:System.Net.Mail.SmtpClient.Host" /> is <see langword="null" />.  
  
 -or-  
  
 <see cref="P:System.Net.Mail.SmtpClient.DeliveryMethod" /> property is set to <see cref="F:System.Net.Mail.SmtpDeliveryMethod.Network" /> and <see cref="P:System.Net.Mail.SmtpClient.Host" /> is equal to the empty string ("").  
  
 -or-  
  
 <see cref="P:System.Net.Mail.SmtpClient.DeliveryMethod" /> property is set to <see cref="F:System.Net.Mail.SmtpDeliveryMethod.Network" /> and <see cref="P:System.Net.Mail.SmtpClient.Port" /> is zero, a negative number, or greater than 65,535.</exception>
        <exception cref="T:System.ObjectDisposedException">This object has been disposed.</exception>
        <exception cref="T:System.Net.Mail.SmtpException">The connection to the SMTP server failed.  
  
 -or-  
  
 Authentication failed.  
  
 -or-  
  
 The operation timed out.  
  
 -or-  
  
 <see cref="P:System.Net.Mail.SmtpClient.EnableSsl" /> is set to <see langword="true" /> but the <see cref="P:System.Net.Mail.SmtpClient.DeliveryMethod" /> property is set to <see cref="F:System.Net.Mail.SmtpDeliveryMethod.SpecifiedPickupDirectory" /> or <see cref="F:System.Net.Mail.SmtpDeliveryMethod.PickupDirectoryFromIis" />.  
  
 -or-  
  
 <see cref="P:System.Net.Mail.SmtpClient.EnableSsl" /> is set to <see langword="true," /> but the SMTP mail server did not advertise STARTTLS in the response to the EHLO command.  
  
 -or-  
  
 The message could not be delivered to one or more of the recipients in <paramref name="recipients" />.</exception>
        <permission cref="T:System.Net.Mail.SmtpPermission">To connect to the SMTP server. Associated enumeration: <see cref="F:System.Net.Mail.SmtpAccess.Connect" /></permission>
      </Docs>
    </Member>
    <Member MemberName="SendAsyncCancel">
      <MemberSignature Language="C#" Value="public void SendAsyncCancel ();" />
      <MemberSignature Language="ILAsm" Value=".method public hidebysig instance void SendAsyncCancel() cil managed" />
      <MemberSignature Language="DocId" Value="M:System.Net.Mail.SmtpClient.SendAsyncCancel" />
      <MemberSignature Language="VB.NET" Value="Public Sub SendAsyncCancel ()" />
      <MemberSignature Language="F#" Value="member this.SendAsyncCancel : unit -&gt; unit" Usage="smtpClient.SendAsyncCancel " />
      <MemberSignature Language="C++ CLI" Value="public:&#xA; void SendAsyncCancel();" />
      <MemberType>Method</MemberType>
      <AssemblyInfo>
        <AssemblyName>System</AssemblyName>
        <AssemblyVersion>2.0.5.0</AssemblyVersion>
        <AssemblyVersion>4.0.0.0</AssemblyVersion>
      </AssemblyInfo>
      <AssemblyInfo>
        <AssemblyName>netstandard</AssemblyName>
        <AssemblyVersion>2.0.0.0</AssemblyVersion>
      </AssemblyInfo>
      <AssemblyInfo>
        <AssemblyName>System.Net.Mail</AssemblyName>
        <AssemblyVersion>4.0.0.0</AssemblyVersion>
      </AssemblyInfo>
      <ReturnValue>
        <ReturnType>System.Void</ReturnType>
      </ReturnValue>
      <Parameters />
      <Docs>
        <summary>Cancels an asynchronous operation to send an email message.</summary>
        <remarks>
          <format type="text/markdown"><![CDATA[  
  
## Remarks  
 Use the <xref:System.Net.Mail.SmtpClient.SendAsyncCancel%2A> method to cancel a pending <xref:System.Net.Mail.SmtpClient.SendAsync%2A> operation. If there is mail waiting to be sent, this method releases resources used to store the mail. If there is no mail waiting to be sent, this method does nothing.  
  
   
  
## Examples  
 The following code example demonstrates sending an email message asynchronously. The user has the option to cancel the mail if it has not been sent.  
  
 [!code-cpp[NclMailAsync#1](~/samples/snippets/cpp/VS_Snippets_Remoting/NclMailASync/cpp/mailasync.cpp#1)]
 [!code-csharp[NclMailAsync#1](~/samples/snippets/csharp/VS_Snippets_Remoting/NclMailASync/CS/mailasync.cs#1)]
 [!code-vb[NclMailAsync#1](~/samples/snippets/visualbasic/VS_Snippets_Remoting/NclMailASync/vb/mailasync.vb#1)]  
  
 ]]></format>
        </remarks>
        <exception cref="T:System.ObjectDisposedException">This object has been disposed.</exception>
      </Docs>
    </Member>
    <Member MemberName="SendCompleted">
      <MemberSignature Language="C#" Value="public event System.Net.Mail.SendCompletedEventHandler SendCompleted;" />
      <MemberSignature Language="ILAsm" Value=".event class System.Net.Mail.SendCompletedEventHandler SendCompleted" />
      <MemberSignature Language="DocId" Value="E:System.Net.Mail.SmtpClient.SendCompleted" />
      <MemberSignature Language="VB.NET" Value="Public Custom Event SendCompleted As SendCompletedEventHandler " />
      <MemberSignature Language="F#" Value="member this.SendCompleted : System.Net.Mail.SendCompletedEventHandler " Usage="member this.SendCompleted : System.Net.Mail.SendCompletedEventHandler " />
      <MemberSignature Language="C++ CLI" Value="public:&#xA; event System::Net::Mail::SendCompletedEventHandler ^ SendCompleted;" />
      <MemberType>Event</MemberType>
      <AssemblyInfo>
        <AssemblyName>System</AssemblyName>
        <AssemblyVersion>2.0.5.0</AssemblyVersion>
        <AssemblyVersion>4.0.0.0</AssemblyVersion>
      </AssemblyInfo>
      <AssemblyInfo>
        <AssemblyName>netstandard</AssemblyName>
        <AssemblyVersion>2.0.0.0</AssemblyVersion>
      </AssemblyInfo>
      <AssemblyInfo>
        <AssemblyName>System.Net.Mail</AssemblyName>
        <AssemblyVersion>4.0.0.0</AssemblyVersion>
      </AssemblyInfo>
      <ReturnValue>
        <ReturnType>System.Net.Mail.SendCompletedEventHandler</ReturnType>
      </ReturnValue>
      <Docs>
        <summary>Occurs when an asynchronous email send operation completes.</summary>
        <remarks>
          <format type="text/markdown"><![CDATA[  
  
## Remarks  
 The <xref:System.Net.Mail.SmtpClient.SendCompleted> event is raised each time an email message is sent asynchronously when the send operation completes. To send an email message asynchronously, use the <xref:System.Net.Mail.SmtpClient.SendAsync%2A> methods.  
  
 <xref:System.Net.Mail.SendCompletedEventHandler> is the delegate for <xref:System.Net.Mail.SmtpClient.SendCompleted>. The <xref:System.ComponentModel.AsyncCompletedEventArgs> class provides the event handler with event data.  
  
   
  
## Examples  
 The following code example demonstrates sending an email message asynchronously.  
  
 [!code-cpp[NclMailAsync#1](~/samples/snippets/cpp/VS_Snippets_Remoting/NclMailASync/cpp/mailasync.cpp#1)]
 [!code-csharp[NclMailAsync#1](~/samples/snippets/csharp/VS_Snippets_Remoting/NclMailASync/CS/mailasync.cs#1)]
 [!code-vb[NclMailAsync#1](~/samples/snippets/visualbasic/VS_Snippets_Remoting/NclMailASync/vb/mailasync.vb#1)]  
  
 ]]></format>
        </remarks>
      </Docs>
    </Member>
    <MemberGroup MemberName="SendMailAsync">
      <AssemblyInfo>
        <AssemblyName>System</AssemblyName>
        <AssemblyVersion>2.0.5.0</AssemblyVersion>
        <AssemblyVersion>4.0.0.0</AssemblyVersion>
      </AssemblyInfo>
      <Docs>
        <summary>Sends the specified message to an SMTP server for delivery as an asynchronous operation.</summary>
      </Docs>
    </MemberGroup>
    <Member MemberName="SendMailAsync">
      <MemberSignature Language="C#" Value="public System.Threading.Tasks.Task SendMailAsync (System.Net.Mail.MailMessage message);" />
      <MemberSignature Language="ILAsm" Value=".method public hidebysig instance class System.Threading.Tasks.Task SendMailAsync(class System.Net.Mail.MailMessage message) cil managed" />
      <MemberSignature Language="DocId" Value="M:System.Net.Mail.SmtpClient.SendMailAsync(System.Net.Mail.MailMessage)" />
      <MemberSignature Language="VB.NET" Value="Public Function SendMailAsync (message As MailMessage) As Task" />
      <MemberSignature Language="F#" Value="member this.SendMailAsync : System.Net.Mail.MailMessage -&gt; System.Threading.Tasks.Task" Usage="smtpClient.SendMailAsync message" />
      <MemberSignature Language="C++ CLI" Value="public:&#xA; System::Threading::Tasks::Task ^ SendMailAsync(System::Net::Mail::MailMessage ^ message);" />
      <MemberType>Method</MemberType>
      <AssemblyInfo>
        <AssemblyName>System</AssemblyName>
        <AssemblyVersion>2.0.5.0</AssemblyVersion>
        <AssemblyVersion>4.0.0.0</AssemblyVersion>
      </AssemblyInfo>
      <AssemblyInfo>
        <AssemblyName>netstandard</AssemblyName>
        <AssemblyVersion>2.0.0.0</AssemblyVersion>
      </AssemblyInfo>
      <AssemblyInfo>
        <AssemblyName>System.Net.Mail</AssemblyName>
        <AssemblyVersion>4.0.0.0</AssemblyVersion>
      </AssemblyInfo>
      <ReturnValue>
        <ReturnType>System.Threading.Tasks.Task</ReturnType>
      </ReturnValue>
      <Parameters>
        <Parameter Name="message" Type="System.Net.Mail.MailMessage" />
      </Parameters>
      <Docs>
        <param name="message">A <see cref="T:System.Net.Mail.MailMessage" /> that contains the message to send.</param>
        <summary>Sends the specified message to an SMTP server for delivery as an asynchronous operation.</summary>
        <returns>Returns <see cref="T:System.Threading.Tasks.Task" />.  
  
 The task object representing the asynchronous operation.</returns>
        <remarks>
          <format type="text/markdown"><![CDATA[  
  
## Remarks  
 This operation will not block. The returned <xref:System.Threading.Tasks.Task>> object will complete once the message has been sent.  
  
 ]]></format>
        </remarks>
        <exception cref="T:System.ArgumentNullException">
          <paramref name="message" /> is <see langword="null" />.</exception>
      </Docs>
    </Member>
    <Member MemberName="SendMailAsync">
      <MemberSignature Language="C#" Value="public System.Threading.Tasks.Task SendMailAsync (string from, string recipients, string subject, string body);" />
      <MemberSignature Language="ILAsm" Value=".method public hidebysig instance class System.Threading.Tasks.Task SendMailAsync(string from, string recipients, string subject, string body) cil managed" />
      <MemberSignature Language="DocId" Value="M:System.Net.Mail.SmtpClient.SendMailAsync(System.String,System.String,System.String,System.String)" />
      <MemberSignature Language="VB.NET" Value="Public Function SendMailAsync (from As String, recipients As String, subject As String, body As String) As Task" />
      <MemberSignature Language="F#" Value="member this.SendMailAsync : string * string * string * string -&gt; System.Threading.Tasks.Task" Usage="smtpClient.SendMailAsync (from, recipients, subject, body)" />
      <MemberSignature Language="C++ CLI" Value="public:&#xA; System::Threading::Tasks::Task ^ SendMailAsync(System::String ^ from, System::String ^ recipients, System::String ^ subject, System::String ^ body);" />
      <MemberType>Method</MemberType>
      <AssemblyInfo>
        <AssemblyName>System</AssemblyName>
        <AssemblyVersion>2.0.5.0</AssemblyVersion>
        <AssemblyVersion>4.0.0.0</AssemblyVersion>
      </AssemblyInfo>
      <AssemblyInfo>
        <AssemblyName>netstandard</AssemblyName>
        <AssemblyVersion>2.0.0.0</AssemblyVersion>
      </AssemblyInfo>
      <AssemblyInfo>
        <AssemblyName>System.Net.Mail</AssemblyName>
        <AssemblyVersion>4.0.0.0</AssemblyVersion>
      </AssemblyInfo>
      <ReturnValue>
        <ReturnType>System.Threading.Tasks.Task</ReturnType>
      </ReturnValue>
      <Parameters>
        <Parameter Name="from" Type="System.String" />
        <Parameter Name="recipients" Type="System.String" />
        <Parameter Name="subject" Type="System.String" />
        <Parameter Name="body" Type="System.String" />
      </Parameters>
      <Docs>
        <param name="from">A <see cref="T:System.String" /> that contains the address information of the message sender.</param>
        <param name="recipients">A <see cref="T:System.String" /> that contains the addresses that the message is sent to.</param>
        <param name="subject">A <see cref="T:System.String" /> that contains the subject line for the message.</param>
        <param name="body">A <see cref="T:System.String" /> that contains the message body.</param>
        <summary>Sends the specified message to an SMTP server for delivery as an asynchronous operation. . The message sender, recipients, subject, and message body are specified using <see cref="T:System.String" /> objects.</summary>
        <returns>Returns <see cref="T:System.Threading.Tasks.Task" />.  
  
 The task object representing the asynchronous operation.</returns>
        <remarks>
          <format type="text/markdown"><![CDATA[  
  
## Remarks  
 This operation will not block. The returned <xref:System.Threading.Tasks.Task>> object will complete once the message has been sent.  
  
 ]]></format>
        </remarks>
        <exception cref="T:System.ArgumentNullException">
          <paramref name="from" /> is <see langword="null" />.  
  
 -or-  
  
 <paramref name="recipients" /> is <see langword="null" />.</exception>
        <exception cref="T:System.ArgumentException">
          <paramref name="from" /> is <see cref="F:System.String.Empty" />.  
  
 -or-  
  
 <paramref name="recipients" /> is <see cref="F:System.String.Empty" />.</exception>
      </Docs>
    </Member>
    <Member MemberName="ServicePoint">
      <MemberSignature Language="C#" Value="public System.Net.ServicePoint ServicePoint { get; }" />
      <MemberSignature Language="ILAsm" Value=".property instance class System.Net.ServicePoint ServicePoint" />
      <MemberSignature Language="DocId" Value="P:System.Net.Mail.SmtpClient.ServicePoint" />
      <MemberSignature Language="VB.NET" Value="Public ReadOnly Property ServicePoint As ServicePoint" />
      <MemberSignature Language="F#" Value="member this.ServicePoint : System.Net.ServicePoint" Usage="System.Net.Mail.SmtpClient.ServicePoint" />
      <MemberSignature Language="C++ CLI" Value="public:&#xA; property System::Net::ServicePoint ^ ServicePoint { System::Net::ServicePoint ^ get(); };" />
      <MemberType>Property</MemberType>
      <AssemblyInfo>
        <AssemblyName>System</AssemblyName>
        <AssemblyVersion>2.0.5.0</AssemblyVersion>
        <AssemblyVersion>4.0.0.0</AssemblyVersion>
      </AssemblyInfo>
      <AssemblyInfo>
        <AssemblyName>netstandard</AssemblyName>
        <AssemblyVersion>2.0.0.0</AssemblyVersion>
      </AssemblyInfo>
      <AssemblyInfo>
        <AssemblyName>System.Net.Mail</AssemblyName>
        <AssemblyVersion>4.0.0.0</AssemblyVersion>
      </AssemblyInfo>
      <Attributes>
        <Attribute>
          <AttributeName>System.MonoTODO</AttributeName>
        </Attribute>
      </Attributes>
      <ReturnValue>
        <ReturnType>System.Net.ServicePoint</ReturnType>
      </ReturnValue>
      <Docs>
        <summary>Gets the network connection used to transmit the email message.</summary>
        <value>A <see cref="T:System.Net.ServicePoint" /> that connects to the <see cref="P:System.Net.Mail.SmtpClient.Host" /> property used for SMTP.</value>
        <remarks>
          <format type="text/markdown"><![CDATA[  
  
## Remarks  
 The settings for the <xref:System.Net.Mail.SmtpClient.ServicePoint%2A> property are created using defaults specified in the application or machine configuration files and the <xref:System.Net.ServicePointManager> class.  
  
   
  
## Examples  
 The following code example demonstrates accessing the <xref:System.Net.Mail.SmtpClient.ServicePoint%2A> property.  
  
 [!code-cpp[NclMailSync#1](~/samples/snippets/cpp/VS_Snippets_Remoting/NCLMailSync/CPP/NclMailSync.cpp#1)]
 [!code-csharp[NclMailSync#1](~/samples/snippets/csharp/VS_Snippets_Remoting/NCLMailSync/CS/mail.cs#1)]  
  
 ]]></format>
        </remarks>
        <exception cref="T:System.InvalidOperationException">
          <see cref="P:System.Net.Mail.SmtpClient.Host" /> is <see langword="null" /> or the empty string ("").  
  
 -or-  
  
 <see cref="P:System.Net.Mail.SmtpClient.Port" /> is zero.</exception>
      </Docs>
    </Member>
    <Member MemberName="TargetName">
      <MemberSignature Language="C#" Value="public string TargetName { get; set; }" />
      <MemberSignature Language="ILAsm" Value=".property instance string TargetName" />
      <MemberSignature Language="DocId" Value="P:System.Net.Mail.SmtpClient.TargetName" />
      <MemberSignature Language="VB.NET" Value="Public Property TargetName As String" />
      <MemberSignature Language="F#" Value="member this.TargetName : string with get, set" Usage="System.Net.Mail.SmtpClient.TargetName" />
      <MemberSignature Language="C++ CLI" Value="public:&#xA; property System::String ^ TargetName { System::String ^ get(); void set(System::String ^ value); };" />
      <MemberType>Property</MemberType>
      <AssemblyInfo>
        <AssemblyName>System</AssemblyName>
        <AssemblyVersion>2.0.5.0</AssemblyVersion>
        <AssemblyVersion>4.0.0.0</AssemblyVersion>
      </AssemblyInfo>
      <AssemblyInfo>
        <AssemblyName>netstandard</AssemblyName>
        <AssemblyVersion>2.0.0.0</AssemblyVersion>
      </AssemblyInfo>
      <AssemblyInfo>
        <AssemblyName>System.Net.Mail</AssemblyName>
        <AssemblyVersion>4.0.0.0</AssemblyVersion>
      </AssemblyInfo>
      <ReturnValue>
        <ReturnType>System.String</ReturnType>
      </ReturnValue>
      <Docs>
        <summary>Gets or sets the Service Provider Name (SPN) to use for authentication when using extended protection.</summary>
        <value>A <see cref="T:System.String" /> that specifies the SPN to use for extended protection. The default value for this SPN is of the form "SMTPSVC/&lt;host&gt;" where &lt;host&gt; is the hostname of the SMTP mail server.</value>
        <remarks>
          <format type="text/markdown"><![CDATA[  
  
## Remarks  
 The <xref:System.Net.Mail.SmtpClient.TargetName%2A> property is used with integrated Windows authentication when an application is using extended protection. The <xref:System.Net.Mail.SmtpClient> can then provide extended protection to ensure that credential challenge responses contain service specific information (a SPN) and, if necessary, channel specific information (a channel binding token or CBT). With this information in the credential exchanges, services are able to better protect against malicious use of credential challenge responses that might have been improperly obtained.  
  
 The default value for this property can also be set in a machine or application configuration file. Any changes made to the <xref:System.Net.Mail.SmtpClient.TargetName%2A> property override the configuration file settings.  
  
 ]]></format>
        </remarks>
        <altmember cref="T:System.Net.Configuration.SmtpSection" />
        <altmember cref="T:System.Net.Configuration.SmtpNetworkElement" />
        <altmember cref="P:System.Net.Configuration.SmtpNetworkElement.TargetName" />
      </Docs>
    </Member>
    <Member MemberName="Timeout">
      <MemberSignature Language="C#" Value="public int Timeout { get; set; }" />
      <MemberSignature Language="ILAsm" Value=".property instance int32 Timeout" />
      <MemberSignature Language="DocId" Value="P:System.Net.Mail.SmtpClient.Timeout" />
      <MemberSignature Language="VB.NET" Value="Public Property Timeout As Integer" />
      <MemberSignature Language="F#" Value="member this.Timeout : int with get, set" Usage="System.Net.Mail.SmtpClient.Timeout" />
      <MemberSignature Language="C++ CLI" Value="public:&#xA; property int Timeout { int get(); void set(int value); };" />
      <MemberType>Property</MemberType>
      <AssemblyInfo>
        <AssemblyName>System</AssemblyName>
        <AssemblyVersion>2.0.5.0</AssemblyVersion>
        <AssemblyVersion>4.0.0.0</AssemblyVersion>
      </AssemblyInfo>
      <AssemblyInfo>
        <AssemblyName>netstandard</AssemblyName>
        <AssemblyVersion>2.0.0.0</AssemblyVersion>
      </AssemblyInfo>
      <AssemblyInfo>
        <AssemblyName>System.Net.Mail</AssemblyName>
        <AssemblyVersion>4.0.0.0</AssemblyVersion>
      </AssemblyInfo>
      <ReturnValue>
        <ReturnType>System.Int32</ReturnType>
      </ReturnValue>
      <Docs>
        <summary>Gets or sets a value that specifies the amount of time after which a synchronous <see cref="Overload:System.Net.Mail.SmtpClient.Send" /> call times out.</summary>
        <value>An <see cref="T:System.Int32" /> that specifies the time-out value in milliseconds. The default value is 100,000 (100 seconds).</value>
        <remarks>
          <format type="text/markdown"><![CDATA[  
  
## Remarks  
 By default, calls to the <xref:System.Net.Mail.SmtpClient.Send%2A> method block until the operation completes. If you set the <xref:System.Net.Mail.SmtpClient.Timeout%2A> property to a positive value, and a <xref:System.Net.Mail.SmtpClient.Send%2A> operation cannot complete in the allotted time, the <xref:System.Net.Mail.SmtpClient> class throws an <xref:System.Net.Mail.SmtpException> exception.  
  
 To send a message and continue executing in the application thread, use the <xref:System.Net.Mail.SmtpClient.SendAsync%2A> method.  
  
   
  
## Examples  
 The following code example demonstrates getting and setting the time-out value.  
  
 [!code-cpp[NclMailSync#3](~/samples/snippets/cpp/VS_Snippets_Remoting/NCLMailSync/CPP/NclMailSync.cpp#3)]
 [!code-csharp[NclMailSync#3](~/samples/snippets/csharp/VS_Snippets_Remoting/NCLMailSync/CS/mail.cs#3)]  
  
 ]]></format>
        </remarks>
        <exception cref="T:System.ArgumentOutOfRangeException">The value specified for a set operation was less than zero.</exception>
        <exception cref="T:System.InvalidOperationException">You cannot change the value of this property when an email is being sent.</exception>
      </Docs>
    </Member>
    <Member MemberName="UseDefaultCredentials">
      <MemberSignature Language="C#" Value="public bool UseDefaultCredentials { get; set; }" />
      <MemberSignature Language="ILAsm" Value=".property instance bool UseDefaultCredentials" />
      <MemberSignature Language="DocId" Value="P:System.Net.Mail.SmtpClient.UseDefaultCredentials" />
      <MemberSignature Language="VB.NET" Value="Public Property UseDefaultCredentials As Boolean" />
      <MemberSignature Language="F#" Value="member this.UseDefaultCredentials : bool with get, set" Usage="System.Net.Mail.SmtpClient.UseDefaultCredentials" />
      <MemberSignature Language="C++ CLI" Value="public:&#xA; property bool UseDefaultCredentials { bool get(); void set(bool value); };" />
      <MemberType>Property</MemberType>
      <AssemblyInfo>
        <AssemblyName>System</AssemblyName>
        <AssemblyVersion>2.0.5.0</AssemblyVersion>
        <AssemblyVersion>4.0.0.0</AssemblyVersion>
      </AssemblyInfo>
      <AssemblyInfo>
        <AssemblyName>netstandard</AssemblyName>
        <AssemblyVersion>2.0.0.0</AssemblyVersion>
      </AssemblyInfo>
      <AssemblyInfo>
        <AssemblyName>System.Net.Mail</AssemblyName>
        <AssemblyVersion>4.0.0.0</AssemblyVersion>
      </AssemblyInfo>
      <Attributes>
        <Attribute>
          <AttributeName>set: System.MonoNotSupported("no DefaultCredential support in Mono")</AttributeName>
        </Attribute>
      </Attributes>
      <ReturnValue>
        <ReturnType>System.Boolean</ReturnType>
      </ReturnValue>
      <Docs>
        <summary>Gets or sets a <see cref="T:System.Boolean" /> value that controls whether the <see cref="P:System.Net.CredentialCache.DefaultCredentials" /> are sent with requests.</summary>
        <value>
          <see langword="true" /> if the default credentials are used; otherwise <see langword="false" />. The default value is <see langword="false" />.</value>
        <remarks>
          <format type="text/markdown"><![CDATA[  
  
## Remarks  
 Some SMTP servers require that the client be authenticated before the server sends email on its behalf. Set this property to `true` when this <xref:System.Net.Mail.SmtpClient> object should, if requested by the server, authenticate using the default credentials of the currently logged on user. For client applications, this is the desired behavior in most scenarios.  
  
 Credentials information can also be specified using the application and machine configuration files. For more information, see [&lt;mailSettings&gt; Element (Network Settings)](~/docs/framework/configure-apps/file-schema/network/mailsettings-element-network-settings.md).  
  
 If the <xref:System.Net.Mail.SmtpClient.UseDefaultCredentials%2A> property is set to `false,` then the value set in the <xref:System.Net.Mail.SmtpClient.Credentials%2A> property will be used for the credentials when connecting to the server. If the <xref:System.Net.Mail.SmtpClient.UseDefaultCredentials%2A> property is set to `false` and the <xref:System.Net.Mail.SmtpClient.Credentials%2A> property has not been set, then mail is sent to the server anonymously.  
  
> [!CAUTION]
>  If you provide credentials for basic authentication, they are sent to the server in clear text. This can present a security issue because your credentials can be seen, and then used by others.  
  
   
  
## Examples  
 The following code example demonstrates using this property.  
  
 [!code-cpp[NclMailSync#2](~/samples/snippets/cpp/VS_Snippets_Remoting/NCLMailSync/CPP/NclMailSync.cpp#2)]
 [!code-csharp[NclMailSync#2](~/samples/snippets/csharp/VS_Snippets_Remoting/NCLMailSync/CS/mail.cs#2)]  
  
 ]]></format>
        </remarks>
        <exception cref="T:System.InvalidOperationException">You cannot change the value of this property when an email is being sent.</exception>
      </Docs>
    </Member>
<<<<<<< HEAD
=======
    <MemberGroup MemberName="SendAsync">
      <AssemblyInfo>
        <AssemblyName>System</AssemblyName>
        <AssemblyVersion>2.0.5.0</AssemblyVersion>
        <AssemblyVersion>4.0.0.0</AssemblyVersion>
      </AssemblyInfo>
      <Docs>
        <summary>Sends an email message. These methods do not block the calling thread.</summary>
      </Docs>
    </MemberGroup>
    <MemberGroup MemberName="SendMailAsync">
      <AssemblyInfo>
        <AssemblyName>System</AssemblyName>
        <AssemblyVersion>2.0.5.0</AssemblyVersion>
        <AssemblyVersion>4.0.0.0</AssemblyVersion>
      </AssemblyInfo>
      <Docs>
        <summary>Sends the specified message to an SMTP server for delivery as an asynchronous operation.</summary>
      </Docs>
    </MemberGroup>
    <MemberGroup MemberName="Send">
      <AssemblyInfo>
        <AssemblyName>System</AssemblyName>
        <AssemblyVersion>2.0.5.0</AssemblyVersion>
        <AssemblyVersion>4.0.0.0</AssemblyVersion>
      </AssemblyInfo>
      <Docs>
        <summary>Sends an email message to an SMTP server for delivery. These methods block while the message is being transmitted.</summary>
      </Docs>
    </MemberGroup>
    <MemberGroup MemberName=".ctor">
      <AssemblyInfo>
        <AssemblyName>System</AssemblyName>
        <AssemblyVersion>2.0.5.0</AssemblyVersion>
        <AssemblyVersion>4.0.0.0</AssemblyVersion>
      </AssemblyInfo>
      <Docs>
        <summary>Initializes a new instance of the <see cref="T:System.Net.Mail.SmtpClient" /> class.</summary>
      </Docs>
    </MemberGroup>
>>>>>>> e8d8d059
  </Members>
</Type><|MERGE_RESOLUTION|>--- conflicted
+++ resolved
@@ -1698,48 +1698,5 @@
         <exception cref="T:System.InvalidOperationException">You cannot change the value of this property when an email is being sent.</exception>
       </Docs>
     </Member>
-<<<<<<< HEAD
-=======
-    <MemberGroup MemberName="SendAsync">
-      <AssemblyInfo>
-        <AssemblyName>System</AssemblyName>
-        <AssemblyVersion>2.0.5.0</AssemblyVersion>
-        <AssemblyVersion>4.0.0.0</AssemblyVersion>
-      </AssemblyInfo>
-      <Docs>
-        <summary>Sends an email message. These methods do not block the calling thread.</summary>
-      </Docs>
-    </MemberGroup>
-    <MemberGroup MemberName="SendMailAsync">
-      <AssemblyInfo>
-        <AssemblyName>System</AssemblyName>
-        <AssemblyVersion>2.0.5.0</AssemblyVersion>
-        <AssemblyVersion>4.0.0.0</AssemblyVersion>
-      </AssemblyInfo>
-      <Docs>
-        <summary>Sends the specified message to an SMTP server for delivery as an asynchronous operation.</summary>
-      </Docs>
-    </MemberGroup>
-    <MemberGroup MemberName="Send">
-      <AssemblyInfo>
-        <AssemblyName>System</AssemblyName>
-        <AssemblyVersion>2.0.5.0</AssemblyVersion>
-        <AssemblyVersion>4.0.0.0</AssemblyVersion>
-      </AssemblyInfo>
-      <Docs>
-        <summary>Sends an email message to an SMTP server for delivery. These methods block while the message is being transmitted.</summary>
-      </Docs>
-    </MemberGroup>
-    <MemberGroup MemberName=".ctor">
-      <AssemblyInfo>
-        <AssemblyName>System</AssemblyName>
-        <AssemblyVersion>2.0.5.0</AssemblyVersion>
-        <AssemblyVersion>4.0.0.0</AssemblyVersion>
-      </AssemblyInfo>
-      <Docs>
-        <summary>Initializes a new instance of the <see cref="T:System.Net.Mail.SmtpClient" /> class.</summary>
-      </Docs>
-    </MemberGroup>
->>>>>>> e8d8d059
   </Members>
 </Type>