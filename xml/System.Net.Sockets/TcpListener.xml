<Type Name="TcpListener" FullName="System.Net.Sockets.TcpListener">
  <TypeSignature Language="C#" Value="public class TcpListener" />
  <TypeSignature Language="ILAsm" Value=".class public auto ansi beforefieldinit TcpListener extends System.Object" />
  <TypeSignature Language="DocId" Value="T:System.Net.Sockets.TcpListener" />
  <AssemblyInfo>
    <AssemblyName>System.Net.Sockets</AssemblyName>
    <AssemblyVersion>4.1.0.0</AssemblyVersion>
  </AssemblyInfo>
  <AssemblyInfo>
    <AssemblyName>System</AssemblyName>
    <AssemblyVersion>2.0.5.0</AssemblyVersion>
    <AssemblyVersion>4.0.0.0</AssemblyVersion>
  </AssemblyInfo>
  <AssemblyInfo>
    <AssemblyName>netstandard</AssemblyName>
    <AssemblyVersion>2.0.0.0</AssemblyVersion>
  </AssemblyInfo>
  <Base>
    <BaseTypeName>System.Object</BaseTypeName>
  </Base>
  <Interfaces />
  <Docs>
    <summary>Listens for connections from TCP network clients.</summary>
    <remarks>
      <format type="text/markdown"><![CDATA[  
  
## Remarks  
 The <xref:System.Net.Sockets.TcpListener> class provides simple methods that listen for and accept incoming connection requests in blocking synchronous mode. You can use either a <xref:System.Net.Sockets.TcpClient> or a <xref:System.Net.Sockets.Socket> to connect with a <xref:System.Net.Sockets.TcpListener>. Create a <xref:System.Net.Sockets.TcpListener> using an <xref:System.Net.IPEndPoint>, a Local IP address and port number, or just a port number. Specify <xref:System.Net.IPAddress.Any> for the local IP address and 0 for the local port number if you want the underlying service provider to assign those values for you. If you choose to do this, you can use the <xref:System.Net.Sockets.TcpListener.LocalEndpoint%2A> property to identify the assigned information, after the socket has connected.  
  
 Use the <xref:System.Net.Sockets.TcpListener.Start%2A> method to begin listening for incoming connection requests. <xref:System.Net.Sockets.TcpListener.Start%2A> will queue incoming connections until you either call the <xref:System.Net.Sockets.TcpListener.Stop%2A> method or it has queued <xref:System.Net.Sockets.SocketOptionName.MaxConnections>. Use either <xref:System.Net.Sockets.TcpListener.AcceptSocket%2A> or <xref:System.Net.Sockets.TcpListener.AcceptTcpClient%2A> to pull a connection from the incoming connection request queue. These two methods will block. If you want to avoid blocking, you can use the <xref:System.Net.Sockets.TcpListener.Pending%2A> method first to determine if connection requests are available in the queue.  
  
 Call the <xref:System.Net.Sockets.TcpListener.Stop%2A> method to close the <xref:System.Net.Sockets.TcpListener>.  
  
> [!NOTE]
>  The <xref:System.Net.Sockets.TcpListener.Stop%2A> method does not close any accepted connections. You are responsible for closing these separately.  
  
   
  
## Examples  
 The following code example creates a <xref:System.Net.Sockets.TcpListener>.  
  
 [!code-cpp[System.Net.Sockets.TcpListener#1](~/samples/snippets/cpp/VS_Snippets_Remoting/System.Net.Sockets.TcpListener/CPP/tcpserver.cpp#1)]
 [!code-csharp[System.Net.Sockets.TcpListener#1](~/samples/snippets/csharp/VS_Snippets_Remoting/System.Net.Sockets.TcpListener/CS/tcpserver.cs#1)]
 [!code-vb[System.Net.Sockets.TcpListener#1](~/samples/snippets/visualbasic/VS_Snippets_Remoting/System.Net.Sockets.TcpListener/VB/tcpserver.vb#1)]  
  
 See <xref:System.Net.Sockets.TcpClient> for a client example.  
  
 ]]></format>
    </remarks>
    <permission cref="T:System.Net.SocketPermission">to establish an outgoing connection or accept an incoming request.</permission>
  </Docs>
  <Members>
    <Member MemberName=".ctor">
      <MemberSignature Language="C#" Value="public TcpListener (int port);" />
      <MemberSignature Language="ILAsm" Value=".method public hidebysig specialname rtspecialname instance void .ctor(int32 port) cil managed" />
      <MemberSignature Language="DocId" Value="M:System.Net.Sockets.TcpListener.#ctor(System.Int32)" />
      <MemberType>Constructor</MemberType>
      <AssemblyInfo>
        <AssemblyName>System</AssemblyName>
        <AssemblyVersion>2.0.5.0</AssemblyVersion>
        <AssemblyVersion>4.0.0.0</AssemblyVersion>
      </AssemblyInfo>
      <AssemblyInfo>
        <AssemblyName>netstandard</AssemblyName>
        <AssemblyVersion>2.0.0.0</AssemblyVersion>
      </AssemblyInfo>
      <Attributes>
        <Attribute>
          <AttributeName>System.Obsolete("Use TcpListener (IPAddress address, int port) instead")</AttributeName>
        </Attribute>
      </Attributes>
      <Parameters>
        <Parameter Name="port" Type="System.Int32" />
      </Parameters>
      <Docs>
        <param name="port">The port on which to listen for incoming connection attempts.</param>
        <summary>Initializes a new instance of the <see cref="T:System.Net.Sockets.TcpListener" /> class that listens on the specified port.</summary>
        <remarks>
          <format type="text/markdown"><![CDATA[  
  
## Remarks  
 This constructor is obsolete. Use the <xref:System.Net.Sockets.TcpListener.%23ctor%28System.Net.IPAddress%2CSystem.Int32%29?displayProperty=fullName> or <xref:System.Net.Sockets.TcpListener.%23ctor%28System.Net.IPEndPoint%29?displayProperty=fullName> constructors.  
  
 This constructor allows you to specify the port number on which to listen for incoming connection attempts. With this constructor, the underlying service provider assigns the most appropriate network address. If you do not care which local port is used, you can specify 0 for the port number. In this case, the service provider will assign an available port number between 1024 and 5000. If you use this approach, you can discover what local network address and port number has been assigned by using the <xref:System.Net.Sockets.TcpListener.LocalEndpoint%2A> property.  
  
 Call the <xref:System.Net.Sockets.TcpListener.Start%2A> method to begin listening for incoming connection attempts.  
  
   
  
## Examples  
 The following code example creates a <xref:System.Net.Sockets.TcpListener> using a local port number.  
  
 [!code-cpp[Classic TcpListener.PublicMethodsAndPropertiesExample#3](~/samples/snippets/cpp/VS_Snippets_Remoting/Classic TcpListener.PublicMethodsAndPropertiesExample/CPP/source.cpp#3)]
 [!code-csharp[Classic TcpListener.PublicMethodsAndPropertiesExample#3](~/samples/snippets/csharp/VS_Snippets_Remoting/Classic TcpListener.PublicMethodsAndPropertiesExample/CS/source.cs#3)]
 [!code-vb[Classic TcpListener.PublicMethodsAndPropertiesExample#3](~/samples/snippets/visualbasic/VS_Snippets_Remoting/Classic TcpListener.PublicMethodsAndPropertiesExample/VB/source.vb#3)]  
  
 ]]></format>
        </remarks>
        <exception cref="T:System.ArgumentOutOfRangeException">
          <paramref name="port" /> is not between <see cref="F:System.Net.IPEndPoint.MinPort" /> and <see cref="F:System.Net.IPEndPoint.MaxPort" />.</exception>
      </Docs>
    </Member>
    <Member MemberName=".ctor">
      <MemberSignature Language="C#" Value="public TcpListener (System.Net.IPEndPoint localEP);" />
      <MemberSignature Language="ILAsm" Value=".method public hidebysig specialname rtspecialname instance void .ctor(class System.Net.IPEndPoint localEP) cil managed" />
      <MemberSignature Language="DocId" Value="M:System.Net.Sockets.TcpListener.#ctor(System.Net.IPEndPoint)" />
      <MemberType>Constructor</MemberType>
      <AssemblyInfo>
        <AssemblyName>System.Net.Sockets</AssemblyName>
        <AssemblyVersion>4.1.0.0</AssemblyVersion>
      </AssemblyInfo>
      <AssemblyInfo>
        <AssemblyName>System</AssemblyName>
        <AssemblyVersion>2.0.5.0</AssemblyVersion>
        <AssemblyVersion>4.0.0.0</AssemblyVersion>
      </AssemblyInfo>
      <AssemblyInfo>
        <AssemblyName>netstandard</AssemblyName>
        <AssemblyVersion>2.0.0.0</AssemblyVersion>
      </AssemblyInfo>
      <Parameters>
        <Parameter Name="localEP" Type="System.Net.IPEndPoint" />
      </Parameters>
      <Docs>
        <param name="localEP">An <see cref="T:System.Net.IPEndPoint" /> that represents the local endpoint to which to bind the listener <see cref="T:System.Net.Sockets.Socket" />.</param>
        <summary>Initializes a new instance of the <see cref="T:System.Net.Sockets.TcpListener" /> class with the specified local endpoint.</summary>
        <remarks>
          <format type="text/markdown"><![CDATA[  
  
## Remarks  
 This constructor allows you to specify the local IP address and port number on which to listen for incoming connection attempts. Before using this constructor, you must create an <xref:System.Net.IPEndPoint> using the desired local IP address and port number. Pass this <xref:System.Net.IPEndPoint> to the constructor as the `localEP` parameter.  
  
 If you do not care which local address is assigned, you can create an <xref:System.Net.IPEndPoint> using <xref:System.Net.IPAddress.Any?displayProperty=fullName> as the address parameter, and the underlying service provider will assign the most appropriate network address. This might help simplify your application if you have multiple network interfaces. If you do not care which local port is used, you can create an <xref:System.Net.IPEndPoint> using 0 for the port number. In this case, the service provider will assign an available port number between 1024 and 5000. If you use this approach, you can discover what local network address and port number has been assigned by using the <xref:System.Net.Sockets.TcpListener.LocalEndpoint%2A> property.  
  
 Call the <xref:System.Net.Sockets.TcpListener.Start%2A> method to begin listening for incoming connection attempts.  
  
> [!NOTE]
>  This member outputs trace information when you enable network tracing in your application. For more information, see [Network Tracing in the .NET Framework](~/docs/framework/network-programming/network-tracing.md).  
  
   
  
## Examples  
 The following code example creates an instance of the <xref:System.Net.Sockets.TcpListener> class using the local endpoint.  
  
 [!code-cpp[Classic TcpListener.PublicMethodsAndPropertiesExample#1](~/samples/snippets/cpp/VS_Snippets_Remoting/Classic TcpListener.PublicMethodsAndPropertiesExample/CPP/source.cpp#1)]
 [!code-csharp[Classic TcpListener.PublicMethodsAndPropertiesExample#1](~/samples/snippets/csharp/VS_Snippets_Remoting/Classic TcpListener.PublicMethodsAndPropertiesExample/CS/source.cs#1)]
 [!code-vb[Classic TcpListener.PublicMethodsAndPropertiesExample#1](~/samples/snippets/visualbasic/VS_Snippets_Remoting/Classic TcpListener.PublicMethodsAndPropertiesExample/VB/source.vb#1)]  
  
 ]]></format>
        </remarks>
        <exception cref="T:System.ArgumentNullException">
          <paramref name="localEP" /> is <see langword="null" />.</exception>
      </Docs>
    </Member>
    <Member MemberName=".ctor">
      <MemberSignature Language="C#" Value="public TcpListener (System.Net.IPAddress localaddr, int port);" />
      <MemberSignature Language="ILAsm" Value=".method public hidebysig specialname rtspecialname instance void .ctor(class System.Net.IPAddress localaddr, int32 port) cil managed" />
      <MemberSignature Language="DocId" Value="M:System.Net.Sockets.TcpListener.#ctor(System.Net.IPAddress,System.Int32)" />
      <MemberType>Constructor</MemberType>
      <AssemblyInfo>
        <AssemblyName>System.Net.Sockets</AssemblyName>
        <AssemblyVersion>4.1.0.0</AssemblyVersion>
      </AssemblyInfo>
      <AssemblyInfo>
        <AssemblyName>System</AssemblyName>
        <AssemblyVersion>2.0.5.0</AssemblyVersion>
        <AssemblyVersion>4.0.0.0</AssemblyVersion>
      </AssemblyInfo>
      <AssemblyInfo>
        <AssemblyName>netstandard</AssemblyName>
        <AssemblyVersion>2.0.0.0</AssemblyVersion>
      </AssemblyInfo>
      <Parameters>
        <Parameter Name="localaddr" Type="System.Net.IPAddress" />
        <Parameter Name="port" Type="System.Int32" />
      </Parameters>
      <Docs>
        <param name="localaddr">An <see cref="T:System.Net.IPAddress" /> that represents the local IP address.</param>
        <param name="port">The port on which to listen for incoming connection attempts.</param>
        <summary>Initializes a new instance of the <see cref="T:System.Net.Sockets.TcpListener" /> class that listens for incoming connection attempts on the specified local IP address and port number.</summary>
        <remarks>
          <format type="text/markdown"><![CDATA[  
  
## Remarks  
 This constructor allows you to specify the local IP address and port number on which to listen for incoming connection attempts. Before calling this constructor you must first create an <xref:System.Net.IPAddress> using the desired local address. Pass this <xref:System.Net.IPAddress> to the constructor as the `localaddr` parameter. If you do not care which local address is assigned, specify <xref:System.Net.IPAddress?displayProperty=fullName> for the `localaddr` parameter, and the underlying service provider will assign the most appropriate network address. This might help simplify your application if you have multiple network interfaces. If you do not care which local port is used, you can specify 0 for the port number. In this case, the service provider will assign an available port number between 1024 and 5000. If you use this approach, you can discover what local network address and port number has been assigned by using the <xref:System.Net.Sockets.TcpListener.LocalEndpoint%2A> property.  
  
 Call the <xref:System.Net.Sockets.TcpListener.Start%2A> method to begin listening for incoming connection attempts.  
  
> [!NOTE]
>  This member outputs trace information when you enable network tracing in your application. For more information, see [Network Tracing in the .NET Framework](~/docs/framework/network-programming/network-tracing.md).  
  
   
  
## Examples  
 The following code example creates an instance of the <xref:System.Net.Sockets.TcpListener> class using a local IP address and port number.  
  
 [!code-cpp[Classic TcpListener.PublicMethodsAndPropertiesExample#2](~/samples/snippets/cpp/VS_Snippets_Remoting/Classic TcpListener.PublicMethodsAndPropertiesExample/CPP/source.cpp#2)]
 [!code-csharp[Classic TcpListener.PublicMethodsAndPropertiesExample#2](~/samples/snippets/csharp/VS_Snippets_Remoting/Classic TcpListener.PublicMethodsAndPropertiesExample/CS/source.cs#2)]
 [!code-vb[Classic TcpListener.PublicMethodsAndPropertiesExample#2](~/samples/snippets/visualbasic/VS_Snippets_Remoting/Classic TcpListener.PublicMethodsAndPropertiesExample/VB/source.vb#2)]  
  
 ]]></format>
        </remarks>
        <exception cref="T:System.ArgumentNullException">
          <paramref name="localaddr" /> is <see langword="null" />.</exception>
        <exception cref="T:System.ArgumentOutOfRangeException">
          <paramref name="port" /> is not between <see cref="F:System.Net.IPEndPoint.MinPort" /> and <see cref="F:System.Net.IPEndPoint.MaxPort" />.</exception>
      </Docs>
    </Member>
    <Member MemberName="AcceptSocket">
      <MemberSignature Language="C#" Value="public System.Net.Sockets.Socket AcceptSocket ();" />
      <MemberSignature Language="ILAsm" Value=".method public hidebysig instance class System.Net.Sockets.Socket AcceptSocket() cil managed" />
      <MemberSignature Language="DocId" Value="M:System.Net.Sockets.TcpListener.AcceptSocket" />
      <MemberType>Method</MemberType>
      <AssemblyInfo>
        <AssemblyName>System</AssemblyName>
        <AssemblyVersion>2.0.5.0</AssemblyVersion>
        <AssemblyVersion>4.0.0.0</AssemblyVersion>
      </AssemblyInfo>
      <AssemblyInfo>
        <AssemblyName>netstandard</AssemblyName>
        <AssemblyVersion>2.0.0.0</AssemblyVersion>
      </AssemblyInfo>
      <ReturnValue>
        <ReturnType>System.Net.Sockets.Socket</ReturnType>
      </ReturnValue>
      <Parameters />
      <Docs>
        <summary>Accepts a pending connection request.</summary>
        <returns>A <see cref="T:System.Net.Sockets.Socket" /> used to send and receive data.</returns>
        <remarks>
          <format type="text/markdown"><![CDATA[  
  
## Remarks  
 <xref:System.Net.Sockets.TcpListener.AcceptSocket%2A> is a blocking method that returns a <xref:System.Net.Sockets.Socket> that you can use to send and receive data. If you want to avoid blocking, use the <xref:System.Net.Sockets.TcpListener.Pending%2A> method to determine if connection requests are available in the incoming connection queue.  
  
 The <xref:System.Net.Sockets.Socket> returned is initialized with the IP address and port number of the remote host. You can use any of the <xref:System.Net.Sockets.Socket.Send%2A> and <xref:System.Net.Sockets.Socket.Receive%2A> methods available in the <xref:System.Net.Sockets.Socket> class to communicate with the remote host. When you are finished using the <xref:System.Net.Sockets.Socket>, be sure to call its <xref:System.Net.Sockets.Socket.Close%2A> method. If your application is relatively simple, consider using the <xref:System.Net.Sockets.TcpListener.AcceptTcpClient%2A> method rather than the <xref:System.Net.Sockets.TcpListener.AcceptSocket%2A> method. <xref:System.Net.Sockets.TcpClient> provides you with simple methods for sending and receiving data over a network in blocking synchronous mode.  
  
> [!NOTE]
>  This member outputs trace information when you enable network tracing in your application. For more information, see [Network Tracing in the .NET Framework](~/docs/framework/network-programming/network-tracing.md).  
  
   
  
## Examples  
 In the following code example, the <xref:System.Net.Sockets.TcpListener.AcceptSocket%2A> method is used to return a <xref:System.Net.Sockets.Socket>. This <xref:System.Net.Sockets.Socket> is used to communicate with the newly connected client.  
  
 [!code-cpp[Classic TcpListener.PublicMethodsAndPropertiesExample#4](~/samples/snippets/cpp/VS_Snippets_Remoting/Classic TcpListener.PublicMethodsAndPropertiesExample/CPP/source.cpp#4)]
 [!code-csharp[Classic TcpListener.PublicMethodsAndPropertiesExample#4](~/samples/snippets/csharp/VS_Snippets_Remoting/Classic TcpListener.PublicMethodsAndPropertiesExample/CS/source.cs#4)]
 [!code-vb[Classic TcpListener.PublicMethodsAndPropertiesExample#4](~/samples/snippets/visualbasic/VS_Snippets_Remoting/Classic TcpListener.PublicMethodsAndPropertiesExample/VB/source.vb#4)]  
  
 ]]></format>
        </remarks>
        <exception cref="T:System.InvalidOperationException">The listener has not been started with a call to <see cref="M:System.Net.Sockets.TcpListener.Start" />.</exception>
      </Docs>
    </Member>
    <Member MemberName="AcceptSocketAsync">
      <MemberSignature Language="C#" Value="public System.Threading.Tasks.Task&lt;System.Net.Sockets.Socket&gt; AcceptSocketAsync ();" />
      <MemberSignature Language="ILAsm" Value=".method public hidebysig instance class System.Threading.Tasks.Task`1&lt;class System.Net.Sockets.Socket&gt; AcceptSocketAsync() cil managed" />
      <MemberSignature Language="DocId" Value="M:System.Net.Sockets.TcpListener.AcceptSocketAsync" />
      <MemberType>Method</MemberType>
      <AssemblyInfo>
        <AssemblyName>System.Net.Sockets</AssemblyName>
        <AssemblyVersion>4.1.0.0</AssemblyVersion>
      </AssemblyInfo>
      <AssemblyInfo>
        <AssemblyName>System</AssemblyName>
        <AssemblyVersion>2.0.5.0</AssemblyVersion>
        <AssemblyVersion>4.0.0.0</AssemblyVersion>
      </AssemblyInfo>
      <AssemblyInfo>
        <AssemblyName>netstandard</AssemblyName>
        <AssemblyVersion>2.0.0.0</AssemblyVersion>
      </AssemblyInfo>
      <ReturnValue>
        <ReturnType>System.Threading.Tasks.Task&lt;System.Net.Sockets.Socket&gt;</ReturnType>
      </ReturnValue>
      <Parameters />
      <Docs>
        <summary>Accepts a pending connection request as an asynchronous operation.</summary>
        <returns>Returns <see cref="T:System.Threading.Tasks.Task`1" />  
  
 The task object representing the asynchronous operation. The <see cref="P:System.Threading.Tasks.Task`1.Result" /> property on the task object returns a <see cref="T:System.Net.Sockets.Socket" /> used to send and receive data.</returns>
        <remarks>
          <format type="text/markdown"><![CDATA[  
  
## Remarks  
 This operation will not block. The returned <xref:System.Threading.Tasks.Task%601> object will complete after the socket connection has been accepted.  
  
 The <xref:System.Net.Sockets.Socket> returned in <xref:System.Threading.Tasks.Task%601> is initialized with the IP address and port number of the remote host. You can use any of the <xref:System.Net.Sockets.Socket.Send%2A> and <xref:System.Net.Sockets.Socket.Receive%2A> methods available in the <xref:System.Net.Sockets.Socket> class to communicate with the remote host. When you are finished using the <xref:System.Net.Sockets.Socket>, be sure to call its <xref:System.Net.Sockets.Socket.Close%2A> method. If your application is relatively simple, consider using the <xref:System.Net.Sockets.TcpListener.AcceptTcpClient%2A> method rather than the <xref:System.Net.Sockets.TcpListener.AcceptSocketAsync%2A> method. <xref:System.Net.Sockets.TcpClient> provides you with simple methods for sending and receiving data over a network in blocking synchronous mode.  
  
> [!NOTE]
>  This member outputs trace information when you enable network tracing in your application. For more information, see [Network Tracing in the .NET Framework](~/docs/framework/network-programming/network-tracing.md).  
  
 ]]></format>
        </remarks>
        <exception cref="T:System.InvalidOperationException">The listener has not been started with a call to <see cref="M:System.Net.Sockets.TcpListener.Start" />.</exception>
      </Docs>
    </Member>
    <Member MemberName="AcceptTcpClient">
      <MemberSignature Language="C#" Value="public System.Net.Sockets.TcpClient AcceptTcpClient ();" />
      <MemberSignature Language="ILAsm" Value=".method public hidebysig instance class System.Net.Sockets.TcpClient AcceptTcpClient() cil managed" />
      <MemberSignature Language="DocId" Value="M:System.Net.Sockets.TcpListener.AcceptTcpClient" />
      <MemberType>Method</MemberType>
      <AssemblyInfo>
        <AssemblyName>System</AssemblyName>
        <AssemblyVersion>2.0.5.0</AssemblyVersion>
        <AssemblyVersion>4.0.0.0</AssemblyVersion>
      </AssemblyInfo>
      <AssemblyInfo>
        <AssemblyName>netstandard</AssemblyName>
        <AssemblyVersion>2.0.0.0</AssemblyVersion>
      </AssemblyInfo>
      <ReturnValue>
        <ReturnType>System.Net.Sockets.TcpClient</ReturnType>
      </ReturnValue>
      <Parameters />
      <Docs>
        <summary>Accepts a pending connection request.</summary>
        <returns>A <see cref="T:System.Net.Sockets.TcpClient" /> used to send and receive data.</returns>
        <remarks>
          <format type="text/markdown"><![CDATA[  
  
## Remarks  
 <xref:System.Net.Sockets.TcpListener.AcceptTcpClient%2A> is a blocking method that returns a <xref:System.Net.Sockets.TcpClient> that you can use to send and receive data. Use the <xref:System.Net.Sockets.TcpListener.Pending%2A> method to determine if connection requests are available in the incoming connection queue if you want to avoid blocking.  
  
 Use the <xref:System.Net.Sockets.TcpClient.GetStream%2A?displayProperty=fullName> method to obtain the underlying <xref:System.Net.Sockets.NetworkStream> of the returned <xref:System.Net.Sockets.TcpClient>. The <xref:System.Net.Sockets.NetworkStream> will provide you with methods for sending and receiving with the remote host. When you are through with the <xref:System.Net.Sockets.TcpClient>, be sure to call its <xref:System.Net.Sockets.TcpClient.Close%2A> method. If you want greater flexibility than a <xref:System.Net.Sockets.TcpClient> offers, consider using <xref:System.Net.Sockets.TcpListener.AcceptSocket%2A>.  
  
> [!NOTE]
>  This member outputs trace information when you enable network tracing in your application. For more information, see [Network Tracing in the .NET Framework](~/docs/framework/network-programming/network-tracing.md).  
  
   
  
## Examples  
 In the following code example, the <xref:System.Net.Sockets.TcpListener.AcceptTcpClient%2A> method is used to return a <xref:System.Net.Sockets.TcpClient>. This <xref:System.Net.Sockets.TcpClient> is used to communicate with the newly connected client.  
  
 [!code-cpp[Classic TcpListenerExample#1](~/samples/snippets/cpp/VS_Snippets_Remoting/Classic TcpListenerExample/CPP/source.cpp#1)]
 [!code-csharp[Classic TcpListenerExample#1](~/samples/snippets/csharp/VS_Snippets_Remoting/Classic TcpListenerExample/CS/source.cs#1)]
 [!code-vb[Classic TcpListenerExample#1](~/samples/snippets/visualbasic/VS_Snippets_Remoting/Classic TcpListenerExample/VB/source.vb#1)]  
  
 ]]></format>
        </remarks>
        <exception cref="T:System.InvalidOperationException">The listener has not been started with a call to <see cref="M:System.Net.Sockets.TcpListener.Start" />.</exception>
        <exception cref="T:System.Net.Sockets.SocketException">Use the <see cref="P:System.Net.Sockets.SocketException.ErrorCode" /> property to obtain the specific error code. When you have obtained this code, you can refer to the Windows Sockets version 2 API error code documentation in MSDN for a detailed description of the error.</exception>
      </Docs>
    </Member>
    <Member MemberName="AcceptTcpClientAsync">
      <MemberSignature Language="C#" Value="public System.Threading.Tasks.Task&lt;System.Net.Sockets.TcpClient&gt; AcceptTcpClientAsync ();" />
      <MemberSignature Language="ILAsm" Value=".method public hidebysig instance class System.Threading.Tasks.Task`1&lt;class System.Net.Sockets.TcpClient&gt; AcceptTcpClientAsync() cil managed" />
      <MemberSignature Language="DocId" Value="M:System.Net.Sockets.TcpListener.AcceptTcpClientAsync" />
      <MemberType>Method</MemberType>
      <AssemblyInfo>
        <AssemblyName>System.Net.Sockets</AssemblyName>
        <AssemblyVersion>4.1.0.0</AssemblyVersion>
      </AssemblyInfo>
      <AssemblyInfo>
        <AssemblyName>System</AssemblyName>
        <AssemblyVersion>2.0.5.0</AssemblyVersion>
        <AssemblyVersion>4.0.0.0</AssemblyVersion>
      </AssemblyInfo>
      <AssemblyInfo>
        <AssemblyName>netstandard</AssemblyName>
        <AssemblyVersion>2.0.0.0</AssemblyVersion>
      </AssemblyInfo>
      <ReturnValue>
        <ReturnType>System.Threading.Tasks.Task&lt;System.Net.Sockets.TcpClient&gt;</ReturnType>
      </ReturnValue>
      <Parameters />
      <Docs>
        <summary>Accepts a pending connection request as an asynchronous operation.</summary>
        <returns>Returns <see cref="T:System.Threading.Tasks.Task`1" />  
  
 The task object representing the asynchronous operation. The <see cref="P:System.Threading.Tasks.Task`1.Result" /> property on the task object returns a <see cref="T:System.Net.Sockets.TcpClient" /> used to send and receive data.</returns>
        <remarks>
          <format type="text/markdown"><![CDATA[  
  
## Remarks  
 This operation will not block. The returned <xref:System.Threading.Tasks.Task%601> object will complete after the TCP connection has been accepted.  
  
 Use the <xref:System.Net.Sockets.TcpClient.GetStream%2A?displayProperty=fullName> method to obtain the underlying <xref:System.Net.Sockets.NetworkStream> of the returned <xref:System.Net.Sockets.TcpClient> in the <xref:System.Threading.Tasks.Task%601>. The <xref:System.Net.Sockets.NetworkStream> will provide you with methods for sending and receiving with the remote host. When you are through with the <xref:System.Net.Sockets.TcpClient>, be sure to call its <xref:System.Net.Sockets.TcpClient.Close%2A> method. If you want greater flexibility than a <xref:System.Net.Sockets.TcpClient> offers, consider using <xref:System.Net.Sockets.TcpListener.AcceptSocket%2A> or <xref:System.Net.Sockets.TcpListener.AcceptSocketAsync%2A>.  
  
> [!NOTE]
>  This member outputs trace information when you enable network tracing in your application. For more information, see [Network Tracing in the .NET Framework](~/docs/framework/network-programming/network-tracing.md).  
  
 ]]></format>
        </remarks>
        <exception cref="T:System.InvalidOperationException">The listener has not been started with a call to <see cref="M:System.Net.Sockets.TcpListener.Start" />.</exception>
        <exception cref="T:System.Net.Sockets.SocketException">Use the <see cref="P:System.Net.Sockets.SocketException.ErrorCode" /> property to obtain the specific error code. When you have obtained this code, you can refer to the Windows Sockets version 2 API error code documentation in MSDN for a detailed description of the error.</exception>
      </Docs>
    </Member>
    <Member MemberName="Active">
      <MemberSignature Language="C#" Value="protected bool Active { get; }" />
      <MemberSignature Language="ILAsm" Value=".property instance bool Active" />
      <MemberSignature Language="DocId" Value="P:System.Net.Sockets.TcpListener.Active" />
      <MemberType>Property</MemberType>
      <AssemblyInfo>
        <AssemblyName>System.Net.Sockets</AssemblyName>
        <AssemblyVersion>4.1.0.0</AssemblyVersion>
      </AssemblyInfo>
      <AssemblyInfo>
        <AssemblyName>System</AssemblyName>
        <AssemblyVersion>2.0.5.0</AssemblyVersion>
        <AssemblyVersion>4.0.0.0</AssemblyVersion>
      </AssemblyInfo>
      <AssemblyInfo>
        <AssemblyName>netstandard</AssemblyName>
        <AssemblyVersion>2.0.0.0</AssemblyVersion>
      </AssemblyInfo>
      <ReturnValue>
        <ReturnType>System.Boolean</ReturnType>
      </ReturnValue>
      <Docs>
        <summary>Gets a value that indicates whether <see cref="T:System.Net.Sockets.TcpListener" /> is actively listening for client connections.</summary>
        <value>
          <see langword="true" /> if <see cref="T:System.Net.Sockets.TcpListener" /> is actively listening; otherwise, <see langword="false" />.</value>
        <remarks>
          <format type="text/markdown"><![CDATA[  
  
## Remarks  
 Classes deriving from <xref:System.Net.Sockets.TcpListener> can use this property to determine if the <xref:System.Net.Sockets.Socket> is currently listening for incoming connection attempts. The <xref:System.Net.Sockets.TcpClient.Active%2A> property can be used to avoid redundant <xref:System.Net.Sockets.TcpListener.Start%2A> attempts.  
  
 ]]></format>
        </remarks>
      </Docs>
    </Member>
    <Member MemberName="AllowNatTraversal">
      <MemberSignature Language="C#" Value="public void AllowNatTraversal (bool allowed);" />
      <MemberSignature Language="ILAsm" Value=".method public hidebysig instance void AllowNatTraversal(bool allowed) cil managed" />
      <MemberSignature Language="DocId" Value="M:System.Net.Sockets.TcpListener.AllowNatTraversal(System.Boolean)" />
      <MemberType>Method</MemberType>
      <AssemblyInfo>
        <AssemblyName>System</AssemblyName>
        <AssemblyVersion>2.0.5.0</AssemblyVersion>
        <AssemblyVersion>4.0.0.0</AssemblyVersion>
      </AssemblyInfo>
      <AssemblyInfo>
        <AssemblyName>netstandard</AssemblyName>
        <AssemblyVersion>2.0.0.0</AssemblyVersion>
      </AssemblyInfo>
      <ReturnValue>
        <ReturnType>System.Void</ReturnType>
      </ReturnValue>
      <Parameters>
        <Parameter Name="allowed" Type="System.Boolean" />
      </Parameters>
      <Docs>
        <param name="allowed">A Boolean value that specifies whether to enable or disable NAT traversal.</param>
        <summary>Enables or disables Network Address Translation (NAT) traversal on a <see cref="T:System.Net.Sockets.TcpListener" /> instance.</summary>
        <remarks>
          <format type="text/markdown"><![CDATA[  
  
## Remarks  
 The <xref:System.Net.Sockets.TcpListener.AllowNatTraversal%2A> method is used to enable or disable NAT traversal for a <xref:System.Net.Sockets.TcpListener> instance. NAT traversal may be provided using Teredo, 6to4, or an ISATAP tunnel.  
  
 When the `allowed` parameter is false, the <xref:System.Net.Sockets.SocketOptionName.IPProtectionLevel> option on the associated socket is set to <xref:System.Net.Sockets.IPProtectionLevel.EdgeRestricted>. This explicitly disables NAT traversal for a <xref:System.Net.Sockets.TcpListener> instance.  
  
 When the `allowed` parameter is true, the <xref:System.Net.Sockets.SocketOptionName.IPProtectionLevel> option on the associated socket is set to <xref:System.Net.Sockets.IPProtectionLevel.Unrestricted>. This may allow NAT traversal for a <xref:System.Net.Sockets.TcpListener> depending on firewall rules in place on the system.  
  
 The <xref:System.Net.Sockets.TcpListener.AllowNatTraversal%2A> method must be invoked prior to calling the <xref:System.Net.Sockets.TcpListener.Start%2A> method to begin listening for incoming connection requests (before the socket is bound). If <xref:System.Net.Sockets.TcpListener.AllowNatTraversal%2A> method is called after the <xref:System.Net.Sockets.TcpListener.Start%2A> method, then an <xref:System.InvalidOperationException> will be thrown.  
  
 A Teredo address is an IPv6 address with the prefix of 2001::/32. Teredo addresses can be returned through normal DNS name resolution or enumerated as an IPv6 address assigned to a local interface.  
  
 ]]></format>
        </remarks>
        <exception cref="T:System.InvalidOperationException">The <see cref="M:System.Net.Sockets.TcpListener.AllowNatTraversal(System.Boolean)" /> method was called after calling the <see cref="M:System.Net.Sockets.TcpListener.Start" /> method</exception>
      </Docs>
    </Member>
    <Member MemberName="BeginAcceptSocket">
      <MemberSignature Language="C#" Value="public IAsyncResult BeginAcceptSocket (AsyncCallback callback, object state);" />
      <MemberSignature Language="ILAsm" Value=".method public hidebysig instance class System.IAsyncResult BeginAcceptSocket(class System.AsyncCallback callback, object state) cil managed" />
      <MemberSignature Language="DocId" Value="M:System.Net.Sockets.TcpListener.BeginAcceptSocket(System.AsyncCallback,System.Object)" />
      <MemberType>Method</MemberType>
      <AssemblyInfo>
        <AssemblyName>System</AssemblyName>
        <AssemblyVersion>2.0.5.0</AssemblyVersion>
        <AssemblyVersion>4.0.0.0</AssemblyVersion>
      </AssemblyInfo>
      <AssemblyInfo>
        <AssemblyName>netstandard</AssemblyName>
        <AssemblyVersion>2.0.0.0</AssemblyVersion>
      </AssemblyInfo>
      <ReturnValue>
        <ReturnType>System.IAsyncResult</ReturnType>
      </ReturnValue>
      <Parameters>
        <Parameter Name="callback" Type="System.AsyncCallback" />
        <Parameter Name="state" Type="System.Object" />
      </Parameters>
      <Docs>
        <param name="callback">An <see cref="T:System.AsyncCallback" /> delegate that references the method to invoke when the operation is complete.</param>
        <param name="state">A user-defined object containing information about the accept operation. This object is passed to the <c>callback</c> delegate when the operation is complete.</param>
        <summary>Begins an asynchronous operation to accept an incoming connection attempt.</summary>
        <returns>An <see cref="T:System.IAsyncResult" /> that references the asynchronous creation of the <see cref="T:System.Net.Sockets.Socket" />.</returns>
        <remarks>
          <format type="text/markdown"><![CDATA[  
  
## Remarks  
 The asynchronous <xref:System.Net.Sockets.TcpListener.BeginAcceptSocket%2A> operation must be completed by calling the <xref:System.Net.Sockets.TcpListener.EndAcceptSocket%2A> method. Typically, the method is invoked by the `callback` delegate.  
  
 This method does not block until the operation completes. To block until the operation completes, use the <xref:System.Net.Sockets.TcpListener.AcceptSocket%2A> method.  
  
 For detailed information about using the asynchronous programming model, see [Calling Synchronous Methods Asynchronously](~/docs/standard/asynchronous-programming-patterns/calling-synchronous-methods-asynchronously.md).  
  
> [!NOTE]
>  You can call the <xref:System.Net.Sockets.Socket.RemoteEndPoint%2A> property of the returned <xref:System.Net.Sockets.Socket> to identify the remote host's network address and port number.  
  
> [!NOTE]
>  If you receive a <xref:System.Net.Sockets.SocketException>, use the <xref:System.Net.Sockets.SocketException.ErrorCode%2A?displayProperty=fullName> property to obtain the specific error code and refer to the Windows Sockets version 2 API error code documentation in the MSDN library at [http://msdn.microsoft.com/library/](http://msdn.microsoft.com/library/) for a detailed description of the error.  
  
> [!NOTE]
>  This member outputs trace information when you enable network tracing in your application. For more information, see [Network Tracing in the .NET Framework](~/docs/framework/network-programming/network-tracing.md).  
  
   
  
## Examples  
 The following code example demonstrates the use of the <xref:System.Net.Sockets.TcpListener.BeginAcceptSocket%2A> method to create and connect a socket. The callback delegate calls the <xref:System.Net.Sockets.TcpListener.EndAcceptSocket%2A> method to end the asynchronous request.  
  
 [!code-cpp[System.Net.Sockets.TcpListener1#4](~/samples/snippets/cpp/VS_Snippets_Remoting/System.Net.Sockets.TcpListener1/cpp/tcpserver.cpp#4)]
 [!code-csharp[System.Net.Sockets.TcpListener1#4](~/samples/snippets/csharp/VS_Snippets_Remoting/System.Net.Sockets.TcpListener1/CS/tcpserver.cs#4)]
 [!code-vb[System.Net.Sockets.TcpListener1#4](~/samples/snippets/visualbasic/VS_Snippets_Remoting/System.Net.Sockets.TcpListener1/VB/tcpserver.vb#4)]  
  
 ]]></format>
        </remarks>
        <exception cref="T:System.Net.Sockets.SocketException">An error occurred while attempting to access the socket.</exception>
        <exception cref="T:System.ObjectDisposedException">The <see cref="T:System.Net.Sockets.Socket" /> has been closed.</exception>
      </Docs>
    </Member>
    <Member MemberName="BeginAcceptTcpClient">
      <MemberSignature Language="C#" Value="public IAsyncResult BeginAcceptTcpClient (AsyncCallback callback, object state);" />
      <MemberSignature Language="ILAsm" Value=".method public hidebysig instance class System.IAsyncResult BeginAcceptTcpClient(class System.AsyncCallback callback, object state) cil managed" />
      <MemberSignature Language="DocId" Value="M:System.Net.Sockets.TcpListener.BeginAcceptTcpClient(System.AsyncCallback,System.Object)" />
      <MemberType>Method</MemberType>
      <AssemblyInfo>
        <AssemblyName>System</AssemblyName>
        <AssemblyVersion>2.0.5.0</AssemblyVersion>
        <AssemblyVersion>4.0.0.0</AssemblyVersion>
      </AssemblyInfo>
      <AssemblyInfo>
        <AssemblyName>netstandard</AssemblyName>
        <AssemblyVersion>2.0.0.0</AssemblyVersion>
      </AssemblyInfo>
      <ReturnValue>
        <ReturnType>System.IAsyncResult</ReturnType>
      </ReturnValue>
      <Parameters>
        <Parameter Name="callback" Type="System.AsyncCallback" />
        <Parameter Name="state" Type="System.Object" />
      </Parameters>
      <Docs>
        <param name="callback">An <see cref="T:System.AsyncCallback" /> delegate that references the method to invoke when the operation is complete.</param>
        <param name="state">A user-defined object containing information about the accept operation. This object is passed to the <c>callback</c> delegate when the operation is complete.</param>
        <summary>Begins an asynchronous operation to accept an incoming connection attempt.</summary>
        <returns>An <see cref="T:System.IAsyncResult" /> that references the asynchronous creation of the <see cref="T:System.Net.Sockets.TcpClient" />.</returns>
        <remarks>
          <format type="text/markdown"><![CDATA[  
  
## Remarks  
 The asynchronous <xref:System.Net.Sockets.TcpListener.BeginAcceptTcpClient%2A> operation must be completed by calling the <xref:System.Net.Sockets.TcpListener.EndAcceptTcpClient%2A> method. Typically, the method is invoked by the `callback` delegate.  
  
 This method does not block until the operation completes. To block until the operation completes, use the <xref:System.Net.Sockets.TcpListener.AcceptTcpClient%2A> method.  
  
 For detailed information about using the asynchronous programming model, see [Calling Synchronous Methods Asynchronously](~/docs/standard/asynchronous-programming-patterns/calling-synchronous-methods-asynchronously.md).  
  
> [!NOTE]
>  If you receive a <xref:System.Net.Sockets.SocketException>, use the <xref:System.Net.Sockets.SocketException.ErrorCode%2A?displayProperty=fullName> property to obtain the specific error code and refer to the Windows Sockets version 2 API error code documentation in the MSDN library at [http://msdn.microsoft.com/library/](http://msdn.microsoft.com/library/) for a detailed description of the error.  
  
> [!NOTE]
>  This member outputs trace information when you enable network tracing in your application. For more information, see [Network Tracing in the .NET Framework](~/docs/framework/network-programming/network-tracing.md).  
  
   
  
## Examples  
 The following code example demonstrates the use of the <xref:System.Net.Sockets.TcpListener.BeginAcceptTcpClient%2A> method to create and connect a socket. The callback delegate calls the <xref:System.Net.Sockets.TcpListener.EndAcceptTcpClient%2A> method to end the asynchronous request.  
  
 [!code-cpp[System.Net.Sockets.TcpListener1#5](~/samples/snippets/cpp/VS_Snippets_Remoting/System.Net.Sockets.TcpListener1/cpp/tcpserver.cpp#5)]
 [!code-csharp[System.Net.Sockets.TcpListener1#5](~/samples/snippets/csharp/VS_Snippets_Remoting/System.Net.Sockets.TcpListener1/CS/tcpserver.cs#5)]
 [!code-vb[System.Net.Sockets.TcpListener1#5](~/samples/snippets/visualbasic/VS_Snippets_Remoting/System.Net.Sockets.TcpListener1/VB/tcpserver.vb#5)]  
  
 ]]></format>
        </remarks>
        <exception cref="T:System.Net.Sockets.SocketException">An error occurred while attempting to access the socket.</exception>
        <exception cref="T:System.ObjectDisposedException">The <see cref="T:System.Net.Sockets.Socket" /> has been closed.</exception>
      </Docs>
    </Member>
    <Member MemberName="Create">
      <MemberSignature Language="C#" Value="public static System.Net.Sockets.TcpListener Create (int port);" />
      <MemberSignature Language="ILAsm" Value=".method public static hidebysig class System.Net.Sockets.TcpListener Create(int32 port) cil managed" />
      <MemberSignature Language="DocId" Value="M:System.Net.Sockets.TcpListener.Create(System.Int32)" />
      <MemberType>Method</MemberType>
      <AssemblyInfo>
        <AssemblyName>System</AssemblyName>
        <AssemblyVersion>2.0.5.0</AssemblyVersion>
        <AssemblyVersion>4.0.0.0</AssemblyVersion>
      </AssemblyInfo>
      <AssemblyInfo>
        <AssemblyName>netstandard</AssemblyName>
        <AssemblyVersion>2.0.0.0</AssemblyVersion>
      </AssemblyInfo>
      <ReturnValue>
        <ReturnType>System.Net.Sockets.TcpListener</ReturnType>
      </ReturnValue>
      <Parameters>
        <Parameter Name="port" Type="System.Int32" />
      </Parameters>
      <Docs>
        <param name="port">The port on which to listen for incoming connection attempts.</param>
        <summary>Creates a new <see cref="T:System.Net.Sockets.TcpListener" /> instance to listen on the specified port.</summary>
        <returns>Returns <see cref="T:System.Net.Sockets.TcpListener" />.  
  
 A new <see cref="T:System.Net.Sockets.TcpListener" /> instance to listen on the specified port.</returns>
        <remarks>To be added.</remarks>
      </Docs>
    </Member>
    <Member MemberName="EndAcceptSocket">
      <MemberSignature Language="C#" Value="public System.Net.Sockets.Socket EndAcceptSocket (IAsyncResult asyncResult);" />
      <MemberSignature Language="ILAsm" Value=".method public hidebysig instance class System.Net.Sockets.Socket EndAcceptSocket(class System.IAsyncResult asyncResult) cil managed" />
      <MemberSignature Language="DocId" Value="M:System.Net.Sockets.TcpListener.EndAcceptSocket(System.IAsyncResult)" />
      <MemberType>Method</MemberType>
      <AssemblyInfo>
        <AssemblyName>System</AssemblyName>
        <AssemblyVersion>2.0.5.0</AssemblyVersion>
        <AssemblyVersion>4.0.0.0</AssemblyVersion>
      </AssemblyInfo>
      <AssemblyInfo>
        <AssemblyName>netstandard</AssemblyName>
        <AssemblyVersion>2.0.0.0</AssemblyVersion>
      </AssemblyInfo>
      <ReturnValue>
        <ReturnType>System.Net.Sockets.Socket</ReturnType>
      </ReturnValue>
      <Parameters>
        <Parameter Name="asyncResult" Type="System.IAsyncResult" />
      </Parameters>
      <Docs>
        <param name="asyncResult">An <see cref="T:System.IAsyncResult" /> returned by a call to the <see cref="M:System.Net.Sockets.TcpListener.BeginAcceptSocket(System.AsyncCallback,System.Object)" /> method.</param>
        <summary>Asynchronously accepts an incoming connection attempt and creates a new <see cref="T:System.Net.Sockets.Socket" /> to handle remote host communication.</summary>
        <returns>A <see cref="T:System.Net.Sockets.Socket" />.  
  
 The <see cref="T:System.Net.Sockets.Socket" /> used to send and receive data.</returns>
        <remarks>
          <format type="text/markdown"><![CDATA[  
  
## Remarks  
 This method blocks until the operation is complete. To perform this operation synchronously, use the <xref:System.Net.Sockets.TcpListener.AcceptSocket%2A> method.  
  
> [!NOTE]
>  You can call the <xref:System.Net.Sockets.Socket.RemoteEndPoint%2A> property of the returned <xref:System.Net.Sockets.Socket> to identify the remote host's network address and port number.  
  
> [!NOTE]
>  If you receive a <xref:System.Net.Sockets.SocketException>, use the <xref:System.Net.Sockets.SocketException.ErrorCode%2A?displayProperty=fullName> property to obtain the specific error code and refer to the Windows Sockets version 2 API error code documentation in the MSDN library at [http://msdn.microsoft.com/library/](http://msdn.microsoft.com/library/) for a detailed description of the error.  
  
> [!NOTE]
>  This member outputs trace information when you enable network tracing in your application. For more information, see [Network Tracing in the .NET Framework](~/docs/framework/network-programming/network-tracing.md).  
  
   
  
## Examples  
 The following code example demonstrates the use of the <xref:System.Net.Sockets.TcpListener.BeginAcceptSocket%2A> method to create and connect a socket. The callback delegate calls the <xref:System.Net.Sockets.TcpListener.EndAcceptSocket%2A> method to end the asynchronous request.  
  
 [!code-cpp[System.Net.Sockets.TcpListener1#4](~/samples/snippets/cpp/VS_Snippets_Remoting/System.Net.Sockets.TcpListener1/cpp/tcpserver.cpp#4)]
 [!code-csharp[System.Net.Sockets.TcpListener1#4](~/samples/snippets/csharp/VS_Snippets_Remoting/System.Net.Sockets.TcpListener1/CS/tcpserver.cs#4)]
 [!code-vb[System.Net.Sockets.TcpListener1#4](~/samples/snippets/visualbasic/VS_Snippets_Remoting/System.Net.Sockets.TcpListener1/VB/tcpserver.vb#4)]  
  
 ]]></format>
        </remarks>
        <exception cref="T:System.ObjectDisposedException">The underlying <see cref="T:System.Net.Sockets.Socket" /> has been closed.</exception>
        <exception cref="T:System.ArgumentNullException">The <paramref name="asyncResult" /> parameter is <see langword="null" />.</exception>
        <exception cref="T:System.ArgumentException">The <paramref name="asyncResult" /> parameter was not created by a call to the <see cref="M:System.Net.Sockets.TcpListener.BeginAcceptSocket(System.AsyncCallback,System.Object)" /> method.</exception>
        <exception cref="T:System.InvalidOperationException">The <see cref="M:System.Net.Sockets.TcpListener.EndAcceptSocket(System.IAsyncResult)" /> method was previously called.</exception>
        <exception cref="T:System.Net.Sockets.SocketException">An error occurred while attempting to access the <see cref="T:System.Net.Sockets.Socket" />.</exception>
      </Docs>
    </Member>
    <Member MemberName="EndAcceptTcpClient">
      <MemberSignature Language="C#" Value="public System.Net.Sockets.TcpClient EndAcceptTcpClient (IAsyncResult asyncResult);" />
      <MemberSignature Language="ILAsm" Value=".method public hidebysig instance class System.Net.Sockets.TcpClient EndAcceptTcpClient(class System.IAsyncResult asyncResult) cil managed" />
      <MemberSignature Language="DocId" Value="M:System.Net.Sockets.TcpListener.EndAcceptTcpClient(System.IAsyncResult)" />
      <MemberType>Method</MemberType>
      <AssemblyInfo>
        <AssemblyName>System</AssemblyName>
        <AssemblyVersion>2.0.5.0</AssemblyVersion>
        <AssemblyVersion>4.0.0.0</AssemblyVersion>
      </AssemblyInfo>
      <AssemblyInfo>
        <AssemblyName>netstandard</AssemblyName>
        <AssemblyVersion>2.0.0.0</AssemblyVersion>
      </AssemblyInfo>
      <ReturnValue>
        <ReturnType>System.Net.Sockets.TcpClient</ReturnType>
      </ReturnValue>
      <Parameters>
        <Parameter Name="asyncResult" Type="System.IAsyncResult" />
      </Parameters>
      <Docs>
        <param name="asyncResult">An <see cref="T:System.IAsyncResult" /> returned by a call to the <see cref="M:System.Net.Sockets.TcpListener.BeginAcceptTcpClient(System.AsyncCallback,System.Object)" /> method.</param>
        <summary>Asynchronously accepts an incoming connection attempt and creates a new <see cref="T:System.Net.Sockets.TcpClient" /> to handle remote host communication.</summary>
        <returns>A <see cref="T:System.Net.Sockets.TcpClient" />.  
  
 The <see cref="T:System.Net.Sockets.TcpClient" /> used to send and receive data.</returns>
        <remarks>
          <format type="text/markdown"><![CDATA[  
  
## Remarks  
 This method blocks until the operation is complete. To perform this operation synchronously, use the <xref:System.Net.Sockets.TcpListener.AcceptTcpClient%2A> method.  
  
> [!NOTE]
>  You can call the <xref:System.Net.Sockets.Socket.RemoteEndPoint%2A> property of the underlying socket (<xref:System.Net.Sockets.TcpClient.Client%2A>) to identify the remote host's network address and port number.  
  
> [!NOTE]
>  If you receive a <xref:System.Net.Sockets.SocketException>, use the <xref:System.Net.Sockets.SocketException.ErrorCode%2A?displayProperty=fullName> property to obtain the specific error code and refer to the Windows Sockets version 2 API error code documentation in the MSDN library at [http://msdn.microsoft.com/library/](http://msdn.microsoft.com/library/) for a detailed description of the error.  
  
> [!NOTE]
>  This member outputs trace information when you enable network tracing in your application. For more information, see [Network Tracing in the .NET Framework](~/docs/framework/network-programming/network-tracing.md).  
  
   
  
## Examples  
 The following code example demonstrates the use of the <xref:System.Net.Sockets.TcpListener.BeginAcceptTcpClient%2A> method to create and connect a socket. The callback delegate calls the <xref:System.Net.Sockets.TcpListener.EndAcceptTcpClient%2A> method to end the asynchronous request.  
  
 [!code-cpp[System.Net.Sockets.TcpListener1#5](~/samples/snippets/cpp/VS_Snippets_Remoting/System.Net.Sockets.TcpListener1/cpp/tcpserver.cpp#5)]
 [!code-csharp[System.Net.Sockets.TcpListener1#5](~/samples/snippets/csharp/VS_Snippets_Remoting/System.Net.Sockets.TcpListener1/CS/tcpserver.cs#5)]
 [!code-vb[System.Net.Sockets.TcpListener1#5](~/samples/snippets/visualbasic/VS_Snippets_Remoting/System.Net.Sockets.TcpListener1/VB/tcpserver.vb#5)]  
  
 ]]></format>
        </remarks>
      </Docs>
    </Member>
    <Member MemberName="ExclusiveAddressUse">
      <MemberSignature Language="C#" Value="public bool ExclusiveAddressUse { get; set; }" />
      <MemberSignature Language="ILAsm" Value=".property instance bool ExclusiveAddressUse" />
      <MemberSignature Language="DocId" Value="P:System.Net.Sockets.TcpListener.ExclusiveAddressUse" />
      <MemberType>Property</MemberType>
      <AssemblyInfo>
        <AssemblyName>System.Net.Sockets</AssemblyName>
        <AssemblyVersion>4.1.0.0</AssemblyVersion>
      </AssemblyInfo>
      <AssemblyInfo>
        <AssemblyName>System</AssemblyName>
        <AssemblyVersion>2.0.5.0</AssemblyVersion>
        <AssemblyVersion>4.0.0.0</AssemblyVersion>
      </AssemblyInfo>
      <AssemblyInfo>
        <AssemblyName>netstandard</AssemblyName>
        <AssemblyVersion>2.0.0.0</AssemblyVersion>
      </AssemblyInfo>
      <ReturnValue>
        <ReturnType>System.Boolean</ReturnType>
      </ReturnValue>
      <Docs>
        <summary>Gets or sets a <see cref="T:System.Boolean" /> value that specifies whether the <see cref="T:System.Net.Sockets.TcpListener" /> allows only one underlying socket to listen to a specific port.</summary>
        <value>
          <see langword="true" /> if the <see cref="T:System.Net.Sockets.TcpListener" /> allows only one <see cref="T:System.Net.Sockets.TcpListener" /> to listen to a specific port; otherwise, <see langword="false" />. . The default is <see langword="true" /> for Windows Server 2003 and Windows XP Service Pack 2 and later, and <see langword="false" /> for all other versions.</value>
        <remarks>
          <format type="text/markdown"><![CDATA[  
  
## Remarks  
 By default, multiple listeners can listen to a specific port. However, only one of the listeners can perform operations on the network traffic sent to the port. If more than one listener attempts to bind to a particular port, then the one with the more specific IP address handles the network traffic sent to that port. You can use the <xref:System.Net.Sockets.Socket.ExclusiveAddressUse%2A> property to prevent multiple listeners from listening to a specific port.  
  
 Set this property before calling <xref:System.Net.Sockets.TcpListener.Start%2A>, or call the <xref:System.Net.Sockets.TcpListener.Stop%2A> method and then set this property.  
  
   
  
## Examples  
 The following code example gets and sets the <xref:System.Net.Sockets.TcpListener.ExclusiveAddressUse%2A> property.  
  
 [!code-cpp[System.Net.Sockets.TcpListener1#2](~/samples/snippets/cpp/VS_Snippets_Remoting/System.Net.Sockets.TcpListener1/cpp/tcpserver.cpp#2)]
 [!code-csharp[System.Net.Sockets.TcpListener1#2](~/samples/snippets/csharp/VS_Snippets_Remoting/System.Net.Sockets.TcpListener1/CS/tcpserver.cs#2)]
 [!code-vb[System.Net.Sockets.TcpListener1#2](~/samples/snippets/visualbasic/VS_Snippets_Remoting/System.Net.Sockets.TcpListener1/VB/tcpserver.vb#2)]  
  
 ]]></format>
        </remarks>
        <exception cref="T:System.InvalidOperationException">The <see cref="T:System.Net.Sockets.TcpListener" /> has been started. Call the <see cref="M:System.Net.Sockets.TcpListener.Stop" /> method and then set the <see cref="P:System.Net.Sockets.Socket.ExclusiveAddressUse" /> property.</exception>
        <exception cref="T:System.Net.Sockets.SocketException">An error occurred when attempting to access the underlying socket.</exception>
        <exception cref="T:System.ObjectDisposedException">The underlying <see cref="T:System.Net.Sockets.Socket" /> has been closed.</exception>
      </Docs>
    </Member>
    <Member MemberName="Finalize">
      <MemberSignature Language="C#" Value="~TcpListener ();" />
      <MemberSignature Language="ILAsm" Value=".method familyhidebysig virtual instance void Finalize() cil managed" />
      <MemberSignature Language="DocId" Value="M:System.Net.Sockets.TcpListener.Finalize" />
      <MemberType>Method</MemberType>
      <AssemblyInfo>
        <AssemblyName>System</AssemblyName>
        <AssemblyVersion>2.0.5.0</AssemblyVersion>
        <AssemblyVersion>4.0.0.0</AssemblyVersion>
      </AssemblyInfo>
      <ReturnValue>
        <ReturnType>System.Void</ReturnType>
      </ReturnValue>
      <Parameters />
      <Docs>
        <summary>To be added.</summary>
        <remarks>To be added.</remarks>
      </Docs>
    </Member>
    <Member MemberName="LocalEndpoint">
      <MemberSignature Language="C#" Value="public System.Net.EndPoint LocalEndpoint { get; }" />
      <MemberSignature Language="ILAsm" Value=".property instance class System.Net.EndPoint LocalEndpoint" />
      <MemberSignature Language="DocId" Value="P:System.Net.Sockets.TcpListener.LocalEndpoint" />
      <MemberType>Property</MemberType>
      <AssemblyInfo>
        <AssemblyName>System.Net.Sockets</AssemblyName>
        <AssemblyVersion>4.1.0.0</AssemblyVersion>
      </AssemblyInfo>
      <AssemblyInfo>
        <AssemblyName>System</AssemblyName>
        <AssemblyVersion>2.0.5.0</AssemblyVersion>
        <AssemblyVersion>4.0.0.0</AssemblyVersion>
      </AssemblyInfo>
      <AssemblyInfo>
        <AssemblyName>netstandard</AssemblyName>
        <AssemblyVersion>2.0.0.0</AssemblyVersion>
      </AssemblyInfo>
      <ReturnValue>
        <ReturnType>System.Net.EndPoint</ReturnType>
      </ReturnValue>
      <Docs>
        <summary>Gets the underlying <see cref="T:System.Net.EndPoint" /> of the current <see cref="T:System.Net.Sockets.TcpListener" />.</summary>
        <value>The <see cref="T:System.Net.EndPoint" /> to which the <see cref="T:System.Net.Sockets.Socket" /> is bound.</value>
        <remarks>
          <format type="text/markdown"><![CDATA[  
  
## Remarks  
 You can use the <xref:System.Net.Sockets.TcpListener.LocalEndpoint%2A> property to identify the local network interface and port number being used to listen for incoming client connection requests, after a socket connection has been made. You must first cast this <xref:System.Net.EndPoint> to an <xref:System.Net.IPEndPoint>. You can then call the <xref:System.Net.IPEndPoint.Address%2A?displayProperty=fullName> property to retrieve the local IP address, and the <xref:System.Net.IPEndPoint.Port%2A?displayProperty=fullName> property to retrieve the local port number.  
  
   
  
## Examples  
 The following code example displays the local IP address and port number on which the <xref:System.Net.Sockets.TcpListener> is listening for incoming connection requests.  
  
 [!code-cpp[TcpListener_Pending_LocalEndPoint#1](~/samples/snippets/cpp/VS_Snippets_Remoting/TcpListener_Pending_LocalEndPoint/CPP/source.cpp#1)]
 [!code-csharp[TcpListener_Pending_LocalEndPoint#1](~/samples/snippets/csharp/VS_Snippets_Remoting/TcpListener_Pending_LocalEndPoint/CS/source.cs#1)]
 [!code-vb[TcpListener_Pending_LocalEndPoint#1](~/samples/snippets/visualbasic/VS_Snippets_Remoting/TcpListener_Pending_LocalEndPoint/VB/source.vb#1)]  
  
 ]]></format>
        </remarks>
      </Docs>
    </Member>
    <Member MemberName="Pending">
      <MemberSignature Language="C#" Value="public bool Pending ();" />
      <MemberSignature Language="ILAsm" Value=".method public hidebysig instance bool Pending() cil managed" />
      <MemberSignature Language="DocId" Value="M:System.Net.Sockets.TcpListener.Pending" />
      <MemberType>Method</MemberType>
      <AssemblyInfo>
        <AssemblyName>System.Net.Sockets</AssemblyName>
        <AssemblyVersion>4.1.0.0</AssemblyVersion>
      </AssemblyInfo>
      <AssemblyInfo>
        <AssemblyName>System</AssemblyName>
        <AssemblyVersion>2.0.5.0</AssemblyVersion>
        <AssemblyVersion>4.0.0.0</AssemblyVersion>
      </AssemblyInfo>
      <AssemblyInfo>
        <AssemblyName>netstandard</AssemblyName>
        <AssemblyVersion>2.0.0.0</AssemblyVersion>
      </AssemblyInfo>
      <ReturnValue>
        <ReturnType>System.Boolean</ReturnType>
      </ReturnValue>
      <Parameters />
      <Docs>
        <summary>Determines if there are pending connection requests.</summary>
        <returns>
          <see langword="true" /> if connections are pending; otherwise, <see langword="false" />.</returns>
        <remarks>
          <format type="text/markdown"><![CDATA[  
  
## Remarks  
 This non-blocking method determines if there are any pending connection requests. Because the <xref:System.Net.Sockets.TcpListener.AcceptSocket%2A> and <xref:System.Net.Sockets.TcpListener.AcceptTcpClient%2A> methods block execution until the <xref:System.Net.Sockets.TcpListener.Start%2A> method has queued an incoming connection request, the <xref:System.Net.Sockets.TcpListener.Pending%2A> method can be used to determine if connections are available before attempting to accept them.  
  
   
  
## Examples  
 The following code example checks the <xref:System.Net.Sockets.TcpListener.Pending%2A> method. If a connection request is waiting to be accepted, then a call to the <xref:System.Net.Sockets.TcpListener.AcceptTcpClient%2A> method is made.  
  
 [!code-cpp[TcpListener_Pending_LocalEndPoint#1](~/samples/snippets/cpp/VS_Snippets_Remoting/TcpListener_Pending_LocalEndPoint/CPP/source.cpp#1)]
 [!code-csharp[TcpListener_Pending_LocalEndPoint#1](~/samples/snippets/csharp/VS_Snippets_Remoting/TcpListener_Pending_LocalEndPoint/CS/source.cs#1)]
 [!code-vb[TcpListener_Pending_LocalEndPoint#1](~/samples/snippets/visualbasic/VS_Snippets_Remoting/TcpListener_Pending_LocalEndPoint/VB/source.vb#1)]  
  
 ]]></format>
        </remarks>
        <exception cref="T:System.InvalidOperationException">The listener has not been started with a call to <see cref="M:System.Net.Sockets.TcpListener.Start" />.</exception>
      </Docs>
    </Member>
    <Member MemberName="Server">
      <MemberSignature Language="C#" Value="public System.Net.Sockets.Socket Server { get; }" />
      <MemberSignature Language="ILAsm" Value=".property instance class System.Net.Sockets.Socket Server" />
      <MemberSignature Language="DocId" Value="P:System.Net.Sockets.TcpListener.Server" />
      <MemberType>Property</MemberType>
      <AssemblyInfo>
        <AssemblyName>System.Net.Sockets</AssemblyName>
        <AssemblyVersion>4.1.0.0</AssemblyVersion>
      </AssemblyInfo>
      <AssemblyInfo>
        <AssemblyName>System</AssemblyName>
        <AssemblyVersion>2.0.5.0</AssemblyVersion>
        <AssemblyVersion>4.0.0.0</AssemblyVersion>
      </AssemblyInfo>
      <AssemblyInfo>
        <AssemblyName>netstandard</AssemblyName>
        <AssemblyVersion>2.0.0.0</AssemblyVersion>
      </AssemblyInfo>
      <ReturnValue>
        <ReturnType>System.Net.Sockets.Socket</ReturnType>
      </ReturnValue>
      <Docs>
        <summary>Gets the underlying network <see cref="T:System.Net.Sockets.Socket" />.</summary>
        <value>The underlying <see cref="T:System.Net.Sockets.Socket" />.</value>
        <remarks>
          <format type="text/markdown"><![CDATA[  
  
## Remarks  
 <xref:System.Net.Sockets.TcpListener> creates a <xref:System.Net.Sockets.Socket> to listen for incoming client connection requests. Classes deriving from <xref:System.Net.Sockets.TcpListener> can use this property to get this <xref:System.Net.Sockets.Socket>. Use the underlying <xref:System.Net.Sockets.Socket> returned by the <xref:System.Net.Sockets.TcpListener.Server%2A> property if you require access beyond that which <xref:System.Net.Sockets.TcpListener> provides.  
  
> [!NOTE]
>  The <xref:System.Net.Sockets.TcpListener.Server%2A> property only returns the <xref:System.Net.Sockets.Socket> used to listen for incoming client connection requests. Use the <xref:System.Net.Sockets.TcpListener.AcceptSocket%2A> method to accept a pending connection request and obtain a <xref:System.Net.Sockets.Socket> for sending and receiving data. You can also use the <xref:System.Net.Sockets.TcpListener.AcceptTcpClient%2A> method to accept a pending connection request and obtain a <xref:System.Net.Sockets.TcpClient> for sending and receiving data.  
  
   
  
## Examples  
 The following code example demonstrates the use of the <xref:System.Net.Sockets.TcpListener.Server%2A> property. The underlying <xref:System.Net.Sockets.Socket> is retrieved and the <xref:System.Net.Sockets.SocketOptionName.Linger><xref:System.Net.Sockets.Socket> option is configured to time out after 10 seconds if data still remains in the network buffer after the connection is closed.  
  
 [!code-csharp[TcpListenerProtectedMembers1#1](~/samples/snippets/csharp/VS_Snippets_Remoting/TcpListenerProtectedMembers1/CS/source.cs#1)]
 [!code-vb[TcpListenerProtectedMembers1#1](~/samples/snippets/visualbasic/VS_Snippets_Remoting/TcpListenerProtectedMembers1/VB/source.vb#1)]  
  
 ]]></format>
        </remarks>
      </Docs>
    </Member>
    <Member MemberName="Start">
      <MemberSignature Language="C#" Value="public void Start ();" />
      <MemberSignature Language="ILAsm" Value=".method public hidebysig instance void Start() cil managed" />
      <MemberSignature Language="DocId" Value="M:System.Net.Sockets.TcpListener.Start" />
      <MemberType>Method</MemberType>
      <AssemblyInfo>
        <AssemblyName>System.Net.Sockets</AssemblyName>
        <AssemblyVersion>4.1.0.0</AssemblyVersion>
      </AssemblyInfo>
      <AssemblyInfo>
        <AssemblyName>System</AssemblyName>
        <AssemblyVersion>2.0.5.0</AssemblyVersion>
        <AssemblyVersion>4.0.0.0</AssemblyVersion>
      </AssemblyInfo>
      <AssemblyInfo>
        <AssemblyName>netstandard</AssemblyName>
        <AssemblyVersion>2.0.0.0</AssemblyVersion>
      </AssemblyInfo>
      <ReturnValue>
        <ReturnType>System.Void</ReturnType>
      </ReturnValue>
      <Parameters />
      <Docs>
        <summary>Starts listening for incoming connection requests.</summary>
        <remarks>
          <format type="text/markdown"><![CDATA[  
  
## Remarks  
 The <xref:System.Net.Sockets.TcpListener.Start%2A> method initializes the underlying <xref:System.Net.Sockets.Socket>, binds it to a local endpoint, and listens for incoming connection attempts. If a connection request is received, the <xref:System.Net.Sockets.TcpListener.Start%2A> method will queue the request and continue listening for additional requests until you call the <xref:System.Net.Sockets.TcpListener.Stop%2A> method. If <xref:System.Net.Sockets.TcpListener> receives a connection request after it has already queued the maximum number of connections, it will throw a <xref:System.Net.Sockets.SocketException> on the client.  
  
 To remove a connection from the incoming connection queue, use either the <xref:System.Net.Sockets.TcpListener.AcceptTcpClient%2A> method or the <xref:System.Net.Sockets.TcpListener.AcceptSocket%2A> method. The <xref:System.Net.Sockets.TcpListener.AcceptTcpClient%2A> method will remove a connection from the queue and return a <xref:System.Net.Sockets.TcpClient> that you can use to send and receive data. The <xref:System.Net.Sockets.TcpListener.AcceptSocket%2A> method will return a <xref:System.Net.Sockets.Socket> that you can use to do the same. If your application only requires synchronous I/O, use <xref:System.Net.Sockets.TcpListener.AcceptTcpClient%2A>. For more detailed behavioral control, use <xref:System.Net.Sockets.TcpListener.AcceptSocket%2A>. Both of these methods block until a connection request is available in the queue.  
  
 Use the <xref:System.Net.Sockets.TcpListener.Stop%2A> method to close the <xref:System.Net.Sockets.TcpListener> and stop listening. You are responsible for closing your accepted connections separately.  
  
> [!NOTE]
>  This member outputs trace information when you enable network tracing in your application. For more information, see [Network Tracing in the .NET Framework](~/docs/framework/network-programming/network-tracing.md).  
  
   
  
## Examples  
 The following code example demonstrates how <xref:System.Net.Sockets.TcpListener.Start%2A> is used to listen for incoming client connection attempts.  
  
 [!code-cpp[System.Net.Sockets.TcpListener1#3](~/samples/snippets/cpp/VS_Snippets_Remoting/System.Net.Sockets.TcpListener1/cpp/tcpserver.cpp#3)]
 [!code-csharp[System.Net.Sockets.TcpListener1#3](~/samples/snippets/csharp/VS_Snippets_Remoting/System.Net.Sockets.TcpListener1/CS/tcpserver.cs#3)]
 [!code-vb[System.Net.Sockets.TcpListener1#3](~/samples/snippets/visualbasic/VS_Snippets_Remoting/System.Net.Sockets.TcpListener1/VB/tcpserver.vb#3)]  
  
 ]]></format>
        </remarks>
        <exception cref="T:System.Net.Sockets.SocketException">Use the <see cref="P:System.Net.Sockets.SocketException.ErrorCode" /> property to obtain the specific error code. When you have obtained this code, you can refer to the Windows Sockets version 2 API error code documentation in MSDN for a detailed description of the error.</exception>
      </Docs>
    </Member>
    <Member MemberName="Start">
      <MemberSignature Language="C#" Value="public void Start (int backlog);" />
      <MemberSignature Language="ILAsm" Value=".method public hidebysig instance void Start(int32 backlog) cil managed" />
      <MemberSignature Language="DocId" Value="M:System.Net.Sockets.TcpListener.Start(System.Int32)" />
      <MemberType>Method</MemberType>
      <AssemblyInfo>
        <AssemblyName>System.Net.Sockets</AssemblyName>
        <AssemblyVersion>4.1.0.0</AssemblyVersion>
      </AssemblyInfo>
      <AssemblyInfo>
        <AssemblyName>System</AssemblyName>
        <AssemblyVersion>2.0.5.0</AssemblyVersion>
        <AssemblyVersion>4.0.0.0</AssemblyVersion>
      </AssemblyInfo>
      <AssemblyInfo>
        <AssemblyName>netstandard</AssemblyName>
        <AssemblyVersion>2.0.0.0</AssemblyVersion>
      </AssemblyInfo>
      <ReturnValue>
        <ReturnType>System.Void</ReturnType>
      </ReturnValue>
      <Parameters>
        <Parameter Name="backlog" Type="System.Int32" />
      </Parameters>
      <Docs>
        <param name="backlog">The maximum length of the pending connections queue.</param>
        <summary>Starts listening for incoming connection requests with a maximum number of pending connection.</summary>
        <remarks>
          <format type="text/markdown"><![CDATA[  
  
## Remarks  
 The <xref:System.Net.Sockets.TcpListener.Start%2A> method initializes the underlying <xref:System.Net.Sockets.Socket>, binds it to a local endpoint, and listens for incoming connection attempts. If a connection request is received, <xref:System.Net.Sockets.TcpListener.Start%2A> will queue the request and continue listening for additional requests until you call the <xref:System.Net.Sockets.TcpListener.Stop%2A> method. If <xref:System.Net.Sockets.TcpListener> receives a connection request after it has already queued the maximum number of connections it will throw a <xref:System.Net.Sockets.SocketException> on the client.  
  
 To remove a connection from the incoming connection queue, use either the <xref:System.Net.Sockets.TcpListener.AcceptTcpClient%2A> method or the <xref:System.Net.Sockets.TcpListener.AcceptSocket%2A> method. The <xref:System.Net.Sockets.TcpListener.AcceptTcpClient%2A> method will remove a connection from the queue and return a <xref:System.Net.Sockets.TcpClient> that you can use to send and receive data. The <xref:System.Net.Sockets.TcpListener.AcceptSocket%2A> method will return a <xref:System.Net.Sockets.Socket> that you can use to do the same. If your application only requires synchronous I/O, use the <xref:System.Net.Sockets.TcpListener.AcceptTcpClient%2A>. For more detailed behavioral control, use <xref:System.Net.Sockets.TcpListener.AcceptSocket%2A> method. Both of these methods block until a connection request is available in the queue.  
  
 Use the <xref:System.Net.Sockets.TcpListener.Stop%2A> method to close the <xref:System.Net.Sockets.TcpListener> and stop listening. You are responsible for closing your accepted connections separately.  
  
> [!NOTE]
>  Use the <xref:System.Net.Sockets.SocketException.ErrorCode%2A?displayProperty=fullName> property to obtain the specific error code and refer to the Windows Sockets version 2 API error code documentation in the MSDN library at [http://msdn.microsoft.com/library/](http://msdn.microsoft.com/library/) for a detailed description of the error.  
  
> [!NOTE]
>  This member outputs trace information when you enable network tracing in your application. For more information, see [Network Tracing in the .NET Framework](~/docs/framework/network-programming/network-tracing.md).  
  
   
  
## Examples  
 The following code example demonstrates how <xref:System.Net.Sockets.TcpListener.Start%2A> is used to listen for incoming client connection attempts.  
  
 [!code-cpp[System.Net.Sockets.TcpListener1#3](~/samples/snippets/cpp/VS_Snippets_Remoting/System.Net.Sockets.TcpListener1/cpp/tcpserver.cpp#3)]
 [!code-csharp[System.Net.Sockets.TcpListener1#3](~/samples/snippets/csharp/VS_Snippets_Remoting/System.Net.Sockets.TcpListener1/CS/tcpserver.cs#3)]
 [!code-vb[System.Net.Sockets.TcpListener1#3](~/samples/snippets/visualbasic/VS_Snippets_Remoting/System.Net.Sockets.TcpListener1/VB/tcpserver.vb#3)]  
  
 ]]></format>
        </remarks>
<<<<<<< HEAD
        <exception cref="T:System.Net.Sockets.SocketException">An error occurred while accessing the socket. See the Remarks section for more information.</exception>
        <exception cref="T:System.ArgumentOutOfRangeException">The <paramref name="backlog" /> parameter is less than zero or exceeds the maximum number of permitted connections.</exception>
=======
        <exception cref="T:System.Net.Sockets.SocketException">An error occurred while accessing the socket.</exception>
        <exception cref="T:System.ArgumentOutOfRangeException">The<paramref name=" backlog" /> parameter is less than zero or exceeds the maximum number of permitted connections.</exception>
>>>>>>> ea2e372d
        <exception cref="T:System.InvalidOperationException">The underlying <see cref="T:System.Net.Sockets.Socket" /> is null.</exception>
      </Docs>
    </Member>
    <Member MemberName="Stop">
      <MemberSignature Language="C#" Value="public void Stop ();" />
      <MemberSignature Language="ILAsm" Value=".method public hidebysig instance void Stop() cil managed" />
      <MemberSignature Language="DocId" Value="M:System.Net.Sockets.TcpListener.Stop" />
      <MemberType>Method</MemberType>
      <AssemblyInfo>
        <AssemblyName>System.Net.Sockets</AssemblyName>
        <AssemblyVersion>4.1.0.0</AssemblyVersion>
      </AssemblyInfo>
      <AssemblyInfo>
        <AssemblyName>System</AssemblyName>
        <AssemblyVersion>2.0.5.0</AssemblyVersion>
        <AssemblyVersion>4.0.0.0</AssemblyVersion>
      </AssemblyInfo>
      <AssemblyInfo>
        <AssemblyName>netstandard</AssemblyName>
        <AssemblyVersion>2.0.0.0</AssemblyVersion>
      </AssemblyInfo>
      <ReturnValue>
        <ReturnType>System.Void</ReturnType>
      </ReturnValue>
      <Parameters />
      <Docs>
        <summary>Closes the listener.</summary>
        <remarks>
          <format type="text/markdown"><![CDATA[  
  
## Remarks  
 <xref:System.Net.Sockets.TcpListener.Stop%2A> closes the listener. Any unaccepted connection requests in the queue will be lost. Remote hosts waiting for a connection to be accepted will throw a <xref:System.Net.Sockets.SocketException>. You are responsible for closing your accepted connections separately.  
  
> [!NOTE]
>  This member outputs trace information when you enable network tracing in your application. For more information, see [Network Tracing in the .NET Framework](~/docs/framework/network-programming/network-tracing.md).  
  
   
  
## Examples  
 The following code example demonstrates using the <xref:System.Net.Sockets.TcpListener.Stop%2A> method to close the underlying <xref:System.Net.Sockets.Socket>.  
  
 [!code-cpp[System.Net.Sockets.TcpListener#1](~/samples/snippets/cpp/VS_Snippets_Remoting/System.Net.Sockets.TcpListener/CPP/tcpserver.cpp#1)]
 [!code-csharp[System.Net.Sockets.TcpListener#1](~/samples/snippets/csharp/VS_Snippets_Remoting/System.Net.Sockets.TcpListener/CS/tcpserver.cs#1)]
 [!code-vb[System.Net.Sockets.TcpListener#1](~/samples/snippets/visualbasic/VS_Snippets_Remoting/System.Net.Sockets.TcpListener/VB/tcpserver.vb#1)]  
  
 ]]></format>
        </remarks>
        <exception cref="T:System.Net.Sockets.SocketException">Use the <see cref="P:System.Net.Sockets.SocketException.ErrorCode" /> property to obtain the specific error code. When you have obtained this code, you can refer to the Windows Sockets version 2 API error code documentation in MSDN for a detailed description of the error.</exception>
        <block subset="none" type="usage">
          <para>The <see cref="M:System.Net.Sockets.TcpListener.Stop" /> method also closes the underlying <see cref="T:System.Net.Sockets.Socket" />, and creates a new <see cref="T:System.Net.Sockets.Socket" /> for the <see cref="T:System.Net.Sockets.TcpListener" />. If you set any properties on the underlying <see cref="T:System.Net.Sockets.Socket" /> prior to calling the <see cref="M:System.Net.Sockets.TcpListener.Stop" /> method, those properties will not carry over to the new <see cref="T:System.Net.Sockets.Socket" />.</para>
        </block>
      </Docs>
    </Member>
  </Members>
</Type><|MERGE_RESOLUTION|>--- conflicted
+++ resolved
@@ -1029,13 +1029,8 @@
   
  ]]></format>
         </remarks>
-<<<<<<< HEAD
-        <exception cref="T:System.Net.Sockets.SocketException">An error occurred while accessing the socket. See the Remarks section for more information.</exception>
+        <exception cref="T:System.Net.Sockets.SocketException">An error occurred while accessing the socket.</exception>                       
         <exception cref="T:System.ArgumentOutOfRangeException">The <paramref name="backlog" /> parameter is less than zero or exceeds the maximum number of permitted connections.</exception>
-=======
-        <exception cref="T:System.Net.Sockets.SocketException">An error occurred while accessing the socket.</exception>
-        <exception cref="T:System.ArgumentOutOfRangeException">The<paramref name=" backlog" /> parameter is less than zero or exceeds the maximum number of permitted connections.</exception>
->>>>>>> ea2e372d
         <exception cref="T:System.InvalidOperationException">The underlying <see cref="T:System.Net.Sockets.Socket" /> is null.</exception>
       </Docs>
     </Member>
