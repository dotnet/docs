<Type Name="ServicePointManager" FullName="System.Net.ServicePointManager">
  <TypeSignature Language="C#" Value="public class ServicePointManager" />
  <TypeSignature Language="ILAsm" Value=".class public auto ansi ServicePointManager extends System.Object" />
  <TypeSignature Language="DocId" Value="T:System.Net.ServicePointManager" />
  <AssemblyInfo>
    <AssemblyName>System</AssemblyName>
    <AssemblyVersion>2.0.5.0</AssemblyVersion>
    <AssemblyVersion>4.0.0.0</AssemblyVersion>
  </AssemblyInfo>
  <AssemblyInfo>
    <AssemblyName>netstandard</AssemblyName>
    <AssemblyVersion>2.0.0.0</AssemblyVersion>
  </AssemblyInfo>
  <AssemblyInfo>
    <AssemblyName>System.Net.ServicePoint</AssemblyName>
    <AssemblyVersion>4.0.0.0</AssemblyVersion>
  </AssemblyInfo>
  <Base>
    <BaseTypeName>System.Object</BaseTypeName>
  </Base>
  <Interfaces />
  <Docs>
    <summary>Manages the collection of <see cref="T:System.Net.ServicePoint" /> objects.</summary>
    <remarks>
      <format type="text/markdown"><![CDATA[  
  
## Remarks  
 <xref:System.Net.ServicePointManager> is a static class used to create, maintain, and delete instances of the <xref:System.Net.ServicePoint> class.  
  
 When an application requests a connection to an Internet resource Uniform Resource Identifier (URI) through the <xref:System.Net.ServicePointManager> object, the <xref:System.Net.ServicePointManager> returns a <xref:System.Net.ServicePoint> object that contains connection information for the host and scheme identified by the URI. If there is an existing <xref:System.Net.ServicePoint> object for that host and scheme, the <xref:System.Net.ServicePointManager> object returns the existing <xref:System.Net.ServicePoint> object; otherwise, the <xref:System.Net.ServicePointManager> object creates a new <xref:System.Net.ServicePoint> object.  
  
 The .NET Framework 4.6 includes a new security feature that blocks insecure cipher and hashing algorithms for connections. Applications using TLS/SSL through APIs such as HttpClient, HttpWebRequest, FTPClient, SmtpClient, SslStream, etc. and targeting .NET Framework 4.6 get the more-secure behavior by default.  
  
 Developers may want to opt out of this behavior in order to maintain interoperability with their existing SSL3 services OR TLS w/ RC4 services. [This article](https://support.microsoft.com/kb/3069494) explains how to modify your code so that the new behavior is disabled.  
  
   
  
## Examples  
 The following code example creates a <xref:System.Net.ServicePoint> object for connections to the URI www.contoso.com.  
  
 [!code-cpp[Classic ServicePoint Example#1](~/samples/snippets/cpp/VS_Snippets_Remoting/Classic ServicePoint Example/CPP/source.cpp#1)]
 [!code-csharp[Classic ServicePoint Example#1](~/samples/snippets/csharp/VS_Snippets_Remoting/Classic ServicePoint Example/CS/source.cs#1)]
 [!code-vb[Classic ServicePoint Example#1](~/samples/snippets/visualbasic/VS_Snippets_Remoting/Classic ServicePoint Example/VB/source.vb#1)]  
  
 ]]></format>
    </remarks>
    <altmember cref="T:System.Net.ServicePoint" />
  </Docs>
  <Members>
    <Member MemberName="CertificatePolicy">
      <MemberSignature Language="C#" Value="public static System.Net.ICertificatePolicy CertificatePolicy { get; set; }" />
      <MemberSignature Language="ILAsm" Value=".property class System.Net.ICertificatePolicy CertificatePolicy" />
      <MemberSignature Language="DocId" Value="P:System.Net.ServicePointManager.CertificatePolicy" />
      <MemberType>Property</MemberType>
      <AssemblyInfo>
        <AssemblyName>System</AssemblyName>
        <AssemblyVersion>2.0.5.0</AssemblyVersion>
        <AssemblyVersion>4.0.0.0</AssemblyVersion>
      </AssemblyInfo>
      <Attributes>
        <Attribute>
          <AttributeName>System.Obsolete("Use ServerCertificateValidationCallback instead", false)</AttributeName>
        </Attribute>
      </Attributes>
      <ReturnValue>
        <ReturnType>System.Net.ICertificatePolicy</ReturnType>
      </ReturnValue>
      <Docs>
        <summary>Gets or sets policy for server certificates.</summary>
        <value>An object that implements the <see cref="T:System.Net.ICertificatePolicy" /> interface.</value>
        <remarks>
          <format type="text/markdown"><![CDATA[  
  
## Remarks  
 When the <xref:System.Net.ServicePointManager.CertificatePolicy%2A> property is set to an <xref:System.Net.ICertificatePolicy> interface object, the <xref:System.Net.ServicePointManager> object uses the certificate policy defined in that instance instead of the default certificate policy.  
  
 The default certificate policy allows valid certificates and valid certificates that have expired.  
  
   
  
## Examples  
 The following code example shows how to catch a certificate policy exception for a custom certificate policy. It assumes that the certificate policy object has been defined, that the Uniform Resource Identifier (URI) for the Web resource is contained in the variable `myUri`, and that there is a method named `ProcessResponse` that performs the work of the application.  
  
 [!code-cpp[Classic ServicePointManager.CertificatePolicy Example#1](~/samples/snippets/cpp/VS_Snippets_Remoting/Classic ServicePointManager.CertificatePolicy Example/CPP/source.cpp#1)]
 [!code-csharp[Classic ServicePointManager.CertificatePolicy Example#1](~/samples/snippets/csharp/VS_Snippets_Remoting/Classic ServicePointManager.CertificatePolicy Example/CS/source.cs#1)]
 [!code-vb[Classic ServicePointManager.CertificatePolicy Example#1](~/samples/snippets/visualbasic/VS_Snippets_Remoting/Classic ServicePointManager.CertificatePolicy Example/VB/source.vb#1)]  
  
 ]]></format>
        </remarks>
        <permission cref="T:System.Security.Permissions.SecurityPermission">To set the <see cref="P:System.Net.ServicePointManager.CertificatePolicy" /> property. Associated enumeration: <see cref="F:System.Security.Permissions.SecurityPermissionFlag.UnmanagedCode" /></permission>
        <altmember cref="T:System.Net.ServicePoint" />
        <altmember cref="T:System.Security.Permissions.SecurityPermission" />
      </Docs>
    </Member>
    <Member MemberName="CheckCertificateRevocationList">
      <MemberSignature Language="C#" Value="public static bool CheckCertificateRevocationList { get; set; }" />
      <MemberSignature Language="ILAsm" Value=".property bool CheckCertificateRevocationList" />
      <MemberSignature Language="DocId" Value="P:System.Net.ServicePointManager.CheckCertificateRevocationList" />
      <MemberType>Property</MemberType>
      <AssemblyInfo>
        <AssemblyName>System</AssemblyName>
        <AssemblyVersion>2.0.5.0</AssemblyVersion>
        <AssemblyVersion>4.0.0.0</AssemblyVersion>
      </AssemblyInfo>
      <AssemblyInfo>
        <AssemblyName>netstandard</AssemblyName>
        <AssemblyVersion>2.0.0.0</AssemblyVersion>
      </AssemblyInfo>
      <AssemblyInfo>
        <AssemblyName>System.Net.ServicePoint</AssemblyName>
        <AssemblyVersion>4.0.0.0</AssemblyVersion>
      </AssemblyInfo>
      <Attributes>
        <Attribute>
          <AttributeName>System.MonoTODO("CRL checks not implemented")</AttributeName>
        </Attribute>
      </Attributes>
      <ReturnValue>
        <ReturnType>System.Boolean</ReturnType>
      </ReturnValue>
      <Docs>
        <summary>Gets or sets a <see cref="T:System.Boolean" /> value that indicates whether the certificate is checked against the certificate authority revocation list.</summary>
        <value>
          <see langword="true" /> if the certificate revocation list is checked; otherwise, <see langword="false" />.</value>
        <remarks>
          <format type="text/markdown"><![CDATA[  
  
## Remarks  
 When the <xref:System.Net.ServicePointManager.CheckCertificateRevocationList%2A> is `true`, the certificate is checked against the certificate authority revocation list, as part of the certificate validation process. Its default value is `false`.  
  
   
  
## Examples  
 The following code example sets this property.  
  
 [!code-cpp[System.Net.ServicePoint#10](~/samples/snippets/cpp/VS_Snippets_Remoting/System.Net.ServicePoint/CPP/servicepoint.cpp#10)]
 [!code-csharp[System.Net.ServicePoint#10](~/samples/snippets/csharp/VS_Snippets_Remoting/System.Net.ServicePoint/CS/servicepoint.cs#10)]
 [!code-vb[System.Net.ServicePoint#10](~/samples/snippets/visualbasic/VS_Snippets_Remoting/System.Net.ServicePoint/VB/servicepoint.vb#10)]  
  
 ]]></format>
        </remarks>
        <permission cref="T:System.Security.Permissions.SecurityPermission">To set this property. Associated enumeration: <see cref="F:System.Security.Permissions.SecurityPermissionFlag.UnmanagedCode" /></permission>
        <altmember cref="T:System.Net.ServicePoint" />
        <altmember cref="T:System.Security.Permissions.SecurityPermission" />
      </Docs>
    </Member>
    <Member MemberName="ClientCipherSuitesCallback">
      <MemberSignature Language="C#" Value="public static System.Net.CipherSuitesCallback ClientCipherSuitesCallback { get; set; }" />
      <MemberSignature Language="ILAsm" Value=".property class System.Net.CipherSuitesCallback ClientCipherSuitesCallback" />
      <MemberSignature Language="DocId" Value="P:System.Net.ServicePointManager.ClientCipherSuitesCallback" />
      <MemberType>Property</MemberType>
      <AssemblyInfo>
        <AssemblyName>System</AssemblyName>
        <AssemblyVersion>2.0.5.0</AssemblyVersion>
      </AssemblyInfo>
      <Attributes>
        <Attribute>
          <AttributeName>System.Obsolete("This API is no longer supported.", true)</AttributeName>
        </Attribute>
      </Attributes>
      <ReturnValue>
        <ReturnType>System.Net.CipherSuitesCallback</ReturnType>
      </ReturnValue>
      <Docs>
        <summary>To be added.</summary>
        <value>To be added.</value>
        <remarks>To be added.</remarks>
      </Docs>
    </Member>
    <Member MemberName="DefaultConnectionLimit">
      <MemberSignature Language="C#" Value="public static int DefaultConnectionLimit { get; set; }" />
      <MemberSignature Language="ILAsm" Value=".property int32 DefaultConnectionLimit" />
      <MemberSignature Language="DocId" Value="P:System.Net.ServicePointManager.DefaultConnectionLimit" />
      <MemberType>Property</MemberType>
      <AssemblyInfo>
        <AssemblyName>System</AssemblyName>
        <AssemblyVersion>2.0.5.0</AssemblyVersion>
        <AssemblyVersion>4.0.0.0</AssemblyVersion>
      </AssemblyInfo>
      <AssemblyInfo>
        <AssemblyName>netstandard</AssemblyName>
        <AssemblyVersion>2.0.0.0</AssemblyVersion>
      </AssemblyInfo>
      <AssemblyInfo>
        <AssemblyName>System.Net.ServicePoint</AssemblyName>
        <AssemblyVersion>4.0.0.0</AssemblyVersion>
      </AssemblyInfo>
      <ReturnValue>
        <ReturnType>System.Int32</ReturnType>
      </ReturnValue>
      <Docs>
        <summary>Gets or sets the maximum number of concurrent connections allowed by a <see cref="T:System.Net.ServicePoint" /> object.</summary>
        <value>The maximum number of concurrent connections allowed by a <see cref="T:System.Net.ServicePoint" /> object. The default value is 2. When an app is running as an ASP.NET host, it is not possible to alter the value of this property through the config file if the autoConfig property is set to <see langword="true" />. However, you can change the value programmatically when the autoConfig property is <see langword="true" />. Set your preferred value once, when the AppDomain loads.</value>
        <remarks>
          <format type="text/markdown"><![CDATA[  
  
## Remarks  
 The <xref:System.Net.ServicePointManager.DefaultConnectionLimit%2A> property sets the default maximum number of concurrent connections that the <xref:System.Net.ServicePointManager> object assigns to the <xref:System.Net.ServicePoint.ConnectionLimit%2A> property when creating <xref:System.Net.ServicePoint> objects.  
  
 Changing the <xref:System.Net.ServicePointManager.DefaultConnectionLimit%2A> property has no effect on existing <xref:System.Net.ServicePoint> objects; it affects only <xref:System.Net.ServicePoint> objects that are initialized after the change. If the value of this property has not been set either directly or through configuration, the value defaults to the constant <xref:System.Net.ServicePointManager.DefaultPersistentConnectionLimit>.  
  
> [!NOTE]
>  Any changes to the <xref:System.Net.ServicePointManager.DefaultConnectionLimit%2A> property affect both HTTP 1.0 and HTTP 1.1 connections. It is not possible to separately alter the connection limit for HTTP 1.0 and HTTP 1.1 protocols. When used in the server environment (ASP.NET) <xref:System.Net.ServicePointManager.DefaultConnectionLimit%2A> defaults to higher number of connections, which is 10.  
  
   
  
## Examples  
 The following code example sets this property.  
  
 [!code-cpp[System.Net.ServicePoint#10](~/samples/snippets/cpp/VS_Snippets_Remoting/System.Net.ServicePoint/CPP/servicepoint.cpp#10)]
 [!code-csharp[System.Net.ServicePoint#10](~/samples/snippets/csharp/VS_Snippets_Remoting/System.Net.ServicePoint/CS/servicepoint.cs#10)]
 [!code-vb[System.Net.ServicePoint#10](~/samples/snippets/visualbasic/VS_Snippets_Remoting/System.Net.ServicePoint/VB/servicepoint.vb#10)]  
  
 ]]></format>
        </remarks>
        <exception cref="T:System.ArgumentOutOfRangeException">
          <see cref="P:System.Net.ServicePointManager.DefaultConnectionLimit" /> is less than or equal to 0.</exception>
        <permission cref="T:System.Net.WebPermission">for unrestricted Web permissions. Associated enumeration: <see cref="F:System.Security.Permissions.PermissionState.Unrestricted" /></permission>
        <altmember cref="T:System.Net.ServicePoint" />
        <altmember cref="T:System.Net.WebPermission" />
      </Docs>
    </Member>
    <Member MemberName="DefaultNonPersistentConnectionLimit">
      <MemberSignature Language="C#" Value="public const int DefaultNonPersistentConnectionLimit = 4;" />
      <MemberSignature Language="ILAsm" Value=".field public static literal int32 DefaultNonPersistentConnectionLimit = (4)" />
      <MemberSignature Language="DocId" Value="F:System.Net.ServicePointManager.DefaultNonPersistentConnectionLimit" />
      <MemberType>Field</MemberType>
      <AssemblyInfo>
        <AssemblyName>System</AssemblyName>
        <AssemblyVersion>2.0.5.0</AssemblyVersion>
        <AssemblyVersion>4.0.0.0</AssemblyVersion>
      </AssemblyInfo>
      <AssemblyInfo>
        <AssemblyName>netstandard</AssemblyName>
        <AssemblyVersion>2.0.0.0</AssemblyVersion>
      </AssemblyInfo>
      <AssemblyInfo>
        <AssemblyName>System.Net.ServicePoint</AssemblyName>
        <AssemblyVersion>4.0.0.0</AssemblyVersion>
      </AssemblyInfo>
      <ReturnValue>
        <ReturnType>System.Int32</ReturnType>
      </ReturnValue>
      <MemberValue>4</MemberValue>
      <Docs>
        <summary>The default number of non-persistent connections (4) allowed on a <see cref="T:System.Net.ServicePoint" /> object connected to an HTTP/1.0 or later server. This field is constant but is no longer used in the .NET Framework 2.0.</summary>
        <remarks>To be added.</remarks>
      </Docs>
    </Member>
    <Member MemberName="DefaultPersistentConnectionLimit">
      <MemberSignature Language="C#" Value="public const int DefaultPersistentConnectionLimit = 2;" />
      <MemberSignature Language="ILAsm" Value=".field public static literal int32 DefaultPersistentConnectionLimit = (2)" />
      <MemberSignature Language="DocId" Value="F:System.Net.ServicePointManager.DefaultPersistentConnectionLimit" />
      <MemberType>Field</MemberType>
      <AssemblyInfo>
        <AssemblyName>System</AssemblyName>
        <AssemblyVersion>2.0.5.0</AssemblyVersion>
        <AssemblyVersion>4.0.0.0</AssemblyVersion>
      </AssemblyInfo>
      <AssemblyInfo>
        <AssemblyName>netstandard</AssemblyName>
        <AssemblyVersion>2.0.0.0</AssemblyVersion>
      </AssemblyInfo>
      <AssemblyInfo>
        <AssemblyName>System.Net.ServicePoint</AssemblyName>
        <AssemblyVersion>4.0.0.0</AssemblyVersion>
      </AssemblyInfo>
      <ReturnValue>
        <ReturnType>System.Int32</ReturnType>
      </ReturnValue>
      <MemberValue>2</MemberValue>
      <Docs>
        <summary>The default number of persistent connections (2) allowed on a <see cref="T:System.Net.ServicePoint" /> object connected to an HTTP/1.1 or later server. This field is constant and is used to initialize the <see cref="P:System.Net.ServicePointManager.DefaultConnectionLimit" /> property if the value of the <see cref="P:System.Net.ServicePointManager.DefaultConnectionLimit" /> property has not been set either directly or through configuration.</summary>
        <remarks>
          <format type="text/markdown"><![CDATA[  
  
## Examples  
 The following code example sets the <xref:System.Net.ServicePointManager.DefaultConnectionLimit%2A> property using this field.  
  
 [!code-cpp[System.Net.ServicePoint#10](~/samples/snippets/cpp/VS_Snippets_Remoting/System.Net.ServicePoint/CPP/servicepoint.cpp#10)]
 [!code-csharp[System.Net.ServicePoint#10](~/samples/snippets/csharp/VS_Snippets_Remoting/System.Net.ServicePoint/CS/servicepoint.cs#10)]
 [!code-vb[System.Net.ServicePoint#10](~/samples/snippets/visualbasic/VS_Snippets_Remoting/System.Net.ServicePoint/VB/servicepoint.vb#10)]  
  
 ]]></format>
        </remarks>
      </Docs>
    </Member>
    <Member MemberName="DnsRefreshTimeout">
      <MemberSignature Language="C#" Value="public static int DnsRefreshTimeout { get; set; }" />
      <MemberSignature Language="ILAsm" Value=".property int32 DnsRefreshTimeout" />
      <MemberSignature Language="DocId" Value="P:System.Net.ServicePointManager.DnsRefreshTimeout" />
      <MemberType>Property</MemberType>
      <AssemblyInfo>
        <AssemblyName>System</AssemblyName>
        <AssemblyVersion>2.0.5.0</AssemblyVersion>
        <AssemblyVersion>4.0.0.0</AssemblyVersion>
      </AssemblyInfo>
      <AssemblyInfo>
        <AssemblyName>netstandard</AssemblyName>
        <AssemblyVersion>2.0.0.0</AssemblyVersion>
      </AssemblyInfo>
      <AssemblyInfo>
        <AssemblyName>System.Net.ServicePoint</AssemblyName>
        <AssemblyVersion>4.0.0.0</AssemblyVersion>
      </AssemblyInfo>
      <ReturnValue>
        <ReturnType>System.Int32</ReturnType>
      </ReturnValue>
      <Docs>
        <summary>Gets or sets a value that indicates how long a Domain Name Service (DNS) resolution is considered valid.</summary>
        <value>The time-out value, in milliseconds. A value of -1 indicates an infinite time-out period. The default value is 120,000 milliseconds (two minutes).</value>
        <remarks>
          <format type="text/markdown"><![CDATA[  
  
## Examples  
 The following code example sets this property.  
  
 [!code-cpp[System.Net.ServicePointWhidbey#1](~/samples/snippets/cpp/VS_Snippets_Remoting/System.Net.ServicePointWhidbey/cpp/servicepoint.cpp#1)]
 [!code-csharp[System.Net.ServicePointWhidbey#1](~/samples/snippets/csharp/VS_Snippets_Remoting/System.Net.ServicePointWhidbey/CS/servicepoint.cs#1)]
 [!code-vb[System.Net.ServicePointWhidbey#1](~/samples/snippets/visualbasic/VS_Snippets_Remoting/System.Net.ServicePointWhidbey/VB/servicepoint.vb#1)]  
  
 ]]></format>
        </remarks>
        <altmember cref="T:System.Net.ServicePoint" />
      </Docs>
    </Member>
    <Member MemberName="EnableDnsRoundRobin">
      <MemberSignature Language="C#" Value="public static bool EnableDnsRoundRobin { get; set; }" />
      <MemberSignature Language="ILAsm" Value=".property bool EnableDnsRoundRobin" />
      <MemberSignature Language="DocId" Value="P:System.Net.ServicePointManager.EnableDnsRoundRobin" />
      <MemberType>Property</MemberType>
      <AssemblyInfo>
        <AssemblyName>System</AssemblyName>
        <AssemblyVersion>2.0.5.0</AssemblyVersion>
        <AssemblyVersion>4.0.0.0</AssemblyVersion>
      </AssemblyInfo>
      <AssemblyInfo>
        <AssemblyName>netstandard</AssemblyName>
        <AssemblyVersion>2.0.0.0</AssemblyVersion>
      </AssemblyInfo>
      <AssemblyInfo>
        <AssemblyName>System.Net.ServicePoint</AssemblyName>
        <AssemblyVersion>4.0.0.0</AssemblyVersion>
      </AssemblyInfo>
      <Attributes>
        <Attribute>
          <AttributeName>System.MonoTODO</AttributeName>
        </Attribute>
      </Attributes>
      <ReturnValue>
        <ReturnType>System.Boolean</ReturnType>
      </ReturnValue>
      <Docs>
        <summary>Gets or sets a value that indicates whether a Domain Name Service (DNS) resolution rotates among the applicable Internet Protocol (IP) addresses.</summary>
        <value>
          <see langword="false" /> if a DNS resolution always returns the first IP address for a particular host; otherwise <see langword="true" />. The default is <see langword="false" />.</value>
        <remarks>
          <format type="text/markdown"><![CDATA[  
  
## Remarks  
 When more than one IP address is associated with a host name, a DNS resolution normally returns only the first IP address. If you set this property to `true`, then subsequent DNS resolutions will cycle through all available IP addresses for a particular host. This option is useful when a service uses DNS as a load balancing mechanism between servers or server clusters.  
  
   
  
## Examples  
 The following code example sets this property.  
  
 [!code-cpp[System.Net.ServicePointWhidbey#1](~/samples/snippets/cpp/VS_Snippets_Remoting/System.Net.ServicePointWhidbey/cpp/servicepoint.cpp#1)]
 [!code-csharp[System.Net.ServicePointWhidbey#1](~/samples/snippets/csharp/VS_Snippets_Remoting/System.Net.ServicePointWhidbey/CS/servicepoint.cs#1)]
 [!code-vb[System.Net.ServicePointWhidbey#1](~/samples/snippets/visualbasic/VS_Snippets_Remoting/System.Net.ServicePointWhidbey/VB/servicepoint.vb#1)]  
  
 ]]></format>
        </remarks>
        <altmember cref="T:System.Net.ServicePoint" />
      </Docs>
    </Member>
    <Member MemberName="EncryptionPolicy">
      <MemberSignature Language="C#" Value="public static System.Net.Security.EncryptionPolicy EncryptionPolicy { get; }" />
      <MemberSignature Language="ILAsm" Value=".property valuetype System.Net.Security.EncryptionPolicy EncryptionPolicy" />
      <MemberSignature Language="DocId" Value="P:System.Net.ServicePointManager.EncryptionPolicy" />
      <MemberType>Property</MemberType>
      <AssemblyInfo>
        <AssemblyName>System</AssemblyName>
        <AssemblyVersion>2.0.5.0</AssemblyVersion>
        <AssemblyVersion>4.0.0.0</AssemblyVersion>
      </AssemblyInfo>
      <AssemblyInfo>
        <AssemblyName>netstandard</AssemblyName>
        <AssemblyVersion>2.0.0.0</AssemblyVersion>
      </AssemblyInfo>
      <AssemblyInfo>
        <AssemblyName>System.Net.ServicePoint</AssemblyName>
        <AssemblyVersion>4.0.0.0</AssemblyVersion>
      </AssemblyInfo>
      <Attributes>
        <Attribute>
          <AttributeName>System.MonoTODO("Always returns EncryptionPolicy.RequireEncryption.")</AttributeName>
        </Attribute>
      </Attributes>
      <ReturnValue>
        <ReturnType>System.Net.Security.EncryptionPolicy</ReturnType>
      </ReturnValue>
      <Docs>
        <summary>Gets the <see cref="T:System.Net.Security.EncryptionPolicy" /> for this <see cref="T:System.Net.ServicePointManager" /> instance.</summary>
        <value>The encryption policy to use for this <see cref="T:System.Net.ServicePointManager" /> instance.</value>
        <remarks>
          <format type="text/markdown"><![CDATA[  
  
## Remarks  
 If a value is not specified in the configuration file, the <xref:System.Net.ServicePointManager.EncryptionPolicy%2A> property defaults to <xref:System.Net.Security.EncryptionPolicy.RequireEncryption?displayProperty=nameWithType>. This is applied to an SSL/TLS session on this <xref:System.Net.ServicePointManager> instance.  
  
 The use of the Null cipher is required when the encryption policy is set to <xref:System.Net.Security.EncryptionPolicy.NoEncryption?displayProperty=nameWithType>.  
  
 ]]></format>
        </remarks>
        <altmember cref="T:System.Net.ServicePoint" />
        <altmember cref="P:System.Net.Configuration.ServicePointManagerElement.EncryptionPolicy" />
        <altmember cref="T:System.Net.Security.EncryptionPolicy" />
      </Docs>
    </Member>
    <Member MemberName="Expect100Continue">
      <MemberSignature Language="C#" Value="public static bool Expect100Continue { get; set; }" />
      <MemberSignature Language="ILAsm" Value=".property bool Expect100Continue" />
      <MemberSignature Language="DocId" Value="P:System.Net.ServicePointManager.Expect100Continue" />
      <MemberType>Property</MemberType>
      <AssemblyInfo>
        <AssemblyName>System</AssemblyName>
        <AssemblyVersion>2.0.5.0</AssemblyVersion>
        <AssemblyVersion>4.0.0.0</AssemblyVersion>
      </AssemblyInfo>
      <AssemblyInfo>
        <AssemblyName>netstandard</AssemblyName>
        <AssemblyVersion>2.0.0.0</AssemblyVersion>
      </AssemblyInfo>
      <AssemblyInfo>
        <AssemblyName>System.Net.ServicePoint</AssemblyName>
        <AssemblyVersion>4.0.0.0</AssemblyVersion>
      </AssemblyInfo>
      <ReturnValue>
        <ReturnType>System.Boolean</ReturnType>
      </ReturnValue>
      <Docs>
        <summary>Gets or sets a <see cref="T:System.Boolean" /> value that determines whether 100-Continue behavior is used.</summary>
        <value>
          <see langword="true" /> to enable 100-Continue behavior. The default value is <see langword="true" />.</value>
        <remarks>
          <format type="text/markdown"><![CDATA[  
  
## Remarks  
 When this property is set to `true`, 100-Continue behavior is used. Client requests that use the `PUT` and `POST` methods will add an Expect header to the request if the <xref:System.Net.ServicePointManager.Expect100Continue%2A> property is `true` and <xref:System.Net.HttpWebRequest.ContentLength%2A> property is greater than zero or the <xref:System.Net.HttpWebRequest.SendChunked%2A> property is true. The client will expect to receive a 100-Continue response from the server to indicate that the client should send the data to be posted. This mechanism allows clients to avoid sending large amounts of data over the network when the server, based on the request headers, intends to reject the request.  
  
 For example, assume the <xref:System.Net.ServicePointManager.Expect100Continue%2A> property is `false`. When the request is sent to the server, it includes the data. If, after reading the request headers, the server requires authentication and must send a 401 response, the client must resend the data with proper authentication headers.  
  
 If this property is `true`, the request headers are sent to the server. If the server has not rejected the request, it sends a 100-Continue response signaling that the data can be transmitted. If, as in the preceding example, the server requires authentication, it sends the 401 response and the client has not unnecessarily transmitted the data.  
  
 Changing the value of this property does not affect existing <xref:System.Net.ServicePoint> objects. Only new <xref:System.Net.ServicePoint> objects created after the change are affected.  
  
 The 100-Continue behavior is not used for HTTP 1.0 requests even if this property is set to `true`.  
  
 The Expect 100-Continue behavior is fully described in IETF RFC 2616 Section 10.1.1.  
  
   
  
## Examples  
 The following code example sets this property.  
  
 [!code-cpp[System.Net.ServicePoint#10](~/samples/snippets/cpp/VS_Snippets_Remoting/System.Net.ServicePoint/CPP/servicepoint.cpp#10)]
 [!code-csharp[System.Net.ServicePoint#10](~/samples/snippets/csharp/VS_Snippets_Remoting/System.Net.ServicePoint/CS/servicepoint.cs#10)]
 [!code-vb[System.Net.ServicePoint#10](~/samples/snippets/visualbasic/VS_Snippets_Remoting/System.Net.ServicePoint/VB/servicepoint.vb#10)]  
  
 ]]></format>
        </remarks>
        <altmember cref="T:System.Net.ServicePoint" />
      </Docs>
    </Member>
    <Member MemberName="FindServicePoint">
      <MemberSignature Language="C#" Value="public static System.Net.ServicePoint FindServicePoint (Uri address);" />
      <MemberSignature Language="ILAsm" Value=".method public static hidebysig class System.Net.ServicePoint FindServicePoint(class System.Uri address) cil managed" />
      <MemberSignature Language="DocId" Value="M:System.Net.ServicePointManager.FindServicePoint(System.Uri)" />
      <MemberType>Method</MemberType>
      <AssemblyInfo>
        <AssemblyName>System</AssemblyName>
        <AssemblyVersion>2.0.5.0</AssemblyVersion>
        <AssemblyVersion>4.0.0.0</AssemblyVersion>
      </AssemblyInfo>
      <AssemblyInfo>
        <AssemblyName>netstandard</AssemblyName>
        <AssemblyVersion>2.0.0.0</AssemblyVersion>
      </AssemblyInfo>
      <AssemblyInfo>
        <AssemblyName>System.Net.ServicePoint</AssemblyName>
        <AssemblyVersion>4.0.0.0</AssemblyVersion>
      </AssemblyInfo>
      <ReturnValue>
        <ReturnType>System.Net.ServicePoint</ReturnType>
      </ReturnValue>
      <Parameters>
        <Parameter Name="address" Type="System.Uri" />
      </Parameters>
      <Docs>
        <param name="address">The <see cref="T:System.Uri" /> object of the Internet resource to contact.</param>
        <summary>Finds an existing <see cref="T:System.Net.ServicePoint" /> object or creates a new <see cref="T:System.Net.ServicePoint" /> object to manage communications with the specified <see cref="T:System.Uri" /> object.</summary>
        <returns>The <see cref="T:System.Net.ServicePoint" /> object that manages communications for the request.</returns>
        <remarks>
          <format type="text/markdown"><![CDATA[  
  
## Remarks  
 The <xref:System.Net.ServicePointManager.FindServicePoint%2A> method returns the <xref:System.Net.ServicePoint> object associated with the specified Internet host name. If no <xref:System.Net.ServicePoint> object exists for that host, the <xref:System.Net.ServicePointManager> object creates one.  
  
 ]]></format>
        </remarks>
        <exception cref="T:System.ArgumentNullException">
          <paramref name="address" /> is <see langword="null" />.</exception>
        <exception cref="T:System.InvalidOperationException">The maximum number of <see cref="T:System.Net.ServicePoint" /> objects defined in <see cref="P:System.Net.ServicePointManager.MaxServicePoints" /> has been reached.</exception>
        <altmember cref="T:System.Net.ServicePoint" />
      </Docs>
    </Member>
    <Member MemberName="FindServicePoint">
      <MemberSignature Language="C#" Value="public static System.Net.ServicePoint FindServicePoint (string uriString, System.Net.IWebProxy proxy);" />
      <MemberSignature Language="ILAsm" Value=".method public static hidebysig class System.Net.ServicePoint FindServicePoint(string uriString, class System.Net.IWebProxy proxy) cil managed" />
      <MemberSignature Language="DocId" Value="M:System.Net.ServicePointManager.FindServicePoint(System.String,System.Net.IWebProxy)" />
      <MemberType>Method</MemberType>
      <AssemblyInfo>
        <AssemblyName>System</AssemblyName>
        <AssemblyVersion>2.0.5.0</AssemblyVersion>
        <AssemblyVersion>4.0.0.0</AssemblyVersion>
      </AssemblyInfo>
      <AssemblyInfo>
        <AssemblyName>netstandard</AssemblyName>
        <AssemblyVersion>2.0.0.0</AssemblyVersion>
      </AssemblyInfo>
      <AssemblyInfo>
        <AssemblyName>System.Net.ServicePoint</AssemblyName>
        <AssemblyVersion>4.0.0.0</AssemblyVersion>
      </AssemblyInfo>
      <ReturnValue>
        <ReturnType>System.Net.ServicePoint</ReturnType>
      </ReturnValue>
      <Parameters>
        <Parameter Name="uriString" Type="System.String" />
        <Parameter Name="proxy" Type="System.Net.IWebProxy" />
      </Parameters>
      <Docs>
        <param name="uriString">The URI of the Internet resource to be contacted.</param>
        <param name="proxy">The proxy data for this request.</param>
        <summary>Finds an existing <see cref="T:System.Net.ServicePoint" /> object or creates a new <see cref="T:System.Net.ServicePoint" /> object to manage communications with the specified Uniform Resource Identifier (URI).</summary>
        <returns>The <see cref="T:System.Net.ServicePoint" /> object that manages communications for the request.</returns>
        <remarks>
          <format type="text/markdown"><![CDATA[  
  
## Remarks  
 The <xref:System.Net.ServicePointManager.FindServicePoint%2A> method returns the <xref:System.Net.ServicePoint> object associated with the specified Internet host name. If no <xref:System.Net.ServicePoint> object exists for that host, the <xref:System.Net.ServicePointManager> object creates one.  
  
   
  
## Examples  
 The following code example demonstrates calling this method to access a <xref:System.Net.ServicePoint> object.  
  
 [!code-cpp[System.Net.ServicePoint#7](~/samples/snippets/cpp/VS_Snippets_Remoting/System.Net.ServicePoint/CPP/servicepoint.cpp#7)]
 [!code-csharp[System.Net.ServicePoint#7](~/samples/snippets/csharp/VS_Snippets_Remoting/System.Net.ServicePoint/CS/servicepoint.cs#7)]
 [!code-vb[System.Net.ServicePoint#7](~/samples/snippets/visualbasic/VS_Snippets_Remoting/System.Net.ServicePoint/VB/servicepoint.vb#7)]  
  
 ]]></format>
        </remarks>
        <exception cref="T:System.UriFormatException">The URI specified in <paramref name="uriString" /> is invalid.</exception>
        <exception cref="T:System.InvalidOperationException">The maximum number of <see cref="T:System.Net.ServicePoint" /> objects defined in <see cref="P:System.Net.ServicePointManager.MaxServicePoints" /> has been reached.</exception>
        <altmember cref="T:System.Uri" />
        <altmember cref="T:System.Net.ServicePoint" />
      </Docs>
    </Member>
    <Member MemberName="FindServicePoint">
      <MemberSignature Language="C#" Value="public static System.Net.ServicePoint FindServicePoint (Uri address, System.Net.IWebProxy proxy);" />
      <MemberSignature Language="ILAsm" Value=".method public static hidebysig class System.Net.ServicePoint FindServicePoint(class System.Uri address, class System.Net.IWebProxy proxy) cil managed" />
      <MemberSignature Language="DocId" Value="M:System.Net.ServicePointManager.FindServicePoint(System.Uri,System.Net.IWebProxy)" />
      <MemberType>Method</MemberType>
      <AssemblyInfo>
        <AssemblyName>System</AssemblyName>
        <AssemblyVersion>2.0.5.0</AssemblyVersion>
        <AssemblyVersion>4.0.0.0</AssemblyVersion>
      </AssemblyInfo>
      <AssemblyInfo>
        <AssemblyName>netstandard</AssemblyName>
        <AssemblyVersion>2.0.0.0</AssemblyVersion>
      </AssemblyInfo>
      <AssemblyInfo>
        <AssemblyName>System.Net.ServicePoint</AssemblyName>
        <AssemblyVersion>4.0.0.0</AssemblyVersion>
      </AssemblyInfo>
      <ReturnValue>
        <ReturnType>System.Net.ServicePoint</ReturnType>
      </ReturnValue>
      <Parameters>
        <Parameter Name="address" Type="System.Uri" />
        <Parameter Name="proxy" Type="System.Net.IWebProxy" />
      </Parameters>
      <Docs>
        <param name="address">A <see cref="T:System.Uri" /> object that contains the address of the Internet resource to contact.</param>
        <param name="proxy">The proxy data for this request.</param>
        <summary>Finds an existing <see cref="T:System.Net.ServicePoint" /> object or creates a new <see cref="T:System.Net.ServicePoint" /> object to manage communications with the specified <see cref="T:System.Uri" /> object.</summary>
        <returns>The <see cref="T:System.Net.ServicePoint" /> object that manages communications for the request.</returns>
        <remarks>
          <format type="text/markdown"><![CDATA[  
  
## Remarks  
 The <xref:System.Net.ServicePointManager.FindServicePoint%2A> method returns the <xref:System.Net.ServicePoint> object associated with the specified Internet host name. If no <xref:System.Net.ServicePoint> object exists for that host, the <xref:System.Net.ServicePointManager> object creates one.  
  
 ]]></format>
        </remarks>
        <exception cref="T:System.ArgumentNullException">
          <paramref name="address" /> is <see langword="null" />.</exception>
        <exception cref="T:System.InvalidOperationException">The maximum number of <see cref="T:System.Net.ServicePoint" /> objects defined in <see cref="P:System.Net.ServicePointManager.MaxServicePoints" /> has been reached.</exception>
        <altmember cref="T:System.Net.ServicePoint" />
      </Docs>
    </Member>
    <Member MemberName="MaxServicePointIdleTime">
      <MemberSignature Language="C#" Value="public static int MaxServicePointIdleTime { get; set; }" />
      <MemberSignature Language="ILAsm" Value=".property int32 MaxServicePointIdleTime" />
      <MemberSignature Language="DocId" Value="P:System.Net.ServicePointManager.MaxServicePointIdleTime" />
      <MemberType>Property</MemberType>
      <AssemblyInfo>
        <AssemblyName>System</AssemblyName>
        <AssemblyVersion>2.0.5.0</AssemblyVersion>
        <AssemblyVersion>4.0.0.0</AssemblyVersion>
      </AssemblyInfo>
      <AssemblyInfo>
        <AssemblyName>netstandard</AssemblyName>
        <AssemblyVersion>2.0.0.0</AssemblyVersion>
      </AssemblyInfo>
      <AssemblyInfo>
        <AssemblyName>System.Net.ServicePoint</AssemblyName>
        <AssemblyVersion>4.0.0.0</AssemblyVersion>
      </AssemblyInfo>
      <ReturnValue>
        <ReturnType>System.Int32</ReturnType>
      </ReturnValue>
      <Docs>
        <summary>Gets or sets the maximum idle time of a <see cref="T:System.Net.ServicePoint" /> object.</summary>
        <value>The maximum idle time, in milliseconds, of a <see cref="T:System.Net.ServicePoint" /> object. The default value is 100,000 milliseconds (100 seconds).</value>
        <remarks>
          <format type="text/markdown"><![CDATA[  
  
## Remarks  
 The <xref:System.Net.ServicePointManager.MaxServicePointIdleTime%2A> property sets the maximum idle time that the <xref:System.Net.ServicePointManager> object assigns to the <xref:System.Net.ServicePoint.MaxIdleTime%2A> property when creating <xref:System.Net.ServicePoint> objects. Changes to this value affect only <xref:System.Net.ServicePoint> objects that are initialized after the value is changed.  
  
 After a <xref:System.Net.ServicePoint> object has been idle for the time specified in <xref:System.Net.ServicePoint.MaxIdleTime%2A>, it is eligible for garbage collection. A <xref:System.Net.ServicePoint> object is idle when the list of connections associated with the <xref:System.Net.ServicePoint> object is empty.  
  
   
  
## Examples  
 The following code example sets this property.  
  
 [!code-cpp[System.Net.ServicePoint#8](~/samples/snippets/cpp/VS_Snippets_Remoting/System.Net.ServicePoint/CPP/servicepoint.cpp#8)]
 [!code-csharp[System.Net.ServicePoint#8](~/samples/snippets/csharp/VS_Snippets_Remoting/System.Net.ServicePoint/CS/servicepoint.cs#8)]
 [!code-vb[System.Net.ServicePoint#8](~/samples/snippets/visualbasic/VS_Snippets_Remoting/System.Net.ServicePoint/VB/servicepoint.vb#8)]  
  
 ]]></format>
        </remarks>
        <exception cref="T:System.ArgumentOutOfRangeException">
          <see cref="P:System.Net.ServicePointManager.MaxServicePointIdleTime" /> is less than <see cref="F:System.Threading.Timeout.Infinite" /> or greater than <see cref="F:System.Int32.MaxValue" />.</exception>
        <permission cref="T:System.Net.WebPermission">For unrestricted Web permissions. Associated enumeration: <see cref="F:System.Security.Permissions.PermissionState.Unrestricted" /></permission>
        <altmember cref="T:System.Net.ServicePoint" />
        <altmember cref="T:System.Net.WebPermission" />
      </Docs>
    </Member>
    <Member MemberName="MaxServicePoints">
      <MemberSignature Language="C#" Value="public static int MaxServicePoints { get; set; }" />
      <MemberSignature Language="ILAsm" Value=".property int32 MaxServicePoints" />
      <MemberSignature Language="DocId" Value="P:System.Net.ServicePointManager.MaxServicePoints" />
      <MemberType>Property</MemberType>
      <AssemblyInfo>
        <AssemblyName>System</AssemblyName>
        <AssemblyVersion>2.0.5.0</AssemblyVersion>
        <AssemblyVersion>4.0.0.0</AssemblyVersion>
      </AssemblyInfo>
      <AssemblyInfo>
        <AssemblyName>netstandard</AssemblyName>
        <AssemblyVersion>2.0.0.0</AssemblyVersion>
      </AssemblyInfo>
      <AssemblyInfo>
        <AssemblyName>System.Net.ServicePoint</AssemblyName>
        <AssemblyVersion>4.0.0.0</AssemblyVersion>
      </AssemblyInfo>
      <ReturnValue>
        <ReturnType>System.Int32</ReturnType>
      </ReturnValue>
      <Docs>
        <summary>Gets or sets the maximum number of <see cref="T:System.Net.ServicePoint" /> objects to maintain at any time.</summary>
        <value>The maximum number of <see cref="T:System.Net.ServicePoint" /> objects to maintain. The default value is 0, which means there is no limit to the number of <see cref="T:System.Net.ServicePoint" /> objects.</value>
        <remarks>
          <format type="text/markdown"><![CDATA[  
  
## Remarks  
 When you reduce the <xref:System.Net.ServicePointManager.MaxServicePoints%2A> property below the number of <xref:System.Net.ServicePoint> objects currently in existence, the <xref:System.Net.ServicePointManager> deletes the <xref:System.Net.ServicePoint> objects with the longest idle times. If the number of <xref:System.Net.ServicePoint> objects with active connections is greater than the value of <xref:System.Net.ServicePointManager.MaxServicePoints%2A>, the <xref:System.Net.ServicePointManager> object deletes the <xref:System.Net.ServicePoint> objects as they become idle.  
  
   
  
## Examples  
 The following code example sets this property.  
  
 [!code-cpp[System.Net.ServicePoint#8](~/samples/snippets/cpp/VS_Snippets_Remoting/System.Net.ServicePoint/CPP/servicepoint.cpp#8)]
 [!code-csharp[System.Net.ServicePoint#8](~/samples/snippets/csharp/VS_Snippets_Remoting/System.Net.ServicePoint/CS/servicepoint.cs#8)]
 [!code-vb[System.Net.ServicePoint#8](~/samples/snippets/visualbasic/VS_Snippets_Remoting/System.Net.ServicePoint/VB/servicepoint.vb#8)]  
  
 ]]></format>
        </remarks>
        <exception cref="T:System.ArgumentOutOfRangeException">
          <see cref="P:System.Net.ServicePointManager.MaxServicePoints" /> is less than 0 or greater than <see cref="F:System.Int32.MaxValue" />.</exception>
        <permission cref="T:System.Net.WebPermission">for unrestricted Web permissions. Associated enumeration: <see cref="F:System.Security.Permissions.PermissionState.Unrestricted" /></permission>
        <altmember cref="T:System.Net.ServicePoint" />
        <altmember cref="T:System.Net.WebPermission" />
      </Docs>
    </Member>
    <Member MemberName="ReusePort">
      <MemberSignature Language="C#" Value="public static bool ReusePort { get; set; }" />
      <MemberSignature Language="ILAsm" Value=".property bool ReusePort" />
      <MemberSignature Language="DocId" Value="P:System.Net.ServicePointManager.ReusePort" />
      <MemberType>Property</MemberType>
      <AssemblyInfo>
        <AssemblyName>System</AssemblyName>
        <AssemblyVersion>2.0.5.0</AssemblyVersion>
        <AssemblyVersion>4.0.0.0</AssemblyVersion>
      </AssemblyInfo>
      <AssemblyInfo>
        <AssemblyName>netstandard</AssemblyName>
        <AssemblyVersion>2.0.0.0</AssemblyVersion>
      </AssemblyInfo>
      <AssemblyInfo>
        <AssemblyName>System.Net.ServicePoint</AssemblyName>
        <AssemblyVersion>4.0.0.0</AssemblyVersion>
      </AssemblyInfo>
      <Attributes>
        <Attribute>
          <AttributeName>System.MonoTODO</AttributeName>
        </Attribute>
      </Attributes>
      <ReturnValue>
        <ReturnType>System.Boolean</ReturnType>
      </ReturnValue>
      <Docs>
        <summary>Setting this property value to <see langword="true" /> causes all outbound TCP connections from HttpWebRequest to use the native socket option SO_REUSE_UNICASTPORT on the socket. This causes the underlying outgoing ports to be shared. This is useful for scenarios where a large number of outgoing connections are made in a short time, and the app risks running out of ports.</summary>
        <value>Returns <see cref="T:System.Boolean" />.</value>
        <remarks>
          <format type="text/markdown"><![CDATA[  
  
## Remarks  
 The default value is `false`.  
  
 ]]></format>
        </remarks>
      </Docs>
    </Member>
    <Member MemberName="SecurityProtocol">
      <MemberSignature Language="C#" Value="public static System.Net.SecurityProtocolType SecurityProtocol { get; set; }" />
      <MemberSignature Language="ILAsm" Value=".property valuetype System.Net.SecurityProtocolType SecurityProtocol" />
      <MemberSignature Language="DocId" Value="P:System.Net.ServicePointManager.SecurityProtocol" />
      <MemberType>Property</MemberType>
      <AssemblyInfo>
        <AssemblyName>System</AssemblyName>
        <AssemblyVersion>2.0.5.0</AssemblyVersion>
        <AssemblyVersion>4.0.0.0</AssemblyVersion>
      </AssemblyInfo>
      <AssemblyInfo>
        <AssemblyName>netstandard</AssemblyName>
        <AssemblyVersion>2.0.0.0</AssemblyVersion>
      </AssemblyInfo>
      <AssemblyInfo>
        <AssemblyName>System.Net.ServicePoint</AssemblyName>
        <AssemblyVersion>4.0.0.0</AssemblyVersion>
      </AssemblyInfo>
      <ReturnValue>
        <ReturnType>System.Net.SecurityProtocolType</ReturnType>
      </ReturnValue>
      <Docs>
        <summary>Gets or sets the security protocol used by the <see cref="T:System.Net.ServicePoint" /> objects managed by the <see cref="T:System.Net.ServicePointManager" /> object.</summary>
        <value>One of the values defined in the <see cref="T:System.Net.SecurityProtocolType" /> enumeration.</value>
        <remarks>
          <format type="text/markdown"><![CDATA[  
  
## Remarks  
This property selects the version of the Secure Sockets Layer (SSL) or Transport Layer Security (TLS) protocol to use for new connections; existing connections aren't changed.  
  
Starting with the .NET Framework 4.7, the default value of this property is <xref:System.Net.SecurityProtocolType.SystemDefault?displayProperty=nameWithType>. This allows .NET Framework networking APIs based on <xref:System.Net.Security.SslStream> (such as FTP, HTTP, and SMTP) to inherit the default security protocols from the operating system or from any custom configurations performed by a system administrator. For information about which SSL/TLS protocols are enabled by default on each version of the Windows operating system, see  [Protocols in TLS/SSL (Schannel SSP)](https://msdn.microsoft.com/library/windows/desktop/mt808159.aspx).
 
For versions of the .NET Framework through the .NET Framework 4.6.2, no default value is listed for this property. The security landscape changes constantly, and default protocols and protection levels are changed over time in order to avoid known weaknesses. Defaults vary depending on individual machine configuration, installed software, and applied patches.  
  
 Your code should never implicitly depend on using a particular protection level, or on the assumption that a given security level is used by default. If your app depends on the use of a particular security level, you must explicitly specify that level and then check to be sure that it is actually in use on the established connection. Further, your code should be designed to be robust in the face of changes to which protocols are supported, as such changes are often made with little advance notice in order to mitigate emerging threats.  
  
 The .NET Framework 4.6 includes a new security feature that blocks insecure cipher and hashing algorithms for connections. Applications using TLS/SSL through APIs such as HttpClient, HttpWebRequest, FTPClient, SmtpClient, SslStream, etc. and targeting .NET Framework 4.6 get the more-secure behavior by default.  
  
 Developers may want to opt out of this behavior in order to maintain interoperability with their existing SSL3 services OR TLS w/ RC4 services. [This article](https://support.microsoft.com/kb/3069494) explains how to modify your code so that the new behavior is disabled.  
  
 ]]></format>
        </remarks>
        <exception cref="T:System.NotSupportedException">The value specified to set the property is not a valid <see cref="T:System.Net.SecurityProtocolType" /> enumeration value.</exception>
        <altmember cref="T:System.Net.ServicePoint" />
        <altmember cref="T:System.Net.SecurityProtocolType" />
      </Docs>
    </Member>
    <Member MemberName="ServerCertificateValidationCallback">
      <MemberSignature Language="C#" Value="public static System.Net.Security.RemoteCertificateValidationCallback ServerCertificateValidationCallback { get; set; }" />
      <MemberSignature Language="ILAsm" Value=".property class System.Net.Security.RemoteCertificateValidationCallback ServerCertificateValidationCallback" />
      <MemberSignature Language="DocId" Value="P:System.Net.ServicePointManager.ServerCertificateValidationCallback" />
      <MemberType>Property</MemberType>
      <AssemblyInfo>
        <AssemblyName>System</AssemblyName>
        <AssemblyVersion>2.0.5.0</AssemblyVersion>
        <AssemblyVersion>4.0.0.0</AssemblyVersion>
      </AssemblyInfo>
      <AssemblyInfo>
        <AssemblyName>netstandard</AssemblyName>
        <AssemblyVersion>2.0.0.0</AssemblyVersion>
      </AssemblyInfo>
      <AssemblyInfo>
        <AssemblyName>System.Net.ServicePoint</AssemblyName>
        <AssemblyVersion>4.0.0.0</AssemblyVersion>
      </AssemblyInfo>
      <ReturnValue>
        <ReturnType>System.Net.Security.RemoteCertificateValidationCallback</ReturnType>
      </ReturnValue>
      <Docs>
        <summary>Gets or sets the callback to validate a server certificate.</summary>
        <value>A <see cref="T:System.Net.Security.RemoteCertificateValidationCallback" />. The default value is <see langword="null" />.</value>
        <remarks>
          <format type="text/markdown"><![CDATA[  
  
## Remarks  
An application can set the <xref:System.Net.ServicePointManager.ServerCertificateValidationCallback%2A> property to a method to use for custom validation by the client of the server certificate. When doing custom validation, the `sender` parameter passed to the <xref:System.Net.Security.RemoteCertificateValidationCallback> can be a host string name or an object derived from <xref:System.Net.WebRequest> (<xref:System.Net.HttpWebRequest>, for example) depending on the <xref:System.Net.ServicePointManager.CertificatePolicy%2A> property.  
  
When custom validation is not used, the certificate name is compared with host name used to create the request. For example, if <xref:System.Net.WebRequest.Create%28System.String%29> was passed a parameter of "https://www.contoso.com/default.hmtl", the default behavior is for the client to check the certificate against www.contoso.com.  

Despite being a multicast delegate, only the value returned from the last-executed event handler is considered authoritative. 
In other words, you can attach multiple delegates and they all get a callback from <xref:System.Net.ServicePointManager.ServerCertificateValidationCallback%2A>. 
Each callback would return a value that indicates whether the certificate will be accepted or not, however only the value from the last delegate will be respected.
  
 ]]></format>
        </remarks>
<<<<<<< HEAD
        <permission cref="T:System.Security.Permissions.SecurityPermission"> to set the <see cref="P:System.Net.ServicePointManager.ServerCertificateValidationCallback" /> property. Associated enumeration: <see cref="F:System.Security.Permissions.SecurityPermissionFlag.Infrastructure" />.</permission>
=======
        <permission cref="T:System.Security.Permissions.SecurityPermission">to set the <see cref="P:System.Net.ServicePointManager.ServerCertificateValidationCallback" /> property. Associated enumeration: <see cref="F:System.Security.Permissions.SecurityPermissionFlag.Infrastructure" />.</permission>
        <altmember cref="T:System.Net.ServicePoint" />
        <altmember cref="T:System.Security.Permissions.SecurityPermission" />
>>>>>>> 368c2bf6
      </Docs>
    </Member>
    <Member MemberName="ServerCipherSuitesCallback">
      <MemberSignature Language="C#" Value="public static System.Net.CipherSuitesCallback ServerCipherSuitesCallback { get; set; }" />
      <MemberSignature Language="ILAsm" Value=".property class System.Net.CipherSuitesCallback ServerCipherSuitesCallback" />
      <MemberSignature Language="DocId" Value="P:System.Net.ServicePointManager.ServerCipherSuitesCallback" />
      <MemberType>Property</MemberType>
      <AssemblyInfo>
        <AssemblyName>System</AssemblyName>
        <AssemblyVersion>2.0.5.0</AssemblyVersion>
      </AssemblyInfo>
      <Attributes>
        <Attribute>
          <AttributeName>System.Obsolete("This API is no longer supported.", true)</AttributeName>
        </Attribute>
      </Attributes>
      <ReturnValue>
        <ReturnType>System.Net.CipherSuitesCallback</ReturnType>
      </ReturnValue>
      <Docs>
        <summary>To be added.</summary>
        <value>To be added.</value>
        <remarks>To be added.</remarks>
      </Docs>
    </Member>
    <Member MemberName="SetTcpKeepAlive">
      <MemberSignature Language="C#" Value="public static void SetTcpKeepAlive (bool enabled, int keepAliveTime, int keepAliveInterval);" />
      <MemberSignature Language="ILAsm" Value=".method public static hidebysig void SetTcpKeepAlive(bool enabled, int32 keepAliveTime, int32 keepAliveInterval) cil managed" />
      <MemberSignature Language="DocId" Value="M:System.Net.ServicePointManager.SetTcpKeepAlive(System.Boolean,System.Int32,System.Int32)" />
      <MemberType>Method</MemberType>
      <AssemblyInfo>
        <AssemblyName>System</AssemblyName>
        <AssemblyVersion>2.0.5.0</AssemblyVersion>
        <AssemblyVersion>4.0.0.0</AssemblyVersion>
      </AssemblyInfo>
      <AssemblyInfo>
        <AssemblyName>netstandard</AssemblyName>
        <AssemblyVersion>2.0.0.0</AssemblyVersion>
      </AssemblyInfo>
      <AssemblyInfo>
        <AssemblyName>System.Net.ServicePoint</AssemblyName>
        <AssemblyVersion>4.0.0.0</AssemblyVersion>
      </AssemblyInfo>
      <ReturnValue>
        <ReturnType>System.Void</ReturnType>
      </ReturnValue>
      <Parameters>
        <Parameter Name="enabled" Type="System.Boolean" />
        <Parameter Name="keepAliveTime" Type="System.Int32" />
        <Parameter Name="keepAliveInterval" Type="System.Int32" />
      </Parameters>
      <Docs>
        <param name="enabled">If set to true, then the TCP keep-alive option on a TCP connection will be enabled using the specified <c>keepAliveTime</c> and <c>keepAliveInterval</c> values.  
  
 If set to false, then the TCP keep-alive option is disabled and the remaining parameters are ignored.  
  
 The default value is false.</param>
        <param name="keepAliveTime">Specifies the timeout, in milliseconds, with no activity until the first keep-alive packet is sent.  
  
 The value must be greater than 0.  If a value of less than or equal to zero is passed an <see cref="T:System.ArgumentOutOfRangeException" /> is thrown.</param>
        <param name="keepAliveInterval">Specifies the interval, in milliseconds, between when successive keep-alive packets are sent if no acknowledgement is received.  
  
 The value must be greater than 0.  If a value of less than or equal to zero is passed an <see cref="T:System.ArgumentOutOfRangeException" /> is thrown.</param>
        <summary>Enables or disables the keep-alive option on a TCP connection.</summary>
        <remarks>
          <format type="text/markdown"><![CDATA[  
  
## Remarks  
 An application can request that a TCP/IP provider enable the use of keep-alive packets on a TCP connection. The default is that the use of keep-alive packets on a TCP connection is disabled.  
  
 The default settings when a TCP socket is initialized sets the keep-alive timeout to 2 hours and the keep-alive interval to 1 second. The `keepAliveTime` parameter specifies the timeout, in milliseconds, with no activity until the first keep-alive packet is sent. The `keepAliveInterval` parameter specifies the interval, in milliseconds, between when successive keep-alive packets are sent if no acknowledgement is received. The number of keep-alive probes cannot be changed and is set to 10.  
  
 If a TCP connection is dropped as the result of keep-alives, a <xref:System.Net.Sockets.SocketError> of <xref:System.Net.Sockets.SocketError.NetworkReset> is returned to any calls in progress on the socket, and any subsequent calls will fail with a <xref:System.Net.Sockets.SocketError> of <xref:System.Net.Sockets.SocketError.NotConnected>.  
  
 ]]></format>
        </remarks>
        <exception cref="T:System.ArgumentOutOfRangeException">The value specified for <paramref name="keepAliveTime" /> or <paramref name="keepAliveInterval" /> parameter is less than or equal to 0.</exception>
        <altmember cref="T:System.Net.ServicePoint" />
      </Docs>
    </Member>
    <Member MemberName="UseNagleAlgorithm">
      <MemberSignature Language="C#" Value="public static bool UseNagleAlgorithm { get; set; }" />
      <MemberSignature Language="ILAsm" Value=".property bool UseNagleAlgorithm" />
      <MemberSignature Language="DocId" Value="P:System.Net.ServicePointManager.UseNagleAlgorithm" />
      <MemberType>Property</MemberType>
      <AssemblyInfo>
        <AssemblyName>System</AssemblyName>
        <AssemblyVersion>2.0.5.0</AssemblyVersion>
        <AssemblyVersion>4.0.0.0</AssemblyVersion>
      </AssemblyInfo>
      <AssemblyInfo>
        <AssemblyName>netstandard</AssemblyName>
        <AssemblyVersion>2.0.0.0</AssemblyVersion>
      </AssemblyInfo>
      <AssemblyInfo>
        <AssemblyName>System.Net.ServicePoint</AssemblyName>
        <AssemblyVersion>4.0.0.0</AssemblyVersion>
      </AssemblyInfo>
      <ReturnValue>
        <ReturnType>System.Boolean</ReturnType>
      </ReturnValue>
      <Docs>
        <summary>Determines whether the Nagle algorithm is used by the service points managed by this <see cref="T:System.Net.ServicePointManager" /> object.</summary>
        <value>
          <see langword="true" /> to use the Nagle algorithm; otherwise, <see langword="false" />. The default value is <see langword="true" />.</value>
        <remarks>
          <format type="text/markdown"><![CDATA[  
  
## Remarks  
 The Nagle algorithm is used to reduce network traffic by buffering small packets of data and transmitting them as a single packet. This process is also referred to as "nagling"; it is widely used because it reduces the number of packets transmitted and lowers the overhead per packet.  
  
 Changing the value of this property does not affect existing <xref:System.Net.ServicePoint> objects. Only new service points created after the change are affected.  
  
 The Nagle algorithm is fully described in IETF RFC 896.  
  
   
  
## Examples  
 The following code example sets this property.  
  
 [!code-cpp[System.Net.ServicePoint#10](~/samples/snippets/cpp/VS_Snippets_Remoting/System.Net.ServicePoint/CPP/servicepoint.cpp#10)]
 [!code-csharp[System.Net.ServicePoint#10](~/samples/snippets/csharp/VS_Snippets_Remoting/System.Net.ServicePoint/CS/servicepoint.cs#10)]
 [!code-vb[System.Net.ServicePoint#10](~/samples/snippets/visualbasic/VS_Snippets_Remoting/System.Net.ServicePoint/VB/servicepoint.vb#10)]  
  
 ]]></format>
        </remarks>
        <altmember cref="T:System.Net.ServicePoint" />
      </Docs>
    </Member>
    <MemberGroup MemberName="FindServicePoint">
      <AssemblyInfo>
        <AssemblyName>System</AssemblyName>
        <AssemblyVersion>2.0.5.0</AssemblyVersion>
        <AssemblyVersion>4.0.0.0</AssemblyVersion>
      </AssemblyInfo>
      <Docs>
        <summary>Finds an existing <see cref="T:System.Net.ServicePoint" /> object or creates a new <see cref="T:System.Net.ServicePoint" /> object to manage communication for this request.</summary>
      </Docs>
    </MemberGroup>
  </Members>
</Type><|MERGE_RESOLUTION|>--- conflicted
+++ resolved
@@ -834,13 +834,9 @@
   
  ]]></format>
         </remarks>
-<<<<<<< HEAD
         <permission cref="T:System.Security.Permissions.SecurityPermission"> to set the <see cref="P:System.Net.ServicePointManager.ServerCertificateValidationCallback" /> property. Associated enumeration: <see cref="F:System.Security.Permissions.SecurityPermissionFlag.Infrastructure" />.</permission>
-=======
-        <permission cref="T:System.Security.Permissions.SecurityPermission">to set the <see cref="P:System.Net.ServicePointManager.ServerCertificateValidationCallback" /> property. Associated enumeration: <see cref="F:System.Security.Permissions.SecurityPermissionFlag.Infrastructure" />.</permission>
         <altmember cref="T:System.Net.ServicePoint" />
         <altmember cref="T:System.Security.Permissions.SecurityPermission" />
->>>>>>> 368c2bf6
       </Docs>
     </Member>
     <Member MemberName="ServerCipherSuitesCallback">
