<Type Name="WriteOnlyArrayAttribute" FullName="System.Runtime.InteropServices.WindowsRuntime.WriteOnlyArrayAttribute">
  <TypeSignature Language="C#" Value="public sealed class WriteOnlyArrayAttribute : Attribute" />
  <TypeSignature Language="ILAsm" Value=".class public auto ansi sealed beforefieldinit WriteOnlyArrayAttribute extends System.Attribute" />
  <TypeSignature Language="DocId" Value="T:System.Runtime.InteropServices.WindowsRuntime.WriteOnlyArrayAttribute" />
  <AssemblyInfo>
    <AssemblyName>System.Runtime.InteropServices.WindowsRuntime</AssemblyName>
    <AssemblyVersion>4.0.0.0</AssemblyVersion>
  </AssemblyInfo>
  <AssemblyInfo>
    <AssemblyName>mscorlib</AssemblyName>
    <AssemblyVersion>2.0.5.0</AssemblyVersion>
    <AssemblyVersion>4.0.0.0</AssemblyVersion>
  </AssemblyInfo>
  <Base>
    <BaseTypeName>System.Attribute</BaseTypeName>
  </Base>
  <Interfaces />
  <Attributes>
    <Attribute>
      <AttributeName>System.AttributeUsage(System.AttributeTargets.Parameter, AllowMultiple=false, Inherited=false)</AttributeName>
    </Attribute>
  </Attributes>
  <Docs>
<<<<<<< HEAD
    <summary>When applied to an array parameter in a [!INCLUDE[wrt](~/includes/wrt-md.md)] component, specifies that the contents of an array that is passed to that parameter are used only for output. The caller does not guarantee that the contents are initialized, and the called method should not read the contents.</summary>
=======
    <summary>When applied to an array parameter in a Windows Runtime component, specifies that the contents of an array that is passed to that parameter are used only for output. The caller does not guarantee that the contents are initialized, and the called method should not read the contents. See the Remarks section for important information about callers that are written using managed code.</summary>
>>>>>>> 442f7eeb
    <remarks>
      <format type="text/markdown"><![CDATA[  
  
## Remarks  
 If an array parameter in your [!INCLUDE[wrt](~/includes/wrt-md.md)] component is passed by value (`ByVal` in Visual Basic), you must apply one of the following attributes to it:  
  
-   Apply the <xref:System.Runtime.InteropServices.WindowsRuntime.ReadOnlyArrayAttribute> attribute if you intend the contents of the array to be used for input only.  
  
-   Apply the <xref:System.Runtime.InteropServices.WindowsRuntime.WriteOnlyArrayAttribute> attribute if you intend the contents of the array to be used for output only (that is, the method sets the contents of the array but does not read them).  
  
 Applying both attributes to a parameter causes an error. For more information, including the standard pattern for making changes to an array, see [Passing arrays to a Windows Runtime component](http://go.microsoft.com/fwlink/?LinkId=251026) in the Windows Dev Center.  
  
> [!IMPORTANT]
>  Parameters that have the <xref:System.Runtime.InteropServices.WindowsRuntime.WriteOnlyArrayAttribute> attribute behave differently depending on whether the caller is written in native code or managed code. If the caller is native code (JavaScript or [!INCLUDE[cppwrt](~/includes/cppwrt-md.md)]), the called method can't make any assumptions about the contents of the original array. For example, the array the method receives might not be initialized, or might contain default values. The method is expected to set the values of all the elements in the array.  
>   
>  If the caller is managed code, the caller's original array is passed to the called method, as it would be in any method call in the .NET Framework. Array contents are mutable in managed code, so the method can selectively read and change those values. This is important to remember because it affects unit tests written for a [!INCLUDE[wrt](~/includes/wrt-md.md)] component. If the tests are written in managed code, the contents of an array will appear to be mutable during testing, and the results are likely to be different if the method is called from native code later.  
  
 Applying this attribute to an `out` parameter or to a parameter that has the <xref:System.Runtime.InteropServices.InAttribute> attribute causes an error when the module is exported. Applying the attribute to a parameter that has the <xref:System.Runtime.InteropServices.OutAttribute> attribute causes an error unless the parameter also has the Visual Basic `ByRef` modifier. In that case, the attribute is redundant but allowed.  
  
 ]]></format>
    </remarks>
  </Docs>
  <Members>
    <Member MemberName=".ctor">
      <MemberSignature Language="C#" Value="public WriteOnlyArrayAttribute ();" />
      <MemberSignature Language="ILAsm" Value=".method public hidebysig specialname rtspecialname instance void .ctor() cil managed" />
      <MemberSignature Language="DocId" Value="M:System.Runtime.InteropServices.WindowsRuntime.WriteOnlyArrayAttribute.#ctor" />
      <MemberType>Constructor</MemberType>
      <AssemblyInfo>
        <AssemblyName>System.Runtime.InteropServices.WindowsRuntime</AssemblyName>
        <AssemblyVersion>4.0.0.0</AssemblyVersion>
      </AssemblyInfo>
      <AssemblyInfo>
        <AssemblyName>mscorlib</AssemblyName>
        <AssemblyVersion>2.0.5.0</AssemblyVersion>
        <AssemblyVersion>4.0.0.0</AssemblyVersion>
      </AssemblyInfo>
      <Parameters />
      <Docs>
        <summary>Initializes a new instance of the <see cref="T:System.Runtime.InteropServices.WindowsRuntime.WriteOnlyArrayAttribute" /> class.</summary>
        <remarks>To be added.</remarks>
      </Docs>
    </Member>
  </Members>
</Type><|MERGE_RESOLUTION|>--- conflicted
+++ resolved
@@ -21,11 +21,7 @@
     </Attribute>
   </Attributes>
   <Docs>
-<<<<<<< HEAD
-    <summary>When applied to an array parameter in a [!INCLUDE[wrt](~/includes/wrt-md.md)] component, specifies that the contents of an array that is passed to that parameter are used only for output. The caller does not guarantee that the contents are initialized, and the called method should not read the contents.</summary>
-=======
-    <summary>When applied to an array parameter in a Windows Runtime component, specifies that the contents of an array that is passed to that parameter are used only for output. The caller does not guarantee that the contents are initialized, and the called method should not read the contents. See the Remarks section for important information about callers that are written using managed code.</summary>
->>>>>>> 442f7eeb
+    <summary>When applied to an array parameter in a Windows Runtime component, specifies that the contents of an array that is passed to that parameter are used only for output. The caller does not guarantee that the contents are initialized, and the called method should not read the contents.</summary>
     <remarks>
       <format type="text/markdown"><![CDATA[  
   
