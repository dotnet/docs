<Type Name="RuntimeInformation" FullName="System.Runtime.InteropServices.RuntimeInformation">
  <TypeSignature Language="C#" Value="public static class RuntimeInformation" />
  <TypeSignature Language="ILAsm" Value=".class public auto ansi abstract sealed beforefieldinit RuntimeInformation extends System.Object" />
  <TypeSignature Language="DocId" Value="T:System.Runtime.InteropServices.RuntimeInformation" />
  <AssemblyInfo>
    <AssemblyName>System.Runtime.InteropServices.RuntimeInformation</AssemblyName>
    <AssemblyVersion>4.0.0.0</AssemblyVersion>
    <AssemblyVersion>4.0.1.0</AssemblyVersion>
    <AssemblyVersion>4.0.2.0</AssemblyVersion>
  </AssemblyInfo>
  <AssemblyInfo>
    <AssemblyName>netstandard</AssemblyName>
    <AssemblyVersion>2.0.0.0</AssemblyVersion>
  </AssemblyInfo>
  <AssemblyInfo>
    <AssemblyName>mscorlib</AssemblyName>
    <AssemblyVersion>4.0.0.0</AssemblyVersion>
  </AssemblyInfo>
  <Base>
    <BaseTypeName>System.Object</BaseTypeName>
  </Base>
  <Interfaces />
  <Docs>
    <summary>Provides information about the .NET runtime installation.</summary>
    <remarks>To be added.</remarks>
  </Docs>
  <Members>
    <Member MemberName="FrameworkDescription">
      <MemberSignature Language="C#" Value="public static string FrameworkDescription { get; }" />
      <MemberSignature Language="ILAsm" Value=".property string FrameworkDescription" />
      <MemberSignature Language="DocId" Value="P:System.Runtime.InteropServices.RuntimeInformation.FrameworkDescription" />
      <MemberType>Property</MemberType>
      <AssemblyInfo>
        <AssemblyName>System.Runtime.InteropServices.RuntimeInformation</AssemblyName>
        <AssemblyVersion>4.0.0.0</AssemblyVersion>
        <AssemblyVersion>4.0.1.0</AssemblyVersion>
        <AssemblyVersion>4.0.2.0</AssemblyVersion>
      </AssemblyInfo>
      <AssemblyInfo>
        <AssemblyName>netstandard</AssemblyName>
        <AssemblyVersion>2.0.0.0</AssemblyVersion>
      </AssemblyInfo>
      <AssemblyInfo>
        <AssemblyName>mscorlib</AssemblyName>
        <AssemblyVersion>4.0.0.0</AssemblyVersion>
      </AssemblyInfo>
      <ReturnValue>
        <ReturnType>System.String</ReturnType>
      </ReturnValue>
      <Docs>
        <summary>Returns a string that indicates the name of the .NET installation on which an app is running.</summary>
        <value>The name of the .NET installation on which the app is running.</value>
        <remarks>
          <format type="text/markdown"><![CDATA[  
  
## Remarks  
 The property returns one of the following strings:  
  
-   ".NET Core".  
  
-   ".NET Framework".  
  
-   ".NET Native".  
  
 ]]></format>
        </remarks>
      </Docs>
    </Member>
    <Member MemberName="IsOSPlatform">
      <MemberSignature Language="C#" Value="public static bool IsOSPlatform (System.Runtime.InteropServices.OSPlatform osPlatform);" />
      <MemberSignature Language="ILAsm" Value=".method public static hidebysig bool IsOSPlatform(valuetype System.Runtime.InteropServices.OSPlatform osPlatform) cil managed" />
      <MemberSignature Language="DocId" Value="M:System.Runtime.InteropServices.RuntimeInformation.IsOSPlatform(System.Runtime.InteropServices.OSPlatform)" />
      <MemberType>Method</MemberType>
      <AssemblyInfo>
        <AssemblyName>System.Runtime.InteropServices.RuntimeInformation</AssemblyName>
        <AssemblyVersion>4.0.0.0</AssemblyVersion>
        <AssemblyVersion>4.0.1.0</AssemblyVersion>
        <AssemblyVersion>4.0.2.0</AssemblyVersion>
      </AssemblyInfo>
      <AssemblyInfo>
        <AssemblyName>netstandard</AssemblyName>
        <AssemblyVersion>2.0.0.0</AssemblyVersion>
      </AssemblyInfo>
      <AssemblyInfo>
        <AssemblyName>mscorlib</AssemblyName>
        <AssemblyVersion>4.0.0.0</AssemblyVersion>
      </AssemblyInfo>
      <ReturnValue>
        <ReturnType>System.Boolean</ReturnType>
      </ReturnValue>
      <Parameters>
        <Parameter Name="osPlatform" Type="System.Runtime.InteropServices.OSPlatform" />
      </Parameters>
      <Docs>
        <param name="osPlatform">A platform.</param>
        <summary>Indicates whether the current application is running on the specified platform.</summary>
        <returns>
          <see langword="true" /> if the current app is running on the specified platform; otherwise, <see langword="false" />.</returns>
        <remarks>To be added.</remarks>
      </Docs>
    </Member>
    <Member MemberName="OSArchitecture">
      <MemberSignature Language="C#" Value="public static System.Runtime.InteropServices.Architecture OSArchitecture { get; }" />
      <MemberSignature Language="ILAsm" Value=".property valuetype System.Runtime.InteropServices.Architecture OSArchitecture" />
      <MemberSignature Language="DocId" Value="P:System.Runtime.InteropServices.RuntimeInformation.OSArchitecture" />
      <MemberType>Property</MemberType>
      <AssemblyInfo>
        <AssemblyName>System.Runtime.InteropServices.RuntimeInformation</AssemblyName>
        <AssemblyVersion>4.0.0.0</AssemblyVersion>
        <AssemblyVersion>4.0.1.0</AssemblyVersion>
        <AssemblyVersion>4.0.2.0</AssemblyVersion>
      </AssemblyInfo>
      <AssemblyInfo>
        <AssemblyName>netstandard</AssemblyName>
        <AssemblyVersion>2.0.0.0</AssemblyVersion>
      </AssemblyInfo>
      <AssemblyInfo>
        <AssemblyName>mscorlib</AssemblyName>
        <AssemblyVersion>4.0.0.0</AssemblyVersion>
      </AssemblyInfo>
      <ReturnValue>
        <ReturnType>System.Runtime.InteropServices.Architecture</ReturnType>
      </ReturnValue>
      <Docs>
        <summary>Gets the platform architecture on which the current app is running.</summary>
        <value>The platform architecture on which the current app is running.</value>
        <remarks>To be added.</remarks>
      </Docs>
    </Member>
    <Member MemberName="OSDescription">
      <MemberSignature Language="C#" Value="public static string OSDescription { get; }" />
      <MemberSignature Language="ILAsm" Value=".property string OSDescription" />
      <MemberSignature Language="DocId" Value="P:System.Runtime.InteropServices.RuntimeInformation.OSDescription" />
      <MemberType>Property</MemberType>
      <AssemblyInfo>
        <AssemblyName>System.Runtime.InteropServices.RuntimeInformation</AssemblyName>
        <AssemblyVersion>4.0.0.0</AssemblyVersion>
        <AssemblyVersion>4.0.1.0</AssemblyVersion>
        <AssemblyVersion>4.0.2.0</AssemblyVersion>
      </AssemblyInfo>
      <AssemblyInfo>
        <AssemblyName>netstandard</AssemblyName>
        <AssemblyVersion>2.0.0.0</AssemblyVersion>
      </AssemblyInfo>
      <AssemblyInfo>
        <AssemblyName>mscorlib</AssemblyName>
        <AssemblyVersion>4.0.0.0</AssemblyVersion>
      </AssemblyInfo>
      <ReturnValue>
        <ReturnType>System.String</ReturnType>
      </ReturnValue>
      <Docs>
<<<<<<< HEAD
        <summary>Gets a string that indicates the name of the operating system on which the app is running.</summary>
        <value>The name of the operating system on which the app is running.</value>
=======
        <summary>Gets a string that describes the operating system on which the app is running.</summary>
        <value>The description of the operating system on which the app is running.</value>
>>>>>>> adfca600
        <remarks>To be added.</remarks>
      </Docs>
    </Member>
    <Member MemberName="ProcessArchitecture">
      <MemberSignature Language="C#" Value="public static System.Runtime.InteropServices.Architecture ProcessArchitecture { get; }" />
      <MemberSignature Language="ILAsm" Value=".property valuetype System.Runtime.InteropServices.Architecture ProcessArchitecture" />
      <MemberSignature Language="DocId" Value="P:System.Runtime.InteropServices.RuntimeInformation.ProcessArchitecture" />
      <MemberType>Property</MemberType>
      <AssemblyInfo>
        <AssemblyName>System.Runtime.InteropServices.RuntimeInformation</AssemblyName>
        <AssemblyVersion>4.0.0.0</AssemblyVersion>
        <AssemblyVersion>4.0.1.0</AssemblyVersion>
        <AssemblyVersion>4.0.2.0</AssemblyVersion>
      </AssemblyInfo>
      <AssemblyInfo>
        <AssemblyName>netstandard</AssemblyName>
        <AssemblyVersion>2.0.0.0</AssemblyVersion>
      </AssemblyInfo>
      <AssemblyInfo>
        <AssemblyName>mscorlib</AssemblyName>
        <AssemblyVersion>4.0.0.0</AssemblyVersion>
      </AssemblyInfo>
      <ReturnValue>
        <ReturnType>System.Runtime.InteropServices.Architecture</ReturnType>
      </ReturnValue>
      <Docs>
        <summary>Gets the process architecture of the currently running app.</summary>
        <value>The process architecture of the currently running app.</value>
        <remarks>To be added.</remarks>
      </Docs>
    </Member>
  </Members>
</Type><|MERGE_RESOLUTION|>--- conflicted
+++ resolved
@@ -150,13 +150,8 @@
         <ReturnType>System.String</ReturnType>
       </ReturnValue>
       <Docs>
-<<<<<<< HEAD
-        <summary>Gets a string that indicates the name of the operating system on which the app is running.</summary>
-        <value>The name of the operating system on which the app is running.</value>
-=======
         <summary>Gets a string that describes the operating system on which the app is running.</summary>
         <value>The description of the operating system on which the app is running.</value>
->>>>>>> adfca600
         <remarks>To be added.</remarks>
       </Docs>
     </Member>
