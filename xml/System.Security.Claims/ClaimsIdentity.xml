--- conflicted
+++ resolved
@@ -1016,13 +1016,8 @@
         <ReturnType>System.String</ReturnType>
       </ReturnValue>
       <Docs>
-<<<<<<< HEAD
-        <summary>The default issuer; “LOCAL AUTHORITY”.</summary>
+        <summary>The default issuer; "LOCAL AUTHORITY".</summary>
         <remarks></remarks>
-=======
-        <summary>The default issuer; "LOCAL AUTHORITY".</summary>
-        <remarks>To be added.</remarks>
->>>>>>> c10d0e6c
       </Docs>
     </Member>
     <Member MemberName="DefaultNameClaimType">
