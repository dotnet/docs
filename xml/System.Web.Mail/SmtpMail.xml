﻿<Type Name="SmtpMail" FullName="System.Web.Mail.SmtpMail">
  <TypeSignature Language="C#" Value="public class SmtpMail" />
  <TypeSignature Language="ILAsm" Value=".class public auto ansi beforefieldinit SmtpMail extends System.Object" />
  <TypeSignature Language="DocId" Value="T:System.Web.Mail.SmtpMail" />
  <TypeSignature Language="VB.NET" Value="Public Class SmtpMail" />
  <TypeSignature Language="F#" Value="type SmtpMail = class" />
  <TypeSignature Language="C++ CLI" Value="public ref class SmtpMail" />
  <AssemblyInfo>
    <AssemblyName>System.Web</AssemblyName>
    <AssemblyVersion>4.0.0.0</AssemblyVersion>
  </AssemblyInfo>
  <Base>
    <BaseTypeName>System.Object</BaseTypeName>
  </Base>
  <Interfaces />
  <Attributes>
    <Attribute>
      <AttributeName>System.Obsolete("The recommended alternative is System.Net.Mail.SmtpClient. http://go.microsoft.com/fwlink/?linkid=14202")</AttributeName>
    </Attribute>
  </Attributes>
  <Docs>
    <summary>Provides properties and methods for sending messages using the Collaboration Data Objects for Windows 2000 (CDOSYS) message component. Recommended alternative: <see cref="N:System.Net.Mail" />.</summary>
    <remarks>
      <format type="text/markdown"><![CDATA[  
  
## Remarks  
 The mail message can be delivered either through the SMTP mail service built into Microsoft Windows 2000 or through an arbitrary SMTP server. Types in the <xref:System.Web.Mail> namespace can be used from ASP.NET or from any managed application.  
  
 If the <xref:System.Web.Mail.SmtpMail.SmtpServer%2A> property is not set, mail is by default queued on a Windows 2000 system, ensuring that the calling program does not block network traffic. If the <xref:System.Web.Mail.SmtpMail> property is set, the mail is delivered directly to the specified server.  
  
   
  
## Examples  
 The following example can be compiled to a console application that is used to send email from a command line. If you compile the example to a file named MailMessage.exe, use the executable file to send email as follows:  
  
```  
MailMessage to@contoso.com from@contoso.com test hello  
```  
  
 [!code-csharp[System.Web.Mail.SmtpMail#1](~/samples/snippets/csharp/VS_Snippets_WebNet/System.Web.Mail.SmtpMail/CS/systemwebmailsmtpmail.cs#1)]
 [!code-vb[System.Web.Mail.SmtpMail#1](~/samples/snippets/visualbasic/VS_Snippets_WebNet/System.Web.Mail.SmtpMail/VB/systemwebmailsmtpmail.vb#1)]  
  
 ]]></format>
    </remarks>
  </Docs>
  <Members>
    <MemberGroup MemberName="Send">
      <AssemblyInfo>
        <AssemblyName>System.Web</AssemblyName>
        <AssemblyVersion>4.0.0.0</AssemblyVersion>
      </AssemblyInfo>
      <Docs>
        <summary>Sends an e-mail message. Recommended alternative: <see cref="N:System.Net.Mail" />.</summary>
      </Docs>
    </MemberGroup>
    <Member MemberName="Send">
      <MemberSignature Language="C#" Value="public static void Send (System.Web.Mail.MailMessage message);" />
      <MemberSignature Language="ILAsm" Value=".method public static hidebysig void Send(class System.Web.Mail.MailMessage message) cil managed" />
      <MemberSignature Language="DocId" Value="M:System.Web.Mail.SmtpMail.Send(System.Web.Mail.MailMessage)" />
      <MemberSignature Language="VB.NET" Value="Public Shared Sub Send (message As MailMessage)" />
      <MemberSignature Language="F#" Value="static member Send : System.Web.Mail.MailMessage -&gt; unit" Usage="System.Web.Mail.SmtpMail.Send message" />
      <MemberSignature Language="C++ CLI" Value="public:&#xA; static void Send(System::Web::Mail::MailMessage ^ message);" />
      <MemberType>Method</MemberType>
      <AssemblyInfo>
        <AssemblyName>System.Web</AssemblyName>
        <AssemblyVersion>4.0.0.0</AssemblyVersion>
      </AssemblyInfo>
      <ReturnValue>
        <ReturnType>System.Void</ReturnType>
      </ReturnValue>
      <Parameters>
        <Parameter Name="message" Type="System.Web.Mail.MailMessage" />
      </Parameters>
      <Docs>
        <param name="message">The <see cref="T:System.Web.Mail.MailMessage" /> to send.</param>
        <summary>Sends an email message using arguments supplied in the properties of the <see cref="T:System.Web.Mail.MailMessage" /> class. Recommended alternative: <see cref="N:System.Net.Mail" />.</summary>
        <remarks>
          <format type="text/markdown"><![CDATA[  
  
## Examples  
 The following example shows how to use <xref:System.Web.Mail.MailMessage> to send an email message using <xref:System.Web.Mail.SmtpMail>.  
  
 [!code-csharp[Classic SmtpMail.Send Example#1](~/samples/snippets/csharp/VS_Snippets_WebNet/Classic SmtpMail.Send Example/CS/smtpmailsend.cs#1)]
 [!code-vb[Classic SmtpMail.Send Example#1](~/samples/snippets/visualbasic/VS_Snippets_WebNet/Classic SmtpMail.Send Example/VB/smtpmailsend.vb#1)]  
  
 ]]></format>
        </remarks>
        <exception cref="T:System.Runtime.InteropServices.COMException">The mail cannot be sent.</exception>
        <exception cref="T:System.PlatformNotSupportedException">The <see cref="M:System.Web.Mail.SmtpMail.Send(System.Web.Mail.MailMessage)" /> method requires the Microsoft Windows NT, Windows 2000, or Windows XP operating system.</exception>
      </Docs>
    </Member>
    <Member MemberName="Send">
      <MemberSignature Language="C#" Value="public static void Send (string from, string to, string subject, string messageText);" />
      <MemberSignature Language="ILAsm" Value=".method public static hidebysig void Send(string from, string to, string subject, string messageText) cil managed" />
      <MemberSignature Language="DocId" Value="M:System.Web.Mail.SmtpMail.Send(System.String,System.String,System.String,System.String)" />
      <MemberSignature Language="VB.NET" Value="Public Shared Sub Send (from As String, to As String, subject As String, messageText As String)" />
      <MemberSignature Language="F#" Value="static member Send : string * string * string * string -&gt; unit" Usage="System.Web.Mail.SmtpMail.Send (from, to, subject, messageText)" />
      <MemberSignature Language="C++ CLI" Value="public:&#xA; static void Send(System::String ^ from, System::String ^ to, System::String ^ subject, System::String ^ messageText);" />
      <MemberType>Method</MemberType>
      <AssemblyInfo>
        <AssemblyName>System.Web</AssemblyName>
        <AssemblyVersion>4.0.0.0</AssemblyVersion>
      </AssemblyInfo>
      <ReturnValue>
        <ReturnType>System.Void</ReturnType>
      </ReturnValue>
      <Parameters>
        <Parameter Name="from" Type="System.String" />
        <Parameter Name="to" Type="System.String" />
        <Parameter Name="subject" Type="System.String" />
        <Parameter Name="messageText" Type="System.String" />
      </Parameters>
      <Docs>
        <param name="from">The address of the email sender.</param>
        <param name="to">The address of the email recipient.</param>
        <param name="subject">The subject line of the email message.</param>
        <param name="messageText">The body of the email message.</param>
        <summary>Sends an email message using the specified destination parameters. Recommended alternative: <see cref="N:System.Net.Mail" />.</summary>
        <remarks>
          <format type="text/markdown"><![CDATA[  
  
## Examples  
 The following example shows how to send a simple message using <xref:System.Web.Mail.SmtpMail>.  
  
 [!code-csharp[Classic SmtpMail.Send Example#2](~/samples/snippets/csharp/VS_Snippets_WebNet/Classic SmtpMail.Send Example/CS/smtpmailsend.cs#2)]
 [!code-vb[Classic SmtpMail.Send Example#2](~/samples/snippets/visualbasic/VS_Snippets_WebNet/Classic SmtpMail.Send Example/VB/smtpmailsend.vb#2)]  
  
 ]]></format>
        </remarks>
        <exception cref="T:System.PlatformNotSupportedException">The <see cref="M:System.Web.Mail.SmtpMail.Send(System.String,System.String,System.String,System.String)" /> method requires the Microsoft Windows NT, Windows 2000, or Windows XP operating system.</exception>
      </Docs>
    </Member>
    <Member MemberName="SmtpServer">
      <MemberSignature Language="C#" Value="public static string SmtpServer { get; set; }" />
      <MemberSignature Language="ILAsm" Value=".property string SmtpServer" />
      <MemberSignature Language="DocId" Value="P:System.Web.Mail.SmtpMail.SmtpServer" />
      <MemberSignature Language="VB.NET" Value="Public Shared Property SmtpServer As String" />
      <MemberSignature Language="F#" Value="member this.SmtpServer : string with get, set" Usage="System.Web.Mail.SmtpMail.SmtpServer" />
      <MemberSignature Language="C++ CLI" Value="public:&#xA; static property System::String ^ SmtpServer { System::String ^ get(); void set(System::String ^ value); };" />
      <MemberType>Property</MemberType>
      <AssemblyInfo>
        <AssemblyName>System.Web</AssemblyName>
        <AssemblyVersion>4.0.0.0</AssemblyVersion>
      </AssemblyInfo>
      <ReturnValue>
        <ReturnType>System.String</ReturnType>
      </ReturnValue>
      <Docs>
        <summary>Gets or sets the name of the SMTP relay mail server to use to send email messages. Recommended alternative: <see cref="N:System.Net.Mail" />.</summary>
        <value>The name of the email relay server.</value>
        <remarks>
          <format type="text/markdown"><![CDATA[  
  
## Remarks  
 If your local SMTP server (included with Windows 2000 and Windows Server 2003) is behind a firewall that blocks any direct SMTP traffic (through port 25), you will need to find out if there is a smart host available on your network that is allowed to relay SMTP messages to the Internet.  
  
 A smart host is an SMTP server with the permissions to relay outgoing email messages directly to the Internet from internal SMTP servers. A smart host should be able to simultaneously connect to both the internal network and the Internet in order to work as the email gateway.  
  
   
  
## Examples  
 [!code-csharp[System.Web.Mail.SmtpMail.SmtpServer#1](~/samples/snippets/csharp/VS_Snippets_WebNet/System.Web.Mail.SmtpMail.SmtpServer/CS/systemwebmailsmtpmailsmtpserver.cs#1)]
 [!code-vb[System.Web.Mail.SmtpMail.SmtpServer#1](~/samples/snippets/visualbasic/VS_Snippets_WebNet/System.Web.Mail.SmtpMail.SmtpServer/VB/systemwebmailsmtpmailsmtpserver.vb#1)]  
  
 ]]></format>
        </remarks>
      </Docs>
    </Member>
<<<<<<< HEAD
=======
    <MemberGroup MemberName="Send">
      <AssemblyInfo>
        <AssemblyName>System.Web</AssemblyName>
        <AssemblyVersion>4.0.0.0</AssemblyVersion>
      </AssemblyInfo>
      <Docs>
        <summary>Sends an email message. Recommended alternative: <see cref="N:System.Net.Mail" />.</summary>
      </Docs>
    </MemberGroup>
>>>>>>> e8d8d059
  </Members>
</Type><|MERGE_RESOLUTION|>--- conflicted
+++ resolved
@@ -166,17 +166,5 @@
         </remarks>
       </Docs>
     </Member>
-<<<<<<< HEAD
-=======
-    <MemberGroup MemberName="Send">
-      <AssemblyInfo>
-        <AssemblyName>System.Web</AssemblyName>
-        <AssemblyVersion>4.0.0.0</AssemblyVersion>
-      </AssemblyInfo>
-      <Docs>
-        <summary>Sends an email message. Recommended alternative: <see cref="N:System.Net.Mail" />.</summary>
-      </Docs>
-    </MemberGroup>
->>>>>>> e8d8d059
   </Members>
 </Type>