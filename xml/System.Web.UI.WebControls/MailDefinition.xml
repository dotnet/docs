﻿<Type Name="MailDefinition" FullName="System.Web.UI.WebControls.MailDefinition">
  <TypeSignature Language="C#" Value="public sealed class MailDefinition : System.Web.UI.IStateManager" />
  <TypeSignature Language="ILAsm" Value=".class public auto ansi sealed beforefieldinit MailDefinition extends System.Object implements class System.Web.UI.IStateManager" />
  <TypeSignature Language="DocId" Value="T:System.Web.UI.WebControls.MailDefinition" />
  <TypeSignature Language="VB.NET" Value="Public NotInheritable Class MailDefinition&#xA;Implements IStateManager" />
  <TypeSignature Language="F#" Value="type MailDefinition = class&#xA;    interface IStateManager" />
  <TypeSignature Language="C++ CLI" Value="public ref class MailDefinition sealed : System::Web::UI::IStateManager" />
  <AssemblyInfo>
    <AssemblyName>System.Web</AssemblyName>
    <AssemblyVersion>4.0.0.0</AssemblyVersion>
  </AssemblyInfo>
  <Base>
    <BaseTypeName>System.Object</BaseTypeName>
  </Base>
  <Interfaces>
    <Interface>
      <InterfaceName>System.Web.UI.IStateManager</InterfaceName>
    </Interface>
  </Interfaces>
  <Attributes>
    <Attribute>
      <AttributeName>System.ComponentModel.Bindable(false)</AttributeName>
    </Attribute>
    <Attribute>
      <AttributeName>System.ComponentModel.TypeConverter(typeof(System.Web.UI.WebControls.EmptyStringExpandableObjectConverter))</AttributeName>
    </Attribute>
    <Attribute>
      <AttributeName>System.Web.UI.ParseChildren(true, "")</AttributeName>
    </Attribute>
  </Attributes>
  <Docs>
    <summary>Allows a control to create email messages from text files or strings. This class cannot be inherited.</summary>
    <remarks>
      <format type="text/markdown"><![CDATA[  
  
## Remarks  
 The <xref:System.Web.UI.WebControls.MailDefinition> class can be used by controls to create a <xref:System.Net.Mail.MailMessage> object from a text file or a string that contains the body of the email message. Use the <xref:System.Web.UI.WebControls.MailDefinition> class to simplify creating predefined email messages to be sent by a control. If you want to send email not using a control, see the <xref:System.Net.Mail> class.  
  
 You can make text substitutions in the body of the email message by passing to the <xref:System.Web.UI.WebControls.MailDefinition.CreateMailMessage%2A> method an <xref:System.Collections.IDictionary> instance that maps strings to their replacements.  
  
 The <xref:System.Net.Mail.MailMessage> object created by the <xref:System.Web.UI.WebControls.MailDefinition> class is sent using the <xref:System.Net.Mail.SmtpClient.Send%2A> method of the <xref:System.Net.Mail.SmtpClient> class. To be able to send email, you must configure an SMTP mail server in your Web.config file. For more information, see the [&lt;smtp&gt; Element (Network Settings)](~/docs/framework/configure-apps/file-schema/network/smtp-element-network-settings.md).  
  
> [!NOTE]
>  The <xref:System.Web.UI.WebControls.MailDefinition> class does not support data binding. Properties of the <xref:System.Web.UI.WebControls.MailDefinition> class cannot be bound to data using the `<%#   %>` data-binding expression syntax.  
  
   
  
## Examples  
 The following code example creates an Internet email message from a Web Forms page. You can either enter the text of the message in the form or enter the name of a text file to use as the body of the mail. The code defines two string replacements for the message: the recipient list from the form's To text box will replace the string "\<%To%>", and the text specified in the <xref:System.Web.UI.WebControls.MailDefinition.From%2A> property will replace the string "\<%From%>".  
  
 On the Web Forms page that this code generates, you can click **Create email and display only** to create an email message and display the properties of the <xref:System.Net.Mail.MailMessage> object in the Web page. Click **Create email and send** to both display the email message in the Web page and send the message to the recipients using Internet email.  
  
> [!IMPORTANT]
>  This control has a text box that accepts user input, which is a potential security threat. By default, ASP.NET Web pages validate that user input does not include script or HTML elements. For more information, see [Script Exploits Overview](http://msdn.microsoft.com/library/772c7312-211a-4eb3-8d6e-eec0aa1dcc07).  
  
 [!code-aspx-csharp[MailDefinitionClassSample#1](~/samples/snippets/csharp/VS_Snippets_WebNet/MailDefinitionClassSample/CS/maildefinitionsamplecs.aspx#1)]
 [!code-aspx-vb[MailDefinitionClassSample#1](~/samples/snippets/visualbasic/VS_Snippets_WebNet/MailDefinitionClassSample/VB/maildefinitionsamplevb.aspx#1)]  
  
 ]]></format>
    </remarks>
    <altmember cref="T:System.Net.Mail.SmtpClient" />
    <altmember cref="T:System.Net.Mail.MailMessage" />
    <altmember cref="T:System.Web.UI.WebControls.EmbeddedMailObject" />
  </Docs>
  <Members>
    <Member MemberName=".ctor">
      <MemberSignature Language="C#" Value="public MailDefinition ();" />
      <MemberSignature Language="ILAsm" Value=".method public hidebysig specialname rtspecialname instance void .ctor() cil managed" />
      <MemberSignature Language="DocId" Value="M:System.Web.UI.WebControls.MailDefinition.#ctor" />
      <MemberSignature Language="VB.NET" Value="Public Sub New ()" />
      <MemberSignature Language="C++ CLI" Value="public:&#xA; MailDefinition();" />
      <MemberType>Constructor</MemberType>
      <AssemblyInfo>
        <AssemblyName>System.Web</AssemblyName>
        <AssemblyVersion>4.0.0.0</AssemblyVersion>
      </AssemblyInfo>
      <Parameters />
      <Docs>
        <summary>Initializes a new instance of the <see cref="T:System.Web.UI.WebControls.MailDefinition" /> class.</summary>
        <remarks>To be added.</remarks>
      </Docs>
    </Member>
    <Member MemberName="BodyFileName">
      <MemberSignature Language="C#" Value="public string BodyFileName { get; set; }" />
      <MemberSignature Language="ILAsm" Value=".property instance string BodyFileName" />
      <MemberSignature Language="DocId" Value="P:System.Web.UI.WebControls.MailDefinition.BodyFileName" />
      <MemberSignature Language="VB.NET" Value="Public Property BodyFileName As String" />
      <MemberSignature Language="F#" Value="member this.BodyFileName : string with get, set" Usage="System.Web.UI.WebControls.MailDefinition.BodyFileName" />
      <MemberSignature Language="C++ CLI" Value="public:&#xA; property System::String ^ BodyFileName { System::String ^ get(); void set(System::String ^ value); };" />
      <MemberType>Property</MemberType>
      <AssemblyInfo>
        <AssemblyName>System.Web</AssemblyName>
        <AssemblyVersion>4.0.0.0</AssemblyVersion>
      </AssemblyInfo>
      <Attributes>
        <Attribute>
          <AttributeName>System.ComponentModel.DefaultValue("")</AttributeName>
        </Attribute>
        <Attribute>
          <AttributeName>System.ComponentModel.Editor("System.Web.UI.Design.WebControls.MailDefinitionBodyFileNameEditor, System.Design, Version=4.0.0.0, Culture=neutral, PublicKeyToken=b03f5f7f11d50a3a", typeof(System.Drawing.Design.UITypeEditor))</AttributeName>
        </Attribute>
        <Attribute>
          <AttributeName>System.ComponentModel.NotifyParentProperty(true)</AttributeName>
        </Attribute>
        <Attribute>
          <AttributeName>System.Web.UI.UrlProperty("*.*")</AttributeName>
        </Attribute>
      </Attributes>
      <ReturnValue>
        <ReturnType>System.String</ReturnType>
      </ReturnValue>
      <Docs>
        <summary>Gets or sets the name of the file that contains text for the body of the email message.</summary>
        <value>The name of the file that contains the message body text. The default is <see cref="F:System.String.Empty" />.</value>
        <remarks>
          <format type="text/markdown"><![CDATA[  
  
## Remarks  
 The <xref:System.Web.UI.WebControls.MailDefinition.BodyFileName%2A> property specifies the location of the text file to use for the body of the email message.  
  
 The <xref:System.Web.UI.WebControls.MailDefinition.CreateMailMessage%28System.String%2CSystem.Collections.IDictionary%2CSystem.Web.UI.Control%29> method uses its `owner` parameter to map the <xref:System.Web.UI.WebControls.MailDefinition.BodyFileName%2A> property to a path on the server. If the `owner` parameter points to a control on an .aspx page or to the page itself, the <xref:System.Web.UI.WebControls.MailDefinition.BodyFileName%2A> property points to a text file in the same directory as the .aspx page. For example, if the .aspx page is located at C:\inetpub\wwwroot\default.aspx, the <xref:System.Web.UI.WebControls.MailDefinition> control looks for the text file in the directory C:\inetpub\wwwroot.  
  
 If the <xref:System.Web.UI.WebControls.MailDefinition> class is used in a user control contained in an .ascx file, the <xref:System.Web.UI.WebControls.MailDefinition.BodyFileName%2A> property points to a text file located in the same directory as the user control. For example, if the .aspx page is located at C:\inetpub\wwwroot\default.aspx and the user control is at C:\inetpub\wwwroot\controls\control.aspx, the <xref:System.Web.UI.WebControls.MailDefinition> object looks for the text file in the directory C:\inetpub\wwwroot\controls.  
  
   
  
## Examples  
 The following code example sets the <xref:System.Web.UI.WebControls.MailDefinition.BodyFileName%2A> property to the text entered in a <xref:System.Web.UI.WebControls.TextBox> control on a Web Forms page.  
  
 This code example is part of a larger example provided for the <xref:System.Web.UI.WebControls.MailDefinition> class.  
  
 [!code-csharp[MailDefinitionClassSample#3](~/samples/snippets/csharp/VS_Snippets_WebNet/MailDefinitionClassSample/CS/maildefinitionsamplecs.aspx#3)]
 [!code-vb[MailDefinitionClassSample#3](~/samples/snippets/visualbasic/VS_Snippets_WebNet/MailDefinitionClassSample/VB/maildefinitionsamplevb.aspx#3)]  
  
 ]]></format>
        </remarks>
        <altmember cref="T:System.Net.Mail.SmtpClient" />
        <altmember cref="T:System.Net.Mail.MailMessage" />
        <altmember cref="T:System.Web.UI.WebControls.EmbeddedMailObject" />
      </Docs>
    </Member>
    <Member MemberName="CC">
      <MemberSignature Language="C#" Value="public string CC { get; set; }" />
      <MemberSignature Language="ILAsm" Value=".property instance string CC" />
      <MemberSignature Language="DocId" Value="P:System.Web.UI.WebControls.MailDefinition.CC" />
      <MemberSignature Language="VB.NET" Value="Public Property CC As String" />
      <MemberSignature Language="F#" Value="member this.CC : string with get, set" Usage="System.Web.UI.WebControls.MailDefinition.CC" />
      <MemberSignature Language="C++ CLI" Value="public:&#xA; property System::String ^ CC { System::String ^ get(); void set(System::String ^ value); };" />
      <MemberType>Property</MemberType>
      <AssemblyInfo>
        <AssemblyName>System.Web</AssemblyName>
        <AssemblyVersion>4.0.0.0</AssemblyVersion>
      </AssemblyInfo>
      <Attributes>
        <Attribute>
          <AttributeName>System.ComponentModel.DefaultValue("")</AttributeName>
        </Attribute>
        <Attribute>
          <AttributeName>System.ComponentModel.NotifyParentProperty(true)</AttributeName>
        </Attribute>
      </Attributes>
      <ReturnValue>
        <ReturnType>System.String</ReturnType>
      </ReturnValue>
      <Docs>
        <summary>Gets or sets a comma-separated list of email addresses to send a copy (CC) of the message to.</summary>
        <value>A comma-separated list of email addresses to send a copy (CC) of the message to. The default is <see cref="F:System.String.Empty" />.</value>
        <remarks>
          <format type="text/markdown"><![CDATA[  
  
## Remarks  
 The <xref:System.Web.UI.WebControls.MailDefinition.CC%2A> property contains a list of additional recipients of the email message.  
  
 If the <xref:System.Web.UI.WebControls.MailDefinition.CC%2A> property contains an improperly formed email address, the <xref:System.Net.Mail.SmtpClient.Send%2A> method throws an <xref:System.Web.HttpException> exception and the email message is not sent.  
  
   
  
## Examples  
 The following code example sets the <xref:System.Web.UI.WebControls.MailDefinition.CC%2A> property to the text entered in a <xref:System.Web.UI.WebControls.TextBox> control on a Web Forms page.  
  
 This code example is part of a larger example provided for the <xref:System.Web.UI.WebControls.MailDefinition> class.  
  
 [!code-csharp[MailDefinitionClassSample#4](~/samples/snippets/csharp/VS_Snippets_WebNet/MailDefinitionClassSample/CS/maildefinitionsamplecs.aspx#4)]
 [!code-vb[MailDefinitionClassSample#4](~/samples/snippets/visualbasic/VS_Snippets_WebNet/MailDefinitionClassSample/VB/maildefinitionsamplevb.aspx#4)]  
  
 ]]></format>
        </remarks>
        <altmember cref="T:System.Net.Mail.SmtpClient" />
        <altmember cref="T:System.Net.Mail.MailMessage" />
        <altmember cref="T:System.Web.UI.WebControls.EmbeddedMailObject" />
      </Docs>
    </Member>
    <MemberGroup MemberName="CreateMailMessage">
      <AssemblyInfo>
        <AssemblyName>System.Web</AssemblyName>
        <AssemblyVersion>4.0.0.0</AssemblyVersion>
      </AssemblyInfo>
      <Docs>
        <summary>Creates an e-mail message to send by means of SMTP (Simple Mail Transfer Protocol).</summary>
      </Docs>
    </MemberGroup>
    <Member MemberName="CreateMailMessage">
      <MemberSignature Language="C#" Value="public System.Net.Mail.MailMessage CreateMailMessage (string recipients, System.Collections.IDictionary replacements, System.Web.UI.Control owner);" />
      <MemberSignature Language="ILAsm" Value=".method public hidebysig instance class System.Net.Mail.MailMessage CreateMailMessage(string recipients, class System.Collections.IDictionary replacements, class System.Web.UI.Control owner) cil managed" />
      <MemberSignature Language="DocId" Value="M:System.Web.UI.WebControls.MailDefinition.CreateMailMessage(System.String,System.Collections.IDictionary,System.Web.UI.Control)" />
      <MemberSignature Language="VB.NET" Value="Public Function CreateMailMessage (recipients As String, replacements As IDictionary, owner As Control) As MailMessage" />
      <MemberSignature Language="F#" Value="member this.CreateMailMessage : string * System.Collections.IDictionary * System.Web.UI.Control -&gt; System.Net.Mail.MailMessage" Usage="mailDefinition.CreateMailMessage (recipients, replacements, owner)" />
      <MemberSignature Language="C++ CLI" Value="public:&#xA; System::Net::Mail::MailMessage ^ CreateMailMessage(System::String ^ recipients, System::Collections::IDictionary ^ replacements, System::Web::UI::Control ^ owner);" />
      <MemberType>Method</MemberType>
      <AssemblyInfo>
        <AssemblyName>System.Web</AssemblyName>
        <AssemblyVersion>4.0.0.0</AssemblyVersion>
      </AssemblyInfo>
      <ReturnValue>
        <ReturnType>System.Net.Mail.MailMessage</ReturnType>
      </ReturnValue>
      <Parameters>
        <Parameter Name="recipients" Type="System.String" />
        <Parameter Name="replacements" Type="System.Collections.IDictionary" />
        <Parameter Name="owner" Type="System.Web.UI.Control" />
      </Parameters>
      <Docs>
        <param name="recipients">A comma-separated list of message recipients.</param>
        <param name="replacements">An <see cref="T:System.Collections.IDictionary" /> containing a list of strings and their replacement strings.</param>
        <param name="owner">The <see cref="T:System.Web.UI.Control" /> that owns this <see cref="T:System.Web.UI.WebControls.MailDefinition" />.</param>
        <summary>Creates an email message from a text file to send by means of SMTP (Simple Mail Transfer Protocol).</summary>
        <returns>The email message from a text file.</returns>
        <remarks>
          <format type="text/markdown"><![CDATA[  
  
## Remarks  
 The <xref:System.Web.UI.WebControls.MailDefinition.CreateMailMessage%2A> method creates a new <xref:System.Net.Mail.MailMessage> object that can be sent using the <xref:System.Net.Mail.SmtpClient.Send%2A?displayProperty=nameWithType> method.  
  
 The <xref:System.Web.Mail.MailMessage.BodyFormat%2A> property must be set to indicate whether the mail message should be formatted as plain text (<xref:System.Web.Mail.MailFormat.Text?displayProperty=nameWithType>) or HTML (<xref:System.Web.Mail.MailFormat.Html?displayProperty=nameWithType>).  
  
 The `recipients` parameter contains a comma-separated list of recipients of the email message. If the `recipients` parameter contains an improperly formatted Internet email address, the <xref:System.Net.Mail.SmtpClient.Send%2A> method throws an <xref:System.Web.HttpException> exception and the email message is not sent.  
  
 The `replacements` parameter is an <xref:System.Collections.IDictionary> instance that contains a list of strings to substitute. Strings are replaced in the order in which they were added to the <xref:System.Collections.IDictionary> collection, and they can overwrite earlier replacements.  
  
 The `owner` parameter indicates which control is the parent of the <xref:System.Web.UI.WebControls.MailDefinition> control. It determines which directory to search for the text file specified in the <xref:System.Web.UI.WebControls.MailDefinition.BodyFileName%2A> property.  
  
   
  
## Examples  
 The following code example creates a <xref:System.Collections.Specialized.ListDictionary> object that defines two strings ("\<%To%>" and "\<%From%>") that are replaced in the email message.  
  
 This code example is part of a larger example provided for the <xref:System.Web.UI.WebControls.MailDefinition> class.  
  
 [!code-csharp[MailDefinitionClassSample#7](~/samples/snippets/csharp/VS_Snippets_WebNet/MailDefinitionClassSample/CS/maildefinitionsamplecs.aspx#7)]
 [!code-vb[MailDefinitionClassSample#7](~/samples/snippets/visualbasic/VS_Snippets_WebNet/MailDefinitionClassSample/VB/maildefinitionsamplevb.aspx#7)]  
  
 The following code example uses the <xref:System.Web.UI.WebControls.MailDefinition.CreateMailMessage%2A> method to create a new email message from a text file.  
  
 This code example is part of a larger example provided for the <xref:System.Web.UI.WebControls.MailDefinition> class.  
  
 [!code-csharp[MailDefinitionClassSample#8](~/samples/snippets/csharp/VS_Snippets_WebNet/MailDefinitionClassSample/CS/maildefinitionsamplecs.aspx#8)]
 [!code-vb[MailDefinitionClassSample#8](~/samples/snippets/visualbasic/VS_Snippets_WebNet/MailDefinitionClassSample/VB/maildefinitionsamplevb.aspx#8)]  
  
 ]]></format>
        </remarks>
        <exception cref="T:System.ArgumentException">
          <paramref name="replacements" /> does not contain strings.</exception>
        <exception cref="T:System.Web.HttpException">The <see langword="From" /> value in the SMTP section of the configuration file is <see langword="null" /> or the empty string  
  
 \- or -  
  
 <paramref name="recipients" /> contains an incorrect email address.</exception>
        <exception cref="T:System.ArgumentNullException">
          <paramref name="owner" /> is <see langword="null" />.</exception>
        <altmember cref="T:System.Net.Mail.SmtpClient" />
        <altmember cref="T:System.Net.Mail.MailMessage" />
        <altmember cref="T:System.Web.UI.WebControls.EmbeddedMailObject" />
      </Docs>
    </Member>
    <Member MemberName="CreateMailMessage">
      <MemberSignature Language="C#" Value="public System.Net.Mail.MailMessage CreateMailMessage (string recipients, System.Collections.IDictionary replacements, string body, System.Web.UI.Control owner);" />
      <MemberSignature Language="ILAsm" Value=".method public hidebysig instance class System.Net.Mail.MailMessage CreateMailMessage(string recipients, class System.Collections.IDictionary replacements, string body, class System.Web.UI.Control owner) cil managed" />
      <MemberSignature Language="DocId" Value="M:System.Web.UI.WebControls.MailDefinition.CreateMailMessage(System.String,System.Collections.IDictionary,System.String,System.Web.UI.Control)" />
      <MemberSignature Language="VB.NET" Value="Public Function CreateMailMessage (recipients As String, replacements As IDictionary, body As String, owner As Control) As MailMessage" />
      <MemberSignature Language="F#" Value="member this.CreateMailMessage : string * System.Collections.IDictionary * string * System.Web.UI.Control -&gt; System.Net.Mail.MailMessage" Usage="mailDefinition.CreateMailMessage (recipients, replacements, body, owner)" />
      <MemberSignature Language="C++ CLI" Value="public:&#xA; System::Net::Mail::MailMessage ^ CreateMailMessage(System::String ^ recipients, System::Collections::IDictionary ^ replacements, System::String ^ body, System::Web::UI::Control ^ owner);" />
      <MemberType>Method</MemberType>
      <AssemblyInfo>
        <AssemblyName>System.Web</AssemblyName>
        <AssemblyVersion>4.0.0.0</AssemblyVersion>
      </AssemblyInfo>
      <ReturnValue>
        <ReturnType>System.Net.Mail.MailMessage</ReturnType>
      </ReturnValue>
      <Parameters>
        <Parameter Name="recipients" Type="System.String" />
        <Parameter Name="replacements" Type="System.Collections.IDictionary" />
        <Parameter Name="body" Type="System.String" />
        <Parameter Name="owner" Type="System.Web.UI.Control" />
      </Parameters>
      <Docs>
        <param name="recipients">The comma-separated list of recipients.</param>
        <param name="replacements">An <see cref="T:System.Collections.IDictionary" /> containing a list of strings and their replacement strings.</param>
        <param name="body">The text of the email message.</param>
        <param name="owner">The <see cref="T:System.Web.UI.Control" /> that owns this <see cref="T:System.Web.UI.WebControls.MailDefinition" />.</param>
        <summary>Creates an email message with replacements from a text file to send by means of SMTP (Simple Mail Transfer Protocol).</summary>
        <returns>The email message with replacements from a text file.</returns>
        <remarks>
          <format type="text/markdown"><![CDATA[  
  
## Remarks  
 The <xref:System.Web.UI.WebControls.MailDefinition.CreateMailMessage%2A> method creates a new <xref:System.Net.Mail.MailMessage> object that can be sent with the <xref:System.Net.Mail.SmtpClient.Send%2A?displayProperty=nameWithType> method.  
  
 The `recipients` parameter contains a comma-separated list of recipients of the email message. If the `recipients` parameter contains an improperly formatted Internet email address, the <xref:System.Net.Mail.SmtpClient.Send%2A> method throws an <xref:System.Web.HttpException> exception and the email message is not sent.  
  
 The `replacements` parameter is an <xref:System.Collections.IDictionary> instance that contains a list of strings to substitute. Strings are replaced in the order in which they were added to the <xref:System.Collections.IDictionary> collection, and they can overwrite earlier replacements.  
  
 The `body` parameter contains the text of the email message.  
  
 The `owner` parameter indicates which control is the parent of the <xref:System.Web.UI.WebControls.MailDefinition> control. It determines which directory to search for the text file specified in the <xref:System.Web.UI.WebControls.MailDefinition.BodyFileName%2A> property.  
  
   
  
## Examples  
 The following code example creates a <xref:System.Collections.Specialized.ListDictionary> object that defines two strings ("\<%To%>" and "\<%From%>") that are replaced in the email message.  
  
 This code example is part of a larger example provided for the <xref:System.Web.UI.WebControls.MailDefinition> class.  
  
 [!code-csharp[MailDefinitionClassSample#7](~/samples/snippets/csharp/VS_Snippets_WebNet/MailDefinitionClassSample/CS/maildefinitionsamplecs.aspx#7)]
 [!code-vb[MailDefinitionClassSample#7](~/samples/snippets/visualbasic/VS_Snippets_WebNet/MailDefinitionClassSample/VB/maildefinitionsamplevb.aspx#7)]  
  
 The following code example uses the <xref:System.Web.UI.WebControls.MailDefinition.CreateMailMessage%2A> method to create a new email message from text entered in a <xref:System.Web.UI.WebControls.TextBox> control on a Web Forms page.  
  
 This code example is part of a larger example provided for the <xref:System.Web.UI.WebControls.MailDefinition> class.  
  
 [!code-csharp[MailDefinitionClassSample#8](~/samples/snippets/csharp/VS_Snippets_WebNet/MailDefinitionClassSample/CS/maildefinitionsamplecs.aspx#8)]
 [!code-vb[MailDefinitionClassSample#8](~/samples/snippets/visualbasic/VS_Snippets_WebNet/MailDefinitionClassSample/VB/maildefinitionsamplevb.aspx#8)]  
  
 ]]></format>
        </remarks>
        <exception cref="T:System.ArgumentException">
          <paramref name="replacements" /> does not contain strings.</exception>
        <exception cref="T:System.Web.HttpException">The <see langword="From" /> value in the SMTP section of the configuration file is <see langword="null" /> or an empty string ("").  
  
 \- or -  
  
 <paramref name="recipients" /> contains an incorrect email address.</exception>
        <exception cref="T:System.ArgumentNullException">
          <paramref name="owner" /> is <see langword="null" />.</exception>
        <altmember cref="T:System.Net.Mail.SmtpClient" />
        <altmember cref="T:System.Net.Mail.MailMessage" />
        <altmember cref="T:System.Web.UI.WebControls.EmbeddedMailObject" />
      </Docs>
    </Member>
    <Member MemberName="EmbeddedObjects">
      <MemberSignature Language="C#" Value="public System.Web.UI.WebControls.EmbeddedMailObjectsCollection EmbeddedObjects { get; }" />
      <MemberSignature Language="ILAsm" Value=".property instance class System.Web.UI.WebControls.EmbeddedMailObjectsCollection EmbeddedObjects" />
      <MemberSignature Language="DocId" Value="P:System.Web.UI.WebControls.MailDefinition.EmbeddedObjects" />
      <MemberSignature Language="VB.NET" Value="Public ReadOnly Property EmbeddedObjects As EmbeddedMailObjectsCollection" />
      <MemberSignature Language="F#" Value="member this.EmbeddedObjects : System.Web.UI.WebControls.EmbeddedMailObjectsCollection" Usage="System.Web.UI.WebControls.MailDefinition.EmbeddedObjects" />
      <MemberSignature Language="C++ CLI" Value="public:&#xA; property System::Web::UI::WebControls::EmbeddedMailObjectsCollection ^ EmbeddedObjects { System::Web::UI::WebControls::EmbeddedMailObjectsCollection ^ get(); };" />
      <MemberType>Property</MemberType>
      <AssemblyInfo>
        <AssemblyName>System.Web</AssemblyName>
        <AssemblyVersion>4.0.0.0</AssemblyVersion>
      </AssemblyInfo>
      <Attributes>
        <Attribute>
          <AttributeName>System.ComponentModel.DefaultValue(null)</AttributeName>
        </Attribute>
        <Attribute>
          <AttributeName>System.ComponentModel.NotifyParentProperty(true)</AttributeName>
        </Attribute>
        <Attribute>
          <AttributeName>System.Web.UI.PersistenceMode(System.Web.UI.PersistenceMode.InnerProperty)</AttributeName>
        </Attribute>
      </Attributes>
      <ReturnValue>
        <ReturnType>System.Web.UI.WebControls.EmbeddedMailObjectsCollection</ReturnType>
      </ReturnValue>
      <Docs>
        <summary>Gets a collection of <see cref="T:System.Web.UI.WebControls.EmbeddedMailObject" /> instances, typically used to embed images in a <see cref="T:System.Web.UI.WebControls.MailDefinition" /> object before sending an email to a user.</summary>
        <value>An <see cref="T:System.Web.UI.WebControls.EmbeddedMailObjectsCollection" /> instances used to embed images in a <see cref="T:System.Web.UI.WebControls.MailDefinition" /> object before sending an email to a user.</value>
        <remarks>
          <format type="text/markdown"><![CDATA[  
  
## Remarks  
 The <xref:System.Web.UI.WebControls.EmbeddedMailObject> items in the <xref:System.Web.UI.WebControls.EmbeddedMailObjectsCollection> collection returned by the <xref:System.Web.UI.WebControls.MailDefinition.EmbeddedObjects%2A> property represent items to embed in an email message. These items can include image files such as company logos or other graphics.  
  
 ]]></format>
        </remarks>
        <altmember cref="E:System.Web.UI.WebControls.ChangePassword.SendingMail" />
        <altmember cref="E:System.Web.UI.WebControls.PasswordRecovery.SendingMail" />
      </Docs>
    </Member>
    <Member MemberName="From">
      <MemberSignature Language="C#" Value="public string From { get; set; }" />
      <MemberSignature Language="ILAsm" Value=".property instance string From" />
      <MemberSignature Language="DocId" Value="P:System.Web.UI.WebControls.MailDefinition.From" />
      <MemberSignature Language="VB.NET" Value="Public Property From As String" />
      <MemberSignature Language="F#" Value="member this.From : string with get, set" Usage="System.Web.UI.WebControls.MailDefinition.From" />
      <MemberSignature Language="C++ CLI" Value="public:&#xA; property System::String ^ From { System::String ^ get(); void set(System::String ^ value); };" />
      <MemberType>Property</MemberType>
      <AssemblyInfo>
        <AssemblyName>System.Web</AssemblyName>
        <AssemblyVersion>4.0.0.0</AssemblyVersion>
      </AssemblyInfo>
      <Attributes>
        <Attribute>
          <AttributeName>System.ComponentModel.DefaultValue("")</AttributeName>
        </Attribute>
        <Attribute>
          <AttributeName>System.ComponentModel.NotifyParentProperty(true)</AttributeName>
        </Attribute>
      </Attributes>
      <ReturnValue>
        <ReturnType>System.String</ReturnType>
      </ReturnValue>
      <Docs>
        <summary>Gets or sets the email address of the message sender.</summary>
        <value>The email address of the message sender. The default is <see cref="F:System.String.Empty" />.</value>
        <remarks>
          <format type="text/markdown"><![CDATA[  
  
## Remarks  
 The <xref:System.Web.UI.WebControls.MailDefinition.From%2A> property contains the email address of the sender of the email message. If the <xref:System.Web.UI.WebControls.MailDefinition.From%2A> property is left blank, or contains an improperly formed email address, the <xref:System.Net.Mail.SmtpClient.Send%2A?displayProperty=nameWithType> method throws an <xref:System.Web.HttpException> exception and the email message is not sent.  
  
   
  
## Examples  
 The following code example sets the <xref:System.Web.UI.WebControls.MailDefinition.From%2A> property to the text entered in a <xref:System.Web.UI.WebControls.TextBox> control on a Web Forms page.  
  
 This code example is part of a larger example provided for the <xref:System.Web.UI.WebControls.MailDefinition> class.  
  
 [!code-csharp[MailDefinitionClassSample#5](~/samples/snippets/csharp/VS_Snippets_WebNet/MailDefinitionClassSample/CS/maildefinitionsamplecs.aspx#5)]
 [!code-vb[MailDefinitionClassSample#5](~/samples/snippets/visualbasic/VS_Snippets_WebNet/MailDefinitionClassSample/VB/maildefinitionsamplevb.aspx#5)]  
  
 ]]></format>
        </remarks>
        <altmember cref="T:System.Net.Mail.SmtpClient" />
        <altmember cref="T:System.Net.Mail.MailMessage" />
        <altmember cref="T:System.Web.UI.WebControls.EmbeddedMailObject" />
      </Docs>
    </Member>
    <Member MemberName="IsBodyHtml">
      <MemberSignature Language="C#" Value="public bool IsBodyHtml { get; set; }" />
      <MemberSignature Language="ILAsm" Value=".property instance bool IsBodyHtml" />
      <MemberSignature Language="DocId" Value="P:System.Web.UI.WebControls.MailDefinition.IsBodyHtml" />
      <MemberSignature Language="VB.NET" Value="Public Property IsBodyHtml As Boolean" />
      <MemberSignature Language="F#" Value="member this.IsBodyHtml : bool with get, set" Usage="System.Web.UI.WebControls.MailDefinition.IsBodyHtml" />
      <MemberSignature Language="C++ CLI" Value="public:&#xA; property bool IsBodyHtml { bool get(); void set(bool value); };" />
      <MemberType>Property</MemberType>
      <AssemblyInfo>
        <AssemblyName>System.Web</AssemblyName>
        <AssemblyVersion>4.0.0.0</AssemblyVersion>
      </AssemblyInfo>
      <Attributes>
        <Attribute>
          <AttributeName>System.ComponentModel.DefaultValue(false)</AttributeName>
        </Attribute>
        <Attribute>
          <AttributeName>System.ComponentModel.NotifyParentProperty(true)</AttributeName>
        </Attribute>
      </Attributes>
      <ReturnValue>
        <ReturnType>System.Boolean</ReturnType>
      </ReturnValue>
      <Docs>
        <summary>Gets or sets a value indicating whether the body of the email is HTML.</summary>
        <value>
          <see langword="true" /> if the body of the email is HTML; otherwise, <see langword="false" />.</value>
        <remarks>
          <format type="text/markdown"><![CDATA[  
  
## Remarks  
 Use the <xref:System.Web.UI.WebControls.MailDefinition.IsBodyHtml%2A> property to specify whether the body of the email message contains plain text or HTML markup.  
  
 ]]></format>
        </remarks>
        <altmember cref="T:System.Net.Mail.SmtpClient" />
        <altmember cref="T:System.Net.Mail.MailMessage" />
        <altmember cref="T:System.Web.UI.WebControls.EmbeddedMailObject" />
      </Docs>
    </Member>
    <Member MemberName="Priority">
      <MemberSignature Language="C#" Value="public System.Net.Mail.MailPriority Priority { get; set; }" />
      <MemberSignature Language="ILAsm" Value=".property instance valuetype System.Net.Mail.MailPriority Priority" />
      <MemberSignature Language="DocId" Value="P:System.Web.UI.WebControls.MailDefinition.Priority" />
      <MemberSignature Language="VB.NET" Value="Public Property Priority As MailPriority" />
      <MemberSignature Language="F#" Value="member this.Priority : System.Net.Mail.MailPriority with get, set" Usage="System.Web.UI.WebControls.MailDefinition.Priority" />
      <MemberSignature Language="C++ CLI" Value="public:&#xA; property System::Net::Mail::MailPriority Priority { System::Net::Mail::MailPriority get(); void set(System::Net::Mail::MailPriority value); };" />
      <MemberType>Property</MemberType>
      <AssemblyInfo>
        <AssemblyName>System.Web</AssemblyName>
        <AssemblyVersion>4.0.0.0</AssemblyVersion>
      </AssemblyInfo>
      <Attributes>
        <Attribute>
          <AttributeName>System.ComponentModel.DefaultValue(Mono.Cecil.CustomAttributeArgument)</AttributeName>
        </Attribute>
        <Attribute>
          <AttributeName>System.ComponentModel.NotifyParentProperty(true)</AttributeName>
        </Attribute>
      </Attributes>
      <ReturnValue>
        <ReturnType>System.Net.Mail.MailPriority</ReturnType>
      </ReturnValue>
      <Docs>
        <summary>Gets or sets the priority of the email message.</summary>
        <value>One of the <see cref="T:System.Net.Mail.MailPriority" /> values. The default is <see cref="F:System.Net.Mail.MailPriority.Normal" />.</value>
        <remarks>
          <format type="text/markdown"><![CDATA[  
  
## Remarks  
 The <xref:System.Web.UI.WebControls.MailDefinition.Priority%2A> property indicates the relative priority of the email message.  
  
   
  
## Examples  
 The following code example sets the <xref:System.Web.UI.WebControls.MailDefinition.Priority%2A> property to the value chosen from a <xref:System.Web.UI.WebControls.DropDownList> control on a Web Forms page.  
  
 This code example is part of a larger example provided for the <xref:System.Web.UI.WebControls.MailDefinition> class.  
  
 [!code-csharp[MailDefinitionClassSample#10](~/samples/snippets/csharp/VS_Snippets_WebNet/MailDefinitionClassSample/CS/maildefinitionsamplecs.aspx#10)]
 [!code-vb[MailDefinitionClassSample#10](~/samples/snippets/visualbasic/VS_Snippets_WebNet/MailDefinitionClassSample/VB/maildefinitionsamplevb.aspx#10)]  
  
 ]]></format>
        </remarks>
        <exception cref="T:System.ArgumentOutOfRangeException">The selected value is not one of the <see cref="T:System.Net.Mail.MailPriority" /> values.</exception>
        <altmember cref="T:System.Net.Mail.SmtpClient" />
        <altmember cref="T:System.Net.Mail.MailMessage" />
        <altmember cref="T:System.Web.UI.WebControls.EmbeddedMailObject" />
      </Docs>
    </Member>
    <Member MemberName="Subject">
      <MemberSignature Language="C#" Value="public string Subject { get; set; }" />
      <MemberSignature Language="ILAsm" Value=".property instance string Subject" />
      <MemberSignature Language="DocId" Value="P:System.Web.UI.WebControls.MailDefinition.Subject" />
      <MemberSignature Language="VB.NET" Value="Public Property Subject As String" />
      <MemberSignature Language="F#" Value="member this.Subject : string with get, set" Usage="System.Web.UI.WebControls.MailDefinition.Subject" />
      <MemberSignature Language="C++ CLI" Value="public:&#xA; property System::String ^ Subject { System::String ^ get(); void set(System::String ^ value); };" />
      <MemberType>Property</MemberType>
      <AssemblyInfo>
        <AssemblyName>System.Web</AssemblyName>
        <AssemblyVersion>4.0.0.0</AssemblyVersion>
      </AssemblyInfo>
      <Attributes>
        <Attribute>
          <AttributeName>System.ComponentModel.DefaultValue("")</AttributeName>
        </Attribute>
        <Attribute>
          <AttributeName>System.ComponentModel.NotifyParentProperty(true)</AttributeName>
        </Attribute>
      </Attributes>
      <ReturnValue>
        <ReturnType>System.String</ReturnType>
      </ReturnValue>
      <Docs>
        <summary>Gets or sets the subject line of the email message.</summary>
        <value>The subject line of the email message. The default is <see cref="F:System.String.Empty" />.</value>
        <remarks>
          <format type="text/markdown"><![CDATA[  
  
## Remarks  
 The <xref:System.Web.UI.WebControls.MailDefinition.Subject%2A> property is used as the subject line of the email message. It can be left empty.  
  
   
  
## Examples  
 The following code example sets the <xref:System.Web.UI.WebControls.MailDefinition.Subject%2A> property to the text entered in a <xref:System.Web.UI.WebControls.TextBox> control on a Web Forms page.  
  
 This code example is part of a larger example provided for the <xref:System.Web.UI.WebControls.MailDefinition> class.  
  
 [!code-csharp[MailDefinitionClassSample#6](~/samples/snippets/csharp/VS_Snippets_WebNet/MailDefinitionClassSample/CS/maildefinitionsamplecs.aspx#6)]
 [!code-vb[MailDefinitionClassSample#6](~/samples/snippets/visualbasic/VS_Snippets_WebNet/MailDefinitionClassSample/VB/maildefinitionsamplevb.aspx#6)]  
  
 ]]></format>
        </remarks>
        <altmember cref="T:System.Net.Mail.SmtpClient" />
        <altmember cref="T:System.Net.Mail.MailMessage" />
        <altmember cref="T:System.Web.UI.WebControls.EmbeddedMailObject" />
      </Docs>
    </Member>
    <Member MemberName="System.Web.UI.IStateManager.IsTrackingViewState">
      <MemberSignature Language="C#" Value="bool System.Web.UI.IStateManager.IsTrackingViewState { get; }" />
      <MemberSignature Language="ILAsm" Value=".property instance bool System.Web.UI.IStateManager.IsTrackingViewState" />
      <MemberSignature Language="DocId" Value="P:System.Web.UI.WebControls.MailDefinition.System#Web#UI#IStateManager#IsTrackingViewState" />
      <MemberSignature Language="VB.NET" Value=" ReadOnly Property IsTrackingViewState As Boolean Implements IStateManager.IsTrackingViewState" />
      <MemberSignature Language="F#" Usage="System.Web.UI.WebControls.MailDefinition.System.Web.UI.IStateManager.IsTrackingViewState" />
      <MemberSignature Language="C++ CLI" Value="property bool System.Web.UI.IStateManager.IsTrackingViewState { bool get(); };" />
      <MemberType>Property</MemberType>
      <Implements>
        <InterfaceMember>P:System.Web.UI.IStateManager.IsTrackingViewState</InterfaceMember>
      </Implements>
      <AssemblyInfo>
        <AssemblyName>System.Web</AssemblyName>
        <AssemblyVersion>4.0.0.0</AssemblyVersion>
      </AssemblyInfo>
      <ReturnValue>
        <ReturnType>System.Boolean</ReturnType>
      </ReturnValue>
      <Docs>
        <summary>Gets a value that indicates whether the server control is saving changes to its view state.</summary>
        <value>
          <see langword="true" /> if the control is marked to save its state; otherwise, <see langword="false" />.</value>
        <remarks>
          <format type="text/markdown"><![CDATA[  
  
## Remarks  
 This member is an explicit interface member implementation. It can be used only when the <xref:System.Web.UI.WebControls.MailDefinition> instance is cast to an <xref:System.Web.UI.IStateManager> interface.  
  
> [!NOTE]
>  The <xref:System.Web.UI.WebControls.MailDefinition.BodyFileName%2A> and <xref:System.Web.UI.WebControls.EmbeddedMailObject.Path%2A> properties are not saved in the <xref:System.Web.UI.Control.ViewState%2A> property.  
  
 ]]></format>
        </remarks>
      </Docs>
    </Member>
    <Member MemberName="System.Web.UI.IStateManager.LoadViewState">
      <MemberSignature Language="C#" Value="void IStateManager.LoadViewState (object savedState);" />
      <MemberSignature Language="ILAsm" Value=".method hidebysig newslot virtual instance void System.Web.UI.IStateManager.LoadViewState(object savedState) cil managed" />
      <MemberSignature Language="DocId" Value="M:System.Web.UI.WebControls.MailDefinition.System#Web#UI#IStateManager#LoadViewState(System.Object)" />
      <MemberSignature Language="VB.NET" Value="Sub LoadViewState (savedState As Object) Implements IStateManager.LoadViewState" />
      <MemberSignature Language="C++ CLI" Value=" virtual void System.Web.UI.IStateManager.LoadViewState(System::Object ^ savedState) = System::Web::UI::IStateManager::LoadViewState;" />
      <MemberType>Method</MemberType>
      <Implements>
        <InterfaceMember>M:System.Web.UI.IStateManager.LoadViewState(System.Object)</InterfaceMember>
      </Implements>
      <AssemblyInfo>
        <AssemblyName>System.Web</AssemblyName>
        <AssemblyVersion>4.0.0.0</AssemblyVersion>
      </AssemblyInfo>
      <ReturnValue>
        <ReturnType>System.Void</ReturnType>
      </ReturnValue>
      <Parameters>
        <Parameter Name="savedState" Type="System.Object" />
      </Parameters>
      <Docs>
        <param name="savedState">An <see cref="T:System.Object" /> that represents the control state to be restored.</param>
        <summary>Restores view-state information from a previous page request that was saved by the <see cref="M:System.Web.UI.IStateManager.SaveViewState" /> method.</summary>
        <remarks>
          <format type="text/markdown"><![CDATA[  
  
## Remarks  
 This member is an explicit interface member implementation. It can be used only when the <xref:System.Web.UI.WebControls.MailDefinition> instance is cast to an <xref:System.Web.UI.IStateManager> interface.  
  
 ]]></format>
        </remarks>
      </Docs>
    </Member>
    <Member MemberName="System.Web.UI.IStateManager.SaveViewState">
      <MemberSignature Language="C#" Value="object IStateManager.SaveViewState ();" />
      <MemberSignature Language="ILAsm" Value=".method hidebysig newslot virtual instance object System.Web.UI.IStateManager.SaveViewState() cil managed" />
      <MemberSignature Language="DocId" Value="M:System.Web.UI.WebControls.MailDefinition.System#Web#UI#IStateManager#SaveViewState" />
      <MemberSignature Language="VB.NET" Value="Function SaveViewState () As Object Implements IStateManager.SaveViewState" />
      <MemberSignature Language="C++ CLI" Value=" virtual System::Object ^ System.Web.UI.IStateManager.SaveViewState() = System::Web::UI::IStateManager::SaveViewState;" />
      <MemberType>Method</MemberType>
      <Implements>
        <InterfaceMember>M:System.Web.UI.IStateManager.SaveViewState</InterfaceMember>
      </Implements>
      <AssemblyInfo>
        <AssemblyName>System.Web</AssemblyName>
        <AssemblyVersion>4.0.0.0</AssemblyVersion>
      </AssemblyInfo>
      <ReturnValue>
        <ReturnType>System.Object</ReturnType>
      </ReturnValue>
      <Parameters />
      <Docs>
        <summary>Saves any server control view-state changes that have occurred since the time the page was posted back to the server.</summary>
        <returns>The server control's current view state.</returns>
        <remarks>
          <format type="text/markdown"><![CDATA[  
  
## Remarks  
 This member is an explicit interface member implementation. It can be used only when the <xref:System.Web.UI.WebControls.MailDefinition> instance is cast to an <xref:System.Web.UI.IStateManager> interface.  
  
 ]]></format>
        </remarks>
      </Docs>
    </Member>
    <Member MemberName="System.Web.UI.IStateManager.TrackViewState">
      <MemberSignature Language="C#" Value="void IStateManager.TrackViewState ();" />
      <MemberSignature Language="ILAsm" Value=".method hidebysig newslot virtual instance void System.Web.UI.IStateManager.TrackViewState() cil managed" />
      <MemberSignature Language="DocId" Value="M:System.Web.UI.WebControls.MailDefinition.System#Web#UI#IStateManager#TrackViewState" />
      <MemberSignature Language="VB.NET" Value="Sub TrackViewState () Implements IStateManager.TrackViewState" />
      <MemberSignature Language="C++ CLI" Value=" virtual void System.Web.UI.IStateManager.TrackViewState() = System::Web::UI::IStateManager::TrackViewState;" />
      <MemberType>Method</MemberType>
      <Implements>
        <InterfaceMember>M:System.Web.UI.IStateManager.TrackViewState</InterfaceMember>
      </Implements>
      <AssemblyInfo>
        <AssemblyName>System.Web</AssemblyName>
        <AssemblyVersion>4.0.0.0</AssemblyVersion>
      </AssemblyInfo>
      <ReturnValue>
        <ReturnType>System.Void</ReturnType>
      </ReturnValue>
      <Parameters />
      <Docs>
        <summary>Causes tracking of view-state changes to the server control so they can be stored in the server control's <see cref="T:System.Web.UI.StateBag" /> object.</summary>
        <remarks>
          <format type="text/markdown"><![CDATA[  
  
## Remarks  
 This member is an explicit interface member implementation. It can be used only when the <xref:System.Web.UI.WebControls.MailDefinition> instance is cast to an <xref:System.Web.UI.IStateManager> interface.  
  
 ]]></format>
        </remarks>
      </Docs>
    </Member>
<<<<<<< HEAD
=======
    <MemberGroup MemberName="CreateMailMessage">
      <AssemblyInfo>
        <AssemblyName>System.Web</AssemblyName>
        <AssemblyVersion>4.0.0.0</AssemblyVersion>
      </AssemblyInfo>
      <Docs>
        <summary>Creates an email message to send by means of SMTP (Simple Mail Transfer Protocol).</summary>
      </Docs>
    </MemberGroup>
>>>>>>> e8d8d059
  </Members>
</Type><|MERGE_RESOLUTION|>--- conflicted
+++ resolved
@@ -705,17 +705,5 @@
         </remarks>
       </Docs>
     </Member>
-<<<<<<< HEAD
-=======
-    <MemberGroup MemberName="CreateMailMessage">
-      <AssemblyInfo>
-        <AssemblyName>System.Web</AssemblyName>
-        <AssemblyVersion>4.0.0.0</AssemblyVersion>
-      </AssemblyInfo>
-      <Docs>
-        <summary>Creates an email message to send by means of SMTP (Simple Mail Transfer Protocol).</summary>
-      </Docs>
-    </MemberGroup>
->>>>>>> e8d8d059
   </Members>
 </Type>