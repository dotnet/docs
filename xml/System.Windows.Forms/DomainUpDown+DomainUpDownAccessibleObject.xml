--- conflicted
+++ resolved
@@ -120,39 +120,24 @@
         <ReturnType>System.String</ReturnType>
       </ReturnValue>
       <Docs>
-<<<<<<< HEAD
-        <summary>Gets the name of the control that the accessible object describes.</summary>
-=======
         <summary>Gets or sets the name of the control that the accessible object describes.</summary>
->>>>>>> 13bce0f1
         <value>The name of the control that the accessible object describes.</value>
         <remarks>
           <format type="text/markdown"><![CDATA[  
   
 ## Remarks  
-<<<<<<< HEAD
- In order to get the accessibility improvements introduced with .NET Framework 4.7.1, applications need to be running on the .NET Framework 4.7.1 or later versions and do one of the following:  
+
+
+In order to get the accessibility improvements introduced with .NET Framework 4.7.1, applications need to be running on the .NET Framework 4.7.1 or later versions and do one of the following:  
   
 -   Recompile the application to target the .NET Framework 4.7.1.  
   
--   Opt in to this .NET Framework accessibility enhancements by using an AppCompat switch.  
+-   Opt in to these .NET Framework accessibility enhancements by using an AppCompat switch.  
   
  For more information, see [Accessibility improvements in Windows Forms controls](https://github.com/Microsoft/dotnet/blob/master/Documentation/compatibility/winforms-accessibility-changes-471.md).  
   
  ]]></format>
         </remarks>
-=======
-
-In order to get the accessibility improvements introduced with .NET Framework 4.7.1, applications need to be running on the .NET Framework 4.7.1 or later versions and do one of the following:
-* Recompile the application to target the .NET Framework 4.7.1.
-* Opt in to this .NET Framework accessibility enhancements by using an AppCompat switch.
-
-For more information, see [Accessibility improvements in Windows Forms controls](https://github.com/Microsoft/dotnet/blob/master/Documentation/compatibility/winforms-accessibility-changes-471.md). 
-  
- ]]></format>
-        </remarks>
-
->>>>>>> 13bce0f1
       </Docs>
     </Member>
     <Member MemberName="Role">
