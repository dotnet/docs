--- conflicted
+++ resolved
@@ -535,11 +535,6 @@
       </ReturnValue>
       <Parameters />
       <Docs>
-<<<<<<< HEAD
-        <summary>Creates a new accessibility object for the current <see cref="T:System.Windows.Forms.MonthCalendar" /> instance. This object provides better <see cref="P:System.Windows.Forms.Control.ControlAccessibleObject.Help" />, <see cref="P:System.Windows.Forms.Control.ControlAccessibleObject.Name" />, and <see cref="P:System.Windows.Forms.Control.ControlAccessibleObject.Role" /> properties, however it's only available in applications that are recompiled to target .NET Framework 4.7.1 or opt-in into this feature using a compatibility switch. For more information, see the [Windows Forms](https://docs.microsoft.com/dotnet/framework/migration-guide/retargeting/4.7-4.7.1#windows-forms) section in the Retargeting Changes for Migration to the .NET Framework 4.7.1 topic.</summary>
-        <returns>A new accessibility object for the control.</returns>
-        <remarks>To be added.</remarks>
-=======
         <summary>Creates a new accessibility object for the current <see cref="T:System.Windows.Forms.MonthCalendar" /> instance. </summary>
         <returns>A new accessibility object for the control.</returns>
         <remarks>
@@ -551,7 +546,6 @@
 The <xref:System.Windows.Forms.AccessibleObject> is only available in applications that are recompiled to target the .NET Framework 4.7.1 or that opt in to the .NET Framework accessibility features added in the .NET Framework 4.7.1 by using a compatibility switch. For more information, see the Windows Forms section in [Retargeting Changes for Migration from .NET Framework 4.7 to 4.7.1](~/docs/dotnet/framework/migration-guide/retargeting/4.7-4.7.1.md#windows-forms).
            ]]></format>
         </remarks>
->>>>>>> 13bce0f1
       </Docs>
     </Member>
     <Member MemberName="CreateHandle">
