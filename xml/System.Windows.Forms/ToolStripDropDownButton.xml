<Type Name="ToolStripDropDownButton" FullName="System.Windows.Forms.ToolStripDropDownButton">
  <TypeSignature Language="C#" Value="public class ToolStripDropDownButton : System.Windows.Forms.ToolStripDropDownItem" />
  <TypeSignature Language="ILAsm" Value=".class public auto ansi beforefieldinit ToolStripDropDownButton extends System.Windows.Forms.ToolStripDropDownItem" />
  <TypeSignature Language="DocId" Value="T:System.Windows.Forms.ToolStripDropDownButton" />
  <AssemblyInfo>
    <AssemblyName>System.Windows.Forms</AssemblyName>
    <AssemblyVersion>4.0.0.0</AssemblyVersion>
  </AssemblyInfo>
  <Base>
    <BaseTypeName>System.Windows.Forms.ToolStripDropDownItem</BaseTypeName>
  </Base>
  <Interfaces />
  <Attributes>
    <Attribute>
      <AttributeName>System.Windows.Forms.Design.ToolStripItemDesignerAvailability(System.Windows.Forms.Design.ToolStripItemDesignerAvailability.ToolStrip | System.Windows.Forms.Design.ToolStripItemDesignerAvailability.StatusStrip)</AttributeName>
    </Attribute>
  </Attributes>
  <Docs>
    <summary>Represents a control that when clicked displays an associated <see cref="T:System.Windows.Forms.ToolStripDropDown" /> from which the user can select a single item.</summary>
    <remarks>
      <format type="text/markdown"><![CDATA[  
  
## Remarks  
 <xref:System.Windows.Forms.ToolStripDropDownButton> looks like <xref:System.Windows.Forms.ToolStripButton>, but it shows a drop-down area when the user clicks it. Hide or show the drop-down arrow by setting the <xref:System.Windows.Forms.ToolStripDropDownButton.ShowDropDownArrow%2A> property. <xref:System.Windows.Forms.ToolStripDropDownButton> hosts a <xref:System.Windows.Forms.ToolStripOverflowButton> that displays items that overflow the <xref:System.Windows.Forms.ToolStrip>.  
  
 Use the <xref:System.Windows.Forms.ToolStripDropDownButton> to activate familiar drop-down controls such as color pickers. Set the <xref:System.Windows.Forms.ToolStripDropDownButton.ShowDropDownArrow%2A> property to `true` to more clearly indicate to the user that further options are available on the drop-down list.  
  
   
  
## Examples  
 The following code example displays three <xref:System.Windows.Forms.ToolStripButton> controls when the <xref:System.Windows.Forms.ToolStripDropDownButton> is clicked. The buttons change the foreground color of the form.  
  
 [!code-cpp[System.Windows.Forms.ToolStrip1#5](~/samples/snippets/cpp/VS_Snippets_Winforms/System.Windows.Forms.ToolStrip1/CPP/form1.cpp#5)]
 [!code-csharp[System.Windows.Forms.ToolStrip1#5](~/samples/snippets/csharp/VS_Snippets_Winforms/System.Windows.Forms.ToolStrip1/CS/form1.cs#5)]
 [!code-vb[System.Windows.Forms.ToolStrip1#5](~/samples/snippets/visualbasic/VS_Snippets_Winforms/System.Windows.Forms.ToolStrip1/VB/form1.vb#5)]  
  
 ]]></format>
    </remarks>
    <altmember cref="T:System.Windows.Forms.ToolStripDropDownItem" />
  </Docs>
  <Members>
    <Member MemberName=".ctor">
      <MemberSignature Language="C#" Value="public ToolStripDropDownButton ();" />
      <MemberSignature Language="ILAsm" Value=".method public hidebysig specialname rtspecialname instance void .ctor() cil managed" />
      <MemberSignature Language="DocId" Value="M:System.Windows.Forms.ToolStripDropDownButton.#ctor" />
      <MemberType>Constructor</MemberType>
      <AssemblyInfo>
        <AssemblyName>System.Windows.Forms</AssemblyName>
        <AssemblyVersion>4.0.0.0</AssemblyVersion>
      </AssemblyInfo>
      <Parameters />
      <Docs>
        <summary>Initializes a new instance of the <see cref="T:System.Windows.Forms.ToolStripDropDownButton" /> class.</summary>
        <remarks>
          <format type="text/markdown"><![CDATA[  
  
## Examples  
 The following code example creates and initializes a <xref:System.Windows.Forms.ToolStripDropDownButton> control.  
  
 [!code-cpp[System.Windows.Forms.ToolStrip1#5](~/samples/snippets/cpp/VS_Snippets_Winforms/System.Windows.Forms.ToolStrip1/CPP/form1.cpp#5)]
 [!code-csharp[System.Windows.Forms.ToolStrip1#5](~/samples/snippets/csharp/VS_Snippets_Winforms/System.Windows.Forms.ToolStrip1/CS/form1.cs#5)]
 [!code-vb[System.Windows.Forms.ToolStrip1#5](~/samples/snippets/visualbasic/VS_Snippets_Winforms/System.Windows.Forms.ToolStrip1/VB/form1.vb#5)]  
  
 ]]></format>
        </remarks>
      </Docs>
    </Member>
    <Member MemberName=".ctor">
      <MemberSignature Language="C#" Value="public ToolStripDropDownButton (System.Drawing.Image image);" />
      <MemberSignature Language="ILAsm" Value=".method public hidebysig specialname rtspecialname instance void .ctor(class System.Drawing.Image image) cil managed" />
      <MemberSignature Language="DocId" Value="M:System.Windows.Forms.ToolStripDropDownButton.#ctor(System.Drawing.Image)" />
      <MemberType>Constructor</MemberType>
      <AssemblyInfo>
        <AssemblyName>System.Windows.Forms</AssemblyName>
        <AssemblyVersion>4.0.0.0</AssemblyVersion>
      </AssemblyInfo>
      <Parameters>
        <Parameter Name="image" Type="System.Drawing.Image" />
      </Parameters>
      <Docs>
        <param name="image">An <see cref="T:System.Drawing.Image" /> to be displayed on the <see cref="T:System.Windows.Forms.ToolStripDropDownButton" />.</param>
        <summary>Initializes a new instance of the <see cref="T:System.Windows.Forms.ToolStripDropDownButton" /> class that displays the specified image.</summary>
        <remarks>To be added.</remarks>
      </Docs>
    </Member>
    <Member MemberName=".ctor">
      <MemberSignature Language="C#" Value="public ToolStripDropDownButton (string text);" />
      <MemberSignature Language="ILAsm" Value=".method public hidebysig specialname rtspecialname instance void .ctor(string text) cil managed" />
      <MemberSignature Language="DocId" Value="M:System.Windows.Forms.ToolStripDropDownButton.#ctor(System.String)" />
      <MemberType>Constructor</MemberType>
      <AssemblyInfo>
        <AssemblyName>System.Windows.Forms</AssemblyName>
        <AssemblyVersion>4.0.0.0</AssemblyVersion>
      </AssemblyInfo>
      <Parameters>
        <Parameter Name="text" Type="System.String" />
      </Parameters>
      <Docs>
        <param name="text">The text to be displayed on the <see cref="T:System.Windows.Forms.ToolStripDropDownButton" />.</param>
        <summary>Initializes a new instance of the <see cref="T:System.Windows.Forms.ToolStripDropDownButton" /> class that displays the specified text.</summary>
        <remarks>To be added.</remarks>
      </Docs>
    </Member>
    <Member MemberName=".ctor">
      <MemberSignature Language="C#" Value="public ToolStripDropDownButton (string text, System.Drawing.Image image);" />
      <MemberSignature Language="ILAsm" Value=".method public hidebysig specialname rtspecialname instance void .ctor(string text, class System.Drawing.Image image) cil managed" />
      <MemberSignature Language="DocId" Value="M:System.Windows.Forms.ToolStripDropDownButton.#ctor(System.String,System.Drawing.Image)" />
      <MemberType>Constructor</MemberType>
      <AssemblyInfo>
        <AssemblyName>System.Windows.Forms</AssemblyName>
        <AssemblyVersion>4.0.0.0</AssemblyVersion>
      </AssemblyInfo>
      <Parameters>
        <Parameter Name="text" Type="System.String" />
        <Parameter Name="image" Type="System.Drawing.Image" />
      </Parameters>
      <Docs>
        <param name="text">The text to be displayed on the <see cref="T:System.Windows.Forms.ToolStripDropDownButton" />.</param>
        <param name="image">An <see cref="T:System.Drawing.Image" /> to be displayed on the <see cref="T:System.Windows.Forms.ToolStripDropDownButton" />.</param>
        <summary>Initializes a new instance of the <see cref="T:System.Windows.Forms.ToolStripDropDownButton" /> class that displays the specified text and image.</summary>
        <remarks>To be added.</remarks>
      </Docs>
    </Member>
    <Member MemberName=".ctor">
      <MemberSignature Language="C#" Value="public ToolStripDropDownButton (string text, System.Drawing.Image image, EventHandler onClick);" />
      <MemberSignature Language="ILAsm" Value=".method public hidebysig specialname rtspecialname instance void .ctor(string text, class System.Drawing.Image image, class System.EventHandler onClick) cil managed" />
      <MemberSignature Language="DocId" Value="M:System.Windows.Forms.ToolStripDropDownButton.#ctor(System.String,System.Drawing.Image,System.EventHandler)" />
      <MemberType>Constructor</MemberType>
      <AssemblyInfo>
        <AssemblyName>System.Windows.Forms</AssemblyName>
        <AssemblyVersion>4.0.0.0</AssemblyVersion>
      </AssemblyInfo>
      <Parameters>
        <Parameter Name="text" Type="System.String" />
        <Parameter Name="image" Type="System.Drawing.Image" />
        <Parameter Name="onClick" Type="System.EventHandler" />
      </Parameters>
      <Docs>
        <param name="text">The text to be displayed on the <see cref="T:System.Windows.Forms.ToolStripDropDownButton" />.</param>
        <param name="image">An <see cref="T:System.Drawing.Image" /> to be displayed on the <see cref="T:System.Windows.Forms.ToolStripDropDownButton" />.</param>
        <param name="onClick">The event handler for the <see cref="E:System.Windows.Forms.Control.Click" /> event.</param>
        <summary>Initializes a new instance of the <see cref="T:System.Windows.Forms.ToolStripDropDownButton" /> class that displays the specified text and image and raises the <see langword="Click" /> event.</summary>
        <remarks>To be added.</remarks>
      </Docs>
    </Member>
    <Member MemberName=".ctor">
      <MemberSignature Language="C#" Value="public ToolStripDropDownButton (string text, System.Drawing.Image image, params System.Windows.Forms.ToolStripItem[] dropDownItems);" />
      <MemberSignature Language="ILAsm" Value=".method public hidebysig specialname rtspecialname instance void .ctor(string text, class System.Drawing.Image image, class System.Windows.Forms.ToolStripItem[] dropDownItems) cil managed" />
      <MemberSignature Language="DocId" Value="M:System.Windows.Forms.ToolStripDropDownButton.#ctor(System.String,System.Drawing.Image,System.Windows.Forms.ToolStripItem[])" />
      <MemberType>Constructor</MemberType>
      <AssemblyInfo>
        <AssemblyName>System.Windows.Forms</AssemblyName>
        <AssemblyVersion>4.0.0.0</AssemblyVersion>
      </AssemblyInfo>
      <Parameters>
        <Parameter Name="text" Type="System.String" />
        <Parameter Name="image" Type="System.Drawing.Image" />
        <Parameter Name="dropDownItems" Type="System.Windows.Forms.ToolStripItem[]">
          <Attributes>
            <Attribute>
              <AttributeName>System.ParamArray</AttributeName>
            </Attribute>
          </Attributes>
        </Parameter>
      </Parameters>
      <Docs>
        <param name="text">The text to be displayed on the <see cref="T:System.Windows.Forms.ToolStripDropDownButton" />.</param>
        <param name="image">An <see cref="T:System.Drawing.Image" /> to be displayed on the <see cref="T:System.Windows.Forms.ToolStripDropDownButton" />.</param>
        <param name="dropDownItems">An array of type <see cref="T:System.Windows.Forms.ToolStripItem" /> containing the items of the <see cref="T:System.Windows.Forms.ToolStripDropDownButton" />.</param>
        <summary>Initializes a new instance of the <see cref="T:System.Windows.Forms.ToolStripDropDownButton" /> class.</summary>
        <remarks>To be added.</remarks>
      </Docs>
    </Member>
    <Member MemberName=".ctor">
      <MemberSignature Language="C#" Value="public ToolStripDropDownButton (string text, System.Drawing.Image image, EventHandler onClick, string name);" />
      <MemberSignature Language="ILAsm" Value=".method public hidebysig specialname rtspecialname instance void .ctor(string text, class System.Drawing.Image image, class System.EventHandler onClick, string name) cil managed" />
      <MemberSignature Language="DocId" Value="M:System.Windows.Forms.ToolStripDropDownButton.#ctor(System.String,System.Drawing.Image,System.EventHandler,System.String)" />
      <MemberType>Constructor</MemberType>
      <AssemblyInfo>
        <AssemblyName>System.Windows.Forms</AssemblyName>
        <AssemblyVersion>4.0.0.0</AssemblyVersion>
      </AssemblyInfo>
      <Parameters>
        <Parameter Name="text" Type="System.String" />
        <Parameter Name="image" Type="System.Drawing.Image" />
        <Parameter Name="onClick" Type="System.EventHandler" />
        <Parameter Name="name" Type="System.String" />
      </Parameters>
      <Docs>
        <param name="text">The text to be displayed on the <see cref="T:System.Windows.Forms.ToolStripDropDownButton" />.</param>
        <param name="image">An <see cref="T:System.Drawing.Image" /> to be displayed on the <see cref="T:System.Windows.Forms.ToolStripDropDownButton" />.</param>
        <param name="onClick">The event handler for the <see cref="E:System.Windows.Forms.Control.Click" /> event.</param>
        <param name="name">The name of the <see cref="T:System.Windows.Forms.ToolStripDropDownButton" />.</param>
        <summary>Initializes a new instance of the <see cref="T:System.Windows.Forms.ToolStripDropDownButton" /> class that has the specified name, displays the specified text and image, and raises the <see langword="Click" /> event.</summary>
        <remarks>To be added.</remarks>
      </Docs>
    </Member>
    <Member MemberName="AutoToolTip">
      <MemberSignature Language="C#" Value="public bool AutoToolTip { get; set; }" />
      <MemberSignature Language="ILAsm" Value=".property instance bool AutoToolTip" />
      <MemberSignature Language="DocId" Value="P:System.Windows.Forms.ToolStripDropDownButton.AutoToolTip" />
      <MemberType>Property</MemberType>
      <AssemblyInfo>
        <AssemblyName>System.Windows.Forms</AssemblyName>
        <AssemblyVersion>4.0.0.0</AssemblyVersion>
      </AssemblyInfo>
      <Attributes>
        <Attribute>
          <AttributeName>System.ComponentModel.DefaultValue(true)</AttributeName>
        </Attribute>
      </Attributes>
      <ReturnValue>
        <ReturnType>System.Boolean</ReturnType>
      </ReturnValue>
      <Docs>
        <summary>Gets or sets a value indicating whether to use the <see langword="Text" /> property or the <see cref="P:System.Windows.Forms.ToolStripItem.ToolTipText" /> property for the <see cref="T:System.Windows.Forms.ToolStripDropDownButton" /> ToolTip.</summary>
        <value>
          <see langword="true" /> to use the <see cref="P:System.Windows.Forms.Control.Text" /> property for the ToolTip; otherwise, <see langword="false" />. The default is <see langword="true" />.</value>
        <remarks>To be added.</remarks>
      </Docs>
    </Member>
    <Member MemberName="CreateAccessibilityInstance">
      <MemberSignature Language="C#" Value="protected override System.Windows.Forms.AccessibleObject CreateAccessibilityInstance ();" />
      <MemberSignature Language="ILAsm" Value=".method familyhidebysig virtual instance class System.Windows.Forms.AccessibleObject CreateAccessibilityInstance() cil managed" />
      <MemberSignature Language="DocId" Value="M:System.Windows.Forms.ToolStripDropDownButton.CreateAccessibilityInstance" />
      <MemberType>Method</MemberType>
      <AssemblyInfo>
        <AssemblyName>System.Windows.Forms</AssemblyName>
        <AssemblyVersion>4.0.0.0</AssemblyVersion>
      </AssemblyInfo>
      <ReturnValue>
        <ReturnType>System.Windows.Forms.AccessibleObject</ReturnType>
      </ReturnValue>
      <Parameters />
      <Docs>
        <summary>Creates a new accessibility object for this <see cref="T:System.Windows.Forms.ToolStripDropDownButton" /> instance.</summary>
        <returns>A new accessibility object for this <see cref="T:System.Windows.Forms.ToolStripDropDownButton" /> instance.</returns>
        <remarks>
          <format type="text/markdown"><![CDATA[  
  
## Remarks  
<<<<<<< HEAD
 The <xref:System.Windows.Forms.AccessibleObject> instance returned by this method supports the UIA expand/collapse pattern. However, it is only available in applications that are running on the .NET Framework 4.7.1 or later and are either recompiled to target the .NET Framework 4.7.1 or opt in to this .NET Framework accessibility enhancements by using an AppCompat switch. For more information, see the [migration guide](https://docs.microsoft.com/dotnet/framework/migration-guide/retargeting/4.7-4.7.1#windows-forms).  
=======

The <xref:System.Windows.Forms.AccessibleObject> instance returned by this method supports the UI Automation expand/collapse pattern. 
However, it's only available in applications that are running on the .NET Framework 4.7.1 or later versions and are either recompiled to target the .NET Framework 4.7.1 or opt in to this .NET Framework accessibility enhancements by using an AppCompat switch. 
For more information, see the [migration guide](~/docs/framework/migration-guide/retargeting/4.7-4.7.1.md#windows-forms). 
>>>>>>> 13bce0f1
  
 ]]></format>
        </remarks>
      </Docs>
    </Member>
    <Member MemberName="CreateDefaultDropDown">
      <MemberSignature Language="C#" Value="protected override System.Windows.Forms.ToolStripDropDown CreateDefaultDropDown ();" />
      <MemberSignature Language="ILAsm" Value=".method familyhidebysig virtual instance class System.Windows.Forms.ToolStripDropDown CreateDefaultDropDown() cil managed" />
      <MemberSignature Language="DocId" Value="M:System.Windows.Forms.ToolStripDropDownButton.CreateDefaultDropDown" />
      <MemberType>Method</MemberType>
      <AssemblyInfo>
        <AssemblyName>System.Windows.Forms</AssemblyName>
        <AssemblyVersion>4.0.0.0</AssemblyVersion>
      </AssemblyInfo>
      <ReturnValue>
        <ReturnType>System.Windows.Forms.ToolStripDropDown</ReturnType>
      </ReturnValue>
      <Parameters />
      <Docs>
        <summary>Creates a generic <see cref="T:System.Windows.Forms.ToolStripDropDown" /> for which events can be defined.</summary>
        <returns>A <see cref="T:System.Windows.Forms.ToolStripDropDown" /> for which events can be defined.</returns>
        <remarks>To be added.</remarks>
      </Docs>
    </Member>
    <Member MemberName="DefaultAutoToolTip">
      <MemberSignature Language="C#" Value="protected override bool DefaultAutoToolTip { get; }" />
      <MemberSignature Language="ILAsm" Value=".property instance bool DefaultAutoToolTip" />
      <MemberSignature Language="DocId" Value="P:System.Windows.Forms.ToolStripDropDownButton.DefaultAutoToolTip" />
      <MemberType>Property</MemberType>
      <AssemblyInfo>
        <AssemblyName>System.Windows.Forms</AssemblyName>
        <AssemblyVersion>4.0.0.0</AssemblyVersion>
      </AssemblyInfo>
      <ReturnValue>
        <ReturnType>System.Boolean</ReturnType>
      </ReturnValue>
      <Docs>
        <summary>Gets a value indicating whether to display the <see cref="T:System.Windows.Forms.ToolTip" /> that is defined as the default.</summary>
        <value>
          <see langword="true" /> in all cases.</value>
        <remarks>To be added.</remarks>
      </Docs>
    </Member>
    <Member MemberName="OnMouseDown">
      <MemberSignature Language="C#" Value="protected override void OnMouseDown (System.Windows.Forms.MouseEventArgs e);" />
      <MemberSignature Language="ILAsm" Value=".method familyhidebysig virtual instance void OnMouseDown(class System.Windows.Forms.MouseEventArgs e) cil managed" />
      <MemberSignature Language="DocId" Value="M:System.Windows.Forms.ToolStripDropDownButton.OnMouseDown(System.Windows.Forms.MouseEventArgs)" />
      <MemberType>Method</MemberType>
      <AssemblyInfo>
        <AssemblyName>System.Windows.Forms</AssemblyName>
        <AssemblyVersion>4.0.0.0</AssemblyVersion>
      </AssemblyInfo>
      <ReturnValue>
        <ReturnType>System.Void</ReturnType>
      </ReturnValue>
      <Parameters>
        <Parameter Name="e" Type="System.Windows.Forms.MouseEventArgs" />
      </Parameters>
      <Docs>
        <param name="e">A <see cref="T:System.Windows.Forms.MouseEventArgs" /> that contains the event data.</param>
        <summary>Raises the <see cref="E:System.Windows.Forms.ToolStripItem.MouseDown" /> event.</summary>
        <remarks>
          <format type="text/markdown"><![CDATA[  
  
## Remarks  
 Raising an event invokes the event handler through a delegate. For more information, see [Events](http://msdn.microsoft.com/library/b6f65241-e0ad-4590-a99f-200ce741bb1f).  
  
 The <xref:System.Windows.Forms.ToolStripDropDownButton.OnMouseDown%2A> method also allows derived classes to handle the event without attaching a delegate. This is the preferred technique for handling the event in a derived class.  
  
 ]]></format>
        </remarks>
        <block subset="none" type="overrides">
          <para>When overriding <see cref="M:System.Windows.Forms.ToolStripDropDownButton.OnMouseDown(System.Windows.Forms.MouseEventArgs)" /> in a derived class, be sure to call the base class's <see cref="M:System.Windows.Forms.ToolStripDropDownButton.OnMouseDown(System.Windows.Forms.MouseEventArgs)" /> method so that registered delegates receive the event.</para>
        </block>
      </Docs>
    </Member>
    <Member MemberName="OnMouseLeave">
      <MemberSignature Language="C#" Value="protected override void OnMouseLeave (EventArgs e);" />
      <MemberSignature Language="ILAsm" Value=".method familyhidebysig virtual instance void OnMouseLeave(class System.EventArgs e) cil managed" />
      <MemberSignature Language="DocId" Value="M:System.Windows.Forms.ToolStripDropDownButton.OnMouseLeave(System.EventArgs)" />
      <MemberType>Method</MemberType>
      <AssemblyInfo>
        <AssemblyName>System.Windows.Forms</AssemblyName>
        <AssemblyVersion>4.0.0.0</AssemblyVersion>
      </AssemblyInfo>
      <ReturnValue>
        <ReturnType>System.Void</ReturnType>
      </ReturnValue>
      <Parameters>
        <Parameter Name="e" Type="System.EventArgs" />
      </Parameters>
      <Docs>
        <param name="e">An <see cref="T:System.EventArgs" /> that contains the event data.</param>
        <summary>Raises the <see cref="E:System.Windows.Forms.ToolStripItem.MouseLeave" /> event.</summary>
        <remarks>
          <format type="text/markdown"><![CDATA[  
  
## Remarks  
 Raising an event invokes the event handler through a delegate. For more information, see [Events](http://msdn.microsoft.com/library/b6f65241-e0ad-4590-a99f-200ce741bb1f).  
  
 The <xref:System.Windows.Forms.ToolStripDropDownButton.OnMouseLeave%2A> method also allows derived classes to handle the event without attaching a delegate. This is the preferred technique for handling the event in a derived class.  
  
 ]]></format>
        </remarks>
        <block subset="none" type="overrides">
          <para>When overriding <see cref="M:System.Windows.Forms.ToolStripDropDownButton.OnMouseLeave(System.EventArgs)" /> in a derived class, be sure to call the base class's <see cref="M:System.Windows.Forms.ToolStripDropDownButton.OnMouseLeave(System.EventArgs)" /> method so that registered delegates receive the event.</para>
        </block>
      </Docs>
    </Member>
    <Member MemberName="OnMouseUp">
      <MemberSignature Language="C#" Value="protected override void OnMouseUp (System.Windows.Forms.MouseEventArgs e);" />
      <MemberSignature Language="ILAsm" Value=".method familyhidebysig virtual instance void OnMouseUp(class System.Windows.Forms.MouseEventArgs e) cil managed" />
      <MemberSignature Language="DocId" Value="M:System.Windows.Forms.ToolStripDropDownButton.OnMouseUp(System.Windows.Forms.MouseEventArgs)" />
      <MemberType>Method</MemberType>
      <AssemblyInfo>
        <AssemblyName>System.Windows.Forms</AssemblyName>
        <AssemblyVersion>4.0.0.0</AssemblyVersion>
      </AssemblyInfo>
      <ReturnValue>
        <ReturnType>System.Void</ReturnType>
      </ReturnValue>
      <Parameters>
        <Parameter Name="e" Type="System.Windows.Forms.MouseEventArgs" />
      </Parameters>
      <Docs>
        <param name="e">A <see cref="T:System.Windows.Forms.MouseEventArgs" /> that contains the event data.</param>
        <summary>Raises the <see cref="E:System.Windows.Forms.ToolStripItem.MouseUp" /> event.</summary>
        <remarks>To be added.</remarks>
      </Docs>
    </Member>
    <Member MemberName="OnPaint">
      <MemberSignature Language="C#" Value="protected override void OnPaint (System.Windows.Forms.PaintEventArgs e);" />
      <MemberSignature Language="ILAsm" Value=".method familyhidebysig virtual instance void OnPaint(class System.Windows.Forms.PaintEventArgs e) cil managed" />
      <MemberSignature Language="DocId" Value="M:System.Windows.Forms.ToolStripDropDownButton.OnPaint(System.Windows.Forms.PaintEventArgs)" />
      <MemberType>Method</MemberType>
      <AssemblyInfo>
        <AssemblyName>System.Windows.Forms</AssemblyName>
        <AssemblyVersion>4.0.0.0</AssemblyVersion>
      </AssemblyInfo>
      <ReturnValue>
        <ReturnType>System.Void</ReturnType>
      </ReturnValue>
      <Parameters>
        <Parameter Name="e" Type="System.Windows.Forms.PaintEventArgs" />
      </Parameters>
      <Docs>
        <param name="e">A <see cref="T:System.Windows.Forms.PaintEventArgs" /> that contains the event data.</param>
        <summary>Raises the <see cref="E:System.Windows.Forms.ToolStripItem.Paint" /> event.</summary>
        <remarks>
          <format type="text/markdown"><![CDATA[  
  
## Remarks  
 Raising an event invokes the event handler through a delegate. For more information, see [Events](http://msdn.microsoft.com/library/b6f65241-e0ad-4590-a99f-200ce741bb1f).  
  
 The <xref:System.Windows.Forms.ToolStripDropDownButton.OnPaint%2A> method also allows derived classes to handle the event without attaching a delegate. This is the preferred technique for handling the event in a derived class.  
  
 ]]></format>
        </remarks>
        <block subset="none" type="overrides">
          <para>When overriding <see cref="M:System.Windows.Forms.ToolStripDropDownButton.OnPaint(System.Windows.Forms.PaintEventArgs)" /> in a derived class, be sure to call the base class's <see cref="M:System.Windows.Forms.ToolStripDropDownButton.OnPaint(System.Windows.Forms.PaintEventArgs)" /> method so that registered delegates receive the event.</para>
        </block>
      </Docs>
    </Member>
    <Member MemberName="ProcessMnemonic">
      <MemberSignature Language="C#" Value="protected override bool ProcessMnemonic (char charCode);" />
      <MemberSignature Language="ILAsm" Value=".method familyorassemblyhidebysig virtual instance bool ProcessMnemonic(char charCode) cil managed" />
      <MemberSignature Language="DocId" Value="M:System.Windows.Forms.ToolStripDropDownButton.ProcessMnemonic(System.Char)" />
      <MemberType>Method</MemberType>
      <AssemblyInfo>
        <AssemblyName>System.Windows.Forms</AssemblyName>
        <AssemblyVersion>4.0.0.0</AssemblyVersion>
      </AssemblyInfo>
      <ReturnValue>
        <ReturnType>System.Boolean</ReturnType>
      </ReturnValue>
      <Parameters>
        <Parameter Name="charCode" Type="System.Char" />
      </Parameters>
      <Docs>
        <param name="charCode">The character to process.</param>
        <summary>Retrieves a value indicating whether the drop-down list of the <see cref="T:System.Windows.Forms.ToolStripDropDownButton" /> has items.</summary>
        <returns>
          <see langword="true" /> if the drop-down list has items; otherwise, <see langword="false" />.</returns>
        <remarks>To be added.</remarks>
        <permission cref="T:System.Security.Permissions.UIPermission">for all windows for inheriting classes to call this method. Associated enumeration: <see cref="F:System.Security.Permissions.UIPermissionWindow.AllWindows" /> value of <see cref="T:System.Security.Permissions.UIPermissionWindow" />.</permission>
      </Docs>
    </Member>
    <Member MemberName="ShowDropDownArrow">
      <MemberSignature Language="C#" Value="public bool ShowDropDownArrow { get; set; }" />
      <MemberSignature Language="ILAsm" Value=".property instance bool ShowDropDownArrow" />
      <MemberSignature Language="DocId" Value="P:System.Windows.Forms.ToolStripDropDownButton.ShowDropDownArrow" />
      <MemberType>Property</MemberType>
      <AssemblyInfo>
        <AssemblyName>System.Windows.Forms</AssemblyName>
        <AssemblyVersion>4.0.0.0</AssemblyVersion>
      </AssemblyInfo>
      <Attributes>
        <Attribute>
          <AttributeName>System.ComponentModel.DefaultValue(true)</AttributeName>
        </Attribute>
      </Attributes>
      <ReturnValue>
        <ReturnType>System.Boolean</ReturnType>
      </ReturnValue>
      <Docs>
        <summary>Gets or sets a value indicating whether an arrow is displayed on the <see cref="T:System.Windows.Forms.ToolStripDropDownButton" />, which indicates that further options are available in a drop-down list.</summary>
        <value>
          <see langword="true" /> to show an arrow on the <see cref="T:System.Windows.Forms.ToolStripDropDownButton" />; otherwise, <see langword="false" />. The default is <see langword="true" />.</value>
        <remarks>
          <format type="text/markdown"><![CDATA[  
  
## Examples  
 The following code example creates and initializes a <xref:System.Windows.Forms.ToolStripDropDownButton> control. The <xref:System.Windows.Forms.ToolStripDropDownButton.ShowDropDownArrow%2A> property is set to `false`.  
  
 [!code-cpp[System.Windows.Forms.ToolStrip1#5](~/samples/snippets/cpp/VS_Snippets_Winforms/System.Windows.Forms.ToolStrip1/CPP/form1.cpp#5)]
 [!code-csharp[System.Windows.Forms.ToolStrip1#5](~/samples/snippets/csharp/VS_Snippets_Winforms/System.Windows.Forms.ToolStrip1/CS/form1.cs#5)]
 [!code-vb[System.Windows.Forms.ToolStrip1#5](~/samples/snippets/visualbasic/VS_Snippets_Winforms/System.Windows.Forms.ToolStrip1/VB/form1.vb#5)]  
  
 ]]></format>
        </remarks>
      </Docs>
    </Member>
    <MemberGroup MemberName=".ctor">
      <AssemblyInfo>
        <AssemblyName>System.Windows.Forms</AssemblyName>
        <AssemblyVersion>4.0.0.0</AssemblyVersion>
      </AssemblyInfo>
      <Docs>
        <summary>Initializes a new instance of the <see cref="T:System.Windows.Forms.ToolStripDropDownButton" /> class.</summary>
      </Docs>
    </MemberGroup>
  </Members>
</Type><|MERGE_RESOLUTION|>--- conflicted
+++ resolved
@@ -239,14 +239,10 @@
           <format type="text/markdown"><![CDATA[  
   
 ## Remarks  
-<<<<<<< HEAD
- The <xref:System.Windows.Forms.AccessibleObject> instance returned by this method supports the UIA expand/collapse pattern. However, it is only available in applications that are running on the .NET Framework 4.7.1 or later and are either recompiled to target the .NET Framework 4.7.1 or opt in to this .NET Framework accessibility enhancements by using an AppCompat switch. For more information, see the [migration guide](https://docs.microsoft.com/dotnet/framework/migration-guide/retargeting/4.7-4.7.1#windows-forms).  
-=======
 
 The <xref:System.Windows.Forms.AccessibleObject> instance returned by this method supports the UI Automation expand/collapse pattern. 
 However, it's only available in applications that are running on the .NET Framework 4.7.1 or later versions and are either recompiled to target the .NET Framework 4.7.1 or opt in to this .NET Framework accessibility enhancements by using an AppCompat switch. 
 For more information, see the [migration guide](~/docs/framework/migration-guide/retargeting/4.7-4.7.1.md#windows-forms). 
->>>>>>> 13bce0f1
   
  ]]></format>
         </remarks>
