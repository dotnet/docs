<Type Name="FrameworkElement" FullName="System.Windows.FrameworkElement">
  <TypeSignature Language="C#" Value="public class FrameworkElement : System.Windows.UIElement, System.ComponentModel.ISupportInitialize, System.Windows.IFrameworkInputElement, System.Windows.Markup.IQueryAmbient" />
  <TypeSignature Language="ILAsm" Value=".class public auto ansi FrameworkElement extends System.Windows.UIElement implements class System.ComponentModel.ISupportInitialize, class System.Windows.IFrameworkInputElement, class System.Windows.IInputElement, class System.Windows.Markup.IQueryAmbient" />
  <TypeSignature Language="DocId" Value="T:System.Windows.FrameworkElement" />
  <AssemblyInfo>
    <AssemblyName>PresentationFramework</AssemblyName>
    <AssemblyVersion>4.0.0.0</AssemblyVersion>
  </AssemblyInfo>
  <Base>
    <BaseTypeName>System.Windows.UIElement</BaseTypeName>
  </Base>
  <Interfaces>
    <Interface>
      <InterfaceName>System.ComponentModel.ISupportInitialize</InterfaceName>
    </Interface>
    <Interface>
      <InterfaceName>System.Windows.IFrameworkInputElement</InterfaceName>
    </Interface>
    <Interface>
      <InterfaceName>System.Windows.Markup.IQueryAmbient</InterfaceName>
    </Interface>
  </Interfaces>
  <Attributes>
    <Attribute>
      <AttributeName>System.Windows.Markup.RuntimeNameProperty("Name")</AttributeName>
    </Attribute>
    <Attribute>
      <AttributeName>System.Windows.Markup.UsableDuringInitialization(true)</AttributeName>
    </Attribute>
    <Attribute>
      <AttributeName>System.Windows.Markup.XmlLangProperty("Language")</AttributeName>
    </Attribute>
    <Attribute>
      <AttributeName>System.Windows.StyleTypedProperty(Property="FocusVisualStyle", StyleTargetType=typeof(System.Windows.Controls.Control))</AttributeName>
    </Attribute>
  </Attributes>
  <Docs>
    <summary>Provides a WPF framework-level set of properties, events, and methods for Windows Presentation Foundation (WPF) elements. This class represents the provided WPF framework-level implementation that is built on the WPF core-level APIs that are defined by <see cref="T:System.Windows.UIElement" />.</summary>
    <remarks>
      <format type="text/markdown"><![CDATA[  
  
## Remarks  
 <xref:System.Windows.FrameworkElement> is the connecting point between WPF framework-level element classes and the WPF core-level set of <xref:System.Windows.UIElement> presentation services. For more information about these concepts, see [WPF Architecture](~/docs/framework/wpf/advanced/wpf-architecture.md).  
  
 <xref:System.Windows.FrameworkElement> extends <xref:System.Windows.UIElement> and adds the following capabilities:  
  
-   **Layout system definition**: <xref:System.Windows.FrameworkElement> provides specific WPF framework-level implementations for certain methods that were defined as virtual members in  <xref:System.Windows.UIElement>. Most notably, <xref:System.Windows.FrameworkElement> seals certain WPF core-level layout overrides, and instead provides a WPF framework-level equivalent that derived classes should override instead. For example, <xref:System.Windows.FrameworkElement> seals <xref:System.Windows.UIElement.ArrangeCore%2A> but provides <xref:System.Windows.FrameworkElement.ArrangeOverride%2A>. These changes reflect the fact that at the WPF framework-level there is a full layout system in place that can render any <xref:System.Windows.FrameworkElement> derived class. At the WPF core level, certain members that will structure a general [!INCLUDE[TLA2#tla_winclient](~/includes/tla2sharptla-winclient-md.md)] based layout solution are in place, but the actual engine of the layout system is not defined. For more information, see [Layout](~/docs/framework/wpf/advanced/layout.md).  
  
-   **The logical tree:** The general [!INCLUDE[TLA2#tla_winclient](~/includes/tla2sharptla-winclient-md.md)] programming model is often expressed in terms of being a tree of elements. Support for expressing the tree of elements as a logical tree, and accompanying support for defining that tree in markup is implemented at the <xref:System.Windows.FrameworkElement> level. Note however that <xref:System.Windows.FrameworkElement> deliberately does not define a content model, and leaves that responsibility to derived classes. For more information, see [Trees in WPF](~/docs/framework/wpf/advanced/trees-in-wpf.md).  
  
-   **Object lifetime events:** It is often useful to know when an element is initialized (the constructor is called) or when the element is first loaded into a logical tree. <xref:System.Windows.FrameworkElement> defines several events related to object lifetime that provide useful hooks for code-behind operations that involve elements, such as adding more child elements. For more information, see [Object Lifetime Events](~/docs/framework/wpf/advanced/object-lifetime-events.md).  
  
-   **Support for data binding and dynamic resource references:** The property-level support for data binding and resources is implemented by the <xref:System.Windows.DependencyProperty> class and embodied in the property system, but the ability to resolve a member value that is stored as an <xref:System.Windows.Expression> (the programming construct that underlies both data binding and dynamic resources) is implemented by <xref:System.Windows.FrameworkElement>. For more information, see [Data Binding Overview](~/docs/framework/wpf/data/data-binding-overview.md) and [XAML Resources](~/docs/framework/wpf/advanced/xaml-resources.md).  
  
-   **Styles:** <xref:System.Windows.FrameworkElement> defines the <xref:System.Windows.FrameworkElement.Style%2A> property. However, <xref:System.Windows.FrameworkElement> does not yet define support for templates, or support decorators. These features are introduced by control classes such as <xref:System.Windows.Controls.Control> and <xref:System.Windows.Controls.ContentControl>.  
  
-   **More animation support:** Some animation support was already defined at the WPF core level, but <xref:System.Windows.FrameworkElement> extends this by implementing <xref:System.Windows.FrameworkElement.BeginStoryboard%2A> and related members.  
  
 As can be seen from the class hierarchy, many [!INCLUDE[TLA2#tla_winclient](~/includes/tla2sharptla-winclient-md.md)] classes derive from <xref:System.Windows.FrameworkElement>, either directly or through intermediate base classes such as <xref:System.Windows.Controls.Panel> or <xref:System.Windows.Controls.Control>.  
  
 If you intend to use <xref:System.Windows.FrameworkElement> as a base class, you might want to first examine the existing derived classes. <xref:System.Windows.FrameworkElement> provides support for a number of basic scenarios, but also lacks a number of features that are desirable for an "element" in the sense of a building block that you use to create [!INCLUDE[TLA#tla_ui](~/includes/tlasharptla-ui-md.md)] in [!INCLUDE[TLA#tla_xaml](~/includes/tlasharptla-xaml-md.md)]. For instance, a <xref:System.Windows.FrameworkElement> does not define any true content model; <xref:System.Windows.FrameworkElement> as a base class does not define a property that can create [!INCLUDE[TLA2#tla_xaml](~/includes/tla2sharptla-xaml-md.md)] child elements. In particular, you might want to look at <xref:System.Windows.Controls.Control> and <xref:System.Windows.Controls.ContentControl>.  
  
 ]]></format>
    </remarks>
  </Docs>
  <Members>
    <Member MemberName=".ctor">
      <MemberSignature Language="C#" Value="public FrameworkElement ();" />
      <MemberSignature Language="ILAsm" Value=".method public hidebysig specialname rtspecialname instance void .ctor() cil managed" />
      <MemberSignature Language="DocId" Value="M:System.Windows.FrameworkElement.#ctor" />
      <MemberType>Constructor</MemberType>
      <AssemblyInfo>
        <AssemblyName>PresentationFramework</AssemblyName>
        <AssemblyVersion>4.0.0.0</AssemblyVersion>
      </AssemblyInfo>
      <Parameters />
      <Docs>
        <summary>Initializes a new instance of the <see cref="T:System.Windows.FrameworkElement" /> class.</summary>
        <remarks>To be added.</remarks>
      </Docs>
    </Member>
    <Member MemberName="ActualHeight">
      <MemberSignature Language="C#" Value="public double ActualHeight { get; }" />
      <MemberSignature Language="ILAsm" Value=".property instance float64 ActualHeight" />
      <MemberSignature Language="DocId" Value="P:System.Windows.FrameworkElement.ActualHeight" />
      <MemberType>Property</MemberType>
      <AssemblyInfo>
        <AssemblyName>PresentationFramework</AssemblyName>
        <AssemblyVersion>4.0.0.0</AssemblyVersion>
      </AssemblyInfo>
      <ReturnValue>
        <ReturnType>System.Double</ReturnType>
      </ReturnValue>
      <Docs>
        <summary>Gets the rendered height of this element.</summary>
        <value>The element's height, as a value in [!INCLUDE[TLA#tla_dipixel#plural](~/includes/tlasharptla-dipixelsharpplural-md.md)]. The default value is 0 (zero).</value>
        <remarks>
          <format type="text/markdown"><![CDATA[  
  
## Remarks  
 This property is a calculated value based on other height inputs, and the layout system. The value is set by the layout system itself, based on an actual rendering pass, and may therefore lag slightly behind the set value of properties such as <xref:System.Windows.FrameworkElement.Height%2A> that are the basis of the input change.  
  
 Because <xref:System.Windows.FrameworkElement.ActualHeight%2A> is a calculated value, you should be aware that there could be multiple or incremental reported changes to it as a result of various operations by the layout system. The layout system may be calculating required measure space for child elements, constraints by the parent element, and so on.  
  
 Although you cannot set this property from [!INCLUDE[TLA2#tla_xaml](~/includes/tla2sharptla-xaml-md.md)], you can base a <xref:System.Windows.Trigger> upon its value in a style.  
  
<a name="dependencyPropertyInfo_ActualHeight"></a>   
## Dependency Property Information  
  
|||  
|-|-|  
|Identifier field|<xref:System.Windows.FrameworkElement.ActualHeightProperty>|  
|Metadata properties set to `true`|None|  
  
   
  
## Examples  
 The following example displays various height properties.  
  
 [!code-csharp[HeightMinHeightMaxHeight#3](~/samples/snippets/csharp/VS_Snippets_Wpf/HeightMinHeightMaxHeight/CSharp/Window1.xaml.cs#3)]
 [!code-vb[HeightMinHeightMaxHeight#3](~/samples/snippets/visualbasic/VS_Snippets_Wpf/HeightMinHeightMaxHeight/VisualBasic/Window1.xaml.vb#3)]  
  
 ]]></format>
        </remarks>
      </Docs>
    </Member>
    <Member MemberName="ActualHeightProperty">
      <MemberSignature Language="C#" Value="public static readonly System.Windows.DependencyProperty ActualHeightProperty;" />
      <MemberSignature Language="ILAsm" Value=".field public static initonly class System.Windows.DependencyProperty ActualHeightProperty" />
      <MemberSignature Language="DocId" Value="F:System.Windows.FrameworkElement.ActualHeightProperty" />
      <MemberType>Field</MemberType>
      <AssemblyInfo>
        <AssemblyName>PresentationFramework</AssemblyName>
        <AssemblyVersion>4.0.0.0</AssemblyVersion>
      </AssemblyInfo>
      <ReturnValue>
        <ReturnType>System.Windows.DependencyProperty</ReturnType>
      </ReturnValue>
      <Docs>
        <summary>Identifies the <see cref="P:System.Windows.FrameworkElement.ActualHeight" /> dependency property.</summary>
        <remarks>To be added.</remarks>
      </Docs>
    </Member>
    <Member MemberName="ActualWidth">
      <MemberSignature Language="C#" Value="public double ActualWidth { get; }" />
      <MemberSignature Language="ILAsm" Value=".property instance float64 ActualWidth" />
      <MemberSignature Language="DocId" Value="P:System.Windows.FrameworkElement.ActualWidth" />
      <MemberType>Property</MemberType>
      <AssemblyInfo>
        <AssemblyName>PresentationFramework</AssemblyName>
        <AssemblyVersion>4.0.0.0</AssemblyVersion>
      </AssemblyInfo>
      <ReturnValue>
        <ReturnType>System.Double</ReturnType>
      </ReturnValue>
      <Docs>
        <summary>Gets the rendered width of this element.</summary>
        <value>The element's width, as a value in [!INCLUDE[TLA#tla_dipixel#plural](~/includes/tlasharptla-dipixelsharpplural-md.md)]. The default value is 0 (zero).</value>
        <remarks>
          <format type="text/markdown"><![CDATA[  
  
## Remarks  
 This property is a calculated value based on other width inputs, and the layout system. The value is set by the layout system itself, based on an actual rendering pass, and may therefore lag slightly behind the set value of properties such as <xref:System.Windows.FrameworkElement.Width%2A> that are the basis of the input change.  
  
 Because <xref:System.Windows.FrameworkElement.ActualWidth%2A> is a calculated value, you should be aware that there could be multiple or incremental reported changes to it as a result of various operations by the layout system. The layout system may be calculating required measure space for child elements, constraints by the parent element, and so on.  
  
 Although you cannot set this property from [!INCLUDE[TLA2#tla_xaml](~/includes/tla2sharptla-xaml-md.md)], you can base a <xref:System.Windows.Trigger> upon its value in a style.  
  
<a name="dependencyPropertyInfo_ActualWidth"></a>   
## Dependency Property Information  
  
|||  
|-|-|  
|Identifier field|<xref:System.Windows.FrameworkElement.ActualWidthProperty>|  
|Metadata properties set to `true`|None|  
  
   
  
## Examples  
 The following example displays various width properties.  
  
 [!code-csharp[WidthMinWidthMaxWidth#3](~/samples/snippets/csharp/VS_Snippets_Wpf/WidthMinWidthMaxWidth/CSharp/Window1.xaml.cs#3)]
 [!code-vb[WidthMinWidthMaxWidth#3](~/samples/snippets/visualbasic/VS_Snippets_Wpf/WidthMinWidthMaxWidth/VisualBasic/Window1.xaml.vb#3)]  
  
 ]]></format>
        </remarks>
      </Docs>
    </Member>
    <Member MemberName="ActualWidthProperty">
      <MemberSignature Language="C#" Value="public static readonly System.Windows.DependencyProperty ActualWidthProperty;" />
      <MemberSignature Language="ILAsm" Value=".field public static initonly class System.Windows.DependencyProperty ActualWidthProperty" />
      <MemberSignature Language="DocId" Value="F:System.Windows.FrameworkElement.ActualWidthProperty" />
      <MemberType>Field</MemberType>
      <AssemblyInfo>
        <AssemblyName>PresentationFramework</AssemblyName>
        <AssemblyVersion>4.0.0.0</AssemblyVersion>
      </AssemblyInfo>
      <ReturnValue>
        <ReturnType>System.Windows.DependencyProperty</ReturnType>
      </ReturnValue>
      <Docs>
        <summary>Identifies the <see cref="P:System.Windows.FrameworkElement.ActualWidth" /> dependency property.</summary>
        <remarks>To be added.</remarks>
      </Docs>
    </Member>
    <Member MemberName="AddLogicalChild">
      <MemberSignature Language="C#" Value="protected void AddLogicalChild (object child);" />
      <MemberSignature Language="ILAsm" Value=".method familyorassemblyhidebysig instance void AddLogicalChild(object child) cil managed" />
      <MemberSignature Language="DocId" Value="M:System.Windows.FrameworkElement.AddLogicalChild(System.Object)" />
      <MemberType>Method</MemberType>
      <AssemblyInfo>
        <AssemblyName>PresentationFramework</AssemblyName>
        <AssemblyVersion>4.0.0.0</AssemblyVersion>
      </AssemblyInfo>
      <ReturnValue>
        <ReturnType>System.Void</ReturnType>
      </ReturnValue>
      <Parameters>
        <Parameter Name="child" Type="System.Object" />
      </Parameters>
      <Docs>
        <param name="child">Child element to be added.</param>
        <summary>Adds the provided object to the logical tree of this element.</summary>
        <remarks>
          <format type="text/markdown"><![CDATA[  
  
## Remarks  
 Use this method for the implementation of collections on objects that represent logical child elements of an element. Collection maintenance for child element collections might be done in property getters or setters, class handling of Changed events, constructors, or within the collection types themselves.  
  
 For control authors, manipulating the logical tree at this level is not the recommended practice, unless none of the content models for available base control classes are appropriate for your control scenario. Consider subclassing at the level of <xref:System.Windows.Controls.ContentControl>, <xref:System.Windows.Controls.ItemsControl>, and <xref:System.Windows.Controls.HeaderedItemsControl>. These classes provide a content model with particular enforcement of logical tree child elements through dedicated [!INCLUDE[TLA2#tla_api#plural](~/includes/tla2sharptla-apisharpplural-md.md)], as well as support for other features typically desirable in a [!INCLUDE[TLA2#tla_winclient](~/includes/tla2sharptla-winclient-md.md)] control such as styling through templates. For more information on how to use <xref:System.Windows.FrameworkElement.LogicalChildren%2A> and <xref:System.Windows.FrameworkElement.AddLogicalChild%2A>, see [Trees in WPF](~/docs/framework/wpf/advanced/trees-in-wpf.md).  
  
 <xref:System.Windows.FrameworkElement.AddLogicalChild%2A> may throw an exception if called at a time when the logical tree is being iterated by another process.  
  
   
  
## Examples  
 The following example implements a `Child` property on a custom <xref:System.Windows.FrameworkElement> that does its own visual layer implementation. The property setter is designed so that if the value changes, the old value is removed from the logical tree, as well as a class-specific visual collection. The property value is cached, and then the new value is added to both the logical tree and the custom visual collection.  
  
 [!code-csharp[CompositionTargetRenderingAnimations#AddRemoveLogicalChild](~/samples/snippets/csharp/VS_Snippets_Wpf/CompositionTargetRenderingAnimations/CSharp/ParticleEffectExamples/OverlayRenderDecorator.cs#addremovelogicalchild)]
 [!code-vb[CompositionTargetRenderingAnimations#AddRemoveLogicalChild](~/samples/snippets/visualbasic/VS_Snippets_Wpf/CompositionTargetRenderingAnimations/visualbasic/particleeffectexamples/overlayrenderdecorator.vb#addremovelogicalchild)]  
  
 ]]></format>
        </remarks>
      </Docs>
    </Member>
    <Member MemberName="ApplyTemplate">
      <MemberSignature Language="C#" Value="public bool ApplyTemplate ();" />
      <MemberSignature Language="ILAsm" Value=".method public hidebysig instance bool ApplyTemplate() cil managed" />
      <MemberSignature Language="DocId" Value="M:System.Windows.FrameworkElement.ApplyTemplate" />
      <MemberType>Method</MemberType>
      <AssemblyInfo>
        <AssemblyName>PresentationFramework</AssemblyName>
        <AssemblyVersion>4.0.0.0</AssemblyVersion>
      </AssemblyInfo>
      <ReturnValue>
        <ReturnType>System.Boolean</ReturnType>
      </ReturnValue>
      <Parameters />
      <Docs>
        <summary>Builds the current template's visual tree if necessary, and returns a value that indicates whether the visual tree was rebuilt by this call.</summary>
        <returns>
          <see langword="true" /> if visuals were added to the tree; returns <see langword="false" /> otherwise.</returns>
        <remarks>
          <format type="text/markdown"><![CDATA[  
  
## Remarks  
 Applications can call this method to guarantee that the visual tree of an element is complete. This guarantee step might be necessary if code will be checking the child elements in the tree. For typical element logic within applications, calling <xref:System.Windows.FrameworkElement.ApplyTemplate%2A> is not necessary, because templates will be applied to elements at an appropriate point in their lifetimes automatically.  
  
 <xref:System.Windows.FrameworkElement.ApplyTemplate%2A> is called on every Measure pass by the WPF framework-level layout system.  
  
 <xref:System.Windows.FrameworkElement> derived classes can use the <xref:System.Windows.FrameworkElement.OnApplyTemplate%2A> class handler to be notified of cases where this method was called explicitly, or by the layout system. <xref:System.Windows.FrameworkElement.OnApplyTemplate%2A> is called after the template is completely generated and attached to the logical tree.  
  
 ]]></format>
        </remarks>
      </Docs>
    </Member>
    <Member MemberName="ArrangeCore">
      <MemberSignature Language="C#" Value="protected override sealed void ArrangeCore (System.Windows.Rect finalRect);" />
      <MemberSignature Language="ILAsm" Value=".method familyhidebysig virtual instance void ArrangeCore(valuetype System.Windows.Rect finalRect) cil managed" />
      <MemberSignature Language="DocId" Value="M:System.Windows.FrameworkElement.ArrangeCore(System.Windows.Rect)" />
      <MemberType>Method</MemberType>
      <AssemblyInfo>
        <AssemblyName>PresentationFramework</AssemblyName>
        <AssemblyVersion>4.0.0.0</AssemblyVersion>
      </AssemblyInfo>
      <ReturnValue>
        <ReturnType>System.Void</ReturnType>
      </ReturnValue>
      <Parameters>
        <Parameter Name="finalRect" Type="System.Windows.Rect" />
      </Parameters>
      <Docs>
        <param name="finalRect">The final area within the parent that this element should use to arrange itself and its children.</param>
        <summary>Implements <see cref="M:System.Windows.UIElement.ArrangeCore(System.Windows.Rect)" /> (defined as virtual in <see cref="T:System.Windows.UIElement" />) and seals the implementation.</summary>
        <remarks>
          <format type="text/markdown"><![CDATA[  
  
## Remarks  
 This method is sealed. In order to override the logic in your custom element specifically for the arrange pass of element layout, your <xref:System.Windows.FrameworkElement> derived class must override <xref:System.Windows.FrameworkElement.ArrangeOverride%2A>.  
  
 ]]></format>
        </remarks>
      </Docs>
    </Member>
    <Member MemberName="ArrangeOverride">
      <MemberSignature Language="C#" Value="protected virtual System.Windows.Size ArrangeOverride (System.Windows.Size finalSize);" />
      <MemberSignature Language="ILAsm" Value=".method familyhidebysig newslot virtual instance valuetype System.Windows.Size ArrangeOverride(valuetype System.Windows.Size finalSize) cil managed" />
      <MemberSignature Language="DocId" Value="M:System.Windows.FrameworkElement.ArrangeOverride(System.Windows.Size)" />
      <MemberType>Method</MemberType>
      <AssemblyInfo>
        <AssemblyName>PresentationFramework</AssemblyName>
        <AssemblyVersion>4.0.0.0</AssemblyVersion>
      </AssemblyInfo>
      <ReturnValue>
        <ReturnType>System.Windows.Size</ReturnType>
      </ReturnValue>
      <Parameters>
        <Parameter Name="finalSize" Type="System.Windows.Size" />
      </Parameters>
      <Docs>
        <param name="finalSize">The final area within the parent that this element should use to arrange itself and its children.</param>
        <summary>When overridden in a derived class, positions child elements and determines a size for a <see cref="T:System.Windows.FrameworkElement" /> derived class.</summary>
        <returns>The actual size used.</returns>
        <remarks>To be added.</remarks>
        <block subset="none" type="overrides">
          <para>Control authors who want to customize the arrange pass of layout processing should override this method. The implementation pattern should call <see cref="M:System.Windows.UIElement.Arrange(System.Windows.Rect)" /> on each visible child element, and pass the final desired size for each child element as the <paramref name="finalRect" /> parameter. Parent elements should call <see cref="M:System.Windows.UIElement.Arrange(System.Windows.Rect)" /> on each child, otherwise the child elements will not be rendered.  
  
 Many derived classes offer implementations of this method. Prominent ones include: <see cref="M:System.Windows.Window.ArrangeOverride(System.Windows.Size)" />, <see cref="M:System.Windows.Controls.Page.ArrangeOverride(System.Windows.Size)" /> and <see cref="M:System.Windows.Controls.Control.ArrangeOverride(System.Windows.Size)" />.</para>
        </block>
      </Docs>
    </Member>
    <Member MemberName="BeginInit">
      <MemberSignature Language="C#" Value="public virtual void BeginInit ();" />
      <MemberSignature Language="ILAsm" Value=".method public hidebysig newslot virtual instance void BeginInit() cil managed" />
      <MemberSignature Language="DocId" Value="M:System.Windows.FrameworkElement.BeginInit" />
      <MemberType>Method</MemberType>
      <AssemblyInfo>
        <AssemblyName>PresentationFramework</AssemblyName>
        <AssemblyVersion>4.0.0.0</AssemblyVersion>
      </AssemblyInfo>
      <ReturnValue>
        <ReturnType>System.Void</ReturnType>
      </ReturnValue>
      <Parameters />
      <Docs>
        <summary>Starts the initialization process for this element.</summary>
        <remarks>
          <format type="text/markdown"><![CDATA[  
  
## Remarks  
 You can call this method on individual elements if you are adjusting them in ways that do not yet expose or connect the element to any element tree. For instance, you might have created a new <xref:System.Windows.FrameworkElement>, but have not yet attached it to any logical tree. Or, the logical tree where your element is a child element within it might not be connected to a window or page of the application.  
  
 ]]></format>
        </remarks>
        <block subset="none" type="overrides">
          <para>Implement this method to provide special handling that should happen before your element is initialized during the element loading process.  
  
 Your implementation should call the base implementation, because the base (default) implementation sets some internal flags to keep track of initialization. One possible implementation is to use this method as a hook into your own private class initialization routines that are not already enabled by constructors.  
  
 The base implementation will throw an exception if <see cref="M:System.Windows.FrameworkElement.BeginInit" /> is called more than one time on the same element prior to <see cref="M:System.Windows.FrameworkElement.EndInit" /> being called.</para>
        </block>
      </Docs>
    </Member>
    <Member MemberName="BeginStoryboard">
      <MemberSignature Language="C#" Value="public void BeginStoryboard (System.Windows.Media.Animation.Storyboard storyboard);" />
      <MemberSignature Language="ILAsm" Value=".method public hidebysig instance void BeginStoryboard(class System.Windows.Media.Animation.Storyboard storyboard) cil managed" />
      <MemberSignature Language="DocId" Value="M:System.Windows.FrameworkElement.BeginStoryboard(System.Windows.Media.Animation.Storyboard)" />
      <MemberType>Method</MemberType>
      <AssemblyInfo>
        <AssemblyName>PresentationFramework</AssemblyName>
        <AssemblyVersion>4.0.0.0</AssemblyVersion>
      </AssemblyInfo>
      <ReturnValue>
        <ReturnType>System.Void</ReturnType>
      </ReturnValue>
      <Parameters>
        <Parameter Name="storyboard" Type="System.Windows.Media.Animation.Storyboard" />
      </Parameters>
      <Docs>
        <param name="storyboard">The storyboard to begin.</param>
        <summary>Begins the sequence of actions that are contained in the provided storyboard.</summary>
        <remarks>
          <format type="text/markdown"><![CDATA[  
  
## Remarks  
 Most typical animation scenarios do not use this method. Typically, you create the <xref:System.Windows.Media.Animation.Storyboard> or <xref:System.Windows.Media.Animation.BeginStoryboard> element in markup, and then you place these as the <xref:System.Windows.EventTrigger> content on an element. When triggered by the event, the animation then runs. Most of the control aspects of a <xref:System.Windows.Media.Animation.Storyboard> can be addressed by properties that are exposed in markup.  
  
 For the signatures that do not use the `isControllable`, parameter, or when that parameter is specified `false`, the timeline clocks that are associated with the animation are removed as soon as the animation reaches the "Fill" period. Therefore the animation cannot be restarted after running once. Controlling an animation also requires that the storyboard have an [x:Name Directive](~/docs/framework/xaml-services/x-name-directive.md) or be accessible by reference in code.  
  
   
  
## Examples  
 The following example retrieves a <xref:System.Windows.Media.Animation.Storyboard> from resources, and then runs that <xref:System.Windows.Media.Animation.Storyboard> when an internal event is class handled.  
  
 [!code-csharp[CubeAnimation#FEBeginStoryboard](~/samples/snippets/csharp/VS_Snippets_Wpf/CubeAnimation/CSharp/Page1.xaml.cs#febeginstoryboard)]
 [!code-vb[CubeAnimation#FEBeginStoryboard](~/samples/snippets/visualbasic/VS_Snippets_Wpf/CubeAnimation/visualbasic/page1.xaml.vb#febeginstoryboard)]  
  
 ]]></format>
        </remarks>
      </Docs>
    </Member>
    <Member MemberName="BeginStoryboard">
      <MemberSignature Language="C#" Value="public void BeginStoryboard (System.Windows.Media.Animation.Storyboard storyboard, System.Windows.Media.Animation.HandoffBehavior handoffBehavior);" />
      <MemberSignature Language="ILAsm" Value=".method public hidebysig instance void BeginStoryboard(class System.Windows.Media.Animation.Storyboard storyboard, valuetype System.Windows.Media.Animation.HandoffBehavior handoffBehavior) cil managed" />
      <MemberSignature Language="DocId" Value="M:System.Windows.FrameworkElement.BeginStoryboard(System.Windows.Media.Animation.Storyboard,System.Windows.Media.Animation.HandoffBehavior)" />
      <MemberType>Method</MemberType>
      <AssemblyInfo>
        <AssemblyName>PresentationFramework</AssemblyName>
        <AssemblyVersion>4.0.0.0</AssemblyVersion>
      </AssemblyInfo>
      <ReturnValue>
        <ReturnType>System.Void</ReturnType>
      </ReturnValue>
      <Parameters>
        <Parameter Name="storyboard" Type="System.Windows.Media.Animation.Storyboard" />
        <Parameter Name="handoffBehavior" Type="System.Windows.Media.Animation.HandoffBehavior" />
      </Parameters>
      <Docs>
        <param name="storyboard">The storyboard to begin.</param>
        <param name="handoffBehavior">A value of the enumeration that describes behavior to use if a property described in the storyboard is already animated.</param>
        <summary>Begins the sequence of actions contained in the provided storyboard, with options specified for what should happen if the property is already animated.</summary>
        <remarks>
          <format type="text/markdown"><![CDATA[  
  
## Remarks  
 Most typical animation scenarios do not use this method. Typically, you create the <xref:System.Windows.Media.Animation.Storyboard> or <xref:System.Windows.Media.Animation.BeginStoryboard> element in markup, and then you place these as the <xref:System.Windows.EventTrigger> content on an element. When triggered by the event, the animation then runs. Most of the control aspects of a <xref:System.Windows.Media.Animation.Storyboard> can be addressed by properties that are exposed in markup.  
  
 For the signatures that do not use the `isControllable`, parameter, or when that parameter is specified `false`, the timeline clocks that are associated with the animation are removed as soon as the animation reaches the "Fill" period. Therefore the animation cannot be restarted after running once. Controlling an animation also requires that the storyboard have an [x:Name Directive](~/docs/framework/xaml-services/x-name-directive.md) or be accessible by reference in code.  
  
 Handoff behavior can be specified as an attribute of <xref:System.Windows.Media.Animation.BeginStoryboard>.  
  
## Using the Compose HandoffBehavior  
 When you apply a <xref:System.Windows.Media.Animation.Storyboard>, <xref:System.Windows.Media.Animation.AnimationTimeline>, or <xref:System.Windows.Media.Animation.AnimationClock> to a property by using the <xref:System.Windows.Media.Animation.HandoffBehavior> <xref:System.Windows.Media.Animation.HandoffBehavior>, any <xref:System.Windows.Media.Animation.Clock> objects previously associated with that property continue to consume system resources; the timing system does not remove the clocks automatically.  
  
 To avoid performance issues when you apply a large number of clocks by using <xref:System.Windows.Media.Animation.HandoffBehavior>, you should remove composing clocks from the animated property after they complete. There are several ways to remove a clock:  
  
-   To remove all clocks from a property, use the <xref:System.Windows.Media.Animation.Animatable.ApplyAnimationClock%28System.Windows.DependencyProperty%2CSystem.Windows.Media.Animation.AnimationClock%29> or <xref:System.Windows.Media.Animation.Animatable.BeginAnimation%28System.Windows.DependencyProperty%2CSystem.Windows.Media.Animation.AnimationTimeline%29> method of the animated object. Specify the property being animated as the first parameter, and `null` as the second. This removes all animation clocks from the property.  
  
-   To remove a specific <xref:System.Windows.Media.Animation.AnimationClock> from a list of clocks, use the <xref:System.Windows.Media.Animation.Clock.Controller%2A> property of the <xref:System.Windows.Media.Animation.AnimationClock> to retrieve a <xref:System.Windows.Media.Animation.ClockController>, then call the <xref:System.Windows.Media.Animation.ClockController.Remove%2A> method of the <xref:System.Windows.Media.Animation.ClockController>. This is typically done in the <xref:System.Windows.Media.Animation.Clock.Completed> event handler for a clock. Note that only root clocks can be controlled by a <xref:System.Windows.Media.Animation.ClockController>; the <xref:System.Windows.Media.Animation.Clock.Controller%2A> property of a child clock returns `null`. Note also that the <xref:System.Windows.Media.Animation.Clock.Completed> event is not raised if the effective duration of the clock is forever.  In that case, the user must determine when to call <xref:System.Windows.Media.Animation.ClockController.Remove%2A>.  
  
 This is primarily an issue for animations on objects that have a long lifetime.  When an object is garbage collected, its clocks are also disconnected and garbage collected.  
  
 For more information about clock objects, see [Animation and Timing System Overview](~/docs/framework/wpf/graphics-multimedia/animation-and-timing-system-overview.md).  
  
   
  
## Examples  
 The following example retrieves a <xref:System.Windows.Media.Animation.Storyboard> from resources, and then runs that <xref:System.Windows.Media.Animation.Storyboard> when an internal event is class handled.  
  
 [!code-csharp[CubeAnimation#FEBeginStoryboard](~/samples/snippets/csharp/VS_Snippets_Wpf/CubeAnimation/CSharp/Page1.xaml.cs#febeginstoryboard)]
 [!code-vb[CubeAnimation#FEBeginStoryboard](~/samples/snippets/visualbasic/VS_Snippets_Wpf/CubeAnimation/visualbasic/page1.xaml.vb#febeginstoryboard)]  
  
 ]]></format>
        </remarks>
      </Docs>
    </Member>
    <Member MemberName="BeginStoryboard">
      <MemberSignature Language="C#" Value="public void BeginStoryboard (System.Windows.Media.Animation.Storyboard storyboard, System.Windows.Media.Animation.HandoffBehavior handoffBehavior, bool isControllable);" />
      <MemberSignature Language="ILAsm" Value=".method public hidebysig instance void BeginStoryboard(class System.Windows.Media.Animation.Storyboard storyboard, valuetype System.Windows.Media.Animation.HandoffBehavior handoffBehavior, bool isControllable) cil managed" />
      <MemberSignature Language="DocId" Value="M:System.Windows.FrameworkElement.BeginStoryboard(System.Windows.Media.Animation.Storyboard,System.Windows.Media.Animation.HandoffBehavior,System.Boolean)" />
      <MemberType>Method</MemberType>
      <AssemblyInfo>
        <AssemblyName>PresentationFramework</AssemblyName>
        <AssemblyVersion>4.0.0.0</AssemblyVersion>
      </AssemblyInfo>
      <ReturnValue>
        <ReturnType>System.Void</ReturnType>
      </ReturnValue>
      <Parameters>
        <Parameter Name="storyboard" Type="System.Windows.Media.Animation.Storyboard" />
        <Parameter Name="handoffBehavior" Type="System.Windows.Media.Animation.HandoffBehavior" />
        <Parameter Name="isControllable" Type="System.Boolean" />
      </Parameters>
      <Docs>
        <param name="storyboard">The storyboard to begin.</param>
        <param name="handoffBehavior">A value of the enumeration that describes behavior to use if a property described in the storyboard is already animated.</param>
        <param name="isControllable">Declares whether the animation is controllable (can be paused) after it is started.</param>
        <summary>Begins the sequence of actions contained in the provided storyboard, with specified state for control of the animation after it is started.</summary>
        <remarks>
          <format type="text/markdown"><![CDATA[  
  
## Remarks  
 Most typical animation scenarios do not use this method. Typically, you create the <xref:System.Windows.Media.Animation.Storyboard> or <xref:System.Windows.Media.Animation.BeginStoryboard> element in markup, and then you place these as the <xref:System.Windows.EventTrigger> content on an element. When triggered by the event, the animation then runs. Most of the control aspects of a <xref:System.Windows.Media.Animation.Storyboard> can be addressed by properties that are exposed in markup.  
  
 For the signatures that do not use the `isControllable`, parameter, or when that parameter is specified `false`, the timeline clocks that are associated with the animation are removed as soon as the animation reaches the "Fill" period. Therefore the animation cannot be restarted after running once. Controlling an animation also requires that the storyboard have an [x:Name Directive](~/docs/framework/xaml-services/x-name-directive.md) or be accessible by reference in code.  
  
 Handoff behavior can be specified as an attribute of <xref:System.Windows.Media.Animation.BeginStoryboard>.  
  
## Using the Compose HandoffBehavior  
 When you apply a <xref:System.Windows.Media.Animation.Storyboard>, <xref:System.Windows.Media.Animation.AnimationTimeline>, or <xref:System.Windows.Media.Animation.AnimationClock> to a property by using the <xref:System.Windows.Media.Animation.HandoffBehavior> <xref:System.Windows.Media.Animation.HandoffBehavior>, any <xref:System.Windows.Media.Animation.Clock> objects previously associated with that property continue to consume system resources; the timing system does not remove the clocks automatically.  
  
 To avoid performance issues when you apply a large number of clocks by using <xref:System.Windows.Media.Animation.HandoffBehavior>, you should remove composing clocks from the animated property after they complete. There are several ways to remove a clock:  
  
-   To remove all clocks from a property, use the <xref:System.Windows.Media.Animation.Animatable.ApplyAnimationClock%28System.Windows.DependencyProperty%2CSystem.Windows.Media.Animation.AnimationClock%29> or <xref:System.Windows.Media.Animation.Animatable.BeginAnimation%28System.Windows.DependencyProperty%2CSystem.Windows.Media.Animation.AnimationTimeline%29> method of the animated object. Specify the property being animated as the first parameter, and `null` as the second. This removes all animation clocks from the property.  
  
-   To remove a specific <xref:System.Windows.Media.Animation.AnimationClock> from a list of clocks, use the <xref:System.Windows.Media.Animation.Clock.Controller%2A> property of the <xref:System.Windows.Media.Animation.AnimationClock> to retrieve a <xref:System.Windows.Media.Animation.ClockController>, then call the <xref:System.Windows.Media.Animation.ClockController.Remove%2A> method of the <xref:System.Windows.Media.Animation.ClockController>. This is typically done in the <xref:System.Windows.Media.Animation.Clock.Completed> event handler for a clock. Note that only root clocks can be controlled by a <xref:System.Windows.Media.Animation.ClockController>; the <xref:System.Windows.Media.Animation.Clock.Controller%2A> property of a child clock returns `null`. Note also that the <xref:System.Windows.Media.Animation.Clock.Completed> event is not raised if the effective duration of the clock is forever.  In that case, the user must determine when to call <xref:System.Windows.Media.Animation.ClockController.Remove%2A>.  
  
 This is primarily an issue for animations on objects that have a long lifetime.  When an object is garbage collected, its clocks are also disconnected and garbage collected.  
  
 For more information about clock objects, see [Animation and Timing System Overview](~/docs/framework/wpf/graphics-multimedia/animation-and-timing-system-overview.md).  
  
 ]]></format>
        </remarks>
      </Docs>
    </Member>
    <Member MemberName="BindingGroup">
      <MemberSignature Language="C#" Value="public System.Windows.Data.BindingGroup BindingGroup { get; set; }" />
      <MemberSignature Language="ILAsm" Value=".property instance class System.Windows.Data.BindingGroup BindingGroup" />
      <MemberSignature Language="DocId" Value="P:System.Windows.FrameworkElement.BindingGroup" />
      <MemberType>Property</MemberType>
      <AssemblyInfo>
        <AssemblyName>PresentationFramework</AssemblyName>
        <AssemblyVersion>4.0.0.0</AssemblyVersion>
      </AssemblyInfo>
      <Attributes>
        <Attribute>
          <AttributeName>System.ComponentModel.DesignerSerializationVisibility(System.ComponentModel.DesignerSerializationVisibility.Hidden)</AttributeName>
        </Attribute>
        <Attribute>
          <AttributeName>System.Windows.Localizability(System.Windows.LocalizationCategory.NeverLocalize)</AttributeName>
        </Attribute>
      </Attributes>
      <ReturnValue>
        <ReturnType>System.Windows.Data.BindingGroup</ReturnType>
      </ReturnValue>
      <Docs>
        <summary>Gets or sets the <see cref="T:System.Windows.Data.BindingGroup" /> that is used for the element.</summary>
        <value>The <see cref="T:System.Windows.Data.BindingGroup" /> that is used for the element.</value>
        <remarks>
          <format type="text/markdown"><![CDATA[  
  
## Remarks  
 A <xref:System.Windows.Data.BindingGroup> can be used to validate the values of multiple properties of an object. For example, suppose that an application prompts the user to enter an address and then populates an object of type `Address`, which has the properties `Street`, `City`, `ZipCode`, and `Country`, with the values that the user provided. The application has a panel that contains four <xref:System.Windows.Controls.TextBox> controls, each of which is bound to one of the object’s properties. You can use a <xref:System.Windows.Controls.ValidationRule> in a <xref:System.Windows.Data.BindingGroup> to validate the `Address` object. For example, the <xref:System.Windows.Controls.ValidationRule> can ensure that the zip code is valid for the country of the address.  
  
 Child elements inherit the <xref:System.Windows.Data.BindingGroup> from their parent elements, just as with any other inheritable property.  
  
<a name="dependencyPropertyInfo_BindingGroup"></a>   
## Dependency Property Information  
  
|||  
|-|-|  
|Identifier field|<xref:System.Windows.FrameworkElement.BindingGroupProperty>|  
|Metadata properties set to **true**|<xref:System.Windows.FrameworkPropertyMetadata.Inherits%2A>|  
  
   
  
## Examples  
 The following examples are part of an application that checks whether the user has set the properties of two objects to equal values. The first example creates two <xref:System.Windows.Controls.TextBox> controls, each of which is bound to a different data source. The <xref:System.Windows.Controls.StackPanel> has a <xref:System.Windows.Data.BindingGroup> that contains a <xref:System.Windows.Controls.ValidationRule> that checks that the two strings are equal.  
  
 [!code-xml[BindingGroupSnippets#BindingGroupComplete](~/samples/snippets/csharp/VS_Snippets_Wpf/BindingGroupSnippets/CSharp/Window3.xaml#bindinggroupcomplete)]  
  
 The following example shows the <xref:System.Windows.Controls.ValidationRule> that the previous example uses.  In the <xref:System.Windows.Controls.ValidationRule.Validate%2A> method override, the example gets each source object from the <xref:System.Windows.Data.BindingGroup> and checks whether the properties of the objects are equal.  
  
 [!code-csharp[BindingGroupSnippets#BindingGroupNameValidationRule](~/samples/snippets/csharp/VS_Snippets_Wpf/BindingGroupSnippets/CSharp/Window3.xaml.cs#bindinggroupnamevalidationrule)]
 [!code-vb[BindingGroupSnippets#BindingGroupNameValidationRule](~/samples/snippets/visualbasic/VS_Snippets_Wpf/BindingGroupSnippets/visualbasic/window3.xaml.vb#bindinggroupnamevalidationrule)]  
  
 To invoke the <xref:System.Windows.Controls.ValidationRule>, call the <xref:System.Windows.Data.BindingGroup.UpdateSources%2A> method.  The following example calls <xref:System.Windows.Data.BindingGroup.UpdateSources%2A> when the click event of the button occurs.  
  
 [!code-csharp[BindingGroupSnippets#UpdateSourcesClick](~/samples/snippets/csharp/VS_Snippets_Wpf/BindingGroupSnippets/CSharp/Window3.xaml.cs#updatesourcesclick)]
 [!code-vb[BindingGroupSnippets#UpdateSourcesClick](~/samples/snippets/visualbasic/VS_Snippets_Wpf/BindingGroupSnippets/visualbasic/window3.xaml.vb#updatesourcesclick)]  
  
 ]]></format>
        </remarks>
      </Docs>
    </Member>
    <Member MemberName="BindingGroupProperty">
      <MemberSignature Language="C#" Value="public static readonly System.Windows.DependencyProperty BindingGroupProperty;" />
      <MemberSignature Language="ILAsm" Value=".field public static initonly class System.Windows.DependencyProperty BindingGroupProperty" />
      <MemberSignature Language="DocId" Value="F:System.Windows.FrameworkElement.BindingGroupProperty" />
      <MemberType>Field</MemberType>
      <AssemblyInfo>
        <AssemblyName>PresentationFramework</AssemblyName>
        <AssemblyVersion>4.0.0.0</AssemblyVersion>
      </AssemblyInfo>
      <ReturnValue>
        <ReturnType>System.Windows.DependencyProperty</ReturnType>
      </ReturnValue>
      <Docs>
        <summary>Identifies the <see cref="P:System.Windows.FrameworkElement.BindingGroup" /> dependency property.</summary>
        <remarks>To be added.</remarks>
      </Docs>
    </Member>
    <Member MemberName="BringIntoView">
      <MemberSignature Language="C#" Value="public void BringIntoView ();" />
      <MemberSignature Language="ILAsm" Value=".method public hidebysig instance void BringIntoView() cil managed" />
      <MemberSignature Language="DocId" Value="M:System.Windows.FrameworkElement.BringIntoView" />
      <MemberType>Method</MemberType>
      <AssemblyInfo>
        <AssemblyName>PresentationFramework</AssemblyName>
        <AssemblyVersion>4.0.0.0</AssemblyVersion>
      </AssemblyInfo>
      <ReturnValue>
        <ReturnType>System.Void</ReturnType>
      </ReturnValue>
      <Parameters />
      <Docs>
        <summary>Attempts to bring this element into view, within any scrollable regions it is contained within.</summary>
        <remarks>
          <format type="text/markdown"><![CDATA[  
  
## Remarks  
 By calling this method, you raise a <xref:System.Windows.FrameworkElement.RequestBringIntoView> event that originates from the current element. This event is raised so that it can be handled by a <xref:System.Windows.Controls.ScrollViewer>, or a derived or similar class. The expected behavior is that the event is handled by the parent element, marked handled in the event data, and the source of the event is brought into view through the logic embedded in the <xref:System.Windows.Controls.ScrollViewer> control. Neither the <xref:System.Windows.FrameworkElement.RequestBringIntoView> event nor the <xref:System.Windows.FrameworkElement.BringIntoView%2A> method transmit any information about success or failure, other than that the event is typically marked handled on success. Reasons for failure can include the element settings, such as <xref:System.Windows.UIElement.Visibility%2A> being some value other than <xref:System.Windows.Visibility>.  
  
 If you use the signature that does not specify a `targetRectangle`, then the entire element size (its <xref:System.Windows.UIElement.RenderSize%2A>) will be made visible.  
  
 By calling this method, you potentially will call <xref:System.Windows.Controls.ScrollContentPresenter.MakeVisible%2A> on any parent scrollable area that contains the element. If this element is not contained in a scrollable area, the <xref:System.Windows.FrameworkElement.RequestBringIntoView> event is still raised, but there will be no effect because there are no event listeners.  
  
   
  
## Examples  
 The following example implements a handler for an application navigation event that responds whenever the [!INCLUDE[TLA#tla_uri](~/includes/tlasharptla-uri-md.md)] being navigated to includes a fragment. The fragment is named in the [!INCLUDE[TLA2#tla_uri](~/includes/tla2sharptla-uri-md.md)] following the hash sign (#), and the implemented behavior causes the element to scroll into view within the frame. <xref:System.Windows.FrameworkElement.BringIntoView%2A> and <xref:System.Windows.FrameworkElement.RequestBringIntoView> request that scrolling behavior in the example.  
  
 [!code-csharp[FragmentNavigationSample#FEBringIntoView](~/samples/snippets/csharp/VS_Snippets_Wpf/FragmentNavigationSample/CSharp/MainWindow.xaml.cs#febringintoview)]
 [!code-vb[FragmentNavigationSample#FEBringIntoView](~/samples/snippets/visualbasic/VS_Snippets_Wpf/FragmentNavigationSample/VisualBasic/MainWindow.xaml.vb#febringintoview)]  
  
 ]]></format>
        </remarks>
      </Docs>
    </Member>
    <Member MemberName="BringIntoView">
      <MemberSignature Language="C#" Value="public void BringIntoView (System.Windows.Rect targetRectangle);" />
      <MemberSignature Language="ILAsm" Value=".method public hidebysig instance void BringIntoView(valuetype System.Windows.Rect targetRectangle) cil managed" />
      <MemberSignature Language="DocId" Value="M:System.Windows.FrameworkElement.BringIntoView(System.Windows.Rect)" />
      <MemberType>Method</MemberType>
      <AssemblyInfo>
        <AssemblyName>PresentationFramework</AssemblyName>
        <AssemblyVersion>4.0.0.0</AssemblyVersion>
      </AssemblyInfo>
      <ReturnValue>
        <ReturnType>System.Void</ReturnType>
      </ReturnValue>
      <Parameters>
        <Parameter Name="targetRectangle" Type="System.Windows.Rect" />
      </Parameters>
      <Docs>
        <param name="targetRectangle">Specified size of the element that should also be brought into view.</param>
        <summary>Attempts to bring the provided region size of this element into view, within any scrollable regions it is contained within.</summary>
        <remarks>
          <format type="text/markdown"><![CDATA[  
  
## Remarks  
 By calling this method, you raise a <xref:System.Windows.FrameworkElement.RequestBringIntoView> event that originates from the current element. This event is raised so that it can be handled by a <xref:System.Windows.Controls.ScrollViewer>, or a derived or similar class. The expected behavior is that the event is handled by the parent element, marked handled in the event data, and the source of the event is brought into view through the logic embedded in the <xref:System.Windows.Controls.ScrollViewer> control. Neither the <xref:System.Windows.FrameworkElement.RequestBringIntoView> event nor the <xref:System.Windows.FrameworkElement.BringIntoView%2A> method transmit any information about success or failure, other than that the event is typically marked handled on success. Reasons for failure can include the element settings, such as <xref:System.Windows.UIElement.Visibility%2A> being some value other than <xref:System.Windows.Visibility>.  
  
 If you use the signature that does not specify a `targetRectangle`, then the entire element size (its <xref:System.Windows.UIElement.RenderSize%2A>) will be made visible.  
  
 By calling this method, you potentially will call <xref:System.Windows.Controls.ScrollContentPresenter.MakeVisible%2A> on any parent scrollable area that contains the element. If this element is not contained in a scrollable area, the <xref:System.Windows.FrameworkElement.RequestBringIntoView> event is still raised, but there will be no effect because there are no event listeners.  
  
   
  
## Examples  
 The following example has a large graphic in a constrained scrolling region. A button on the page has a handler that scrolls the view to a particular region of the large graphic.  
  
 [!code-xml[BaseElementsSmorgasbord#BringIntoViewRectMarkup](~/samples/snippets/csharp/VS_Snippets_Wpf/BaseElementsSmorgasbord/CSharp/Page1.xaml#bringintoviewrectmarkup)]  
  
 [!code-csharp[BaseElementsSmorgasbord#BringIntoViewRectCode](~/samples/snippets/csharp/VS_Snippets_Wpf/BaseElementsSmorgasbord/CSharp/Page1.xaml.cs#bringintoviewrectcode)]
 [!code-vb[BaseElementsSmorgasbord#BringIntoViewRectCode](~/samples/snippets/visualbasic/VS_Snippets_Wpf/BaseElementsSmorgasbord/visualbasic/page1.xaml.vb#bringintoviewrectcode)]  
  
 ]]></format>
        </remarks>
      </Docs>
    </Member>
    <Member MemberName="ContextMenu">
      <MemberSignature Language="C#" Value="public System.Windows.Controls.ContextMenu ContextMenu { get; set; }" />
      <MemberSignature Language="ILAsm" Value=".property instance class System.Windows.Controls.ContextMenu ContextMenu" />
      <MemberSignature Language="DocId" Value="P:System.Windows.FrameworkElement.ContextMenu" />
      <MemberType>Property</MemberType>
      <AssemblyInfo>
        <AssemblyName>PresentationFramework</AssemblyName>
        <AssemblyVersion>4.0.0.0</AssemblyVersion>
      </AssemblyInfo>
      <ReturnValue>
        <ReturnType>System.Windows.Controls.ContextMenu</ReturnType>
      </ReturnValue>
      <Docs>
        <summary>Gets or sets the context menu element that should appear whenever the context menu is requested through [!INCLUDE[TLA#tla_ui](~/includes/tlasharptla-ui-md.md)] from within this element.</summary>
        <value>The context menu assigned to this element.</value>
        <remarks>
          <format type="text/markdown"><![CDATA[  
  
## Remarks  
 <xref:System.Windows.Controls.ContextMenu> itself is a <xref:System.Windows.FrameworkElement> derived class, and it is technically possible for <xref:System.Windows.Controls.ContextMenu> itself to have a <xref:System.Windows.FrameworkElement.ContextMenu%2A> property. However, this creates a confusing context menu experience for the user and this practice is not recommended.  
  
<a name="dependencyPropertyInfo_ContextMenu"></a>   
## Dependency Property Information  
  
|||  
|-|-|  
|Identifier field|<xref:System.Windows.FrameworkElement.ContextMenuProperty>|  
|Metadata properties set to `true`|None|  
  
 ]]></format>
        </remarks>
      </Docs>
    </Member>
    <Member MemberName="ContextMenuClosing">
      <MemberSignature Language="C#" Value="public event System.Windows.Controls.ContextMenuEventHandler ContextMenuClosing;" />
      <MemberSignature Language="ILAsm" Value=".event class System.Windows.Controls.ContextMenuEventHandler ContextMenuClosing" />
      <MemberSignature Language="DocId" Value="E:System.Windows.FrameworkElement.ContextMenuClosing" />
      <MemberType>Event</MemberType>
      <AssemblyInfo>
        <AssemblyName>PresentationFramework</AssemblyName>
        <AssemblyVersion>4.0.0.0</AssemblyVersion>
      </AssemblyInfo>
      <ReturnValue>
        <ReturnType>System.Windows.Controls.ContextMenuEventHandler</ReturnType>
      </ReturnValue>
      <Docs>
        <summary>Occurs just before any context menu on the element is closed.</summary>
        <remarks>
          <format type="text/markdown"><![CDATA[  
  
## Remarks  
 To suppress closing context menus, handlers of the event should mark it as handled.  
  
 To use this event as an <xref:System.Windows.EventTrigger> in a style, you must reference the underlying service's definition of the event:  
  
 [!code-xml[CorePseudocode#FEContextMenuClosing](~/samples/snippets/csharp/VS_Snippets_Wpf/CorePseudocode/CSharp/pseudocode.xaml#fecontextmenuclosing)]  
  
 (This usage is required because the event implementation on <xref:System.Windows.FrameworkElement> that exposes the underlying service event does not map the <xref:System.Windows.FrameworkElement.ContextMenuClosing> identifier such that you can use it as a trigger).  
  
 <xref:System.Windows.Controls.ContextMenu> itself is a <xref:System.Windows.FrameworkElement> derived class, but the <xref:System.Windows.FrameworkElement.ContextMenuClosing> event will not be raised by a context menu directly. Instead, the event is raised from the element that "owns" the context menu as a property and is only raised when a user attempts to close a context menu in the UI. However it is possible for <xref:System.Windows.Controls.ContextMenu> itself to have a <xref:System.Windows.FrameworkElement.ContextMenu%2A> property (a nested context menu). In this case the <xref:System.Windows.Controls.ContextMenu> really does own the nested <xref:System.Windows.Controls.ContextMenu> and might raise the event, with the source of the event being the nested context menu.  
  
 The <xref:System.Windows.Controls.ContextMenu> class itself also has a similar event (<xref:System.Windows.Controls.ContextMenu.Closed>) but the <xref:System.Windows.Controls.ContextMenu.Closed> event does not provide you the opportunity to cancel the user action.  
  
<a name="routedEventInfo_ContextMenuClosing"></a>   
## Routed Event Information  
  
|||  
|-|-|  
|Identifier field|<xref:System.Windows.FrameworkElement.ContextMenuClosingEvent>|  
|Routing strategy|Bubbling|  
|Delegate|<xref:System.Windows.Controls.ContextMenuEventHandler>|  
  
-   Override <xref:System.Windows.FrameworkElement.OnContextMenuClosing%2A> to implement class handling for this event in derived classes.  
  
 ]]></format>
        </remarks>
      </Docs>
    </Member>
    <Member MemberName="ContextMenuClosingEvent">
      <MemberSignature Language="C#" Value="public static readonly System.Windows.RoutedEvent ContextMenuClosingEvent;" />
      <MemberSignature Language="ILAsm" Value=".field public static initonly class System.Windows.RoutedEvent ContextMenuClosingEvent" />
      <MemberSignature Language="DocId" Value="F:System.Windows.FrameworkElement.ContextMenuClosingEvent" />
      <MemberType>Field</MemberType>
      <AssemblyInfo>
        <AssemblyName>PresentationFramework</AssemblyName>
        <AssemblyVersion>4.0.0.0</AssemblyVersion>
      </AssemblyInfo>
      <ReturnValue>
        <ReturnType>System.Windows.RoutedEvent</ReturnType>
      </ReturnValue>
      <Docs>
        <summary>Identifies the <see cref="E:System.Windows.FrameworkElement.ContextMenuClosing" /> routed event.</summary>
        <remarks>
          <format type="text/markdown"><![CDATA[  
  
## Remarks  
 Routed event identifiers are created when routed events are registered. These identifiers contain an identifying name, owner type, handler type, routing strategy, and utility method for adding owners for the event. You can use these identifiers to add class handlers.  
  
 For more information about registering routed events, see <xref:System.Windows.EventManager.RegisterRoutedEvent%2A>. For more information about using routed event identifiers to add class handlers, see <xref:System.Windows.EventManager.RegisterClassHandler%2A>.  
  
 ]]></format>
        </remarks>
      </Docs>
    </Member>
    <Member MemberName="ContextMenuOpening">
      <MemberSignature Language="C#" Value="public event System.Windows.Controls.ContextMenuEventHandler ContextMenuOpening;" />
      <MemberSignature Language="ILAsm" Value=".event class System.Windows.Controls.ContextMenuEventHandler ContextMenuOpening" />
      <MemberSignature Language="DocId" Value="E:System.Windows.FrameworkElement.ContextMenuOpening" />
      <MemberType>Event</MemberType>
      <AssemblyInfo>
        <AssemblyName>PresentationFramework</AssemblyName>
        <AssemblyVersion>4.0.0.0</AssemblyVersion>
      </AssemblyInfo>
      <ReturnValue>
        <ReturnType>System.Windows.Controls.ContextMenuEventHandler</ReturnType>
      </ReturnValue>
      <Docs>
        <summary>Occurs when any context menu on the element is opened.</summary>
        <remarks>
          <format type="text/markdown"><![CDATA[  
  
## Remarks  
 To manually open context menus, handlers of the events should mark the relevant event as handled. Otherwise, the existing value of the <xref:System.Windows.FrameworkElement.ContextMenu%2A> property will be used to automatically open a context menu. Marking the event handled will effectively cancel the default action, and could be an opportunity to reset the value of the <xref:System.Windows.FrameworkElement.ContextMenu%2A> property and then open the new <xref:System.Windows.Controls.ContextMenu>. However, there is a timing issue you should be aware of. In order to completely replace the context menu through a <xref:System.Windows.FrameworkElement.ContextMenuOpening> handler, the initial context menu must not be null / empty. Alternatively, you might need to handle the event and then manually open a new context menu. For details, see [How to: Handle the ContextMenuOpening Event](~/docs/framework/wpf/advanced/how-to-handle-the-contextmenuopening-event.md).  
  
 To use this event as an <xref:System.Windows.EventTrigger> in a style, you must reference the underlying attached event:  
  
 [!code-xml[CorePseudocode#FEContextMenuOpening](~/samples/snippets/csharp/VS_Snippets_Wpf/CorePseudocode/CSharp/pseudocode.xaml#fecontextmenuopening)]  
  
 (This usage is required because the event implementation on <xref:System.Windows.FrameworkElement> that exposes the underlying service event does not map the <xref:System.Windows.FrameworkElement.ContextMenuOpening> identifier such that you can use it in triggers).  
  
 <xref:System.Windows.Controls.ContextMenu> itself is a <xref:System.Windows.FrameworkElement> derived class, but this event will not be raised from the context menu being opened as a source. The event is raised from the element that "owns" the context menu as a property and is only raised when a user attempts to open a context menu in the UI. It is possible for <xref:System.Windows.Controls.ContextMenu> itself to have a <xref:System.Windows.FrameworkElement.ContextMenu%2A> property, but you should avoid this scenario (for details, see <xref:System.Windows.FrameworkElement.ContextMenu%2A?displayProperty=fullName>).  
  
 The <xref:System.Windows.Controls.ContextMenu> class itself also has a similar event (<xref:System.Windows.Controls.ContextMenu.Opened>) but <xref:System.Windows.Controls.ContextMenu.Opened> does not provide you the opportunity to cancel the user action.  
  
<a name="routedEventInfo_ContextMenuOpening"></a>   
## Routed Event Information  
  
|||  
|-|-|  
|Identifier field|<xref:System.Windows.FrameworkElement.ContextMenuOpeningEvent>|  
|Routing strategy|Bubbling|  
|Delegate|<xref:System.Windows.Controls.ContextMenuEventHandler>|  
  
-   Override <xref:System.Windows.FrameworkElement.OnContextMenuOpening%2A> to implement class handling for this event in derived classes.  
  
 ]]></format>
        </remarks>
      </Docs>
    </Member>
    <Member MemberName="ContextMenuOpeningEvent">
      <MemberSignature Language="C#" Value="public static readonly System.Windows.RoutedEvent ContextMenuOpeningEvent;" />
      <MemberSignature Language="ILAsm" Value=".field public static initonly class System.Windows.RoutedEvent ContextMenuOpeningEvent" />
      <MemberSignature Language="DocId" Value="F:System.Windows.FrameworkElement.ContextMenuOpeningEvent" />
      <MemberType>Field</MemberType>
      <AssemblyInfo>
        <AssemblyName>PresentationFramework</AssemblyName>
        <AssemblyVersion>4.0.0.0</AssemblyVersion>
      </AssemblyInfo>
      <ReturnValue>
        <ReturnType>System.Windows.RoutedEvent</ReturnType>
      </ReturnValue>
      <Docs>
        <summary>Identifies the <see cref="E:System.Windows.FrameworkElement.ContextMenuOpening" /> routed event.</summary>
        <remarks>
          <format type="text/markdown"><![CDATA[  
  
## Remarks  
 Routed event identifiers are created when routed events are registered. These identifiers contain an identifying name, owner type, handler type, routing strategy, and utility method for adding owners for the event. You can use these identifiers to add class handlers.  
  
 For more information about registering routed events, see <xref:System.Windows.EventManager.RegisterRoutedEvent%2A>. For more information about using routed event identifiers to add class handlers, see <xref:System.Windows.EventManager.RegisterClassHandler%2A>.  
  
 ]]></format>
        </remarks>
      </Docs>
    </Member>
    <Member MemberName="ContextMenuProperty">
      <MemberSignature Language="C#" Value="public static readonly System.Windows.DependencyProperty ContextMenuProperty;" />
      <MemberSignature Language="ILAsm" Value=".field public static initonly class System.Windows.DependencyProperty ContextMenuProperty" />
      <MemberSignature Language="DocId" Value="F:System.Windows.FrameworkElement.ContextMenuProperty" />
      <MemberType>Field</MemberType>
      <AssemblyInfo>
        <AssemblyName>PresentationFramework</AssemblyName>
        <AssemblyVersion>4.0.0.0</AssemblyVersion>
      </AssemblyInfo>
      <ReturnValue>
        <ReturnType>System.Windows.DependencyProperty</ReturnType>
      </ReturnValue>
      <Docs>
        <summary>Identifies the <see cref="P:System.Windows.FrameworkElement.ContextMenu" /> dependency property.</summary>
        <remarks>To be added.</remarks>
      </Docs>
    </Member>
    <Member MemberName="Cursor">
      <MemberSignature Language="C#" Value="public System.Windows.Input.Cursor Cursor { get; set; }" />
      <MemberSignature Language="ILAsm" Value=".property instance class System.Windows.Input.Cursor Cursor" />
      <MemberSignature Language="DocId" Value="P:System.Windows.FrameworkElement.Cursor" />
      <MemberType>Property</MemberType>
      <AssemblyInfo>
        <AssemblyName>PresentationFramework</AssemblyName>
        <AssemblyVersion>4.0.0.0</AssemblyVersion>
      </AssemblyInfo>
      <ReturnValue>
        <ReturnType>System.Windows.Input.Cursor</ReturnType>
      </ReturnValue>
      <Docs>
        <summary>Gets or sets the cursor that displays when the mouse pointer is over this element.</summary>
        <value>The cursor to display. The default value is defined as <see langword="null" /> per this dependency property. However, the practical default at run time will come from a variety of factors.</value>
        <remarks>
          <format type="text/markdown"><![CDATA[  
  
## Remarks  
 When you set this property in [!INCLUDE[TLA2#tla_xaml](~/includes/tla2sharptla-xaml-md.md)], the [!INCLUDE[TLA2#tla_xaml](~/includes/tla2sharptla-xaml-md.md)] processor relies on type conversion for the <xref:System.Windows.Input.Cursor> class to evaluate the string. The provided string should evaluate to a <xref:System.Windows.Input.CursorType> value. See <xref:System.Windows.Input.Cursor> for details.  
  
 Whether the cursor as established by this property will or will not display when the mouse pointer is over this element is also dependent on the value of the <xref:System.Windows.FrameworkElement.ForceCursor%2A> property. Also, event-related considerations such as an active drag, mouse capture, text editing modes within controls, and so on, will also affect the cursor with higher priority than the value you specify in this property.  
  
 To revert the behavior of setting this property to the eventual default, set it to `null` again.  
  
 The `null` default really means that determination of the practical cursor value is deferred here and should be obtained from elsewhere. If presented without programmatic values from any source, the default cursor that is visually over a [!INCLUDE[TLA#tla_winclient](~/includes/tlasharptla-winclient-md.md)] application will be an arrow. However, the transient cursor changes are not set to the <xref:System.Windows.FrameworkElement.Cursor%2A> values of the elements when they are passed over. The <xref:System.Windows.FrameworkElement.Cursor%2A> property will only report non null values in cases where it was actually set, for instance through code or a style. Each movement of the mouse over a [!INCLUDE[TLA2#tla_winclient](~/includes/tla2sharptla-winclient-md.md)] application raises a <xref:System.Windows.UIElement.QueryCursor> event. The event bubbles, and any element along the route has the opportunity to handle the event and to set the value of the cursor through the arguments of this event. This is the mechanism that produces the visually apparent cursor in most cases. If a <xref:System.Windows.UIElement.QueryCursor> handler returns a cursor result, then the fact that the event is handled and has a changed value in the arguments takes precedence over the value of the <xref:System.Windows.FrameworkElement.Cursor%2A> property at any level, unless <xref:System.Windows.FrameworkElement.ForceCursor%2A> is set.  
  
 If not are not creating a custom cursor, you typically set this property to a static property value of the <xref:System.Windows.Input.Cursors> class. Setting <xref:System.Windows.FrameworkElement.Cursor%2A> in code requires one of the following:  
  
-   Call the <xref:System.Windows.Input.Cursor> constructor to get a <xref:System.Windows.Input.Cursor> instance. Both signatures of the <xref:System.Windows.Input.Cursor> constructor use streams or files, in anticipation that you are creating the <xref:System.Windows.Input.Cursor> object for a custom cursor.  
  
-   Use the <xref:System.Windows.Input.CursorConverter> class and its <xref:System.Windows.Input.CursorConverter.ConvertFrom%2A> method to specify a cursor by <xref:System.Windows.Input.CursorType>, or a string that can evaluate to a <xref:System.Windows.Input.CursorType>, and cast the return to <xref:System.Windows.Input.Cursor>.  
  
 Setting the <xref:System.Windows.Input.Cursor> to a custom value is not enabled in partial trust. For more information on custom cursors, see [Input Overview](~/docs/framework/wpf/advanced/input-overview.md).  
  
<a name="dependencyPropertyInfo_Cursor"></a>   
## Dependency Property Information  
  
|||  
|-|-|  
|Identifier field|<xref:System.Windows.FrameworkElement.CursorProperty>|  
|Metadata properties set to `true`|None|  
  
   
  
## Examples  
 The following example shows how to deliberately set the cursor graphic.  
  
 [!code-csharp[cursors#ChangeCursorsSample](~/samples/snippets/csharp/VS_Snippets_Wpf/cursors/CSharp/Window1.xaml.cs#changecursorssample)]
 [!code-vb[cursors#ChangeCursorsSample](~/samples/snippets/visualbasic/VS_Snippets_Wpf/cursors/VisualBasic/Window1.xaml.vb#changecursorssample)]  
  
 ]]></format>
        </remarks>
      </Docs>
    </Member>
    <Member MemberName="CursorProperty">
      <MemberSignature Language="C#" Value="public static readonly System.Windows.DependencyProperty CursorProperty;" />
      <MemberSignature Language="ILAsm" Value=".field public static initonly class System.Windows.DependencyProperty CursorProperty" />
      <MemberSignature Language="DocId" Value="F:System.Windows.FrameworkElement.CursorProperty" />
      <MemberType>Field</MemberType>
      <AssemblyInfo>
        <AssemblyName>PresentationFramework</AssemblyName>
        <AssemblyVersion>4.0.0.0</AssemblyVersion>
      </AssemblyInfo>
      <ReturnValue>
        <ReturnType>System.Windows.DependencyProperty</ReturnType>
      </ReturnValue>
      <Docs>
        <summary>Identifies the <see cref="P:System.Windows.FrameworkElement.Cursor" /> dependency property.</summary>
        <remarks>To be added.</remarks>
      </Docs>
    </Member>
    <Member MemberName="DataContext">
      <MemberSignature Language="C#" Value="public object DataContext { get; set; }" />
      <MemberSignature Language="ILAsm" Value=".property instance object DataContext" />
      <MemberSignature Language="DocId" Value="P:System.Windows.FrameworkElement.DataContext" />
      <MemberType>Property</MemberType>
      <AssemblyInfo>
        <AssemblyName>PresentationFramework</AssemblyName>
        <AssemblyVersion>4.0.0.0</AssemblyVersion>
      </AssemblyInfo>
      <Attributes>
        <Attribute>
          <AttributeName>System.ComponentModel.DesignerSerializationVisibility(System.ComponentModel.DesignerSerializationVisibility.Hidden)</AttributeName>
        </Attribute>
        <Attribute>
          <AttributeName>System.Windows.Localizability(System.Windows.LocalizationCategory.NeverLocalize)</AttributeName>
        </Attribute>
      </Attributes>
      <ReturnValue>
        <ReturnType>System.Object</ReturnType>
      </ReturnValue>
      <Docs>
        <summary>Gets or sets the data context for an element when it participates in data binding.</summary>
        <value>The object to use as data context.</value>
        <remarks>
          <format type="text/markdown"><![CDATA[  
  
## Remarks  
 *Data context* is a concept that allows elements to inherit information from their parent elements about the data source that is used for binding, as well as other characteristics of the binding, such as the path.  
  
 Data context can be set directly to a [!INCLUDE[TLA#tla_clr](~/includes/tlasharptla-clr-md.md)] object, with the bindings evaluating to properties of that object. Alternatively, you can set the data context to a <xref:System.Windows.Data.DataSourceProvider> object.  
  
 This dependency property inherits property values. If there are child elements without other values for <xref:System.Windows.FrameworkElement.DataContext%2A> established through local values or styles, then the property system will set the value to be the <xref:System.Windows.FrameworkElement.DataContext%2A> value of the nearest parent element with this value assigned.  
  
 Alternatively, you can use one of the following properties of the <xref:System.Windows.Data.Binding> class to specify the binding source explicitly: <xref:System.Windows.Data.Binding.ElementName%2A>, <xref:System.Windows.Data.Binding.Source%2A>, or <xref:System.Windows.Data.Binding.RelativeSource%2A>. For more information, see [How to: Specify the Binding Source](~/docs/framework/wpf/data/how-to-specify-the-binding-source.md).  
  
 In [!INCLUDE[TLA2#tla_xaml](~/includes/tla2sharptla-xaml-md.md)], <xref:System.Windows.FrameworkElement.DataContext%2A> is most typically set to as a <xref:System.Windows.Data.Binding> declaration. You can use either property element syntax or attribute syntax. Attribute syntax is shown in the example on this page. You can also use code to set <xref:System.Windows.FrameworkElement.DataContext%2A>.  
  
 <xref:System.Windows.FrameworkElement.DataContext%2A> is a bindable property, to facilitate scenarios where one context might be bound to another. However, if you bind to <xref:System.Windows.FrameworkElement.DataContext%2A>, be careful to not create circular binding references (do not bind a <xref:System.Windows.FrameworkElement.DataContext%2A> to itself, which is possible to do because of the property value inheritance nature of the <xref:System.Windows.FrameworkElement.DataContext%2A> property).  
  
<a name="xamlPropertyElementUsage_DataContext"></a>   
## XAML Property Element Usage  
  
```  
<object>  
  <object.DataContext>  
    <dataContextObject />  
  </object.DataContext>  
</object>  
```  
  
<a name="xamlAttributeUsage_DataContext"></a>   
## XAML Attribute Usage  
  
```  
<object DataContext="bindingUsage"/>  
- or -  
<object DataContext="{resourceExtension contextResourceKey}"/>  
```  
  
<a name="xamlValues_DataContext"></a>   
## XAML Values  
 *dataContextObject*  
 A directly embedded object that serves as data context for any bindings within the parent element. Typically, this object is a <xref:System.Windows.Data.Binding> or another <xref:System.Windows.Data.BindingBase> derived class. Alternatively, raw data of any [!INCLUDE[TLA2#tla_clr](~/includes/tla2sharptla-clr-md.md)] object type intended for binding may be placed here, with the actual bindings defined later.  
  
 *bindingUsage*  
 A binding usage that evaluates to an appropriate data context. For details, see [Binding Markup Extension](~/docs/framework/wpf/advanced/binding-markup-extension.md).  
  
 *resourceExtension*  
 One of the following:  or . This usage is used when referring to raw data defined as an object in resources. See [XAML Resources](~/docs/framework/wpf/advanced/xaml-resources.md).  
  
 *contextResourceKey*  
 The key identifier for the object being requested from within a <xref:System.Windows.ResourceDictionary>.  
  
<a name="dependencyPropertyInfo_DataContext"></a>   
## Dependency Property Information  
  
|||  
|-|-|  
|Identifier field|<xref:System.Windows.FrameworkElement.DataContextProperty>|  
|Metadata properties set to `true`|<xref:System.Windows.FrameworkPropertyMetadata.Inherits%2A>|  
  
   
  
## Examples  
 The following example illustrates how a data context acts on a binding and provides the information that defines the specific values of bound properties.  
  
 [!code-xml[MasterDetail#DataContextProperty](~/samples/snippets/csharp/VS_Snippets_Wpf/MasterDetail/CSharp/Page1.xaml#datacontextproperty)]  
[!code-xml[MasterDetail#DataContextProperty2](~/samples/snippets/csharp/VS_Snippets_Wpf/MasterDetail/CSharp/Page1.xaml#datacontextproperty2)]  
[!code-xml[MasterDetail#DataContextProperty3](~/samples/snippets/csharp/VS_Snippets_Wpf/MasterDetail/CSharp/Page1.xaml#datacontextproperty3)]  
  
 ]]></format>
        </remarks>
      </Docs>
    </Member>
    <Member MemberName="DataContextChanged">
      <MemberSignature Language="C#" Value="public event System.Windows.DependencyPropertyChangedEventHandler DataContextChanged;" />
      <MemberSignature Language="ILAsm" Value=".event class System.Windows.DependencyPropertyChangedEventHandler DataContextChanged" />
      <MemberSignature Language="DocId" Value="E:System.Windows.FrameworkElement.DataContextChanged" />
      <MemberType>Event</MemberType>
      <AssemblyInfo>
        <AssemblyName>PresentationFramework</AssemblyName>
        <AssemblyVersion>4.0.0.0</AssemblyVersion>
      </AssemblyInfo>
      <ReturnValue>
        <ReturnType>System.Windows.DependencyPropertyChangedEventHandler</ReturnType>
      </ReturnValue>
      <Docs>
        <summary>Occurs when the data context for this element changes.</summary>
        <remarks>
          <format type="text/markdown"><![CDATA[  
  
## Remarks  
 For an explanation of data contexts and data binding, see [Data Binding Overview](~/docs/framework/wpf/data/data-binding-overview.md).  
  
> [!IMPORTANT]
>  When the <xref:System.Windows.FrameworkElement.DataContext%2A> for an element changes, all data-bound properties on this element are potentially affected. This applies to any elements that are child elements of the current element in the logical tree, which inherit the data context, and also the current element itself. All such existing bindings must re-interpret the new <xref:System.Windows.FrameworkElement.DataContext%2A> and will reevaluate the binding results. The data binding engine is not deterministic about the order of these reevaluations, relative to the raising of the <xref:System.Windows.FrameworkElement.DataContextChanged> event. The reevaluations can occur before the event, after the event, or in any mixture.  
  
 ]]></format>
        </remarks>
      </Docs>
    </Member>
    <Member MemberName="DataContextProperty">
      <MemberSignature Language="C#" Value="public static readonly System.Windows.DependencyProperty DataContextProperty;" />
      <MemberSignature Language="ILAsm" Value=".field public static initonly class System.Windows.DependencyProperty DataContextProperty" />
      <MemberSignature Language="DocId" Value="F:System.Windows.FrameworkElement.DataContextProperty" />
      <MemberType>Field</MemberType>
      <AssemblyInfo>
        <AssemblyName>PresentationFramework</AssemblyName>
        <AssemblyVersion>4.0.0.0</AssemblyVersion>
      </AssemblyInfo>
      <ReturnValue>
        <ReturnType>System.Windows.DependencyProperty</ReturnType>
      </ReturnValue>
      <Docs>
        <summary>Identifies the <see cref="P:System.Windows.FrameworkElement.DataContext" /> dependency property.</summary>
        <remarks>To be added.</remarks>
      </Docs>
    </Member>
    <Member MemberName="DefaultStyleKey">
      <MemberSignature Language="C#" Value="protected object DefaultStyleKey { get; set; }" />
      <MemberSignature Language="ILAsm" Value=".property instance object DefaultStyleKey" />
      <MemberSignature Language="DocId" Value="P:System.Windows.FrameworkElement.DefaultStyleKey" />
      <MemberType>Property</MemberType>
      <AssemblyInfo>
        <AssemblyName>PresentationFramework</AssemblyName>
        <AssemblyVersion>4.0.0.0</AssemblyVersion>
      </AssemblyInfo>
      <ReturnValue>
        <ReturnType>System.Object</ReturnType>
      </ReturnValue>
      <Docs>
        <summary>Gets or sets the key to use to reference the style for this control, when theme styles are used or defined.</summary>
        <value>The style key. To work correctly as part of theme style lookup, this value is expected to be the <see cref="T:System.Type" /> of the control being styled.</value>
        <remarks>
          <format type="text/markdown"><![CDATA[  
  
## Remarks  
 This property is typically not set through any of its direct property accessors. Instead, you override the type-specific metadata of this dependency property every time you create a new <xref:System.Windows.FrameworkElement> derived class. When you derive a control, call the <xref:System.Windows.DependencyProperty.OverrideMetadata%2A> method against the <xref:System.Windows.FrameworkElement.DefaultStyleKeyProperty> identifier, within the static constructor of the control derived class (or equivalent class initialization).  
  
 A control typically overrides the default value of this property to be its own type, but in some cases could also use a base type for which a style in the theme dictionaries exists. This is only practical if the control templates of the base control entirely define the visual representation of that derived control, and if whatever additional members the derived types expose do not require additional elements as part of the control template.  
  
 If you want your element or control to deliberately not use theme styles, set the <xref:System.Windows.FrameworkElement.OverridesDefaultStyle%2A> property to `true`.  
  
<a name="dependencyPropertyInfo_DefaultStyleKey"></a>   
## Dependency Property Information  
  
|||  
|-|-|  
|Identifier field|<xref:System.Windows.FrameworkElement.DefaultStyleKeyProperty>|  
|Metadata properties set to `true`|<xref:System.Windows.FrameworkPropertyMetadata.AffectsMeasure%2A>|  
  
   
  
## Examples  
 The following example illustrates the dependency property metadata override usage discussed in Remarks. This code defines a custom control class `NumericUpDown` intended to be used from a dedicated control library assembly. The illustrated static constructor references some private initialization function, registers a class handler (another common control subclassing scenario; see [Marking Routed Events as Handled, and Class Handling](~/docs/framework/wpf/advanced/marking-routed-events-as-handled-and-class-handling.md)) and finally overrides the <xref:System.Windows.FrameworkElement.DefaultStyleKey%2A> dependency property metadata on the `NumericUpDown` class. <xref:System.Windows.FrameworkElement.DefaultStyleKey%2A> always returns its own type as the intended key, which is the convention that the theme style system uses to look up the style for some arbitrary otherwise non-styled control. The complete sample also defines the actual control's theme style that is referenced by that key; see [NumericUpDown Custom Control with Theme and UI Automation Support Sample](http://go.microsoft.com/fwlink/?LinkID=160025).  
  
 [!code-csharp[CustomControlNumericUpDown#StaticCtorOfCustomClassCommonTasks](~/samples/snippets/csharp/VS_Snippets_Wpf/CustomControlNumericUpDown/CSharp/CustomControlLibrary/NumericUpDown.cs#staticctorofcustomclasscommontasks)]
 [!code-vb[CustomControlNumericUpDown#StaticCtorOfCustomClassCommonTasks](~/samples/snippets/visualbasic/VS_Snippets_Wpf/CustomControlNumericUpDown/visualbasic/customcontrollibrary/numericupdown.vb#staticctorofcustomclasscommontasks)]  
[!code-csharp[CustomControlNumericUpDown#Close](~/samples/snippets/csharp/VS_Snippets_Wpf/CustomControlNumericUpDown/CSharp/CustomControlLibrary/NumericUpDown.cs#close)]
[!code-vb[CustomControlNumericUpDown#Close](~/samples/snippets/visualbasic/VS_Snippets_Wpf/CustomControlNumericUpDown/visualbasic/customcontrollibrary/numericupdown.vb#close)]  
  
 ]]></format>
        </remarks>
      </Docs>
    </Member>
    <Member MemberName="DefaultStyleKeyProperty">
      <MemberSignature Language="C#" Value="protected static readonly System.Windows.DependencyProperty DefaultStyleKeyProperty;" />
      <MemberSignature Language="ILAsm" Value=".field familyorassembly static initonly class System.Windows.DependencyProperty DefaultStyleKeyProperty" />
      <MemberSignature Language="DocId" Value="F:System.Windows.FrameworkElement.DefaultStyleKeyProperty" />
      <MemberType>Field</MemberType>
      <AssemblyInfo>
        <AssemblyName>PresentationFramework</AssemblyName>
        <AssemblyVersion>4.0.0.0</AssemblyVersion>
      </AssemblyInfo>
      <ReturnValue>
        <ReturnType>System.Windows.DependencyProperty</ReturnType>
      </ReturnValue>
      <Docs>
        <summary>Identifies the <see cref="P:System.Windows.FrameworkElement.DefaultStyleKey" /> dependency property.</summary>
        <remarks>To be added.</remarks>
      </Docs>
    </Member>
    <Member MemberName="EndInit">
      <MemberSignature Language="C#" Value="public virtual void EndInit ();" />
      <MemberSignature Language="ILAsm" Value=".method public hidebysig newslot virtual instance void EndInit() cil managed" />
      <MemberSignature Language="DocId" Value="M:System.Windows.FrameworkElement.EndInit" />
      <MemberType>Method</MemberType>
      <AssemblyInfo>
        <AssemblyName>PresentationFramework</AssemblyName>
        <AssemblyVersion>4.0.0.0</AssemblyVersion>
      </AssemblyInfo>
      <ReturnValue>
        <ReturnType>System.Void</ReturnType>
      </ReturnValue>
      <Parameters />
      <Docs>
        <summary>Indicates that the initialization process for the element is complete.</summary>
        <remarks>
          <format type="text/markdown"><![CDATA[  
  
## Remarks  
 If <xref:System.Windows.FrameworkElement.BeginInit%2A> was previously called, the base implementation will raise the <xref:System.Windows.FrameworkElement.Initialized> event. Otherwise, if <xref:System.Windows.FrameworkElement.BeginInit%2A> was not called or it could not be determined whether <xref:System.Windows.FrameworkElement.BeginInit%2A> was called, <xref:System.Windows.FrameworkElement.Initialized> is not raised and an exception is thrown instead.  
  
 ]]></format>
        </remarks>
        <exception cref="T:System.InvalidOperationException">
          <see cref="M:System.Windows.FrameworkElement.EndInit" /> was called without <see cref="M:System.Windows.FrameworkElement.BeginInit" /> having previously been called on the element.</exception>
        <block subset="none" type="overrides">
          <para>Implement this method to provide special handling that should happen when your element is initialized during the element loading process.  
  
 Your implementation should call the base implementation, because the base (default) implementation sets some internal flags to keep track of initialization.</para>
        </block>
      </Docs>
    </Member>
    <Member MemberName="FindName">
      <MemberSignature Language="C#" Value="public object FindName (string name);" />
      <MemberSignature Language="ILAsm" Value=".method public hidebysig instance object FindName(string name) cil managed" />
      <MemberSignature Language="DocId" Value="M:System.Windows.FrameworkElement.FindName(System.String)" />
      <MemberType>Method</MemberType>
      <AssemblyInfo>
        <AssemblyName>PresentationFramework</AssemblyName>
        <AssemblyVersion>4.0.0.0</AssemblyVersion>
      </AssemblyInfo>
      <ReturnValue>
        <ReturnType>System.Object</ReturnType>
      </ReturnValue>
      <Parameters>
        <Parameter Name="name" Type="System.String" />
      </Parameters>
      <Docs>
        <param name="name">The name of the requested element.</param>
        <summary>Finds an element that has the provided identifier name.</summary>
        <returns>The requested element. This can be <see langword="null" /> if no matching element was found.</returns>
        <remarks>
          <format type="text/markdown"><![CDATA[  
  
## Remarks  
 If the element has child elements, these child elements are all searched recursively for the requested named element.  
  
 <xref:System.Windows.FrameworkElement.FindName%2A> operates within the current element's namescope. For details, see [WPF XAML Namescopes](~/docs/framework/wpf/advanced/wpf-xaml-namescopes.md).  
  
 ]]></format>
        </remarks>
      </Docs>
    </Member>
    <Member MemberName="FindResource">
      <MemberSignature Language="C#" Value="public object FindResource (object resourceKey);" />
      <MemberSignature Language="ILAsm" Value=".method public hidebysig instance object FindResource(object resourceKey) cil managed" />
      <MemberSignature Language="DocId" Value="M:System.Windows.FrameworkElement.FindResource(System.Object)" />
      <MemberType>Method</MemberType>
      <AssemblyInfo>
        <AssemblyName>PresentationFramework</AssemblyName>
        <AssemblyVersion>4.0.0.0</AssemblyVersion>
      </AssemblyInfo>
      <ReturnValue>
        <ReturnType>System.Object</ReturnType>
      </ReturnValue>
      <Parameters>
        <Parameter Name="resourceKey" Type="System.Object" />
      </Parameters>
      <Docs>
        <param name="resourceKey">The key identifier for the requested resource.</param>
        <summary>Searches for a resource with the specified key, and throws an exception if the requested resource is not found.</summary>
        <returns>The requested resource. If no resource with the provided key was found, an exception is thrown. An <see cref="F:System.Windows.DependencyProperty.UnsetValue" /> value might also be returned in the exception case.</returns>
        <remarks>
          <format type="text/markdown"><![CDATA[  
  
## Remarks  
  
> [!IMPORTANT]
>  If you call this method for a key that cannot be found, an exception is thrown. If you do not want to handle exceptions that result from calling <xref:System.Windows.FrameworkElement.FindResource%2A>, call <xref:System.Windows.FrameworkElement.TryFindResource%2A> instead. <xref:System.Windows.FrameworkElement.TryFindResource%2A> returns `null` when a requested resource cannot be found, and does not throw an exception.  
  
 If the resource is not found on the calling element, the parent element in the logical tree is searched next, then the application, then themes, and finally system resources. This lookup methodology is identical to how the tree is searched if a resource were requested by a dynamic resource reference in markup. For more information about resource lookup, see [XAML Resources](~/docs/framework/wpf/advanced/xaml-resources.md).  
  
 Typically, you immediately cast a <xref:System.Windows.FrameworkElement.FindResource%2A> return value to the type of the property that you setting with the returned resource value.  
  
 Resource keys are not necessarily strings. For instance, styles for controls at the theme level are deliberately keyed to the <xref:System.Type> of the control, and application or page styles for controls typically use this same key convention. For details, see [Styling and Templating](~/docs/framework/wpf/controls/styling-and-templating.md) or [XAML Resources](~/docs/framework/wpf/advanced/xaml-resources.md).  
  
   
  
## Examples  
 The following example obtains a named resource and casts it to an appropriate type to fill a property.  
  
 [!code-csharp[PropertiesOvwSupport#ResourceProceduralGet](~/samples/snippets/csharp/VS_Snippets_Wpf/PropertiesOvwSupport/CSharp/page3.xaml.cs#resourceproceduralget)]
 [!code-vb[PropertiesOvwSupport#ResourceProceduralGet](~/samples/snippets/visualbasic/VS_Snippets_Wpf/PropertiesOvwSupport/visualbasic/page3.xaml.vb#resourceproceduralget)]  
  
 ]]></format>
        </remarks>
        <exception cref="T:System.Windows.ResourceReferenceKeyNotFoundException">
          <paramref name="resourceKey" /> was not found and an event handler does not exist for the <see cref="E:System.Windows.Threading.Dispatcher.UnhandledException" /> event.  
  
 -or-  
  
 <paramref name="resourceKey" /> was not found and the <see cref="P:System.Windows.Threading.DispatcherUnhandledExceptionEventArgs.Handled" /> property is <see langword="false" /> in the <see cref="E:System.Windows.Threading.Dispatcher.UnhandledException" /> event.</exception>
        <exception cref="T:System.ArgumentNullException">
          <paramref name="resourceKey" /> is <see langword="null" />.</exception>
      </Docs>
    </Member>
    <Member MemberName="FlowDirection">
      <MemberSignature Language="C#" Value="public System.Windows.FlowDirection FlowDirection { get; set; }" />
      <MemberSignature Language="ILAsm" Value=".property instance valuetype System.Windows.FlowDirection FlowDirection" />
      <MemberSignature Language="DocId" Value="P:System.Windows.FrameworkElement.FlowDirection" />
      <MemberType>Property</MemberType>
      <AssemblyInfo>
        <AssemblyName>PresentationFramework</AssemblyName>
        <AssemblyVersion>4.0.0.0</AssemblyVersion>
      </AssemblyInfo>
      <Attributes>
        <Attribute>
          <AttributeName>System.Windows.Localizability(System.Windows.LocalizationCategory.None)</AttributeName>
        </Attribute>
      </Attributes>
      <ReturnValue>
        <ReturnType>System.Windows.FlowDirection</ReturnType>
      </ReturnValue>
      <Docs>
        <summary>Gets or sets the direction that text and other [!INCLUDE[TLA#tla_ui](~/includes/tlasharptla-ui-md.md)] elements flow within any parent element that controls their layout.</summary>
        <value>The direction that text and other [!INCLUDE[TLA2#tla_ui](~/includes/tla2sharptla-ui-md.md)] elements flow within their parent element, as a value of the enumeration. The default value is <see cref="F:System.Windows.FlowDirection.LeftToRight" />.</value>
        <remarks>
          <format type="text/markdown"><![CDATA[  
  
## Remarks  
 The dependency property usage sets the <xref:System.Windows.FrameworkElement.FlowDirection%2A> on this element. Because of property value inheritance, setting <xref:System.Windows.FrameworkElement.FlowDirection%2A> on an element can potentially set <xref:System.Windows.FrameworkElement.FlowDirection%2A> on all child elements that did not set <xref:System.Windows.FrameworkElement.FlowDirection%2A> locally or though other means such as styles.  
  
 This property is not automatically set as part of any application culture information, because an element might contain content that is not necessarily intended to obey the general flow direction implied by the culture information. For more information on globalization considerations, see [Globalization for WPF](~/docs/framework/wpf/advanced/globalization-for-wpf.md).  
  
 This property has a defined [!INCLUDE[TLA#tla_clr](~/includes/tlasharptla-clr-md.md)] property accessor, so it functions as a dependency property. However, it is also registered as attached, so it can also function as an attached property. The attached registration is mainly so that property value inheritance is supported, but the property can also be used as a true attached property. The attached property usage is only relevant if the object you intend to set the flow direction on has a <xref:System.Windows.FrameworkElement> parent element that performs layout upon it, is itself not a <xref:System.Windows.FrameworkElement>, and does not already have a more directly defined `FlowDirection` property. (Some of the flow document classes such as <xref:System.Windows.Documents.Block> and <xref:System.Windows.Documents.Inline> define their own `FlowDirection`, and this property can also set the flow direction. The property value is then read by the eventual content host without requiring attached property usage.)  
  
<a name="xamlAttributeUsage_FlowDirection"></a>   
## XAML Attribute Usage  
 \<*object* **FlowDirection**="<xref:System.Windows.FlowDirection>"/>  
  
<a name="xamlTextUsage_FlowDirection"></a>   
## XAML Text Usage  
 This property can also be set on classes that are not <xref:System.Windows.FrameworkElement> derived classes, by the following [!INCLUDE[TLA2#tla_xaml](~/includes/tla2sharptla-xaml-md.md)] attached property usage:  
  
 `<` *object* `FrameworkElement.`**FlowDirection**="<xref:System.Windows.FlowDirection>`"/>`  
  
<a name="dependencyPropertyInfo_FlowDirection"></a>   
## Dependency Property Information  
  
|||  
|-|-|  
|Identifier field|<xref:System.Windows.FrameworkElement.FlowDirectionProperty>|  
|Metadata properties set to `true`|<xref:System.Windows.FrameworkPropertyMetadata.AffectsMeasure%2A>, <xref:System.Windows.FrameworkPropertyMetadata.AffectsParentArrange%2A>, <xref:System.Windows.FrameworkPropertyMetadata.Inherits%2A>|  
  
 This property is both a dependency property and an attached property; see Remarks.  
  
 ]]></format>
        </remarks>
      </Docs>
    </Member>
    <Member MemberName="FlowDirectionProperty">
      <MemberSignature Language="C#" Value="public static readonly System.Windows.DependencyProperty FlowDirectionProperty;" />
      <MemberSignature Language="ILAsm" Value=".field public static initonly class System.Windows.DependencyProperty FlowDirectionProperty" />
      <MemberSignature Language="DocId" Value="F:System.Windows.FrameworkElement.FlowDirectionProperty" />
      <MemberType>Field</MemberType>
      <AssemblyInfo>
        <AssemblyName>PresentationFramework</AssemblyName>
        <AssemblyVersion>4.0.0.0</AssemblyVersion>
      </AssemblyInfo>
      <ReturnValue>
        <ReturnType>System.Windows.DependencyProperty</ReturnType>
      </ReturnValue>
      <Docs>
        <summary>Identifies the <see cref="P:System.Windows.FrameworkElement.FlowDirection" /> dependency property.</summary>
        <remarks>To be added.</remarks>
      </Docs>
    </Member>
    <Member MemberName="FocusVisualStyle">
      <MemberSignature Language="C#" Value="public System.Windows.Style FocusVisualStyle { get; set; }" />
      <MemberSignature Language="ILAsm" Value=".property instance class System.Windows.Style FocusVisualStyle" />
      <MemberSignature Language="DocId" Value="P:System.Windows.FrameworkElement.FocusVisualStyle" />
      <MemberType>Property</MemberType>
      <AssemblyInfo>
        <AssemblyName>PresentationFramework</AssemblyName>
        <AssemblyVersion>4.0.0.0</AssemblyVersion>
      </AssemblyInfo>
      <ReturnValue>
        <ReturnType>System.Windows.Style</ReturnType>
      </ReturnValue>
      <Docs>
        <summary>Gets or sets a property that enables customization of appearance, effects, or other style characteristics that will apply to this element when it captures keyboard focus.</summary>
        <value>The desired style to apply on focus. The default value as declared in the dependency property is an empty static <see cref="T:System.Windows.Style" />. However, the effective value at run time is often (but not always) a style as supplied by theme support for controls.</value>
        <remarks>
          <format type="text/markdown"><![CDATA[  
  
## Remarks  
 This property affects visual appearance but does not report <xref:System.Windows.FrameworkPropertyMetadata.AffectsRender%2A> in metadata. This is because the visual appearance change is event-driven and may not apply at all times, and therefore should not generally report any visual or layout information in metadata.  
  
 Conceptually, the visual behavior of focus applied to a control should be coherent from control to control. The most sensible way to enforce coherence is to only change the focus visual style if you are composing an entire theme. Setting this property on individual control styles and not as part of a theme is not the intended usage of this property, because it may lead to a confusing user experience regarding keyboard focus. If you are intending control-specific behavior that is deliberately not coherent across a theme, a much better approach is to use triggers in styles for individual input state properties, such as <xref:System.Windows.UIElement.IsFocused%2A> or <xref:System.Windows.UIElement.IsKeyboardFocusWithin%2A>, and to do so in a way that does not visually interfere with any existing focus visual style. For more information on the design intention of <xref:System.Windows.FrameworkElement.FocusVisualStyle%2A> and alternative focus properties, see [Styling for Focus in Controls, and FocusVisualStyle](~/docs/framework/wpf/advanced/styling-for-focus-in-controls-and-focusvisualstyle.md).  
  
<a name="xamlAttributeUsage_FocusVisualStyle"></a>   
## XAML Attribute Usage  
  
```  
<object FocusVisualStyle="{resourceExtension styleResourceKey}"/>  
```  
  
<a name="xamlPropertyElementUsage_FocusVisualStyle"></a>   
## XAML Property Element Usage  
  
<a name="xamlValues_FocusVisualStyle"></a>   
## XAML Values  
 *resourceExtension*  
 One of the following: , or . See [XAML Resources](~/docs/framework/wpf/advanced/xaml-resources.md).  
  
 *styleResourceKey*  
 The key that identifies the style being requested. The key refers to an existing resource in a <xref:System.Windows.ResourceDictionary>.  
  
> [!NOTE]
>  Property element syntax is technically possible, but not recommended. See [Inline Styles and Templates](~/docs/framework/wpf/advanced/inline-styles-and-templates.md). A binding reference using  or <xref:System.Windows.Data.Binding> is also possible, but uncommon.  
  
<a name="dependencyPropertyInfo_FocusVisualStyle"></a>   
## Dependency Property Information  
  
|||  
|-|-|  
|Identifier field|<xref:System.Windows.FrameworkElement.FocusVisualStyleProperty>|  
|Metadata properties set to `true`|None|  
  
 ]]></format>
        </remarks>
      </Docs>
    </Member>
    <Member MemberName="FocusVisualStyleProperty">
      <MemberSignature Language="C#" Value="public static readonly System.Windows.DependencyProperty FocusVisualStyleProperty;" />
      <MemberSignature Language="ILAsm" Value=".field public static initonly class System.Windows.DependencyProperty FocusVisualStyleProperty" />
      <MemberSignature Language="DocId" Value="F:System.Windows.FrameworkElement.FocusVisualStyleProperty" />
      <MemberType>Field</MemberType>
      <AssemblyInfo>
        <AssemblyName>PresentationFramework</AssemblyName>
        <AssemblyVersion>4.0.0.0</AssemblyVersion>
      </AssemblyInfo>
      <ReturnValue>
        <ReturnType>System.Windows.DependencyProperty</ReturnType>
      </ReturnValue>
      <Docs>
        <summary>Identifies the <see cref="P:System.Windows.FrameworkElement.FocusVisualStyle" /> dependency property.</summary>
        <remarks>To be added.</remarks>
      </Docs>
    </Member>
    <Member MemberName="ForceCursor">
      <MemberSignature Language="C#" Value="public bool ForceCursor { get; set; }" />
      <MemberSignature Language="ILAsm" Value=".property instance bool ForceCursor" />
      <MemberSignature Language="DocId" Value="P:System.Windows.FrameworkElement.ForceCursor" />
      <MemberType>Property</MemberType>
      <AssemblyInfo>
        <AssemblyName>PresentationFramework</AssemblyName>
        <AssemblyVersion>4.0.0.0</AssemblyVersion>
      </AssemblyInfo>
      <ReturnValue>
        <ReturnType>System.Boolean</ReturnType>
      </ReturnValue>
      <Docs>
        <summary>Gets or sets a value that indicates whether this <see cref="T:System.Windows.FrameworkElement" /> should force the [!INCLUDE[TLA#tla_ui](~/includes/tlasharptla-ui-md.md)] to render the cursor as declared by the <see cref="P:System.Windows.FrameworkElement.Cursor" /> property.</summary>
        <value>
          <see langword="true" /> if cursor presentation while over this element is forced to use current <see cref="P:System.Windows.FrameworkElement.Cursor" /> settings for the cursor (including on all child elements); otherwise <see langword="false" />. The default value is <see langword="false" />.</value>
        <remarks>
          <format type="text/markdown"><![CDATA[  
  
## Remarks  
 If you set this property to `true` you will override the cursor preferences established by child elements. Doing so in general application [!INCLUDE[TLA2#tla_ui](~/includes/tla2sharptla-ui-md.md)] might be confusing for the user, particularly if child elements are attempting to specify cursors. Setting <xref:System.Windows.FrameworkElement.ForceCursor%2A> is more appropriate in control subclassing or compositing scenarios.  
  
<a name="dependencyPropertyInfo_ForceCursor"></a>   
## Dependency Property Information  
  
|||  
|-|-|  
|Identifier field|<xref:System.Windows.FrameworkElement>|  
|Metadata properties set to `true`|None|  
  
   
  
## Examples  
 The following example forces the cursor value.  
  
 [!code-xml[ForceCursor#ForceCursor](~/samples/snippets/csharp/VS_Snippets_Wpf/ForceCursor/CS/default.xaml#forcecursor)]  
  
 ]]></format>
        </remarks>
      </Docs>
    </Member>
    <Member MemberName="ForceCursorProperty">
      <MemberSignature Language="C#" Value="public static readonly System.Windows.DependencyProperty ForceCursorProperty;" />
      <MemberSignature Language="ILAsm" Value=".field public static initonly class System.Windows.DependencyProperty ForceCursorProperty" />
      <MemberSignature Language="DocId" Value="F:System.Windows.FrameworkElement.ForceCursorProperty" />
      <MemberType>Field</MemberType>
      <AssemblyInfo>
        <AssemblyName>PresentationFramework</AssemblyName>
        <AssemblyVersion>4.0.0.0</AssemblyVersion>
      </AssemblyInfo>
      <ReturnValue>
        <ReturnType>System.Windows.DependencyProperty</ReturnType>
      </ReturnValue>
      <Docs>
        <summary>Identifies the <see cref="P:System.Windows.FrameworkElement.ForceCursor" /> dependency property.</summary>
        <remarks>To be added.</remarks>
      </Docs>
    </Member>
    <Member MemberName="GetBindingExpression">
      <MemberSignature Language="C#" Value="public System.Windows.Data.BindingExpression GetBindingExpression (System.Windows.DependencyProperty dp);" />
      <MemberSignature Language="ILAsm" Value=".method public hidebysig instance class System.Windows.Data.BindingExpression GetBindingExpression(class System.Windows.DependencyProperty dp) cil managed" />
      <MemberSignature Language="DocId" Value="M:System.Windows.FrameworkElement.GetBindingExpression(System.Windows.DependencyProperty)" />
      <MemberType>Method</MemberType>
      <AssemblyInfo>
        <AssemblyName>PresentationFramework</AssemblyName>
        <AssemblyVersion>4.0.0.0</AssemblyVersion>
      </AssemblyInfo>
      <ReturnValue>
        <ReturnType>System.Windows.Data.BindingExpression</ReturnType>
      </ReturnValue>
      <Parameters>
        <Parameter Name="dp" Type="System.Windows.DependencyProperty" />
      </Parameters>
      <Docs>
        <param name="dp">The target <see cref="T:System.Windows.DependencyProperty" /> to get the binding from.</param>
        <summary>Returns the <see cref="T:System.Windows.Data.BindingExpression" /> that represents the binding on the specified property.</summary>
        <returns>A <see cref="T:System.Windows.Data.BindingExpression" /> if the target property has an active binding; otherwise, returns <see langword="null" />.</returns>
        <remarks>
          <format type="text/markdown"><![CDATA[  
  
## Remarks  
 Checking the return value for `null` is a technique you can use to determine whether a property has an active binding.  
  
 This method is really just a convenience wrapper around the <xref:System.Windows.Data.BindingOperations.GetBindingExpression%2A?displayProperty=fullName> method. <xref:System.Windows.FrameworkElement.GetBindingExpression%2A> passes the current instance and the `dp` parameter to <xref:System.Windows.Data.BindingOperations.GetBindingExpression%2A?displayProperty=fullName>.  
  
 ]]></format>
        </remarks>
      </Docs>
    </Member>
    <Member MemberName="GetFlowDirection">
      <MemberSignature Language="C#" Value="public static System.Windows.FlowDirection GetFlowDirection (System.Windows.DependencyObject element);" />
      <MemberSignature Language="ILAsm" Value=".method public static hidebysig valuetype System.Windows.FlowDirection GetFlowDirection(class System.Windows.DependencyObject element) cil managed" />
      <MemberSignature Language="DocId" Value="M:System.Windows.FrameworkElement.GetFlowDirection(System.Windows.DependencyObject)" />
      <MemberType>Method</MemberType>
      <AssemblyInfo>
        <AssemblyName>PresentationFramework</AssemblyName>
        <AssemblyVersion>4.0.0.0</AssemblyVersion>
      </AssemblyInfo>
      <ReturnValue>
        <ReturnType>System.Windows.FlowDirection</ReturnType>
      </ReturnValue>
      <Parameters>
        <Parameter Name="element" Type="System.Windows.DependencyObject" />
      </Parameters>
      <Docs>
        <param name="element">The element to return a <see cref="P:System.Windows.FrameworkElement.FlowDirection" /> for.</param>
        <summary>Gets the value of the <see cref="P:System.Windows.FrameworkElement.FlowDirection" /> attached property for the specified <see cref="T:System.Windows.DependencyObject" />.</summary>
        <returns>The requested flow direction, as a value of the enumeration.</returns>
        <remarks>
          <format type="text/markdown"><![CDATA[  
  
## Remarks  
 The main purpose of this method is to support attached property syntax for the <xref:System.Windows.FrameworkElement.FlowDirection%2A> property, therefore allowing child elements of a provided <xref:System.Windows.FrameworkElement> to specify flow direction for the arrangement within their parent element. To get the value on the current <xref:System.Windows.FrameworkElement>, use the direct [!INCLUDE[TLA#tla_clr](~/includes/tlasharptla-clr-md.md)] accessor <xref:System.Windows.FrameworkElement.FlowDirection%2A>.  
  
 ]]></format>
        </remarks>
      </Docs>
    </Member>
    <Member MemberName="GetLayoutClip">
      <MemberSignature Language="C#" Value="protected override System.Windows.Media.Geometry GetLayoutClip (System.Windows.Size layoutSlotSize);" />
      <MemberSignature Language="ILAsm" Value=".method familyhidebysig virtual instance class System.Windows.Media.Geometry GetLayoutClip(valuetype System.Windows.Size layoutSlotSize) cil managed" />
      <MemberSignature Language="DocId" Value="M:System.Windows.FrameworkElement.GetLayoutClip(System.Windows.Size)" />
      <MemberType>Method</MemberType>
      <AssemblyInfo>
        <AssemblyName>PresentationFramework</AssemblyName>
        <AssemblyVersion>4.0.0.0</AssemblyVersion>
      </AssemblyInfo>
      <ReturnValue>
        <ReturnType>System.Windows.Media.Geometry</ReturnType>
      </ReturnValue>
      <Parameters>
        <Parameter Name="layoutSlotSize" Type="System.Windows.Size" />
      </Parameters>
      <Docs>
        <param name="layoutSlotSize">The size of the part of the element that does visual presentation.</param>
        <summary>Returns a geometry for a clipping mask. The mask applies if the layout system attempts to arrange an element that is larger than the available display space.</summary>
        <returns>The clipping geometry.</returns>
        <remarks>
          <format type="text/markdown"><![CDATA[  
  
## Remarks  
 Margins will be subtracted from the `layoutSlotSize` as part of layout system behavior.  
  
 A returned null reference indicates that no clipping will occur. The default implementation always returns `null` when <xref:System.Windows.UIElement.ClipToBounds%2A> is `false`. This method overrides <xref:System.Windows.UIElement.GetLayoutClip%2A?displayProperty=fullName>. The <xref:System.Windows.FrameworkElement> implementation uses <xref:System.Windows.FrameworkElement.MaxHeight%2A> and <xref:System.Windows.FrameworkElement.MaxWidth%2A> in its calculations. Several subclasses of <xref:System.Windows.FrameworkElement> override this method again. <xref:System.Windows.Documents.Adorner.GetLayoutClip%2A?displayProperty=fullName>, overrides to always return `null` because adorners are often deliberately outside the ordinary bounds. <xref:System.Windows.Controls.Canvas.GetLayoutClip%2A?displayProperty=fullName> and <xref:System.Windows.Controls.InkPresenter.GetLayoutClip%2A?displayProperty=fullName> return `null` if <xref:System.Windows.UIElement.ClipToBounds%2A> is `false`.  
  
 ]]></format>
        </remarks>
        <block subset="none" type="overrides">
          <para>The default implementation always returns <see langword="null" /> when <see cref="P:System.Windows.UIElement.ClipToBounds" /> is <see langword="false" />. Overrides are generally expected to preserve this behavior, although there are exceptions, depending on the relationship and purpose of the derived class and its layout logic as opposed to the base class.</para>
        </block>
      </Docs>
    </Member>
    <Member MemberName="GetTemplateChild">
      <MemberSignature Language="C#" Value="protected System.Windows.DependencyObject GetTemplateChild (string childName);" />
      <MemberSignature Language="ILAsm" Value=".method familyorassemblyhidebysig instance class System.Windows.DependencyObject GetTemplateChild(string childName) cil managed" />
      <MemberSignature Language="DocId" Value="M:System.Windows.FrameworkElement.GetTemplateChild(System.String)" />
      <MemberType>Method</MemberType>
      <AssemblyInfo>
        <AssemblyName>PresentationFramework</AssemblyName>
        <AssemblyVersion>4.0.0.0</AssemblyVersion>
      </AssemblyInfo>
      <ReturnValue>
        <ReturnType>System.Windows.DependencyObject</ReturnType>
      </ReturnValue>
      <Parameters>
        <Parameter Name="childName" Type="System.String" />
      </Parameters>
      <Docs>
        <param name="childName">Name of the child to find.</param>
        <summary>Returns the named element in the visual tree of an instantiated <see cref="T:System.Windows.Controls.ControlTemplate" />.</summary>
        <returns>The requested element. May be <see langword="null" /> if no element of the requested name exists.</returns>
        <remarks>
          <format type="text/markdown"><![CDATA[  
  
## Remarks  
 Templates in [!INCLUDE[TLA2#tla_winclient](~/includes/tla2sharptla-winclient-md.md)] have a self-contained namescope. This is because templates are re-used, and any name defined in a template cannot remain unique when multiple instances of a control each instantiate its template. Call the <xref:System.Windows.FrameworkElement.GetTemplateChild%2A> method to return references to objects that come from the template after it is instantiated. You cannot use the <xref:System.Windows.FrameworkElement.FindName%2A?displayProperty=fullName> method to find items from templates because <xref:System.Windows.FrameworkElement.FindName%2A?displayProperty=fullName> acts in a more general scope, and there is no connection between the <xref:System.Windows.Controls.ControlTemplate> class itself and the instantiated template once it is applied.  
  
 <xref:System.Windows.FrameworkTemplate.FindName%2A?displayProperty=fullName> supplies the same function as this method. <xref:System.Windows.FrameworkTemplate.FindName%2A?displayProperty=fullName> is public instead of protected, and it uses correct name-scoping considerations that allow it to access the template within an element and find named items within it. Use <xref:System.Windows.FrameworkTemplate.FindName%2A?displayProperty=fullName> when you need to get an element outside of its parent control.  
  
 ]]></format>
        </remarks>
      </Docs>
    </Member>
    <Member MemberName="GetUIParentCore">
      <MemberSignature Language="C#" Value="protected override System.Windows.DependencyObject GetUIParentCore ();" />
      <MemberSignature Language="ILAsm" Value=".method familyorassemblyhidebysig virtual instance class System.Windows.DependencyObject GetUIParentCore() cil managed" />
      <MemberSignature Language="DocId" Value="M:System.Windows.FrameworkElement.GetUIParentCore" />
      <MemberType>Method</MemberType>
      <AssemblyInfo>
        <AssemblyName>PresentationFramework</AssemblyName>
        <AssemblyVersion>4.0.0.0</AssemblyVersion>
      </AssemblyInfo>
      <ReturnValue>
        <ReturnType>System.Windows.DependencyObject</ReturnType>
      </ReturnValue>
      <Parameters />
      <Docs>
        <summary>Returns an alternative logical parent for this element if there is no visual parent.</summary>
        <returns>Returns something other than <see langword="null" /> whenever a WPF framework-level implementation of this method has a non-visual parent connection.</returns>
        <remarks>
          <format type="text/markdown"><![CDATA[  
  
## Remarks  
 This method overrides <xref:System.Windows.UIElement.GetUIParentCore%2A?displayProperty=fullName>. The default <xref:System.Windows.FrameworkElement> implementation returns the expected single visual parent, which is the same result as getting the <xref:System.Windows.FrameworkElement.Parent%2A> value. Derived class implementations might return alternate parent relationships.  
  
 ]]></format>
        </remarks>
      </Docs>
    </Member>
    <Member MemberName="GetVisualChild">
      <MemberSignature Language="C#" Value="protected override System.Windows.Media.Visual GetVisualChild (int index);" />
      <MemberSignature Language="ILAsm" Value=".method familyhidebysig virtual instance class System.Windows.Media.Visual GetVisualChild(int32 index) cil managed" />
      <MemberSignature Language="DocId" Value="M:System.Windows.FrameworkElement.GetVisualChild(System.Int32)" />
      <MemberType>Method</MemberType>
      <AssemblyInfo>
        <AssemblyName>PresentationFramework</AssemblyName>
        <AssemblyVersion>4.0.0.0</AssemblyVersion>
      </AssemblyInfo>
      <ReturnValue>
        <ReturnType>System.Windows.Media.Visual</ReturnType>
      </ReturnValue>
      <Parameters>
        <Parameter Name="index" Type="System.Int32" />
      </Parameters>
      <Docs>
        <param name="index">The zero-based index of the requested child element in the collection.</param>
        <summary>Overrides <see cref="M:System.Windows.Media.Visual.GetVisualChild(System.Int32)" />, and returns a child at the specified index from a collection of child elements.</summary>
        <returns>The requested child element. This should not return <see langword="null" />; if the provided index is out of range, an exception is thrown.</returns>
        <remarks>
          <format type="text/markdown"><![CDATA[  
  
## Remarks  
 In the <xref:System.Windows.FrameworkElement> implementation, the only valid index is zero. The content model for <xref:System.Windows.FrameworkElement.GetVisualChild%2A> supports either zero or one child elements, not a collection.  
  
   
  
## Examples  
 The following example shows how a custom adorner uses the values declared by a <xref:System.Windows.Media.VisualCollection> that it maintains for its multiple visual children. These values are reported through overrides of <xref:System.Windows.FrameworkElement.VisualChildrenCount%2A> and <xref:System.Windows.FrameworkElement.GetVisualChild%2A>.  
  
 [!code-csharp[Adorners_ResizingAdorner#FEVisualOverridesPre](~/samples/snippets/csharp/VS_Snippets_Wpf/Adorners_ResizingAdorner/CSharp/ResizingAdorner.cs#fevisualoverridespre)]
 [!code-vb[Adorners_ResizingAdorner#FEVisualOverridesPre](~/samples/snippets/visualbasic/VS_Snippets_Wpf/Adorners_ResizingAdorner/visualbasic/resizingadorner.vb#fevisualoverridespre)]  
[!code-csharp[Adorners_ResizingAdorner#FEVisualOverrides](~/samples/snippets/csharp/VS_Snippets_Wpf/Adorners_ResizingAdorner/CSharp/ResizingAdorner.cs#fevisualoverrides)]
[!code-vb[Adorners_ResizingAdorner#FEVisualOverrides](~/samples/snippets/visualbasic/VS_Snippets_Wpf/Adorners_ResizingAdorner/visualbasic/resizingadorner.vb#fevisualoverrides)]  
  
 ]]></format>
        </remarks>
        <block subset="none" type="overrides">
          <para>This implementation is only valid for elements that do not maintain any more descriptive collection of visual child elements. Any element that does have such a collection must override this method and map the index to an equivalent index in the child element collection that is supported by that element. An index in the range from zero to <see cref="P:System.Windows.FrameworkElement.VisualChildrenCount" /> (minus one) should return a valid element; any other index should throw an out-of-range exception. An example of an element type that does support a child collection and overrides <see cref="M:System.Windows.FrameworkElement.GetVisualChild(System.Int32)" /> to return more than one possible child is <see cref="T:System.Windows.Controls.Panel" />.  
  
 The default implementation in <see cref="T:System.Windows.FrameworkElement" /> presumes only one visual child. Any value passed for <paramref name="index" /> other than zero causes an exception to be thrown. Several common elements, such as decorators, adorners, or elements with specialized rendering, override the <see cref="T:System.Windows.FrameworkElement" /> implementation (of the implementation from intermediate base classes). Some implementations still enforce one visual child whereas others allow a collection.</para>
        </block>
      </Docs>
    </Member>
    <Member MemberName="Height">
      <MemberSignature Language="C#" Value="public double Height { get; set; }" />
      <MemberSignature Language="ILAsm" Value=".property instance float64 Height" />
      <MemberSignature Language="DocId" Value="P:System.Windows.FrameworkElement.Height" />
      <MemberType>Property</MemberType>
      <AssemblyInfo>
        <AssemblyName>PresentationFramework</AssemblyName>
        <AssemblyVersion>4.0.0.0</AssemblyVersion>
      </AssemblyInfo>
      <Attributes>
        <Attribute>
          <AttributeName>System.ComponentModel.TypeConverter(typeof(System.Windows.LengthConverter))</AttributeName>
        </Attribute>
        <Attribute>
          <AttributeName>System.Windows.Localizability(System.Windows.LocalizationCategory.None, Readability=System.Windows.Readability.Unreadable)</AttributeName>
        </Attribute>
      </Attributes>
      <ReturnValue>
        <ReturnType>System.Double</ReturnType>
      </ReturnValue>
      <Docs>
        <summary>Gets or sets the suggested height of the element.</summary>
        <value>The height of the element, in [!INCLUDE[TLA#tla_dipixel#plural](~/includes/tlasharptla-dipixelsharpplural-md.md)]. The default value is <see cref="F:System.Double.NaN" />. This value must be equal to or greater than 0.0.</value>
        <remarks>
          <format type="text/markdown"><![CDATA[  
  
## Remarks  
 <xref:System.Windows.FrameworkElement.Height%2A> is one of three writable properties on <xref:System.Windows.FrameworkElement> that specify height information. The other two are <xref:System.Windows.FrameworkElement.MinHeight%2A> and <xref:System.Windows.FrameworkElement.MaxHeight%2A>. If there is a conflict between these values, the order of application for actual height determination is that first <xref:System.Windows.FrameworkElement.MinHeight%2A> must be honored, then <xref:System.Windows.FrameworkElement.MaxHeight%2A>, and finally, if it is within bounds, <xref:System.Windows.FrameworkElement.Height%2A>.  
  
 If this element is a child element within some other element, then setting this property to a value is really only a suggested value. The layout system as well as the particular layout logic of the parent element will use the value as a nonbinding input during the layout process. In practical terms, a <xref:System.Windows.FrameworkElement> is almost always the child element of something else; even when you set the <xref:System.Windows.FrameworkElement.Height%2A> on <xref:System.Windows.Window>. (For <xref:System.Windows.Window>, that value is used when the underlying application model establishes the basic rendering assumptions that create the Hwnd that hosts the application.)  
  
 In addition to acceptable <xref:System.Double> values, this property can also be <xref:System.Double.NaN?displayProperty=fullName>. This is how you specify auto sizing behavior in code. In [!INCLUDE[TLA2#tla_xaml](~/includes/tla2sharptla-xaml-md.md)] you set the value to the string "Auto" (case insensitive) to enable the auto sizing behavior. Auto sizing behavior implies that the element will fill the height available to it. Note however that specific controls frequently supply default values through their default theme styles that will disable the auto sizing behavior unless it is specifically re-enabled.  
  
 The return value of this property is always the same as any value that was set to it. In contrast, the value of the <xref:System.Windows.FrameworkElement.ActualHeight%2A> may vary. This can happen either statically because the layout rejected the suggested size for some reason, or momentarily. The layout system itself works asynchronously relative to the property system's set of <xref:System.Windows.FrameworkElement.Height%2A> and may not have processed that particular sizing property change yet.  
  
 The value restrictions on the <xref:System.Double> value are enforced by a <xref:System.Windows.ValidateValueCallback> mechanism. If you attempt to set an invalid value, a run-time exception is thrown.  
  
 In addition to the validation check, there is a nondeterministic upper value bound for <xref:System.Windows.FrameworkElement.Height%2A> that is enforced by the layout system (this is a very large number, larger than <xref:System.Single.MaxValue?displayProperty=fullName> but smaller than <xref:System.Double.MaxValue?displayProperty=fullName>). If you exceed this bound, the element will not render, and no exception is thrown. Do not set <xref:System.Windows.FrameworkElement.Height%2A> to a value that is significantly larger than the maximum size of any possible visual display, or you may exceed this nondeterministic upper bound.  
  
<a name="xamlAttributeUsage_Height"></a>   
## XAML Attribute Usage  
  
```  
<object Height="double"/>  
- or -  
<object Height="qualifiedDouble"/>  
- or -  
<object Height="Auto"/>  
```  
  
<a name="xamlValues_Height"></a>   
## XAML Values  
 *double*  
 <xref:System.Double>  
  
 String representation of a <xref:System.Double> value equal to or greater than 0.0. See Remarks for upper bound information. This value is interpreted as a [!INCLUDE[TLA#tla_dipixel](~/includes/tlasharptla-dipixel-md.md)] measurement. Strings need not explicitly include decimal points. For instance a value of `1` is acceptable.  
  
 *qualifiedDouble*  
 A *double* value as described above, followed by one of the following unit declaration strings: `px`, `in`, `cm`, `pt`.  
  
 `px` (default) is [!INCLUDE[TLA#tla_dipixel#plural](~/includes/tlasharptla-dipixelsharpplural-md.md)]  
  
 `in` is inches; 1in==96px  
  
 `cm` is centimeters; 1cm==(96/2.54) px  
  
 `pt` is points; 1pt==(96/72) px  
  
 **Auto**  
 Enables autosizing behavior. See Remarks.  
  
<a name="dependencyPropertyInfo_Height"></a>   
## Dependency Property Information  
  
|||  
|-|-|  
|Identifier field|<xref:System.Windows.FrameworkElement.HeightProperty>|  
|Metadata properties set to `true`|<xref:System.Windows.FrameworkPropertyMetadata.AffectsMeasure%2A>|  
  
 ]]></format>
        </remarks>
      </Docs>
    </Member>
    <Member MemberName="HeightProperty">
      <MemberSignature Language="C#" Value="public static readonly System.Windows.DependencyProperty HeightProperty;" />
      <MemberSignature Language="ILAsm" Value=".field public static initonly class System.Windows.DependencyProperty HeightProperty" />
      <MemberSignature Language="DocId" Value="F:System.Windows.FrameworkElement.HeightProperty" />
      <MemberType>Field</MemberType>
      <AssemblyInfo>
        <AssemblyName>PresentationFramework</AssemblyName>
        <AssemblyVersion>4.0.0.0</AssemblyVersion>
      </AssemblyInfo>
      <ReturnValue>
        <ReturnType>System.Windows.DependencyProperty</ReturnType>
      </ReturnValue>
      <Docs>
        <summary>Identifies the <see cref="P:System.Windows.FrameworkElement.Height" /> dependency property.</summary>
        <remarks>To be added.</remarks>
      </Docs>
    </Member>
    <Member MemberName="HorizontalAlignment">
      <MemberSignature Language="C#" Value="public System.Windows.HorizontalAlignment HorizontalAlignment { get; set; }" />
      <MemberSignature Language="ILAsm" Value=".property instance valuetype System.Windows.HorizontalAlignment HorizontalAlignment" />
      <MemberSignature Language="DocId" Value="P:System.Windows.FrameworkElement.HorizontalAlignment" />
      <MemberType>Property</MemberType>
      <AssemblyInfo>
        <AssemblyName>PresentationFramework</AssemblyName>
        <AssemblyVersion>4.0.0.0</AssemblyVersion>
      </AssemblyInfo>
      <ReturnValue>
        <ReturnType>System.Windows.HorizontalAlignment</ReturnType>
      </ReturnValue>
      <Docs>
        <summary>Gets or sets the horizontal alignment characteristics applied to this element when it is composed within a parent element, such as a panel or items control.</summary>
        <value>A horizontal alignment setting, as a value of the enumeration. The default is <see cref="F:System.Windows.HorizontalAlignment.Stretch" />.</value>
        <remarks>
          <format type="text/markdown"><![CDATA[  
  
## Remarks  
 When <xref:System.Windows.FrameworkElement.Height%2A> and <xref:System.Windows.FrameworkElement.Width%2A> properties are explicitly set on an element, these measurements take higher precedent during layout and will cancel the typical effects of setting <xref:System.Windows.FrameworkElement.HorizontalAlignment%2A> to <xref:System.Windows.HorizontalAlignment>.  
  
 <xref:System.Windows.FrameworkElement.HorizontalAlignment%2A> is the [!INCLUDE[TLA#tla_net](~/includes/tlasharptla-net-md.md)] property accessor for what is in reality a dependency property. This particular dependency property quite frequently has its apparent "default" value set differently in subclassed elements, particularly controls. This generally occurs in one of two ways: the dependency property is re-registered to a particular subclass, but with different metadata for setting its defaults; or there is a default style being applied that sets that dependency property value differently. For example, the apparent "default" of <xref:System.Windows.FrameworkElement.HorizontalAlignment%2A> for a <xref:System.Windows.Controls.Label> control will be <xref:System.Windows.HorizontalAlignment>, even though <xref:System.Windows.Controls.Label> inherits <xref:System.Windows.FrameworkElement.HorizontalAlignment%2A> direct from <xref:System.Windows.FrameworkElement>. This is because that value was reset within the default style of <xref:System.Windows.Controls.Label>, within the style's control template.  
  
 <xref:System.Windows.Controls.Canvas> does not use <xref:System.Windows.FrameworkElement.HorizontalAlignment%2A> when composing layout, because <xref:System.Windows.Controls.Canvas> is based on absolute positioning.  
  
 When inherited by <xref:System.Windows.Controls.Label> or derived classes, <xref:System.Windows.Controls.Label> redefines the default value of this dependency property to be <xref:System.Windows.HorizontalAlignment>.  
  
<a name="dependencyPropertyInfo_HorizontalAlignment"></a>   
## Dependency Property Information  
  
|||  
|-|-|  
|Identifier field|<xref:System.Windows.FrameworkElement.HorizontalAlignmentProperty>|  
|Metadata properties set to `true`|<xref:System.Windows.FrameworkPropertyMetadata.AffectsArrange%2A>|  
  
 ]]></format>
        </remarks>
      </Docs>
    </Member>
    <Member MemberName="HorizontalAlignmentProperty">
      <MemberSignature Language="C#" Value="public static readonly System.Windows.DependencyProperty HorizontalAlignmentProperty;" />
      <MemberSignature Language="ILAsm" Value=".field public static initonly class System.Windows.DependencyProperty HorizontalAlignmentProperty" />
      <MemberSignature Language="DocId" Value="F:System.Windows.FrameworkElement.HorizontalAlignmentProperty" />
      <MemberType>Field</MemberType>
      <AssemblyInfo>
        <AssemblyName>PresentationFramework</AssemblyName>
        <AssemblyVersion>4.0.0.0</AssemblyVersion>
      </AssemblyInfo>
      <ReturnValue>
        <ReturnType>System.Windows.DependencyProperty</ReturnType>
      </ReturnValue>
      <Docs>
        <summary>Identifies the <see cref="P:System.Windows.FrameworkElement.HorizontalAlignment" /> dependency property.</summary>
        <remarks>To be added.</remarks>
      </Docs>
    </Member>
    <Member MemberName="InheritanceBehavior">
      <MemberSignature Language="C#" Value="protected System.Windows.InheritanceBehavior InheritanceBehavior { get; set; }" />
      <MemberSignature Language="ILAsm" Value=".property instance valuetype System.Windows.InheritanceBehavior InheritanceBehavior" />
      <MemberSignature Language="DocId" Value="P:System.Windows.FrameworkElement.InheritanceBehavior" />
      <MemberType>Property</MemberType>
      <AssemblyInfo>
        <AssemblyName>PresentationFramework</AssemblyName>
        <AssemblyVersion>4.0.0.0</AssemblyVersion>
      </AssemblyInfo>
      <ReturnValue>
        <ReturnType>System.Windows.InheritanceBehavior</ReturnType>
      </ReturnValue>
      <Docs>
        <summary>Gets or sets the scope limits for property value inheritance, resource key lookup, and RelativeSource FindAncestor lookup.</summary>
        <value>A value of the enumeration. The default is <see cref="F:System.Windows.InheritanceBehavior.Default" />.</value>
        <remarks>
          <format type="text/markdown"><![CDATA[  
  
## Remarks  
 Certain boundaries in the element tree set <xref:System.Windows.FrameworkElement.InheritanceBehavior%2A> to deliberately limit the scope of inheritance behavior, to a force resource lookup to check the application resources, or to prevent a RelativeSource FindAncestor lookup from querying the current element or any further. RelativeSource FindAncestor lookup occurs when a binding uses a <xref:System.Windows.Data.RelativeSource> that has its <xref:System.Windows.Data.RelativeSource.Mode%2A> property set to the <xref:System.Windows.Data.RelativeSourceMode?displayProperty=fullName> value.  
  
 If you want your derived class to set this property, you should do so within the static constructor or in other initialization routines.  
  
 ]]></format>
        </remarks>
      </Docs>
    </Member>
    <Member MemberName="Initialized">
      <MemberSignature Language="C#" Value="public event EventHandler Initialized;" />
      <MemberSignature Language="ILAsm" Value=".event class System.EventHandler Initialized" />
      <MemberSignature Language="DocId" Value="E:System.Windows.FrameworkElement.Initialized" />
      <MemberType>Event</MemberType>
      <AssemblyInfo>
        <AssemblyName>PresentationFramework</AssemblyName>
        <AssemblyVersion>4.0.0.0</AssemblyVersion>
      </AssemblyInfo>
      <Attributes>
        <Attribute>
          <AttributeName>System.ComponentModel.EditorBrowsable(System.ComponentModel.EditorBrowsableState.Advanced)</AttributeName>
        </Attribute>
      </Attributes>
      <ReturnValue>
        <ReturnType>System.EventHandler</ReturnType>
      </ReturnValue>
      <Docs>
        <summary>Occurs when this <see cref="T:System.Windows.FrameworkElement" /> is initialized. This event coincides with cases where the value of the <see cref="P:System.Windows.FrameworkElement.IsInitialized" /> property changes from <see langword="false" /> (or undefined) to <see langword="true" />.</summary>
        <remarks>
          <format type="text/markdown"><![CDATA[  
  
## Remarks  
 This event will be raised whenever the <xref:System.Windows.FrameworkElement.EndInit%2A> or <xref:System.Windows.FrameworkElement.OnVisualParentChanged%2A> methods are called. Calls to either method could have come from application code, or through the [!INCLUDE[TLA#tla_xaml](~/includes/tlasharptla-xaml-md.md)] processor behavior when a [!INCLUDE[TLA2#tla_xaml](~/includes/tla2sharptla-xaml-md.md)] page is processed.  
  
 Whether you choose to handle <xref:System.Windows.FrameworkElement.Loaded> or <xref:System.Windows.FrameworkElement.Initialized> depends on your requirements. If you do not need to read element properties, intend to reset properties, and do not need any layout information, <xref:System.Windows.FrameworkElement.Initialized> might be the better event to act upon. If you need all properties of the element to be available, and you will be setting properties that are likely to reset the layout, <xref:System.Windows.FrameworkElement.Loaded> might be the better event to act upon. Be careful of reentrancy if your handler resets any properties that are interpreted by the layout system to mean that a new layout pass is required. (You might need to check the <xref:System.Windows.FrameworkPropertyMetadata> values on the property if you are unsure of which properties can require a new layout pass if they are changed.)  
  
 For more information about the sequence of object events for a <xref:System.Windows.FrameworkElement>, and also for several related application and element classes, see [Object Lifetime Events](~/docs/framework/wpf/advanced/object-lifetime-events.md).  
  
 ]]></format>
        </remarks>
      </Docs>
    </Member>
    <Member MemberName="InputScope">
      <MemberSignature Language="C#" Value="public System.Windows.Input.InputScope InputScope { get; set; }" />
      <MemberSignature Language="ILAsm" Value=".property instance class System.Windows.Input.InputScope InputScope" />
      <MemberSignature Language="DocId" Value="P:System.Windows.FrameworkElement.InputScope" />
      <MemberType>Property</MemberType>
      <AssemblyInfo>
        <AssemblyName>PresentationFramework</AssemblyName>
        <AssemblyVersion>4.0.0.0</AssemblyVersion>
      </AssemblyInfo>
      <ReturnValue>
        <ReturnType>System.Windows.Input.InputScope</ReturnType>
      </ReturnValue>
      <Docs>
        <summary>Gets or sets the context for input used by this <see cref="T:System.Windows.FrameworkElement" />.</summary>
        <value>The input scope, which modifies how input from alternative input methods is interpreted. The default value is <see langword="null" /> (which results in a default handling of commands).</value>
        <remarks>
          <format type="text/markdown"><![CDATA[  
  
## Remarks  
 This dependency property inherits property values. If there are child elements without other values for <xref:System.Windows.FrameworkElement.InputScope%2A> established through local values or styles, then the property system will set the value to be the <xref:System.Windows.FrameworkElement.InputScope%2A> value of the nearest ancestor element with this value assigned.  
  
 Although a [!INCLUDE[TLA2#tla_xaml](~/includes/tla2sharptla-xaml-md.md)] syntax usage is listed and is syntactically allowed, setting this property in [!INCLUDE[TLA2#tla_xaml](~/includes/tla2sharptla-xaml-md.md)] is not common.  
  
<a name="dependencyPropertyInfo_InputScope"></a>   
## Dependency Property Information  
  
|||  
|-|-|  
|Identifier field|<xref:System.Windows.FrameworkElement>|  
|Metadata properties set to `true`|<xref:System.Windows.FrameworkPropertyMetadata.Inherits%2A>|  
  
 ]]></format>
        </remarks>
      </Docs>
    </Member>
    <Member MemberName="InputScopeProperty">
      <MemberSignature Language="C#" Value="public static readonly System.Windows.DependencyProperty InputScopeProperty;" />
      <MemberSignature Language="ILAsm" Value=".field public static initonly class System.Windows.DependencyProperty InputScopeProperty" />
      <MemberSignature Language="DocId" Value="F:System.Windows.FrameworkElement.InputScopeProperty" />
      <MemberType>Field</MemberType>
      <AssemblyInfo>
        <AssemblyName>PresentationFramework</AssemblyName>
        <AssemblyVersion>4.0.0.0</AssemblyVersion>
      </AssemblyInfo>
      <ReturnValue>
        <ReturnType>System.Windows.DependencyProperty</ReturnType>
      </ReturnValue>
      <Docs>
        <summary>Identifies the <see cref="P:System.Windows.FrameworkElement.InputScope" /> dependency property.</summary>
        <remarks>To be added.</remarks>
      </Docs>
    </Member>
    <Member MemberName="IsInitialized">
      <MemberSignature Language="C#" Value="public bool IsInitialized { get; }" />
      <MemberSignature Language="ILAsm" Value=".property instance bool IsInitialized" />
      <MemberSignature Language="DocId" Value="P:System.Windows.FrameworkElement.IsInitialized" />
      <MemberType>Property</MemberType>
      <AssemblyInfo>
        <AssemblyName>PresentationFramework</AssemblyName>
        <AssemblyVersion>4.0.0.0</AssemblyVersion>
      </AssemblyInfo>
      <Attributes>
        <Attribute>
          <AttributeName>System.ComponentModel.EditorBrowsable(System.ComponentModel.EditorBrowsableState.Advanced)</AttributeName>
        </Attribute>
      </Attributes>
      <ReturnValue>
        <ReturnType>System.Boolean</ReturnType>
      </ReturnValue>
      <Docs>
        <summary>Gets a value that indicates whether this element has been initialized, either during processing by a [!INCLUDE[TLA2#tla_xaml](~/includes/tla2sharptla-xaml-md.md)] processor, or by explicitly having its <see cref="M:System.Windows.FrameworkElement.EndInit" /> method called.</summary>
        <value>
          <see langword="true" /> if the element is initialized per the aforementioned [!INCLUDE[TLA2#tla_xaml](~/includes/tla2sharptla-xaml-md.md)] processing or method calls; otherwise, <see langword="false" />.</value>
        <remarks>
          <format type="text/markdown"><![CDATA[  
  
## Remarks  
 This property may also be `true` if this element has been moved within the logical tree such that it has a new parent element, and therefore becomes reloaded again.  
  
 This property is useful if you also are using <xref:System.Windows.FrameworkElement.BeginInit%2A> and <xref:System.Windows.FrameworkElement.EndInit%2A>. Elements in the logical tree that is loaded by a [!INCLUDE[TLA2#tla_xaml](~/includes/tla2sharptla-xaml-md.md)] processor are assured to be initialized. Elements not in the logical tree are initialized when <xref:System.Windows.FrameworkElement.EndInit%2A> is called. In absence of any specific handling of <xref:System.Windows.FrameworkElement.BeginInit%2A> and <xref:System.Windows.FrameworkElement.EndInit%2A>, this will happen as soon as the constructor returns the initialized result.  
  
 ]]></format>
        </remarks>
      </Docs>
    </Member>
    <Member MemberName="IsLoaded">
      <MemberSignature Language="C#" Value="public bool IsLoaded { get; }" />
      <MemberSignature Language="ILAsm" Value=".property instance bool IsLoaded" />
      <MemberSignature Language="DocId" Value="P:System.Windows.FrameworkElement.IsLoaded" />
      <MemberType>Property</MemberType>
      <AssemblyInfo>
        <AssemblyName>PresentationFramework</AssemblyName>
        <AssemblyVersion>4.0.0.0</AssemblyVersion>
      </AssemblyInfo>
      <ReturnValue>
        <ReturnType>System.Boolean</ReturnType>
      </ReturnValue>
      <Docs>
        <summary>Gets a value that indicates whether this element has been loaded for presentation.</summary>
        <value>
          <see langword="true" /> if the current element is attached to an element tree; <see langword="false" /> if the element has never been attached to a loaded element tree.</value>
        <remarks>
          <format type="text/markdown"><![CDATA[  
  
## Remarks  
 From a newly constructed <xref:System.Windows.FrameworkElement>, this property starts off `false`, and remains `true` after it is set to `true`, even if the element is subsequently removed from a connected logical tree by code. `true` state is set by the general presentation logic when elements are loaded into the presentation engine.  
  
 Typically, loaded elements are rendered, but not all <xref:System.Windows.FrameworkElement> derived classes have a presentation, and other properties such as <xref:System.Windows.UIElement.Visibility%2A> can influence presentation.  
  
   
  
## Examples  
 The following example implements two handlers: one is handling the <xref:System.Windows.FrameworkElement.Loaded> event of the root element, so it is certain that the page root element is loaded because that is the significance of the event. The other handler is hooked to a user control, and calls <xref:System.Windows.FrameworkElement.IsLoaded%2A> to assure that the root element is loaded completely. Both handlers call the same function (not shown) that will populate child elements with fresh data.  
  
 [!code-csharp[GroupBoxExample#FEIsLoaded](~/samples/snippets/csharp/VS_Snippets_Wpf/GroupBoxExample/CSharp/Page1.xaml.cs#feisloaded)]  
  
 ]]></format>
        </remarks>
      </Docs>
    </Member>
    <Member MemberName="Language">
      <MemberSignature Language="C#" Value="public System.Windows.Markup.XmlLanguage Language { get; set; }" />
      <MemberSignature Language="ILAsm" Value=".property instance class System.Windows.Markup.XmlLanguage Language" />
      <MemberSignature Language="DocId" Value="P:System.Windows.FrameworkElement.Language" />
      <MemberType>Property</MemberType>
      <AssemblyInfo>
        <AssemblyName>PresentationFramework</AssemblyName>
        <AssemblyVersion>4.0.0.0</AssemblyVersion>
      </AssemblyInfo>
      <ReturnValue>
        <ReturnType>System.Windows.Markup.XmlLanguage</ReturnType>
      </ReturnValue>
      <Docs>
        <summary>Gets or sets localization/globalization language information that applies to an element.</summary>
        <value>The language information for this element. The default value is an <see cref="T:System.Windows.Markup.XmlLanguage" /> with its <see cref="P:System.Windows.Markup.XmlLanguage.IetfLanguageTag" /> value set to the string "en-US".</value>
        <remarks>
          <format type="text/markdown"><![CDATA[  
  
## Remarks  
 The string formats follow the RFC 3066 standard. For example, U.S. English is "en-US". For more information on the values and format, see <xref:System.Windows.Markup.XmlLanguage>.  
  
 This dependency property inherits property values. If there are child elements without other values for <xref:System.Windows.FrameworkElement.Language%2A> established through local values or styles, the property system will set the value to be the <xref:System.Windows.FrameworkElement.Language%2A> value of the nearest ancestor element with this value assigned.  
  
 [!INCLUDE[TLA2#tla_xml](~/includes/tla2sharptla-xml-md.md)] defines the general meaning of the `xml:lang` attribute. <xref:System.Windows.FrameworkElement.Language%2A> essentially exposes the meaning of this attribute as a dependency property. <xref:System.Windows.FrameworkElement.Language%2A> can be adjusted programmatically, and can participate in property system value inheritance in a way that parallels how the `xml:lang` attribute can inherit to child element scope in [!INCLUDE[TLA2#tla_xml](~/includes/tla2sharptla-xml-md.md)]. If you set <xref:System.Windows.FrameworkElement.Language%2A>, that value becomes the `xml:lang` and overwrites any previous value. For more information, see [xml:lang Handling in XAML](~/docs/framework/xaml-services/xml-lang-handling-in-xaml.md).  
  
<a name="dependencyPropertyInfo_CultureInfo"></a>   
## Dependency Property Information  
  
|||  
|-|-|  
|Identifier field|<xref:System.Windows.FrameworkElement.LanguageProperty>|  
|Metadata properties set to `true`|<xref:System.Windows.FrameworkPropertyMetadata.Inherits%2A>|  
  
 ]]></format>
        </remarks>
      </Docs>
    </Member>
    <Member MemberName="LanguageProperty">
      <MemberSignature Language="C#" Value="public static readonly System.Windows.DependencyProperty LanguageProperty;" />
      <MemberSignature Language="ILAsm" Value=".field public static initonly class System.Windows.DependencyProperty LanguageProperty" />
      <MemberSignature Language="DocId" Value="F:System.Windows.FrameworkElement.LanguageProperty" />
      <MemberType>Field</MemberType>
      <AssemblyInfo>
        <AssemblyName>PresentationFramework</AssemblyName>
        <AssemblyVersion>4.0.0.0</AssemblyVersion>
      </AssemblyInfo>
      <ReturnValue>
        <ReturnType>System.Windows.DependencyProperty</ReturnType>
      </ReturnValue>
      <Docs>
        <summary>Identifies the <see cref="P:System.Windows.FrameworkElement.Language" /> dependency property.</summary>
        <remarks>To be added.</remarks>
      </Docs>
    </Member>
    <Member MemberName="LayoutTransform">
      <MemberSignature Language="C#" Value="public System.Windows.Media.Transform LayoutTransform { get; set; }" />
      <MemberSignature Language="ILAsm" Value=".property instance class System.Windows.Media.Transform LayoutTransform" />
      <MemberSignature Language="DocId" Value="P:System.Windows.FrameworkElement.LayoutTransform" />
      <MemberType>Property</MemberType>
      <AssemblyInfo>
        <AssemblyName>PresentationFramework</AssemblyName>
        <AssemblyVersion>4.0.0.0</AssemblyVersion>
      </AssemblyInfo>
      <ReturnValue>
        <ReturnType>System.Windows.Media.Transform</ReturnType>
      </ReturnValue>
      <Docs>
        <summary>Gets or sets a graphics transformation that should apply to this element when  layout is performed.</summary>
        <value>The transform this element should use. The default is <see cref="P:System.Windows.Media.Transform.Identity" />.</value>
        <remarks>
          <format type="text/markdown"><![CDATA[  
  
## Remarks  
 In contrast to <xref:System.Windows.UIElement.RenderTransform%2A>, <xref:System.Windows.FrameworkElement.LayoutTransform%2A> will affect results of layout.  
  
 Setting a transform provides powerful capabilities of scaling and rotating. However, <xref:System.Windows.FrameworkElement.LayoutTransform%2A> ignores <xref:System.Windows.Media.TranslateTransform> operations. This is because the layout system behavior for child elements of a <xref:System.Windows.FrameworkElement> auto-corrects any offsets to the position of a scaled or rotated element into the layout and coordinate system of the parent element.  
  
 <xref:System.Windows.FrameworkElement.LayoutTransform%2A> can lead to poor application performance if you invoke it in a scenario that does not require a full pass by the layout system. When you apply a <xref:System.Windows.FrameworkElement.LayoutTransform%2A> to the <xref:System.Windows.Controls.Panel.Children%2A> collection of the <xref:System.Windows.Controls.Panel>, it triggers a new pass by the layout system and forces all on-screen objects to be remeasured and rearranged. If you are updating the complete application [!INCLUDE[TLA#tla_ui](~/includes/tlasharptla-ui-md.md)], this functionality might be exactly what you need. However, if you do not need a full layout pass, use the <xref:System.Windows.UIElement.RenderTransform%2A> property, which does not invoke the layout system, and therefore, is typically a better choice for this scenario.  
  
 Example scenarios where <xref:System.Windows.FrameworkElement.LayoutTransform%2A> would be useful include: rotating elements such as menu components from horizontal to vertical or vice versa, scaling elements (zooming in) on focus, providing editing behavior, etc.  
  
<a name="dependencyPropertyInfo_LayoutTransform"></a>   
## Dependency Property Information  
  
|||  
|-|-|  
|Identifier field|<xref:System.Windows.FrameworkElement.LayoutTransformProperty>|  
|Metadata properties set to `true`|<xref:System.Windows.FrameworkPropertyMetadata.AffectsMeasure%2A>|  
  
   
  
## Examples  
 The following example shows how to apply a <xref:System.Windows.FrameworkElement.LayoutTransform%2A> to an element. The example creates an instance of <xref:System.Windows.Controls.Button> and hosts it within a parent <xref:System.Windows.Controls.Grid>. It also uses the <xref:System.Windows.FrameworkElement.LayoutTransform%2A> property to apply a <xref:System.Windows.Media.RotateTransform> to the <xref:System.Windows.Controls.Button>.  
  
 [!code-cpp[LayoutTransform#1](~/samples/snippets/cpp/VS_Snippets_Wpf/LayoutTransform/CPP/LayoutTransform.cpp#1)]
 [!code-csharp[LayoutTransform#1](~/samples/snippets/csharp/VS_Snippets_Wpf/LayoutTransform/CSharp/LayoutTransform.cs#1)]
 [!code-vb[LayoutTransform#1](~/samples/snippets/visualbasic/VS_Snippets_Wpf/LayoutTransform/VisualBasic/LayoutTransform.vb#1)]
 [!code-xml[LayoutTransform#1](~/samples/snippets/xaml/VS_Snippets_Wpf/LayoutTransform/XAML/default.xaml#1)]  
  
 ]]></format>
        </remarks>
      </Docs>
    </Member>
    <Member MemberName="LayoutTransformProperty">
      <MemberSignature Language="C#" Value="public static readonly System.Windows.DependencyProperty LayoutTransformProperty;" />
      <MemberSignature Language="ILAsm" Value=".field public static initonly class System.Windows.DependencyProperty LayoutTransformProperty" />
      <MemberSignature Language="DocId" Value="F:System.Windows.FrameworkElement.LayoutTransformProperty" />
      <MemberType>Field</MemberType>
      <AssemblyInfo>
        <AssemblyName>PresentationFramework</AssemblyName>
        <AssemblyVersion>4.0.0.0</AssemblyVersion>
      </AssemblyInfo>
      <ReturnValue>
        <ReturnType>System.Windows.DependencyProperty</ReturnType>
      </ReturnValue>
      <Docs>
        <summary>Identifies the <see cref="P:System.Windows.FrameworkElement.LayoutTransform" /> dependency property.</summary>
        <remarks>To be added.</remarks>
      </Docs>
    </Member>
    <Member MemberName="Loaded">
      <MemberSignature Language="C#" Value="public event System.Windows.RoutedEventHandler Loaded;" />
      <MemberSignature Language="ILAsm" Value=".event class System.Windows.RoutedEventHandler Loaded" />
      <MemberSignature Language="DocId" Value="E:System.Windows.FrameworkElement.Loaded" />
      <MemberType>Event</MemberType>
      <AssemblyInfo>
        <AssemblyName>PresentationFramework</AssemblyName>
        <AssemblyVersion>4.0.0.0</AssemblyVersion>
      </AssemblyInfo>
      <ReturnValue>
        <ReturnType>System.Windows.RoutedEventHandler</ReturnType>
      </ReturnValue>
      <Docs>
        <summary>Occurs when the element is laid out, rendered, and ready for interaction.</summary>
        <remarks>
          <format type="text/markdown"><![CDATA[  
  
## Remarks  
 <xref:System.Windows.FrameworkElement.Loaded> is usually the last event raised in an element initialization sequence. It will always be raised after <xref:System.Windows.FrameworkElement.Initialized>. Whether you choose to handle <xref:System.Windows.FrameworkElement.Loaded> or <xref:System.Windows.FrameworkElement.Initialized> depends on your requirements. If you do not need to read element properties, intend to reset properties, and do not need any layout information, <xref:System.Windows.FrameworkElement.Initialized> might be the better event to act upon. If you need all properties of the element to be available, and you will be setting properties that are likely to reset the layout, <xref:System.Windows.FrameworkElement.Loaded> might be the better event to act upon. Be careful of reentrancy if your handler resets any properties that are interpreted by the layout system to mean that a new layout pass is required. (You might need to check the <xref:System.Windows.FrameworkPropertyMetadata> values on the property if you are unsure of which properties can require a new layout pass if they are changed.)  
  
 For more information about the sequence of object events for a <xref:System.Windows.FrameworkElement>, and also for several related application and element classes, see [Object Lifetime Events](~/docs/framework/wpf/advanced/object-lifetime-events.md).  
  
 Direct routed events do not follow a route, they are only handled within the same element on which they are raised. Direct routed events do support other routed event behavior: they support an accessible handlers collection, and can be used as an <xref:System.Windows.EventTrigger> in a style.  
  
 <xref:System.Windows.FrameworkElement.Loaded> and <xref:System.Windows.FrameworkElement.Unloaded> might both be raised on controls as a result of user-initiated system theme changes. A theme change causes an invalidation of the control template and the contained visual tree, which in turn causes the entire control to unload and reload. Therefore <xref:System.Windows.FrameworkElement.Loaded> cannot be assumed to occur only when a page is first loaded through navigation to the page.  
  
<a name="routedEventInfo_Loaded"></a>   
## Routed Event Information  
  
|||  
|-|-|  
|Identifier field|<xref:System.Windows.FrameworkElement.LoadedEvent>|  
|Routing strategy|Direct|  
|Delegate|<xref:System.Windows.RoutedEventHandler>|  
  
 ]]></format>
        </remarks>
      </Docs>
    </Member>
    <Member MemberName="LoadedEvent">
      <MemberSignature Language="C#" Value="public static readonly System.Windows.RoutedEvent LoadedEvent;" />
      <MemberSignature Language="ILAsm" Value=".field public static initonly class System.Windows.RoutedEvent LoadedEvent" />
      <MemberSignature Language="DocId" Value="F:System.Windows.FrameworkElement.LoadedEvent" />
      <MemberType>Field</MemberType>
      <AssemblyInfo>
        <AssemblyName>PresentationFramework</AssemblyName>
        <AssemblyVersion>4.0.0.0</AssemblyVersion>
      </AssemblyInfo>
      <ReturnValue>
        <ReturnType>System.Windows.RoutedEvent</ReturnType>
      </ReturnValue>
      <Docs>
        <summary>Identifies the <see cref="E:System.Windows.FrameworkElement.Loaded" /> routed event.</summary>
        <remarks>
          <format type="text/markdown"><![CDATA[  
  
## Remarks  
 Routed event identifiers are created when routed events are registered. These identifiers contain an identifying name, owner type, handler type, routing strategy, and utility method for adding owners for the event. You can use these identifiers to add class handlers.  
  
 For more information about registering routed events, see <xref:System.Windows.EventManager.RegisterRoutedEvent%2A>. For more information about using routed event identifiers to add class handlers, see <xref:System.Windows.EventManager.RegisterClassHandler%2A>.  
  
 ]]></format>
        </remarks>
      </Docs>
    </Member>
    <Member MemberName="LogicalChildren">
      <MemberSignature Language="C#" Value="protected virtual System.Collections.IEnumerator LogicalChildren { get; }" />
      <MemberSignature Language="ILAsm" Value=".property instance class System.Collections.IEnumerator LogicalChildren" />
      <MemberSignature Language="DocId" Value="P:System.Windows.FrameworkElement.LogicalChildren" />
      <MemberType>Property</MemberType>
      <AssemblyInfo>
        <AssemblyName>PresentationFramework</AssemblyName>
        <AssemblyVersion>4.0.0.0</AssemblyVersion>
      </AssemblyInfo>
      <ReturnValue>
        <ReturnType>System.Collections.IEnumerator</ReturnType>
      </ReturnValue>
      <Docs>
        <summary>Gets an enumerator for logical child elements of this element.</summary>
        <value>An enumerator for logical child elements of this element.</value>
        <remarks>
          <format type="text/markdown"><![CDATA[  
  
## Remarks  
 <xref:System.Windows.FrameworkElement.LogicalChildren%2A> allows you to iterate over child elements. This is useful for elements that may not have a defined, dedicated collection but still contain more than one child element, particularly <xref:System.Windows.FrameworkContentElement> child elements.  
  
 For more information on how to use <xref:System.Windows.FrameworkElement.LogicalChildren%2A> and <xref:System.Windows.FrameworkElement.AddLogicalChild%2A>, see [Trees in WPF](~/docs/framework/wpf/advanced/trees-in-wpf.md).  
  
 ]]></format>
        </remarks>
      </Docs>
    </Member>
    <Member MemberName="Margin">
      <MemberSignature Language="C#" Value="public System.Windows.Thickness Margin { get; set; }" />
      <MemberSignature Language="ILAsm" Value=".property instance valuetype System.Windows.Thickness Margin" />
      <MemberSignature Language="DocId" Value="P:System.Windows.FrameworkElement.Margin" />
      <MemberType>Property</MemberType>
      <AssemblyInfo>
        <AssemblyName>PresentationFramework</AssemblyName>
        <AssemblyVersion>4.0.0.0</AssemblyVersion>
      </AssemblyInfo>
      <ReturnValue>
        <ReturnType>System.Windows.Thickness</ReturnType>
      </ReturnValue>
      <Docs>
        <summary>Gets or sets the outer margin of an element.</summary>
        <value>Provides margin values for the element. The default value is a <see cref="T:System.Windows.Thickness" /> with all properties equal to 0 (zero).</value>
        <remarks>
          <format type="text/markdown"><![CDATA[  
  
## Remarks  
 The margin is the space between this element and other elements that will be adjacent when layout creates the [!INCLUDE[TLA#tla_ui](~/includes/tlasharptla-ui-md.md)]. Shared elements might be peer elements (such as other elements in the collection of a common parent control), or might also be this element's parent.  
  
 <xref:System.Windows.FrameworkElement.Margin%2A> is set as a <xref:System.Windows.Thickness> structure rather than as a number so that the margin can be set asymmetrically. The <xref:System.Windows.Thickness> structure itself supports string type conversion so that you can specify an asymmetric <xref:System.Windows.FrameworkElement.Margin%2A> in [!INCLUDE[TLA2#tla_xaml](~/includes/tla2sharptla-xaml-md.md)] attribute syntax also.  
  
 A non-zero margin applies space outside the element layout's <xref:System.Windows.FrameworkElement.ActualWidth%2A> and <xref:System.Windows.FrameworkElement.ActualHeight%2A>.  
  
 Margins are additive for sibling elements in a layout; for example, two adjacent elements both with a margin of 30 set on the adjoining edge would have 60 units of space between them.  
  
 Elements that have margins set will not typically constrain the size of the specified <xref:System.Windows.FrameworkElement.Margin%2A> if the allotted rectangle space is not large enough for the margin plus the element content area. The element content area will be constrained instead when layout is calculated. The only case where margins would be constrained also is if the content is already constrained all the way to zero.  
  
<a name="xamlAttributeUsage_Margin"></a>   
## XAML Attribute Usage  
  
```  
<object Margin="left,top,right,bottom"/>  
- or -  
<object Margin="left,top"/>  
- or -  
<object Margin="thicknessReference"/>  
```  
  
<a name="xamlPropertyElementUsage_Margin"></a>   
## XAML Property Element Usage  
  
```  
<object>  
  <object.Margin>  
    <Thickness Left="left" Top="top" Right="right" Bottom="bottom"/>  
  </object.Margin>  
</object>  
```  
  
<a name="xamlValues_Margin"></a>   
## XAML Values  
 *left, top, right, bottom*  
 Number values between 0 and <xref:System.Double.PositiveInfinity> that specify the four possible dimension properties of a <xref:System.Windows.Thickness> structure.  
  
 The attribute usage will also accept abbreviated values that apply in the order provided, symmetrically and logically. For instance, `Margin="20"` will be interpreted to mean a <xref:System.Windows.Thickness> with all properties set to 20. `Margin="20,50"` will be interpreted to mean a <xref:System.Windows.Thickness> with <xref:System.Windows.Thickness.Left%2A> and <xref:System.Windows.Thickness.Right%2A> set to 20, and <xref:System.Windows.Thickness.Top%2A> and <xref:System.Windows.Thickness.Bottom%2A> set to 50.  
  
 The default unit for a <xref:System.Windows.Thickness> measure is [!INCLUDE[TLA#tla_dipixel](~/includes/tlasharptla-dipixel-md.md)]. You can also specify other units by appending the unit type strings `cm`, `in`, or `pt` to any measure.  
  
 Number values provided as [!INCLUDE[TLA2#tla_xaml](~/includes/tla2sharptla-xaml-md.md)] attributes need not specify decimal points (0 is acceptable, does not have to be provided as 0.0). For more information on [!INCLUDE[TLA#tla_xaml](~/includes/tlasharptla-xaml-md.md)] usage, see <xref:System.Windows.Thickness>.  
  
 *thicknessReference*  
 An object reference to an existing <xref:System.Windows.Thickness>. This might be a `}`, a , or `}` reference. For more information on [!INCLUDE[TLA#tla_xaml](~/includes/tlasharptla-xaml-md.md)] usage, see <xref:System.Windows.Thickness>.  
  
<a name="dependencyPropertyInfo_Margin"></a>   
## Dependency Property Information  
  
|||  
|-|-|  
|Identifier field|<xref:System.Windows.FrameworkElement.MarginProperty>|  
|Metadata properties set to `true`|<xref:System.Windows.FrameworkPropertyMetadata.AffectsMeasure%2A>|  
  
 ]]></format>
        </remarks>
      </Docs>
    </Member>
    <Member MemberName="MarginProperty">
      <MemberSignature Language="C#" Value="public static readonly System.Windows.DependencyProperty MarginProperty;" />
      <MemberSignature Language="ILAsm" Value=".field public static initonly class System.Windows.DependencyProperty MarginProperty" />
      <MemberSignature Language="DocId" Value="F:System.Windows.FrameworkElement.MarginProperty" />
      <MemberType>Field</MemberType>
      <AssemblyInfo>
        <AssemblyName>PresentationFramework</AssemblyName>
        <AssemblyVersion>4.0.0.0</AssemblyVersion>
      </AssemblyInfo>
      <ReturnValue>
        <ReturnType>System.Windows.DependencyProperty</ReturnType>
      </ReturnValue>
      <Docs>
        <summary>Identifies the <see cref="P:System.Windows.FrameworkElement.Margin" /> dependency property.</summary>
        <remarks>To be added.</remarks>
      </Docs>
    </Member>
    <Member MemberName="MaxHeight">
      <MemberSignature Language="C#" Value="public double MaxHeight { get; set; }" />
      <MemberSignature Language="ILAsm" Value=".property instance float64 MaxHeight" />
      <MemberSignature Language="DocId" Value="P:System.Windows.FrameworkElement.MaxHeight" />
      <MemberType>Property</MemberType>
      <AssemblyInfo>
        <AssemblyName>PresentationFramework</AssemblyName>
        <AssemblyVersion>4.0.0.0</AssemblyVersion>
      </AssemblyInfo>
      <Attributes>
        <Attribute>
          <AttributeName>System.ComponentModel.TypeConverter(typeof(System.Windows.LengthConverter))</AttributeName>
        </Attribute>
        <Attribute>
          <AttributeName>System.Windows.Localizability(System.Windows.LocalizationCategory.None, Readability=System.Windows.Readability.Unreadable)</AttributeName>
        </Attribute>
      </Attributes>
      <ReturnValue>
        <ReturnType>System.Double</ReturnType>
      </ReturnValue>
      <Docs>
        <summary>Gets or sets the maximum height constraint of the element.</summary>
        <value>The maximum height of the element, in [!INCLUDE[TLA#tla_dipixel#plural](~/includes/tlasharptla-dipixelsharpplural-md.md)]. The default value is <see cref="F:System.Double.PositiveInfinity" />. This value can be any value equal to or greater than 0.0. <see cref="F:System.Double.PositiveInfinity" /> is also valid.</value>
        <remarks>
          <format type="text/markdown"><![CDATA[  
  
## Remarks  
 This is one of three properties on <xref:System.Windows.FrameworkElement> that specify height information. The other two are <xref:System.Windows.FrameworkElement.MinHeight%2A> and <xref:System.Windows.FrameworkElement.Height%2A>.  If there is a conflict between these values, the order of application for actual height determination is first <xref:System.Windows.FrameworkElement.MinHeight%2A> must be honored, then <xref:System.Windows.FrameworkElement.MaxHeight%2A>, and finally if each of these are within bounds, <xref:System.Windows.FrameworkElement.Height%2A>.  
  
 The value restrictions on the <xref:System.Double> value are enforced by a <xref:System.Windows.ValidateValueCallback> mechanism. If you attempt to set an invalid value a run-time exception is thrown.  
  
<a name="xamlAttributeUsage_MaxHeight"></a>   
## XAML Attribute Usage  
  
```  
<object MaxHeight="double"/>  
- or –  
<object MaxHeight ="qualifiedDouble"/>  
```  
  
<a name="xamlValues_MaxHeight"></a>   
## XAML Values  
 *double*  
 <xref:System.Double>  
  
 String representation of a <xref:System.Double> value equal to or greater than 0.0. This is interpreted as a [!INCLUDE[TLA#tla_dipixel](~/includes/tlasharptla-dipixel-md.md)] measurement. Strings need not explicitly include decimal points. For instance a value of `1` is acceptable.  
  
 The same <xref:System.Double> range restrictions as mentioned in the Property Value section apply, except that you must use [x:Static Markup Extension](~/docs/framework/xaml-services/x-static-markup-extension.md) if you need to explicitly set the value to be <xref:System.Double.PositiveInfinity>.  
  
 *qualifiedDouble*  
 A *double* value as described above, followed by one of the following unit declaration strings: `px`, `in`, `cm`, `pt`.  
  
 `px` (default) is [!INCLUDE[TLA#tla_dipixel#plural](~/includes/tlasharptla-dipixelsharpplural-md.md)]  
  
 `in` is inches; 1in==96px  
  
 `cm` is centimeters; 1cm==(96/2.54) px  
  
 `pt` is points; 1pt==(96/72) px  
  
<a name="dependencyPropertyInfo_MaxHeight"></a>   
## Dependency Property Information  
  
|||  
|-|-|  
|Identifier field|<xref:System.Windows.FrameworkElement.MaxHeightProperty>|  
|Metadata properties set to `true`|<xref:System.Windows.FrameworkPropertyMetadata.AffectsMeasure%2A>|  
  
 ]]></format>
        </remarks>
      </Docs>
    </Member>
    <Member MemberName="MaxHeightProperty">
      <MemberSignature Language="C#" Value="public static readonly System.Windows.DependencyProperty MaxHeightProperty;" />
      <MemberSignature Language="ILAsm" Value=".field public static initonly class System.Windows.DependencyProperty MaxHeightProperty" />
      <MemberSignature Language="DocId" Value="F:System.Windows.FrameworkElement.MaxHeightProperty" />
      <MemberType>Field</MemberType>
      <AssemblyInfo>
        <AssemblyName>PresentationFramework</AssemblyName>
        <AssemblyVersion>4.0.0.0</AssemblyVersion>
      </AssemblyInfo>
      <ReturnValue>
        <ReturnType>System.Windows.DependencyProperty</ReturnType>
      </ReturnValue>
      <Docs>
        <summary>Identifies the <see cref="P:System.Windows.FrameworkElement.MaxHeight" /> dependency property.</summary>
        <remarks>To be added.</remarks>
      </Docs>
    </Member>
    <Member MemberName="MaxWidth">
      <MemberSignature Language="C#" Value="public double MaxWidth { get; set; }" />
      <MemberSignature Language="ILAsm" Value=".property instance float64 MaxWidth" />
      <MemberSignature Language="DocId" Value="P:System.Windows.FrameworkElement.MaxWidth" />
      <MemberType>Property</MemberType>
      <AssemblyInfo>
        <AssemblyName>PresentationFramework</AssemblyName>
        <AssemblyVersion>4.0.0.0</AssemblyVersion>
      </AssemblyInfo>
      <Attributes>
        <Attribute>
          <AttributeName>System.ComponentModel.TypeConverter(typeof(System.Windows.LengthConverter))</AttributeName>
        </Attribute>
        <Attribute>
          <AttributeName>System.Windows.Localizability(System.Windows.LocalizationCategory.None, Readability=System.Windows.Readability.Unreadable)</AttributeName>
        </Attribute>
      </Attributes>
      <ReturnValue>
        <ReturnType>System.Double</ReturnType>
      </ReturnValue>
      <Docs>
        <summary>Gets or sets the maximum width constraint of the element.</summary>
        <value>The maximum width of the element, in [!INCLUDE[TLA#tla_dipixel#plural](~/includes/tlasharptla-dipixelsharpplural-md.md)]. The default value is <see cref="F:System.Double.PositiveInfinity" />. This value can be any value equal to or greater than 0.0. <see cref="F:System.Double.PositiveInfinity" /> is also valid.</value>
        <remarks>
          <format type="text/markdown"><![CDATA[  
  
## Remarks  
 This is one of three properties on <xref:System.Windows.FrameworkElement> that specify width information. The other two are <xref:System.Windows.FrameworkElement.MinWidth%2A> and <xref:System.Windows.FrameworkElement.Width%2A>. If there is a conflict between these values, the order of application for actual width determination is first <xref:System.Windows.FrameworkElement.MinWidth%2A> must be honored, then <xref:System.Windows.FrameworkElement.MaxWidth%2A>, and finally if each of these are within bounds, <xref:System.Windows.FrameworkElement.Width%2A>.  
  
 The value restrictions on the <xref:System.Double> value are enforced by a <xref:System.Windows.ValidateValueCallback> mechanism. If you attempt to set an invalid value, a run-time exception is thrown.  
  
<a name="xamlAttributeUsage_MaxWidth"></a>   
## XAML Attribute Usage  
  
```  
<object MaxWidth="double"/>  
- or -  
<object MaxWidth="qualifiedDouble"/>  
```  
  
<a name="xamlValues_MaxWidth"></a>   
## XAML Values  
 *double*  
 <xref:System.Double>  
  
 String representation of a <xref:System.Double> value equal to or greater than 0.0. This is interpreted as a [!INCLUDE[TLA#tla_dipixel](~/includes/tlasharptla-dipixel-md.md)] measurement. Strings need not explicitly include decimal points. For instance a value of `1` is acceptable.  
  
 The same <xref:System.Double> range restrictions as mentioned in the Property Value section apply, except that you must use [x:Static Markup Extension](~/docs/framework/xaml-services/x-static-markup-extension.md) to set the value to be <xref:System.Double.PositiveInfinity>.  
  
 *qualifiedDouble*  
 A *double* value as described above, followed by one of the following unit declaration strings: `px`, `in`, `cm`, `pt`.  
  
 `px` (default) is [!INCLUDE[TLA#tla_dipixel#plural](~/includes/tlasharptla-dipixelsharpplural-md.md)]  
  
 `in` is inches; 1in==96px  
  
 `cm` is centimeters; 1cm==(96/2.54) px  
  
 `pt` is points; 1pt==(96/72) px  
  
<a name="dependencyPropertyInfo_MaxWidth"></a>   
## Dependency Property Information  
  
|||  
|-|-|  
|Identifier field|<xref:System.Windows.FrameworkElement.MaxWidthProperty>|  
|Metadata properties set to `true`|<xref:System.Windows.FrameworkPropertyMetadata.AffectsMeasure%2A>|  
  
 ]]></format>
        </remarks>
      </Docs>
    </Member>
    <Member MemberName="MaxWidthProperty">
      <MemberSignature Language="C#" Value="public static readonly System.Windows.DependencyProperty MaxWidthProperty;" />
      <MemberSignature Language="ILAsm" Value=".field public static initonly class System.Windows.DependencyProperty MaxWidthProperty" />
      <MemberSignature Language="DocId" Value="F:System.Windows.FrameworkElement.MaxWidthProperty" />
      <MemberType>Field</MemberType>
      <AssemblyInfo>
        <AssemblyName>PresentationFramework</AssemblyName>
        <AssemblyVersion>4.0.0.0</AssemblyVersion>
      </AssemblyInfo>
      <ReturnValue>
        <ReturnType>System.Windows.DependencyProperty</ReturnType>
      </ReturnValue>
      <Docs>
        <summary>Identifies the <see cref="P:System.Windows.FrameworkElement.MaxWidth" /> dependency property.</summary>
        <remarks>To be added.</remarks>
      </Docs>
    </Member>
    <Member MemberName="MeasureCore">
      <MemberSignature Language="C#" Value="protected override sealed System.Windows.Size MeasureCore (System.Windows.Size availableSize);" />
      <MemberSignature Language="ILAsm" Value=".method familyhidebysig virtual instance valuetype System.Windows.Size MeasureCore(valuetype System.Windows.Size availableSize) cil managed" />
      <MemberSignature Language="DocId" Value="M:System.Windows.FrameworkElement.MeasureCore(System.Windows.Size)" />
      <MemberType>Method</MemberType>
      <AssemblyInfo>
        <AssemblyName>PresentationFramework</AssemblyName>
        <AssemblyVersion>4.0.0.0</AssemblyVersion>
      </AssemblyInfo>
      <ReturnValue>
        <ReturnType>System.Windows.Size</ReturnType>
      </ReturnValue>
      <Parameters>
        <Parameter Name="availableSize" Type="System.Windows.Size" />
      </Parameters>
      <Docs>
        <param name="availableSize">The available size that the parent element can give to the child elements.</param>
        <summary>Implements basic measure-pass layout system behavior for <see cref="T:System.Windows.FrameworkElement" />.</summary>
        <returns>The desired size of this element in layout.</returns>
        <remarks>
          <format type="text/markdown"><![CDATA[  
  
## Remarks  
 This method overrides <xref:System.Windows.UIElement.MeasureCore%2A?displayProperty=fullName> to connect the  WPF core-level and WPF framework-level layout measure implementations. The <xref:System.Windows.FrameworkElement> implementation seals the method. To adjust the measure pass layout behavior of any element that builds on the WPF framework-level, override <xref:System.Windows.FrameworkElement.MeasureOverride%2A> instead. To adjust the measure pass layout behavior of an element that deliberately does not build on the WPF framework-level or use <xref:System.Windows.FrameworkElement>, override <xref:System.Windows.UIElement.MeasureCore%2A?displayProperty=fullName>.  
  
 ]]></format>
        </remarks>
      </Docs>
    </Member>
    <Member MemberName="MeasureOverride">
      <MemberSignature Language="C#" Value="protected virtual System.Windows.Size MeasureOverride (System.Windows.Size availableSize);" />
      <MemberSignature Language="ILAsm" Value=".method familyhidebysig newslot virtual instance valuetype System.Windows.Size MeasureOverride(valuetype System.Windows.Size availableSize) cil managed" />
      <MemberSignature Language="DocId" Value="M:System.Windows.FrameworkElement.MeasureOverride(System.Windows.Size)" />
      <MemberType>Method</MemberType>
      <AssemblyInfo>
        <AssemblyName>PresentationFramework</AssemblyName>
        <AssemblyVersion>4.0.0.0</AssemblyVersion>
      </AssemblyInfo>
      <ReturnValue>
        <ReturnType>System.Windows.Size</ReturnType>
      </ReturnValue>
      <Parameters>
        <Parameter Name="availableSize" Type="System.Windows.Size" />
      </Parameters>
      <Docs>
        <param name="availableSize">The available size that this element can give to child elements. Infinity can be specified as a value to indicate that the element will size to whatever content is available.</param>
        <summary>When overridden in a derived class, measures the size in layout required for child elements and determines a size for the <see cref="T:System.Windows.FrameworkElement" />-derived class.</summary>
        <returns>The size that this element determines it needs during layout, based on its calculations of child element sizes.</returns>
        <remarks>
          <format type="text/markdown"><![CDATA[  
  
## Remarks  
 Override <xref:System.Windows.FrameworkElement.MeasureOverride%2A> to implement custom layout sizing behavior for your element as it participates in the [!INCLUDE[TLA#tla_winclient](~/includes/tlasharptla-winclient-md.md)] layout system. Your implementation should do the following:  
  
1.  Iterate your element's particular collection of children that are part of layout, call <xref:System.Windows.UIElement.Measure%2A> on each child element.  
  
2.  Immediately get <xref:System.Windows.UIElement.DesiredSize%2A> on the child (this is set as a property after <xref:System.Windows.UIElement.Measure%2A> is called).  
  
3.  Compute the net desired size of the parent based upon the measurement of the child elements.  
  
 The return value of <xref:System.Windows.FrameworkElement.MeasureOverride%2A> should be the element's own desired size, which then becomes the measure input for the parent element of the current element. This same process continues through the layout system until the root element of the page is reached.  
  
 During this process, child elements might return a larger <xref:System.Windows.UIElement.DesiredSize%2A> size than the initial `availableSize` to indicate that the child element wants more space. This might be handled in your own implementation by introducing a scrollable region, by resizing the parent control, by establishing some manner of stacked order, or any number of solutions for measuring or arranging content.  
  
> [!IMPORTANT]
>  Elements should call <xref:System.Windows.UIElement.Measure%2A> on each child during this process, otherwise the child elements will not be correctly sized or arranged.  
  
 ]]></format>
        </remarks>
        <block subset="none" type="overrides">
          <para>The following non-compiling code shows this implementation pattern.  <c>VisualChildren</c> represents an enumerable collection property of children that your own element should define. The property can be named anything. <c>VisualChildren</c> is a placeholder name for purposes of this example, <c>VisualChildren</c> is not an [!INCLUDE[TLA#tla_api](~/includes/tlasharptla-api-md.md)] as provided by [!INCLUDE[TLA2#tla_winclient](~/includes/tla2sharptla-winclient-md.md)] or a part of a naming pattern..  
  
 [!code-csharp[CorePseudocode#FEMeasureOverride](~/samples/snippets/csharp/VS_Snippets_Wpf/CorePseudocode/CSharp/corepseudocode.cs#femeasureoverride)]
 [!code-vb[CorePseudocode#FEMeasureOverride](~/samples/snippets/visualbasic/VS_Snippets_Wpf/CorePseudocode/visualbasic/corepseudocode.vb#femeasureoverride)]</para>
        </block>
      </Docs>
    </Member>
    <Member MemberName="MinHeight">
      <MemberSignature Language="C#" Value="public double MinHeight { get; set; }" />
      <MemberSignature Language="ILAsm" Value=".property instance float64 MinHeight" />
      <MemberSignature Language="DocId" Value="P:System.Windows.FrameworkElement.MinHeight" />
      <MemberType>Property</MemberType>
      <AssemblyInfo>
        <AssemblyName>PresentationFramework</AssemblyName>
        <AssemblyVersion>4.0.0.0</AssemblyVersion>
      </AssemblyInfo>
      <Attributes>
        <Attribute>
          <AttributeName>System.ComponentModel.TypeConverter(typeof(System.Windows.LengthConverter))</AttributeName>
        </Attribute>
        <Attribute>
          <AttributeName>System.Windows.Localizability(System.Windows.LocalizationCategory.None, Readability=System.Windows.Readability.Unreadable)</AttributeName>
        </Attribute>
      </Attributes>
      <ReturnValue>
        <ReturnType>System.Double</ReturnType>
      </ReturnValue>
      <Docs>
        <summary>Gets or sets the minimum height constraint of the element.</summary>
        <value>The minimum height of the element, in [!INCLUDE[TLA#tla_dipixel#plural](~/includes/tlasharptla-dipixelsharpplural-md.md)]. The default value is 0.0. This value can be any value equal to or greater than 0.0. However, <see cref="F:System.Double.PositiveInfinity" /> is NOT valid, nor is <see cref="F:System.Double.NaN" />.</value>
        <remarks>
          <format type="text/markdown"><![CDATA[  
  
## Remarks  
 This is one of three properties on <xref:System.Windows.FrameworkElement> that specify height information.  The other two are <xref:System.Windows.FrameworkElement.Height%2A> and <xref:System.Windows.FrameworkElement.MaxHeight%2A>. If there is a conflict between these values, the order of application for actual height determination is first <xref:System.Windows.FrameworkElement.MinHeight%2A> must be honored, then <xref:System.Windows.FrameworkElement.MaxHeight%2A>, and finally if each of these are within bounds, <xref:System.Windows.FrameworkElement.Height%2A>.  
  
 The value restrictions on the <xref:System.Double> value are enforced by a <xref:System.Windows.ValidateValueCallback> mechanism. If you attempt to set an invalid value, a run-time exception is thrown.  
  
<a name="xamlAttributeUsage_MinHeight"></a>   
## XAML Attribute Usage  
  
```  
<object MinHeight="double"/>  
- or -  
<object MinHeight="qualifiedDouble"/>  
```  
  
<a name="xamlValues_MinHeight"></a>   
## XAML Values  
 *double*  
 <xref:System.Double>  
  
 String representation of a <xref:System.Double> value equal to or greater than 0.0. This is interpreted as a [!INCLUDE[TLA#tla_dipixel](~/includes/tlasharptla-dipixel-md.md)] measurement. Strings need not explicitly include decimal points. For instance a value of `1` is acceptable.  
  
 The same <xref:System.Double> range restrictions as mentioned in the Property Value section apply.  
  
 *qualifiedDouble*  
 A *double* value as described above, followed by one of the following unit declaration strings: `px`, `in`, `cm`, `pt`.  
  
 `px` (default) is [!INCLUDE[TLA#tla_dipixel#plural](~/includes/tlasharptla-dipixelsharpplural-md.md)]  
  
 `in` is inches; 1in==96px  
  
 `cm` is centimeters; 1cm==(96/2.54) px  
  
 `pt` is points; 1pt==(96/72) px  
  
<a name="dependencyPropertyInfo_MinHeight"></a>   
## Dependency Property Information  
  
|||  
|-|-|  
|Identifier field|<xref:System.Windows.FrameworkElement.MinHeightProperty>|  
|Metadata properties set to `true`|<xref:System.Windows.FrameworkPropertyMetadata.AffectsMeasure%2A>|  
  
 ]]></format>
        </remarks>
      </Docs>
    </Member>
    <Member MemberName="MinHeightProperty">
      <MemberSignature Language="C#" Value="public static readonly System.Windows.DependencyProperty MinHeightProperty;" />
      <MemberSignature Language="ILAsm" Value=".field public static initonly class System.Windows.DependencyProperty MinHeightProperty" />
      <MemberSignature Language="DocId" Value="F:System.Windows.FrameworkElement.MinHeightProperty" />
      <MemberType>Field</MemberType>
      <AssemblyInfo>
        <AssemblyName>PresentationFramework</AssemblyName>
        <AssemblyVersion>4.0.0.0</AssemblyVersion>
      </AssemblyInfo>
      <ReturnValue>
        <ReturnType>System.Windows.DependencyProperty</ReturnType>
      </ReturnValue>
      <Docs>
        <summary>Identifies the <see cref="P:System.Windows.FrameworkElement.MinHeight" /> dependency property.</summary>
        <remarks>To be added.</remarks>
      </Docs>
    </Member>
    <Member MemberName="MinWidth">
      <MemberSignature Language="C#" Value="public double MinWidth { get; set; }" />
      <MemberSignature Language="ILAsm" Value=".property instance float64 MinWidth" />
      <MemberSignature Language="DocId" Value="P:System.Windows.FrameworkElement.MinWidth" />
      <MemberType>Property</MemberType>
      <AssemblyInfo>
        <AssemblyName>PresentationFramework</AssemblyName>
        <AssemblyVersion>4.0.0.0</AssemblyVersion>
      </AssemblyInfo>
      <Attributes>
        <Attribute>
          <AttributeName>System.ComponentModel.TypeConverter(typeof(System.Windows.LengthConverter))</AttributeName>
        </Attribute>
        <Attribute>
          <AttributeName>System.Windows.Localizability(System.Windows.LocalizationCategory.None, Readability=System.Windows.Readability.Unreadable)</AttributeName>
        </Attribute>
      </Attributes>
      <ReturnValue>
        <ReturnType>System.Double</ReturnType>
      </ReturnValue>
      <Docs>
        <summary>Gets or sets the minimum width constraint of the element.</summary>
        <value>The minimum width of the element, in [!INCLUDE[TLA#tla_dipixel#plural](~/includes/tlasharptla-dipixelsharpplural-md.md)]. The default value is 0.0. This value can be any value equal to or greater than 0.0. However, <see cref="F:System.Double.PositiveInfinity" /> is not valid, nor is <see cref="F:System.Double.NaN" />.</value>
        <remarks>
          <format type="text/markdown"><![CDATA[  
  
## Remarks  
 This is one of three properties on <xref:System.Windows.FrameworkElement> that specify width information.  The other two are <xref:System.Windows.FrameworkElement.Width%2A> and <xref:System.Windows.FrameworkElement.MaxWidth%2A>.  If there is a conflict between these values, the order of application for actual width determination is first <xref:System.Windows.FrameworkElement.MinWidth%2A> must be honored, then <xref:System.Windows.FrameworkElement.MaxWidth%2A>, and finally if each of these are within bounds, <xref:System.Windows.FrameworkElement.Width%2A>.  
  
 The value restrictions on the <xref:System.Double> value are enforced by a <xref:System.Windows.ValidateValueCallback> mechanism. If you attempt to set an invalid value, a run-time exception is thrown.  
  
<a name="xamlAttributeUsage_MinWidth"></a>   
## XAML Attribute Usage  
  
```  
<object MinWidth="double"/>  
- or -  
<object MinWidth="qualifiedDouble"/>  
```  
  
<a name="xamlValues_MinWidth"></a>   
## XAML Values  
 *double*  
 <xref:System.Double>  
  
 String representation of a <xref:System.Double> value equal to or greater than 0.0. This is interpreted as a [!INCLUDE[TLA#tla_dipixel](~/includes/tlasharptla-dipixel-md.md)] measurement. Strings need not explicitly include decimal points. For instance a value of `1` is acceptable.  
  
 The same <xref:System.Double> range restrictions as mentioned in the Property Value section apply.  
  
 *qualifiedDouble*  
 A *double* value as described above, followed by one of the following unit declaration strings: `px`, `in`, `cm`, `pt`.  
  
 `px` (default) is [!INCLUDE[TLA#tla_dipixel#plural](~/includes/tlasharptla-dipixelsharpplural-md.md)]  
  
 `in` is inches; 1in==96px  
  
 `cm` is centimeters; 1cm==(96/2.54) px  
  
 `pt` is points; 1pt==(96/72) px  
  
<a name="dependencyPropertyInfo_MinWidth"></a>   
## Dependency Property Information  
  
|||  
|-|-|  
|Identifier field|<xref:System.Windows.FrameworkElement.MinWidthProperty>|  
|Metadata properties set to `true`|<xref:System.Windows.FrameworkPropertyMetadata.AffectsMeasure%2A>|  
  
 ]]></format>
        </remarks>
      </Docs>
    </Member>
    <Member MemberName="MinWidthProperty">
      <MemberSignature Language="C#" Value="public static readonly System.Windows.DependencyProperty MinWidthProperty;" />
      <MemberSignature Language="ILAsm" Value=".field public static initonly class System.Windows.DependencyProperty MinWidthProperty" />
      <MemberSignature Language="DocId" Value="F:System.Windows.FrameworkElement.MinWidthProperty" />
      <MemberType>Field</MemberType>
      <AssemblyInfo>
        <AssemblyName>PresentationFramework</AssemblyName>
        <AssemblyVersion>4.0.0.0</AssemblyVersion>
      </AssemblyInfo>
      <ReturnValue>
        <ReturnType>System.Windows.DependencyProperty</ReturnType>
      </ReturnValue>
      <Docs>
        <summary>Identifies the <see cref="P:System.Windows.FrameworkElement.MinWidth" /> dependency property.</summary>
        <remarks>To be added.</remarks>
      </Docs>
    </Member>
    <Member MemberName="MoveFocus">
      <MemberSignature Language="C#" Value="public override sealed bool MoveFocus (System.Windows.Input.TraversalRequest request);" />
      <MemberSignature Language="ILAsm" Value=".method public hidebysig virtual instance bool MoveFocus(class System.Windows.Input.TraversalRequest request) cil managed" />
      <MemberSignature Language="DocId" Value="M:System.Windows.FrameworkElement.MoveFocus(System.Windows.Input.TraversalRequest)" />
      <MemberType>Method</MemberType>
      <AssemblyInfo>
        <AssemblyName>PresentationFramework</AssemblyName>
        <AssemblyVersion>4.0.0.0</AssemblyVersion>
      </AssemblyInfo>
      <ReturnValue>
        <ReturnType>System.Boolean</ReturnType>
      </ReturnValue>
      <Parameters>
        <Parameter Name="request" Type="System.Windows.Input.TraversalRequest" />
      </Parameters>
      <Docs>
        <param name="request">The direction that focus is to be moved, as a value of the enumeration.</param>
        <summary>Moves the keyboard focus away from this element and to another element in a provided traversal direction.</summary>
        <returns>Returns <see langword="true" /> if focus is moved successfully; <see langword="false" /> if the target element in direction as specified does not exist or could not be keyboard focused.</returns>
        <remarks>
          <format type="text/markdown"><![CDATA[  
  
## Remarks  
 This implementation overrides <xref:System.Windows.UIElement.MoveFocus%2A?displayProperty=fullName> and seals the method.  
  
   
  
## Examples  
 The following example implements a handler that handles several possible button inputs. Each button represents a possible <xref:System.Windows.Input.FocusNavigationDirection>. The handler tracks the element with current keyboard focus, and calls <xref:System.Windows.FrameworkElement.MoveFocus%2A> on that element, by specifying the appropriate <xref:System.Windows.Input.FocusNavigationDirection> as initialization for the <xref:System.Windows.Input.TraversalRequest> type parameter provided.  
  
 [!code-csharp[FocusSample#FocusSampleMoveFocus](~/samples/snippets/csharp/VS_Snippets_Wpf/FocusSample/CSharp/Window1.xaml.cs#focussamplemovefocus)]
 [!code-vb[FocusSample#FocusSampleMoveFocus](~/samples/snippets/visualbasic/VS_Snippets_Wpf/FocusSample/visualbasic/window1.xaml.vb#focussamplemovefocus)]  
  
 ]]></format>
        </remarks>
      </Docs>
    </Member>
    <Member MemberName="Name">
      <MemberSignature Language="C#" Value="public string Name { get; set; }" />
      <MemberSignature Language="ILAsm" Value=".property instance string Name" />
      <MemberSignature Language="DocId" Value="P:System.Windows.FrameworkElement.Name" />
      <MemberType>Property</MemberType>
      <AssemblyInfo>
        <AssemblyName>PresentationFramework</AssemblyName>
        <AssemblyVersion>4.0.0.0</AssemblyVersion>
      </AssemblyInfo>
      <Attributes>
        <Attribute>
          <AttributeName>System.ComponentModel.MergableProperty(false)</AttributeName>
        </Attribute>
        <Attribute>
          <AttributeName>System.Windows.Localizability(System.Windows.LocalizationCategory.NeverLocalize)</AttributeName>
        </Attribute>
        <Attribute>
          <AttributeName>System.Windows.Markup.DesignerSerializationOptions(System.Windows.Markup.DesignerSerializationOptions.SerializeAsAttribute)</AttributeName>
        </Attribute>
      </Attributes>
      <ReturnValue>
        <ReturnType>System.String</ReturnType>
      </ReturnValue>
      <Docs>
        <summary>Gets or sets the identifying name of the element. The name provides a reference so that code-behind, such as event handler code, can refer to a markup element after it is constructed during processing by a [!INCLUDE[TLA2#tla_xaml](~/includes/tla2sharptla-xaml-md.md)] processor.</summary>
        <value>The name of the element. The default is an empty string.</value>
        <remarks>
          <format type="text/markdown"><![CDATA[  
  
## Remarks  
 The most common usage of this property is to specify a [!INCLUDE[TLA2#tla_xaml](~/includes/tla2sharptla-xaml-md.md)] element name as an attribute in markup.  
  
 This property essentially provides a WPF framework-level convenience property to set the [!INCLUDE[TLA2#tla_xaml](~/includes/tla2sharptla-xaml-md.md)] [x:Name Directive](~/docs/framework/xaml-services/x-name-directive.md).  
  
 Names must be unique within a namescope. For more information, see [WPF XAML Namescopes](~/docs/framework/wpf/advanced/wpf-xaml-namescopes.md).  
  
 Getting a <xref:System.Windows.FrameworkElement.Name%2A> if you are creating elements in code is not common. If you have the appropriate reference in code already, you can just call methods and properties on the element reference and will not generally need the <xref:System.Windows.FrameworkElement.Name%2A>. An exception to this is if the <xref:System.Windows.FrameworkElement.Name%2A> string has some overloaded meaning, for instance if it is useful to display that name in [!INCLUDE[TLA2#tla_ui](~/includes/tla2sharptla-ui-md.md)]. Setting a <xref:System.Windows.FrameworkElement.Name%2A> from code-behind if the original <xref:System.Windows.FrameworkElement.Name%2A> was set from markup is also not recommended, and changing the property after loading the [!INCLUDE[TLA2#tla_xaml](~/includes/tla2sharptla-xaml-md.md)] will not change the original object reference. The object references are created only when the underlying namescopes are explicitly created during parsing. You must specifically call <xref:System.Windows.FrameworkElement.RegisterName%2A> to make an effective change to the <xref:System.Windows.FrameworkElement.Name%2A> property of an already loaded element.  
  
 One notable case where setting <xref:System.Windows.FrameworkElement.Name%2A> from code is important is when registering names for elements that storyboards will run against, so that they can be referenced at run time. Before you can register a name, might also need to instantiate and assign a <xref:System.Windows.NameScope> instance. See the Example section, or [Storyboards Overview](~/docs/framework/wpf/graphics-multimedia/storyboards-overview.md).  
  
 Setting <xref:System.Windows.FrameworkElement.Name%2A> from code has limited applications, but getting an element by <xref:System.Windows.FrameworkElement.Name%2A> is more common. One particular scenario is if your application supports a navigation model where pages reload into the application, and the run time code is not necessarily code-behind defined for that page. The utility method <xref:System.Windows.FrameworkElement.FindName%2A>, which is available from any <xref:System.Windows.FrameworkElement>, can find any element by <xref:System.Windows.FrameworkElement.Name%2A> in the logical tree for that element, searching the tree recursively as necessary. Or you can use the <xref:System.Windows.LogicalTreeHelper.FindLogicalNode%2A> static method of <xref:System.Windows.LogicalTreeHelper>, which also takes a <xref:System.Windows.FrameworkElement.Name%2A> string as an argument.  
  
 Typically used root elements (<xref:System.Windows.Window>, <xref:System.Windows.Controls.Page> for example) implement the interface <xref:System.Windows.Markup.INameScope>. Implementations of this interface are expected to enforce that names be unambiguous within their scope. The root elements that define this interface also define the namescope behavior boundaries for all the related [!INCLUDE[TLA2#tla_api#plural](~/includes/tla2sharptla-apisharpplural-md.md)].  
  
 The <xref:System.Windows.FrameworkElement.Name%2A> property also serves as an identifier for other processes. For instance, the [!INCLUDE[TLA2#tla_winclient](~/includes/tla2sharptla-winclient-md.md)] automation model will use <xref:System.Windows.FrameworkElement.Name%2A> as the AutomationId for clients and providers.  
  
 The string values used for <xref:System.Windows.FrameworkElement.Name%2A> have some restrictions, as imposed by the underlying [x:Name Directive](~/docs/framework/xaml-services/x-name-directive.md) defined by the [!INCLUDE[TLA2#tla_xaml](~/includes/tla2sharptla-xaml-md.md)] specification. Most notably, a <xref:System.Windows.FrameworkElement.Name%2A> must start with a letter or the underscore character (_), and must contain only letters, digits, or underscores. For more information, see [WPF XAML Namescopes](~/docs/framework/wpf/advanced/wpf-xaml-namescopes.md).  
  
 <xref:System.Windows.FrameworkElement.Name%2A> is one of the very few dependency properties that cannot be animated (<xref:System.Windows.UIPropertyMetadata.IsAnimationProhibited%2A> is `true` in metadata), because the name itself is vital for targeting an animation. Data binding a <xref:System.Windows.FrameworkElement.Name%2A> is technically possible, but is an extremely uncommon scenario because a data-bound <xref:System.Windows.FrameworkElement.Name%2A> cannot serve the main intended purpose of the property: to provide an identifier connection point for code-behind.  
  
<a name="dependencyPropertyInfo_Name"></a>   
## Dependency Property Information  
  
|||  
|-|-|  
|Identifier field|<xref:System.Windows.FrameworkElement.NameProperty>|  
|Metadata properties set to `true`|<xref:System.Windows.UIPropertyMetadata.IsAnimationProhibited%2A>|  
  
   
  
## Examples  
 The following example sets the <xref:System.Windows.FrameworkElement.Name%2A> property in code, and then registers the name into the newly created <xref:System.Windows.NameScope> by calling <xref:System.Windows.FrameworkElement.RegisterName%2A>. The technique illustrated here is a requirement for animating with storyboards, because storyboards require targeting by the <xref:System.Windows.FrameworkElement.Name%2A>, and cannot be targeted by object reference.  
  
 [!code-csharp[animateHeight_procedural#FEName](~/samples/snippets/csharp/VS_Snippets_Wpf/animateHeight_procedural/CSharp/AnimatedHeightExample.cs#fename)]
 [!code-vb[animateHeight_procedural#FEName](~/samples/snippets/visualbasic/VS_Snippets_Wpf/animateHeight_procedural/visualbasic/animatedheightexample.vb#fename)]  
  
 ]]></format>
        </remarks>
      </Docs>
    </Member>
    <Member MemberName="NameProperty">
      <MemberSignature Language="C#" Value="public static readonly System.Windows.DependencyProperty NameProperty;" />
      <MemberSignature Language="ILAsm" Value=".field public static initonly class System.Windows.DependencyProperty NameProperty" />
      <MemberSignature Language="DocId" Value="F:System.Windows.FrameworkElement.NameProperty" />
      <MemberType>Field</MemberType>
      <AssemblyInfo>
        <AssemblyName>PresentationFramework</AssemblyName>
        <AssemblyVersion>4.0.0.0</AssemblyVersion>
      </AssemblyInfo>
      <ReturnValue>
        <ReturnType>System.Windows.DependencyProperty</ReturnType>
      </ReturnValue>
      <Docs>
        <summary>Identifies the <see cref="P:System.Windows.FrameworkElement.Name" /> dependency property.</summary>
        <remarks>To be added.</remarks>
      </Docs>
    </Member>
    <Member MemberName="OnApplyTemplate">
      <MemberSignature Language="C#" Value="public virtual void OnApplyTemplate ();" />
      <MemberSignature Language="ILAsm" Value=".method public hidebysig newslot virtual instance void OnApplyTemplate() cil managed" />
      <MemberSignature Language="DocId" Value="M:System.Windows.FrameworkElement.OnApplyTemplate" />
      <MemberType>Method</MemberType>
      <AssemblyInfo>
        <AssemblyName>PresentationFramework</AssemblyName>
        <AssemblyVersion>4.0.0.0</AssemblyVersion>
      </AssemblyInfo>
      <ReturnValue>
        <ReturnType>System.Void</ReturnType>
      </ReturnValue>
      <Parameters />
      <Docs>
        <summary>When overridden in a derived class, is invoked whenever application code or internal processes call <see cref="M:System.Windows.FrameworkElement.ApplyTemplate" />.</summary>
        <remarks>
          <format type="text/markdown"><![CDATA[  
  
## Remarks  
 This method has no default implementation.  
  
 Templates are the section of an element's completed visual tree that comes from the Template property of a <xref:System.Windows.Style> that is applied for the element. For more information, see [Styling and Templating](~/docs/framework/wpf/controls/styling-and-templating.md).  
  
 ]]></format>
        </remarks>
        <block subset="none" type="overrides">
          <para>Derived classes of <see cref="T:System.Windows.FrameworkElement" /> can use this method as a notification for a variety of possible scenarios:  
  
-   You can call your own implementation of code that builds the remainder of an element visual tree.  
  
-   You can run code that relies on the visual tree from templates having been applied, such as obtaining references to named elements that came from a template.  
  
-   You can introduce services that only make sense to exist after the visual tree from templates is complete.  
  
-   You can set states and properties of elements within the template that are dependent on other factors. For instance, property values might only be discoverable by knowing the parent element, or when a specific derived class uses a common template.  
  
 Implementers should always call the base implementation before their own implementation. <see cref="T:System.Windows.FrameworkElement" /> itself has no default implementation, but intervening classes might.  
  
 <see cref="T:System.Windows.Controls.Control" /> offers a similar override, <see cref="M:System.Windows.Controls.Control.OnTemplateChanged(System.Windows.Controls.ControlTemplate,System.Windows.Controls.ControlTemplate)" />.</para>
        </block>
      </Docs>
    </Member>
    <Member MemberName="OnContextMenuClosing">
      <MemberSignature Language="C#" Value="protected virtual void OnContextMenuClosing (System.Windows.Controls.ContextMenuEventArgs e);" />
      <MemberSignature Language="ILAsm" Value=".method familyhidebysig newslot virtual instance void OnContextMenuClosing(class System.Windows.Controls.ContextMenuEventArgs e) cil managed" />
      <MemberSignature Language="DocId" Value="M:System.Windows.FrameworkElement.OnContextMenuClosing(System.Windows.Controls.ContextMenuEventArgs)" />
      <MemberType>Method</MemberType>
      <AssemblyInfo>
        <AssemblyName>PresentationFramework</AssemblyName>
        <AssemblyVersion>4.0.0.0</AssemblyVersion>
      </AssemblyInfo>
      <ReturnValue>
        <ReturnType>System.Void</ReturnType>
      </ReturnValue>
      <Parameters>
        <Parameter Name="e" Type="System.Windows.Controls.ContextMenuEventArgs" />
      </Parameters>
      <Docs>
        <param name="e">Provides data about the event.</param>
        <summary>Invoked whenever an unhandled <see cref="E:System.Windows.FrameworkElement.ContextMenuClosing" /> routed event reaches this class in its route. Implement this method to add class handling for this event.</summary>
        <remarks>
          <format type="text/markdown"><![CDATA[  
  
## Remarks  
 This method has no default implementation. You should still call the base implementation in case an intermediate class in the inheritance has implemented this method.  
  
 The purpose of this method is somewhat similar to [!INCLUDE[TLA#tla_clr](~/includes/tlasharptla-clr-md.md)] event pattern On* methods: it provides the means to handle the matching event from derived classes with a class handler instead of an instance handler. In this case the matching event is a routed event. The implementation pattern of the On* methods is different for routed events because the routed event may have been raised by a child element, not necessarily the element that will invoke handlers, so your implementation will need to take the event arguments' source properties into account (and should not try to re-raise the event in most cases). Subclasses of <xref:System.Windows.FrameworkElement> could choose to call private class handler methods when the event is received along the route. One potential scenario is to take the arguments of the event and deliberately mark the event as handled.  
  
 ]]></format>
        </remarks>
      </Docs>
    </Member>
    <Member MemberName="OnContextMenuOpening">
      <MemberSignature Language="C#" Value="protected virtual void OnContextMenuOpening (System.Windows.Controls.ContextMenuEventArgs e);" />
      <MemberSignature Language="ILAsm" Value=".method familyhidebysig newslot virtual instance void OnContextMenuOpening(class System.Windows.Controls.ContextMenuEventArgs e) cil managed" />
      <MemberSignature Language="DocId" Value="M:System.Windows.FrameworkElement.OnContextMenuOpening(System.Windows.Controls.ContextMenuEventArgs)" />
      <MemberType>Method</MemberType>
      <AssemblyInfo>
        <AssemblyName>PresentationFramework</AssemblyName>
        <AssemblyVersion>4.0.0.0</AssemblyVersion>
      </AssemblyInfo>
      <ReturnValue>
        <ReturnType>System.Void</ReturnType>
      </ReturnValue>
      <Parameters>
        <Parameter Name="e" Type="System.Windows.Controls.ContextMenuEventArgs" />
      </Parameters>
      <Docs>
        <param name="e">The <see cref="T:System.Windows.RoutedEventArgs" /> that contains the event data.</param>
        <summary>Invoked whenever an unhandled <see cref="E:System.Windows.FrameworkElement.ContextMenuOpening" /> routed event reaches this class in its route. Implement this method to add class handling for this event.</summary>
        <remarks>
          <format type="text/markdown"><![CDATA[  
  
## Remarks  
 This method has no default implementation. You should still call the base implementation in case an intermediate class in the inheritance has implemented this method.  
  
 The purpose of this method is somewhat similar to [!INCLUDE[TLA#tla_clr](~/includes/tlasharptla-clr-md.md)] event pattern On* methods: it provides the means to handle the matching event from derived classes with a class handler instead of an instance handler. In this case the matching event is a routed event. The implementation pattern of the On* methods is different for routed events because the routed event may have been raised by a child element, not necessarily the element that will invoke handlers, so your implementation will need to take the event arguments' source properties into account (and should not try to re-raise the event in most cases). Subclasses of <xref:System.Windows.FrameworkElement> could choose to call private class handler methods when the event is received along the route. One potential scenario is to take the arguments of the event and deliberately mark the event as handled.  
  
 ]]></format>
        </remarks>
      </Docs>
    </Member>
    <Member MemberName="OnGotFocus">
      <MemberSignature Language="C#" Value="protected override void OnGotFocus (System.Windows.RoutedEventArgs e);" />
      <MemberSignature Language="ILAsm" Value=".method familyhidebysig virtual instance void OnGotFocus(class System.Windows.RoutedEventArgs e) cil managed" />
      <MemberSignature Language="DocId" Value="M:System.Windows.FrameworkElement.OnGotFocus(System.Windows.RoutedEventArgs)" />
      <MemberType>Method</MemberType>
      <AssemblyInfo>
        <AssemblyName>PresentationFramework</AssemblyName>
        <AssemblyVersion>4.0.0.0</AssemblyVersion>
      </AssemblyInfo>
      <ReturnValue>
        <ReturnType>System.Void</ReturnType>
      </ReturnValue>
      <Parameters>
        <Parameter Name="e" Type="System.Windows.RoutedEventArgs" />
      </Parameters>
      <Docs>
        <param name="e">The <see cref="T:System.Windows.RoutedEventArgs" /> that contains the event data.</param>
        <summary>Invoked whenever an unhandled <see cref="E:System.Windows.UIElement.GotFocus" /> event reaches this element in its route.</summary>
        <remarks>
          <format type="text/markdown"><![CDATA[  
  
## Remarks  
 Unlike some other On* methods exposed by the base elements, <xref:System.Windows.FrameworkElement.OnGotFocus%2A> does have a default implementation. Specifically, it has an implementation that overrides the null implementation in the next level of base element down, <xref:System.Windows.UIElement.OnGotFocus%2A>. When invoked, <xref:System.Windows.FrameworkElement.OnGotFocus%2A> sets appropriate focus behavior on this element in cases where the event originated from the current element due to keyboard focus. The <xref:System.Windows.FrameworkElement.OnGotFocus%2A> handler does not mark the event arguments as handled, even when focus is set to the current element. If the event's source was another element in the tree (not the current element), the handler does nothing.  
  
 You can override this method in order to change the default focus behavior on your element, but be aware that changing focus behavior in this way might be better accomplished by not allowing the element to be focusable at all (see <xref:System.Windows.UIElement.Focusable%2A>).  
  
 ]]></format>
        </remarks>
        <block subset="none" type="overrides">
          <para>If you intend to mark the event handled in the arguments, you should be aware of consequences on event handling in other parent elements in the element tree. Because this handler acts on an event with a bubbling routing, setting the focus to the current <paramref name="sender" /> per the event arguments may not be appropriate. Focus might need to go to either a composite child element or to a parent element, depending on the compositing of certain controls. Therefore marking a focus event as handled is only recommended if the entirety of the visual tree that the event is routing through is part of compositing of a control that you authored.</para>
        </block>
      </Docs>
    </Member>
    <Member MemberName="OnInitialized">
      <MemberSignature Language="C#" Value="protected virtual void OnInitialized (EventArgs e);" />
      <MemberSignature Language="ILAsm" Value=".method familyhidebysig newslot virtual instance void OnInitialized(class System.EventArgs e) cil managed" />
      <MemberSignature Language="DocId" Value="M:System.Windows.FrameworkElement.OnInitialized(System.EventArgs)" />
      <MemberType>Method</MemberType>
      <AssemblyInfo>
        <AssemblyName>PresentationFramework</AssemblyName>
        <AssemblyVersion>4.0.0.0</AssemblyVersion>
      </AssemblyInfo>
      <ReturnValue>
        <ReturnType>System.Void</ReturnType>
      </ReturnValue>
      <Parameters>
        <Parameter Name="e" Type="System.EventArgs" />
      </Parameters>
      <Docs>
        <param name="e">The <see cref="T:System.Windows.RoutedEventArgs" /> that contains the event data.</param>
        <summary>Raises the <see cref="E:System.Windows.FrameworkElement.Initialized" /> event. This method is invoked whenever <see cref="P:System.Windows.FrameworkElement.IsInitialized" /> is set to <see langword="true " />internally.</summary>
        <remarks>
          <format type="text/markdown"><![CDATA[  
  
## Remarks  
 This particular On* method is not a class handler hook. Nor does it exactly follow the established [!INCLUDE[TLA#tla_clr](~/includes/tlasharptla-clr-md.md)] On* method convention that the matching event could be suppressed by overriding this method and not calling the base implementation.  
  
 Note that the <xref:System.Windows.FrameworkElement.IsInitialized%2A> property is read-only, so you cannot set <xref:System.Windows.FrameworkElement.IsInitialized%2A> to force initialization behavior. Setting the initialization state is intended to be done only by the [!INCLUDE[TLA#tla_winclient](~/includes/tlasharptla-winclient-md.md)] framework.  
  
 ]]></format>
        </remarks>
        <block subset="none" type="overrides">
          <para>The default implementation of this virtual method raises the event as described above. Overrides should call the base implementation to preserve this behavior. If you fail to call the base implementation, not only will you not raise the <see cref="E:System.Windows.FrameworkElement.Initialized" /> event as is generally expected of a <see cref="T:System.Windows.FrameworkElement" /> derived class, but you will also suppress two important style and theme style initialization operations that are implemented by this base implementation.</para>
        </block>
      </Docs>
    </Member>
    <Member MemberName="OnPropertyChanged">
      <MemberSignature Language="C#" Value="protected override void OnPropertyChanged (System.Windows.DependencyPropertyChangedEventArgs e);" />
      <MemberSignature Language="ILAsm" Value=".method familyhidebysig virtual instance void OnPropertyChanged(valuetype System.Windows.DependencyPropertyChangedEventArgs e) cil managed" />
      <MemberSignature Language="DocId" Value="M:System.Windows.FrameworkElement.OnPropertyChanged(System.Windows.DependencyPropertyChangedEventArgs)" />
      <MemberType>Method</MemberType>
      <AssemblyInfo>
        <AssemblyName>PresentationFramework</AssemblyName>
        <AssemblyVersion>4.0.0.0</AssemblyVersion>
      </AssemblyInfo>
      <ReturnValue>
        <ReturnType>System.Void</ReturnType>
      </ReturnValue>
      <Parameters>
        <Parameter Name="e" Type="System.Windows.DependencyPropertyChangedEventArgs" />
      </Parameters>
      <Docs>
        <param name="e">The event data that describes the property that changed, as well as old and new values.</param>
        <summary>Invoked whenever the effective value of any dependency property on this <see cref="T:System.Windows.FrameworkElement" /> has been updated. The specific dependency property that changed is reported in the arguments parameter. Overrides <see cref="M:System.Windows.DependencyObject.OnPropertyChanged(System.Windows.DependencyPropertyChangedEventArgs)" />.</summary>
        <remarks>
          <format type="text/markdown"><![CDATA[  
  
## Remarks  
 This method is not intended to generally detect property changes or invalidations. It is instead intended for modifications of the general invalidation pattern if certain information is known about wide classifications of properties.  
  
 This method is potentially invoked many times during the life of an object. Therefore, you can achieve better performance if you override the metadata of specific properties and then attach <xref:System.Windows.CoerceValueCallback> or <xref:System.Windows.PropertyChangedCallback> functions for individual properties. However, you would use this method if a <xref:System.Windows.FrameworkElement> includes a significant number of value-interrelated dependency properties, or if it includes logic such as rendering behavior that must be rerun for several related cases of property invalidations.  
  
 Note that there is an identically named `OnPropertyChanged` method with a different signature (the parameter type is <xref:System.ComponentModel.PropertyChangedEventArgs>) that can appear on a number of classes. That `OnPropertyChanged` is used for data object notifications, and is part of the contract for <xref:System.ComponentModel.INotifyPropertyChanged>.  
  
 ]]></format>
        </remarks>
        <block subset="none" type="overrides">
          <para>Always call the base implementation, as the first operation in your implementation. Failure to do this will significantly disable the entire [!INCLUDE[TLA2#tla_winclient](~/includes/tla2sharptla-winclient-md.md)] property system, which causes incorrect values to be reported. The specific <see cref="T:System.Windows.FrameworkElement" /> implementation is also responsible for maintaining proper state for a variety of properties that affect the visible user interface. These include invalidating the visual tree based on changes to style at appropriate times.</para>
        </block>
      </Docs>
    </Member>
    <Member MemberName="OnRenderSizeChanged">
      <MemberSignature Language="C#" Value="protected override void OnRenderSizeChanged (System.Windows.SizeChangedInfo sizeInfo);" />
      <MemberSignature Language="ILAsm" Value=".method familyorassemblyhidebysig virtual instance void OnRenderSizeChanged(class System.Windows.SizeChangedInfo sizeInfo) cil managed" />
      <MemberSignature Language="DocId" Value="M:System.Windows.FrameworkElement.OnRenderSizeChanged(System.Windows.SizeChangedInfo)" />
      <MemberType>Method</MemberType>
      <AssemblyInfo>
        <AssemblyName>PresentationFramework</AssemblyName>
        <AssemblyVersion>4.0.0.0</AssemblyVersion>
      </AssemblyInfo>
      <ReturnValue>
        <ReturnType>System.Void</ReturnType>
      </ReturnValue>
      <Parameters>
        <Parameter Name="sizeInfo" Type="System.Windows.SizeChangedInfo" />
      </Parameters>
      <Docs>
        <param name="sizeInfo">Details of the old and new size involved in the change.</param>
        <summary>Raises the <see cref="E:System.Windows.FrameworkElement.SizeChanged" /> event, using the specified information as part of the eventual event data.</summary>
        <remarks>
          <format type="text/markdown"><![CDATA[  
  
## Remarks  
 This method overrides <xref:System.Windows.UIElement.OnRenderSizeChanged%2A>. If you call this method you will reset the <xref:System.Windows.FrameworkElement.ActualWidth%2A> property, the <xref:System.Windows.FrameworkElement.ActualHeight%2A> property, or both, depending on what is specified as changed in the supplied arguments, and will you always raise the event.  
  
 ]]></format>
        </remarks>
        <block subset="none" type="overrides">
          <para>Do not override this method for typical layout scenarios. The layout system operates in a deliberately asynchronous way to assure that all possible layout arrange and measure cases are accounted for. The layout system override methods <see cref="M:System.Windows.FrameworkElement.MeasureOverride(System.Windows.Size)" /> and <see cref="M:System.Windows.FrameworkElement.ArrangeOverride(System.Windows.Size)" /> are usually sufficient for any required layout customization. <see cref="M:System.Windows.FrameworkElement.OnRenderSizeChanged(System.Windows.SizeChangedInfo)" /> is exposed as a virtual. You can override <see cref="M:System.Windows.FrameworkElement.OnRenderSizeChanged(System.Windows.SizeChangedInfo)" /> to correct for exceptional cases where a run-time behavioral change related to input events combined with control recomposition in response might give inaccurate layout information.  
  
 You may still override this method in derived classes (it is protected but not sealed). Always call the base implementation to preserve the behavior mentioned above, unless you have very specific reasons for disabling default WPF framework-level rendering behavior. Failing to raise the <see cref="E:System.Windows.FrameworkElement.SizeChanged" /> event will cause non-standard layout behavior if using the standard WPF framework-level layout system implementation.</para>
        </block>
      </Docs>
    </Member>
    <Member MemberName="OnStyleChanged">
      <MemberSignature Language="C#" Value="protected virtual void OnStyleChanged (System.Windows.Style oldStyle, System.Windows.Style newStyle);" />
      <MemberSignature Language="ILAsm" Value=".method familyorassemblyhidebysig newslot virtual instance void OnStyleChanged(class System.Windows.Style oldStyle, class System.Windows.Style newStyle) cil managed" />
      <MemberSignature Language="DocId" Value="M:System.Windows.FrameworkElement.OnStyleChanged(System.Windows.Style,System.Windows.Style)" />
      <MemberType>Method</MemberType>
      <AssemblyInfo>
        <AssemblyName>PresentationFramework</AssemblyName>
        <AssemblyVersion>4.0.0.0</AssemblyVersion>
      </AssemblyInfo>
      <ReturnValue>
        <ReturnType>System.Void</ReturnType>
      </ReturnValue>
      <Parameters>
        <Parameter Name="oldStyle" Type="System.Windows.Style" />
        <Parameter Name="newStyle" Type="System.Windows.Style" />
      </Parameters>
      <Docs>
        <param name="oldStyle">The old style.</param>
        <param name="newStyle">The new style.</param>
        <summary>Invoked when the style in use on this element changes, which will invalidate the layout.</summary>
        <remarks>
          <format type="text/markdown"><![CDATA[  
  
## Remarks  
 This method has a default implementation that sets an internal flag that notes the style changed condition.  
  
 ]]></format>
        </remarks>
        <block subset="none" type="overrides">
          <para>You should not typically have to override this method. Any change to a style that involves a measure or arrange change would already trigger another render cycle, assuming a typical implementation of <see cref="M:System.Windows.FrameworkElement.ArrangeOverride(System.Windows.Size)" /> / <see cref="M:System.Windows.FrameworkElement.MeasureOverride(System.Windows.Size)" />, or the defaults. Overrides of <see cref="M:System.Windows.FrameworkElement.OnStyleChanged(System.Windows.Style,System.Windows.Style)" /> might be appropriate if your <see cref="M:System.Windows.FrameworkElement.ArrangeOverride(System.Windows.Size)" /> / <see cref="M:System.Windows.FrameworkElement.MeasureOverride(System.Windows.Size)" /> implementations were deliberately optimizing or supporting partial updates, but still wanted to apply changes to styles more directly. (The partial updates would be an attempt to avoid multiple incremental calls to <see cref="M:System.Windows.UIElement.Measure(System.Windows.Size)" /> and <see cref="M:System.Windows.UIElement.Arrange(System.Windows.Rect)" /> on any child elements).</para>
        </block>
      </Docs>
    </Member>
    <Member MemberName="OnToolTipClosing">
      <MemberSignature Language="C#" Value="protected virtual void OnToolTipClosing (System.Windows.Controls.ToolTipEventArgs e);" />
      <MemberSignature Language="ILAsm" Value=".method familyhidebysig newslot virtual instance void OnToolTipClosing(class System.Windows.Controls.ToolTipEventArgs e) cil managed" />
      <MemberSignature Language="DocId" Value="M:System.Windows.FrameworkElement.OnToolTipClosing(System.Windows.Controls.ToolTipEventArgs)" />
      <MemberType>Method</MemberType>
      <AssemblyInfo>
        <AssemblyName>PresentationFramework</AssemblyName>
        <AssemblyVersion>4.0.0.0</AssemblyVersion>
      </AssemblyInfo>
      <ReturnValue>
        <ReturnType>System.Void</ReturnType>
      </ReturnValue>
      <Parameters>
        <Parameter Name="e" Type="System.Windows.Controls.ToolTipEventArgs" />
      </Parameters>
      <Docs>
        <param name="e">Provides data about the event.</param>
        <summary>Invoked whenever an unhandled <see cref="E:System.Windows.FrameworkElement.ToolTipClosing" /> routed event reaches this class in its route. Implement this method to add class handling for this event.</summary>
        <remarks>
          <format type="text/markdown"><![CDATA[  
  
## Remarks  
 This method has no default implementation. You should still call the base implementation in case an intermediate class in the inheritance has implemented this method.  
  
 The purpose of this method is somewhat similar to [!INCLUDE[TLA#tla_clr](~/includes/tlasharptla-clr-md.md)] event pattern On* methods: it provides the means to handle the matching event from derived classes with a class handler instead of an instance handler. In this case the matching event is a routed event. The implementation pattern of the On* methods is different for routed events because the routed event may have been raised by a child element, not necessarily the element that will invoke handlers, so your implementation will need to take the event arguments' source properties into account (and should not try to re-raise the event in most cases). Subclasses of <xref:System.Windows.FrameworkElement> could choose to call private class handler methods when the event is received along the route. One potential scenario is to take the arguments of the event and deliberately mark the event as handled.  
  
 ]]></format>
        </remarks>
      </Docs>
    </Member>
    <Member MemberName="OnToolTipOpening">
      <MemberSignature Language="C#" Value="protected virtual void OnToolTipOpening (System.Windows.Controls.ToolTipEventArgs e);" />
      <MemberSignature Language="ILAsm" Value=".method familyhidebysig newslot virtual instance void OnToolTipOpening(class System.Windows.Controls.ToolTipEventArgs e) cil managed" />
      <MemberSignature Language="DocId" Value="M:System.Windows.FrameworkElement.OnToolTipOpening(System.Windows.Controls.ToolTipEventArgs)" />
      <MemberType>Method</MemberType>
      <AssemblyInfo>
        <AssemblyName>PresentationFramework</AssemblyName>
        <AssemblyVersion>4.0.0.0</AssemblyVersion>
      </AssemblyInfo>
      <ReturnValue>
        <ReturnType>System.Void</ReturnType>
      </ReturnValue>
      <Parameters>
        <Parameter Name="e" Type="System.Windows.Controls.ToolTipEventArgs" />
      </Parameters>
      <Docs>
        <param name="e">Provides data about the event.</param>
        <summary>Invoked whenever the <see cref="E:System.Windows.FrameworkElement.ToolTipOpening" /> routed event reaches this class in its route. Implement this method to add class handling for this event.</summary>
        <remarks>
          <format type="text/markdown"><![CDATA[  
  
## Remarks  
 This method has no default implementation. You should still call the base implementation in case an intermediate class in the inheritance has implemented this method.  
  
 The purpose of this method is somewhat similar to [!INCLUDE[TLA#tla_clr](~/includes/tlasharptla-clr-md.md)] event pattern On* methods: it provides the means to handle the matching event from derived classes with a class handler instead of an instance handler. In this case the matching event is a routed event. The implementation pattern of the On* methods is different for routed events because the routed event may have been raised by a child element, not necessarily the element that will invoke handlers, so your implementation will need to take the event arguments' source properties into account (and should not try to re-raise the event in most cases). Subclasses of <xref:System.Windows.FrameworkElement> could choose to call private class handler methods when the event is received along the route. One potential scenario is to take the arguments of the event and deliberately mark the event as handled to shorten the route.  
  
 ]]></format>
        </remarks>
      </Docs>
    </Member>
    <Member MemberName="OnVisualParentChanged">
      <MemberSignature Language="C#" Value="protected override void OnVisualParentChanged (System.Windows.DependencyObject oldParent);" />
      <MemberSignature Language="ILAsm" Value=".method familyorassemblyhidebysig virtual instance void OnVisualParentChanged(class System.Windows.DependencyObject oldParent) cil managed" />
      <MemberSignature Language="DocId" Value="M:System.Windows.FrameworkElement.OnVisualParentChanged(System.Windows.DependencyObject)" />
      <MemberType>Method</MemberType>
      <AssemblyInfo>
        <AssemblyName>PresentationFramework</AssemblyName>
        <AssemblyVersion>4.0.0.0</AssemblyVersion>
      </AssemblyInfo>
      <ReturnValue>
        <ReturnType>System.Void</ReturnType>
      </ReturnValue>
      <Parameters>
        <Parameter Name="oldParent" Type="System.Windows.DependencyObject" />
      </Parameters>
      <Docs>
        <param name="oldParent">The old parent element. May be <see langword="null" /> to indicate that the element did not have a visual parent previously.</param>
        <summary>Invoked when the parent of this element in the visual tree is changed. Overrides <see cref="M:System.Windows.UIElement.OnVisualParentChanged(System.Windows.DependencyObject)" />.</summary>
        <remarks>
          <format type="text/markdown"><![CDATA[  
  
## Remarks  
 The visual tree is potentially different from the logical tree because it omits elements that do not render visually, such as collections, and expands some elements on the basis of their theme and style compositing. For more information, see [Trees in WPF](~/docs/framework/wpf/advanced/trees-in-wpf.md).  
  
 ]]></format>
        </remarks>
        <block subset="none" type="overrides">
          <para>The default implementation of this virtual method queries for the new parent, raises various initialization events, and sets internal flags about initialization state of the <see cref="T:System.Windows.FrameworkElement" /> as appropriate. Finally, it calls the successive base implementations as declared by <see cref="T:System.Windows.UIElement" />, which in turn calls its base in <see cref="T:System.Windows.Media.Visual" />. Always call the base implementation to preserve this behavior, otherwise the element tree behavior for this element when declared as a child of another element may not be as expected.  
  
 A few existing [!INCLUDE[TLA#tla_winclient](~/includes/tlasharptla-winclient-md.md)] classes override this method, for example: <see cref="M:System.Windows.Window.OnVisualParentChanged(System.Windows.DependencyObject)" />, <see cref="M:System.Windows.Controls.ListBoxItem.OnVisualParentChanged(System.Windows.DependencyObject)" />. The most common scenario is to enforce that the new parent must be a particular type. This might involve throwing an exception if the new parent failed some manner of type test. A specialized version of this scenario exists in implementations for list items and menu items, which do not make any sense outside a parent visual that owns an appropriate collection to store them in. Note that these cases do not necessarily raise exceptions, because there might be designer scenarios that rely on reparenting elements that are momentarily without their "regular" parents.  
  
 This method is also overridden in certain elements that are typically the root element, such as  <see cref="T:System.Windows.Window" />. Another case is elements that are the apparent root element in markup but which autogenerate a greater infrastructure in a compiled logical tree (such as <see cref="T:System.Windows.Controls.Page" />). The <see cref="T:System.Windows.Window" /> and <see cref="T:System.Windows.Controls.Page" /> implementations deliberately seal the method.</para>
        </block>
      </Docs>
    </Member>
    <Member MemberName="OverridesDefaultStyle">
      <MemberSignature Language="C#" Value="public bool OverridesDefaultStyle { get; set; }" />
      <MemberSignature Language="ILAsm" Value=".property instance bool OverridesDefaultStyle" />
      <MemberSignature Language="DocId" Value="P:System.Windows.FrameworkElement.OverridesDefaultStyle" />
      <MemberType>Property</MemberType>
      <AssemblyInfo>
        <AssemblyName>PresentationFramework</AssemblyName>
        <AssemblyVersion>4.0.0.0</AssemblyVersion>
      </AssemblyInfo>
      <ReturnValue>
        <ReturnType>System.Boolean</ReturnType>
      </ReturnValue>
      <Docs>
        <summary>Gets or sets a value that indicates whether this element incorporates style properties from theme styles.</summary>
        <value>
          <see langword="true" /> if this element does not use theme style properties; all style-originating properties come from local application styles, and theme style properties do not apply. <see langword="false" /> if application styles apply first, and then theme styles apply for properties that were not specifically set in application styles. The default is <see langword="false" />.</value>
        <remarks>
          <format type="text/markdown"><![CDATA[  
  
## Remarks  
 The most common usage of this property is an indirect usage within the setter of a style that is supplying a themed style.  
  
> [!IMPORTANT]
>  If you set <xref:System.Windows.FrameworkElement.OverridesDefaultStyle%2A> to `true` on a control, you will be suppressing the default control template supplied by the theme styles. That control template typically includes the content presenter and other composited elements that provide basic [!INCLUDE[TLA2#tla_ui](~/includes/tla2sharptla-ui-md.md)] functionality and visualization for the control. If you want the control to continue to support the same features as the default theme styles, you must supply an alternate style with a control template that replicates the same structure. For more information, see [Control Authoring Overview](~/docs/framework/wpf/controls/control-authoring-overview.md).  
  
<a name="dependencyPropertyInfo_OverridesDefaultStyle"></a>   
## Dependency Property Information  
  
|||  
|-|-|  
|Identifier field|<xref:System.Windows.FrameworkElement.OverridesDefaultStyleProperty>|  
|Metadata properties set to `true`|<xref:System.Windows.FrameworkPropertyMetadata.AffectsMeasure%2A>|  
  
 ]]></format>
        </remarks>
      </Docs>
    </Member>
    <Member MemberName="OverridesDefaultStyleProperty">
      <MemberSignature Language="C#" Value="public static readonly System.Windows.DependencyProperty OverridesDefaultStyleProperty;" />
      <MemberSignature Language="ILAsm" Value=".field public static initonly class System.Windows.DependencyProperty OverridesDefaultStyleProperty" />
      <MemberSignature Language="DocId" Value="F:System.Windows.FrameworkElement.OverridesDefaultStyleProperty" />
      <MemberType>Field</MemberType>
      <AssemblyInfo>
        <AssemblyName>PresentationFramework</AssemblyName>
        <AssemblyVersion>4.0.0.0</AssemblyVersion>
      </AssemblyInfo>
      <ReturnValue>
        <ReturnType>System.Windows.DependencyProperty</ReturnType>
      </ReturnValue>
      <Docs>
        <summary>Identifies the <see cref="P:System.Windows.FrameworkElement.OverridesDefaultStyle" /> dependency property.</summary>
        <remarks>To be added.</remarks>
      </Docs>
    </Member>
    <Member MemberName="Parent">
      <MemberSignature Language="C#" Value="public System.Windows.DependencyObject Parent { get; }" />
      <MemberSignature Language="ILAsm" Value=".property instance class System.Windows.DependencyObject Parent" />
      <MemberSignature Language="DocId" Value="P:System.Windows.FrameworkElement.Parent" />
      <MemberType>Property</MemberType>
      <AssemblyInfo>
        <AssemblyName>PresentationFramework</AssemblyName>
        <AssemblyVersion>4.0.0.0</AssemblyVersion>
      </AssemblyInfo>
      <ReturnValue>
        <ReturnType>System.Windows.DependencyObject</ReturnType>
      </ReturnValue>
      <Docs>
        <summary>Gets the logical parent  element of this element.</summary>
        <value>This element's logical parent.</value>
        <remarks>
          <format type="text/markdown"><![CDATA[  
  
## Remarks  
 <xref:System.Windows.FrameworkElement.Parent%2A> may be `null` in cases where an element was instantiated, but is not attached to any logical tree that eventually connects to the page level root element, or the application object.  
  
 Note that the logical parent of an element can potentially change depending on your application's functionality, and keeping the value of this property will not reflect that change. You typically should get the value immediately before you need it.  
  
 See [Trees in WPF](~/docs/framework/wpf/advanced/trees-in-wpf.md) for more information about logical tree  traversal, and the scenarios where using  <xref:System.Windows.FrameworkElement.Parent%2A> as a technique of parent element discovery is appropriate.  
  
 The property engine will potentially recalculate all property values of an element when it is reparented, because some properties inherit values through the logical tree. The <xref:System.Windows.FrameworkElement.DataContext%2A> that applies for bindings can also change when elements are reparented.  
  
 Changing an element's parent is typically only done through manipulation of collections, by using dedicated add or remove methods, or through setting content properties of elements.  
  
 The most typical scenario for using the <xref:System.Windows.FrameworkElement.Parent%2A> property is to obtain a reference and then get various <xref:System.Windows.FrameworkElement> property values from the parent. For templates, the <xref:System.Windows.FrameworkElement.Parent%2A> of the template eventually will be `null`. To get past this point and extend into the logical tree where the template is actually applied, use <xref:System.Windows.FrameworkElement.TemplatedParent%2A>.  
  
 Note that this property does not report visual tree parents in cases where these vary from the logical tree parents. Visual tree parents are not typically important for general application cases but may be the desired parent elements for certain visual level cases. See <xref:System.Windows.Media.VisualTreeHelper>.  
  
   
  
## Examples  
 The following example shows code that checks for an element's parent, and then uses property values from the parent to set properties on the child element to match. In this case these are properties that affect the rendering size.  
  
 [!code-csharp[GeometryDesigner#FEParentProperty](~/samples/snippets/csharp/VS_Snippets_Wpf/GeometryDesigner/CSharp/Window1.xaml.cs#feparentproperty)]
 [!code-vb[GeometryDesigner#FEParentProperty](~/samples/snippets/visualbasic/VS_Snippets_Wpf/GeometryDesigner/visualbasic/window1.xaml.vb#feparentproperty)]  
  
 ]]></format>
        </remarks>
      </Docs>
    </Member>
    <Member MemberName="ParentLayoutInvalidated">
      <MemberSignature Language="C#" Value="protected virtual void ParentLayoutInvalidated (System.Windows.UIElement child);" />
      <MemberSignature Language="ILAsm" Value=".method familyorassemblyhidebysig newslot virtual instance void ParentLayoutInvalidated(class System.Windows.UIElement child) cil managed" />
      <MemberSignature Language="DocId" Value="M:System.Windows.FrameworkElement.ParentLayoutInvalidated(System.Windows.UIElement)" />
      <MemberType>Method</MemberType>
      <AssemblyInfo>
        <AssemblyName>PresentationFramework</AssemblyName>
        <AssemblyVersion>4.0.0.0</AssemblyVersion>
      </AssemblyInfo>
      <ReturnValue>
        <ReturnType>System.Void</ReturnType>
      </ReturnValue>
      <Parameters>
        <Parameter Name="child" Type="System.Windows.UIElement" />
      </Parameters>
      <Docs>
        <param name="child">The child element reporting the change.</param>
        <summary>Supports incremental layout implementations in specialized subclasses of <see cref="T:System.Windows.FrameworkElement" />. <see cref="M:System.Windows.FrameworkElement.ParentLayoutInvalidated(System.Windows.UIElement)" /> is invoked when a child element has invalidated a property that is marked in metadata as affecting the parent's measure or arrange passes during layout.</summary>
        <remarks>
          <format type="text/markdown"><![CDATA[  
  
## Remarks  
 If this element has a child element on which some property was invalidated and the property was marked as <xref:System.Windows.FrameworkPropertyMetadata.AffectsParentMeasure%2A> or <xref:System.Windows.FrameworkPropertyMetadata.AffectsParentArrange%2A> in property metadata during registration, this method is invoked. The method invocation notifies the parent element which particular child element must be re-measured if this element supports partial (incremental) update of layout.  
  
 By default, <xref:System.Windows.FrameworkElement> does not support incremental layout, and in the <xref:System.Windows.FrameworkElement> class this method has no default implementation. The scenario where overriding this method would be necessary is not common, because it requires you to modify the default layout system behavior.  
  
 An example implementation scenario might be if a class had type limitations for possible child elements that are significantly more restrictive than the WPF framework-level layout system. Because of the nature of these custom elements, property changes could be deliberately deferred when you implement some custom layout behavior. For instance, measure/arrange method overrides, which try to optimize the child element render pass, could be deferred for certain types of changes that would ordinarily result in another layout pass.  
  
 ]]></format>
        </remarks>
      </Docs>
    </Member>
    <Member MemberName="PredictFocus">
      <MemberSignature Language="C#" Value="public override sealed System.Windows.DependencyObject PredictFocus (System.Windows.Input.FocusNavigationDirection direction);" />
      <MemberSignature Language="ILAsm" Value=".method public hidebysig virtual instance class System.Windows.DependencyObject PredictFocus(valuetype System.Windows.Input.FocusNavigationDirection direction) cil managed" />
      <MemberSignature Language="DocId" Value="M:System.Windows.FrameworkElement.PredictFocus(System.Windows.Input.FocusNavigationDirection)" />
      <MemberType>Method</MemberType>
      <AssemblyInfo>
        <AssemblyName>PresentationFramework</AssemblyName>
        <AssemblyVersion>4.0.0.0</AssemblyVersion>
      </AssemblyInfo>
      <ReturnValue>
        <ReturnType>System.Windows.DependencyObject</ReturnType>
      </ReturnValue>
      <Parameters>
        <Parameter Name="direction" Type="System.Windows.Input.FocusNavigationDirection" />
      </Parameters>
      <Docs>
        <param name="direction">The direction for which a prospective focus change should be determined.</param>
        <summary>Determines the next element that would receive focus relative to this element for a provided focus movement direction, but does not actually move the focus.</summary>
        <returns>The next element that focus would move to if focus were actually traversed. May return <see langword="null" /> if focus cannot be moved relative to this element for the provided direction.</returns>
        <remarks>
          <format type="text/markdown"><![CDATA[  
  
## Remarks  
 <xref:System.Windows.FrameworkElement.MoveFocus%2A> is the related method that actually does move focus.  
  
   
  
## Examples  
 The following example implements a handler that handles several possible button inputs, each button representing a possible <xref:System.Windows.Input.FocusNavigationDirection>. The handler tracks the element with current keyboard focus, and calls <xref:System.Windows.FrameworkElement.PredictFocus%2A> on that element, and specifies the appropriate <xref:System.Windows.Input.FocusNavigationDirection> as initialization for the <xref:System.Windows.Input.TraversalRequest> type parameter provided. Instead of moving to that element as <xref:System.Windows.FrameworkElement.MoveFocus%2A> would do, the handler changes the physical dimensions of the predicted focus destination for visualization purposes.  
  
 [!code-csharp[FocusSample#FEPredictFocus](~/samples/snippets/csharp/VS_Snippets_Wpf/FocusSample/CSharp/Window1.xaml.cs#fepredictfocus)]
 [!code-vb[FocusSample#FEPredictFocus](~/samples/snippets/visualbasic/VS_Snippets_Wpf/FocusSample/visualbasic/window1.xaml.vb#fepredictfocus)]  
  
 ]]></format>
        </remarks>
        <exception cref="T:System.ComponentModel.InvalidEnumArgumentException">Specified one of the following directions in the <see cref="T:System.Windows.Input.TraversalRequest" />: <see cref="F:System.Windows.Input.FocusNavigationDirection.Next" />, <see cref="F:System.Windows.Input.FocusNavigationDirection.Previous" />, <see cref="F:System.Windows.Input.FocusNavigationDirection.First" />, <see cref="F:System.Windows.Input.FocusNavigationDirection.Last" />. These directions are not legal for <see cref="M:System.Windows.FrameworkElement.PredictFocus(System.Windows.Input.FocusNavigationDirection)" /> (but they are legal for <see cref="M:System.Windows.FrameworkElement.MoveFocus(System.Windows.Input.TraversalRequest)" />).</exception>
      </Docs>
    </Member>
    <Member MemberName="RegisterName">
      <MemberSignature Language="C#" Value="public void RegisterName (string name, object scopedElement);" />
      <MemberSignature Language="ILAsm" Value=".method public hidebysig instance void RegisterName(string name, object scopedElement) cil managed" />
      <MemberSignature Language="DocId" Value="M:System.Windows.FrameworkElement.RegisterName(System.String,System.Object)" />
      <MemberType>Method</MemberType>
      <AssemblyInfo>
        <AssemblyName>PresentationFramework</AssemblyName>
        <AssemblyVersion>4.0.0.0</AssemblyVersion>
      </AssemblyInfo>
      <ReturnValue>
        <ReturnType>System.Void</ReturnType>
      </ReturnValue>
      <Parameters>
        <Parameter Name="name" Type="System.String" />
        <Parameter Name="scopedElement" Type="System.Object" />
      </Parameters>
      <Docs>
        <param name="name">Name to use for the specified name-object mapping.</param>
        <param name="scopedElement">Object for the mapping.</param>
        <summary>Provides an accessor that simplifies access to the <see cref="T:System.Windows.NameScope" /> registration method.</summary>
        <remarks>
          <format type="text/markdown"><![CDATA[  
  
## Remarks  
 This method is a convenience method for calling <xref:System.Windows.NameScope.RegisterName%2A>. The implementation will check successive parent elements until it finds the applicable <xref:System.Windows.NameScope> implementation, which is found by finding an element that implements <xref:System.Windows.Markup.INameScope>. For more information about namescopes, see [WPF XAML Namescopes](~/docs/framework/wpf/advanced/wpf-xaml-namescopes.md).  
  
 Calling <xref:System.Windows.FrameworkElement.RegisterName%2A> is necessary in order to correctly hook up animation storyboards for applications when created in code. This is because one of the key storyboard properties, <xref:System.Windows.Media.Animation.Storyboard.TargetName%2A>, uses a run-time name lookup instead of being able to take a reference to a target element. This is true even if that element is accessible by reference from the code. For more information on why you need to register names for storyboard targets, see [Storyboards Overview](~/docs/framework/wpf/graphics-multimedia/storyboards-overview.md).  
  
   
  
## Examples  
 [!code-csharp[StoryboardBeginAnimation_procedural_snip#NameScopeExample](~/samples/snippets/csharp/VS_Snippets_Wpf/StoryboardBeginAnimation_procedural_snip/CSharp/ScopeExample.cs#namescopeexample)]
 [!code-vb[StoryboardBeginAnimation_procedural_snip#NameScopeExample](~/samples/snippets/visualbasic/VS_Snippets_Wpf/StoryboardBeginAnimation_procedural_snip/visualbasic/scopeexample.vb#namescopeexample)]  
  
 ]]></format>
        </remarks>
      </Docs>
    </Member>
    <Member MemberName="RemoveLogicalChild">
      <MemberSignature Language="C#" Value="protected void RemoveLogicalChild (object child);" />
      <MemberSignature Language="ILAsm" Value=".method familyorassemblyhidebysig instance void RemoveLogicalChild(object child) cil managed" />
      <MemberSignature Language="DocId" Value="M:System.Windows.FrameworkElement.RemoveLogicalChild(System.Object)" />
      <MemberType>Method</MemberType>
      <AssemblyInfo>
        <AssemblyName>PresentationFramework</AssemblyName>
        <AssemblyVersion>4.0.0.0</AssemblyVersion>
      </AssemblyInfo>
      <ReturnValue>
        <ReturnType>System.Void</ReturnType>
      </ReturnValue>
      <Parameters>
        <Parameter Name="child" Type="System.Object" />
      </Parameters>
      <Docs>
        <param name="child">The element to remove.</param>
        <summary>Removes the provided object from this element's logical tree. <see cref="T:System.Windows.FrameworkElement" /> updates the affected logical tree parent pointers to keep in sync with this deletion.</summary>
        <remarks>
          <format type="text/markdown"><![CDATA[  
  
## Remarks  
 Use this method for the implementation of collections on objects that represent logical children of an element. This might be done in property getters or setters, class handlers of `Changed` events, constructors, or within the collection types themselves.  
  
 For control authors, manipulating the logical tree at this level is not the recommended practice, unless none of the provided base control class' content models are appropriate. Consider subclassing at the level of <xref:System.Windows.Controls.ContentControl>, <xref:System.Windows.Controls.ItemsControl>, and <xref:System.Windows.Controls.HeaderedItemsControl>. These classes provide a content model with particular enforcement of logical children through dedicated [!INCLUDE[TLA2#tla_api#plural](~/includes/tla2sharptla-apisharpplural-md.md)], as well as support for other features typically desirable in a [!INCLUDE[TLA2#tla_winclient](~/includes/tla2sharptla-winclient-md.md)] control such as styling through templates.  
  
   
  
## Examples  
 The following example implements a `Child` property on a custom <xref:System.Windows.FrameworkElement> that does its own visual layer implementation. The property's setter is designed so that if the value changes, the old value is removed from the logical tree, as well as a class-specific visual collection. The values are cached, and then the new value is added to both the standard WPF framework level logical tree and the custom visual collection.  
  
 [!code-csharp[CompositionTargetRenderingAnimations#AddRemoveLogicalChild](~/samples/snippets/csharp/VS_Snippets_Wpf/CompositionTargetRenderingAnimations/CSharp/ParticleEffectExamples/OverlayRenderDecorator.cs#addremovelogicalchild)]
 [!code-vb[CompositionTargetRenderingAnimations#AddRemoveLogicalChild](~/samples/snippets/visualbasic/VS_Snippets_Wpf/CompositionTargetRenderingAnimations/visualbasic/particleeffectexamples/overlayrenderdecorator.vb#addremovelogicalchild)]  
  
 ]]></format>
        </remarks>
      </Docs>
    </Member>
    <Member MemberName="RequestBringIntoView">
      <MemberSignature Language="C#" Value="public event System.Windows.RequestBringIntoViewEventHandler RequestBringIntoView;" />
      <MemberSignature Language="ILAsm" Value=".event class System.Windows.RequestBringIntoViewEventHandler RequestBringIntoView" />
      <MemberSignature Language="DocId" Value="E:System.Windows.FrameworkElement.RequestBringIntoView" />
      <MemberType>Event</MemberType>
      <AssemblyInfo>
        <AssemblyName>PresentationFramework</AssemblyName>
        <AssemblyVersion>4.0.0.0</AssemblyVersion>
      </AssemblyInfo>
      <ReturnValue>
        <ReturnType>System.Windows.RequestBringIntoViewEventHandler</ReturnType>
      </ReturnValue>
      <Docs>
        <summary>Occurs when <see cref="M:System.Windows.FrameworkElement.BringIntoView(System.Windows.Rect)" /> is called on this element.</summary>
        <remarks>
          <format type="text/markdown"><![CDATA[  
  
## Remarks  
 This event indicates to a parent <xref:System.Windows.Controls.ScrollViewer> (or derived class) that the element that raises the <xref:System.Windows.FrameworkElement.RequestBringIntoView> event should be made visible within the scrollable region. The <xref:System.Windows.Controls.ScrollViewer> will then mark the <xref:System.Windows.FrameworkElement.RequestBringIntoView> event as handled, by using class handling of the event. In general <xref:System.Windows.FrameworkElement.RequestBringIntoView> event data should not be marked handled by any class that does control a scrolling region, or by any instance handler, because doing so would interfere with the intended goal of the element that called <xref:System.Windows.FrameworkElement.BringIntoView%2A>.  
  
<a name="routedEventInfo_RequestBringIntoView"></a>   
## Routed Event Information  
  
|||  
|-|-|  
|Identifier field|<xref:System.Windows.FrameworkElement.RequestBringIntoViewEvent>|  
|Routing strategy|Bubbling|  
|Delegate|<xref:System.Windows.RequestBringIntoViewEventHandler>|  
  
 ]]></format>
        </remarks>
      </Docs>
    </Member>
    <Member MemberName="RequestBringIntoViewEvent">
      <MemberSignature Language="C#" Value="public static readonly System.Windows.RoutedEvent RequestBringIntoViewEvent;" />
      <MemberSignature Language="ILAsm" Value=".field public static initonly class System.Windows.RoutedEvent RequestBringIntoViewEvent" />
      <MemberSignature Language="DocId" Value="F:System.Windows.FrameworkElement.RequestBringIntoViewEvent" />
      <MemberType>Field</MemberType>
      <AssemblyInfo>
        <AssemblyName>PresentationFramework</AssemblyName>
        <AssemblyVersion>4.0.0.0</AssemblyVersion>
      </AssemblyInfo>
      <ReturnValue>
        <ReturnType>System.Windows.RoutedEvent</ReturnType>
      </ReturnValue>
      <Docs>
        <summary>Identifies the <see cref="E:System.Windows.FrameworkElement.RequestBringIntoView" /> routed event.</summary>
        <remarks>To be added.</remarks>
      </Docs>
    </Member>
    <Member MemberName="Resources">
      <MemberSignature Language="C#" Value="public System.Windows.ResourceDictionary Resources { get; set; }" />
      <MemberSignature Language="ILAsm" Value=".property instance class System.Windows.ResourceDictionary Resources" />
      <MemberSignature Language="DocId" Value="P:System.Windows.FrameworkElement.Resources" />
      <MemberType>Property</MemberType>
      <AssemblyInfo>
        <AssemblyName>PresentationFramework</AssemblyName>
        <AssemblyVersion>4.0.0.0</AssemblyVersion>
      </AssemblyInfo>
      <Attributes>
        <Attribute>
          <AttributeName>System.Windows.Markup.Ambient</AttributeName>
        </Attribute>
      </Attributes>
      <ReturnValue>
        <ReturnType>System.Windows.ResourceDictionary</ReturnType>
      </ReturnValue>
      <Docs>
        <summary>Gets or sets the locally-defined resource dictionary.</summary>
        <value>The current locally-defined dictionary of resources, where each resource can be accessed by key.</value>
        <remarks>
          <format type="text/markdown"><![CDATA[  
  
## Remarks  
 Resource dictionaries that can be defined completely or partially in [!INCLUDE[TLA#tla_xaml](~/includes/tlasharptla-xaml-md.md)] are typically created as a property element, and are typically on the root element for any individual page or for the application. Placing the resource dictionary at this level makes it easier to find from individual child elements in the page (or from any page, in the application case). In most application scenarios, we recommend that styles be defined as object elements within a resource dictionary, or be defined as external resources so that the entire style resource can be self-contained (this approach helps separate designer responsibilities from developer responsibilities by separating the physical files that need to be edited).  
  
 Note that this property returns only the resource dictionary declared directly within that element. This is different than the actual resource lookup process, where a child element can access any of the resources defined in each parent element, searching recursively upwards.  
  
 Resources can also be referenced by code from within the collection, but be aware that resources created in [!INCLUDE[TLA2#tla_xaml](~/includes/tla2sharptla-xaml-md.md)] will definitely not be accessible until after <xref:System.Windows.FrameworkElement.Loaded> is raised by the element that declares the dictionary. In fact, resources are parsed asynchronously and not even the <xref:System.Windows.FrameworkElement.Loaded> event is an assurance that you can reference a [!INCLUDE[TLA2#tla_xaml](~/includes/tla2sharptla-xaml-md.md)] defined resource. For this reason you should generally only access [!INCLUDE[TLA2#tla_xaml](~/includes/tla2sharptla-xaml-md.md)] defined resources as part of run-time code, or through other [!INCLUDE[TLA2#tla_xaml](~/includes/tla2sharptla-xaml-md.md)] techniques such as styles or resource extension references for attribute values. When you access resources through code, it is essentially equivalent to a  reference made from [!INCLUDE[TLA2#tla_xaml](~/includes/tla2sharptla-xaml-md.md)].  
  
 The underlying <xref:System.Windows.ResourceDictionary> supports the methods required to add, remove or query resources from within the collection by using code. The <xref:System.Windows.FrameworkElement.Resources%2A> property is settable to support the scenario of completely replacing the resources collection of an element to be a new or different <xref:System.Windows.ResourceDictionary>.  
  
 Notice that the [!INCLUDE[TLA2#tla_xaml](~/includes/tla2sharptla-xaml-md.md)] syntax shown does not include an element for the <xref:System.Windows.ResourceDictionary>. This is an example of implicit collection syntax; a tag representing the collection element can be omitted. The elements that are added as items to the collection are specified instead. For more information about implicit collections and [!INCLUDE[TLA2#tla_xaml](~/includes/tla2sharptla-xaml-md.md)], see [XAML Syntax In Detail](~/docs/framework/wpf/advanced/xaml-syntax-in-detail.md). One case where a <xref:System.Windows.ResourceDictionary> is still specified explicitly as an element is if you are introducing a merged dictionary, in which case there are typically no child elements for that <xref:System.Windows.ResourceDictionary>. For details, see [Merged Resource Dictionaries](~/docs/framework/wpf/advanced/merged-resource-dictionaries.md).  
  
<a name="xamlPropertyElementUsage_Resources"></a>   
## XAML Property Element Usage  
  
```  
<object>  
  <object.Resources>  
    oneOrMoreResourceElements  
  </object.Resources>  
</object>  
```  
  
<a name="xamlValues_Resources"></a>   
## XAML Values  
 *oneOrMoreResourceElements*  
 One or more object elements, each of which defines a resource. Each resource property element within each <xref:System.Windows.ResourceDictionary> must have a unique value for the [x:Key Directive](~/docs/framework/xaml-services/x-key-directive.md), which serves as the unique key when values are retrieved from the <xref:System.Windows.ResourceDictionary>.  
  
 ]]></format>
        </remarks>
      </Docs>
    </Member>
    <Member MemberName="SetBinding">
      <MemberSignature Language="C#" Value="public System.Windows.Data.BindingExpression SetBinding (System.Windows.DependencyProperty dp, string path);" />
      <MemberSignature Language="ILAsm" Value=".method public hidebysig instance class System.Windows.Data.BindingExpression SetBinding(class System.Windows.DependencyProperty dp, string path) cil managed" />
      <MemberSignature Language="DocId" Value="M:System.Windows.FrameworkElement.SetBinding(System.Windows.DependencyProperty,System.String)" />
      <MemberType>Method</MemberType>
      <AssemblyInfo>
        <AssemblyName>PresentationFramework</AssemblyName>
        <AssemblyVersion>4.0.0.0</AssemblyVersion>
      </AssemblyInfo>
      <ReturnValue>
        <ReturnType>System.Windows.Data.BindingExpression</ReturnType>
      </ReturnValue>
      <Parameters>
        <Parameter Name="dp" Type="System.Windows.DependencyProperty" />
        <Parameter Name="path" Type="System.String" />
      </Parameters>
      <Docs>
        <param name="dp">Identifies the destination property where the binding should be established.</param>
        <param name="path">The source property name or the path to the property used for the binding.</param>
        <summary>Attaches a binding to this element, based on the provided source property name as a path qualification to the data source.</summary>
        <returns>Records the conditions of the binding. This return value can be useful for error checking.</returns>
        <remarks>
          <format type="text/markdown"><![CDATA[  
  
## Remarks  
 This method is a convenience method for calling <xref:System.Windows.Data.BindingOperations.SetBinding%2A?displayProperty=fullName>, which passes the current instance as the <xref:System.Windows.DependencyObject>, and creates a new <xref:System.Windows.Data.Binding> based on the provided `path` parameter. This signature is more convenient if you are establishing a simple default binding. If you need to specify any binding properties to non-default conditions, or want to use a <xref:System.Windows.Data.MultiBinding> or <xref:System.Windows.Data.PriorityBinding>,you should use the <xref:System.Windows.FrameworkElement.SetBinding%28System.Windows.DependencyProperty%2CSystem.Windows.Data.BindingBase%29> signature.  
  
   
  
## Examples  
 The following example sets a binding using a specific path.  
  
 [!code-csharp[BaseElementsSmorgasbord#SetBindingPath](~/samples/snippets/csharp/VS_Snippets_Wpf/BaseElementsSmorgasbord/CSharp/Page1.xaml.cs#setbindingpath)]
 [!code-vb[BaseElementsSmorgasbord#SetBindingPath](~/samples/snippets/visualbasic/VS_Snippets_Wpf/BaseElementsSmorgasbord/visualbasic/page1.xaml.vb#setbindingpath)]  
  
 ]]></format>
        </remarks>
      </Docs>
    </Member>
    <Member MemberName="SetBinding">
      <MemberSignature Language="C#" Value="public System.Windows.Data.BindingExpressionBase SetBinding (System.Windows.DependencyProperty dp, System.Windows.Data.BindingBase binding);" />
      <MemberSignature Language="ILAsm" Value=".method public hidebysig instance class System.Windows.Data.BindingExpressionBase SetBinding(class System.Windows.DependencyProperty dp, class System.Windows.Data.BindingBase binding) cil managed" />
      <MemberSignature Language="DocId" Value="M:System.Windows.FrameworkElement.SetBinding(System.Windows.DependencyProperty,System.Windows.Data.BindingBase)" />
      <MemberType>Method</MemberType>
      <AssemblyInfo>
        <AssemblyName>PresentationFramework</AssemblyName>
        <AssemblyVersion>4.0.0.0</AssemblyVersion>
      </AssemblyInfo>
      <ReturnValue>
        <ReturnType>System.Windows.Data.BindingExpressionBase</ReturnType>
      </ReturnValue>
      <Parameters>
        <Parameter Name="dp" Type="System.Windows.DependencyProperty" />
        <Parameter Name="binding" Type="System.Windows.Data.BindingBase" />
      </Parameters>
      <Docs>
        <param name="dp">Identifies the property where the binding should be established.</param>
        <param name="binding">Represents the specifics of the data binding.</param>
        <summary>Attaches a binding to this element, based on the provided binding object.</summary>
        <returns>Records the conditions of the binding. This return value can be useful for error checking.</returns>
        <remarks>
          <format type="text/markdown"><![CDATA[  
  
## Remarks  
 This method is a convenience method for calling <xref:System.Windows.Data.BindingOperations.SetBinding%2A?displayProperty=fullName>, which passes the current instance as the <xref:System.Windows.DependencyObject>.  
  
 ]]></format>
        </remarks>
      </Docs>
    </Member>
    <Member MemberName="SetFlowDirection">
      <MemberSignature Language="C#" Value="public static void SetFlowDirection (System.Windows.DependencyObject element, System.Windows.FlowDirection value);" />
      <MemberSignature Language="ILAsm" Value=".method public static hidebysig void SetFlowDirection(class System.Windows.DependencyObject element, valuetype System.Windows.FlowDirection value) cil managed" />
      <MemberSignature Language="DocId" Value="M:System.Windows.FrameworkElement.SetFlowDirection(System.Windows.DependencyObject,System.Windows.FlowDirection)" />
      <MemberType>Method</MemberType>
      <AssemblyInfo>
        <AssemblyName>PresentationFramework</AssemblyName>
        <AssemblyVersion>4.0.0.0</AssemblyVersion>
      </AssemblyInfo>
      <ReturnValue>
        <ReturnType>System.Void</ReturnType>
      </ReturnValue>
      <Parameters>
        <Parameter Name="element" Type="System.Windows.DependencyObject" />
        <Parameter Name="value" Type="System.Windows.FlowDirection" />
      </Parameters>
      <Docs>
        <param name="element">The element that specifies a flow direction.</param>
        <param name="value">A value of the enumeration, specifying the direction.</param>
        <summary>Sets the value of the <see cref="P:System.Windows.FrameworkElement.FlowDirection" /> attached property for the provided element.</summary>
        <remarks>
          <format type="text/markdown"><![CDATA[  
  
## Remarks  
 This method supports attached property syntax for the <xref:System.Windows.FrameworkElement.FlowDirection%2A> property, therefore allowing child elements of a provided <xref:System.Windows.FrameworkElement> to specify flow direction for the arrangement within their parent element. To set the value on the current <xref:System.Windows.FrameworkElement>, use the direct [!INCLUDE[TLA#tla_clr](~/includes/tlasharptla-clr-md.md)] accessor <xref:System.Windows.FrameworkElement.FlowDirection%2A>.  
  
 ]]></format>
        </remarks>
      </Docs>
    </Member>
    <Member MemberName="SetResourceReference">
      <MemberSignature Language="C#" Value="public void SetResourceReference (System.Windows.DependencyProperty dp, object name);" />
      <MemberSignature Language="ILAsm" Value=".method public hidebysig instance void SetResourceReference(class System.Windows.DependencyProperty dp, object name) cil managed" />
      <MemberSignature Language="DocId" Value="M:System.Windows.FrameworkElement.SetResourceReference(System.Windows.DependencyProperty,System.Object)" />
      <MemberType>Method</MemberType>
      <AssemblyInfo>
        <AssemblyName>PresentationFramework</AssemblyName>
        <AssemblyVersion>4.0.0.0</AssemblyVersion>
      </AssemblyInfo>
      <ReturnValue>
        <ReturnType>System.Void</ReturnType>
      </ReturnValue>
      <Parameters>
        <Parameter Name="dp" Type="System.Windows.DependencyProperty" />
        <Parameter Name="name" Type="System.Object" />
      </Parameters>
      <Docs>
        <param name="dp">The property to which the resource is bound.</param>
        <param name="name">The name of the resource.</param>
        <summary>Searches for a resource with the specified name and sets up a resource reference to it for the specified property.</summary>
        <remarks>
          <format type="text/markdown"><![CDATA[  
  
## Remarks  
 A resource reference is similar to the use of a [DynamicResource Markup Extension](~/docs/framework/wpf/advanced/dynamicresource-markup-extension.md) in markup. The resource reference creates an internal expression that supplies the value of the specified property on a run-time deferred basis. The expression will be re-evaluated whenever the resource dictionary indicates a changed value through internal events, or whenever the current element is reparented (a parent change would change the dictionary lookup path).  
  
 ]]></format>
        </remarks>
      </Docs>
    </Member>
    <Member MemberName="ShouldSerializeResources">
      <MemberSignature Language="C#" Value="public bool ShouldSerializeResources ();" />
      <MemberSignature Language="ILAsm" Value=".method public hidebysig instance bool ShouldSerializeResources() cil managed" />
      <MemberSignature Language="DocId" Value="M:System.Windows.FrameworkElement.ShouldSerializeResources" />
      <MemberType>Method</MemberType>
      <AssemblyInfo>
        <AssemblyName>PresentationFramework</AssemblyName>
        <AssemblyVersion>4.0.0.0</AssemblyVersion>
      </AssemblyInfo>
      <Attributes>
        <Attribute>
          <AttributeName>System.ComponentModel.EditorBrowsable(System.ComponentModel.EditorBrowsableState.Never)</AttributeName>
        </Attribute>
      </Attributes>
      <ReturnValue>
        <ReturnType>System.Boolean</ReturnType>
      </ReturnValue>
      <Parameters />
      <Docs>
        <summary>Returns whether serialization processes should serialize the contents of the <see cref="P:System.Windows.FrameworkElement.Resources" /> property.</summary>
        <returns>
          <see langword="true" /> if the <see cref="P:System.Windows.FrameworkElement.Resources" /> property value should be serialized; otherwise, <see langword="false" />.</returns>
        <remarks>
          <format type="text/markdown"><![CDATA[  
  
## Remarks  
 This will return `true` as long as there is at least one keyed resource in the local <xref:System.Windows.FrameworkElement.Resources%2A>.  
  
 ]]></format>
        </remarks>
      </Docs>
    </Member>
    <Member MemberName="ShouldSerializeStyle">
      <MemberSignature Language="C#" Value="public bool ShouldSerializeStyle ();" />
      <MemberSignature Language="ILAsm" Value=".method public hidebysig instance bool ShouldSerializeStyle() cil managed" />
      <MemberSignature Language="DocId" Value="M:System.Windows.FrameworkElement.ShouldSerializeStyle" />
      <MemberType>Method</MemberType>
      <AssemblyInfo>
        <AssemblyName>PresentationFramework</AssemblyName>
        <AssemblyVersion>4.0.0.0</AssemblyVersion>
      </AssemblyInfo>
      <Attributes>
        <Attribute>
          <AttributeName>System.ComponentModel.EditorBrowsable(System.ComponentModel.EditorBrowsableState.Never)</AttributeName>
        </Attribute>
      </Attributes>
      <ReturnValue>
        <ReturnType>System.Boolean</ReturnType>
      </ReturnValue>
      <Parameters />
      <Docs>
        <summary>Returns whether serialization processes should serialize the contents of the <see cref="P:System.Windows.FrameworkElement.Style" /> property.</summary>
        <returns>
          <see langword="true" /> if the <see cref="P:System.Windows.FrameworkElement.Style" /> property value should be serialized; otherwise, <see langword="false" />.</returns>
        <remarks>
          <format type="text/markdown"><![CDATA[  
  
## Remarks  
 This will return `true` if the <xref:System.Windows.Style> is locally set.  
  
 ]]></format>
        </remarks>
      </Docs>
    </Member>
    <Member MemberName="ShouldSerializeTriggers">
      <MemberSignature Language="C#" Value="public bool ShouldSerializeTriggers ();" />
      <MemberSignature Language="ILAsm" Value=".method public hidebysig instance bool ShouldSerializeTriggers() cil managed" />
      <MemberSignature Language="DocId" Value="M:System.Windows.FrameworkElement.ShouldSerializeTriggers" />
      <MemberType>Method</MemberType>
      <AssemblyInfo>
        <AssemblyName>PresentationFramework</AssemblyName>
        <AssemblyVersion>4.0.0.0</AssemblyVersion>
      </AssemblyInfo>
      <Attributes>
        <Attribute>
          <AttributeName>System.ComponentModel.EditorBrowsable(System.ComponentModel.EditorBrowsableState.Never)</AttributeName>
        </Attribute>
      </Attributes>
      <ReturnValue>
        <ReturnType>System.Boolean</ReturnType>
      </ReturnValue>
      <Parameters />
      <Docs>
        <summary>Returns whether serialization processes should serialize the contents of the <see cref="P:System.Windows.FrameworkElement.Triggers" /> property.</summary>
        <returns>
          <see langword="true" /> if the <see cref="P:System.Windows.FrameworkElement.Triggers" /> property value should be serialized; otherwise, <see langword="false" />.</returns>
        <remarks>
          <format type="text/markdown"><![CDATA[  
  
## Remarks  
 This method returns `true` if the <xref:System.Windows.FrameworkElement.Triggers%2A> property is locally set.  
  
 ]]></format>
        </remarks>
      </Docs>
    </Member>
    <Member MemberName="SizeChanged">
      <MemberSignature Language="C#" Value="public event System.Windows.SizeChangedEventHandler SizeChanged;" />
      <MemberSignature Language="ILAsm" Value=".event class System.Windows.SizeChangedEventHandler SizeChanged" />
      <MemberSignature Language="DocId" Value="E:System.Windows.FrameworkElement.SizeChanged" />
      <MemberType>Event</MemberType>
      <AssemblyInfo>
        <AssemblyName>PresentationFramework</AssemblyName>
        <AssemblyVersion>4.0.0.0</AssemblyVersion>
      </AssemblyInfo>
      <ReturnValue>
        <ReturnType>System.Windows.SizeChangedEventHandler</ReturnType>
      </ReturnValue>
      <Docs>
        <summary>Occurs when either the <see cref="P:System.Windows.FrameworkElement.ActualHeight" /> or the <see cref="P:System.Windows.FrameworkElement.ActualWidth" /> properties change value on this element.</summary>
        <remarks>
          <format type="text/markdown"><![CDATA[  
  
## Remarks  
 Direct routed events do not follow a route, they are only handled within the same element on which they are raised. Direct routed events do support other routed event behavior: they support an accessible handlers collection, and can be used as an <xref:System.Windows.EventTrigger> in a style.  
  
 The layout system reads properties within the <xref:System.Windows.SizeChangedEventArgs> argument class of this event, to  determine whether the reported size changes should be considered significant. This allows the layout system or your control-specific layout implementations to avoid forcing a layout change due to visually imperceptible differences between old and new height or width values. The imperceptible differences might be due to rounding or same-result calculations of a floating-point data types.  
  
<a name="routedEventInfo_SizeChanged"></a>   
## Routed Event Information  
  
|||  
|-|-|  
|Identifier field|<xref:System.Windows.FrameworkElement.SizeChangedEvent>|  
|Routing strategy|Direct|  
|Delegate|<xref:System.Windows.SizeChangedEventHandler>|  
  
 ]]></format>
        </remarks>
      </Docs>
    </Member>
    <Member MemberName="SizeChangedEvent">
      <MemberSignature Language="C#" Value="public static readonly System.Windows.RoutedEvent SizeChangedEvent;" />
      <MemberSignature Language="ILAsm" Value=".field public static initonly class System.Windows.RoutedEvent SizeChangedEvent" />
      <MemberSignature Language="DocId" Value="F:System.Windows.FrameworkElement.SizeChangedEvent" />
      <MemberType>Field</MemberType>
      <AssemblyInfo>
        <AssemblyName>PresentationFramework</AssemblyName>
        <AssemblyVersion>4.0.0.0</AssemblyVersion>
      </AssemblyInfo>
      <ReturnValue>
        <ReturnType>System.Windows.RoutedEvent</ReturnType>
      </ReturnValue>
      <Docs>
        <summary>Identifies the <see cref="E:System.Windows.FrameworkElement.SizeChanged" /> routed event.</summary>
        <remarks>
          <format type="text/markdown"><![CDATA[  
  
## Remarks  
 Routed event identifiers are created when routed events are registered. These identifiers contain an identifying name, owner type, handler type, routing strategy, and utility method for adding owners for the event. You can use these identifiers to add class handlers.  
  
 For more information about registering routed events, see <xref:System.Windows.EventManager.RegisterRoutedEvent%2A>. For more information about using routed event identifiers to add class handlers, see <xref:System.Windows.EventManager.RegisterClassHandler%2A>.  
  
 ]]></format>
        </remarks>
      </Docs>
    </Member>
    <Member MemberName="SourceUpdated">
      <MemberSignature Language="C#" Value="public event EventHandler&lt;System.Windows.Data.DataTransferEventArgs&gt; SourceUpdated;" />
      <MemberSignature Language="ILAsm" Value=".event class System.EventHandler`1&lt;class System.Windows.Data.DataTransferEventArgs&gt; SourceUpdated" />
      <MemberSignature Language="DocId" Value="E:System.Windows.FrameworkElement.SourceUpdated" />
      <MemberType>Event</MemberType>
      <AssemblyInfo>
        <AssemblyName>PresentationFramework</AssemblyName>
        <AssemblyVersion>4.0.0.0</AssemblyVersion>
      </AssemblyInfo>
      <ReturnValue>
        <ReturnType>System.EventHandler&lt;System.Windows.Data.DataTransferEventArgs&gt;</ReturnType>
      </ReturnValue>
      <Docs>
        <summary>Occurs when the source value changes for any existing property binding on this element.</summary>
        <remarks>
          <format type="text/markdown"><![CDATA[  
  
## Remarks  
 This event creates an alias for the <xref:System.Windows.Data.Binding.SourceUpdated> event that is raised by any <xref:System.Windows.Data.Binding> associated with this element.  
  
<a name="xamlAttributeUsage_SourceUpdated"></a>   
## XAML Attribute Usage  
  
```  
<object SourceUpdated="eventHandler"/>  
```  
  
 ]]></format>
        </remarks>
      </Docs>
    </Member>
    <Member MemberName="Style">
      <MemberSignature Language="C#" Value="public System.Windows.Style Style { get; set; }" />
      <MemberSignature Language="ILAsm" Value=".property instance class System.Windows.Style Style" />
      <MemberSignature Language="DocId" Value="P:System.Windows.FrameworkElement.Style" />
      <MemberType>Property</MemberType>
      <AssemblyInfo>
        <AssemblyName>PresentationFramework</AssemblyName>
        <AssemblyVersion>4.0.0.0</AssemblyVersion>
      </AssemblyInfo>
      <ReturnValue>
        <ReturnType>System.Windows.Style</ReturnType>
      </ReturnValue>
      <Docs>
        <summary>Gets or sets the style used by this element when it is rendered.</summary>
        <value>The applied, nondefault style for the element, if present. Otherwise, <see langword="null" />. The default for a default-constructed <see cref="T:System.Windows.FrameworkElement" /> is <see langword="null" />.</value>
        <remarks>
          <format type="text/markdown"><![CDATA[  
  
## Remarks  
 For controls, the current style is often provided by a default style from control theming, or from styles generally applied to controls of that type by resources at page or application level (an implicit style). This property does not set or return default (theme) styles, but it does return either an implicit style or an explicit style that is acting on the element. In the case of implicit or explicit styles, it does not matter whether the style is specified as a resource or defined locally.  
  
 Setting the styles has some restrictions. You can reset the entire <xref:System.Windows.FrameworkElement.Style%2A> property to a new <xref:System.Windows.Style> at any time, which will force a layout recomposition. However, as soon as that style is placed in use by a loaded element, the <xref:System.Windows.Style> should be considered sealed. Attempting to make a change to any individual property of an in-use style (such as anything within the collection of <xref:System.Windows.Style.Setters%2A>) causes an exception to be thrown. A style that is defined in markup is considered to be in use as soon as it is loaded from a resource dictionary (for resources), or the page it is contained within is loaded (for inline styles).  
  
 <xref:System.Windows.FrameworkElement.Style%2A> is a dependency property with special precedence. The locally set style generally operates at the highest precedence in the property system. If the <xref:System.Windows.FrameworkElement.Style%2A> is null at this point, during loading the property system checks for implicit styles in local or application resources that specify that type. If the style is still null after this step, then the acting style for presentation purposes generally comes from the default (theme) style, but the default style is not returned in the <xref:System.Windows.FrameworkElement.Style%2A> property value. See [Dependency Property Value Precedence](~/docs/framework/wpf/advanced/dependency-property-value-precedence.md) or [Styling and Templating](~/docs/framework/wpf/controls/styling-and-templating.md).  
  
<a name="xamlAttributeUsage_Style"></a>   
## XAML Attribute Usage  
  
```  
<object Style="{resourceExtension styleResourceKey}"/>  
```  
  
<a name="xamlPropertyElementUsage_Style"></a>   
## XAML Property Element Usage  
  
<a name="xamlValues_Style"></a>   
## XAML Values  
 *resourceExtension*  
 One of the following: , or . See [XAML Resources](~/docs/framework/wpf/advanced/xaml-resources.md).  
  
 *styleResourceKey*  
 The key that identifies the style being requested. The key refers to an existing resource in a <xref:System.Windows.ResourceDictionary>.  
  
> [!NOTE]
>  Property element syntax is technically possible, but not recommended for most style scenarios. See [Inline Styles and Templates](~/docs/framework/wpf/advanced/inline-styles-and-templates.md). A binding reference using  or <xref:System.Windows.Data.Binding> is also possible, but uncommon.  
  
<a name="dependencyPropertyInfo_Style"></a>   
## Dependency Property Information  
  
|||  
|-|-|  
|Identifier field|<xref:System.Windows.FrameworkElement.StyleProperty>|  
|Metadata properties set to `true`|<xref:System.Windows.FrameworkPropertyMetadata.AffectsMeasure%2A>|  
  
   
  
## Examples  
 The following example defines a style in a resource dictionary.  
  
 [!code-xml[FEResource#StyleProperty](~/samples/snippets/csharp/VS_Snippets_Wpf/FEResource/CS/default.xaml#styleproperty)]  
[!code-xml[FEResource#StyleProperty2](~/samples/snippets/csharp/VS_Snippets_Wpf/FEResource/CS/default.xaml#styleproperty2)]  
[!code-xml[FEResource#StyleProperty3](~/samples/snippets/csharp/VS_Snippets_Wpf/FEResource/CS/default.xaml#styleproperty3)]  
[!code-xml[FEResource#StyleProperty4](~/samples/snippets/csharp/VS_Snippets_Wpf/FEResource/CS/default.xaml#styleproperty4)]  
  
 ]]></format>
        </remarks>
      </Docs>
    </Member>
    <Member MemberName="StyleProperty">
      <MemberSignature Language="C#" Value="public static readonly System.Windows.DependencyProperty StyleProperty;" />
      <MemberSignature Language="ILAsm" Value=".field public static initonly class System.Windows.DependencyProperty StyleProperty" />
      <MemberSignature Language="DocId" Value="F:System.Windows.FrameworkElement.StyleProperty" />
      <MemberType>Field</MemberType>
      <AssemblyInfo>
        <AssemblyName>PresentationFramework</AssemblyName>
        <AssemblyVersion>4.0.0.0</AssemblyVersion>
      </AssemblyInfo>
      <ReturnValue>
        <ReturnType>System.Windows.DependencyProperty</ReturnType>
      </ReturnValue>
      <Docs>
        <summary>Identifies the <see cref="P:System.Windows.FrameworkElement.Style" /> dependency property.</summary>
        <remarks>To be added.</remarks>
      </Docs>
    </Member>
    <Member MemberName="System.Windows.Markup.IQueryAmbient.IsAmbientPropertyAvailable">
      <MemberSignature Language="C#" Value="bool IQueryAmbient.IsAmbientPropertyAvailable (string propertyName);" />
      <MemberSignature Language="ILAsm" Value=".method hidebysig newslot virtual instance bool System.Windows.Markup.IQueryAmbient.IsAmbientPropertyAvailable(string propertyName) cil managed" />
      <MemberSignature Language="DocId" Value="M:System.Windows.FrameworkElement.System#Windows#Markup#IQueryAmbient#IsAmbientPropertyAvailable(System.String)" />
      <MemberType>Method</MemberType>
      <AssemblyInfo>
        <AssemblyName>PresentationFramework</AssemblyName>
        <AssemblyVersion>4.0.0.0</AssemblyVersion>
      </AssemblyInfo>
      <ReturnValue>
        <ReturnType>System.Boolean</ReturnType>
      </ReturnValue>
      <Parameters>
        <Parameter Name="propertyName" Type="System.String" />
      </Parameters>
      <Docs>
        <param name="propertyName">The name of the requested ambient property.</param>
        <summary>For a description of this member, see the <see cref="M:System.Windows.Markup.IQueryAmbient.IsAmbientPropertyAvailable(System.String)" /> method.</summary>
        <returns>
          <see langword="true" /> if <paramref name="propertyName" /> is available; otherwise, <see langword="false" />.</returns>
        <remarks>
          <format type="text/markdown"><![CDATA[  
  
## Remarks  
 This member is an explicit interface member implementation. It can be used only when the <xref:System.Windows.FrameworkElement> instance is cast to an <xref:System.Windows.Markup.IQueryAmbient> interface.  
  
 ]]></format>
        </remarks>
      </Docs>
    </Member>
    <Member MemberName="Tag">
      <MemberSignature Language="C#" Value="public object Tag { get; set; }" />
      <MemberSignature Language="ILAsm" Value=".property instance object Tag" />
      <MemberSignature Language="DocId" Value="P:System.Windows.FrameworkElement.Tag" />
      <MemberType>Property</MemberType>
      <AssemblyInfo>
        <AssemblyName>PresentationFramework</AssemblyName>
        <AssemblyVersion>4.0.0.0</AssemblyVersion>
      </AssemblyInfo>
      <Attributes>
        <Attribute>
          <AttributeName>System.Windows.Localizability(System.Windows.LocalizationCategory.NeverLocalize)</AttributeName>
        </Attribute>
      </Attributes>
      <ReturnValue>
        <ReturnType>System.Object</ReturnType>
      </ReturnValue>
      <Docs>
        <summary>Gets or sets an arbitrary object value that can be used to store custom information about this element.</summary>
        <value>The intended value. This property has no default value.</value>
        <remarks>
          <format type="text/markdown"><![CDATA[  
  
## Remarks  
 This property is analogous to Tag properties in other [!INCLUDE[TLA#tla_ms](~/includes/tlasharptla-ms-md.md)] programming models, such as [!INCLUDE[TLA#tla_vba](~/includes/tlasharptla-vba-md.md)] or [!INCLUDE[TLA#tla_winforms](~/includes/tlasharptla-winforms-md.md)]. <xref:System.Windows.FrameworkElement.Tag%2A> is intended to provide a pre-existing property location where you can store some basic custom information about any <xref:System.Windows.FrameworkElement> without requiring you to subclass an element.  
  
 Because this property takes an object, you would need to use the property element usage in order to set the <xref:System.Windows.FrameworkElement.Tag%2A> property in [!INCLUDE[TLA#tla_xaml](~/includes/tlasharptla-xaml-md.md)] to anything other than an object with a known and built-in type converter, such as a string. Objects used in this manner are typically not within the standard [!INCLUDE[TLA#tla_winclient](~/includes/tlasharptla-winclient-md.md)] namespaces and therefore may require namespace mapping to the external namespace in order to be introduced as [!INCLUDE[TLA2#tla_xaml](~/includes/tla2sharptla-xaml-md.md)] elements. For details, see [XAML Namespaces and Namespace Mapping for WPF XAML](~/docs/framework/wpf/advanced/xaml-namespaces-and-namespace-mapping-for-wpf-xaml.md) and [XAML and Custom Classes for WPF](~/docs/framework/wpf/advanced/xaml-and-custom-classes-for-wpf.md).  
  
<a name="dependencyPropertyInfo_Tag"></a>   
## Dependency Property Information  
  
|||  
|-|-|  
|Identifier field|<xref:System.Windows.FrameworkElement.TagProperty>|  
|Metadata properties set to `true`|None|  
  
 ]]></format>
        </remarks>
      </Docs>
    </Member>
    <Member MemberName="TagProperty">
      <MemberSignature Language="C#" Value="public static readonly System.Windows.DependencyProperty TagProperty;" />
      <MemberSignature Language="ILAsm" Value=".field public static initonly class System.Windows.DependencyProperty TagProperty" />
      <MemberSignature Language="DocId" Value="F:System.Windows.FrameworkElement.TagProperty" />
      <MemberType>Field</MemberType>
      <AssemblyInfo>
        <AssemblyName>PresentationFramework</AssemblyName>
        <AssemblyVersion>4.0.0.0</AssemblyVersion>
      </AssemblyInfo>
      <ReturnValue>
        <ReturnType>System.Windows.DependencyProperty</ReturnType>
      </ReturnValue>
      <Docs>
        <summary>Identifies the <see cref="P:System.Windows.FrameworkElement.Tag" /> dependency property.</summary>
        <remarks>To be added.</remarks>
      </Docs>
    </Member>
    <Member MemberName="TargetUpdated">
      <MemberSignature Language="C#" Value="public event EventHandler&lt;System.Windows.Data.DataTransferEventArgs&gt; TargetUpdated;" />
      <MemberSignature Language="ILAsm" Value=".event class System.EventHandler`1&lt;class System.Windows.Data.DataTransferEventArgs&gt; TargetUpdated" />
      <MemberSignature Language="DocId" Value="E:System.Windows.FrameworkElement.TargetUpdated" />
      <MemberType>Event</MemberType>
      <AssemblyInfo>
        <AssemblyName>PresentationFramework</AssemblyName>
        <AssemblyVersion>4.0.0.0</AssemblyVersion>
      </AssemblyInfo>
      <ReturnValue>
        <ReturnType>System.EventHandler&lt;System.Windows.Data.DataTransferEventArgs&gt;</ReturnType>
      </ReturnValue>
      <Docs>
        <summary>Occurs when the target value changes for any property binding on this element.</summary>
        <remarks>
          <format type="text/markdown"><![CDATA[  
  
## Remarks  
 This event creates an alias for the <xref:System.Windows.Data.Binding.TargetUpdated> event that is raised by any <xref:System.Windows.Data.Binding> associated with this element. This usually means that the binding in question is a two-way binding, and that the bound  dependency property affirms that the previous property value is now invalid according to any validation or caching scheme that the property or the data source support.  
  
 Use the event data of the <xref:System.Windows.FrameworkElement.TargetUpdated> event to determine the specific property that is reporting the target value update.  
  
<a name="xamlAttributeUsage_TargetUpdated"></a>   
## XAML Attribute Usage  
  
```  
<object TargetUpdated="eventHandler"/>  
```  
  
 ]]></format>
        </remarks>
      </Docs>
    </Member>
    <Member MemberName="TemplatedParent">
      <MemberSignature Language="C#" Value="public System.Windows.DependencyObject TemplatedParent { get; }" />
      <MemberSignature Language="ILAsm" Value=".property instance class System.Windows.DependencyObject TemplatedParent" />
      <MemberSignature Language="DocId" Value="P:System.Windows.FrameworkElement.TemplatedParent" />
      <MemberType>Property</MemberType>
      <AssemblyInfo>
        <AssemblyName>PresentationFramework</AssemblyName>
        <AssemblyVersion>4.0.0.0</AssemblyVersion>
      </AssemblyInfo>
      <ReturnValue>
        <ReturnType>System.Windows.DependencyObject</ReturnType>
      </ReturnValue>
      <Docs>
        <summary>Gets a reference to the template parent of this element. This property is not relevant if the element was not created through a template.</summary>
<<<<<<< HEAD
        <value>The element whose <see cref="T:System.Windows.FrameworkTemplate" /> <see cref="P:System.Windows.FrameworkTemplate.VisualTree" /> caused this element to be created. This value is frequently <see langword="null" />.</value>
=======
        <value>The element whose <see cref="T:System.Windows.FrameworkTemplate" /><see cref="P:System.Windows.FrameworkTemplate.VisualTree" /> caused this element to be created. This value is frequently <see langword="null" />; see Remarks.</value>
>>>>>>> 442f7eeb
        <remarks>
          <format type="text/markdown"><![CDATA[  
  
## Remarks  
 <xref:System.Windows.FrameworkElement.TemplatedParent%2A> is frequently `null` for objects that are created in your application markup or code. This is because you create those objects directly, not via a template. Object references obtained by walking the logical tree from the root, or by typical name references, do not come from a template.  
  
 Cases where <xref:System.Windows.FrameworkElement.TemplatedParent%2A> might not be `null` include operations such as hit-testing, event handling for certain low-level input events, walking the visual tree with <xref:System.Windows.Media.VisualTreeHelper>, or working with enumerators, which might return elements that came from templates. Another case is if you specifically call <xref:System.Windows.FrameworkTemplate.FindName%2A> against an existing <xref:System.Windows.FrameworkTemplate> and are work with the returned object.  
  
 Templates are actually shared objects, where the contents of the template are created only once. Therefore, if you obtain an object reference to an element that came from a template, you may find that the apparent logical tree does not reach to the page root. In order to connect such a template reference to the page's logical tree, you should get the <xref:System.Windows.FrameworkElement.TemplatedParent%2A> value and continue to navigate that element tree as desired.  
  
 ]]></format>
        </remarks>
      </Docs>
    </Member>
    <Member MemberName="ToolTip">
      <MemberSignature Language="C#" Value="public object ToolTip { get; set; }" />
      <MemberSignature Language="ILAsm" Value=".property instance object ToolTip" />
      <MemberSignature Language="DocId" Value="P:System.Windows.FrameworkElement.ToolTip" />
      <MemberType>Property</MemberType>
      <AssemblyInfo>
        <AssemblyName>PresentationFramework</AssemblyName>
        <AssemblyVersion>4.0.0.0</AssemblyVersion>
      </AssemblyInfo>
      <Attributes>
        <Attribute>
          <AttributeName>System.ComponentModel.Bindable(true)</AttributeName>
        </Attribute>
        <Attribute>
          <AttributeName>System.ComponentModel.Category("Appearance")</AttributeName>
        </Attribute>
        <Attribute>
          <AttributeName>System.Windows.Localizability(System.Windows.LocalizationCategory.ToolTip)</AttributeName>
        </Attribute>
      </Attributes>
      <ReturnValue>
        <ReturnType>System.Object</ReturnType>
      </ReturnValue>
      <Docs>
        <summary>Gets or sets the tool-tip object that is displayed for this element in the [!INCLUDE[TLA#tla_ui](~/includes/tlasharptla-ui-md.md)].</summary>
        <value>The tooltip object.</value>
        <remarks>
          <format type="text/markdown"><![CDATA[  
  
## Remarks  
 If the value of this property is of type <xref:System.Windows.Controls.ToolTip>, then that value is the tool-tip that will be used in the [!INCLUDE[TLA2#tla_ui](~/includes/tla2sharptla-ui-md.md)].  If the value is of any other type, then that value will be used as the *content* for a <xref:System.Windows.Controls.ToolTip> provided (constructed) by the system. For more information, see <xref:System.Windows.Controls.ToolTipService>. The service class provides attached properties that can be used to further customize a <xref:System.Windows.Controls.ToolTip>.  
  
<a name="xamlAttributeUsage_ToolTip"></a>   
## XAML Attribute Usage  
  
```  
<object ToolTip="toolTipContent"/>  
```  
  
<a name="xamlPropertyElementUsage_ToolTip"></a>   
## XAML Property Element Usage  
  
```  
<object>  
  <object.ToolTip>  
    <ToolTip .../>  
  </object.ToolTip>  
</object>  
- or -  
<object>  
  <object.ToolTip>  
    toolTipObjectContent  
  </object.ToolTip>  
</object>  
```  
  
<a name="xamlValues_ToolTip"></a>   
## XAML Values  
 *toolTipContent*  
 A string that becomes the display text for the <xref:System.Windows.FrameworkElement.ToolTip%2A>.  
  
 *toolTipObjectContent*  
 Some object, provided in object element form, that should be used as the content for the <xref:System.Windows.FrameworkElement> . Typically this would be a <xref:System.Windows.FrameworkElement> or some other element that creates layout compositing for the <xref:System.Windows.FrameworkElement.ToolTip%2A>, eventually containing text content within the compositing. In this usage, the <xref:System.Windows.Controls.ToolTip> element is created implicitly from the parsed [!INCLUDE[TLA2#tla_xaml](~/includes/tla2sharptla-xaml-md.md)], and the *toolTipObjectContent* content is set as its <xref:System.Windows.Controls.ContentControl.Content%2A?displayProperty=fullName> property.  
  
 <`ToolTip` .../>  
 See <xref:System.Windows.Controls.ToolTip>.  
  
<a name="dependencyPropertyInfo_ToolTip"></a>   
## Dependency Property Information  
  
|||  
|-|-|  
|Identifier field|<xref:System.Windows.FrameworkElement.ToolTipProperty>|  
|Metadata properties set to `true`|None|  
  
   
  
## Examples  
 The following example creates a <xref:System.Windows.Controls.ToolTip> in code and then sets the <xref:System.Windows.FrameworkElement.ToolTip%2A> property on a <xref:System.Windows.Controls.Primitives.StatusBar> control.  
  
 [!code-csharp[StatusBar#MakeProgressBar](~/samples/snippets/csharp/VS_Snippets_Wpf/StatusBar/CSharp/Window1.xaml.cs#makeprogressbar)]
 [!code-vb[StatusBar#MakeProgressBar](~/samples/snippets/visualbasic/VS_Snippets_Wpf/StatusBar/visualbasic/window1.xaml.vb#makeprogressbar)]  
  
 ]]></format>
        </remarks>
      </Docs>
    </Member>
    <Member MemberName="ToolTipClosing">
      <MemberSignature Language="C#" Value="public event System.Windows.Controls.ToolTipEventHandler ToolTipClosing;" />
      <MemberSignature Language="ILAsm" Value=".event class System.Windows.Controls.ToolTipEventHandler ToolTipClosing" />
      <MemberSignature Language="DocId" Value="E:System.Windows.FrameworkElement.ToolTipClosing" />
      <MemberType>Event</MemberType>
      <AssemblyInfo>
        <AssemblyName>PresentationFramework</AssemblyName>
        <AssemblyVersion>4.0.0.0</AssemblyVersion>
      </AssemblyInfo>
      <ReturnValue>
        <ReturnType>System.Windows.Controls.ToolTipEventHandler</ReturnType>
      </ReturnValue>
      <Docs>
        <summary>Occurs just before any tooltip on the element is closed.</summary>
        <remarks>
          <format type="text/markdown"><![CDATA[  
  
## Remarks  
 Marking the <xref:System.Windows.FrameworkElement.ToolTipClosing> event as handled does not cancel closing the tooltip. Once the tooltip is displayed, closing the tooltip is done only in response to user interaction with the UI.  
  
 This event cannot be an <xref:System.Windows.EventTrigger> in a style. This is because the identifier field of this event re-uses an implementation from a service that does not expose add/remove event methods for the service-level event.  
  
<a name="routedEventInfo_ToolTipClosing"></a>   
## Routed Event Information  
  
|||  
|-|-|  
|Identifier field|<xref:System.Windows.FrameworkElement.ToolTipClosingEvent>|  
|Routing strategy|Direct|  
|Delegate|<xref:System.Windows.Controls.ToolTipEventHandler>|  
  
-   Override <xref:System.Windows.FrameworkElement.OnToolTipClosing%2A> to implement class handling for this event in derived classes.  
  
 ]]></format>
        </remarks>
      </Docs>
    </Member>
    <Member MemberName="ToolTipClosingEvent">
      <MemberSignature Language="C#" Value="public static readonly System.Windows.RoutedEvent ToolTipClosingEvent;" />
      <MemberSignature Language="ILAsm" Value=".field public static initonly class System.Windows.RoutedEvent ToolTipClosingEvent" />
      <MemberSignature Language="DocId" Value="F:System.Windows.FrameworkElement.ToolTipClosingEvent" />
      <MemberType>Field</MemberType>
      <AssemblyInfo>
        <AssemblyName>PresentationFramework</AssemblyName>
        <AssemblyVersion>4.0.0.0</AssemblyVersion>
      </AssemblyInfo>
      <ReturnValue>
        <ReturnType>System.Windows.RoutedEvent</ReturnType>
      </ReturnValue>
      <Docs>
        <summary>Identifies the <see cref="E:System.Windows.FrameworkElement.ToolTipClosing" /> routed event.</summary>
        <remarks>
          <format type="text/markdown"><![CDATA[  
  
## Remarks  
 Routed event identifiers are created when routed events are registered. These identifiers contain an identifying name, owner type, handler type, routing strategy, and utility method for adding owners for the event. You can use these identifiers to add class handlers.  
  
 For more information about registering routed events, see <xref:System.Windows.EventManager.RegisterRoutedEvent%2A>. For more information about using routed event identifiers to add class handlers, see <xref:System.Windows.EventManager.RegisterClassHandler%2A>.  
  
 ]]></format>
        </remarks>
      </Docs>
    </Member>
    <Member MemberName="ToolTipOpening">
      <MemberSignature Language="C#" Value="public event System.Windows.Controls.ToolTipEventHandler ToolTipOpening;" />
      <MemberSignature Language="ILAsm" Value=".event class System.Windows.Controls.ToolTipEventHandler ToolTipOpening" />
      <MemberSignature Language="DocId" Value="E:System.Windows.FrameworkElement.ToolTipOpening" />
      <MemberType>Event</MemberType>
      <AssemblyInfo>
        <AssemblyName>PresentationFramework</AssemblyName>
        <AssemblyVersion>4.0.0.0</AssemblyVersion>
      </AssemblyInfo>
      <ReturnValue>
        <ReturnType>System.Windows.Controls.ToolTipEventHandler</ReturnType>
      </ReturnValue>
      <Docs>
        <summary>Occurs when any tooltip on the element is opened.</summary>
        <remarks>
          <format type="text/markdown"><![CDATA[  
  
## Remarks  
 To prevent a tooltip from appearing in the UI, your handler for <xref:System.Windows.FrameworkElement.ToolTipOpening> can mark the <xref:System.Windows.Controls.ToolTipEventArgs> event data handled. Otherwise, the tooltip is displayed, using the value of the <xref:System.Windows.FrameworkElement.ToolTip%2A> property as the tooltip content. Another possible scenario is that you could write a handler that resets the value of the <xref:System.Windows.FrameworkElement.ToolTip%2A> property for the element that is the event source, just before the tooltip is displayed.  
  
 <xref:System.Windows.FrameworkElement.ToolTipOpening> will not be raised if the value of <xref:System.Windows.FrameworkElement.ToolTip%2A> is `null` or otherwise unset. Do not deliberately set <xref:System.Windows.FrameworkElement.ToolTip%2A> to `null` while a tooltip is open or opening; this will not have the effect of closing the tooltip, and will instead create an undesirable visual artifact in the UI.  
  
 The <xref:System.Windows.FrameworkElement.ToolTipOpening> event cannot be an <xref:System.Windows.EventTrigger> in a style. This is because the identifier field of this event re-uses an implementation from a service that does not expose add/remove event methods for the service-level event.  
  
<a name="routedEventInfo_ToolTipOpening"></a>   
## Routed Event Information  
  
|||  
|-|-|  
|Identifier field|<xref:System.Windows.FrameworkElement.ToolTipOpeningEvent>|  
|Routing strategy|Direct|  
|Delegate|<xref:System.Windows.Controls.ToolTipEventHandler>|  
  
-   Override <xref:System.Windows.FrameworkElement.OnToolTipClosing%2A> to implement class handling for this event in derived classes.  
  
 ]]></format>
        </remarks>
      </Docs>
    </Member>
    <Member MemberName="ToolTipOpeningEvent">
      <MemberSignature Language="C#" Value="public static readonly System.Windows.RoutedEvent ToolTipOpeningEvent;" />
      <MemberSignature Language="ILAsm" Value=".field public static initonly class System.Windows.RoutedEvent ToolTipOpeningEvent" />
      <MemberSignature Language="DocId" Value="F:System.Windows.FrameworkElement.ToolTipOpeningEvent" />
      <MemberType>Field</MemberType>
      <AssemblyInfo>
        <AssemblyName>PresentationFramework</AssemblyName>
        <AssemblyVersion>4.0.0.0</AssemblyVersion>
      </AssemblyInfo>
      <ReturnValue>
        <ReturnType>System.Windows.RoutedEvent</ReturnType>
      </ReturnValue>
      <Docs>
        <summary>Identifies the <see cref="E:System.Windows.FrameworkElement.ToolTipOpening" /> routed event.</summary>
        <remarks>
          <format type="text/markdown"><![CDATA[  
  
## Remarks  
 Routed event identifiers are created when routed events are registered. These identifiers contain an identifying name, owner type, handler type, routing strategy, and utility method for adding owners for the event. You can use these identifiers to add class handlers.  
  
 For more information about registering routed events, see <xref:System.Windows.EventManager.RegisterRoutedEvent%2A>. For more information about using routed event identifiers to add class handlers, see <xref:System.Windows.EventManager.RegisterClassHandler%2A>.  
  
 ]]></format>
        </remarks>
      </Docs>
    </Member>
    <Member MemberName="ToolTipProperty">
      <MemberSignature Language="C#" Value="public static readonly System.Windows.DependencyProperty ToolTipProperty;" />
      <MemberSignature Language="ILAsm" Value=".field public static initonly class System.Windows.DependencyProperty ToolTipProperty" />
      <MemberSignature Language="DocId" Value="F:System.Windows.FrameworkElement.ToolTipProperty" />
      <MemberType>Field</MemberType>
      <AssemblyInfo>
        <AssemblyName>PresentationFramework</AssemblyName>
        <AssemblyVersion>4.0.0.0</AssemblyVersion>
      </AssemblyInfo>
      <ReturnValue>
        <ReturnType>System.Windows.DependencyProperty</ReturnType>
      </ReturnValue>
      <Docs>
        <summary>Identifies the <see cref="P:System.Windows.FrameworkElement.ToolTip" /> dependency property.</summary>
        <remarks>To be added.</remarks>
      </Docs>
    </Member>
    <Member MemberName="Triggers">
      <MemberSignature Language="C#" Value="public System.Windows.TriggerCollection Triggers { get; }" />
      <MemberSignature Language="ILAsm" Value=".property instance class System.Windows.TriggerCollection Triggers" />
      <MemberSignature Language="DocId" Value="P:System.Windows.FrameworkElement.Triggers" />
      <MemberType>Property</MemberType>
      <AssemblyInfo>
        <AssemblyName>PresentationFramework</AssemblyName>
        <AssemblyVersion>4.0.0.0</AssemblyVersion>
      </AssemblyInfo>
      <Attributes>
        <Attribute>
          <AttributeName>System.ComponentModel.DesignerSerializationVisibility(System.ComponentModel.DesignerSerializationVisibility.Content)</AttributeName>
        </Attribute>
      </Attributes>
      <ReturnValue>
        <ReturnType>System.Windows.TriggerCollection</ReturnType>
      </ReturnValue>
      <Docs>
        <summary>Gets the collection of triggers established directly on this element, or in child elements.</summary>
        <value>A strongly typed collection of <see cref="T:System.Windows.Trigger" /> objects.</value>
        <remarks>
          <format type="text/markdown"><![CDATA[  
  
## Remarks  
  
> [!NOTE]
>  This property can only be set in [!INCLUDE[TLA#tla_xaml](~/includes/tlasharptla-xaml-md.md)] through the collection syntax shown, or by accessing the collection object and using its various methods such as Add. The property to access the collection object itself is read-only, the collection itself is read-write. The property only exists on root elements; attempting to find it or set it elsewhere will cause an exception to be thrown.  
  
 This property does not enable you to examine triggers that exist as part of styles in use on this element. It only reports the collection of triggers that are literally added to the collection, either in markup or code. Elements do not typically have such elements existing by default (through a template for instance); it is more common for triggers that come from control compositing to be established in styles instead.  
  
 In terms of behavior (and trying to establish which effect came from which element's declared <xref:System.Windows.FrameworkElement.Triggers%2A> collection), both the triggering condition and the trigger effect might be on this element, or might be on its child elements in the logical tree. Note that if you use lifetime events such as <xref:System.Windows.FrameworkElement.Loaded> to get this collection, the child element's triggers might not yet be fully loaded, and the collection will be smaller than it would truly be at run time.  
  
 Note that the collection of triggers established on an element only supports <xref:System.Windows.EventTrigger>, not property triggers (<xref:System.Windows.Trigger>). If you require property triggers, you must place these within a style or template and then assign that style or template to the element either directly through the <xref:System.Windows.FrameworkElement.Style%2A> property, or indirectly through an implicit style reference.  
  
<a name="xamlPropertyElementUsage_Triggers"></a>   
## XAML Property Element Usage  
  
```  
<object>  
  <object.Triggers>  
    oneOrMoreTriggers  
  </object.Triggers>  
</object>  
```  
  
<a name="xamlValues_Triggers"></a>   
## XAML Values  
 *oneOrMoreTriggers*  
 One or more defined <xref:System.Windows.EventTrigger> elements. Each such trigger is expected to contain valid storyboard actions and references. Note that this collection can only be established on the root element of a page. For more information, see [Storyboards Overview](~/docs/framework/wpf/graphics-multimedia/storyboards-overview.md).  
  
 ]]></format>
        </remarks>
      </Docs>
    </Member>
    <Member MemberName="TryFindResource">
      <MemberSignature Language="C#" Value="public object TryFindResource (object resourceKey);" />
      <MemberSignature Language="ILAsm" Value=".method public hidebysig instance object TryFindResource(object resourceKey) cil managed" />
      <MemberSignature Language="DocId" Value="M:System.Windows.FrameworkElement.TryFindResource(System.Object)" />
      <MemberType>Method</MemberType>
      <AssemblyInfo>
        <AssemblyName>PresentationFramework</AssemblyName>
        <AssemblyVersion>4.0.0.0</AssemblyVersion>
      </AssemblyInfo>
      <ReturnValue>
        <ReturnType>System.Object</ReturnType>
      </ReturnValue>
      <Parameters>
        <Parameter Name="resourceKey" Type="System.Object" />
      </Parameters>
      <Docs>
        <param name="resourceKey">The key identifier of the resource to be found.</param>
        <summary>Searches for a resource with the specified key, and returns that resource if found.</summary>
        <returns>The found resource, or <see langword="null" /> if no resource with the provided <paramref name="key" /> is found.</returns>
        <remarks>
          <format type="text/markdown"><![CDATA[  
  
## Remarks  
 If the resource is not found on the calling element, the parent resource tree is searched upward through the logical tree, in the same way that the tree would be searched if a resource were requested by key at run time. The method returns `null` only if no resource of that key existed anywhere in the resource tree, per the existing conditions of the tree at the time that <xref:System.Windows.FrameworkElement.TryFindResource%2A> is called.  
  
 Typically you would immediately cast the return value to the type of the property that you were attempting to set with the returned resource value.  
  
 The <xref:System.Windows.FrameworkElement.FindResource%2A> method has similar behavior, except that it throws an exception if no resource with the provided key was returned.  
  
   
  
## Examples  
 The following example is implemented as a button handler, where the button being clicked sets its background to a resource-defined brush obtained by calling <xref:System.Windows.FrameworkElement.TryFindResource%2A> on itself. This walks the element tree and finds the resource (the resource itself is defined in [!INCLUDE[TLA2#tla_xaml](~/includes/tla2sharptla-xaml-md.md)] and is not shown).  
  
 [!code-csharp[BaseElementsSmorgasbord#FETryFindResource](~/samples/snippets/csharp/VS_Snippets_Wpf/BaseElementsSmorgasbord/CSharp/Page1.xaml.cs#fetryfindresource)]
 [!code-vb[BaseElementsSmorgasbord#FETryFindResource](~/samples/snippets/visualbasic/VS_Snippets_Wpf/BaseElementsSmorgasbord/visualbasic/page1.xaml.vb#fetryfindresource)]  
  
 ]]></format>
        </remarks>
      </Docs>
    </Member>
    <Member MemberName="Unloaded">
      <MemberSignature Language="C#" Value="public event System.Windows.RoutedEventHandler Unloaded;" />
      <MemberSignature Language="ILAsm" Value=".event class System.Windows.RoutedEventHandler Unloaded" />
      <MemberSignature Language="DocId" Value="E:System.Windows.FrameworkElement.Unloaded" />
      <MemberType>Event</MemberType>
      <AssemblyInfo>
        <AssemblyName>PresentationFramework</AssemblyName>
        <AssemblyVersion>4.0.0.0</AssemblyVersion>
      </AssemblyInfo>
      <ReturnValue>
        <ReturnType>System.Windows.RoutedEventHandler</ReturnType>
      </ReturnValue>
      <Docs>
        <summary>Occurs when the element is removed from within an element tree of loaded elements.</summary>
        <remarks>
          <format type="text/markdown"><![CDATA[  
  
## Remarks  
 Direct routed events do not follow a route, they are only handled within the same element on which they are raised. Direct routed events do support other routed event behavior: they support an accessible handlers collection, and can be used as an <xref:System.Windows.EventTrigger> in a style.  
  
 <xref:System.Windows.FrameworkElement.Loaded> and <xref:System.Windows.FrameworkElement.Unloaded> might both be raised on controls as a result of user-initiated system theme changes. A theme change causes an invalidation of the control template and the contained visual tree, which in turn causes the entire control to unload and reload. Therefore <xref:System.Windows.FrameworkElement.Unloaded> cannot be assumed to occur only on navigation away from the page.  
  
 Note that the <xref:System.Windows.FrameworkElement.Unloaded> event is not raised after an application begins shutting down. Application shutdown occurs when the condition defined by the <xref:System.Windows.Application.ShutdownMode%2A> property occurs. If you place cleanup code within a handler for the <xref:System.Windows.FrameworkElement.Unloaded> event, such as for a <xref:System.Windows.Window> or a <xref:System.Windows.Controls.UserControl>, it may not be called as expected.  
  
<a name="routedEventInfo_Unloaded"></a>   
## Routed Event Information  
  
|||  
|-|-|  
|Identifier field|<xref:System.Windows.FrameworkElement.UnloadedEvent>|  
|Routing strategy|Direct|  
|Delegate|<xref:System.Windows.RoutedEventHandler>|  
  
 ]]></format>
        </remarks>
      </Docs>
    </Member>
    <Member MemberName="UnloadedEvent">
      <MemberSignature Language="C#" Value="public static readonly System.Windows.RoutedEvent UnloadedEvent;" />
      <MemberSignature Language="ILAsm" Value=".field public static initonly class System.Windows.RoutedEvent UnloadedEvent" />
      <MemberSignature Language="DocId" Value="F:System.Windows.FrameworkElement.UnloadedEvent" />
      <MemberType>Field</MemberType>
      <AssemblyInfo>
        <AssemblyName>PresentationFramework</AssemblyName>
        <AssemblyVersion>4.0.0.0</AssemblyVersion>
      </AssemblyInfo>
      <ReturnValue>
        <ReturnType>System.Windows.RoutedEvent</ReturnType>
      </ReturnValue>
      <Docs>
        <summary>Identifies the <see cref="E:System.Windows.FrameworkElement.Unloaded" /> routed event.</summary>
        <remarks>
          <format type="text/markdown"><![CDATA[  
  
## Remarks  
 Routed event identifiers are created when routed events are registered. These identifiers contain an identifying name, owner type, handler type, routing strategy, and utility method for adding owners for the event. You can use these identifiers to add class handlers.  
  
 For more information about registering routed events, see <xref:System.Windows.EventManager.RegisterRoutedEvent%2A>. For more information about using routed event identifiers to add class handlers, see <xref:System.Windows.EventManager.RegisterClassHandler%2A>.  
  
 ]]></format>
        </remarks>
      </Docs>
    </Member>
    <Member MemberName="UnregisterName">
      <MemberSignature Language="C#" Value="public void UnregisterName (string name);" />
      <MemberSignature Language="ILAsm" Value=".method public hidebysig instance void UnregisterName(string name) cil managed" />
      <MemberSignature Language="DocId" Value="M:System.Windows.FrameworkElement.UnregisterName(System.String)" />
      <MemberType>Method</MemberType>
      <AssemblyInfo>
        <AssemblyName>PresentationFramework</AssemblyName>
        <AssemblyVersion>4.0.0.0</AssemblyVersion>
      </AssemblyInfo>
      <ReturnValue>
        <ReturnType>System.Void</ReturnType>
      </ReturnValue>
      <Parameters>
        <Parameter Name="name" Type="System.String" />
      </Parameters>
      <Docs>
        <param name="name">Name of the name-object pair to remove from the current scope.</param>
        <summary>Simplifies access to the <see cref="T:System.Windows.NameScope" /> de-registration method.</summary>
        <remarks>
          <format type="text/markdown"><![CDATA[  
  
## Remarks  
 You only need to un-register names if you intend to re-register another element with that same name.  
  
 ]]></format>
        </remarks>
      </Docs>
    </Member>
    <Member MemberName="UpdateDefaultStyle">
      <MemberSignature Language="C#" Value="public void UpdateDefaultStyle ();" />
      <MemberSignature Language="ILAsm" Value=".method public hidebysig instance void UpdateDefaultStyle() cil managed" />
      <MemberSignature Language="DocId" Value="M:System.Windows.FrameworkElement.UpdateDefaultStyle" />
      <MemberType>Method</MemberType>
      <AssemblyInfo>
        <AssemblyName>PresentationFramework</AssemblyName>
        <AssemblyVersion>4.0.0.0</AssemblyVersion>
      </AssemblyInfo>
      <ReturnValue>
        <ReturnType>System.Void</ReturnType>
      </ReturnValue>
      <Parameters />
      <Docs>
        <summary>Reapplies the default style to the current <see cref="T:System.Windows.FrameworkElement" />.</summary>
        <remarks>To be added.</remarks>
      </Docs>
    </Member>
    <Member MemberName="UseLayoutRounding">
      <MemberSignature Language="C#" Value="public bool UseLayoutRounding { get; set; }" />
      <MemberSignature Language="ILAsm" Value=".property instance bool UseLayoutRounding" />
      <MemberSignature Language="DocId" Value="P:System.Windows.FrameworkElement.UseLayoutRounding" />
      <MemberType>Property</MemberType>
      <AssemblyInfo>
        <AssemblyName>PresentationFramework</AssemblyName>
        <AssemblyVersion>4.0.0.0</AssemblyVersion>
      </AssemblyInfo>
      <ReturnValue>
        <ReturnType>System.Boolean</ReturnType>
      </ReturnValue>
      <Docs>
        <summary>Gets or sets a value that indicates whether layout rounding should be applied to this element's size and position during layout.</summary>
        <value>
          <see langword="true" /> if layout rounding is applied; otherwise, <see langword="false" />. The default is <see langword="false" />.</value>
        <remarks>
          <format type="text/markdown"><![CDATA[  
  
## Remarks  
 When the <xref:System.Windows.FrameworkElement.UseLayoutRounding%2A> property for an element is `true`, all non-integral pixel values that are calculated during the <xref:System.Windows.UIElement.Measure%2A> and <xref:System.Windows.UIElement.Arrange%2A> passes are rounded to whole pixel values.  
  
 This property is inherited by child elements.  
  
> [!NOTE]
>  You should set <xref:System.Windows.FrameworkElement.UseLayoutRounding%2A> to `true` on the root element. The layout system adds child coordinates to the parent coordinates; therefore, if the parent coordinates are not on a pixel boundary, the child coordinates are also not on a pixel boundary. If <xref:System.Windows.FrameworkElement.UseLayoutRounding%2A> cannot be set at the root, set <xref:System.Windows.UIElement.SnapsToDevicePixels%2A> on the child to obtain the effect that you want.  
  
 Drawing objects on pixel boundaries eliminates the semi-transparent edges that are produced by anti-aliasing, when an edge falls in the middle of a device pixel. The following illustration shows the output of a single pixel-width line that falls in the middle of a device pixel. The line on the left does not use layout rounding and is anti-aliased. The line on the right uses layout rounding.  
  
 ![Anti&#45;aliased line compared to single pixel line.](~/add/media/pixelsnaplinecompare.PNG "Anti-aliased line compared to single pixel line.")  
  
 When you use layout rounding and <xref:System.Windows.GridUnitType> sizing, the layout system creates small variations in the column or row measurements to avoid subpixel rendering. For example, if a grid has a total width of 100 with 3 columns each of size <xref:System.Windows.GridUnitType>, instead of creating three columns that have an equal width of 33.3, the layout system creates 2 columns that have a width of 33 and one that has a width of 34.  
  
> [!NOTE]
>  In .NET 4.6 changes were made to layout rounding to reduce instances of clipping in controls with borders. By default, this feature is enabled if your Target Framework is .NET Framework 4.6 or higher. Applications that target earlier versions of the framework can opt in into the new behavior by adding the following setting to an app.config file: `<runtime>``<AppContextSwitchOverrides      value="Switch.MS.Internal.DoNotApplyLayoutRoundingToMarginsAndBorderThickness=false"/>``</runtime>` The setting only takes effect when the application is running on the .NET Framework 4.6.  
  
   
  
## Examples  
 The following example demonstrates the effect that the <xref:System.Windows.FrameworkElement.UseLayoutRounding%2A> property has on a single pixel-width line. The line on the left does not use layout rounding and the line on the right uses layout rounding. If you slowly resize the window, you can see the difference that layout rounding makes.  
  
```xaml  
  
<Page x:Class="LayoutRounding.Lines"  
    xmlns="http://schemas.microsoft.com/winfx/2006/xaml/presentation"  
    xmlns:x="http://schemas.microsoft.com/winfx/2006/xaml"  
    Title="Lines" Name="linesPage"  
    >  
  <StackPanel Width="150"  Margin="7" Orientation="Horizontal">  
    <!-- Single pixel line with layout rounding turned OFF.-->  
    <Rectangle UseLayoutRounding="False"  
       Width="45.5" Margin="10" Height="1" Fill="Red"/>  
    <!-- Single pixel line with layout rounding turned ON.-->  
    <Rectangle UseLayoutRounding="True"  
      Width="45.5" Margin="10" Height="1" Fill="Red"/>  
  </StackPanel>  
  <!-- Background Grid -->  
  <Page.Background>  
    <DrawingBrush  Viewport="0,0,10,10" ViewportUnits="Absolute" TileMode="Tile">  
      <DrawingBrush.Drawing>  
        <DrawingGroup>  
          <GeometryDrawing Brush="White">  
            <GeometryDrawing.Geometry>  
              <RectangleGeometry Rect="0,0,1,1" />  
            </GeometryDrawing.Geometry>  
          </GeometryDrawing>  
          <GeometryDrawing Geometry="M0,0 L1,0 1,0.1, 0,0.1Z " Brush="#CCCCFF" />  
          <GeometryDrawing Geometry="M0,0 L0,1 0.1,1, 0.1,0Z" Brush="#CCCCFF" />  
        </DrawingGroup>  
      </DrawingBrush.Drawing>  
    </DrawingBrush>  
  </Page.Background>  
</Page>  
```  
  
 ]]></format>
        </remarks>
      </Docs>
    </Member>
    <Member MemberName="UseLayoutRoundingProperty">
      <MemberSignature Language="C#" Value="public static readonly System.Windows.DependencyProperty UseLayoutRoundingProperty;" />
      <MemberSignature Language="ILAsm" Value=".field public static initonly class System.Windows.DependencyProperty UseLayoutRoundingProperty" />
      <MemberSignature Language="DocId" Value="F:System.Windows.FrameworkElement.UseLayoutRoundingProperty" />
      <MemberType>Field</MemberType>
      <AssemblyInfo>
        <AssemblyName>PresentationFramework</AssemblyName>
        <AssemblyVersion>4.0.0.0</AssemblyVersion>
      </AssemblyInfo>
      <ReturnValue>
        <ReturnType>System.Windows.DependencyProperty</ReturnType>
      </ReturnValue>
      <Docs>
        <summary>Identifies the <see cref="P:System.Windows.FrameworkElement.UseLayoutRounding" /> dependency property.</summary>
        <remarks>To be added.</remarks>
      </Docs>
    </Member>
    <Member MemberName="VerticalAlignment">
      <MemberSignature Language="C#" Value="public System.Windows.VerticalAlignment VerticalAlignment { get; set; }" />
      <MemberSignature Language="ILAsm" Value=".property instance valuetype System.Windows.VerticalAlignment VerticalAlignment" />
      <MemberSignature Language="DocId" Value="P:System.Windows.FrameworkElement.VerticalAlignment" />
      <MemberType>Property</MemberType>
      <AssemblyInfo>
        <AssemblyName>PresentationFramework</AssemblyName>
        <AssemblyVersion>4.0.0.0</AssemblyVersion>
      </AssemblyInfo>
      <ReturnValue>
        <ReturnType>System.Windows.VerticalAlignment</ReturnType>
      </ReturnValue>
      <Docs>
        <summary>Gets or sets the vertical alignment characteristics applied to this element when it is composed within a parent element such as a panel or items control.</summary>
        <value>A vertical alignment setting. The default is <see cref="F:System.Windows.VerticalAlignment.Stretch" />.</value>
        <remarks>
          <format type="text/markdown"><![CDATA[  
  
## Remarks  
 When <xref:System.Windows.FrameworkElement.Height%2A> and <xref:System.Windows.FrameworkElement.Width%2A> properties are explicitly set on an element, these measurements take layout precedent and cancel the regular effects of setting this property to <xref:System.Windows.VerticalAlignment>.  
  
 <xref:System.Windows.FrameworkElement.VerticalAlignment%2A> is the [!INCLUDE[TLA#tla_net](~/includes/tlasharptla-net-md.md)] property accessor for what is in reality a dependency property. This particular dependency property quite frequently has its apparent "default" value set differently in derived element classes, particularly controls. This generally occurs in one of two ways: the dependency property is re-registered to a particular  derived class, but with different metadata for setting its defaults; or there is a default style being applied that sets that dependency property value differently. For example, the apparent "default" of <xref:System.Windows.FrameworkElement.VerticalAlignment%2A> for a <xref:System.Windows.Controls.ComboBoxItem> control will be <xref:System.Windows.VerticalAlignment>, even though <xref:System.Windows.Controls.ComboBoxItem> inherits <xref:System.Windows.FrameworkElement.VerticalAlignment%2A> direct from <xref:System.Windows.FrameworkElement>. This is because that value was reset within the default style of <xref:System.Windows.Controls.ComboBoxItem>, within the style's control template.  
  
 <xref:System.Windows.Controls.Canvas> does not use <xref:System.Windows.FrameworkElement.VerticalAlignment%2A> when composing layout, because <xref:System.Windows.Controls.Canvas> is based on absolute positioning.  
  
 When inherited by <xref:System.Windows.Controls.ComboBoxItem> or any derived classes, <xref:System.Windows.Controls.ComboBoxItem> redefines the default value of this property to be <xref:System.Windows.VerticalAlignment>.  
  
<a name="dependencyPropertyInfo_VerticalAlignment"></a>   
## Dependency Property Information  
  
|||  
|-|-|  
|Identifier field|<xref:System.Windows.FrameworkElement.VerticalAlignmentProperty>|  
|Metadata properties set to `true`|<xref:System.Windows.FrameworkPropertyMetadata.AffectsArrange%2A>|  
  
 ]]></format>
        </remarks>
      </Docs>
    </Member>
    <Member MemberName="VerticalAlignmentProperty">
      <MemberSignature Language="C#" Value="public static readonly System.Windows.DependencyProperty VerticalAlignmentProperty;" />
      <MemberSignature Language="ILAsm" Value=".field public static initonly class System.Windows.DependencyProperty VerticalAlignmentProperty" />
      <MemberSignature Language="DocId" Value="F:System.Windows.FrameworkElement.VerticalAlignmentProperty" />
      <MemberType>Field</MemberType>
      <AssemblyInfo>
        <AssemblyName>PresentationFramework</AssemblyName>
        <AssemblyVersion>4.0.0.0</AssemblyVersion>
      </AssemblyInfo>
      <ReturnValue>
        <ReturnType>System.Windows.DependencyProperty</ReturnType>
      </ReturnValue>
      <Docs>
        <summary>Identifies the <see cref="P:System.Windows.FrameworkElement.VerticalAlignment" /> dependency property.</summary>
        <remarks>To be added.</remarks>
      </Docs>
    </Member>
    <Member MemberName="VisualChildrenCount">
      <MemberSignature Language="C#" Value="protected override int VisualChildrenCount { get; }" />
      <MemberSignature Language="ILAsm" Value=".property instance int32 VisualChildrenCount" />
      <MemberSignature Language="DocId" Value="P:System.Windows.FrameworkElement.VisualChildrenCount" />
      <MemberType>Property</MemberType>
      <AssemblyInfo>
        <AssemblyName>PresentationFramework</AssemblyName>
        <AssemblyVersion>4.0.0.0</AssemblyVersion>
      </AssemblyInfo>
      <ReturnValue>
        <ReturnType>System.Int32</ReturnType>
      </ReturnValue>
      <Docs>
        <summary>Gets the number of visual child elements within this element.</summary>
        <value>The number of visual child elements for this element.</value>
        <remarks>
          <format type="text/markdown"><![CDATA[  
  
## Remarks  
 The <xref:System.Windows.FrameworkElement> implementation of <xref:System.Windows.FrameworkElement.VisualChildrenCount%2A> always returns either zero or one. Classes that maintain a visual child collection that might exceed one must override both this property and <xref:System.Windows.FrameworkElement.GetVisualChild%2A>.  
  
 This property is generally used to determine the upper bounds of the current child collection for purposes of implementing the layout overrides (<xref:System.Windows.FrameworkElement.MeasureOverride%2A>, <xref:System.Windows.FrameworkElement.ArrangeOverride%2A>).  
  
   
  
## Examples  
 The following example shows how a custom adorner uses the values declared by a <xref:System.Windows.Media.VisualCollection> that it maintains for its multiple visual children and reports these values through overrides of <xref:System.Windows.FrameworkElement.VisualChildrenCount%2A> and <xref:System.Windows.FrameworkElement.GetVisualChild%2A>.  
  
 [!code-csharp[Adorners_ResizingAdorner#FEVisualOverridesPre](~/samples/snippets/csharp/VS_Snippets_Wpf/Adorners_ResizingAdorner/CSharp/ResizingAdorner.cs#fevisualoverridespre)]
 [!code-vb[Adorners_ResizingAdorner#FEVisualOverridesPre](~/samples/snippets/visualbasic/VS_Snippets_Wpf/Adorners_ResizingAdorner/visualbasic/resizingadorner.vb#fevisualoverridespre)]  
[!code-csharp[Adorners_ResizingAdorner#FEVisualOverrides](~/samples/snippets/csharp/VS_Snippets_Wpf/Adorners_ResizingAdorner/CSharp/ResizingAdorner.cs#fevisualoverrides)]
[!code-vb[Adorners_ResizingAdorner#FEVisualOverrides](~/samples/snippets/visualbasic/VS_Snippets_Wpf/Adorners_ResizingAdorner/visualbasic/resizingadorner.vb#fevisualoverrides)]  
  
 ]]></format>
        </remarks>
        <block subset="none" type="overrides">
          <para>If your class supports more than one visual child in a child element collection, override this property to return the count of elements in that collection. You must do this even if the collection object itself returns a count. Element layout logic at the WPF framework level presumes that all elements will return a valid count through their <see cref="P:System.Windows.FrameworkElement.VisualChildrenCount" /> property.</para>
        </block>
      </Docs>
    </Member>
    <Member MemberName="Width">
      <MemberSignature Language="C#" Value="public double Width { get; set; }" />
      <MemberSignature Language="ILAsm" Value=".property instance float64 Width" />
      <MemberSignature Language="DocId" Value="P:System.Windows.FrameworkElement.Width" />
      <MemberType>Property</MemberType>
      <AssemblyInfo>
        <AssemblyName>PresentationFramework</AssemblyName>
        <AssemblyVersion>4.0.0.0</AssemblyVersion>
      </AssemblyInfo>
      <Attributes>
        <Attribute>
          <AttributeName>System.ComponentModel.TypeConverter(typeof(System.Windows.LengthConverter))</AttributeName>
        </Attribute>
        <Attribute>
          <AttributeName>System.Windows.Localizability(System.Windows.LocalizationCategory.None, Readability=System.Windows.Readability.Unreadable)</AttributeName>
        </Attribute>
      </Attributes>
      <ReturnValue>
        <ReturnType>System.Double</ReturnType>
      </ReturnValue>
      <Docs>
        <summary>Gets or sets the width of the element.</summary>
        <value>The width of the element, in [!INCLUDE[TLA#tla_dipixel#plural](~/includes/tlasharptla-dipixelsharpplural-md.md)]. The default value is <see cref="F:System.Double.NaN" />. This value must be equal to or greater than 0.0. See Remarks for upper bound information.</value>
        <remarks>
          <format type="text/markdown"><![CDATA[  
  
## Remarks  
 This is one of three properties on <xref:System.Windows.FrameworkElement> that specify width information.  The other two are <xref:System.Windows.FrameworkElement.MinWidth%2A> and <xref:System.Windows.FrameworkElement.MaxWidth%2A>.  If there is a conflict between these values, the order of application for actual width determination is first <xref:System.Windows.FrameworkElement.MinWidth%2A> must be honored, then <xref:System.Windows.FrameworkElement.MaxWidth%2A>, and finally if each of these are within bounds, <xref:System.Windows.FrameworkElement.Width%2A>.  
  
 The return value of this property is always the same as any value that was set to it. In contrast, the value of the <xref:System.Windows.FrameworkElement.ActualWidth%2A> may vary. The layout may have rejected the suggested size for some reason. Also, the layout system itself works asynchronously relative to the property system set of <xref:System.Windows.FrameworkElement.Width%2A> and may not have processed that particular sizing property change yet.  
  
 In addition to acceptable <xref:System.Double> values, this property can also be <xref:System.Double.NaN?displayProperty=fullName>. This is how you specify auto sizing behavior. In [!INCLUDE[TLA2#tla_xaml](~/includes/tla2sharptla-xaml-md.md)] you set the value to the string "Auto" (case insensitive) to enable the auto sizing behavior. Auto sizing behavior implies that the element will fill the width available to it. Note however that specific controls frequently supply default values in their default styles that will disable the auto sizing behavior unless it is specifically re-enabled.  
  
 In addition to the validation check, there is a nondeterministic upper value bound for <xref:System.Windows.FrameworkElement.Width%2A> that is enforced by the layout system (this is a very large number, larger than <xref:System.Single.MaxValue?displayProperty=fullName> but smaller than <xref:System.Double.MaxValue?displayProperty=fullName>). If you exceed this bound, the element will not render, and no exception is thrown. Do not set <xref:System.Windows.FrameworkElement.Width%2A> to a value that is significantly larger than the maximum size of any possible visual display, or you may exceed this nondeterministic upper bound.  
  
<a name="xamlAttributeUsage_Width"></a>   
## XAML Attribute Usage  
  
```  
<object Width="double"/>  
- or –  
<object Width ="qualifiedDouble"/>  
- or -  
<object Width ="Auto"/>  
```  
  
<a name="xamlValues_Width"></a>   
## XAML Values  
 *double*  
 <xref:System.Double>  
  
 String representation of a <xref:System.Double> value equal to or greater than 0.0. See Remarks for upper bound information. This value is interpreted as a [!INCLUDE[TLA#tla_dipixel](~/includes/tlasharptla-dipixel-md.md)] measurement. Strings need not explicitly include decimal points. For instance a value of `1` is acceptable.  
  
 *qualifiedDouble*  
 A *double* value as described above, followed by one of the following unit declaration strings: `px`, `in`, `cm`, `pt`.  
  
 `px` (default) is [!INCLUDE[TLA#tla_dipixel#plural](~/includes/tlasharptla-dipixelsharpplural-md.md)]  
  
 `in` is inches; 1in==96px  
  
 `cm` is centimeters; 1cm==(96/2.54) px  
  
 `pt` is points; 1pt==(96/72) px  
  
 `Auto`  
 Enables autosizing behavior. See Remarks.  
  
<a name="dependencyPropertyInfo_Width"></a>   
## Dependency Property Information  
  
|||  
|-|-|  
|Identifier field|<xref:System.Windows.FrameworkElement.WidthProperty>|  
|Metadata properties set to `true`|<xref:System.Windows.FrameworkPropertyMetadata.AffectsMeasure%2A>|  
  
 ]]></format>
        </remarks>
      </Docs>
    </Member>
    <Member MemberName="WidthProperty">
      <MemberSignature Language="C#" Value="public static readonly System.Windows.DependencyProperty WidthProperty;" />
      <MemberSignature Language="ILAsm" Value=".field public static initonly class System.Windows.DependencyProperty WidthProperty" />
      <MemberSignature Language="DocId" Value="F:System.Windows.FrameworkElement.WidthProperty" />
      <MemberType>Field</MemberType>
      <AssemblyInfo>
        <AssemblyName>PresentationFramework</AssemblyName>
        <AssemblyVersion>4.0.0.0</AssemblyVersion>
      </AssemblyInfo>
      <ReturnValue>
        <ReturnType>System.Windows.DependencyProperty</ReturnType>
      </ReturnValue>
      <Docs>
        <summary>Identifies the <see cref="P:System.Windows.FrameworkElement.Width" /> dependency property.</summary>
        <remarks>To be added.</remarks>
      </Docs>
    </Member>
  </Members>
</Type><|MERGE_RESOLUTION|>--- conflicted
+++ resolved
@@ -4087,11 +4087,7 @@
       </ReturnValue>
       <Docs>
         <summary>Gets a reference to the template parent of this element. This property is not relevant if the element was not created through a template.</summary>
-<<<<<<< HEAD
-        <value>The element whose <see cref="T:System.Windows.FrameworkTemplate" /> <see cref="P:System.Windows.FrameworkTemplate.VisualTree" /> caused this element to be created. This value is frequently <see langword="null" />.</value>
-=======
-        <value>The element whose <see cref="T:System.Windows.FrameworkTemplate" /><see cref="P:System.Windows.FrameworkTemplate.VisualTree" /> caused this element to be created. This value is frequently <see langword="null" />; see Remarks.</value>
->>>>>>> 442f7eeb
+        <value>The element whose <see cref="T:System.Windows.FrameworkTemplate" /><see cref="P:System.Windows.FrameworkTemplate.VisualTree" /> caused this element to be created. This value is frequently <see langword="null" />.</value>
         <remarks>
           <format type="text/markdown"><![CDATA[  
   
